# General imports
import sys
from PyQt5.QtWidgets import QMainWindow, QApplication, QPushButton, QWidget, QAction, QTabWidget, QVBoxLayout
from PyQt5.QtGui import QIcon, QPalette, QColor
from PyQt5.QtCore import pyqtSlot, Qt

# Define the application style sheet
STYLE_SHEET = """
QMainWindow, QWidget {
    background-color: #0a1929;  /* Darker navy blue background */
    color: #ffffff;  /* White text color */
}

QTabWidget::pane {
    border: 1px solid #b71c1c;  /* Deep red border */
    background-color: #0a1929;  /* Match main background */
}

/* Style for all tabs, including nested ones */
QTabBar::tab {
    background-color: #8b0000;  /* Darker red for unselected tabs */
    color: #ffffff;  /* White text color */
    padding: 8px 20px;
    border: 1px solid #b71c1c;  /* Deep red border */
    border-bottom: none;
    border-top-left-radius: 4px;
    border-top-right-radius: 4px;
}

QTabBar::tab:selected {
    background-color: #b71c1c;  /* Brighter red for selected tab */
    border-bottom: none;
}

QTabBar::tab:hover {
    background-color: #a01818;  /* Medium red for hover */
}

/* Ensure nested tabs (tabs within widgets) follow the same style */
QTabWidget QTabWidget::pane {
    border: 1px solid #b71c1c;  /* Deep red border */
    background-color: #0a1929;  /* Match main background */
}

QTabWidget QTabBar::tab {
    background-color: #8b0000;  /* Darker red for unselected tabs */
    border: 1px solid #b71c1c;  /* Deep red border */
}

QPushButton {
    background-color: #1565c0;  /* Lighter blue for buttons */
    color: white;
    border: none;
    padding: 5px 15px;
    border-radius: 3px;
}

QPushButton:hover {
    background-color: #1976d2;  /* Even lighter on hover */
}

QPushButton:pressed {
    background-color: #0d47a1;  /* Darker when pressed */
}

QTableWidget {
    background-color: #0d2137;  /* Slightly lighter than main background */
    color: white;
    gridline-color: #b71c1c;  /* Red grid lines */
}

QTableWidget::item:selected {
    background-color: #1565c0;  /* Lighter blue for selection */
}

QHeaderView::section {
    background-color: #0d2137;  /* Match table background */
    color: white;
    padding: 4px;
    border: 1px solid #b71c1c;  /* Red borders */
}

QSpinBox, QLineEdit {
    background-color: #0d2137;  /* Match table background */
    color: white;
    border: 1px solid #b71c1c;  /* Red borders */
    padding: 2px;
}

/* Style for group boxes (including those in MatrixApp) */
QGroupBox {
    border: 1px solid #b71c1c;  /* Red border to match theme */
    background-color: #0a1929;  /* Dark blue background */
    margin-top: 1.5ex;  /* Space for the title */
    color: white;
}

QGroupBox::title {
    color: white;
    subcontrol-origin: margin;
    subcontrol-position: top center;
    padding: 0 3px;
}

/* Additional container styling */
QScrollArea, QFrame {
    border: 1px solid #b71c1c;  /* Red border */
    background-color: #0a1929;  /* Dark blue background */
}

QLabel {
    color: white;
    border: none;
}
"""

# Import tabs
from gtguiadditions.GT_Calc_Window import GT_Calc_Window
from gtguiadditions.GT_Learning_Window import GT_Learning_Window
from linear_algebra import LinearAlgebraTab
from Glossary.Glossary import *
from Glossary.CollapsibleBox import CollapsibleBox
from LinearAlgebra.matrix_app import MatrixApp
from SetTheory.SetTheory import SetTheoryTab
class App(QMainWindow):

    def __init__(self):
        super().__init__()
        self.title = 'SageMath GUI'
        self.left = 0
        self.top = 0
        self.width = 1100
        self.height = 900
        self.setWindowTitle(self.title)
        self.setGeometry(self.left, self.top, self.width, self.height)
        
        self.table_widget = MyTableWidget(self)
        self.setCentralWidget(self.table_widget)
        
        self.show()
    
class MyTableWidget(QWidget):
    
    def __init__(self, parent):
        super(QWidget, self).__init__(parent)
        self.layout = QVBoxLayout(self)
        
        # Initialize tab screen
        self.tabs = QTabWidget()
        self.gtTab = QWidget()
        self.gtLearnTab = QWidget()
        self.laTab = QWidget()
        self.laLearnTab = QWidget()
        
        # Add tabs
        self.tabs.addTab(GT_Calc_Window(self), "Graph Theory")
        self.tabs.addTab(GT_Learning_Window(self), "Graph Theory Learning")
        self.tabs.addTab(MatrixApp(self), "Linear Algebra")
        self.tabs.addTab(MatrixApp(self), "Linear Algebra Learning")
<<<<<<< HEAD
        self.tabs.addTab(SetTheoryTab(self),"Set Theory") # ^^^
=======
>>>>>>> b63e5afa
        
        # Add tabs to widget
        self.layout.addWidget(self.tabs)
        self.setLayout(self.layout)

if __name__ == '__main__':
    app = QApplication(sys.argv)
    
    # Apply the stylesheet to the entire application
    app.setStyleSheet(STYLE_SHEET)
    
    # Set up a dark palette as fallback (for widgets that don't fully respect stylesheets)
    dark_palette = QPalette()
    dark_palette.setColor(QPalette.Window, QColor(43, 43, 43))
    dark_palette.setColor(QPalette.WindowText, Qt.white)
    dark_palette.setColor(QPalette.Base, QColor(50, 50, 50))
    dark_palette.setColor(QPalette.AlternateBase, QColor(53, 53, 53))
    dark_palette.setColor(QPalette.ToolTipBase, Qt.white)
    dark_palette.setColor(QPalette.ToolTipText, Qt.white)
    dark_palette.setColor(QPalette.Text, Qt.white)
    dark_palette.setColor(QPalette.Button, QColor(53, 53, 53))
    dark_palette.setColor(QPalette.ButtonText, Qt.white)
    dark_palette.setColor(QPalette.BrightText, Qt.red)
    dark_palette.setColor(QPalette.Link, QColor(42, 130, 218))
    dark_palette.setColor(QPalette.Highlight, QColor(42, 130, 218))
    dark_palette.setColor(QPalette.HighlightedText, Qt.black)
    app.setPalette(dark_palette)
    
    ex = App()
    sys.exit(app.exec_())<|MERGE_RESOLUTION|>--- conflicted
+++ resolved
@@ -157,10 +157,7 @@
         self.tabs.addTab(GT_Learning_Window(self), "Graph Theory Learning")
         self.tabs.addTab(MatrixApp(self), "Linear Algebra")
         self.tabs.addTab(MatrixApp(self), "Linear Algebra Learning")
-<<<<<<< HEAD
         self.tabs.addTab(SetTheoryTab(self),"Set Theory") # ^^^
-=======
->>>>>>> b63e5afa
         
         # Add tabs to widget
         self.layout.addWidget(self.tabs)
