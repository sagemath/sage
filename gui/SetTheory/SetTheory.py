from PyQt5.QtWidgets import (
    QWidget, QMainWindow, QPushButton, QMessageBox, QLabel,
    QVBoxLayout, QHBoxLayout, QLineEdit, QSizePolicy, QComboBox
)
from Glossary.Glossary import GlossaryWidget
<<<<<<< HEAD
#from sage.all import Set  # ← restored Sage Set
=======
from sage.all import Set
>>>>>>> 3fc71dc2


class SetTheoryTab(QWidget):
    def __init__(self, parent=None):
        super().__init__(parent)

        self.glossaryWindow = None
        self.maxBoxes = 8
        self.rightBoxes = []  
        
        # Left side
        self.leftLabel = QLabel("Set A")
        self.leftLabel.setStyleSheet("font-weight: bold;")
        self.leftTextbox = QLineEdit()
        self.leftTextbox.setPlaceholderText("Left set")

        leftLayout = QVBoxLayout()
        leftLayout.addWidget(self.leftLabel)
        leftLayout.addWidget(self.leftTextbox)
        leftLayout.addStretch()
        
        # Right side
        self.rightLabel = QLabel("Proposed partition of A")
        self.rightLabel.setStyleSheet("font-weight: bold;")
        self.rightBoxesLayout = QVBoxLayout()
        
        firstRow = QHBoxLayout()
        firstBox = QLineEdit()
        firstBox.setPlaceholderText("Right set 1")

        self.addButton = QPushButton("Add")
        self.addButton.setFixedWidth(70)
        self.addButton.clicked.connect(self.addTextBox)

        firstRow.addWidget(firstBox)
        firstRow.addWidget(self.addButton)

        self.rightBoxesLayout.addLayout(firstRow)
        self.rightBoxes.append((firstRow, firstBox, None))  

        rightLayout = QVBoxLayout()
        rightLayout.addWidget(self.rightLabel)
        rightLayout.addLayout(self.rightBoxesLayout)
        rightLayout.addStretch()

        mainLayout = QHBoxLayout()
        mainLayout.addLayout(leftLayout)
        mainLayout.addSpacing(20)
        mainLayout.addLayout(rightLayout)
        mainLayout.addStretch()

        # Operation rows
        unionRow, self.unionABox, self.unionButton, self.unionBBox, self.unionResult = self.makeOperationRow("∪", "Union")
        interRow, self.interABox, self.intersectionButton, self.interBBox, self.interResult = self.makeOperationRow("∩", "Intersection")
        diffRow, self.diffABox, self.differenceButton, self.diffBBox, self.diffResult = self.makeOperationRow("\\", "Difference")
        symRow, self.symABox, self.symmetricDiffButton, self.symBBox, self.symResult = self.makeOperationRow("Δ", "Symmetric Difference")

        # Button connections
        self.unionButton.clicked.connect(lambda: self.performSetOperation("union"))
        self.intersectionButton.clicked.connect(lambda: self.performSetOperation("intersection"))
        self.differenceButton.clicked.connect(lambda: self.performSetOperation("difference"))
        self.symmetricDiffButton.clicked.connect(lambda: self.performSetOperation("symmetric_difference"))

        # Logical operation rows (converted to button style)
        logicalSubsetRow, self.subsetABox, self.subsetButton, self.subsetBBox, self.subsetResult = self.makeOperationRow("⊆", "Subset")
        logicalEqualRow, self.equalABox, self.equalButton, self.equalBBox, self.equalResult = self.makeOperationRow("=", "Equality")

        self.subsetButton.clicked.connect(lambda: self.performLogicalOperation("subset"))
        self.equalButton.clicked.connect(lambda: self.performLogicalOperation("equal"))

        operationLayout = QVBoxLayout()
        operationLayout.setSpacing(4)
        operationLayout.setContentsMargins(0, 0, 0, 0)
        operationLayout.addLayout(unionRow)
        operationLayout.addSpacing(10)
        operationLayout.addLayout(interRow)
        operationLayout.addSpacing(10)
        operationLayout.addLayout(diffRow)
        operationLayout.addSpacing(10)
        operationLayout.addLayout(symRow)
        operationLayout.addSpacing(10)
        operationLayout.addLayout(logicalSubsetRow)
        operationLayout.addSpacing(10)
        operationLayout.addLayout(logicalEqualRow)

        self.resultLabel = QLabel("")
        self.resultLabel.setStyleSheet("font-weight: bold; margin-top: 10px;")
        operationLayout.addWidget(self.resultLabel)
        
        # Glossary button
        self.glossaryButton = QPushButton("Glossary")
        self.glossaryButton.clicked.connect(self.showGlossary)
        self.glossaryButton.setSizePolicy(QSizePolicy.Fixed, QSizePolicy.Fixed)

        outerLayout = QVBoxLayout()
        outerLayout.addLayout(mainLayout)
        outerLayout.addSpacing(20)
        outerLayout.addLayout(operationLayout)
        outerLayout.addSpacing(20)
        outerLayout.addStretch()

        self.glossaryButton.setSizePolicy(QSizePolicy.Expanding, QSizePolicy.Fixed)
        outerLayout.addWidget(self.glossaryButton)

        self.setLayout(outerLayout)
       
        # Check partition button
        self.checkPartitionButton = QPushButton("Check Partition")
        self.checkPartitionButton.setFixedWidth(150)
        self.checkPartitionButton.clicked.connect(self.onCheckPartition)
        rightLayout.addWidget(self.checkPartitionButton)


    def makeOperationRow(self, symbol, label):
        leftBox = QLineEdit()
        leftBox.setPlaceholderText("Set A")
        leftBox.setMaximumWidth(200)
        rightBox = QLineEdit()
        rightBox.setPlaceholderText("Set B")
        rightBox.setMaximumWidth(200)
        button = QPushButton(f"{symbol}  ({label})")
        eqLabel = QLabel("=")
        resultLabel = QLabel("")
        resultLabel.setStyleSheet("font-weight: bold; padding-left: 8px; font-size: 10pt;")
        eqLabel.setStyleSheet("font-weight: bold; padding-left: 8px; font-size: 12pt;")
        button.setFixedWidth(180)
        row = QHBoxLayout()
        row.setSpacing(8)
        row.setContentsMargins(0, 0, 0, 0)
        row.addWidget(leftBox)
        row.addWidget(button)   
        row.addWidget(rightBox)
        row.addWidget(eqLabel)
        row.addWidget(resultLabel)
        return row, leftBox, button, rightBox, resultLabel

    def performSetOperation(self, operation):
        try:
            if operation == "union":
                setA = self.parseSetInput(self.unionABox.text())
                setB = self.parseSetInput(self.unionBBox.text())
                self.unionResult.setText(str(setA.union(setB)))
            elif operation == "intersection":
                setA = self.parseSetInput(self.interABox.text())
                setB = self.parseSetInput(self.interBBox.text())
                self.interResult.setText(str(setA.intersection(setB)))
            elif operation == "difference":
                setA = self.parseSetInput(self.diffABox.text())
                setB = self.parseSetInput(self.diffBBox.text())
                self.diffResult.setText(str(setA.difference(setB)))
            elif operation == "symmetric_difference":
                setA = self.parseSetInput(self.symABox.text())
                setB = self.parseSetInput(self.symBBox.text())
                self.symResult.setText(str(setA.difference(setB).union(setB.difference(setA))))
        except Exception:
            QMessageBox.warning(self, "Error", "Invalid set format.")

    def addTextBox(self):
        if len(self.rightBoxes) >= self.maxBoxes:
            QMessageBox.warning(self, "Limit Reached", f"Maximum of {self.maxBoxes} boxes allowed.")
            return
        row = QHBoxLayout()
        newBox = QLineEdit()
        newBox.setPlaceholderText(f"Right set {len(self.rightBoxes) + 1}")
        deleteButton = QPushButton("Remove")
        deleteButton.setFixedWidth(70)
        deleteButton.clicked.connect(lambda _, b=newBox: self.deleteTextBox(b))
        row.addWidget(newBox)
        row.addWidget(deleteButton)
        self.rightBoxesLayout.addLayout(row)
        self.rightBoxes.append((row, newBox, deleteButton))

    def deleteTextBox(self, boxToRemove):
        for i, (layout, box, deleteButton) in enumerate(self.rightBoxes):
            if box == boxToRemove:
                self.clearLayout(layout)
                self.rightBoxesLayout.removeItem(layout)
                self.rightBoxes.pop(i)
                break
        for idx, (_, box, _) in enumerate(self.rightBoxes):
            box.setPlaceholderText(f"Right set {idx + 1}")

    def clearLayout(self, layout):
        while layout.count():
            item = layout.takeAt(0)
            widget = item.widget()
            if widget:
                widget.deleteLater()

    def checkIfPartition(self, setFamily, setX):
        union_all = Set([])
        for part in setFamily:
            union_all = union_all.union(part)
        if union_all != setX:
            return False
        for part in setFamily:
            if part.cardinality() == 0:
                return False
        n = len(setFamily)
        for i in range(n):
            for j in range(i + 1, n):
                if setFamily[i].intersection(setFamily[j]).cardinality() != 0:
                    return False
        return True
    
    def onCheckPartition(self):
        setAText = self.leftTextbox.text().strip()
        if not setAText:
            QMessageBox.warning(self, "Error", "Please enter Set A.")
            return
        try:
            setA = self.parseSetInput(setAText)
        except Exception:
            QMessageBox.warning(self, "Error", "Invalid Set A format.")
            return
        setFamily = []
        for _, box, _ in self.rightBoxes:
            text = box.text().strip()
            if text:
                try:
                    s = self.parseSetInput(text)
                    setFamily.append(s)
                except Exception:
                    QMessageBox.warning(self, "Error", f"Invalid set format: {text}")
                    return
        if not setFamily:
            QMessageBox.warning(self, "Error", "Please enter at least one subset.")
            return
        isPartition = self.checkIfPartition(setFamily, setA)
        if isPartition:
            QMessageBox.information(self, "Result", "The sets form a valid partition of A.")
        else:
            QMessageBox.warning(self, "Result", "The sets do not form a partition of A.")

    def parseSetInput(self, inputStr):
        stringStripped = inputStr.strip()
        if stringStripped.startswith("{") and stringStripped.endswith("}"):
            stringStripped = stringStripped[1:-1]
        elements = [item.strip() for item in stringStripped.split(",") if item.strip()]
        return Set(elements)

    def performLogicalOperation(self, operation):
        try:
            if operation == "subset":
                setA = self.parseSetInput(self.subsetABox.text())
                setB = self.parseSetInput(self.subsetBBox.text())
                self.subsetResult.setText(str(setA.issubset(setB)))
            elif operation == "equal":
                setA = self.parseSetInput(self.equalABox.text())
                setB = self.parseSetInput(self.equalBBox.text())
                self.equalResult.setText(str(setA == setB))
        except Exception:
            QMessageBox.warning(self, "Error", "Invalid set format.")

    def showGlossary(self):
        if self.glossaryWindow is None:
            self.glossaryWindow = QMainWindow()
            self.glossaryWindow.setWindowTitle("Set Theory Glossary")
            self.glossaryWindow.setCentralWidget(GlossaryWidget("ST"))
        self.glossaryWindow.show()
        self.glossaryWindow.raise_()
        self.glossaryWindow.activateWindow()<|MERGE_RESOLUTION|>--- conflicted
+++ resolved
@@ -3,11 +3,7 @@
     QVBoxLayout, QHBoxLayout, QLineEdit, QSizePolicy, QComboBox
 )
 from Glossary.Glossary import GlossaryWidget
-<<<<<<< HEAD
 #from sage.all import Set  # ← restored Sage Set
-=======
-from sage.all import Set
->>>>>>> 3fc71dc2
 
 
 class SetTheoryTab(QWidget):
