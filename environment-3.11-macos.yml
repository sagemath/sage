--- conflicted
+++ resolved
@@ -88,29 +88,16 @@
   - fontconfig=2.15.0=h1383a14_1
   - fonts-conda-ecosystem=1=0
   - fonts-conda-forge=1=0
-<<<<<<< HEAD
-  - fonttools=4.55.3=py311h4921393_0
-  - fortran-compiler=1.8.0=hc3477c4_1
-  - fplll=5.5.0=hb7d509d_0
-  - fpylll=0.6.3=py311h341b96b_0
-  - freetype=2.12.1=hadb7bae_2
-  - furo=2024.8.6=pyhd8ed1ab_1
-  - gap-core=4.14.0=h25f1785_1
-  - gap-defaults=4.14.0=hce30654_1
-  - gettext=0.22.5=h8414b35_3
-  - gettext-tools=0.22.5=h8414b35_3
-=======
   - fonttools=4.56.0=py311h4921393_0
   - fortran-compiler=1.9.0=h5692697_0
   - fplll=5.5.0=h2a2278a_0
-  - fpylll=0.6.2=py311h4044dbd_0
+  - fpylll=0.6.3=py311h4044dbd_0
   - freetype=2.13.3=h1d14073_0
   - furo=2024.8.6=pyhd8ed1ab_2
   - gap-core=4.14.0=h25f1785_2
   - gap-defaults=4.14.0=hce30654_2
   - gettext=0.23.1=h3dcc1bd_0
   - gettext-tools=0.23.1=h493aca8_0
->>>>>>> 8a8453f3
   - gf2x=1.3.0=hf8f8af4_3
   - gfan=0.6.2=hec08f5c_1003
   - gfortran=13.2.0=h1ca8e4b_1
