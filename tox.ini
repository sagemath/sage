--- conflicted
+++ resolved
@@ -129,13 +129,8 @@
     # pycodestyle
 
 requires =
-<<<<<<< HEAD
-    # For the renamed "allowlist_externals" keyword
-    tox>=3.18
-=======
     # For repaired numerical factors in tox 4:
     tox>=4.2.7
->>>>>>> 6ba0eafc
 
 skipsdist = true
 
@@ -784,8 +779,6 @@
 passenv  = {[sage_src]passenv}
 envdir   = {[sage_src]envdir}
 commands = {[sage_src]commands}
-<<<<<<< HEAD
-=======
 allowlist_externals = {[sage_src]allowlist_externals}
 
 [testenv:cython-lint]
@@ -794,5 +787,4 @@
 passenv  = {[sage_src]passenv}
 envdir   = {[sage_src]envdir}
 commands = {[sage_src]commands}
->>>>>>> 6ba0eafc
 allowlist_externals = {[sage_src]allowlist_externals}