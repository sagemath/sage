name: Build documentation (PDF)

on:
  pull_request:
  push:
  workflow_dispatch:
    # Allow to run manually
    inputs:
      platform:
        description: 'Platform'
        required: true
        default: 'ubuntu-focal-standard'
      docker_tag:
        description: 'Docker tag'
        required: true
        default: 'dev'

concurrency:
  # Cancel previous runs of this workflow for the same branch
  group: ${{ github.workflow }}-${{ github.ref }}
  cancel-in-progress: true

env:
  # Same as in build.yml
  TOX_ENV:                "docker-${{ github.event.inputs.platform || 'ubuntu-focal-standard' }}-incremental"
  BUILD_IMAGE:            "localhost:5000/${{ github.repository }}/sage-${{ github.event.inputs.platform || 'ubuntu-focal-standard' }}-with-targets:ci"
  FROM_DOCKER_REPOSITORY: "ghcr.io/sagemath/sage/"
  FROM_DOCKER_TARGET:     "with-targets"
  FROM_DOCKER_TAG:        ${{ github.event.inputs.docker_tag || 'dev'}}
  EXTRA_CONFIGURE_ARGS:   --enable-fat-binary

jobs:
  build-docs-pdf:
    runs-on: ubuntu-latest
    services:
      # https://docs.docker.com/build/ci/github-actions/local-registry/
      registry:
        image: registry:2
        ports:
          - 5000:5000
    steps:
      - name: Maximize build disk space
        uses: easimon/maximize-build-space@v8
        with:
          # need space in /var for Docker images
<<<<<<< HEAD
          root-reserve-mb:      40000
=======
          root-reserve-mb:      30000
>>>>>>> 12e324aa
          remove-dotnet:        true
          remove-android:       true
          remove-haskell:       true
          remove-codeql:        true
          remove-docker-images: true
      - name: Checkout
        uses: actions/checkout@v4
      - name: Install test prerequisites
        # From docker.yml
        run: |
          sudo DEBIAN_FRONTEND=noninteractive apt-get update
          sudo DEBIAN_FRONTEND=noninteractive apt-get install tox
          sudo apt-get clean
          df -h
      - name: Merge CI fixes from sagemath/sage
        run: |
          mkdir -p upstream
          .ci/merge-fixes.sh 2>&1 | tee upstream/ci_fixes.log
        env:
          GH_TOKEN: ${{ github.token }}
          SAGE_CI_FIXES_FROM_REPOSITORIES: ${{ vars.SAGE_CI_FIXES_FROM_REPOSITORIES }}

      # Building

      - name: Generate Dockerfile
        # From docker.yml
        run: |
          tox -e ${{ env.TOX_ENV }}
          cp .tox/${{ env.TOX_ENV }}/Dockerfile .
        env:
          # Only generate the Dockerfile, do not run 'docker build' here
          DOCKER_TARGETS: ""

      - name: Set up Docker Buildx
        uses: docker/setup-buildx-action@v3
        with:
          driver-opts: network=host

      - name: Build Docker image
        id: image
        uses: docker/build-push-action@v5
        with:
          # push and load may not be set together at the moment
          push:       true
          load:       false
          context:    .
          tags:       ${{ env.BUILD_IMAGE }}
          target:     with-targets
          cache-from: type=gha
          cache-to:   type=gha,mode=max
          build-args: |
<<<<<<< HEAD
            NUMPROC=4
            USE_MAKEFLAGS=-k V=0 SAGE_NUM_THREADS=3 --output-sync=recurse
=======
            NUMPROC=6
            USE_MAKEFLAGS=-k V=0 SAGE_NUM_THREADS=4 --output-sync=recurse
>>>>>>> 12e324aa
            TARGETS_PRE=build/make/Makefile
            TARGETS=ci-build-with-fallback

      - name: Start container
        run: |
          docker run --name BUILD -dit \
                     --mount type=bind,src=$(pwd),dst=$(pwd) \
                     --workdir $(pwd) \
                     ${{ env.BUILD_IMAGE }} /bin/sh

      # Docs

      - name: Update system packages
        run: |
          export PATH="build/bin:$PATH"
          eval $(sage-print-system-package-command auto update)
          eval $(sage-print-system-package-command auto --yes --no-install-recommends install zip)
          eval $(sage-print-system-package-command auto --spkg --yes --no-install-recommends install git texlive texlive_luatex free_fonts xindy)
        shell: sh .ci/docker-exec-script.sh BUILD /sage {0}

      - name: Build docs (PDF)
        id: docbuild
        run: |
<<<<<<< HEAD
          export MAKE="make -j2 --output-sync=recurse" SAGE_NUM_THREADS=2
=======
          export MAKE="make -j5 --output-sync=recurse" SAGE_NUM_THREADS=5
>>>>>>> 12e324aa
          make doc-clean doc-uninstall; make sagemath_doc_html-build-deps sagemath_doc_pdf-no-deps
        shell: sh .ci/docker-exec-script.sh BUILD /sage {0}

      - name: Copy docs
        id: copy
        if: (success() || failure()) && steps.docbuild.outcome == 'success'
        run: |
          # For some reason the deploy step below cannot find /sage/...
          # So copy everything from there to local folder
          mkdir -p ./docs
          cp -r -L /sage/local/share/doc/sage/pdf ./docs
          # Zip everything for increased performance
          zip -r docs-pdf.zip docs
        shell: sh .ci/docker-exec-script.sh BUILD /sage {0}

      - name: Upload docs
        if: (success() || failure()) && steps.copy.outcome == 'success'
        uses: actions/upload-artifact@v3
        with:
          name: docs-pdf
          path: docs-pdf.zip<|MERGE_RESOLUTION|>--- conflicted
+++ resolved
@@ -43,11 +43,7 @@
         uses: easimon/maximize-build-space@v8
         with:
           # need space in /var for Docker images
-<<<<<<< HEAD
-          root-reserve-mb:      40000
-=======
           root-reserve-mb:      30000
->>>>>>> 12e324aa
           remove-dotnet:        true
           remove-android:       true
           remove-haskell:       true
@@ -99,13 +95,8 @@
           cache-from: type=gha
           cache-to:   type=gha,mode=max
           build-args: |
-<<<<<<< HEAD
-            NUMPROC=4
-            USE_MAKEFLAGS=-k V=0 SAGE_NUM_THREADS=3 --output-sync=recurse
-=======
             NUMPROC=6
             USE_MAKEFLAGS=-k V=0 SAGE_NUM_THREADS=4 --output-sync=recurse
->>>>>>> 12e324aa
             TARGETS_PRE=build/make/Makefile
             TARGETS=ci-build-with-fallback
 
@@ -129,11 +120,7 @@
       - name: Build docs (PDF)
         id: docbuild
         run: |
-<<<<<<< HEAD
-          export MAKE="make -j2 --output-sync=recurse" SAGE_NUM_THREADS=2
-=======
           export MAKE="make -j5 --output-sync=recurse" SAGE_NUM_THREADS=5
->>>>>>> 12e324aa
           make doc-clean doc-uninstall; make sagemath_doc_html-build-deps sagemath_doc_pdf-no-deps
         shell: sh .ci/docker-exec-script.sh BUILD /sage {0}
 
