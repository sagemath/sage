--- conflicted
+++ resolved
@@ -22,13 +22,8 @@
     strategy:
       fail-fast: false
       matrix:
-<<<<<<< HEAD
         os: [ubuntu, windows]
-        python: ['3.9', '3.10', '3.11']
-=======
-        os: [ubuntu]
         python: ['3.11', '3.12']
->>>>>>> dc99dc84
 
     steps:
       - uses: actions/checkout@v4
