name: Build & Test using Meson

on:
  push:
    branches:
      - master
      - develop
  pull_request:
  workflow_dispatch:
    # Allow to run manually

concurrency:
  # Cancel previous runs of this workflow for the same branch
  group: ${{ github.workflow }}-${{ github.ref }}
  cancel-in-progress: true

permissions:
  contents: read

jobs:
  test:
    name: Conda (${{ matrix.os }}, Python ${{ matrix.python }}, ${{ matrix.tests }}${{ matrix.editable && ', editable' || '' }})
    runs-on: ${{ matrix.os }}-latest

    strategy:
      fail-fast: false
      matrix:
        os: ['ubuntu', 'macos', 'windows']
        python: ['3.11', '3.12']
        tests: ['short']
        editable:
          ${{ fromJson(github.event_name == 'pull_request' && '[false]' || '[false, true]') }}
        include:
          - os: 'ubuntu'
            python: '3.12'
            tests: 'new'
          - os: 'ubuntu'
            python: '3.12'
            tests: 'long'
          # one additional editable run in pull_request, this has no effect if not pull_request
          - os: 'ubuntu'
            python: 3.12
            editable: true
            tests: 'short'
          - os: windows
            python: '3.13'
            tests: 'short'
        exclude:
          # Exclude 'short' since we already have 'long'
          - os: 'ubuntu'
            python: '3.12'
            tests: 'short'

    steps:
      - uses: actions/checkout@v4

      - name: Merge CI fixes from sagemath/sage
        run: |
          .github/workflows/merge-fixes.sh
        env:
          GH_TOKEN: ${{ github.token }}

      - name: Mark new files as uncommited
        if: matrix.tests == 'new' 
        run: |
          # List remotes (for debugging)
          git remote -v
          # Reset the branch to develop
          git fetch origin develop
          git reset --soft origin/develop
          # Show uncommitted changes
          git status

      - name: Cache conda packages
        uses: actions/cache@v4
        with:
          path: ~/conda_pkgs_dir
          key:
            ${{ runner.os }}-conda-${{ hashFiles('environment-3.11-linux.yml') }}
      
      - name: Setup MSVC environment
        if: runner.os == 'windows'
        uses: ilammy/msvc-dev-cmd@v1

      - name: Remove Git link.exe
        if: runner.os == 'windows'
        # It conflicts with the vs linker 
        # So we delete it, following the advice on https://github.com/ilammy/msvc-dev-cmd?tab=readme-ov-file#name-conflicts-with-shell-bash 
        run: rm -f "C:/Program Files/Git/usr/bin/link.exe"
        shell: bash

      - name: Compiler cache
        uses: hendrikmuhs/ccache-action@v1.2
        with:
          key: ${{ runner.os }}-meson-${{ matrix.python }}

      - name: Setup Conda environment
        uses: conda-incubator/setup-miniconda@v3
        continue-on-error: true
        id: conda1
        with:
          python-version: ${{ matrix.python }}
          # Disabled for now due to
          # https://github.com/conda-incubator/setup-miniconda/issues/379
          # miniforge-version: latest
          use-mamba: true
          channels: conda-forge
          channel-priority: true
          activate-environment: sage-dev
          environment-file: environment-${{ matrix.python }}-${{ startsWith(matrix.os, 'macos') && (startsWith(runner.arch, 'ARM') && 'macos' || 'macos-x86_64') || startsWith(matrix.os, 'ubuntu') && 'linux' || 'win' }}.yml

      # Sometimes the conda setup fails due to network issues.
      # This is a workaround to retry the setup step if it fails.
      # Workaround for https://github.com/conda-incubator/setup-miniconda/issues/129
      - name: Setup Conda environment (2nd time)
        uses: conda-incubator/setup-miniconda@v3
        if: steps.conda1.outcome == 'failure'
        with:
          python-version: ${{ matrix.python }}
          miniforge-version: latest
          use-mamba: true
          channels: conda-forge
          channel-priority: true
          activate-environment: sage-dev
          environment-file: environment-${{ matrix.python }}-${{ startsWith(matrix.os, 'macos') && (startsWith(runner.arch, 'ARM') && 'macos' || 'macos-x86_64') || 'linux' }}.yml


      - name: Print Conda environment
        shell: bash -l {0}
        run: |
          conda info
          conda list

      - name: Build
        shell: bash -l {0}
        run: |
          if [[ "$RUNNER_OS" != "Windows" ]]; then
            export PATH="/usr/lib/ccache:/usr/local/opt/ccache/libexec:$PATH"
            export CC="ccache $CC"
            export CXX="ccache $CXX"
          else
            export LIB="$LIB;$CONDA_PREFIX\\Library\\lib"
            export INCLUDE="$INCLUDE;$CONDA_PREFIX\\Library\\include"
          fi

          # Use --no-deps and pip check below to verify that all necessary dependencies are installed via conda
          pip install --no-build-isolation --no-deps --config-settings=builddir=builddir ${{ matrix.editable && '--editable' || '' }} . -v

      - name: Check update-meson
        # this step must be after build, because meson.build creates a number of __init__.py files
        # that is needed to make tools/update-meson.py run correctly
        shell: bash -l {0}
        if: matrix.tests == 'short'
        run: |
          python tools/update-meson.py
          if ! ./tools/test-git-no-uncommitted-changes; then
            git add --intent-to-add .  # also show newly created files in git diff
            git status
            git diff
            false
          fi

      - name: Verify dependencies
        shell: bash -l {0}
        run: pip check

      - name: Test
        shell: bash -l {0}
        run: |
          # We don't install sage_setup, so don't try to test it
          # If editable then deleting the directory will cause sage to detect rebuild, which will cause ninja to fail
          # so we don't delete the directory in this case
          ${{ matrix.editable && 'true' || 'rm -R ./src/sage_setup/' }}
          if [[ "$RUNNER_OS" == "Windows" ]]; then
            # Ignore errors on Windows, for now
            pytest --doctest-ignore-import-errors --doctest -rfEs -s src || true
          else
<<<<<<< HEAD
            if [[ "${{ matrix.tests }}" == "long" ]]; then
              src/bin/sage-runtests --force-lib --long -p4 --format github src/sage/arith src/sage/calculus src/sage/combinat src/sage/geometry src/sage/groups src/sage/matrix src src/sage/numerical src/sage/rings src/sage/sets src/sage/topology 
              #coverage combine
              #coverage xml
              #coverage report
            else
              ./sage -t ${{ (matrix.tests == 'short' && '--all')  || '--new' }} -p4 --format github
            fi
=======
            pytest -rfEs -s src
            ./sage -t ${{ matrix.tests == 'all' && '--all' || '--new --long' }} -p4 --format github
>>>>>>> cb030433
          fi

      - name: Upload coverage to codecov
        if: matrix.tests == 'long'
        uses: codecov/codecov-action@v5
        with:
          files: ./coverage.xml

      - name: Check that all modules can be imported
        shell: bash -l {0}
        run: |
          # Increase the length of the lines in the "short summary"
          export COLUMNS=120
          # The following command checks that all modules can be imported.
          # The output also includes a long list of modules together with the number of tests in each module.
          # This can be ignored.
          pytest -qq --doctest --collect-only || true

      - name: Upload log
        uses: actions/upload-artifact@v4.5.0
        if: failure()
        with:
          name: ${{ runner.os }}-meson-${{ matrix.python }}${{ matrix.editable && '-editable' || '' }}-log
          path: builddir/meson-logs/<|MERGE_RESOLUTION|>--- conflicted
+++ resolved
@@ -175,7 +175,7 @@
             # Ignore errors on Windows, for now
             pytest --doctest-ignore-import-errors --doctest -rfEs -s src || true
           else
-<<<<<<< HEAD
+            pytest -rfEs -s src
             if [[ "${{ matrix.tests }}" == "long" ]]; then
               src/bin/sage-runtests --force-lib --long -p4 --format github src/sage/arith src/sage/calculus src/sage/combinat src/sage/geometry src/sage/groups src/sage/matrix src src/sage/numerical src/sage/rings src/sage/sets src/sage/topology 
               #coverage combine
@@ -184,10 +184,6 @@
             else
               ./sage -t ${{ (matrix.tests == 'short' && '--all')  || '--new' }} -p4 --format github
             fi
-=======
-            pytest -rfEs -s src
-            ./sage -t ${{ matrix.tests == 'all' && '--all' || '--new --long' }} -p4 --format github
->>>>>>> cb030433
           fi
 
       - name: Upload coverage to codecov
