name: Build & Test using Meson

on:
  push:
    branches:
      - master
      - develop
  pull_request:
  workflow_dispatch:
    # Allow to run manually

concurrency:
  # Cancel previous runs of this workflow for the same branch
  group: ${{ github.workflow }}-${{ github.ref }}
  cancel-in-progress: true

permissions:
  contents: read

jobs:
  test:
    name: Conda (${{ matrix.os }}, Python ${{ matrix.python }}, ${{ matrix.tests }}${{ matrix.editable && ', editable' || '' }})
    runs-on: ${{ matrix.os }}-latest
    env:
      SEPARATELY_TESTED_FLAKY_FILES: "src/sage/libs/singular/function.pyx src/sage/rings/polynomial/plural.pyx"

    strategy:
      fail-fast: false
      matrix:
        os: ['ubuntu', 'macos', 'windows']
        python: ['3.11', '3.12']
        tests: ['all']
        editable:
          ${{ fromJson(github.event_name == 'pull_request' && '[false]' || '[false, true]') }}
        include:
          - os: 'ubuntu'
            python: '3.12'
            tests: 'new'
          # one additional editable run in pull_request, this has no effect if not pull_request
          - os: 'ubuntu'
            python: '3.12'
            editable: true
            tests: 'all'
          - os: 'windows'
            python: '3.13'
            tests: 'all'

    steps:
      - uses: actions/checkout@v4

      - name: Merge CI fixes from sagemath/sage
        run: |
          .github/workflows/merge-fixes.sh
        env:
          GH_TOKEN: ${{ github.token }}

      - name: Mark new files as uncommited
        if: matrix.tests == 'new' 
        run: |
          # List remotes (for debugging)
          git remote -v
          # Reset the branch to develop
          git fetch origin develop
          git reset --soft origin/develop
          # Show uncommitted changes
          git status

      - name: Cache conda packages
        uses: actions/cache@v4
        with:
          path: ~/conda_pkgs_dir
          key:
            ${{ runner.os }}-conda-${{ hashFiles('environment-3.11-linux.yml') }}
      
      - name: Setup MSVC environment
        if: runner.os == 'windows'
        uses: ilammy/msvc-dev-cmd@v1

      - name: Remove Git link.exe
        if: runner.os == 'windows'
        # It conflicts with the vs linker 
        # So we delete it, following the advice on https://github.com/ilammy/msvc-dev-cmd?tab=readme-ov-file#name-conflicts-with-shell-bash 
        run: rm -f "C:/Program Files/Git/usr/bin/link.exe"
        shell: bash

      - name: Compiler cache
        uses: hendrikmuhs/ccache-action@v1.2
        with:
          key: ${{ runner.os }}-meson-${{ matrix.python }}

      - name: Setup Conda environment
        uses: conda-incubator/setup-miniconda@v3
        continue-on-error: true
        id: conda1
        with:
          python-version: ${{ matrix.python }}
          # Disabled for now due to
          # https://github.com/conda-incubator/setup-miniconda/issues/379
          # miniforge-version: latest
          use-mamba: true
          channels: conda-forge
          channel-priority: true
          activate-environment: sage-dev
          environment-file: environment-${{ matrix.python }}-${{ startsWith(matrix.os, 'macos') && (startsWith(runner.arch, 'ARM') && 'macos' || 'macos-x86_64') || startsWith(matrix.os, 'ubuntu') && 'linux' || 'win' }}.yml

      # Sometimes the conda setup fails due to network issues.
      # This is a workaround to retry the setup step if it fails.
      # Workaround for https://github.com/conda-incubator/setup-miniconda/issues/129
      - name: Setup Conda environment (2nd time)
        uses: conda-incubator/setup-miniconda@v3
        if: steps.conda1.outcome == 'failure'
        with:
          python-version: ${{ matrix.python }}
          miniforge-version: latest
          use-mamba: true
          channels: conda-forge
          channel-priority: true
          activate-environment: sage-dev
          environment-file: environment-${{ matrix.python }}-${{ startsWith(matrix.os, 'macos') && (startsWith(runner.arch, 'ARM') && 'macos' || 'macos-x86_64') || 'linux' }}.yml


      - name: Print Conda environment
        shell: bash -l {0}
        run: |
          conda info
          conda list

      - name: Build
        shell: bash -l {0}
        run: |
          if [[ "$RUNNER_OS" != "Windows" ]]; then
            export PATH="/usr/lib/ccache:/usr/local/opt/ccache/libexec:$PATH"
            export CC="ccache $CC"
            export CXX="ccache $CXX"
          else
            export LIB="$LIB;$CONDA_PREFIX\\Library\\lib"
            export INCLUDE="$INCLUDE;$CONDA_PREFIX\\Library\\include"
          fi

          # Use --no-deps and pip check below to verify that all necessary dependencies are installed via conda
          pip install --no-build-isolation --no-deps --config-settings=builddir=builddir ${{ matrix.editable && '--editable' || '' }} . -v

      - name: Check update-meson
        # this step must be after build, because meson.build creates a number of __init__.py files
        # that is needed to make tools/update-meson.py run correctly
        shell: bash -l {0}
        if: matrix.tests == 'all' && matrix.python == '3.12'
        run: |
          python tools/update-meson.py
          if ! ./tools/test-git-no-uncommitted-changes; then
            git add --intent-to-add .  # also show newly created files in git diff
            git status
            git diff
            false
          fi

      - name: Verify dependencies
        shell: bash -l {0}
        run: pip check

      - name: Test
        shell: bash -l {0}
        run: |
          # We don't install sage_setup, so don't try to test it
          # If editable then deleting the directory will cause sage to detect rebuild, which will cause ninja to fail
          # so we don't delete the directory in this case
          ${{ matrix.editable && 'true' || 'rm -R ./src/sage_setup/' }}
<<<<<<< HEAD
          pip install coverage pytest-xdist pytest-github-actions-annotate-failures
            if [[ "${{ matrix.os }}" != "windows" ]]; then
            pip install pytest-isolate
=======
          if [[ "$RUNNER_OS" == "Windows" ]]; then
            # Ignore errors on Windows, for now
            pytest --doctest-ignore-import-errors --doctest -rfEs -s src || true
          else
            pytest -rfEs -s src
            ./sage -t ${{
              matrix.tests == 'all' &&
              '--all-except="$SEPARATELY_TESTED_FLAKY_FILES"' ||
              '--new --long' }} -p4 --format github
>>>>>>> f4adc250
          fi
          pytest --doctest-ignore-import-errors --doctest --full-trace -rfEs -s src

      - name: Test flaky files
        # unknown issues with plural.pyx causes sporadic failure: https://github.com/sagemath/sage/issues/29528
        # we rerun a few times, this step succeeds if any of the 5 runs succeed
        if: runner.os != 'windows' && matrix.tests == 'all'
        shell: bash -l {0}
        run: |
          for i in {1..5}; do
            ./sage -t -p4 --format github $SEPARATELY_TESTED_FLAKY_FILES && break
          done

      - name: Check that all modules can be imported
        shell: bash -l {0}
        run: |
          # Increase the length of the lines in the "short summary"
          export COLUMNS=120
          # The following command checks that all modules can be imported.
          # The output also includes a long list of modules together with the number of tests in each module.
          # This can be ignored.
          if [[ "${{ matrix.os }}" == "windows" ]]; then
            pytest -qq --doctest --collect-only || true
          else
            pytest -qq --doctest --collect-only
          fi

      - name: Upload log
        uses: actions/upload-artifact@v4.5.0
        if: failure()
        with:
          name: ${{ runner.os }}-meson-${{ matrix.python }}${{ matrix.editable && '-editable' || '' }}${{ matrix.tests == 'new' && '-new' || '' }}-log
          path: builddir/meson-logs/<|MERGE_RESOLUTION|>--- conflicted
+++ resolved
@@ -165,33 +165,11 @@
           # If editable then deleting the directory will cause sage to detect rebuild, which will cause ninja to fail
           # so we don't delete the directory in this case
           ${{ matrix.editable && 'true' || 'rm -R ./src/sage_setup/' }}
-<<<<<<< HEAD
           pip install coverage pytest-xdist pytest-github-actions-annotate-failures
             if [[ "${{ matrix.os }}" != "windows" ]]; then
             pip install pytest-isolate
-=======
-          if [[ "$RUNNER_OS" == "Windows" ]]; then
-            # Ignore errors on Windows, for now
-            pytest --doctest-ignore-import-errors --doctest -rfEs -s src || true
-          else
-            pytest -rfEs -s src
-            ./sage -t ${{
-              matrix.tests == 'all' &&
-              '--all-except="$SEPARATELY_TESTED_FLAKY_FILES"' ||
-              '--new --long' }} -p4 --format github
->>>>>>> f4adc250
           fi
           pytest --doctest-ignore-import-errors --doctest --full-trace -rfEs -s src
-
-      - name: Test flaky files
-        # unknown issues with plural.pyx causes sporadic failure: https://github.com/sagemath/sage/issues/29528
-        # we rerun a few times, this step succeeds if any of the 5 runs succeed
-        if: runner.os != 'windows' && matrix.tests == 'all'
-        shell: bash -l {0}
-        run: |
-          for i in {1..5}; do
-            ./sage -t -p4 --format github $SEPARATELY_TESTED_FLAKY_FILES && break
-          done
 
       - name: Check that all modules can be imported
         shell: bash -l {0}
