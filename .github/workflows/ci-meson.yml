name: Build & Test using Meson

on:
  push:
    branches:
      - master
      - develop
  pull_request:
  workflow_dispatch:
    # Allow to run manually

concurrency:
  # Cancel previous runs of this workflow for the same branch
  group: ${{ github.workflow }}-${{ github.ref }}
  cancel-in-progress: true

jobs:
  test:
    name: Conda (${{ matrix.os }}, Python ${{ matrix.python }}${{ matrix.editable && ', editable' || '' }})
    runs-on: ${{ matrix.os }}-latest

    strategy:
      fail-fast: false
      matrix:
<<<<<<< HEAD
        os: [ubuntu]
        python: ['3.11', '3.12', '3.13']
=======
        os: [ubuntu, macos]
        python: ['3.11', '3.12']
        editable:
          ${{ fromJson(github.event_name == 'pull_request' && '[false]' || '[false, true]') }}
        include:
          # one additional editable run in pull_request, this has no effect if not pull_request
          - os: ubuntu
            python: 3.12
            editable: true
>>>>>>> 276aa66a

    steps:
      - uses: actions/checkout@v4

      - name: Merge CI fixes from sagemath/sage
        run: |
          .ci/merge-fixes.sh
        env:
          GH_TOKEN: ${{ github.token }}

      - name: Cache conda packages
        uses: actions/cache@v4
        with:
          path: ~/conda_pkgs_dir
          key:
            ${{ runner.os }}-conda-${{ hashFiles('environment-3.11-linux.yml') }}

      - name: Compiler cache
        uses: hendrikmuhs/ccache-action@v1.2
        with:
          key: ${{ runner.os }}-meson-${{ matrix.python }}

      - name: Setup Conda environment
        uses: conda-incubator/setup-miniconda@v3
        with:
          python-version: ${{ matrix.python }}
          miniforge-version: latest
          use-mamba: true
          channels: conda-forge
          channel-priority: true
          activate-environment: sage-dev
          environment-file: environment-${{ matrix.python }}-${{ startsWith(matrix.os, 'macos') && (startsWith(runner.arch, 'ARM') && 'macos' || 'macos-x86_64') || 'linux' }}.yml

      - name: Print Conda environment
        shell: bash -l {0}
        run: |
          conda info
          conda list

      - name: Build
        shell: bash -l {0}
        run: |
          export PATH="/usr/lib/ccache:/usr/local/opt/ccache/libexec:$PATH"
          export CC="ccache $CC"
          export CXX="ccache $CXX"
          # Use --no-deps and pip check below to verify that all necessary dependencies are installed via conda
          pip install --no-build-isolation --no-deps --config-settings=builddir=builddir ${{ matrix.editable && '--editable' || '' }} . -v

      - name: Check update-meson
        # this step must be after build, because meson.build creates a number of __init__.py files
        # that is needed to make tools/update-meson.py run correctly
        shell: bash -l {0}
        run: |
          python3 tools/update-meson.py
          if ! ./tools/test-git-no-uncommitted-changes; then
            git add --intent-to-add .  # also show newly created files in git diff
            git status
            git diff
            false
          fi

      - name: Verify dependencies
        shell: bash -l {0}
        run: pip check

      - name: Test
        shell: bash -l {0}
        run: |
          # We don't install sage_setup, so don't try to test it
          # If editable then deleting the directory will cause sage to detect rebuild, which will cause ninja to fail
          # so we don't delete the directory in this case
          ${{ matrix.editable && 'true' || 'rm -R ./src/sage_setup/' }}
          ./sage -t --all -p4 --format github

      - name: Upload log
        uses: actions/upload-artifact@v4.5.0
        if: failure()
        with:
          name: ${{ runner.os }}-meson-${{ matrix.python }}${{ matrix.editable && '-editable' || '' }}-log
          path: builddir/meson-logs/<|MERGE_RESOLUTION|>--- conflicted
+++ resolved
@@ -22,12 +22,8 @@
     strategy:
       fail-fast: false
       matrix:
-<<<<<<< HEAD
-        os: [ubuntu]
+        os: [ubuntu, macos]
         python: ['3.11', '3.12', '3.13']
-=======
-        os: [ubuntu, macos]
-        python: ['3.11', '3.12']
         editable:
           ${{ fromJson(github.event_name == 'pull_request' && '[false]' || '[false, true]') }}
         include:
@@ -35,7 +31,6 @@
           - os: ubuntu
             python: 3.12
             editable: true
->>>>>>> 276aa66a
 
     steps:
       - uses: actions/checkout@v4
