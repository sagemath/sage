name: Build & Test using Meson

on:
  push:
    branches:
      - master
      - develop
  pull_request:
  workflow_dispatch:
    # Allow to run manually

concurrency:
  # Cancel previous runs of this workflow for the same branch
  group: ${{ github.workflow }}-${{ github.ref }}
  cancel-in-progress: true

jobs:
  test:
    name: Conda (${{ matrix.os }}, Python ${{ matrix.python }}${{ matrix.editable && ', editable' || '' }})
    runs-on: ${{ matrix.os }}-latest

    strategy:
      fail-fast: false
      matrix:
        os: [ubuntu]
        python: ['3.11', '3.12']
        editable: [false, true]

    steps:
      - uses: actions/checkout@v4

      - name: Merge CI fixes from sagemath/sage
        run: |
          .ci/merge-fixes.sh
        env:
          GH_TOKEN: ${{ github.token }}

      - name: Cache conda packages
        uses: actions/cache@v4
        with:
          path: ~/conda_pkgs_dir
          key:
            ${{ runner.os }}-conda-${{ hashFiles('environment-3.11-linux.yml') }}

      - name: Compiler cache
        uses: hendrikmuhs/ccache-action@v1.2
        with:
          key: ${{ runner.os }}-meson-${{ matrix.python }}

      - name: Setup Conda environment
        uses: conda-incubator/setup-miniconda@v3
        with:
          python-version: ${{ matrix.python }}
          miniforge-version: latest
          use-mamba: true
          channels: conda-forge
          channel-priority: true
          activate-environment: sage-dev
          environment-file: environment-${{ matrix.python }}-${{ startsWith(matrix.os, 'macos') && (startsWith(runner.arch, 'ARM') && 'macos' || 'macos-x86_64') || 'linux' }}.yml

      - name: Print Conda environment
        shell: bash -l {0}
        run: |
          conda info
          conda list

      - name: Build
        shell: bash -l {0}
        run: |
          export PATH="/usr/lib/ccache:/usr/local/opt/ccache/libexec:$PATH"
          export CC="ccache $CC"
          export CXX="ccache $CXX"
          # Use --no-deps and pip check below to verify that all necessary dependencies are installed via conda
          pip install --no-build-isolation --no-deps --config-settings=builddir=builddir ${{ matrix.editable && '--editable' || '' }} . -v

      - name: Check update-meson
        # this step must be after build, because meson.build creates a number of __init__.py files
        # that is needed to make tools/update-meson.py run correctly
        shell: bash -l {0}
        run: |
          python3 tools/update-meson.py
          if ! ./tools/test-git-no-uncommitted-changes; then
            git add --intent-to-add .  # also show newly created files in git diff
            git status
            git diff
            false
          fi

      - name: Verify dependencies
        shell: bash -l {0}
        run: pip check

      - name: Test
        shell: bash -l {0}
        run: |
          # We don't install sage_setup, so don't try to test it
<<<<<<< HEAD
          # If editable then deleting the directory will cause sage to detect rebuild, which will cause ninja to fail
          # so we don't delete the directory in this case
          ${{ matrix.editable && 'true' || 'rm -R ./src/sage_setup/' }}
          ./sage -t --all -p4
=======
          rm -R ./src/sage_setup/
          ./sage -t --all -p4 --format github
>>>>>>> 9cd86e95

      - name: Upload log
        uses: actions/upload-artifact@v4.5.0
        if: failure()
        with:
          name: ${{ runner.os }}-meson-${{ matrix.python }}${{ matrix.editable && '-editable' || '' }}-log
          path: builddir/meson-logs/<|MERGE_RESOLUTION|>--- conflicted
+++ resolved
@@ -94,15 +94,10 @@
         shell: bash -l {0}
         run: |
           # We don't install sage_setup, so don't try to test it
-<<<<<<< HEAD
           # If editable then deleting the directory will cause sage to detect rebuild, which will cause ninja to fail
           # so we don't delete the directory in this case
           ${{ matrix.editable && 'true' || 'rm -R ./src/sage_setup/' }}
-          ./sage -t --all -p4
-=======
-          rm -R ./src/sage_setup/
           ./sage -t --all -p4 --format github
->>>>>>> 9cd86e95
 
       - name: Upload log
         uses: actions/upload-artifact@v4.5.0
