--- conflicted
+++ resolved
@@ -46,12 +46,6 @@
             python: '3.12'
             editable: true
             tests: 'all'
-<<<<<<< HEAD
-          - os: 'windows'
-            python: '3.13'
-            tests: 'all'
-=======
->>>>>>> aa277033
 
     steps:
       - uses: actions/checkout@v4
