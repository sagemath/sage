--- conflicted
+++ resolved
@@ -25,20 +25,18 @@
     strategy:
       fail-fast: false
       matrix:
-<<<<<<< HEAD
-        os: [ubuntu, macos]
-        python: ['3.11', '3.12', '3.13']
-=======
         os: ['ubuntu', 'macos', 'windows']
         python: ['3.11', '3.12']
         tests: ['all']
->>>>>>> 1f459003
         editable:
           ${{ fromJson(github.event_name == 'pull_request' && '[false]' || '[false, true]') }}
         include:
           - os: 'ubuntu'
             python: '3.12'
             tests: 'new'
+          - os: 'ubuntu'
+            python: '3.13'
+            tests: 'all'
           # one additional editable run in pull_request, this has no effect if not pull_request
           - os: 'ubuntu'
             python: '3.12'
