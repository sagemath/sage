name: Static check with Pyright

on:
  pull_request:
  merge_group:
  push:
    branches:
      - master
      - develop
  workflow_dispatch:
    # Allow to run manually

concurrency:
  # Cancel previous runs of this workflow for the same branch
  group: ${{ github.workflow }}-${{ github.ref }}
  cancel-in-progress: true

jobs:
  pyright:
    runs-on: ubuntu-latest
<<<<<<< HEAD
    container: ghcr.io/sagemath/sage/sage-ubuntu-jammy-maximal-with-targets:dev
=======
    container: ghcr.io/sagemath/sage/sage-ubuntu-noble-standard-with-targets:dev
>>>>>>> 1884ebc8
    steps:
      - name: Checkout
        id: checkout
        uses: actions/checkout@v4

      - name: Update system packages
        id: prepare
        run: |
          export PATH="build/bin:$PATH"
          eval $(sage-print-system-package-command auto update)
          eval $(sage-print-system-package-command auto --spkg --yes --no-install-recommends install git)

      - name: Install GH CLI
        uses: dev-hanz-ops/install-gh-cli-action@v0.2.1
        with:
          gh-cli-version: 2.32.0

      - name: Merge CI fixes from sagemath/sage
        run: |
          git config --global --add safe.directory "$GITHUB_WORKSPACE"
          .ci/merge-fixes.sh

      - name: Add prebuilt tree as a worktree
        id: worktree
        run: |
          set -ex
          .ci/retrofit-worktree.sh worktree-image /sage

      - name: Incremental build (sagelib deps)
        id: incremental
        run: |
          # Now re-bootstrap and build. The build is incremental because we were careful with the timestamps.
          # pyright does not need a built sagelib; it only needs
          # the libraries from which sagelib imports.
          ./bootstrap && make sagelib-build-deps
        working-directory: ./worktree-image
        env:
          MAKE: make -j2 --output-sync=recurse
          SAGE_NUM_THREADS: 2

      - name: Static code check with pyright
        uses: jakebailey/pyright-action@v1
        with:
          version: 1.1.332
          # Many warnings issued by pyright are not yet helpful because there is not yet enough type information.
          no-comments: true
          working-directory: ./worktree-image
        env:
          # To avoid out of memory errors
          NODE_OPTIONS: --max-old-space-size=8192

      - name: Static code check with pyright (annotated)
        if: (success() || failure()) && steps.incremental.outcome == 'success'
        uses: jakebailey/pyright-action@v1
        with:
          version: 1.1.332
          # Issue errors
          no-comments: false
          level: error
          working-directory: ./worktree-image
        env:
          # To avoid out of memory errors
          NODE_OPTIONS: --max-old-space-size=8192<|MERGE_RESOLUTION|>--- conflicted
+++ resolved
@@ -18,11 +18,7 @@
 jobs:
   pyright:
     runs-on: ubuntu-latest
-<<<<<<< HEAD
-    container: ghcr.io/sagemath/sage/sage-ubuntu-jammy-maximal-with-targets:dev
-=======
-    container: ghcr.io/sagemath/sage/sage-ubuntu-noble-standard-with-targets:dev
->>>>>>> 1884ebc8
+    container: ghcr.io/sagemath/sage/sage-ubuntu-noble-maximal-with-targets:dev
     steps:
       - name: Checkout
         id: checkout
