name: Build & Test

on:
  push:
  workflow_dispatch:
    # Allow to run manually

concurrency:
  # Cancel previous runs of this workflow for the same branch
  group: ${{ github.workflow }}-${{ github.ref }}
  cancel-in-progress: true

jobs:
  build:
    runs-on: ubuntu-latest
    container: ghcr.io/sagemath/sage/sage-docker-ubuntu-focal-standard-with-targets:dev
    steps:
      - name: Checkout
        id: checkout
        uses: actions/checkout@v2

      - name: Prepare
        id: prepare
        run: |
<<<<<<< HEAD
          # Install test tools
=======
          # Install test tools.
          # Installation of python3-venv can be removed as soon as a
          # base image with a release including #33822 is available
          apt-get update
>>>>>>> ae5c5a02
          apt-get install -y git python3-venv
          # Reuse built SAGE_LOCAL contained in the Docker image 
          ./bootstrap
          ./configure --enable-build-as-root --prefix=/sage/local --with-sage-venv --enable-editable --enable-download-from-upstream-url
      
      - name: Build and test modularized distributions
        if: always() && steps.prepare.outcome == 'success'
        run: make V=0 tox && make pypi-wheels
        env:
          MAKE: make -j2
          SAGE_NUM_THREADS: 2

      - name: Set up node to install pyright
        if: always() && steps.prepare.outcome == 'success'
        uses: actions/setup-node@v1
        with:
          node-version: '12'

      - name: Install pyright
        if: always() && steps.prepare.outcome == 'success'
        # Fix to v232 due to bug https://github.com/microsoft/pyright/issues/3239
        run: npm install -g pyright@1.1.232

      - name: Static code check with pyright
        if: always() && steps.prepare.outcome == 'success'
        run: pyright    
      
      - name: Build
        id: build
        if: always() && steps.prepare.outcome == 'success'
        run: make build
        env:
          MAKE: make -j2
          SAGE_NUM_THREADS: 2

      - name: Pytest
        if: contains(github.ref, 'pytest')
        run: |
          ../sage -python -m pip install coverage pytest-xdist
          ../sage -python -m coverage run -m pytest -c tox.ini --doctest-modules || true
        working-directory: ./src
        env:
          # Increase the length of the lines in the "short summary"
          COLUMNS: 120

      - name: Test
        if: always() && steps.build.outcome == 'success'
        run: |
          ../sage -python -m pip install coverage
          ../sage -python -m coverage run ./bin/sage-runtests --all -p2
        working-directory: ./src

      - name: Prepare coverage results
        if: always() && steps.build.outcome == 'success'
        run: |
          ./venv/bin/python3 -m coverage combine src/.coverage/
          ./venv/bin/python3 -m coverage xml
          find . -name *coverage*
      
      - name: Upload coverage to codecov
        if: always() && steps.build.outcome == 'success'
        uses: codecov/codecov-action@v2
        with:
          files: ./coverage.xml<|MERGE_RESOLUTION|>--- conflicted
+++ resolved
@@ -22,14 +22,10 @@
       - name: Prepare
         id: prepare
         run: |
-<<<<<<< HEAD
-          # Install test tools
-=======
           # Install test tools.
           # Installation of python3-venv can be removed as soon as a
           # base image with a release including #33822 is available
           apt-get update
->>>>>>> ae5c5a02
           apt-get install -y git python3-venv
           # Reuse built SAGE_LOCAL contained in the Docker image 
           ./bootstrap
