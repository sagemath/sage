--- conflicted
+++ resolved
@@ -73,16 +73,12 @@
           .ci/merge-fixes.sh
         env:
           GH_TOKEN: ${{ github.token }}
-<<<<<<< HEAD
+          SAGE_CI_FIXES_FROM_REPOSITORIES: ${{ vars.SAGE_CI_FIXES_FROM_REPOSITORIES }}
 
       # Building
 
       - name: Generate Dockerfile
         # From docker.yml
-=======
-          SAGE_CI_FIXES_FROM_REPOSITORIES: ${{ vars.SAGE_CI_FIXES_FROM_REPOSITORIES }}
-      - name: Store CI fixes in upstream artifact
->>>>>>> ab24b1c3
         run: |
           tox -e ${{ env.TOX_ENV }}
           cp .tox/${{ env.TOX_ENV }}/Dockerfile .
