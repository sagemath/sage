name: Build & Test

on:
  pull_request:
  merge_group:
  push:
    branches:
      - master
      - develop
    # Ignore pushes on tags to prevent two uploads of codecov reports
    tags-ignore: ['**']
  workflow_dispatch:
    # Allow to run manually
    inputs:
      platform:
        description: 'Platform'
        required: true
        default: 'ubuntu-focal'
      packages:
        description: 'Platform'
        required: true
        default: 'standard'
      docker_tag:
        description: 'Docker tag'
        required: true
        default: 'dev'

concurrency:
  # Cancel previous runs of this workflow for the same branch
  group: ${{ github.workflow }}-${{ github.ref }}
  cancel-in-progress: true

env:
  # Adapted from docker.yml
  TOX_ENV:                "docker-${{ github.event.inputs.platform || 'ubuntu-focal-standard' }}-incremental"
  BUILD_IMAGE:            "localhost:5000/${{ github.repository }}/sage-${{ github.event.inputs.platform || 'ubuntu-focal-standard' }}-with-targets:ci"
  FROM_DOCKER_REPOSITORY: "ghcr.io/sagemath/sage/"
  FROM_DOCKER_TARGET:     "with-targets"
  FROM_DOCKER_TAG:        ${{ github.event.inputs.docker_tag || 'dev'}}
  EXTRA_CONFIGURE_ARGS:   --enable-fat-binary

jobs:
  build:
    runs-on: ubuntu-latest
    services:
      # https://docs.docker.com/build/ci/github-actions/local-registry/
      registry:
        image: registry:2
        ports:
          - 5000:5000
    steps:
      - name: Maximize build disk space
        uses: easimon/maximize-build-space@v8
        with:
          # need space in /var for Docker images
          root-reserve-mb:      40000
          remove-dotnet:        true
          remove-android:       true
          remove-haskell:       true
          remove-codeql:        true
          remove-docker-images: true
      - name: Checkout
        id: checkout
        uses: actions/checkout@v4
      - name: Install test prerequisites
        # From docker.yml
        run: |
          sudo DEBIAN_FRONTEND=noninteractive apt-get update
          sudo DEBIAN_FRONTEND=noninteractive apt-get install tox
          sudo apt-get clean
          df -h
      - name: Merge CI fixes from sagemath/sage
        # From docker.yml
        # This step needs to happen after the commit sha is put in DOCKER_TAG
        # so that multi-stage builds can work correctly.
        run: |
          .ci/merge-fixes.sh
        env:
          GH_TOKEN: ${{ github.token }}
          SAGE_CI_FIXES_FROM_REPOSITORIES: ${{ vars.SAGE_CI_FIXES_FROM_REPOSITORIES }}

      # Building

      - name: Generate Dockerfile
        # From docker.yml
        run: |
          tox -e ${{ env.TOX_ENV }}
          cp .tox/${{ env.TOX_ENV }}/Dockerfile .
        env:
          # Only generate the Dockerfile, do not run 'docker build' here
          DOCKER_TARGETS: ""

      - name: Set up Docker Buildx
        uses: docker/setup-buildx-action@v3
        with:
          driver-opts: network=host

      - name: Build Docker image
        id: image
        uses: docker/build-push-action@v5
        with:
          # push and load may not be set together at the moment
          push:       true
          load:       false
          context:    .
          tags:       ${{ env.BUILD_IMAGE }}
          target:     with-targets
          cache-from: type=gha
          cache-to:   type=gha,mode=max
          build-args: |
            NUMPROC=4
            USE_MAKEFLAGS=-k V=0 SAGE_NUM_THREADS=3 --output-sync=recurse
            TARGETS_PRE=build/make/Makefile
            TARGETS=ci-build-with-fallback

      - name: Start container
        run: |
          docker run --name BUILD -dit \
                     --mount type=bind,src=$(pwd),dst=$(pwd) \
                     --workdir $(pwd) \
                     ${{ env.BUILD_IMAGE }} /bin/sh

      # Testing

      - name: Check that all modules can be imported
        run: |
          # Increase the length of the lines in the "short summary"
          export COLUMNS=120
          # The following command checks that all modules can be imported.
          # The output also includes a long list of modules together with the number of tests in each module.
          # This can be ignored.
          ./sage -python -m pip install pytest-xdist
          ./sage -python -m pytest -c tox.ini -qq --doctest --collect-only || true
        shell: sh .ci/docker-exec-script.sh BUILD /sage {0}

      - name: Test changed files (sage -t --new)
        run: |
          export MAKE="make -j2 --output-sync=recurse" SAGE_NUM_THREADS=2
          # We run tests with "sage -t --new"; this only tests the uncommitted changes.
<<<<<<< HEAD
          ./sage -t --new -p2 --format github
=======
          ./sage -t --new -p2
>>>>>>> c4351fae
        shell: sh .ci/docker-exec-script.sh BUILD /sage {0}

  mod:
    runs-on: ubuntu-latest
    needs: [build]
    services:
      # https://docs.docker.com/build/ci/github-actions/local-registry/
      registry:
        image: registry:2
        ports:
          - 5000:5000
    strategy:
      fail-fast: false
      matrix:
        targets:
          - sagemath_categories-check
    steps:
      - name: Maximize build disk space
        uses: easimon/maximize-build-space@v8
        with:
          # need space in /var for Docker images
          root-reserve-mb:      40000
          remove-dotnet:        true
          remove-android:       true
          remove-haskell:       true
          remove-codeql:        true
          remove-docker-images: true
      - name: Checkout
        id: checkout
        uses: actions/checkout@v4
      - name: Install test prerequisites
        # From docker.yml
        run: |
          sudo DEBIAN_FRONTEND=noninteractive apt-get update
          sudo DEBIAN_FRONTEND=noninteractive apt-get install tox
          sudo apt-get clean
          df -h
      - name: Merge CI fixes from sagemath/sage
        # From docker.yml
        # This step needs to happen after the commit sha is put in DOCKER_TAG
        # so that multi-stage builds can work correctly.
        run: |
          .ci/merge-fixes.sh
        env:
          GH_TOKEN: ${{ github.token }}

      # Building

      - name: Generate Dockerfile
        # From docker.yml
        run: |
          tox -e ${{ env.TOX_ENV }}
          cp .tox/${{ env.TOX_ENV }}/Dockerfile .
        env:
          # Only generate the Dockerfile, do not run 'docker build' here
          DOCKER_TARGETS: ""

      - name: Set up Docker Buildx
        uses: docker/setup-buildx-action@v3
        with:
          driver-opts: network=host
<<<<<<< HEAD

      - name: Build Docker image
        id: image
        uses: docker/build-push-action@v5
        with:
          push:       true
          load:       false
          context:    .
          tags:       ${{ env.BUILD_IMAGE }}
          target:     with-targets
          cache-from: type=gha
          cache-to:   type=gha,mode=max
          build-args: |
            NUMPROC=4
            USE_MAKEFLAGS=-k V=0 SAGE_NUM_THREADS=3 --output-sync=recurse
            TARGETS_PRE=build/make/Makefile
            TARGETS=ci-build-with-fallback

=======

      - name: Build Docker image
        id: image
        uses: docker/build-push-action@v5
        with:
          push:       true
          load:       false
          context:    .
          tags:       ${{ env.BUILD_IMAGE }}
          target:     with-targets
          cache-from: type=gha
          cache-to:   type=gha,mode=max
          build-args: |
            NUMPROC=4
            USE_MAKEFLAGS=-k V=0 SAGE_NUM_THREADS=3 --output-sync=recurse
            TARGETS_PRE=build/make/Makefile
            TARGETS=ci-build-with-fallback

>>>>>>> c4351fae
      - name: Start container
        run: |
          docker run --name BUILD -dit \
                     --mount type=bind,src=$(pwd),dst=$(pwd) \
                     --workdir $(pwd) \
                     ${{ env.BUILD_IMAGE }} /bin/sh

      # Testing

      - name: Test modularized distributions
        run: |
          export MAKE="make -j2 --output-sync=recurse" SAGE_NUM_THREADS=2
          make V=0 tox-ensure && make ${{ matrix.targets }}
        shell: sh .ci/docker-exec-script.sh BUILD /sage {0}

  test-long:
    runs-on: ubuntu-latest
    needs: [build]
    services:
      # https://docs.docker.com/build/ci/github-actions/local-registry/
      registry:
        image: registry:2
        ports:
          - 5000:5000
    steps:
      - name: Maximize build disk space
        uses: easimon/maximize-build-space@v8
        with:
          # need space in /var for Docker images
          root-reserve-mb:      40000
          remove-dotnet:        true
          remove-android:       true
          remove-haskell:       true
          remove-codeql:        true
          remove-docker-images: true
      - name: Checkout
        id: checkout
        uses: actions/checkout@v4
      - name: Install test prerequisites
        # From docker.yml
        run: |
          sudo DEBIAN_FRONTEND=noninteractive apt-get update
          sudo DEBIAN_FRONTEND=noninteractive apt-get install tox
          sudo apt-get clean
          df -h
      - name: Merge CI fixes from sagemath/sage
        # From docker.yml
        # This step needs to happen after the commit sha is put in DOCKER_TAG
        # so that multi-stage builds can work correctly.
        run: |
          .ci/merge-fixes.sh
        env:
          GH_TOKEN: ${{ github.token }}

      # Building

      - name: Generate Dockerfile
        # From docker.yml
        run: |
          tox -e ${{ env.TOX_ENV }}
          cp .tox/${{ env.TOX_ENV }}/Dockerfile .
        env:
          # Only generate the Dockerfile, do not run 'docker build' here
          DOCKER_TARGETS: ""

      - name: Set up Docker Buildx
        uses: docker/setup-buildx-action@v3
        with:
          driver-opts: network=host

      - name: Build Docker image
        id: image
        uses: docker/build-push-action@v5
        with:
          push:       true
          load:       false
          context:    .
          tags:       ${{ env.BUILD_IMAGE }}
          target:     with-targets
          cache-from: type=gha
          cache-to:   type=gha,mode=max
          build-args: |
            NUMPROC=4
            USE_MAKEFLAGS=-k V=0 SAGE_NUM_THREADS=3 --output-sync=recurse
            TARGETS_PRE=build/make/Makefile
            TARGETS=ci-build-with-fallback

      - name: Start container
        id: container
        run: |
          docker run --name BUILD -dit \
                     --mount type=bind,src=$(pwd),dst=$(pwd) \
                     --workdir $(pwd) \
                     ${{ env.BUILD_IMAGE }} /bin/sh

      # Testing

      - name: Test all files (sage -t --all --long)
        run: |
          ./sage -python -m pip install coverage
          ./sage -python -m coverage run --rcfile=src/tox.ini src/bin/sage-runtests --all --long -p2 --format github --random-seed=286735480429121101562228604801325644303
        shell: sh .ci/docker-exec-script.sh BUILD /sage {0}

      - name: Copy coverage results
        if: (success() || failure()) && steps.container.outcome == 'success'
        run: |
          ./sage -python -m coverage combine --rcfile=src/tox.ini
          ./sage -python -m coverage xml --rcfile=src/tox.ini
          mkdir -p coverage-report
          mv coverage.xml coverage-report/
        shell: sh .ci/docker-exec-script.sh BUILD /sage {0}

      - name: Upload coverage to codecov
        if: (success() || failure()) && steps.container.outcome == 'success'
        uses: codecov/codecov-action@v3
        with:
          directory: ./coverage-report<|MERGE_RESOLUTION|>--- conflicted
+++ resolved
@@ -137,11 +137,7 @@
         run: |
           export MAKE="make -j2 --output-sync=recurse" SAGE_NUM_THREADS=2
           # We run tests with "sage -t --new"; this only tests the uncommitted changes.
-<<<<<<< HEAD
-          ./sage -t --new -p2 --format github
-=======
           ./sage -t --new -p2
->>>>>>> c4351fae
         shell: sh .ci/docker-exec-script.sh BUILD /sage {0}
 
   mod:
@@ -203,7 +199,6 @@
         uses: docker/setup-buildx-action@v3
         with:
           driver-opts: network=host
-<<<<<<< HEAD
 
       - name: Build Docker image
         id: image
@@ -222,7 +217,75 @@
             TARGETS_PRE=build/make/Makefile
             TARGETS=ci-build-with-fallback
 
-=======
+      - name: Start container
+        run: |
+          docker run --name BUILD -dit \
+                     --mount type=bind,src=$(pwd),dst=$(pwd) \
+                     --workdir $(pwd) \
+                     ${{ env.BUILD_IMAGE }} /bin/sh
+
+      # Testing
+
+      - name: Test modularized distributions
+        run: |
+          export MAKE="make -j2 --output-sync=recurse" SAGE_NUM_THREADS=2
+          make V=0 tox-ensure && make ${{ matrix.targets }}
+        shell: sh .ci/docker-exec-script.sh BUILD /sage {0}
+
+  test-long:
+    runs-on: ubuntu-latest
+    needs: [build]
+    services:
+      # https://docs.docker.com/build/ci/github-actions/local-registry/
+      registry:
+        image: registry:2
+        ports:
+          - 5000:5000
+    steps:
+      - name: Maximize build disk space
+        uses: easimon/maximize-build-space@v8
+        with:
+          # need space in /var for Docker images
+          root-reserve-mb:      40000
+          remove-dotnet:        true
+          remove-android:       true
+          remove-haskell:       true
+          remove-codeql:        true
+          remove-docker-images: true
+      - name: Checkout
+        id: checkout
+        uses: actions/checkout@v4
+      - name: Install test prerequisites
+        # From docker.yml
+        run: |
+          sudo DEBIAN_FRONTEND=noninteractive apt-get update
+          sudo DEBIAN_FRONTEND=noninteractive apt-get install tox
+          sudo apt-get clean
+          df -h
+      - name: Merge CI fixes from sagemath/sage
+        # From docker.yml
+        # This step needs to happen after the commit sha is put in DOCKER_TAG
+        # so that multi-stage builds can work correctly.
+        run: |
+          .ci/merge-fixes.sh
+        env:
+          GH_TOKEN: ${{ github.token }}
+
+      # Building
+
+      - name: Generate Dockerfile
+        # From docker.yml
+        run: |
+          tox -e ${{ env.TOX_ENV }}
+          cp .tox/${{ env.TOX_ENV }}/Dockerfile .
+        env:
+          # Only generate the Dockerfile, do not run 'docker build' here
+          DOCKER_TARGETS: ""
+
+      - name: Set up Docker Buildx
+        uses: docker/setup-buildx-action@v3
+        with:
+          driver-opts: network=host
 
       - name: Build Docker image
         id: image
@@ -241,8 +304,8 @@
             TARGETS_PRE=build/make/Makefile
             TARGETS=ci-build-with-fallback
 
->>>>>>> c4351fae
       - name: Start container
+        id: container
         run: |
           docker run --name BUILD -dit \
                      --mount type=bind,src=$(pwd),dst=$(pwd) \
@@ -251,94 +314,6 @@
 
       # Testing
 
-      - name: Test modularized distributions
-        run: |
-          export MAKE="make -j2 --output-sync=recurse" SAGE_NUM_THREADS=2
-          make V=0 tox-ensure && make ${{ matrix.targets }}
-        shell: sh .ci/docker-exec-script.sh BUILD /sage {0}
-
-  test-long:
-    runs-on: ubuntu-latest
-    needs: [build]
-    services:
-      # https://docs.docker.com/build/ci/github-actions/local-registry/
-      registry:
-        image: registry:2
-        ports:
-          - 5000:5000
-    steps:
-      - name: Maximize build disk space
-        uses: easimon/maximize-build-space@v8
-        with:
-          # need space in /var for Docker images
-          root-reserve-mb:      40000
-          remove-dotnet:        true
-          remove-android:       true
-          remove-haskell:       true
-          remove-codeql:        true
-          remove-docker-images: true
-      - name: Checkout
-        id: checkout
-        uses: actions/checkout@v4
-      - name: Install test prerequisites
-        # From docker.yml
-        run: |
-          sudo DEBIAN_FRONTEND=noninteractive apt-get update
-          sudo DEBIAN_FRONTEND=noninteractive apt-get install tox
-          sudo apt-get clean
-          df -h
-      - name: Merge CI fixes from sagemath/sage
-        # From docker.yml
-        # This step needs to happen after the commit sha is put in DOCKER_TAG
-        # so that multi-stage builds can work correctly.
-        run: |
-          .ci/merge-fixes.sh
-        env:
-          GH_TOKEN: ${{ github.token }}
-
-      # Building
-
-      - name: Generate Dockerfile
-        # From docker.yml
-        run: |
-          tox -e ${{ env.TOX_ENV }}
-          cp .tox/${{ env.TOX_ENV }}/Dockerfile .
-        env:
-          # Only generate the Dockerfile, do not run 'docker build' here
-          DOCKER_TARGETS: ""
-
-      - name: Set up Docker Buildx
-        uses: docker/setup-buildx-action@v3
-        with:
-          driver-opts: network=host
-
-      - name: Build Docker image
-        id: image
-        uses: docker/build-push-action@v5
-        with:
-          push:       true
-          load:       false
-          context:    .
-          tags:       ${{ env.BUILD_IMAGE }}
-          target:     with-targets
-          cache-from: type=gha
-          cache-to:   type=gha,mode=max
-          build-args: |
-            NUMPROC=4
-            USE_MAKEFLAGS=-k V=0 SAGE_NUM_THREADS=3 --output-sync=recurse
-            TARGETS_PRE=build/make/Makefile
-            TARGETS=ci-build-with-fallback
-
-      - name: Start container
-        id: container
-        run: |
-          docker run --name BUILD -dit \
-                     --mount type=bind,src=$(pwd),dst=$(pwd) \
-                     --workdir $(pwd) \
-                     ${{ env.BUILD_IMAGE }} /bin/sh
-
-      # Testing
-
       - name: Test all files (sage -t --all --long)
         run: |
           ./sage -python -m pip install coverage
