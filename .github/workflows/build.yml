name: Build & Test

on:
  pull_request:
  merge_group:
  push:
    branches:
      - master
      - develop
    # Ignore pushes on tags to prevent two uploads of codecov reports
    tags-ignore: ['**']
  workflow_dispatch:
    # Allow to run manually
    inputs:
      platform:
        description: 'Platform'
        required: true
        default: 'ubuntu-noble-standard'
      docker_tag:
        description: 'Docker tag'
        required: true
        default: 'dev'

concurrency:
  # Cancel previous runs of this workflow for the same branch
  group: ${{ github.workflow }}-${{ github.ref }}
  cancel-in-progress: true

#
# The three workflows:
#
#  - build.yml (with jobs test-new, test-long),
#  - doc-build.yml,
#  - doc-build-pdf.yml
#
# each build Sage:
#
#  - incrementally starting from a Docker image that ci-linux.yml
#    publishes on each development release to ghcr.io,
#  - orchestrated using a tox-generated Dockerfile,
#  - using https://github.com/marketplace/actions/build-and-push-docker-images,
#  - pushing the image to a local registry,
#  - then executing a container loaded from that registry,
#
# and then run various tests or build the documentation.
#
# Without the use of a cache, this runs the same incremental rebuild of Sage
# multiple times; there is no interaction between these workflow and jobs.
#
# This baseline is transparently improved by our use of the GH Actions cache,
# see https://docs.docker.com/build/ci/github-actions/cache/#cache-backend-api.
#
# Jobs test-long is only started after test-new completed;
# but the workflows doc-build.yml and doc-build-pdf.yml are started independently.
#
#  - When nothing is cached and the 3 workflows are launched in parallel,
#    they may each run the same incremental rebuild.
#
#  - When there's congestion that leads to the workflows to be run serially,
#    the 2nd and 3rd workflow will be able to use the cache from the 1st workflow.
#
# This elasticity may be helpful in reducing congestion.
#
# There is a rather small per-project limit of 10 GB for this cache.
# Use https://github.com/sagemath/sage/actions/caches to monitor the utilization
# of the cache.
#

env:
  # Adapted from docker.yml
  TOX_ENV:                "docker-${{ github.event.inputs.platform || 'ubuntu-noble-standard' }}-incremental"
  BUILD_IMAGE:            "localhost:5000/${{ github.repository }}/sage-${{ github.event.inputs.platform || 'ubuntu-noble-standard' }}-with-targets:ci"
  FROM_DOCKER_REPOSITORY: "ghcr.io/sagemath/sage/"
  FROM_DOCKER_TARGET:     "with-targets"
  FROM_DOCKER_TAG:        ${{ github.event.inputs.docker_tag || 'dev'}}
  EXTRA_CONFIGURE_ARGS:   --enable-fat-binary

jobs:
<<<<<<< HEAD
=======
  test-new:
    runs-on: ubuntu-latest
    outputs:
      build_targets:     ${{ steps.build-targets.outputs.build_targets }}
    services:
      # https://docs.docker.com/build/ci/github-actions/local-registry/
      registry:
        image: registry:2
        ports:
          - 5000:5000
    steps:
      - name: Maximize build disk space
        uses: easimon/maximize-build-space@v10
        with:
          # need space in /var for Docker images
          root-reserve-mb:      30000
          remove-dotnet:        true
          remove-android:       true
          remove-haskell:       true
          remove-codeql:        true
          remove-docker-images: true

      - name: Checkout
        id: checkout
        uses: actions/checkout@v4

      - name: Get changed files and packages
        id: changed-files
        uses: tj-actions/changed-files@v46
        with:
          # File extensions for doctests per sage.doctest.control.skipfile
          # Also src/sage/doctests/tests/ are excluded because of nodoctest file
          # which would make sage.doctest.control.skipdir return True
          files_yaml: |
            configures:
              - 'build/pkgs/*/spkg-configure.m4'
            pkgs:
              - 'build/pkgs/**'
              - '!build/pkgs/_**'
              - '!build/pkgs/configure/**'
              - 'pkgs/**'
            doctests:
              - 'src/**/*.{py,pyx,pxd,pxi,sage,spyx,rst,tex}'
              - '!src/{setup,conftest*}.py'
              - '!src/sage/doctest/tests/*'

      - name: Determine targets to build
        id: build-targets
        run: |
          uninstall_targets=$(echo $(
            for a in '' ${{ steps.changed-files.outputs.configures_all_changed_files }}; do
              # Extract package name from the file path and append '-uninstall'
              echo $a | sed -E 's,build/pkgs/([a-z0-9][_.a-z0-9]*)/spkg-configure[.]m4 *,\1-uninstall,'
            done | sort -u  # Sort and ensure uniqueness
          ))
          build_targets=$(echo $(
            for a in '' ${{ steps.changed-files.outputs.pkgs_all_changed_files }}; do
              # Extract package name, replace '-' with '_', and strip extra parts from the path
              SPKG=$(echo $a | sed -E 's,-,_,g;s,(build/)?pkgs/([a-z0-9][-_.a-z0-9]*)/[^ ]* *,\2,;')
              # Check if key files exist in the package directory
              if [ -f "build/pkgs/$SPKG/checksums.ini" ] || \
                 [ -f "build/pkgs/$SPKG/requirements.txt" ] || \
                 [ -f "build/pkgs/$SPKG/spkg-install" ]; then
                echo "$SPKG-ensure"  # add the "$SPKG-ensure" target
              fi
            done | sort -u  # Sort and ensure uniqueness
          ))
          if [ -n "$uninstall_targets" ]; then
            echo "build_targets=$uninstall_targets reconfigure $build_targets ci-build-with-fallback" >> $GITHUB_OUTPUT
          else
            echo "build_targets=$build_targets ci-build-with-fallback" >> $GITHUB_OUTPUT
          fi
          cat $GITHUB_OUTPUT

      - uses: actions/checkout@v4
        with:
          ref: ${{ github.base_ref }}
          path: worktree-base
        if: github.base_ref && steps.changed-files.outputs.pkgs_all_changed_files

      - name: Compute metrics
        run: |
          export PATH=build/bin:$PATH
          if [ -d worktree-base ]; then
            (echo "# $GITHUB_BASE_REF"; SAGE_ROOT=worktree-base sage-package metrics :all:) > base-metrics.txt
            (echo "# $GITHUB_REF"; sage-package metrics :all:) > metrics.txt
            diff --color=always --width=100 --side-by-side --left-column base-metrics.txt metrics.txt || true
          else
            sage-package metrics :all:
          fi

      - name: Install test prerequisites
        # From docker.yml
        run: |
          sudo DEBIAN_FRONTEND=noninteractive apt-get update
          sudo DEBIAN_FRONTEND=noninteractive apt-get install tox
          sudo apt-get clean
          df -h

      - name: Merge CI fixes from sagemath/sage
        # From docker.yml
        # This step needs to happen after the commit sha is put in DOCKER_TAG
        # so that multi-stage builds can work correctly.
        run: |
          mkdir -p upstream
          .ci/merge-fixes.sh 2>&1 | tee upstream/ci_fixes.log
        env:
          GH_TOKEN: ${{ github.token }}
          SAGE_CI_FIXES_FROM_REPOSITORIES: ${{ vars.SAGE_CI_FIXES_FROM_REPOSITORIES }}

      # Building

      - name: Generate Dockerfile
        # From docker.yml
        run: |
          tox -e ${{ env.TOX_ENV }}
          cp .tox/${{ env.TOX_ENV }}/Dockerfile .
        env:
          # Only generate the Dockerfile, do not run 'docker build' here
          DOCKER_TARGETS: ""

      - name: Set up Docker Buildx
        uses: docker/setup-buildx-action@v3
        with:
          driver-opts: network=host

      - name: Build Docker image
        id: image
        uses: docker/build-push-action@v6
        with:
          # push and load may not be set together at the moment
          #
          # We are using "push" (to the local registry) because it was
          # more reliable than "load", for which we observed random failure
          # conditions in which the built image could not be found.
          #
          push:       ${{ steps.changed-files.outputs.doctests_all_changed_files && true || false }}
          load:       false
          context:    .
          tags:       ${{ env.BUILD_IMAGE }}
          target:     with-targets
          cache-from: type=gha
          cache-to:   type=gha,mode=max
          build-args: |
            NUMPROC=6
            USE_MAKEFLAGS=-k V=0 SAGE_NUM_THREADS=4 --output-sync=recurse
            TARGETS_PRE=build/make/Makefile
            TARGETS=${{ steps.build-targets.outputs.build_targets }}

      - name: Start container
        id: container
        # Try to continue when "exporting to GitHub Actions Cache" failed with timeout
        if: (success() || failure()) && steps.changed-files.outputs.doctests_all_changed_files
        run: |
          docker run --name BUILD -dit \
                     --mount type=bind,src=$(pwd),dst=$(pwd) \
                     --workdir $(pwd) \
                     ${{ env.BUILD_IMAGE }} /bin/sh

      # Testing

      - name: Check that all modules can be imported
        if: (success() || failure()) && steps.container.outcome == 'success' && steps.changed-files.outputs.doctests_all_changed_files
        run: |
          # Increase the length of the lines in the "short summary"
          export COLUMNS=120
          # The following command checks that all modules can be imported.
          # The output also includes a long list of modules together with the number of tests in each module.
          # This can be ignored.
          ./sage -python -m pip install pytest-xdist
          ./sage -python -m pytest -c tox.ini -qq --doctest --collect-only || true
        shell: sh .ci/docker-exec-script.sh BUILD /sage {0}

      - name: Test changed files
        if: (success() || failure()) && steps.container.outcome == 'success' && steps.changed-files.outputs.doctests_all_changed_files
        run: |
          export MAKE="make -j2 --output-sync=recurse" SAGE_NUM_THREADS=4
          # https://github.com/tj-actions/changed-files?tab=readme-ov-file#outputs-
          ./sage -t --long --format github -p4 ${{ steps.changed-files.outputs.doctests_all_changed_files }}
        shell: sh .ci/docker-exec-script.sh BUILD /sage {0}

>>>>>>> 276aa66a
  test-long:
    runs-on: ubuntu-latest
    services:
      # https://docs.docker.com/build/ci/github-actions/local-registry/
      registry:
        image: registry:2
        ports:
          - 5000:5000
    strategy:
      fail-fast: false
      matrix:
        tests:
          - "src/sage/[a-f]*"
          - "src/sage/[g-o]*"
          - "src/sage/[p-z]*"
          - "src/doc src/sage_docbuild src/sage_setup"
    steps:
      - name: Maximize build disk space
        uses: easimon/maximize-build-space@v10
        with:
          # need space in /var for Docker images
          root-reserve-mb:      30000
          remove-dotnet:        true
          remove-android:       true
          remove-haskell:       true
          remove-codeql:        true
          remove-docker-images: true

      - name: Checkout
        id: checkout
        uses: actions/checkout@v4

      - name: Install test prerequisites
        # From docker.yml
        run: |
          sudo DEBIAN_FRONTEND=noninteractive apt-get update
          sudo DEBIAN_FRONTEND=noninteractive apt-get install tox
          sudo apt-get clean
          df -h

      - name: Merge CI fixes from sagemath/sage
        # From docker.yml
        # This step needs to happen after the commit sha is put in DOCKER_TAG
        # so that multi-stage builds can work correctly.
        run: |
          .ci/merge-fixes.sh
        env:
          GH_TOKEN: ${{ github.token }}

      # Building

      - name: Generate Dockerfile
        # From docker.yml
        # tox -e <environment name> command runs commands in `tox.ini`,
        # in particular the script `.ci/write-dockerfile.sh`, to generate `Dockerfile`.
        run: |
          tox -e ${{ env.TOX_ENV }}
          cp .tox/${{ env.TOX_ENV }}/Dockerfile .
        env:
          # Only generate the Dockerfile, do not run 'docker build' here
          DOCKER_TARGETS: ""

      - name: Set up Docker Buildx
        uses: docker/setup-buildx-action@v3
        with:
          driver-opts: network=host

      - name: Build Docker image
        id: image
        uses: docker/build-push-action@v6
        with:
          push:       true
          load:       false
          context:    .
          tags:       ${{ env.BUILD_IMAGE }}
          target:     with-targets
          build-args: |
            NUMPROC=6
            USE_MAKEFLAGS=-k V=0 SAGE_NUM_THREADS=4 --output-sync=recurse
            TARGETS_PRE=build/make/Makefile
            TARGETS=${{ needs.test-new.outputs.build_targets }}

      - name: Start container
        id: container
        if: (success() || failure())
        run: |
          docker run --name BUILD -dit \
                     --mount type=bind,src=$(pwd),dst=$(pwd) \
                     --workdir $(pwd) \
                     ${{ env.BUILD_IMAGE }} /bin/sh

      # Testing

      - name: Test all files (sage -t --long ${{ matrix.tests }})
        if: (success() || failure()) && steps.container.outcome == 'success'
        run: |
          mkdir .coverage
          rm -rf /sage/.coverage
          ln -s $(pwd)/.coverage /sage/
          cd /sage
          ./sage -python -m pip install coverage
          ./sage -python -m coverage run --rcfile=src/tox.ini src/bin/sage-runtests --force-lib --long -p4 --format github --random-seed=286735480429121101562228604801325644303 ${{ matrix.tests }}
        shell: sh .ci/docker-exec-script.sh BUILD . {0}

      - name: Combine coverage results
        if: (success() || failure()) && steps.container.outcome == 'success'
        run: |
          ./sage -python -m coverage combine --rcfile=src/tox.ini
        shell: sh .ci/docker-exec-script.sh BUILD /sage {0}

      - name: Prepare upload
        id: copy-coverage
        if: (success() || failure()) && steps.container.outcome == 'success'
        run: |
          echo tests_id=$(echo "${{ matrix.tests }}" | sed -E 's, +,--,g;s,/,_,g;s/[^-_A-Za-z]//g;') >> "$GITHUB_OUTPUT"

      - name: Upload coverage results
        if: (success() || failure()) && steps.container.outcome == 'success'
        uses: actions/upload-artifact@v4
        with:
          # The path .coverage is a directory that contains the combined coverage
          # data file .coverage, which is a hidden file because of the leading dot
          name: coverage-${{ steps.copy-coverage.outputs.tests_id }}
          path: .coverage
          include-hidden-files: true

  coverage-report:
    runs-on: ubuntu-latest
    needs: [test-long]
    if: (success() || failure())
    services:
      # https://docs.docker.com/build/ci/github-actions/local-registry/
      registry:
        image: registry:2
        ports:
          - 5000:5000
    steps:
      - name: Maximize build disk space
        uses: easimon/maximize-build-space@v10
        with:
          # need space in /var for Docker images
          root-reserve-mb:      30000
          remove-dotnet:        true
          remove-android:       true
          remove-haskell:       true
          remove-codeql:        true
          remove-docker-images: true

      - name: Checkout
        id: checkout
        uses: actions/checkout@v4

      - name: Install test prerequisites
        # From docker.yml
        run: |
          sudo DEBIAN_FRONTEND=noninteractive apt-get update
          sudo DEBIAN_FRONTEND=noninteractive apt-get install tox
          sudo apt-get clean
          df -h

      - name: Merge CI fixes from sagemath/sage
        # From docker.yml
        # This step needs to happen after the commit sha is put in DOCKER_TAG
        # so that multi-stage builds can work correctly.
        run: |
          .ci/merge-fixes.sh
        env:
          GH_TOKEN: ${{ github.token }}

      # Building

      - name: Generate Dockerfile
        # From docker.yml
        run: |
          tox -e ${{ env.TOX_ENV }}
          cp .tox/${{ env.TOX_ENV }}/Dockerfile .
        env:
          # Only generate the Dockerfile, do not run 'docker build' here
          DOCKER_TARGETS: ""

      - name: Set up Docker Buildx
        uses: docker/setup-buildx-action@v3
        with:
          driver-opts: network=host

      - name: Build Docker image
        id: image
        uses: docker/build-push-action@v6
        with:
          push:       true
          load:       false
          context:    .
          tags:       ${{ env.BUILD_IMAGE }}
          target:     with-targets
          build-args: |
            NUMPROC=6
            USE_MAKEFLAGS=-k V=0 SAGE_NUM_THREADS=4 --output-sync=recurse
            TARGETS_PRE=build/make/Makefile
            TARGETS=${{ needs.test-new.outputs.build_targets }}

      - name: Start container
        id: container
        if: (success() || failure())
        run: |
          docker run --name BUILD -dit \
                     --mount type=bind,src=$(pwd),dst=$(pwd) \
                     --workdir $(pwd) \
                     ${{ env.BUILD_IMAGE }} /bin/sh

      # Combining

      - name: Download coverage artifacts
        if: (success() || failure()) && steps.container.outcome == 'success'
        uses: actions/download-artifact@v4
        with:
          path: .coverage
          pattern: coverage-*

      - name: Coverage report
        if: (success() || failure()) && steps.container.outcome == 'success'
        # Using --omit to avoid "CoverageWarning: Couldn't parse '/tmp/tmp06qizzie/tmp_ldpu46ob.py': No source for code"
        run: |
          rm -rf /sage/.coverage
          ln -s $(pwd)/.coverage /sage/
          cd /sage
          ./sage -python -m pip install coverage
          ./sage -python -m coverage combine --rcfile=src/tox.ini .coverage/coverage-*/.coverage
          ./sage -python -m coverage xml --rcfile=src/tox.ini --omit="/tmp/*"
          mkdir -p .coverage/coverage-report
          mv coverage.xml .coverage/coverage-report/
        shell: sh .ci/docker-exec-script.sh BUILD . {0}

      - name: Upload coverage to codecov
        if: (success() || failure()) && steps.container.outcome == 'success'
        uses: codecov/codecov-action@v5
        with:
          directory: .coverage/coverage-report<|MERGE_RESOLUTION|>--- conflicted
+++ resolved
@@ -76,190 +76,6 @@
   EXTRA_CONFIGURE_ARGS:   --enable-fat-binary
 
 jobs:
-<<<<<<< HEAD
-=======
-  test-new:
-    runs-on: ubuntu-latest
-    outputs:
-      build_targets:     ${{ steps.build-targets.outputs.build_targets }}
-    services:
-      # https://docs.docker.com/build/ci/github-actions/local-registry/
-      registry:
-        image: registry:2
-        ports:
-          - 5000:5000
-    steps:
-      - name: Maximize build disk space
-        uses: easimon/maximize-build-space@v10
-        with:
-          # need space in /var for Docker images
-          root-reserve-mb:      30000
-          remove-dotnet:        true
-          remove-android:       true
-          remove-haskell:       true
-          remove-codeql:        true
-          remove-docker-images: true
-
-      - name: Checkout
-        id: checkout
-        uses: actions/checkout@v4
-
-      - name: Get changed files and packages
-        id: changed-files
-        uses: tj-actions/changed-files@v46
-        with:
-          # File extensions for doctests per sage.doctest.control.skipfile
-          # Also src/sage/doctests/tests/ are excluded because of nodoctest file
-          # which would make sage.doctest.control.skipdir return True
-          files_yaml: |
-            configures:
-              - 'build/pkgs/*/spkg-configure.m4'
-            pkgs:
-              - 'build/pkgs/**'
-              - '!build/pkgs/_**'
-              - '!build/pkgs/configure/**'
-              - 'pkgs/**'
-            doctests:
-              - 'src/**/*.{py,pyx,pxd,pxi,sage,spyx,rst,tex}'
-              - '!src/{setup,conftest*}.py'
-              - '!src/sage/doctest/tests/*'
-
-      - name: Determine targets to build
-        id: build-targets
-        run: |
-          uninstall_targets=$(echo $(
-            for a in '' ${{ steps.changed-files.outputs.configures_all_changed_files }}; do
-              # Extract package name from the file path and append '-uninstall'
-              echo $a | sed -E 's,build/pkgs/([a-z0-9][_.a-z0-9]*)/spkg-configure[.]m4 *,\1-uninstall,'
-            done | sort -u  # Sort and ensure uniqueness
-          ))
-          build_targets=$(echo $(
-            for a in '' ${{ steps.changed-files.outputs.pkgs_all_changed_files }}; do
-              # Extract package name, replace '-' with '_', and strip extra parts from the path
-              SPKG=$(echo $a | sed -E 's,-,_,g;s,(build/)?pkgs/([a-z0-9][-_.a-z0-9]*)/[^ ]* *,\2,;')
-              # Check if key files exist in the package directory
-              if [ -f "build/pkgs/$SPKG/checksums.ini" ] || \
-                 [ -f "build/pkgs/$SPKG/requirements.txt" ] || \
-                 [ -f "build/pkgs/$SPKG/spkg-install" ]; then
-                echo "$SPKG-ensure"  # add the "$SPKG-ensure" target
-              fi
-            done | sort -u  # Sort and ensure uniqueness
-          ))
-          if [ -n "$uninstall_targets" ]; then
-            echo "build_targets=$uninstall_targets reconfigure $build_targets ci-build-with-fallback" >> $GITHUB_OUTPUT
-          else
-            echo "build_targets=$build_targets ci-build-with-fallback" >> $GITHUB_OUTPUT
-          fi
-          cat $GITHUB_OUTPUT
-
-      - uses: actions/checkout@v4
-        with:
-          ref: ${{ github.base_ref }}
-          path: worktree-base
-        if: github.base_ref && steps.changed-files.outputs.pkgs_all_changed_files
-
-      - name: Compute metrics
-        run: |
-          export PATH=build/bin:$PATH
-          if [ -d worktree-base ]; then
-            (echo "# $GITHUB_BASE_REF"; SAGE_ROOT=worktree-base sage-package metrics :all:) > base-metrics.txt
-            (echo "# $GITHUB_REF"; sage-package metrics :all:) > metrics.txt
-            diff --color=always --width=100 --side-by-side --left-column base-metrics.txt metrics.txt || true
-          else
-            sage-package metrics :all:
-          fi
-
-      - name: Install test prerequisites
-        # From docker.yml
-        run: |
-          sudo DEBIAN_FRONTEND=noninteractive apt-get update
-          sudo DEBIAN_FRONTEND=noninteractive apt-get install tox
-          sudo apt-get clean
-          df -h
-
-      - name: Merge CI fixes from sagemath/sage
-        # From docker.yml
-        # This step needs to happen after the commit sha is put in DOCKER_TAG
-        # so that multi-stage builds can work correctly.
-        run: |
-          mkdir -p upstream
-          .ci/merge-fixes.sh 2>&1 | tee upstream/ci_fixes.log
-        env:
-          GH_TOKEN: ${{ github.token }}
-          SAGE_CI_FIXES_FROM_REPOSITORIES: ${{ vars.SAGE_CI_FIXES_FROM_REPOSITORIES }}
-
-      # Building
-
-      - name: Generate Dockerfile
-        # From docker.yml
-        run: |
-          tox -e ${{ env.TOX_ENV }}
-          cp .tox/${{ env.TOX_ENV }}/Dockerfile .
-        env:
-          # Only generate the Dockerfile, do not run 'docker build' here
-          DOCKER_TARGETS: ""
-
-      - name: Set up Docker Buildx
-        uses: docker/setup-buildx-action@v3
-        with:
-          driver-opts: network=host
-
-      - name: Build Docker image
-        id: image
-        uses: docker/build-push-action@v6
-        with:
-          # push and load may not be set together at the moment
-          #
-          # We are using "push" (to the local registry) because it was
-          # more reliable than "load", for which we observed random failure
-          # conditions in which the built image could not be found.
-          #
-          push:       ${{ steps.changed-files.outputs.doctests_all_changed_files && true || false }}
-          load:       false
-          context:    .
-          tags:       ${{ env.BUILD_IMAGE }}
-          target:     with-targets
-          cache-from: type=gha
-          cache-to:   type=gha,mode=max
-          build-args: |
-            NUMPROC=6
-            USE_MAKEFLAGS=-k V=0 SAGE_NUM_THREADS=4 --output-sync=recurse
-            TARGETS_PRE=build/make/Makefile
-            TARGETS=${{ steps.build-targets.outputs.build_targets }}
-
-      - name: Start container
-        id: container
-        # Try to continue when "exporting to GitHub Actions Cache" failed with timeout
-        if: (success() || failure()) && steps.changed-files.outputs.doctests_all_changed_files
-        run: |
-          docker run --name BUILD -dit \
-                     --mount type=bind,src=$(pwd),dst=$(pwd) \
-                     --workdir $(pwd) \
-                     ${{ env.BUILD_IMAGE }} /bin/sh
-
-      # Testing
-
-      - name: Check that all modules can be imported
-        if: (success() || failure()) && steps.container.outcome == 'success' && steps.changed-files.outputs.doctests_all_changed_files
-        run: |
-          # Increase the length of the lines in the "short summary"
-          export COLUMNS=120
-          # The following command checks that all modules can be imported.
-          # The output also includes a long list of modules together with the number of tests in each module.
-          # This can be ignored.
-          ./sage -python -m pip install pytest-xdist
-          ./sage -python -m pytest -c tox.ini -qq --doctest --collect-only || true
-        shell: sh .ci/docker-exec-script.sh BUILD /sage {0}
-
-      - name: Test changed files
-        if: (success() || failure()) && steps.container.outcome == 'success' && steps.changed-files.outputs.doctests_all_changed_files
-        run: |
-          export MAKE="make -j2 --output-sync=recurse" SAGE_NUM_THREADS=4
-          # https://github.com/tj-actions/changed-files?tab=readme-ov-file#outputs-
-          ./sage -t --long --format github -p4 ${{ steps.changed-files.outputs.doctests_all_changed_files }}
-        shell: sh .ci/docker-exec-script.sh BUILD /sage {0}
-
->>>>>>> 276aa66a
   test-long:
     runs-on: ubuntu-latest
     services:
