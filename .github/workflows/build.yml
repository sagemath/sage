name: Build & Test

on:
  push:
  workflow_dispatch:
    # Allow to run manually

concurrency:
  # Cancel previous runs of this workflow for the same branch
  group: ${{ github.workflow }}-${{ github.ref }}
  cancel-in-progress: true

jobs:
  build:
    runs-on: ubuntu-latest
    container: ghcr.io/sagemath/sage/sage-docker-ubuntu-focal-standard-with-targets:dev
    steps:
      - name: Checkout
        uses: actions/checkout@v2

      - name: Set up node to install pyright
        uses: actions/setup-node@v1
        with:
          node-version: '12'

      - name: Install pyright
        # Fix to v232 due to bug https://github.com/microsoft/pyright/issues/3239
        run: npm install -g pyright@1.1.232

      - name: Prepare
        run: |
          # Install test tools.
          # Installation of python3-venv can be removed as soon as a
          # base image with a release including #33822 is available
          apt-get install -y git python3-venv
          # Reuse built SAGE_LOCAL contained in the Docker image 
          ./bootstrap
          ./configure --enable-build-as-root --prefix=/sage/local --with-sage-venv --enable-editable --enable-download-from-upstream-url
<<<<<<< HEAD
          # Install test tools
          apt-get install -y git
=======
>>>>>>> 038aa561
      
      - name: Static code check with pyright
        run: pyright    
      
      - name: Build
        run: make build
        env:
          MAKE: make -j2
          SAGE_NUM_THREADS: 2

      - name: Pytest
        if: contains(github.ref, 'pytest')
        run: |
          ../sage -python -m pip install coverage pytest-xdist
          ../sage -python -m coverage run -m pytest -c tox.ini --doctest-modules || true
        working-directory: ./src
        env:
          # Increase the length of the lines in the "short summary"
          COLUMNS: 120

      - name: Test
        run: |
          ../sage -python -m pip install coverage
          ../sage -python -m coverage run ./bin/sage-runtests --all -p2
        working-directory: ./src

      - name: Prepare coverage results
        if: always()
        run: |
          ./venv/bin/python3 -m coverage combine src/.coverage/
          ./venv/bin/python3 -m coverage xml
          find . -name *coverage*
      
      - name: Upload coverage to codecov
        if: always()
        uses: codecov/codecov-action@v2
        with:
          files: ./coverage.xml<|MERGE_RESOLUTION|>--- conflicted
+++ resolved
@@ -36,11 +36,6 @@
           # Reuse built SAGE_LOCAL contained in the Docker image 
           ./bootstrap
           ./configure --enable-build-as-root --prefix=/sage/local --with-sage-venv --enable-editable --enable-download-from-upstream-url
-<<<<<<< HEAD
-          # Install test tools
-          apt-get install -y git
-=======
->>>>>>> 038aa561
       
       - name: Static code check with pyright
         run: pyright    
