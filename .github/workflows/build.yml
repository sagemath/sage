--- conflicted
+++ resolved
@@ -77,10 +77,7 @@
           .ci/merge-fixes.sh
         env:
           GH_TOKEN: ${{ github.token }}
-<<<<<<< HEAD
-=======
           SAGE_CI_FIXES_FROM_REPOSITORIES: ${{ vars.SAGE_CI_FIXES_FROM_REPOSITORIES }}
->>>>>>> 292020cf
 
       # Building
 
@@ -122,7 +119,6 @@
                      --mount type=bind,src=$(pwd),dst=$(pwd) \
                      --workdir $(pwd) \
                      ${{ env.BUILD_IMAGE }} /bin/sh
-<<<<<<< HEAD
 
       # Testing
 
@@ -131,11 +127,6 @@
     runs-on: ubuntu-latest
     container: ghcr.io/${{ github.repository }}/sage-${{ github.event.inputs.platform || 'ubuntu-focal' }}-${{ github.event.inputs.packages || 'packages' }}-with-targets:${{ github.sha }}
     steps:
-=======
-
-      # Testing
-
->>>>>>> 292020cf
       - name: Test changed files (sage -t --new)
         run: |
           export MAKE="make -j2 --output-sync=recurse" SAGE_NUM_THREADS=2
@@ -228,7 +219,6 @@
                      ${{ env.BUILD_IMAGE }} /bin/sh
 
       # Testing
-<<<<<<< HEAD
 
       - name: Test modularized distributions
         run: |
@@ -236,15 +226,6 @@
           make V=0 tox-ensure && make ${{ matrix.targets }}
         shell: sh .ci/docker-exec-script.sh BUILD /sage {0}
 
-=======
-
-      - name: Test modularized distributions
-        run: |
-          export MAKE="make -j2 --output-sync=recurse" SAGE_NUM_THREADS=2
-          make V=0 tox-ensure && make ${{ matrix.targets }}
-        shell: sh .ci/docker-exec-script.sh BUILD /sage {0}
-
->>>>>>> 292020cf
   test-long:
     runs-on: ubuntu-latest
     needs: [build]
