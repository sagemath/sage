name: Build & Test using Conda

on:
  push:
    tags:
      - '*'
    branches:
      - 'public/build/**-runci'
  pull_request:
  workflow_dispatch:
    # Allow to run manually

concurrency:
  # Cancel previous runs of this workflow for the same branch
  group: ${{ github.workflow }}-${{ github.ref }}
  cancel-in-progress: true

jobs:
  test:
    name: Conda
    runs-on: ${{ matrix.os }}

    strategy:
      fail-fast: false
      matrix:
        # On pushes to tags or branches, test the whole matrix.
        os: >-
          ${{ github.event_name == 'pull_request'
                && fromJson('["ubuntu-latest"]')
                || fromJson('["ubuntu-latest", "macos-latest", "macos-13"]') }}
        python: >-
          ${{ github.event_name == 'pull_request'
                && fromJson('["3.9"]')
                || fromJson('["3.9", "3.10", "3.11"]') }}
        # Optional environment is disabled for now as its not yet working
        # environment: [environment, environment-optional]
        conda-env: [environment]
        # On pull requests, only test two jobs:
        # Ubuntu with Python 3.9, macOS (arm64) with Python 3.11.
        # Build & Test currently uses Python 3.10 (on ubuntu-jammy).
        # Together, they cover the supported minor Python versions.
        include: >-
          ${{ github.event_name == 'pull_request'
                && fromJson('[{"os": "macos-latest", "python": "3.11", "conda-env": "environment"}]')
                || fromJson('[]') }}

    steps:
      - uses: actions/checkout@v4

      - name: Merge CI fixes from sagemath/sage
        run: |
          .ci/merge-fixes.sh
        env:
          GH_TOKEN: ${{ github.token }}
          SAGE_CI_FIXES_FROM_REPOSITORIES: ${{ vars.SAGE_CI_FIXES_FROM_REPOSITORIES }}

      - name: Cache conda packages
        uses: actions/cache@v4
        with:
          path: ~/conda_pkgs_dir
          key:
            ${{ runner.os }}-conda-${{ hashFiles('environment-3.11.yml') }}

      - name: Setup Conda environment
        uses: conda-incubator/setup-miniconda@v3
        with:
          python-version: ${{ matrix.python }}
          miniforge-version: latest
          use-mamba: true
          channels: conda-forge
          channel-priority: true
<<<<<<< HEAD
          activate-environment: sage
=======
          activate-environment: sage-dev
>>>>>>> 37934e0f
          environment-file: ${{ matrix.conda-env }}-${{ matrix.python }}-${{ startsWith(matrix.os, 'macos') && (startsWith(runner.arch, 'ARM') && 'macos' || 'macos-x86_64') || 'linux' }}.yml

      - name: Print Conda environment
        shell: bash -l {0}
        run: |
          conda info
          conda list

      - name: Bootstrap
        shell: bash -l {0}
        continue-on-error: true
        run: |
          ./bootstrap

      - name: Build
        shell: bash -l {0}
        run: |
          # Use --no-deps and pip check below to verify that all necessary dependencies are installed via conda.
          pip install --no-build-isolation --no-deps --config-settings editable_mode=compat -v -v -e ./src
        env:
          SAGE_NUM_THREADS: 5

      - name: Verify dependencies
        if: success() || failure()
        shell: bash -l {0}
        run: pip check

      - name: Test
        if: success() || failure()
        shell: bash -l {0}
        run: ./sage -t --all --baseline-stats-path=.github/workflows/ci-conda-known-test-failures.json -p0

      - name: Print logs
        if: always()
        run: |
          for file in $(find . -type f -name "*.log"); do
              echo "::group::$file"
              cat "$file"
              echo "::endgroup::"
          done<|MERGE_RESOLUTION|>--- conflicted
+++ resolved
@@ -69,11 +69,7 @@
           use-mamba: true
           channels: conda-forge
           channel-priority: true
-<<<<<<< HEAD
-          activate-environment: sage
-=======
           activate-environment: sage-dev
->>>>>>> 37934e0f
           environment-file: ${{ matrix.conda-env }}-${{ matrix.python }}-${{ startsWith(matrix.os, 'macos') && (startsWith(runner.arch, 'ARM') && 'macos' || 'macos-x86_64') || 'linux' }}.yml
 
       - name: Print Conda environment
