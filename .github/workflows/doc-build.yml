--- conflicted
+++ resolved
@@ -67,16 +67,12 @@
           .ci/merge-fixes.sh
         env:
           GH_TOKEN: ${{ github.token }}
-<<<<<<< HEAD
+          SAGE_CI_FIXES_FROM_REPOSITORIES: ${{ vars.SAGE_CI_FIXES_FROM_REPOSITORIES }}
 
       # Building
 
       - name: Generate Dockerfile
         # From docker.yml
-=======
-          SAGE_CI_FIXES_FROM_REPOSITORIES: ${{ vars.SAGE_CI_FIXES_FROM_REPOSITORIES }}
-      - name: Store CI fixes in upstream artifact
->>>>>>> ab24b1c3
         run: |
           tox -e ${{ env.TOX_ENV }}
           cp .tox/${{ env.TOX_ENV }}/Dockerfile .
@@ -135,13 +131,8 @@
                                                 -e 's;'"$mathjax_path_from"';'"$mathjax_path_to"';' \
                                                 -e '\;<script type="application/vnd\.jupyter\.widget-state+json">;,\;</script>; d')
           # Create git repo from old doc
-<<<<<<< HEAD
           (cd docs && \
            git init && \
-=======
-          DOC_DIR=/sage/local/share/doc/sage/html
-          (cd $DOC_DIR && git init && \
->>>>>>> ab24b1c3
            (echo "*.svg binary"; echo "*.pdf binary") >> .gitattributes && \
            (echo ".buildinfo"; echo '*.inv'; echo '.git*'; echo '*.svg'; echo '*.pdf'; echo '*.png'; echo 'searchindex.js') > .gitignore; \
            git add -A && git commit --quiet -m "old")
@@ -151,101 +142,28 @@
         # Always non-incremental because of the concern that
         # incremental docbuild may introduce broken links (inter-file references) though build succeeds
         run: |
-<<<<<<< HEAD
           export MAKE="make -j2 --output-sync=recurse" SAGE_NUM_THREADS=2
-          export SAGE_USE_CDNS=yes
           make doc-clean doc-uninstall
-          ./config.status && make sagemath_doc_html
-        shell: sh .ci/docker-exec-script.sh BUILD /sage {0}
-=======
-          set -ex
-          DOC_DIR=/sage/local/share/doc/sage/html
-          mv $DOC_DIR/.git /sage/.git-doc
-          make doc-clean doc-uninstall
-          mkdir -p $DOC_DIR/ && mv /sage/.git-doc $DOC_DIR/.git
           export SAGE_USE_CDNS=yes
           ./config.status && make sagemath_doc_html-no-deps
-        working-directory: ./worktree-image
-        env:
-          MAKE: make -j2 --output-sync=recurse
-          SAGE_NUM_THREADS: 2
->>>>>>> ab24b1c3
+        shell: sh .ci/docker-exec-script.sh BUILD /sage {0}
 
       - name: Copy docs
         id: copy
         if: (success() || failure()) && steps.docbuild.outcome == 'success'
         run: |
           set -ex
-<<<<<<< HEAD
+          # We copy everything to a local folder
           docker cp BUILD:/sage/local/share/doc/sage/html docs
           docker cp BUILD:/sage/local/share/doc/sage/index.html docs
           (cd docs && git commit -a -m 'new')
-          # Wipe out chronic diffs between old doc and new doc
-          (cd docs && \
-           find . -name "*.html" | xargs sed -i -e '\;<script type="application/vnd\.jupyter\.widget-state+json">;,\;</script>; d')
-          # Create CHANGES.html
-          echo '<html>' > ./docs/CHANGES.html
-          echo '<head>' >> ./docs/CHANGES.html
-          echo '<link rel="stylesheet" href="https://cdnjs.cloudflare.com/ajax/libs/highlight.js/11.9.0/styles/default.min.css">' >> ./docs/CHANGES.html
-          echo '<script src="https://cdnjs.cloudflare.com/ajax/libs/highlight.js/11.9.0/highlight.min.js"></script>' >> ./docs/CHANGES.html
-          echo '<script>hljs.highlightAll();</script>' >> ./docs/CHANGES.html
-          cat >> ./docs/CHANGES.html << EOF
-          <script>
-          document.addEventListener('DOMContentLoaded', () => {
-            const diffSite = 'https://pianomister.github.io/diffsite/'
-            const baseDocURL = 'https://sagemath-tobias.netlify.app/'
-            const diffParagraphs = document.querySelectorAll('p.diff');
-            diffParagraphs.forEach(paragraph => {
-              const rootURL = window.location.origin + '/';
-              const docAnchor = paragraph.querySelector('a');
-              const path = docAnchor.textContent; // .href doesn't work
-              const anchor = document.createElement('a');
-              anchor.href = diffSite + '?url1=' + rootURL + path + '&url2=' + baseDocURL + path;
-              anchor.textContent = 'compare with the base';
-              anchor.setAttribute('target', '_blank');
-              paragraph.appendChild(anchor);
-            });
-          });
-          </script>
-          EOF
-          echo '</head>' >> ./docs/CHANGES.html
-          echo '<body>' >> ./docs/CHANGES.html
-          (cd docs && git diff HEAD^ -- *.html; rm -rf .git) > ./docs/diff.txt
-          python3 - << EOF
-          import re, html
-          with open('./docs/diff.txt', 'r') as f:
-              diff_text = f.read()
-              diff_blocks = re.split(r'^(?=diff --git)', diff_text, flags=re.MULTILINE)
-              out_blocks = []
-              for block in diff_blocks:
-                  match = re.search(r'^diff --git a/(.*) b/\1', block, flags=re.MULTILINE)
-                  if match:
-                      path = 'html/' + match.group(1)
-                      out_blocks.append(f'<p class="diff"><a href="{path}">{path}</a>&emsp;</p>\n<pre><code class="language-diff">' + html.escape(block).strip() + '</code></pre>')
-              output_text = '\n'.join(out_blocks)
-          with open('./docs/diff.html', 'w') as f:
-              f.write(output_text)
-          EOF
-          cat ./docs/diff.html >> ./docs/CHANGES.html
-          echo '</body>' >> ./docs/CHANGES.html
-          echo '</html>' >>./docs/CHANGES.html
-          rm ./docs/diff.txt ./docs/diff.html
+          .ci/create-changes-html.sh $(cd docs && git rev-parse HEAD^) docs
+          (cd $DOC_DIR && rm -rf .git)
+          mv CHANGES.html docs
           # We also need to replace the symlinks because netlify is not following them
           # CHECK IF STILL NEEDED
-          ##### cp -r -L /sage/local/share/doc/sage/html ./docs
-=======
-          DOC_DIR=/sage/local/share/doc/sage/html
-          (cd $DOC_DIR && git commit -a -m 'new')
-          ls -l /sage/venv/bin
-          PATH=/sage/venv/bin:$PATH .ci/create-changes-html.sh $(cd $DOC_DIR; git rev-parse HEAD^) $DOC_DIR
-          (cd $DOC_DIR && rm -rf .git)
-          # We copy everything to a local folder
-          # We also need to replace the symlinks because netlify is not following them
-          mkdir -p ./docs
-          mv CHANGES.html ./docs
-          cp -r -L $DOC_DIR ./docs
+          #cp -r -L $DOC_DIR ./docs
           cp  $DOC_DIR/../index.html ./docs
->>>>>>> ab24b1c3
           # Zip everything for increased performance
           zip -r docs.zip docs
 
@@ -260,11 +178,7 @@
         id: buildlivedoc
         if: (success() || failure()) && steps.copy.outcome == 'success' && github.repository == 'sagemath/sage' && github.ref == 'refs/heads/develop'
         run: |
-<<<<<<< HEAD
           export MAKE="make -j2 --output-sync=recurse" SAGE_NUM_THREADS=2
-=======
-          set -ex
->>>>>>> ab24b1c3
           export PATH="build/bin:$PATH"
           eval $(sage-print-system-package-command auto update)
           eval $(sage-print-system-package-command auto --yes --no-install-recommends install zip)
@@ -274,14 +188,7 @@
           export SAGE_JUPYTER_SERVER=binder:sagemath/sage-binder-env/dev
           make doc-clean doc-uninstall
           ./config.status && make sagemath_doc_html-no-deps sagemath_doc_pdf-no-deps
-<<<<<<< HEAD
         shell: sh .ci/docker-exec-script.sh BUILD ./worktree-image {0}
-=======
-        working-directory: ./worktree-image
-        env:
-          MAKE: make -j2 --output-sync=recurse
-          SAGE_NUM_THREADS: 2
->>>>>>> ab24b1c3
 
       - name: Copy live doc
         id: copylivedoc
