name: Build documentation

on:
  pull_request:
  merge_group:
  push:
    branches:
      - master
      - develop
  workflow_dispatch:
    # Allow to run manually
    inputs:
      platform:
        description: 'Platform'
        required: true
        default: 'ubuntu-focal-standard'
      docker_tag:
        description: 'Docker tag'
        required: true
        default: 'dev'

concurrency:
  # Cancel previous runs of this workflow for the same branch
  group: ${{ github.workflow }}-${{ github.ref }}
  cancel-in-progress: true

env:
  # Same as in build.yml
  TOX_ENV:                "docker-${{ github.event.inputs.platform || 'ubuntu-focal-standard' }}-incremental"
  BUILD_IMAGE:            "localhost:5000/${{ github.repository }}/sage-${{ github.event.inputs.platform || 'ubuntu-focal-standard' }}-with-targets:ci"
  FROM_DOCKER_REPOSITORY: "ghcr.io/sagemath/sage/"
  FROM_DOCKER_TARGET:     "with-targets"
  FROM_DOCKER_TAG:        ${{ github.event.inputs.docker_tag || 'dev'}}
  EXTRA_CONFIGURE_ARGS:   --enable-fat-binary

jobs:
  build-docs:
    runs-on: ubuntu-latest
    services:
      # https://docs.docker.com/build/ci/github-actions/local-registry/
      registry:
        image: registry:2
        ports:
          - 5000:5000
    steps:
      - name: Maximize build disk space
        uses: easimon/maximize-build-space@v8
        with:
          # need space in /var for Docker images
          root-reserve-mb:      40000
          remove-dotnet:        true
          remove-android:       true
          remove-haskell:       true
          remove-codeql:        true
          remove-docker-images: true
      - name: Checkout
        uses: actions/checkout@v4
      - name: Install test prerequisites
        # From docker.yml
        run: |
          sudo DEBIAN_FRONTEND=noninteractive apt-get update
          sudo DEBIAN_FRONTEND=noninteractive apt-get install tox
          sudo apt-get clean
          df -h
      - name: Merge CI fixes from sagemath/sage
        run: |
          .ci/merge-fixes.sh
        env:
          GH_TOKEN: ${{ github.token }}
          SAGE_CI_FIXES_FROM_REPOSITORIES: ${{ vars.SAGE_CI_FIXES_FROM_REPOSITORIES }}

      # Building

      - name: Generate Dockerfile
        # From docker.yml
        run: |
          tox -e ${{ env.TOX_ENV }}
          cp .tox/${{ env.TOX_ENV }}/Dockerfile .
        env:
          # Only generate the Dockerfile, do not run 'docker build' here
          DOCKER_TARGETS: ""

      - name: Set up Docker Buildx
        uses: docker/setup-buildx-action@v3
        with:
          driver-opts: network=host

      - name: Build Docker image
        id: image
        uses: docker/build-push-action@v5
        with:
          # push and load may not be set together at the moment
          push:       true
          load:       false
          context:    .
          tags:       ${{ env.BUILD_IMAGE }}
          target:     with-targets
          cache-from: type=gha
          cache-to:   type=gha,mode=max
          build-args: |
            NUMPROC=4
            USE_MAKEFLAGS=-k V=0 SAGE_NUM_THREADS=3 --output-sync=recurse
            TARGETS_PRE=build/make/Makefile
            TARGETS=ci-build-with-fallback

      - name: Start container
        run: |
          docker run --name BUILD -dit \
                     --mount type=bind,src=$(pwd),dst=$(pwd) \
                     --workdir $(pwd) \
                     ${{ env.BUILD_IMAGE }} /bin/sh
<<<<<<< HEAD

      # Docs

=======

      # Docs

>>>>>>> deffac27
      - name: Store old docs
        id: worktree
        run: |
          git config --global --add safe.directory $(pwd)
          git config --global user.email "ci-sage@example.com"
          git config --global user.name "Build documentation workflow"
          # mathjax path in old doc (regex)
          mathjax_path_from="[-./A-Za-z_]*/tex-chtml[.]js"
          # mathjax path in new doc
          mathjax_path_to=$(docker exec -e SAGE_USE_CDNS=yes BUILD /sage/sage -python -c "from sage_docbuild.conf import mathjax_path; print(mathjax_path)")
          new_version=$(docker exec BUILD cat src/VERSION.txt)
          mkdir -p docs/
          docker cp BUILD:/sage/local/share/doc/sage/html docs/
          # Wipe out chronic diffs between old doc and new doc
          (cd docs && \
           find . -name "*.html" | xargs sed -i -e '/class="sidebar-brand-text"/ s/Sage [0-9a-z.]* /Sage '"$new_version"' /' \
                                                -e 's;'"$mathjax_path_from"';'"$mathjax_path_to"';' \
                                                -e '\;<script type="application/vnd\.jupyter\.widget-state+json">;,\;</script>; d')
          # Create git repo from old doc
          (cd docs && \
           git init && \
           (echo "*.svg binary"; echo "*.pdf binary") >> .gitattributes && \
           (echo ".buildinfo"; echo '*.inv'; echo '.git*'; echo '*.svg'; echo '*.pdf'; echo '*.png'; echo 'searchindex.js') > .gitignore; \
           git add -A && git commit --quiet -m "old")

      - name: Build docs
        id: docbuild
        # Always non-incremental because of the concern that
        # incremental docbuild may introduce broken links (inter-file references) though build succeeds
        run: |
          export MAKE="make -j2 --output-sync=recurse" SAGE_NUM_THREADS=2
          make doc-clean doc-uninstall
          export SAGE_USE_CDNS=yes
          ./config.status && make sagemath_doc_html-no-deps
        shell: sh .ci/docker-exec-script.sh BUILD /sage {0}

      - name: Copy docs
        id: copy
        if: (success() || failure()) && steps.docbuild.outcome == 'success'
        run: |
          set -ex
          # We copy everything to a local folder
          docker cp BUILD:/sage/local/share/doc/sage/html docs
          docker cp BUILD:/sage/local/share/doc/sage/index.html docs
          (cd docs && git commit -a -m 'new')
          .ci/create-changes-html.sh $(cd docs && git rev-parse HEAD^) docs
<<<<<<< HEAD
          (cd $DOC_DIR && rm -rf .git)
=======
          (cd docs && rm -rf .git)
>>>>>>> deffac27
          mv CHANGES.html docs
          # We also need to replace the symlinks because netlify is not following them
          # CHECK IF STILL NEEDED
          #cp -r -L $DOC_DIR ./docs
<<<<<<< HEAD
          cp  $DOC_DIR/../index.html ./docs
=======
>>>>>>> deffac27
          # Zip everything for increased performance
          zip -r docs.zip docs

      - name: Upload docs
        if: (success() || failure()) && steps.copy.outcome == 'success'
        uses: actions/upload-artifact@v3
        with:
          name: docs
          path: docs.zip

      - name: Build live doc
        id: buildlivedoc
        if: (success() || failure()) && steps.copy.outcome == 'success' && github.repository == 'sagemath/sage' && github.ref == 'refs/heads/develop'
        run: |
          export MAKE="make -j2 --output-sync=recurse" SAGE_NUM_THREADS=2
          export PATH="build/bin:$PATH"
          eval $(sage-print-system-package-command auto update)
          eval $(sage-print-system-package-command auto --yes --no-install-recommends install zip)
          eval $(sage-print-system-package-command auto --spkg --yes --no-install-recommends install git texlive)
          export SAGE_USE_CDNS=yes
          export SAGE_LIVE_DOC=yes
          export SAGE_JUPYTER_SERVER=binder:sagemath/sage-binder-env/dev
          make doc-clean doc-uninstall
          ./config.status && make sagemath_doc_html-no-deps sagemath_doc_pdf-no-deps
        shell: sh .ci/docker-exec-script.sh BUILD ./worktree-image {0}

      - name: Copy live doc
        id: copylivedoc
        if: (success() || failure()) && steps.buildlivedoc.outcome == 'success'
        run: |
          mkdir -p ./livedoc
          cp -r -L /sage/local/share/doc/sage/html ./livedoc
          cp -r -L /sage/local/share/doc/sage/pdf ./livedoc
          cp  /sage/local/share/doc/sage/index.html ./livedoc
          zip -r livedoc.zip livedoc
        shell: sh .ci/docker-exec-script.sh BUILD . {0}

      - name: Upload live doc
        if: (success() || failure()) && steps.copylivedoc.outcome == 'success'
        uses: actions/upload-artifact@v3
        with:
          name: livedoc
          path: livedoc.zip
<|MERGE_RESOLUTION|>--- conflicted
+++ resolved
@@ -109,15 +109,9 @@
                      --mount type=bind,src=$(pwd),dst=$(pwd) \
                      --workdir $(pwd) \
                      ${{ env.BUILD_IMAGE }} /bin/sh
-<<<<<<< HEAD
 
       # Docs
 
-=======
-
-      # Docs
-
->>>>>>> deffac27
       - name: Store old docs
         id: worktree
         run: |
@@ -164,19 +158,11 @@
           docker cp BUILD:/sage/local/share/doc/sage/index.html docs
           (cd docs && git commit -a -m 'new')
           .ci/create-changes-html.sh $(cd docs && git rev-parse HEAD^) docs
-<<<<<<< HEAD
-          (cd $DOC_DIR && rm -rf .git)
-=======
           (cd docs && rm -rf .git)
->>>>>>> deffac27
           mv CHANGES.html docs
           # We also need to replace the symlinks because netlify is not following them
           # CHECK IF STILL NEEDED
           #cp -r -L $DOC_DIR ./docs
-<<<<<<< HEAD
-          cp  $DOC_DIR/../index.html ./docs
-=======
->>>>>>> deffac27
           # Zip everything for increased performance
           zip -r docs.zip docs
 
