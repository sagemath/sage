name: Build documentation

on:
  pull_request:
  merge_group:
  push:
    branches:
      - master
      - develop
  workflow_dispatch:
    # Allow to run manually

concurrency:
  # Cancel previous runs of this workflow for the same branch
  group: ${{ github.workflow }}-${{ github.ref }}
  cancel-in-progress: true

jobs:
  get_ci_fixes:
    runs-on: ubuntu-latest
    steps:
      - name: Checkout
        id: checkout
        uses: actions/checkout@v4
      - name: Merge CI fixes from sagemath/sage
        run: |
          .ci/merge-fixes.sh
        env:
          GH_TOKEN: ${{ github.token }}
      - name: Store CI fixes in upstream artifact
        run: |
          mkdir -p upstream
          if git format-patch --stdout test_base > ci_fixes.patch; then
            cp ci_fixes.patch upstream/
          fi
      - uses: actions/upload-artifact@v3
        with:
          path: upstream
          name: upstream

  build-doc:
    runs-on: ubuntu-latest
    container: ghcr.io/sagemath/sage/sage-ubuntu-focal-standard-with-targets:dev
    needs: [get_ci_fixes]
    steps:
      - name: Checkout
        uses: actions/checkout@v4

      - name: Update system packages
        run: |
          apt-get update && apt-get install -y git zip

      - name: Add prebuilt tree as a worktree
        id: worktree
        run: |
          git config --global --add safe.directory $(pwd)
          git config --global user.email "ci-sage@example.com"
          git config --global user.name "Build & Test workflow"
          # mathjax path in old doc
          mathjax_path_from=$(SAGE_USE_CDNS=no /sage/sage -python -c "from sage_docbuild.conf import mathjax_path; print(mathjax_path)")
          .ci/retrofit-worktree.sh worktree-image /sage
          # mathjax path in new doc
          mathjax_path_to=$(SAGE_USE_CDNS=yes /sage/sage -python -c "from sage_docbuild.conf import mathjax_path; print(mathjax_path)")
          new_version=$(cat src/VERSION.txt)
          # Wipe out chronic diffs between old doc and new doc
          (cd /sage/local/share/doc/sage/html && \
           find . -name "*.html" | xargs sed -i -e '/class="sidebar-brand-text"/ s/Sage [0-9a-z.]* /Sage '"$new_version"' /' \
                                                -e 's;'"$mathjax_path_from"';'"$mathjax_path_to"';' \
                                                -e '\;<script type="application/vnd\.jupyter\.widget-state+json">;,\;</script>; d')
          # Create git repo from old doc
          (cd /sage/local/share/doc/sage/html && \
           git init && \
           (echo "*.svg binary"; echo "*.pdf binary") >> .gitattributes && \
           (echo ".buildinfo"; echo '*.inv'; echo '.git*'; echo '*.svg'; echo '*.pdf'; echo '*.png'; echo 'searchindex.js') > .gitignore; \
           git add -A && git commit --quiet -m "old")

      - name: Download upstream artifact
        uses: actions/download-artifact@v3
        with:
          path: upstream
          name: upstream

      - name: Apply CI fixes from sagemath/sage
        # After applying the fixes, make sure all changes are marked as uncommitted changes.
        run: |
          if [ -r upstream/ci_fixes.patch ]; then
            (cd worktree-image && git commit -q -m "current changes" --allow-empty -a && git am; git reset --quiet old; git add -N .) < upstream/ci_fixes.patch
          fi

      - name: Incremental build
        id: incremental
        run: |
          # Now re-bootstrap and build. The build is incremental because we were careful with the timestamps.
          ./bootstrap && make sagemath_doc_html-build-deps
        working-directory: ./worktree-image
        env:
          MAKE: make -j2 --output-sync=recurse
          SAGE_NUM_THREADS: 2

      - name: Build (fallback to non-incremental)
        id: build
        if: always() && steps.worktree.outcome == 'success' && steps.incremental.outcome != 'success'
        run: |
          set -ex
          make sagelib-clean && git clean -fx src/sage && ./config.status && make sagemath_doc_html-build-deps
        working-directory: ./worktree-image
        env:
          MAKE: make -j2 --output-sync=recurse
          SAGE_NUM_THREADS: 2

      - name: Build doc
        id: docbuild
        if: always() && (steps.incremental.outcome == 'success' || steps.build.outcome == 'success')
        # Always non-incremental because of the concern that
        # incremental docbuild may introduce broken links (inter-file references) though build succeeds
        run: |
          set -ex
          export SAGE_USE_CDNS=yes
          mv /sage/local/share/doc/sage/html/.git /sage/.git-doc
          make doc-clean doc-uninstall
          mkdir -p /sage/local/share/doc/sage/html/ && mv /sage/.git-doc /sage/local/share/doc/sage/html/.git
          ./config.status && make sagemath_doc_html-no-deps
        working-directory: ./worktree-image
        env:
          MAKE: make -j2 --output-sync=recurse
          SAGE_NUM_THREADS: 2

      - name: Copy doc
        id: copy
        if: always() && steps.docbuild.outcome == 'success'
        run: |
          set -ex
<<<<<<< HEAD
          mkdir -p ./doc
          (cd /sage/local/share/doc/sage/html/en && git commit -a -m 'new')
=======
          mkdir -p ./docs
          (cd /sage/local/share/doc/sage/html && git commit -a -m 'new')
>>>>>>> b4e7f601
          # Wipe out chronic diffs between old doc and new doc
          (cd /sage/local/share/doc/sage/html && \
           find . -name "*.html" | xargs sed -i -e '\;<script type="application/vnd\.jupyter\.widget-state+json">;,\;</script>; d')
          # Create CHANGES.html
          echo '<html>' > ./doc/CHANGES.html
          echo '<head>' >> ./doc/CHANGES.html
          echo '<link rel="stylesheet" href="https://cdnjs.cloudflare.com/ajax/libs/highlight.js/11.9.0/styles/default.min.css">' >> ./doc/CHANGES.html
          echo '<script src="https://cdnjs.cloudflare.com/ajax/libs/highlight.js/11.9.0/highlight.min.js"></script>' >> ./doc/CHANGES.html
          echo '<script>hljs.highlightAll();</script>' >> ./doc/CHANGES.html
          cat >> ./doc/CHANGES.html << EOF
          <script>
          document.addEventListener('DOMContentLoaded', () => {
            const diffSite = 'https://pianomister.github.io/diffsite/'
            const baseDocURL = 'https://sagemath-tobias.netlify.app/'
            const diffParagraphs = document.querySelectorAll('p.diff');
            diffParagraphs.forEach(paragraph => {
              const rootURL = window.location.origin + '/';
              const docAnchor = paragraph.querySelector('a');
              const path = docAnchor.textContent; // .href doesn't work
              const anchor = document.createElement('a');
              anchor.href = diffSite + '?url1=' + rootURL + path + '&url2=' + baseDocURL + path;
              anchor.textContent = 'compare with the base';
              anchor.setAttribute('target', '_blank');
              paragraph.appendChild(anchor);
            });
          });
          </script>
          EOF
<<<<<<< HEAD
          echo '</head>' >> ./doc/CHANGES.html
          echo '<body>' >> ./doc/CHANGES.html
          (cd /sage/local/share/doc/sage/html/en && git diff HEAD^; rm -rf .git) > ./doc/diff.txt
=======
          echo '</head>' >> ./docs/CHANGES.html
          echo '<body>' >> ./docs/CHANGES.html
          (cd /sage/local/share/doc/sage/html && git diff HEAD^ -- *.html; rm -rf .git) > ./docs/diff.txt
>>>>>>> b4e7f601
          /sage/sage -python - << EOF
          import re, html
          with open('./doc/diff.txt', 'r') as f:
              diff_text = f.read()
              diff_blocks = re.split(r'^(?=diff --git)', diff_text, flags=re.MULTILINE)
              out_blocks = []
              for block in diff_blocks:
                  match = re.search(r'^diff --git a/(.*) b/\1', block, flags=re.MULTILINE)
                  if match:
                      path = 'html/' + match.group(1)
                      out_blocks.append(f'<p class="diff"><a href="{path}">{path}</a>&emsp;</p>\n<pre><code class="language-diff">' + html.escape(block).strip() + '</code></pre>')
              output_text = '\n'.join(out_blocks)
          with open('./doc/diff.html', 'w') as f:
              f.write(output_text)
          EOF
<<<<<<< HEAD
          cat ./doc/diff.html >> ./doc/CHANGES.html
          echo '</body>' >> ./doc/CHANGES.html
          echo '</html>' >>./doc/CHANGES.html
          rm ./doc/diff.txt ./doc/diff.html
          (cd /sage/local/share/doc/sage/html/en && git reset --hard HEAD)
          # For some reason the deploy step below cannot find /sage/...
          # So copy everything from there to local folder
          # We also need to replace the symlinks because netlify is not following them
          cp -r -L /sage/local/share/doc/sage/html/en/* ./doc
=======
          cat ./docs/diff.html >> ./docs/CHANGES.html
          echo '</body>' >> ./docs/CHANGES.html
          echo '</html>' >>./docs/CHANGES.html
          rm ./docs/diff.txt ./docs/diff.html
          (cd /sage/local/share/doc/sage/html && git reset --hard HEAD)
          # For some reason the deploy step below cannot find /sage/...
          # So copy everything from there to local folder
          # We also need to replace the symlinks because netlify is not following them
          cp -r -L /sage/local/share/doc/sage/html ./docs
          cp  /sage/local/share/doc/sage/index.html ./docs
>>>>>>> b4e7f601
          # Zip everything for increased performance
          zip -r doc.zip doc

      - name: Upload doc
        if: always() && steps.copy.outcome == 'success'
        uses: actions/upload-artifact@v3
        with:
          name: doc
          path: doc.zip

      - name: Build live doc
        id: buildlivedoc
        if: always() && steps.copy.outcome == 'success' && github.ref == 'refs/heads/develop'
        run: |
          set -ex
          export SAGE_USE_CDNS=yes
          export SAGE_LIVE_DOC=yes
          export SAGE_JUPYTER_SERVER=binder:sagemath/sage-binder-env/dev
          make doc-clean doc-uninstall
          ./config.status && make sagemath_doc_html-no-deps
        working-directory: ./worktree-image
        env:
          MAKE: make -j2 --output-sync=recurse
          SAGE_NUM_THREADS: 2

      - name: Copy live doc
        id: copylivedoc
        if: always() && steps.buildlivedoc.outcome == 'success'
        run: |
          set -ex
          mkdir -p ./livedoc
          cp -r -L /sage/local/share/doc/sage/html ./livedoc
          cp  /sage/local/share/doc/sage/index.html ./livedoc
          zip -r livedoc.zip livedoc

      - name: Upload live doc
        if: always() && steps.copylivedoc.outcome == 'success'
        uses: actions/upload-artifact@v3
        with:
          name: livedoc
          path: livedoc.zip
<|MERGE_RESOLUTION|>--- conflicted
+++ resolved
@@ -130,13 +130,8 @@
         if: always() && steps.docbuild.outcome == 'success'
         run: |
           set -ex
-<<<<<<< HEAD
           mkdir -p ./doc
-          (cd /sage/local/share/doc/sage/html/en && git commit -a -m 'new')
-=======
-          mkdir -p ./docs
           (cd /sage/local/share/doc/sage/html && git commit -a -m 'new')
->>>>>>> b4e7f601
           # Wipe out chronic diffs between old doc and new doc
           (cd /sage/local/share/doc/sage/html && \
            find . -name "*.html" | xargs sed -i -e '\;<script type="application/vnd\.jupyter\.widget-state+json">;,\;</script>; d')
@@ -165,15 +160,9 @@
           });
           </script>
           EOF
-<<<<<<< HEAD
           echo '</head>' >> ./doc/CHANGES.html
           echo '<body>' >> ./doc/CHANGES.html
-          (cd /sage/local/share/doc/sage/html/en && git diff HEAD^; rm -rf .git) > ./doc/diff.txt
-=======
-          echo '</head>' >> ./docs/CHANGES.html
-          echo '<body>' >> ./docs/CHANGES.html
-          (cd /sage/local/share/doc/sage/html && git diff HEAD^ -- *.html; rm -rf .git) > ./docs/diff.txt
->>>>>>> b4e7f601
+          (cd /sage/local/share/doc/sage/html && git diff HEAD^ -- *.html; rm -rf .git) > ./doc/diff.txt
           /sage/sage -python - << EOF
           import re, html
           with open('./doc/diff.txt', 'r') as f:
@@ -189,28 +178,16 @@
           with open('./doc/diff.html', 'w') as f:
               f.write(output_text)
           EOF
-<<<<<<< HEAD
           cat ./doc/diff.html >> ./doc/CHANGES.html
           echo '</body>' >> ./doc/CHANGES.html
           echo '</html>' >>./doc/CHANGES.html
           rm ./doc/diff.txt ./doc/diff.html
-          (cd /sage/local/share/doc/sage/html/en && git reset --hard HEAD)
-          # For some reason the deploy step below cannot find /sage/...
-          # So copy everything from there to local folder
-          # We also need to replace the symlinks because netlify is not following them
-          cp -r -L /sage/local/share/doc/sage/html/en/* ./doc
-=======
-          cat ./docs/diff.html >> ./docs/CHANGES.html
-          echo '</body>' >> ./docs/CHANGES.html
-          echo '</html>' >>./docs/CHANGES.html
-          rm ./docs/diff.txt ./docs/diff.html
           (cd /sage/local/share/doc/sage/html && git reset --hard HEAD)
           # For some reason the deploy step below cannot find /sage/...
           # So copy everything from there to local folder
           # We also need to replace the symlinks because netlify is not following them
-          cp -r -L /sage/local/share/doc/sage/html ./docs
-          cp  /sage/local/share/doc/sage/index.html ./docs
->>>>>>> b4e7f601
+          cp -r -L /sage/local/share/doc/sage/html ./doc
+          cp  /sage/local/share/doc/sage/index.html ./doc
           # Zip everything for increased performance
           zip -r doc.zip doc
 
