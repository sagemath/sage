name: Build documentation

on:
  pull_request:
  merge_group:
  push:
    tags:
      # Match all release tags including beta, rc
      - '[0-9]+.[0-9]+'
      - '[0-9]+.[0-9]+.[0-9]+'
      - '[0-9]+.[0-9]+.beta[0-9]+'
      - '[0-9]+.[0-9]+.[0-9]+.beta[0-9]+'
      - '[0-9]+.[0-9]+.rc[0-9]+'
      - '[0-9]+.[0-9]+.[0-9]+.rc[0-9]+'
    branches:
      - develop
  workflow_dispatch:
    # Allow to run manually

concurrency:
  # Cancel previous runs of this workflow for the same branch
  group: ${{ github.workflow }}-${{ github.ref }}
  cancel-in-progress: true

env:
  PYTHON_VERSION: 3.11

jobs:
  build-doc:
    runs-on: ubuntu-latest
    steps:
      - name: Checkout
        uses: actions/checkout@v4

      - name: Merge CI fixes from sagemath/sage
        run: |
<<<<<<< HEAD
          .ci/merge-fixes.sh
=======
          mkdir -p upstream
          .github/workflows/merge-fixes.sh 2>&1 | tee upstream/ci_fixes.log
>>>>>>> 665a3fa4
        env:
          GH_TOKEN: ${{ github.token }}

      - name: Cache conda packages
        uses: actions/cache@v4
        with:
          path: ~/conda_pkgs_dir
          key:
            ${{ runner.os }}-conda-${{ hashFiles('environment-${{ env.PYTHON_VERSION }}-linux.yml') }}
  
      - name: Compiler cache
        uses: hendrikmuhs/ccache-action@v1.2
        with:
          key: ${{ runner.os }}-meson-${{ env.PYTHON_VERSION }}

      - name: Setup Conda environment
        uses: conda-incubator/setup-miniconda@v3
        with:
          python-version: ${{ env.PYTHON_VERSION }}
          # Disabled for now due to
          # https://github.com/conda-incubator/setup-miniconda/issues/379
          # miniforge-version: latest
          use-mamba: true
          channels: conda-forge
          channel-priority: true
          activate-environment: sage-dev
          environment-file: environment-${{ env.PYTHON_VERSION }}-linux.yml
        
      - name: Build Sage
        shell: bash -l {0}
        run: |
          export PATH="/usr/lib/ccache:/usr/local/opt/ccache/libexec:$PATH"
          export CC="ccache $CC"
          export CXX="ccache $CXX"
          pip install --no-build-isolation --config-settings=builddir=builddir --editable . -v

      #
      # For pull requests
      #
      - name: Get workflow run-id
        id: get_run_id
        if: github.event_name == 'pull_request'
        run: |
          RESPONSE=$(curl -s -L \
            -H "Accept: application/vnd.github+json" \
            -H "Authorization: Bearer ${{ secrets.GITHUB_TOKEN }}" \
            "https://api.github.com/repos/${{ github.repository }}/actions/runs?event=push&branch=develop&status=completed")
          RUN_ID=$(echo "$RESPONSE" | jq -r --arg name "${{ github.workflow }}" --arg conclusion "success" \
            '.workflow_runs[] | select(.name == $name and .conclusion == $conclusion) | .id' | head -n 1)
          echo "RUN_ID=$RUN_ID" >> $GITHUB_ENV

      - name: Download old doc
        id: download-doc
        if: steps.get_run_id.outcome == 'success'
        uses: actions/download-artifact@v4
        with:
          name: doc-develop
          github-token: ${{ secrets.GITHUB_TOKEN }}
          repository: ${{ github.repository }}
          run-id: ${{ env.RUN_ID }}

      - name: Store old doc
        id: worktree
        if: steps.download-doc.outcome == 'success'
        shell: bash -l {0}
        run: |
          git config --global --add safe.directory $(pwd)
          git config --global user.email "ci-sage@example.com"
          git config --global user.name "Build documentation workflow"
          unzip doc.zip
          rm doc.zip
          PR_NUMBER=""
          if [[ "$GITHUB_REF" =~ refs/pull/([0-9]+)/merge ]]; then
            PR_NUMBER="${BASH_REMATCH[1]}"
          fi
          # Create CHANGES.html
          if [[ -n "$PR_NUMBER" ]]; then
            # mathjax path in old doc (regex)
            mathjax_path_from="[-./A-Za-z_]*/tex-chtml[.]js?v=[0-9a-f]*"
            # mathjax path in new doc
            mathjax_path_to=$(SAGE_USE_CDNS=yes python -c "from src.sage_docbuild.conf import mathjax_path; print(mathjax_path)")
            new_version=$(cat src/VERSION.txt)
            # Wipe out chronic diffs between old doc and new doc
            (cd doc && \
             find . -name "*.html" | xargs sed -i -e '/class="sidebar-brand-text"/ s/Sage [0-9a-z.]* /Sage '"$new_version"' /' \
                                                  -e 's;?v=[0-9a-f]*";";' \
                                                  -e 's;'"$mathjax_path_from"';'"$mathjax_path_to"';' \
                                                  -e '\;<script type="application/vnd\.jupyter\.widget-state+json">;,\;</script>; d' \
                                                  -e 's;#L[0-9]*";";' \
                                                  -e 's;tab-set--[0-9]*-;tab-set-;g' \
                                                  -e 's;"tab-set--[0-9]*";"tab-set";' \
             && true)
            # If the regex list above is changed, the sed command in "Copy doc" step should also be changed
            # Create git repo from old doc
            (cd doc && \
             git init && \
             (echo "*.svg binary"; echo "*.pdf binary") > .gitattributes && \
             (echo ".buildinfo"; echo '*.inv'; echo '.git*'; echo '*.svg'; echo '*.pdf'; echo '*.png'; echo 'searchindex.js') > .gitignore && \
             git add -A && git commit --quiet -m 'old')
          fi

      - name: Build documentation
        id: docbuild
        if: steps.worktree.outcome == 'success'
        shell: bash -l {0}
        run: |
<<<<<<< HEAD
          meson compile -C builddir doc-html
        env:
          SAGE_USE_CDNS: yes
          SAGE_DOCBUILD_OPTS: "--include-tests-blocks"
=======
          export GITHUB_REF=${{ github.ref }}
          export PR_SHA=${{ github.event.pull_request.head.sha }}
          export MAKE="make -j5 --output-sync=recurse" SAGE_NUM_THREADS=5
          make doc-clean doc-uninstall
          export SAGE_USE_CDNS=yes
          export SAGE_DOCBUILD_OPTS="--include-tests-blocks"
          ./config.status && make sagemath_doc_html-no-deps
        shell: sh .github/workflows/docker-exec-script.sh BUILD /sage {0}
>>>>>>> 665a3fa4

      - name: Copy doc
        id: copy
        if: steps.docbuild.outcome == 'success'
        run: |
          set -ex
          # Remove any existing html directory before copying a new one
          if [ -d "doc/html" ]; then
              rm -rf doc/html
          fi
          cp -r builddir/src/doc/* doc/
          # Check if we are on pull request event
          PR_NUMBER=""
          if [[ -n "$GITHUB_REF" ]]; then
            if [[ "$GITHUB_REF" =~ refs/pull/([0-9]+)/merge ]]; then
              PR_NUMBER="${BASH_REMATCH[1]}"
            fi
          fi
          # If so, then create CHANGES.html
          if [[ -n "$PR_NUMBER" ]]; then
            (cd doc && git add -A && git commit --quiet -m 'new')
            # Wipe out chronic diffs of new doc against old doc before creating CHANGES.html
            (cd doc && \
             find . -name "*.html" | xargs sed -i -e '/This is documentation/ s/ built with GitHub PR .* for development/ for development/' \
                                                  -e 's;?v=[0-9a-f]*";";' \
                                                  -e '\;<script type="application/vnd\.jupyter\.widget-state+json">;,\;</script>; d' \
                                                  -e 's;#L[0-9]*";";' \
                                                  -e 's;tab-set--[0-9]*-;tab-set-;g' \
                                                  -e 's;"tab-set--[0-9]*";"tab-set";' \
             && git commit -a -m 'wipe-out')
            # If the regex list above is changed, the sed command in "Store old doc" step should also be changed
            # Since HEAD is at commit 'wipe-out', HEAD~1 is commit 'new' (new doc), HEAD~2 is commit 'old' (old doc)
            (cd doc && git diff $(git rev-parse HEAD~2) -- "*.html") > diff.txt
            # Restore the new doc dropping changes by "wipe out"
            (cd doc && git checkout --quiet -f HEAD~1)
            .github/workflows/create-changes-html.sh diff.txt doc
            # Sometimes rm -rf .git errors out because of some diehard hidden files
            # So we simply move it out of the doc directory
            (cd doc && mv .git ../git && mv .gitattributes ../gitattributes)
            mv CHANGES.html doc
          fi
          # Create the robots.txt file to discourage web crawlers from indexing doc preview webpages
          echo "User-agent: *" > doc/robots.txt
          echo "Disallow: /" >> doc/robots.txt
          # Zip everything for increased performance
          zip -r doc.zip doc

      - name: Upload doc
        id: upload
        if: steps.copy.outcome == 'success'
        uses: actions/upload-artifact@v4
        with:
          name: doc
          path: doc.zip

      - name: Upload doc-develop
        # artifact doc-develop is used for doc build on pull request event
        id: upload-push
        if: steps.copy.outcome == 'success' && github.event_name == 'push'
        uses: actions/upload-artifact@v4
        with:
          name: doc-${{ github.ref_name }}
          path: doc.zip

      #
      # On release tag event
      #

      - name: Build live doc
        id: buildlivedoc
        if: startsWith(github.ref, 'refs/tags/')
        shell: bash -l {0}
        run: |
<<<<<<< HEAD
          meson compile -C builddir doc-html
        env:
          SAGE_USE_CDNS: yes
          SAGE_LIVE_DOC: yes
          SAGE_JUPYTER_SERVER: binder:sagemath/sage-binder-env/dev
          SAGE_DOCBUILD_OPTS: "--include-tests-blocks"
=======
          # Avoid running out of disk space
          rm -rf upstream
          export MAKE="make -j5 --output-sync=recurse" SAGE_NUM_THREADS=5
          export PATH="build/bin:$PATH"
          eval $(sage-print-system-package-command auto update)
          eval $(sage-print-system-package-command auto --yes --no-install-recommends install zip)
          eval $(sage-print-system-package-command auto --spkg --yes --no-install-recommends install git texlive texlive_luatex free_fonts xindy)
          export SAGE_USE_CDNS=yes
          export SAGE_LIVE_DOC=yes
          export SAGE_JUPYTER_SERVER=binder:sagemath/sage-binder-env/dev
          make doc-clean doc-uninstall
          ./config.status && make sagemath_doc_html-no-deps sagemath_doc_pdf-no-deps
        shell: sh .github/workflows/docker-exec-script.sh BUILD /sage {0}
>>>>>>> 665a3fa4

      - name: Copy live doc
        id: copylivedoc
        if: steps.buildlivedoc.outcome == 'success'
        run: |
          mkdir -p ./livedoc
          # We copy everything to a local folder
            cp -r builddir/src/doc/html livedoc/
            cp -r builddir/src/doc/pdf livedoc/
            cp builddir/src/doc/index.html livedoc/
          zip -r livedoc.zip livedoc

      - name: Upload live doc
        if: steps.copylivedoc.outcome == 'success'
        uses: actions/upload-artifact@v4
        with:
          name: livedoc
          path: livedoc.zip
<|MERGE_RESOLUTION|>--- conflicted
+++ resolved
@@ -34,12 +34,7 @@
 
       - name: Merge CI fixes from sagemath/sage
         run: |
-<<<<<<< HEAD
-          .ci/merge-fixes.sh
-=======
-          mkdir -p upstream
-          .github/workflows/merge-fixes.sh 2>&1 | tee upstream/ci_fixes.log
->>>>>>> 665a3fa4
+          .github/workflows/merge-fixes.sh
         env:
           GH_TOKEN: ${{ github.token }}
 
@@ -146,21 +141,10 @@
         if: steps.worktree.outcome == 'success'
         shell: bash -l {0}
         run: |
-<<<<<<< HEAD
           meson compile -C builddir doc-html
         env:
           SAGE_USE_CDNS: yes
           SAGE_DOCBUILD_OPTS: "--include-tests-blocks"
-=======
-          export GITHUB_REF=${{ github.ref }}
-          export PR_SHA=${{ github.event.pull_request.head.sha }}
-          export MAKE="make -j5 --output-sync=recurse" SAGE_NUM_THREADS=5
-          make doc-clean doc-uninstall
-          export SAGE_USE_CDNS=yes
-          export SAGE_DOCBUILD_OPTS="--include-tests-blocks"
-          ./config.status && make sagemath_doc_html-no-deps
-        shell: sh .github/workflows/docker-exec-script.sh BUILD /sage {0}
->>>>>>> 665a3fa4
 
       - name: Copy doc
         id: copy
@@ -234,28 +218,12 @@
         if: startsWith(github.ref, 'refs/tags/')
         shell: bash -l {0}
         run: |
-<<<<<<< HEAD
           meson compile -C builddir doc-html
         env:
           SAGE_USE_CDNS: yes
           SAGE_LIVE_DOC: yes
           SAGE_JUPYTER_SERVER: binder:sagemath/sage-binder-env/dev
           SAGE_DOCBUILD_OPTS: "--include-tests-blocks"
-=======
-          # Avoid running out of disk space
-          rm -rf upstream
-          export MAKE="make -j5 --output-sync=recurse" SAGE_NUM_THREADS=5
-          export PATH="build/bin:$PATH"
-          eval $(sage-print-system-package-command auto update)
-          eval $(sage-print-system-package-command auto --yes --no-install-recommends install zip)
-          eval $(sage-print-system-package-command auto --spkg --yes --no-install-recommends install git texlive texlive_luatex free_fonts xindy)
-          export SAGE_USE_CDNS=yes
-          export SAGE_LIVE_DOC=yes
-          export SAGE_JUPYTER_SERVER=binder:sagemath/sage-binder-env/dev
-          make doc-clean doc-uninstall
-          ./config.status && make sagemath_doc_html-no-deps sagemath_doc_pdf-no-deps
-        shell: sh .github/workflows/docker-exec-script.sh BUILD /sage {0}
->>>>>>> 665a3fa4
 
       - name: Copy live doc
         id: copylivedoc
