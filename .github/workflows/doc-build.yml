name: Build documentation

on:
  pull_request:
  merge_group:
  push:
    tags:
      # Match all release tags including beta, rc
      - '[0-9]+.[0-9]+'
      - '[0-9]+.[0-9]+.[0-9]+'
      - '[0-9]+.[0-9]+.beta[0-9]+'
      - '[0-9]+.[0-9]+.[0-9]+.beta[0-9]+'
      - '[0-9]+.[0-9]+.rc[0-9]+'
      - '[0-9]+.[0-9]+.[0-9]+.rc[0-9]+'
    branches:
      - develop
  workflow_dispatch:
    # Allow to run manually

concurrency:
  # Cancel previous runs of this workflow for the same branch
  group: ${{ github.workflow }}-${{ github.ref }}
  cancel-in-progress: true

env:
  PYTHON_VERSION: 3.11

jobs:
  build-doc:
    runs-on: ubuntu-latest
    steps:
      - name: Checkout
        uses: actions/checkout@v4

      - name: Merge CI fixes from sagemath/sage
        run: |
          .github/workflows/merge-fixes.sh
        env:
          GH_TOKEN: ${{ github.token }}

      - name: Cache conda packages
        uses: actions/cache@v4
        with:
          path: ~/conda_pkgs_dir
          key:
            ${{ runner.os }}-conda-${{ hashFiles('environment-${{ env.PYTHON_VERSION }}-linux.yml') }}
  
      - name: Compiler cache
        uses: hendrikmuhs/ccache-action@v1.2
        with:
          key: ${{ runner.os }}-meson-${{ env.PYTHON_VERSION }}

      - name: Setup Conda environment
        uses: conda-incubator/setup-miniconda@v3
        with:
          python-version: ${{ env.PYTHON_VERSION }}
          # Disabled for now due to
          # https://github.com/conda-incubator/setup-miniconda/issues/379
          # miniforge-version: latest
          use-mamba: true
          channels: conda-forge
          channel-priority: true
          activate-environment: sage-dev
          environment-file: environment-${{ env.PYTHON_VERSION }}-linux.yml
        
      - name: Build Sage
        shell: bash -l {0}
        run: |
          export PATH="/usr/lib/ccache:/usr/local/opt/ccache/libexec:$PATH"
          export CC="ccache $CC"
          export CXX="ccache $CXX"
          pip install --no-build-isolation --config-settings=builddir=builddir --editable . -v

      #
      # For pull requests
      #
      - name: Get workflow run-id
        id: get_run_id
        if: github.event_name == 'pull_request'
        run: |
          RESPONSE=$(curl -s -L \
            -H "Accept: application/vnd.github+json" \
            -H "Authorization: Bearer ${{ secrets.GITHUB_TOKEN }}" \
            "https://api.github.com/repos/${{ github.repository }}/actions/runs?event=push&branch=develop&status=completed")
          RUN_ID=$(echo "$RESPONSE" | jq -r --arg name "${{ github.workflow }}" --arg conclusion "success" \
            '.workflow_runs[] | select(.name == $name and .conclusion == $conclusion) | .id' | head -n 1)
          echo "RUN_ID=$RUN_ID" >> $GITHUB_ENV

      - name: Download old doc
        id: download-doc
        if: steps.get_run_id.outcome == 'success'
        uses: actions/download-artifact@v4
        with:
          name: doc-develop
          github-token: ${{ secrets.GITHUB_TOKEN }}
          repository: ${{ github.repository }}
          run-id: ${{ env.RUN_ID }}

      - name: Store old doc
        id: worktree
        if: steps.download-doc.outcome == 'success'
        shell: bash -l {0}
        run: |
          git config --global --add safe.directory $(pwd)
          git config --global user.email "ci-sage@example.com"
          git config --global user.name "Build documentation workflow"
          unzip doc.zip
          rm doc.zip
          PR_NUMBER=""
          if [[ "$GITHUB_REF" =~ refs/pull/([0-9]+)/merge ]]; then
            PR_NUMBER="${BASH_REMATCH[1]}"
          fi
          # Create CHANGES.html
          if [[ -n "$PR_NUMBER" ]]; then
            # mathjax path in old doc (regex)
            mathjax_path_from="[-./A-Za-z_]*/tex-chtml[.]js?v=[0-9a-f]*"
            # mathjax path in new doc
<<<<<<< HEAD
            mathjax_path_to=$(docker exec -e SAGE_USE_CDNS=yes BUILD /sage/sage -python -c "from sage_docbuild.conf import mathjax_path; print(mathjax_path)")
            new_version=$(docker exec BUILD cat VERSION.txt)
=======
            mathjax_path_to=$(SAGE_USE_CDNS=yes python -c "from src.sage_docbuild.conf import mathjax_path; print(mathjax_path)")
            new_version=$(cat src/VERSION.txt)
>>>>>>> 3408887b
            # Wipe out chronic diffs between old doc and new doc
            (cd doc && \
             find . -name "*.html" | xargs sed -i -e '/class="sidebar-brand-text"/ s/Sage [0-9a-z.]* /Sage '"$new_version"' /' \
                                                  -e 's;?v=[0-9a-f]*";";' \
                                                  -e 's;'"$mathjax_path_from"';'"$mathjax_path_to"';' \
                                                  -e '\;<script type="application/vnd\.jupyter\.widget-state+json">;,\;</script>; d' \
                                                  -e 's;#L[0-9]*";";' \
                                                  -e 's;tab-set--[0-9]*-;tab-set-;g' \
                                                  -e 's;"tab-set--[0-9]*";"tab-set";' \
             && true)
            # If the regex list above is changed, the sed command in "Copy doc" step should also be changed
            # Create git repo from old doc
            (cd doc && \
             git init && \
             (echo "*.svg binary"; echo "*.pdf binary") > .gitattributes && \
             (echo ".buildinfo"; echo '*.inv'; echo '.git*'; echo '*.svg'; echo '*.pdf'; echo '*.png'; echo 'searchindex.js') > .gitignore && \
             git add -A && git commit --quiet -m 'old')
          fi

      - name: Build documentation
        id: docbuild
        if: steps.worktree.outcome == 'success'
        shell: bash -l {0}
        run: |
          meson compile -C builddir doc-html
        env:
          SAGE_USE_CDNS: yes
          SAGE_DOCBUILD_OPTS: "--include-tests-blocks"

      - name: Copy doc
        id: copy
        if: steps.docbuild.outcome == 'success'
        run: |
          set -ex
          # Remove any existing html directory before copying a new one
          if [ -d "doc/html" ]; then
              rm -rf doc/html
          fi
          cp -r builddir/src/doc/* doc/
          # Check if we are on pull request event
          PR_NUMBER=""
          if [[ -n "$GITHUB_REF" ]]; then
            if [[ "$GITHUB_REF" =~ refs/pull/([0-9]+)/merge ]]; then
              PR_NUMBER="${BASH_REMATCH[1]}"
            fi
          fi
          # If so, then create CHANGES.html
          if [[ -n "$PR_NUMBER" ]]; then
            (cd doc && git add -A && git commit --quiet -m 'new')
            # Wipe out chronic diffs of new doc against old doc before creating CHANGES.html
            (cd doc && \
             find . -name "*.html" | xargs sed -i -e '/This is documentation/ s/ built with GitHub PR .* for development/ for development/' \
                                                  -e 's;?v=[0-9a-f]*";";' \
                                                  -e '\;<script type="application/vnd\.jupyter\.widget-state+json">;,\;</script>; d' \
                                                  -e 's;#L[0-9]*";";' \
                                                  -e 's;tab-set--[0-9]*-;tab-set-;g' \
                                                  -e 's;"tab-set--[0-9]*";"tab-set";' \
             && git commit -a -m 'wipe-out')
            # If the regex list above is changed, the sed command in "Store old doc" step should also be changed
            # Since HEAD is at commit 'wipe-out', HEAD~1 is commit 'new' (new doc), HEAD~2 is commit 'old' (old doc)
            (cd doc && git diff $(git rev-parse HEAD~2) -- "*.html") > diff.txt
            # Restore the new doc dropping changes by "wipe out"
            (cd doc && git checkout --quiet -f HEAD~1)
            .github/workflows/create-changes-html.sh diff.txt doc
            # Sometimes rm -rf .git errors out because of some diehard hidden files
            # So we simply move it out of the doc directory
            (cd doc && mv .git ../git && mv .gitattributes ../gitattributes)
            mv CHANGES.html doc
          fi
          # Create the robots.txt file to discourage web crawlers from indexing doc preview webpages
          echo "User-agent: *" > doc/robots.txt
          echo "Disallow: /" >> doc/robots.txt
          # Zip everything for increased performance
          zip -r doc.zip doc

      - name: Upload doc
        id: upload
        if: steps.copy.outcome == 'success'
        uses: actions/upload-artifact@v4
        with:
          name: doc
          path: doc.zip

      - name: Upload doc-develop
        # artifact doc-develop is used for doc build on pull request event
        id: upload-push
        if: steps.copy.outcome == 'success' && github.event_name == 'push'
        uses: actions/upload-artifact@v4
        with:
          name: doc-${{ github.ref_name }}
          path: doc.zip

      #
      # On release tag event
      #

      - name: Build live doc
        id: buildlivedoc
        if: startsWith(github.ref, 'refs/tags/')
        shell: bash -l {0}
        run: |
          meson compile -C builddir doc-html
        env:
          SAGE_USE_CDNS: yes
          SAGE_LIVE_DOC: yes
          SAGE_JUPYTER_SERVER: binder:sagemath/sage-binder-env/dev
          SAGE_DOCBUILD_OPTS: "--include-tests-blocks"

      - name: Copy live doc
        id: copylivedoc
        if: steps.buildlivedoc.outcome == 'success'
        run: |
          mkdir -p ./livedoc
          # We copy everything to a local folder
            cp -r builddir/src/doc/html livedoc/
            cp -r builddir/src/doc/pdf livedoc/
            cp builddir/src/doc/index.html livedoc/
          zip -r livedoc.zip livedoc

      - name: Upload live doc
        if: steps.copylivedoc.outcome == 'success'
        uses: actions/upload-artifact@v4
        with:
          name: livedoc
          path: livedoc.zip
<|MERGE_RESOLUTION|>--- conflicted
+++ resolved
@@ -115,13 +115,8 @@
             # mathjax path in old doc (regex)
             mathjax_path_from="[-./A-Za-z_]*/tex-chtml[.]js?v=[0-9a-f]*"
             # mathjax path in new doc
-<<<<<<< HEAD
-            mathjax_path_to=$(docker exec -e SAGE_USE_CDNS=yes BUILD /sage/sage -python -c "from sage_docbuild.conf import mathjax_path; print(mathjax_path)")
-            new_version=$(docker exec BUILD cat VERSION.txt)
-=======
             mathjax_path_to=$(SAGE_USE_CDNS=yes python -c "from src.sage_docbuild.conf import mathjax_path; print(mathjax_path)")
-            new_version=$(cat src/VERSION.txt)
->>>>>>> 3408887b
+            new_version=$(cat VERSION.txt)
             # Wipe out chronic diffs between old doc and new doc
             (cd doc && \
              find . -name "*.html" | xargs sed -i -e '/class="sidebar-brand-text"/ s/Sage [0-9a-z.]* /Sage '"$new_version"' /' \
@@ -223,12 +218,19 @@
         if: startsWith(github.ref, 'refs/tags/')
         shell: bash -l {0}
         run: |
-          meson compile -C builddir doc-html
-        env:
-          SAGE_USE_CDNS: yes
-          SAGE_LIVE_DOC: yes
-          SAGE_JUPYTER_SERVER: binder:sagemath/sage-binder-env/dev
-          SAGE_DOCBUILD_OPTS: "--include-tests-blocks"
+          # Avoid running out of disk space
+          rm -rf upstream
+          export MAKE="make -j5 --output-sync=recurse" SAGE_NUM_THREADS=5
+          export PATH="build/bin:$PATH"
+          eval $(sage-print-system-package-command auto update)
+          eval $(sage-print-system-package-command auto --yes --no-install-recommends install zip)
+          eval $(sage-print-system-package-command auto --spkg --yes --no-install-recommends install git texlive texlive_luatex free_fonts xindy)
+          export SAGE_USE_CDNS=yes
+          export SAGE_LIVE_DOC=yes
+          export SAGE_JUPYTER_SERVER=binder:sagemath/sage-binder-env/dev
+          make doc-clean doc-uninstall
+          ./config.status && make sagemath_doc_html-no-deps sagemath_doc_pdf-no-deps
+        shell: sh .ci/docker-exec-script.sh BUILD /sage {0}
 
       - name: Copy live doc
         id: copylivedoc
