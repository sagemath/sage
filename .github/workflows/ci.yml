--- conflicted
+++ resolved
@@ -22,14 +22,11 @@
         container:
           - fedora:41
           - fedora:42
-<<<<<<< HEAD
           - ghcr.io/void-linux/void-glibc-full
           - archlinux
-=======
           #- ubuntu:22.04 - fails due to issue with cypari2
           #- ubuntu:24.04 - fails due to issue with cypari2
           - ubuntu:25.04
->>>>>>> 94fe540d
     container:
       image: ${{ matrix.container }}
 
@@ -103,9 +100,6 @@
       - name: Test
         run: |
           uv run --frozen ./sage -t --all -p4 || true
-<<<<<<< HEAD
-        
-=======
 
       - name: Clear container name
         id: clear-container-name
@@ -123,5 +117,4 @@
           name: ${{ steps.clear-container-name.outputs.CONTAINER_NAME }}-log
           path: |
             build/cp313/meson-logs/
-            build/cp313/meson-info/
->>>>>>> 94fe540d
+            build/cp313/meson-info/