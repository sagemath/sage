--- conflicted
+++ resolved
@@ -34,10 +34,6 @@
     steps:
       - name: Prepare container
         run: |
-<<<<<<< HEAD
-          if [[ "${{ matrix.container }}" == alpine* ]]; then
-            apk add --no-cache bash
-=======
           if [ "${{ matrix.container }}" = "ghcr.io/void-linux/void-glibc-full" ]; then
             xbps-install -Syu xbps
             xbps-install -yu
@@ -48,7 +44,9 @@
             # The archlinux container is configured to not install docs by default
             # but we need the maxima help to be in place
             sed -i '/^NoExtract/d' /etc/pacman.conf
->>>>>>> 4cdd703f
+          fi
+          if [[ "${{ matrix.container }}" == alpine* ]]; then
+            apk add --no-cache bash
           fi
 
       - name: Checkout code
