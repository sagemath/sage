--- conflicted
+++ resolved
@@ -30,11 +30,7 @@
         uses: actions/checkout@v3
 
       - name: Install uv
-<<<<<<< HEAD
-        uses: astral-sh/setup-uv@v6.1.0
-=======
         uses: astral-sh/setup-uv@v6.3.0
->>>>>>> 665a3fa4
 
       # We cannot use the setup python action because it doesn't support all containers
       # https://github.com/actions/setup-python/issues/527
