--- conflicted
+++ resolved
@@ -23,10 +23,7 @@
           - fedora:41
           - fedora:42
           - ghcr.io/void-linux/void-glibc-full
-<<<<<<< HEAD
           - archlinux
-=======
->>>>>>> cb030433
           #- ubuntu:22.04 - fails due to issue with cypari2
           #- ubuntu:24.04 - fails due to issue with cypari2
           - ubuntu:25.04
@@ -42,14 +39,11 @@
             # node-based actions require libstdc++.so.6
             xbps-install -Sy libstdc++ bash git
           fi
-<<<<<<< HEAD
           if [ "${{ matrix.container }}" = "archlinux" ]; then
             # The archlinux container is configured to not install docs by default
             # but we need the maxima help to be in place
             sed -i '/^NoExtract/d' /etc/pacman.conf
           fi
-=======
->>>>>>> cb030433
 
       - name: Checkout code
         # cannot use v4 yet because of https://github.com/actions/checkout/issues/1487
