<<<<<<< HEAD
Thanks for contributing to Sage! Detailed instructions to be added shortly.

Please make sure to also have a look at our
[Code Style Conventions](https://doc.sagemath.org/html/en/developer/coding_basics.html).
=======
<!-- ^^^^^
Please provide a concise, informative and self-explanatory title.
Don't put issue numbers in there, do this in the PR body below.
For example, instead of "Fixes #1234" use "Introduce new method to calculate 1+1"
-->
### 📚 Description

<!-- Describe your changes here in detail -->
<!-- Why is this change required? What problem does it solve? -->
<!-- If it resolves an open issue, please link to the issue here. For example "Closes #1337" -->

### 📝 Checklist

<!-- Put an `x` in all the boxes that apply. -->
<!-- If your change requires a documentation PR, please link it appropriately -->
<!-- If you're unsure about any of these, don't hesitate to ask. We're here to help! -->

- [ ] I have made sure that the title is self-explanatory and the description concisely explains the PR.
- [ ] I have linked an issue or discussion.
- [ ] I have created tests covering the changes.
- [ ] I have updated the documentation accordingly.

### ⌛ Dependencies
<!-- List all open pull requests that this PR logically depends on -->
<!--
- #xyz: short description why this is a dependency
- #abc: ...
-->
>>>>>>> 104dde9e
<|MERGE_RESOLUTION|>--- conflicted
+++ resolved
@@ -1,9 +1,3 @@
-<<<<<<< HEAD
-Thanks for contributing to Sage! Detailed instructions to be added shortly.
-
-Please make sure to also have a look at our
-[Code Style Conventions](https://doc.sagemath.org/html/en/developer/coding_basics.html).
-=======
 <!-- ^^^^^
 Please provide a concise, informative and self-explanatory title.
 Don't put issue numbers in there, do this in the PR body below.
@@ -32,4 +26,3 @@
 - #xyz: short description why this is a dependency
 - #abc: ...
 -->
->>>>>>> 104dde9e
