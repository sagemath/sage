# Tools Directory

This folder contains various command-line tools that are used to facilitate different development tasks. Below is a brief description of each command available in this directory.

## Update Conda Environment Files

This command is used to update the Conda environment files in the project. It automatically adds new dependencies to the Conda files, removes deleted dependencies, and updates the version of existing dependencies. The source of the dependencies is the `pyproject.toml` file, which specifies the following dependencies:

- `build-system.requires`: Python dependencies required for building
- `project.dependencies`: Python dependencies required for running
- `external.build-requires`: External dependencies required for building
- `external.host-requires`: External dependencies required for running


Within an active virtual environment where `grayskull`, `conda-lock` and `toml` are installed, run the following command:

```bash
tools/update-conda.py
```

## Update Meson Build Files

This command is used to updates the Meson build files in the project. It automatically adds new source files (py, pyx) to the Meson files and removes deleted source files. This command is useful when adding or removing source files from the project.

Within an active virtual environment where Meson is installed, run the following command:

```bash
tools/update-meson.py
```

<<<<<<< HEAD
## Find Outdated Deprecations

Code that is deprecated can be safely removed one year after the first stable release containing the deprecation. This command searches for deprecated code in the source folder and prints all old deprecations.

Within an active virtual environment where `pygithub` and `tqdm` is installed, run the following command:

```bash
tools/check_deprecations.py <optional path to source folder>
```

It is recommended to pass a subfolder of the source folder to the script to avoid checking the entire source folder, which most likely triggers a rate limit on the GitHub API.
Alternatively, you can pass a [GitHub token](https://github.com/settings/tokens) via the `--token` argument to avoid the rate limit.
=======
## Update Version Number

Increments the version number in the project. This command is useful when releasing a new version of the project.

Set `SAGE_ROOT` to the root directory of the Sage project and run the following command:

```bash
tools/update_version
```
>>>>>>> 7888c42d
<|MERGE_RESOLUTION|>--- conflicted
+++ resolved
@@ -28,7 +28,6 @@
 tools/update-meson.py
 ```
 
-<<<<<<< HEAD
 ## Find Outdated Deprecations
 
 Code that is deprecated can be safely removed one year after the first stable release containing the deprecation. This command searches for deprecated code in the source folder and prints all old deprecations.
@@ -41,7 +40,7 @@
 
 It is recommended to pass a subfolder of the source folder to the script to avoid checking the entire source folder, which most likely triggers a rate limit on the GitHub API.
 Alternatively, you can pass a [GitHub token](https://github.com/settings/tokens) via the `--token` argument to avoid the rate limit.
-=======
+
 ## Update Version Number
 
 Increments the version number in the project. This command is useful when releasing a new version of the project.
@@ -50,5 +49,4 @@
 
 ```bash
 tools/update_version
-```
->>>>>>> 7888c42d
+```