#!/usr/bin/env python3
# See README.md for more details

import argparse
import subprocess
from pathlib import Path

import toml as tomllib
from grayskull.config import Configuration
from grayskull.strategy.py_base import merge_setup_toml_metadata
from grayskull.strategy.py_toml import get_all_toml_info
from grayskull.strategy.pypi import extract_requirements, normalize_requirements_list
from packaging.requirements import Requirement

platforms = {
    "linux-64": "linux",
    "linux-aarch64": "linux-aarch64",
    "osx-64": "macos-x86_64",
    "osx-arm64": "macos",
    "win-64": "win",
}

# Get source directory from command line arguments
parser = argparse.ArgumentParser()
parser.add_argument(
    "sourcedir", help="Source directory", nargs="?", default=".", type=Path
)
parser.add_argument(
    "-s",
    "--systems",
    help="Operating systems to build for; default is all",
    nargs="+",
    type=str,
    choices=platforms.keys(),
)
options = parser.parse_args()
pythons = ["3.11", "3.12", "3.13"]
tags = [""]


def write_env_file(env_file: Path, dependencies: list[str]) -> None:
    env_file.write_text(
        """name: sage
channels:
  - conda-forge
  - nodefaults
dependencies:
"""
        + "".join(f"  - {req}" + "\n" for req in dependencies)
    )
    print(f"Conda environment file written to {env_file}")


def filter_requirements(dependencies: set[str], python: str, platform: str) -> set[str]:
    sys_platform = {
        "linux-64": "linux",
        "linux-aarch64": "linux",
        "osx-64": "darwin",
        "osx-arm64": "darwin",
        "win-64": "win32",
    }[platform]
<<<<<<< HEAD
    platform_machine = {
        "linux-64": "x86_64",
        "linux-aarch64": "aarch64",
        "osx-64": "x86_64",
        "osx-arm64": "arm64",
        "win-64": "x86_64",
    }[platform]

    def filter_dep(dep: str):
        req = Requirement(dep)
        env = {
            "python_version": python,
            "sys_platform": sys_platform,
            "platform_machine": platform_machine,
        }
=======

    def filter_dep(dep: str):
        req = Requirement(dep)
        env = {"python_version": python, "sys_platform": sys_platform}
>>>>>>> 9352a325
        if not req.marker or req.marker.evaluate(env):
            # Serialize the requirement without the marker
            req.marker = None
            return str(req)
        return None

    return set(filter(None, map(filter_dep, dependencies)))


def update_conda(source_dir: Path, systems: list[str] | None) -> None:
    pyproject_toml = source_dir / "pyproject.toml"
    if not pyproject_toml.exists():
        print(f"pyproject.toml not found in {pyproject_toml}")
        return

    for platform_key, platform_value in platforms.items():
        if systems and platform_key not in systems:
            continue

        for python in pythons:
            dependencies = get_dependencies(pyproject_toml, python, platform_key)
            for tag in tags:
                # Pin Python version
                pinned_dependencies = {
                    f"python={python}" if dep == "python" else dep
                    for dep in dependencies
                }
                pinned_dependencies = sorted(pinned_dependencies)

                env_file = source_dir / f"environment{tag}-{python}.yml"
                write_env_file(env_file, pinned_dependencies)
                lock_file = source_dir / f"environment{tag}-{python}-{platform_value}"
                lock_file_gen = (
                    source_dir / f"environment{tag}-{python}-{platform_value}.yml"
                )
                print(
                    f"Updating lock file for {env_file} at {lock_file_gen}", flush=True
                )
                subprocess.run(
                    [
                        "conda-lock",
                        "--mamba",
                        "--channel",
                        "conda-forge",
                        "--kind",
                        "env",
                        "--platform",
                        platform_key,
                        "--file",
                        str(env_file),
                        "--lockfile",
                        str(lock_file),
                        "--filename-template",
                        str(lock_file),
                    ],
                    check=True,
                )

                # Add conda env name to lock file at beginning
                with open(lock_file_gen, "r+") as f:
                    content = f.read()
                    f.seek(0, 0)
                    f.write(f"name: sage{tag or '-dev'}\n{content}")


def get_dependencies(pyproject_toml: Path, python: str, platform: str) -> set[str]:
    grayskull_config = Configuration("sagemath")
    pyproject = tomllib.load(pyproject_toml)
    pyproject_metadata = merge_setup_toml_metadata(
        {}, get_all_toml_info(pyproject_toml)
    )
    requirements = extract_requirements(pyproject_metadata, grayskull_config, {})
<<<<<<< HEAD
    all_requirements: set[str] = set(
        requirements.get("build", [])
        + requirements.get("host", [])
        + requirements.get("run", [])
        + pyproject_metadata.get("install_requires", [])
        + get_dev_dependencies(pyproject)
        + get_optional_dependencies(pyproject)
    )

    # Specify concrete packages for some packages not yet in grayskull
    all_requirements.discard("memory_allocator")
    all_requirements.add("memory-allocator")
    all_requirements = {
        # Following can be removed once https://github.com/regro/cf-scripts/pull/2176 is used in grayskull
        req.replace("lrcalc", "python-lrcalc").replace(
            "symengine", "python-symengine"
        )
        for req in all_requirements
    }
    not_on_conda = {
        requirement
        for requirement in all_requirements
        if "p_group_cohomology" in requirement
        or "sage_numerical_backends_coin" in requirement
    }
    all_requirements -= not_on_conda

    # Remove virtual packages to not confuse 'filter_requirements'
    all_requirements.discard("{{ blas }}")
    all_requirements.discard("{{ compiler('c') }}")
    all_requirements.discard("{{ compiler('cxx') }}")
    all_requirements.discard("{{ compiler'fortran' }}")
    all_requirements.discard("<{ pin_compatible('numpy') }}")
    for comment in {req for req in all_requirements if req.startswith("#")}:
        all_requirements.discard(comment)

    all_requirements = filter_requirements(all_requirements, python, platform)
    all_requirements = set(
        normalize_requirements_list(all_requirements, grayskull_config)
    )
    # Specify concrete package for some virtual packages
    all_requirements.add("blas=2.*=openblas")
    all_requirements.add("c-compiler")
    all_requirements.add("cxx-compiler")
    all_requirements.add("fortran-compiler")

    # Remove packages not available on conda (for the given platform)
    if platform in ("linux-aarch64", "osx-arm64"):
        all_requirements -= {
            "4ti2",
            "latte-integrale",
            "lrslib",
        }

    all_requirements.discard("memory_allocator")
    # Needed to run configure/bootstrap, can be deleted once we fully migrated to meson
    all_requirements.add("autoconf")
    all_requirements.add("automake")
    all_requirements.add("m4")
=======
    all_requirements: set[str] = (
        set(requirements.get("build", {}))
        | set(requirements.get("host", {}))
        | set(requirements.get("run", {}))
    )

    # Specify concrete package for some virtual packages
    all_requirements.remove("{{ blas }}")
    all_requirements.add("blas=2.*=openblas")
    all_requirements.remove("{{ compiler('c') }}")
    all_requirements.remove("{{ compiler('cxx') }}")
    # For some reason, grayskull mishandles the fortran compiler sometimes
    # so handle both cases
    for item in ["{{ compiler('fortran') }}", "{{ compiler'fortran' }}"]:
        try:
            all_requirements.remove(item)
        except ValueError:
            pass
    all_requirements.append("fortran-compiler")
    if platform == "win-64":
        all_requirements.add("vs2022_win-64")
        # For mingw:
        # all_requirements.add("gcc_win-64 >= 14.2.0")
        # all_requirements.add("gxx_win-64")
    else:
        all_requirements.add("c-compiler")
        all_requirements.add("cxx-compiler")

    # Filter out packages that are not available on Windows
    if platform == "win-64":
        # Remove packages that are not available on Windows
        all_requirements.difference_update((
                "bc",
                "brial",
                "cddlib",
                "cliquer",
                "ecl",
                "eclib",
                "ecm",
                "fflas-ffpack",
                "fplll",
                "gap-defaults",
                "gengetopt",
                "gfan",
                "giac",
                "givaro",
                "gmp",
                "gmpy2",
                "iml",
                "lcalc",
                "libatomic_ops",
                "libbraiding",
                "libhomfly",
                "linbox",
                "lrcalc",
                "m4",
                "m4rie",
                "maxima",
                "mpfi",
                "ncurses",
                "ntl",
                "palp",
                "patch",
                "ppl",
                "primecount",
                "readline",
                "rw",
                "singular",
                "sympow",
                "tachyon",
                "tar",
                "texinfo",
        ))

    # Correct pypi name for some packages
    python_requirements = set(pyproject_metadata.get("install_requires", []))
    # Specify concrete packages for some packages not yet in grayskull
    python_requirements.remove("pkg:generic/tachyon")
    if platform != "win-64":
        python_requirements.add("tachyon")
    python_requirements.remove("pkg:generic/sagemath-elliptic-curves")
    python_requirements.add("sagemath-db-elliptic-curves")
    python_requirements.remove("pkg:generic/sagemath-polytopes-db")
    python_requirements.add("sagemath-db-polytopes")
    python_requirements.discard("pkg:generic/sagemath-graphs")
    python_requirements.add("sagemath-db-graphs")
    python_requirements.remove("memory_allocator")
    python_requirements.add("memory-allocator")
    # Following can be removed once https://github.com/regro/cf-scripts/pull/2176 is used in grayskull
    python_requirements = {
        req.replace("lrcalc", "python-lrcalc") for req in python_requirements
    }
    python_requirements = filter_requirements(python_requirements, python, platform)
    all_requirements.update(
        normalize_requirements_list(list(python_requirements), grayskull_config)
    )
    all_requirements.remove("<{ pin_compatible('numpy') }}")
    all_requirements.remove("memory_allocator")
    if platform == "win-64":
        # Flint needs pthread.h
        all_requirements.add("winpthreads-devel")
        # Workaround for https://github.com/conda-forge/libpng-feedstock/issues/47
        all_requirements.add("zlib")
    
    if platform != "win-64":
        # Needed to run configure/bootstrap, can be deleted once we fully migrated to meson
        all_requirements.add("autoconf")
        all_requirements.add("automake")
        all_requirements.add("m4")
>>>>>>> 9352a325
    # Needed to fix a bug on Macos with broken pkg-config
    all_requirements.add("expat")
    return all_requirements


def get_dev_dependencies(pyproject: dict) -> list[str]:
    dependency_groups = pyproject.get("dependency-groups", {})
    dev_dependencies = (
        dependency_groups.get("test", [])
        + dependency_groups.get("docs", [])
        + dependency_groups.get("lint", [])
        + dependency_groups.get("dev", [])
    )
    # Remove dependencies that are not available on conda
    dev_dependencies.remove("relint")
    return dev_dependencies


<<<<<<< HEAD
def get_optional_dependencies(pyproject: dict) -> list[str]:
    optional_dependencies = []
    optional_groups = pyproject.get("project", {}).get("optional-dependencies", {})
    for _, dependencies in optional_groups.items():
        optional_dependencies.extend(dependencies)
    # print(f"Optional dependencies: {optional_dependencies}")  # Uncommented for debugging
    return optional_dependencies


update_conda(options.sourcedir)
=======
update_conda(options.sourcedir, options.systems)
>>>>>>> 9352a325
<|MERGE_RESOLUTION|>--- conflicted
+++ resolved
@@ -59,7 +59,6 @@
         "osx-arm64": "darwin",
         "win-64": "win32",
     }[platform]
-<<<<<<< HEAD
     platform_machine = {
         "linux-64": "x86_64",
         "linux-aarch64": "aarch64",
@@ -67,20 +66,14 @@
         "osx-arm64": "arm64",
         "win-64": "x86_64",
     }[platform]
+    env = {
+        "python_version": python,
+        "sys_platform": sys_platform,
+        "platform_machine": platform_machine,
+    }
 
     def filter_dep(dep: str):
         req = Requirement(dep)
-        env = {
-            "python_version": python,
-            "sys_platform": sys_platform,
-            "platform_machine": platform_machine,
-        }
-=======
-
-    def filter_dep(dep: str):
-        req = Requirement(dep)
-        env = {"python_version": python, "sys_platform": sys_platform}
->>>>>>> 9352a325
         if not req.marker or req.marker.evaluate(env):
             # Serialize the requirement without the marker
             req.marker = None
@@ -101,6 +94,12 @@
             continue
 
         for python in pythons:
+            if python == "3.13" and platform_key != "win-64":
+                print(
+                    f"Skipping Python {python} for platform {platform_key} as it is not supported yet."
+                )
+                continue
+
             dependencies = get_dependencies(pyproject_toml, python, platform_key)
             for tag in tags:
                 # Pin Python version
@@ -153,7 +152,6 @@
         {}, get_all_toml_info(pyproject_toml)
     )
     requirements = extract_requirements(pyproject_metadata, grayskull_config, {})
-<<<<<<< HEAD
     all_requirements: set[str] = set(
         requirements.get("build", [])
         + requirements.get("host", [])
@@ -163,91 +161,32 @@
         + get_optional_dependencies(pyproject)
     )
 
-    # Specify concrete packages for some packages not yet in grayskull
-    all_requirements.discard("memory_allocator")
-    all_requirements.add("memory-allocator")
+    # Fix requirements that are not available on conda
     all_requirements = {
         # Following can be removed once https://github.com/regro/cf-scripts/pull/2176 is used in grayskull
         req.replace("lrcalc", "python-lrcalc").replace(
             "symengine", "python-symengine"
-        )
+        ).replace("memory_allocator", "memory-allocator")
         for req in all_requirements
     }
-    not_on_conda = {
-        requirement
-        for requirement in all_requirements
-        if "p_group_cohomology" in requirement
-        or "sage_numerical_backends_coin" in requirement
+    # Exclude requirements not available on conda (for a given platform)
+    exclude_packages: set[str] = {
+        "p_group_cohomology",
+        "sage_numerical_backends_coin",
+        "sagemath_giac",
     }
-    all_requirements -= not_on_conda
-
-    # Remove virtual packages to not confuse 'filter_requirements'
-    all_requirements.discard("{{ blas }}")
-    all_requirements.discard("{{ compiler('c') }}")
-    all_requirements.discard("{{ compiler('cxx') }}")
-    all_requirements.discard("{{ compiler'fortran' }}")
-    all_requirements.discard("<{ pin_compatible('numpy') }}")
-    for comment in {req for req in all_requirements if req.startswith("#")}:
-        all_requirements.discard(comment)
-
-    all_requirements = filter_requirements(all_requirements, python, platform)
-    all_requirements = set(
-        normalize_requirements_list(all_requirements, grayskull_config)
-    )
-    # Specify concrete package for some virtual packages
-    all_requirements.add("blas=2.*=openblas")
-    all_requirements.add("c-compiler")
-    all_requirements.add("cxx-compiler")
-    all_requirements.add("fortran-compiler")
-
-    # Remove packages not available on conda (for the given platform)
     if platform in ("linux-aarch64", "osx-arm64"):
-        all_requirements -= {
+        exclude_packages |= {
             "4ti2",
             "latte-integrale",
             "lrslib",
         }
-
-    all_requirements.discard("memory_allocator")
-    # Needed to run configure/bootstrap, can be deleted once we fully migrated to meson
-    all_requirements.add("autoconf")
-    all_requirements.add("automake")
-    all_requirements.add("m4")
-=======
-    all_requirements: set[str] = (
-        set(requirements.get("build", {}))
-        | set(requirements.get("host", {}))
-        | set(requirements.get("run", {}))
-    )
-
-    # Specify concrete package for some virtual packages
-    all_requirements.remove("{{ blas }}")
-    all_requirements.add("blas=2.*=openblas")
-    all_requirements.remove("{{ compiler('c') }}")
-    all_requirements.remove("{{ compiler('cxx') }}")
-    # For some reason, grayskull mishandles the fortran compiler sometimes
-    # so handle both cases
-    for item in ["{{ compiler('fortran') }}", "{{ compiler'fortran' }}"]:
-        try:
-            all_requirements.remove(item)
-        except ValueError:
-            pass
-    all_requirements.append("fortran-compiler")
-    if platform == "win-64":
-        all_requirements.add("vs2022_win-64")
-        # For mingw:
-        # all_requirements.add("gcc_win-64 >= 14.2.0")
-        # all_requirements.add("gxx_win-64")
-    else:
-        all_requirements.add("c-compiler")
-        all_requirements.add("cxx-compiler")
-
-    # Filter out packages that are not available on Windows
-    if platform == "win-64":
-        # Remove packages that are not available on Windows
-        all_requirements.difference_update((
-                "bc",
+    elif platform == "win-64":
+        exclude_packages |= {
+            "4ti2",
+            "bc",
                 "brial",
+                "bliss",
                 "cddlib",
                 "cliquer",
                 "ecl",
@@ -263,12 +202,14 @@
                 "gmp",
                 "gmpy2",
                 "iml",
+                "latte-integrale",
                 "lcalc",
                 "libatomic_ops",
                 "libbraiding",
                 "libhomfly",
                 "linbox",
                 "lrcalc",
+                "lrslib",
                 "m4",
                 "m4rie",
                 "maxima",
@@ -279,51 +220,65 @@
                 "patch",
                 "ppl",
                 "primecount",
+                "pynormaliz",
+                "python-lrcalc",
                 "readline",
+                "rpy2",
                 "rw",
                 "singular",
+                "sirocco",
                 "sympow",
                 "tachyon",
                 "tar",
                 "texinfo",
-        ))
-
-    # Correct pypi name for some packages
-    python_requirements = set(pyproject_metadata.get("install_requires", []))
-    # Specify concrete packages for some packages not yet in grayskull
-    python_requirements.remove("pkg:generic/tachyon")
-    if platform != "win-64":
-        python_requirements.add("tachyon")
-    python_requirements.remove("pkg:generic/sagemath-elliptic-curves")
-    python_requirements.add("sagemath-db-elliptic-curves")
-    python_requirements.remove("pkg:generic/sagemath-polytopes-db")
-    python_requirements.add("sagemath-db-polytopes")
-    python_requirements.discard("pkg:generic/sagemath-graphs")
-    python_requirements.add("sagemath-db-graphs")
-    python_requirements.remove("memory_allocator")
-    python_requirements.add("memory-allocator")
-    # Following can be removed once https://github.com/regro/cf-scripts/pull/2176 is used in grayskull
-    python_requirements = {
-        req.replace("lrcalc", "python-lrcalc") for req in python_requirements
-    }
-    python_requirements = filter_requirements(python_requirements, python, platform)
-    all_requirements.update(
-        normalize_requirements_list(list(python_requirements), grayskull_config)
-    )
-    all_requirements.remove("<{ pin_compatible('numpy') }}")
-    all_requirements.remove("memory_allocator")
+        }
+    all_requirements = {
+            req for req in all_requirements
+            if not any(req.startswith(package) for package in exclude_packages)
+        }
+
+    # Remove virtual packages to not confuse 'filter_requirements'
+    all_requirements.remove("{{ blas }}")
+    all_requirements.remove("{{ compiler('c') }}")
+    all_requirements.remove("{{ compiler('cxx') }}")
+    all_requirements.discard("<{ pin_compatible('numpy') }}")
+    # For some reason, grayskull mishandles the fortran compiler sometimes
+    # so handle both cases
+    for item in ["{{ compiler('fortran') }}", "{{ compiler'fortran' }}"]:
+        try:
+            all_requirements.remove(item)
+        except (ValueError, KeyError):
+            pass
+    for with_comment in {req for req in all_requirements if "#" in req}:
+        all_requirements.discard(with_comment)
+
+    all_requirements = filter_requirements(all_requirements, python, platform)
+    all_requirements = set(
+        normalize_requirements_list(list(all_requirements), grayskull_config)
+    )
+    # Specify concrete package for some virtual packages
+    all_requirements.add("blas=2.*=openblas")
+    all_requirements.add("fortran-compiler")
+    if platform == "win-64":
+        all_requirements.add("vs2022_win-64")
+        # For mingw:
+        # all_requirements.add("gcc_win-64 >= 14.2.0")
+        # all_requirements.add("gxx_win-64")
+    else:
+        all_requirements.add("c-compiler")
+        all_requirements.add("cxx-compiler")
+
+    # Add additional dependencies based on platform
     if platform == "win-64":
         # Flint needs pthread.h
         all_requirements.add("winpthreads-devel")
         # Workaround for https://github.com/conda-forge/libpng-feedstock/issues/47
         all_requirements.add("zlib")
-    
     if platform != "win-64":
         # Needed to run configure/bootstrap, can be deleted once we fully migrated to meson
         all_requirements.add("autoconf")
         all_requirements.add("automake")
         all_requirements.add("m4")
->>>>>>> 9352a325
     # Needed to fix a bug on Macos with broken pkg-config
     all_requirements.add("expat")
     return all_requirements
@@ -342,7 +297,6 @@
     return dev_dependencies
 
 
-<<<<<<< HEAD
 def get_optional_dependencies(pyproject: dict) -> list[str]:
     optional_dependencies = []
     optional_groups = pyproject.get("project", {}).get("optional-dependencies", {})
@@ -352,7 +306,4 @@
     return optional_dependencies
 
 
-update_conda(options.sourcedir)
-=======
-update_conda(options.sourcedir, options.systems)
->>>>>>> 9352a325
+update_conda(options.sourcedir, options.systems)