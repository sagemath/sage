#!/usr/bin/env python3
# See README.md for more details

import argparse
import subprocess
from concurrent.futures import ThreadPoolExecutor
from pathlib import Path

import toml as tomllib
from grayskull.config import Configuration
from grayskull.strategy.py_base import merge_setup_toml_metadata
from grayskull.strategy.py_toml import get_all_toml_info
from grayskull.strategy.pypi import extract_requirements, normalize_requirements_list
from packaging.requirements import Requirement

platforms = {
    "linux-64": "linux",
    "linux-aarch64": "linux-aarch64",
    "osx-64": "macos-x86_64",
    "osx-arm64": "macos",
    "win-64": "win",
}
<<<<<<< HEAD

# Get source directory from command line arguments
parser = argparse.ArgumentParser()
parser.add_argument(
    "sourcedir", help="Source directory", nargs="?", default=".", type=Path
)
parser.add_argument(
    "-s",
    "--systems",
    help="Operating systems to build for; default is all",
    nargs="+",
    type=str,
    choices=platforms.keys(),
)
options = parser.parse_args()
=======
>>>>>>> 20da9ad1
pythons = ["3.11", "3.12", "3.13"]
tags = [""]


def write_env_file(env_file: Path, dependencies: list[str]) -> None:
    env_file.write_text(
        """name: sage
channels:
  - conda-forge
  - nodefaults
dependencies:
"""
        + "".join(f"  - {req}" + "\n" for req in dependencies)
    )
    print(f"Conda environment file written to {env_file}")


def filter_requirements(dependencies: set[str], python: str, platform: str) -> set[str]:
    sys_platform = {
        "linux-64": "linux",
        "linux-aarch64": "linux",
        "osx-64": "darwin",
        "osx-arm64": "darwin",
        "win-64": "win32",
    }[platform]
    platform_machine = {
        "linux-64": "x86_64",
        "linux-aarch64": "aarch64",
        "osx-64": "x86_64",
        "osx-arm64": "arm64",
        "win-64": "x86_64",
    }[platform]
    env = {
        "python_version": python,
        "sys_platform": sys_platform,
        "platform_machine": platform_machine,
    }

    def filter_dep(dep: str):
        req = Requirement(dep)
        if not req.marker or req.marker.evaluate(env):
            # Serialize the requirement without the marker
            req.marker = None
            return str(req)
        return None

    return set(filter(None, map(filter_dep, dependencies)))


def update_conda(source_dir: Path, systems: list[str] | None) -> None:
    pyproject_toml = source_dir / "pyproject.toml"
    if not pyproject_toml.exists():
        print(f"pyproject.toml not found in {pyproject_toml}")
        return

<<<<<<< HEAD
    for platform_key, platform_value in platforms.items():
        if systems and platform_key not in systems:
            continue

        for python in pythons:
            dependencies = get_dependencies(pyproject_toml, python, platform_key)
            for tag in tags:
                # Pin Python version
                pinned_dependencies = {
                    f"python={python}" if dep == "python" else dep
                    for dep in dependencies
                }
                pinned_dependencies = sorted(pinned_dependencies)

                env_file = source_dir / f"environment{tag}-{python}.yml"
                write_env_file(env_file, pinned_dependencies)
                lock_file = source_dir / f"environment{tag}-{python}-{platform_value}"
                lock_file_gen = (
                    source_dir / f"environment{tag}-{python}-{platform_value}.yml"
                )
                print(
                    f"Updating lock file for {env_file} at {lock_file_gen}", flush=True
                )
                subprocess.run(
                    [
                        "conda-lock",
                        "--mamba",
                        "--channel",
                        "conda-forge",
                        "--kind",
                        "env",
                        "--platform",
                        platform_key,
                        "--file",
                        str(env_file),
                        "--lockfile",
                        str(lock_file),
                        "--filename-template",
                        str(lock_file),
                    ],
                    check=True,
                )

                # Add conda env name to lock file at beginning
                with open(lock_file_gen, "r+") as f:
                    content = f.read()
                    f.seek(0, 0)
                    f.write(f"name: sage{tag or '-dev'}\n{content}")
=======
    def process_platform_python(platform_key, platform_value, python):
        dependencies = get_dependencies(pyproject_toml, python)
        for tag in tags:
            # Pin Python version
            pinned_dependencies = {
                f"python={python}" if dep == "python" else dep
                for dep in dependencies
            }

            dev_dependencies = get_dev_dependencies(pyproject_toml)
            print(f"Adding dev dependencies: {dev_dependencies}")
            pinned_dependencies = pinned_dependencies.union(dev_dependencies)

            pinned_dependencies = sorted(pinned_dependencies)

            env_file = source_dir / f"environment{tag}-{python}.yml"
            write_env_file(env_file, pinned_dependencies)
            lock_file = source_dir / f"environment{tag}-{python}-{platform_value}"
            lock_file_gen = (
                source_dir / f"environment{tag}-{python}-{platform_value}.yml"
            )
            print(
                f"Updating lock file for {env_file} at {lock_file_gen}", flush=True
            )
            subprocess.run(
                [
                    "conda-lock",
                    "--mamba",
                    "--channel",
                    "conda-forge",
                    "--kind",
                    "env",
                    "--platform",
                    platform_key,
                    "--file",
                    str(env_file),
                    "--lockfile",
                    str(lock_file),
                    "--filename-template",
                    str(lock_file),
                ],
                check=True,
            )

            # Add conda env name to lock file at beginning
            with open(lock_file_gen, "r+") as f:
                content = f.read()
                f.seek(0, 0)
                f.write(f"name: sage{tag or '-dev'}\n{content}")

    with ThreadPoolExecutor() as executor:
        futures = [
            executor.submit(process_platform_python, platform_key, platform_value, python)
            for platform_key, platform_value in platforms.items()
            for python in pythons
        ]
        for future in futures:
            future.result()
>>>>>>> 20da9ad1


def get_dependencies(pyproject_toml: Path, python: str, platform: str) -> set[str]:
    grayskull_config = Configuration("sagemath")
    pyproject = tomllib.load(pyproject_toml)
    pyproject_metadata = merge_setup_toml_metadata(
        {}, get_all_toml_info(pyproject_toml)
    )
    requirements = extract_requirements(pyproject_metadata, grayskull_config, {})
    all_requirements: set[str] = set(
        requirements.get("build", [])
        + requirements.get("host", [])
        + requirements.get("run", [])
        + pyproject_metadata.get("install_requires", [])
        + get_dev_dependencies(pyproject)
        + get_optional_dependencies(pyproject)
    )

    # Fix requirements that are not available on conda
    all_requirements = {
        # Following can be removed once https://github.com/regro/cf-scripts/pull/2176 is used in grayskull
        req.replace("lrcalc", "python-lrcalc")
        .replace("symengine", "python-symengine")
        .replace("memory_allocator", "memory-allocator")
        .replace("pkg:generic/r-lattice", "r-lattice")
        .replace("pkg:generic/latexmk", "latexmk")
        for req in all_requirements
    }
    # Exclude requirements not available on conda (for a given platform)
    exclude_packages: set[str] = {
        "p_group_cohomology",
        "sage_numerical_backends_coin",
        "sagemath_giac",
        "pynormaliz",  # due to https://github.com/sagemath/sage/issues/40214
        "latte-integrale",  # due to https://github.com/sagemath/sage/issues/40216
    }
    if platform in ("linux-aarch64", "osx-arm64"):
        exclude_packages |= {
            "4ti2",
            "latte-integrale",
            "lrslib",
        }
    elif platform == "win-64":
        exclude_packages |= {
            "4ti2",
            "bc",
            "brial",
            "bliss",
            "cddlib",
            "cliquer",
            "ecl",
            "eclib",
            "ecm",
            "fflas-ffpack",
            "fplll",
            "gap-defaults",
            "gengetopt",
            "gfan",
            "giac",
            "givaro",
            "iml",
            "latte-integrale",
            "lcalc",
            "libatomic_ops",
            "libbraiding",
            "libhomfly",
            "linbox",
            "lrcalc",
            "lrslib",
            "m4",
            "m4rie",
            "maxima",
            "mpfi",
            "ncurses",
            "ntl",
            "palp",
            "patch",
            "ppl",
            "primecount",
            "pynormaliz",
            "python-lrcalc",
            "readline",
            "rpy2",
            "rw",
            "singular",
            "sirocco",
            "sympow",
            "tachyon",
            "tar",
            "texinfo",
        }
    all_requirements = {
        req
        for req in all_requirements
        if not any(
            req == package or req.startswith(package + " ")
            for package in exclude_packages
        )
    }

    # Remove virtual packages to not confuse 'filter_requirements'
    all_requirements.remove("{{ blas }}")
    all_requirements.remove("{{ compiler('c') }}")
    all_requirements.remove("{{ compiler('cxx') }}")
    all_requirements.discard("<{ pin_compatible('numpy') }}")
    # For some reason, grayskull mishandles the fortran compiler sometimes
    # so handle both cases
    for item in ["{{ compiler('fortran') }}", "{{ compiler'fortran' }}"]:
        try:
            all_requirements.remove(item)
        except (ValueError, KeyError):
            pass
    for with_comment in {req for req in all_requirements if "#" in req}:
        all_requirements.discard(with_comment)

    all_requirements = filter_requirements(all_requirements, python, platform)
    all_requirements = set(
        normalize_requirements_list(list(all_requirements), grayskull_config)
    )
    # Specify concrete package for some virtual packages
    all_requirements.add("blas=2.*=openblas")
    all_requirements.add("fortran-compiler")
    if platform == "win-64":
        all_requirements.add("vs2022_win-64")
        # For mingw:
        # all_requirements.add("gcc_win-64 >= 14.2.0")
        # all_requirements.add("gxx_win-64")
    else:
        all_requirements.add("c-compiler")
        all_requirements.add("cxx-compiler")

    # Add additional dependencies based on platform
    if platform == "win-64":
        # Flint needs pthread.h
        all_requirements.add("winpthreads-devel")
        # Workaround for https://github.com/conda-forge/libpng-feedstock/issues/47
        all_requirements.add("zlib")
    if platform != "win-64":
        # Needed to run configure/bootstrap, can be deleted once we fully migrated to meson
        all_requirements.add("autoconf")
        all_requirements.add("automake")
        all_requirements.add("m4")
    # Needed to fix a bug on Macos with broken pkg-config
    all_requirements.add("expat")
    return all_requirements


def get_dev_dependencies(pyproject: dict) -> list[str]:
    dependency_groups = pyproject.get("dependency-groups", {})
    dev_dependencies = (
        dependency_groups.get("test", [])
        + dependency_groups.get("docs", [])
        + dependency_groups.get("lint", [])
        + dependency_groups.get("dev", [])
    )
    # Remove dependencies that are not available on conda
    dev_dependencies.remove("relint")
    return dev_dependencies


def get_optional_dependencies(pyproject: dict) -> list[str]:
    optional_dependencies = []
    optional_groups = pyproject.get("project", {}).get("optional-dependencies", {})
    for _, dependencies in optional_groups.items():
        optional_dependencies.extend(dependencies)
    # print(f"Optional dependencies: {optional_dependencies}")  # Uncommented for debugging
    return optional_dependencies


update_conda(options.sourcedir, options.systems)<|MERGE_RESOLUTION|>--- conflicted
+++ resolved
@@ -20,7 +20,6 @@
     "osx-arm64": "macos",
     "win-64": "win",
 }
-<<<<<<< HEAD
 
 # Get source directory from command line arguments
 parser = argparse.ArgumentParser()
@@ -36,8 +35,6 @@
     choices=platforms.keys(),
 )
 options = parser.parse_args()
-=======
->>>>>>> 20da9ad1
 pythons = ["3.11", "3.12", "3.13"]
 tags = [""]
 
@@ -93,11 +90,7 @@
         print(f"pyproject.toml not found in {pyproject_toml}")
         return
 
-<<<<<<< HEAD
-    for platform_key, platform_value in platforms.items():
-        if systems and platform_key not in systems:
-            continue
-
+    def process_platform_python(platform_key, platform_value, python):
         for python in pythons:
             dependencies = get_dependencies(pyproject_toml, python, platform_key)
             for tag in tags:
@@ -142,67 +135,16 @@
                     content = f.read()
                     f.seek(0, 0)
                     f.write(f"name: sage{tag or '-dev'}\n{content}")
-=======
-    def process_platform_python(platform_key, platform_value, python):
-        dependencies = get_dependencies(pyproject_toml, python)
-        for tag in tags:
-            # Pin Python version
-            pinned_dependencies = {
-                f"python={python}" if dep == "python" else dep
-                for dep in dependencies
-            }
-
-            dev_dependencies = get_dev_dependencies(pyproject_toml)
-            print(f"Adding dev dependencies: {dev_dependencies}")
-            pinned_dependencies = pinned_dependencies.union(dev_dependencies)
-
-            pinned_dependencies = sorted(pinned_dependencies)
-
-            env_file = source_dir / f"environment{tag}-{python}.yml"
-            write_env_file(env_file, pinned_dependencies)
-            lock_file = source_dir / f"environment{tag}-{python}-{platform_value}"
-            lock_file_gen = (
-                source_dir / f"environment{tag}-{python}-{platform_value}.yml"
-            )
-            print(
-                f"Updating lock file for {env_file} at {lock_file_gen}", flush=True
-            )
-            subprocess.run(
-                [
-                    "conda-lock",
-                    "--mamba",
-                    "--channel",
-                    "conda-forge",
-                    "--kind",
-                    "env",
-                    "--platform",
-                    platform_key,
-                    "--file",
-                    str(env_file),
-                    "--lockfile",
-                    str(lock_file),
-                    "--filename-template",
-                    str(lock_file),
-                ],
-                check=True,
-            )
-
-            # Add conda env name to lock file at beginning
-            with open(lock_file_gen, "r+") as f:
-                content = f.read()
-                f.seek(0, 0)
-                f.write(f"name: sage{tag or '-dev'}\n{content}")
-
-    with ThreadPoolExecutor() as executor:
+
+    with ThreadPoolExecutor(max_workers=3) as executor:
         futures = [
             executor.submit(process_platform_python, platform_key, platform_value, python)
             for platform_key, platform_value in platforms.items()
             for python in pythons
+            if not (systems and platform_key not in systems)
         ]
         for future in futures:
             future.result()
->>>>>>> 20da9ad1
-
 
 def get_dependencies(pyproject_toml: Path, python: str, platform: str) -> set[str]:
     grayskull_config = Configuration("sagemath")
