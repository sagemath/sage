<div>
<a href="https://sagemath.org">
  <picture>
    <source media="(prefers-color-scheme: dark)" srcset="src/doc/common/static/logo_sagemath_white.svg">
    <img src="src/doc/common/static/logo_sagemath_black.svg" height="60" align="left">
  </picture>
</a>
   <em>"Creating a Viable Open Source Alternative to
   Magma, Maple, Mathematica, and MATLAB"</em>
</div>

#

Sage is open source mathematical software released under the GNU General Public
Licence GPLv2+, and includes packages that have [compatible software licenses](./COPYING.txt).
[People all around the globe](https://www.sagemath.org/development-map.html) have contributed to the
development of Sage.

Flag algebras
<<<<<<< HEAD
-----------------

This repository is a copy of the official SageMath project with additional functionality to handle 
flag algebraic calculations. 

Table of Contents
-----------------

* [Instructions to Build from Source](#instructions-to-build-from-source)
* [Troubleshooting](#troubleshooting)
* [Directory Layout](#directory-layout)
* [Build System](#build-system)
* [Relocation](#relocation)
* [Redistribution](#redistribution)
* [Changes to Included Software](#changes-to-included-software)

=======
-----------------

This repository is a copy of the official SageMath project with additional functionality to handle 
flag algebraic calculations. Explore the capabilities and functionalities of the package related to flag algebras by visiting the [tutorial notebook](https://github.com/bodnalev/sage/blob/theory-builder/flag_tutorial.ipynb).
>>>>>>> c63ca75d

Instructions to Build from Source
---------------------------------

Sage attempts to support all major Linux distributions, recent versions of
macOS, and Windows (using Windows Subsystem for Linux or
virtualization). The additional software and packages needed for flag algebraic calculations
<<<<<<< HEAD
are only tested on Linux. This guide only describes the installation process for Linux.

More details, providing a background for these instructions, can be found
in the section [Install from Source Code](https://doc.sagemath.org/html/en/installation/source.html)
in the Installation Guide.


1.  Decide on the source/build directory (`SAGE_ROOT`):

    - On personal computers, any subdirectory of your :envvar:`HOME`
      directory should do.

    - For example, you could use `SAGE_ROOT=~/sage/sage`, which we
      will use as the running example below.

    - You need at least 10 GB of free disk space.

    - The full path to the source directory must contain **no spaces**.
=======
are only tested on a few Debian based distributions and on Mac. This guide is only guaranteed to work on Debian based distributions.
>>>>>>> c63ca75d

1.  Prepare the environment:
    - At least 10 GB of free space is required.
    - Pick a path for the folder that will contain the source files. Note it **can not contain spaces**.
    - After starting the build, you cannot move the source/build
      directory without breaking things.
    - For a minimal installation, it is enough to have the following:
        - Compilers: `gcc`, `gfortran`, `g++`
        - Build tools: GNU `make`, GNU `m4`, `perl` (including `ExtUtils::MakeMaker`), `ranlib`, `git`, `tar`, `bc`.
    - For a complete installation (recommended), see the linux system packages [in this guide](https://doc.sagemath.org/html/en/installation/source.html)
2.  Download Sage:
    - Open a terminal at the target folder and clone the Sage files there: `git clone https://github.com/bodnalev/sage.git`
    - Move inside the sage source files with the command `cd sage`
3. Optional, but highly recommended: Set some environment variables to
    customize the build.
    
    For example, the `MAKE` environment variable controls whether to
    run several jobs in parallel.  On a machine with 4 processors, say,
    typing `export MAKE="make -j4"` will configure the build script to
    perform a parallel compilation of Sage using 4 jobs. On some
    powerful machines, you might even consider `-j16`, as building with
    more jobs than CPU cores can speed things up further.
    
    To reduce the terminal output during the build, type `export V=0`.
    (`V` stands for "verbosity".)
4. Configure the build process with the command `make configure`. Then type `make build`.
5. Type `./sage` to try it out. In Sage, try for example `2 + 2`,
    `plot(x^2)`, `plot3d(lambda x, y: x*y, (-1, 1), (-1, 1))`
    to test a simple computation and plotting in 2D and 3D.
    Type <kbd>Ctrl</kbd>+<kbd>D</kbd> or `quit` to quit Sage.
6. Optional: Create a symlink to the installed `sage` script in a
    directory in your `PATH`, for example `/usr/local`. This will
    allow you to start Sage by typing `sage` from anywhere rather than
    having to either type the full path or navigate to the Sage
    directory and type `./sage`. This can be done by running:

        $ sudo ln -s $(./sage -sh -c 'ls $SAGE_ROOT/venv/bin/sage') /usr/local/bin

<<<<<<< HEAD
21. Optional: Set up SageMath as a Jupyter kernel in an existing Jupyter notebook
    or JupyterLab installation, as described in the section
    [Launching SageMath](https://doc.sagemath.org/html/en/installation/launching.html)
    in the Sage Installation Guide.

Alternative Installation using PyPI
---------------

For installing Sage in a Python environment from PyPI, Sage provides the
`pip`-installable package [sagemath-standard](https://pypi.org/project/sagemath-standard/).

Unless you need to install Sage into a specific existing environment, we recommend
to create and activate a fresh virtual environment, for example `~/sage-venv/`:

            $ python3 -m venv ~/sage-venv
            $ source ~/sage-venv/bin/activate

As the first installation step, install [sage_conf](https://pypi.org/project/sage-conf/),
which builds various prerequisite packages in a subdirectory of `~/.sage/`:

            (sage-venv) $ python3 -m pip install -v sage_conf

After a successful installation, a wheelhouse provides various Python packages.
You can list the wheels using the command:

            (sage-venv) $ ls $(sage-config SAGE_SPKG_WHEELS)

If this gives an error saying that `sage-config` is not found, check any messages
that the `pip install` command may have printed. You may need to adjust your `PATH`,
for example by:

            $ export PATH="$(python3 -c 'import sysconfig; print(sysconfig.get_path("scripts", "posix_user"))'):$PATH"

Now install the packages from the wheelhouse and the [sage_setup](https://pypi.org/project/sage-conf/)
package, and finally install the Sage library:

            (sage-venv) $ python3 -m pip install $(sage-config SAGE_SPKG_WHEELS)/*.whl sage_setup
            (sage-venv) $ python3 -m pip install --no-build-isolation -v sagemath-standard

The above instructions install the latest stable release of Sage.
To install the latest development version instead, add the switch `--pre` to all invocations of
`python3 -m pip install`.

**NOTE:** PyPI has various other `pip`-installable packages with the word "sage" in their names.
Some of them are maintained by the SageMath project, some are provided by SageMath users for
various purposes, and others are entirely unrelated to SageMath. Do not use the packages
`sage` and `sagemath`. For a curated list of packages, see the chapter
[Packages and Features](https://doc.sagemath.org/html/en/reference/spkg/index.html) of the
Sage Reference Manual.

Troubleshooting
---------------

If you have problems building Sage, check the Sage Installation Guide,
as well as the version-specific installation help in the [release
tour](https://github.com/sagemath/sage/releases) corresponding to the
version that you are installing.

Please do not hesitate to ask for help in the [SageMath forum
](https://ask.sagemath.org/questions/) or the [sage-support mailing
list](https://groups.google.com/forum/#!forum/sage-support).  The
[Troubleshooting section in the Sage Installation Guide
](https://doc.sagemath.org/html/en/installation/troubles.html)
provides instructions on what information to provide so that we can provide
help more effectively.

Directory Layout
----------------

Simplified directory layout (only essential files/directories):
```
SAGE_ROOT                 Root directory (create by git clone)
├── build
│   └── pkgs              Every package is a subdirectory here
│       ├── 4ti2/
│       …
│       └── zlib/
├── configure             Top-level configure script
├── COPYING.txt           Copyright information
├── pkgs                  Source trees of Python distribution packages
│   ├── sage-conf
│   │   ├── sage_conf.py
│   │   └── setup.py
│   ├── sage-docbuild
│   │   ├── sage_docbuild/
│   │   └── setup.py
│   ├── sage-setup
│   │   ├── sage_setup/
│   │   └── setup.py
│   ├── sage-sws2rst
│   │   ├── sage_sws2rst/
│   │   └── setup.py
│   └── sagemath-standard
│       ├── bin/
│       ├── sage -> ../../src/sage
│       └── setup.py
├── local  (SAGE_LOCAL)   Installation hierarchy for non-Python packages
│   ├── bin               Executables
│   ├── include           C/C++ headers
│   ├── lib               Shared libraries, architecture-dependent data
│   ├── share             Databases, architecture-independent data, docs
│   │   └── doc           Viewable docs of Sage and of some components
│   └── var
│       ├── lib/sage
│       │   ├── installed/
│       │   │             Records of installed non-Python packages
│       │   ├── scripts/  Scripts for uninstalling installed packages
│       │   └── venv-python3.9  (SAGE_VENV)
│       │       │         Installation hierarchy (virtual environment)
│       │       │         for Python packages
│       │       ├── bin/  Executables and installed scripts
│       │       ├── lib/python3.9/site-packages/
│       │       │         Python modules/packages are installed here
│       │       └── var/lib/sage/
│       │           └── wheels/
│       │                 Python wheels for all installed Python packages
│       │
│       └── tmp/sage/     Temporary files when building Sage
├── logs
│   ├── install.log       Full install log
│   └── pkgs              Build logs of individual packages
│       ├── alabaster-0.7.12.log
│       …
│       └── zlib-1.2.11.log
├── m4                    M4 macros for generating the configure script
│   └── *.m4
├── Makefile              Running "make" uses this file
├── prefix -> SAGE_LOCAL  Convenience symlink to the installation tree
├── README.md             This file
├── sage                  Script to start Sage
├── src                   Monolithic Sage library source tree
│   ├── bin/              Scripts that Sage uses internally
│   ├── doc/              Sage documentation sources
│   └── sage/             The Sage library source code
├── upstream              Source tarballs of packages
│   ├── Babel-2.9.1.tar.gz
│   …
│   └── zlib-1.2.11.tar.gz
├── venv -> SAGE_VENV     Convenience symlink to the virtual environment
└── VERSION.txt
```

Build System
------------

This is a brief summary of the Sage software distribution's build system.
There are two components to the full Sage system--the Sage Python library
and its associated user interfaces, and the larger software distribution of
Sage's main dependencies (for those dependencies not supplied by the user's
system).

Sage's Python library is built and installed using a `setup.py` script as is
standard for Python packages (Sage's `setup.py` is non-trivial, but not
unusual).

Most of the rest of the build system is concerned with building all of Sage's
dependencies in the correct order in relation to each other.  The dependencies
included by Sage are referred to as SPKGs (i.e. "Sage Packages") and are listed
under `build/pkgs`.

The main entrypoint to Sage's build system is the top-level `Makefile` at the
root of the source tree.  Unlike most normal projects that use autoconf (Sage
does as well, as described below), this `Makefile` is not generated.  Instead,
it contains a few high-level targets and targets related to bootstrapping the
system.  Nonetheless, we still run `make <target>` from the root of the source
tree--targets not explicitly defined in the top-level `Makefile` are passed
through to another Makefile under `build/make/Makefile`.

The latter `build/make/Makefile` *is* generated by an autoconf-generated
`configure` script, using the template in `build/make/Makefile.in`.  This
includes rules for building the Sage library itself (`make sagelib`), and for
building and installing each of Sage's dependencies (e.g. `make gf2x`).

The `configure` script itself, if it is not already built, can be generated by
running the `bootstrap` script (the latter requires _GNU autotools_ being installed).
The top-level `Makefile` also takes care of this automatically.

To summarize, running a command like `make python3` at the top-level of the
source tree goes something like this:

1.  `make python3`
2.  run `./bootstrap` if `configure` needs updating
3.  run `./configure` with any previously configured options if `build/make/Makefile`
    needs updating
4.  change directory into `build/make` and run the `install` script--this is
    little more than a front-end to running `make -f build/make/Makefile python3`,
    which sets some necessary environment variables and logs some information
5.  `build/make/Makefile` contains the actual rule for building `python3`; this
    includes building all of `python3`'s dependencies first (and their
    dependencies, recursively); the actual package installation is performed
    with the `sage-spkg` program

Relocation
----------

It is not supported to move the `SAGE_ROOT` or `SAGE_LOCAL` directory
after building Sage.  If you do move the directories, you will have to
run ``make distclean`` and build Sage again from scratch.

For a system-wide installation, you have to build Sage as a "normal" user
and then as root you can change permissions. See the [Installation Guide](https://doc.sagemath.org/html/en/installation/source.html#installation-in-a-multiuser-environment)
for further information.

Redistribution
--------------

Your local Sage install is almost exactly the same as any "developer"
install. You can make changes to documentation, source, etc., and very
easily package the complete results up for redistribution just like we
do.

1.  To make a binary distribution with your currently installed packages,
    visit [sagemath/binary-pkg](https://github.com/sagemath/binary-pkg).

2.  To make your own source tarball of Sage, type:

        $ make dist

    The result is placed in the directory `dist/`.

=======
>>>>>>> c63ca75d
Changes to Included Software
----------------------------

All software included with Sage is copyrighted by the respective authors
and released under an open source license that is __GPL version 3 or
later__ compatible. See [COPYING.txt](./COPYING.txt) for more details.

Sources are in unmodified (as far as possible) tarballs in the
`upstream/` directory. The remaining description, version
information, patches, and build scripts are in the accompanying
`build/pkgs/<packagename>` directory. This directory is
part of the Sage git repository.

<p align="center">
   Copyright (C) 2005-2024 The Sage Development Team
</p>
<p align="center">
   https://www.sagemath.org
</p>
<|MERGE_RESOLUTION|>--- conflicted
+++ resolved
@@ -17,29 +17,10 @@
 development of Sage.
 
 Flag algebras
-<<<<<<< HEAD
------------------
-
-This repository is a copy of the official SageMath project with additional functionality to handle 
-flag algebraic calculations. 
-
-Table of Contents
------------------
-
-* [Instructions to Build from Source](#instructions-to-build-from-source)
-* [Troubleshooting](#troubleshooting)
-* [Directory Layout](#directory-layout)
-* [Build System](#build-system)
-* [Relocation](#relocation)
-* [Redistribution](#redistribution)
-* [Changes to Included Software](#changes-to-included-software)
-
-=======
 -----------------
 
 This repository is a copy of the official SageMath project with additional functionality to handle 
 flag algebraic calculations. Explore the capabilities and functionalities of the package related to flag algebras by visiting the [tutorial notebook](https://github.com/bodnalev/sage/blob/theory-builder/flag_tutorial.ipynb).
->>>>>>> c63ca75d
 
 Instructions to Build from Source
 ---------------------------------
@@ -47,28 +28,7 @@
 Sage attempts to support all major Linux distributions, recent versions of
 macOS, and Windows (using Windows Subsystem for Linux or
 virtualization). The additional software and packages needed for flag algebraic calculations
-<<<<<<< HEAD
-are only tested on Linux. This guide only describes the installation process for Linux.
-
-More details, providing a background for these instructions, can be found
-in the section [Install from Source Code](https://doc.sagemath.org/html/en/installation/source.html)
-in the Installation Guide.
-
-
-1.  Decide on the source/build directory (`SAGE_ROOT`):
-
-    - On personal computers, any subdirectory of your :envvar:`HOME`
-      directory should do.
-
-    - For example, you could use `SAGE_ROOT=~/sage/sage`, which we
-      will use as the running example below.
-
-    - You need at least 10 GB of free disk space.
-
-    - The full path to the source directory must contain **no spaces**.
-=======
 are only tested on a few Debian based distributions and on Mac. This guide is only guaranteed to work on Debian based distributions.
->>>>>>> c63ca75d
 
 1.  Prepare the environment:
     - At least 10 GB of free space is required.
@@ -107,229 +67,6 @@
 
         $ sudo ln -s $(./sage -sh -c 'ls $SAGE_ROOT/venv/bin/sage') /usr/local/bin
 
-<<<<<<< HEAD
-21. Optional: Set up SageMath as a Jupyter kernel in an existing Jupyter notebook
-    or JupyterLab installation, as described in the section
-    [Launching SageMath](https://doc.sagemath.org/html/en/installation/launching.html)
-    in the Sage Installation Guide.
-
-Alternative Installation using PyPI
----------------
-
-For installing Sage in a Python environment from PyPI, Sage provides the
-`pip`-installable package [sagemath-standard](https://pypi.org/project/sagemath-standard/).
-
-Unless you need to install Sage into a specific existing environment, we recommend
-to create and activate a fresh virtual environment, for example `~/sage-venv/`:
-
-            $ python3 -m venv ~/sage-venv
-            $ source ~/sage-venv/bin/activate
-
-As the first installation step, install [sage_conf](https://pypi.org/project/sage-conf/),
-which builds various prerequisite packages in a subdirectory of `~/.sage/`:
-
-            (sage-venv) $ python3 -m pip install -v sage_conf
-
-After a successful installation, a wheelhouse provides various Python packages.
-You can list the wheels using the command:
-
-            (sage-venv) $ ls $(sage-config SAGE_SPKG_WHEELS)
-
-If this gives an error saying that `sage-config` is not found, check any messages
-that the `pip install` command may have printed. You may need to adjust your `PATH`,
-for example by:
-
-            $ export PATH="$(python3 -c 'import sysconfig; print(sysconfig.get_path("scripts", "posix_user"))'):$PATH"
-
-Now install the packages from the wheelhouse and the [sage_setup](https://pypi.org/project/sage-conf/)
-package, and finally install the Sage library:
-
-            (sage-venv) $ python3 -m pip install $(sage-config SAGE_SPKG_WHEELS)/*.whl sage_setup
-            (sage-venv) $ python3 -m pip install --no-build-isolation -v sagemath-standard
-
-The above instructions install the latest stable release of Sage.
-To install the latest development version instead, add the switch `--pre` to all invocations of
-`python3 -m pip install`.
-
-**NOTE:** PyPI has various other `pip`-installable packages with the word "sage" in their names.
-Some of them are maintained by the SageMath project, some are provided by SageMath users for
-various purposes, and others are entirely unrelated to SageMath. Do not use the packages
-`sage` and `sagemath`. For a curated list of packages, see the chapter
-[Packages and Features](https://doc.sagemath.org/html/en/reference/spkg/index.html) of the
-Sage Reference Manual.
-
-Troubleshooting
----------------
-
-If you have problems building Sage, check the Sage Installation Guide,
-as well as the version-specific installation help in the [release
-tour](https://github.com/sagemath/sage/releases) corresponding to the
-version that you are installing.
-
-Please do not hesitate to ask for help in the [SageMath forum
-](https://ask.sagemath.org/questions/) or the [sage-support mailing
-list](https://groups.google.com/forum/#!forum/sage-support).  The
-[Troubleshooting section in the Sage Installation Guide
-](https://doc.sagemath.org/html/en/installation/troubles.html)
-provides instructions on what information to provide so that we can provide
-help more effectively.
-
-Directory Layout
-----------------
-
-Simplified directory layout (only essential files/directories):
-```
-SAGE_ROOT                 Root directory (create by git clone)
-├── build
-│   └── pkgs              Every package is a subdirectory here
-│       ├── 4ti2/
-│       …
-│       └── zlib/
-├── configure             Top-level configure script
-├── COPYING.txt           Copyright information
-├── pkgs                  Source trees of Python distribution packages
-│   ├── sage-conf
-│   │   ├── sage_conf.py
-│   │   └── setup.py
-│   ├── sage-docbuild
-│   │   ├── sage_docbuild/
-│   │   └── setup.py
-│   ├── sage-setup
-│   │   ├── sage_setup/
-│   │   └── setup.py
-│   ├── sage-sws2rst
-│   │   ├── sage_sws2rst/
-│   │   └── setup.py
-│   └── sagemath-standard
-│       ├── bin/
-│       ├── sage -> ../../src/sage
-│       └── setup.py
-├── local  (SAGE_LOCAL)   Installation hierarchy for non-Python packages
-│   ├── bin               Executables
-│   ├── include           C/C++ headers
-│   ├── lib               Shared libraries, architecture-dependent data
-│   ├── share             Databases, architecture-independent data, docs
-│   │   └── doc           Viewable docs of Sage and of some components
-│   └── var
-│       ├── lib/sage
-│       │   ├── installed/
-│       │   │             Records of installed non-Python packages
-│       │   ├── scripts/  Scripts for uninstalling installed packages
-│       │   └── venv-python3.9  (SAGE_VENV)
-│       │       │         Installation hierarchy (virtual environment)
-│       │       │         for Python packages
-│       │       ├── bin/  Executables and installed scripts
-│       │       ├── lib/python3.9/site-packages/
-│       │       │         Python modules/packages are installed here
-│       │       └── var/lib/sage/
-│       │           └── wheels/
-│       │                 Python wheels for all installed Python packages
-│       │
-│       └── tmp/sage/     Temporary files when building Sage
-├── logs
-│   ├── install.log       Full install log
-│   └── pkgs              Build logs of individual packages
-│       ├── alabaster-0.7.12.log
-│       …
-│       └── zlib-1.2.11.log
-├── m4                    M4 macros for generating the configure script
-│   └── *.m4
-├── Makefile              Running "make" uses this file
-├── prefix -> SAGE_LOCAL  Convenience symlink to the installation tree
-├── README.md             This file
-├── sage                  Script to start Sage
-├── src                   Monolithic Sage library source tree
-│   ├── bin/              Scripts that Sage uses internally
-│   ├── doc/              Sage documentation sources
-│   └── sage/             The Sage library source code
-├── upstream              Source tarballs of packages
-│   ├── Babel-2.9.1.tar.gz
-│   …
-│   └── zlib-1.2.11.tar.gz
-├── venv -> SAGE_VENV     Convenience symlink to the virtual environment
-└── VERSION.txt
-```
-
-Build System
-------------
-
-This is a brief summary of the Sage software distribution's build system.
-There are two components to the full Sage system--the Sage Python library
-and its associated user interfaces, and the larger software distribution of
-Sage's main dependencies (for those dependencies not supplied by the user's
-system).
-
-Sage's Python library is built and installed using a `setup.py` script as is
-standard for Python packages (Sage's `setup.py` is non-trivial, but not
-unusual).
-
-Most of the rest of the build system is concerned with building all of Sage's
-dependencies in the correct order in relation to each other.  The dependencies
-included by Sage are referred to as SPKGs (i.e. "Sage Packages") and are listed
-under `build/pkgs`.
-
-The main entrypoint to Sage's build system is the top-level `Makefile` at the
-root of the source tree.  Unlike most normal projects that use autoconf (Sage
-does as well, as described below), this `Makefile` is not generated.  Instead,
-it contains a few high-level targets and targets related to bootstrapping the
-system.  Nonetheless, we still run `make <target>` from the root of the source
-tree--targets not explicitly defined in the top-level `Makefile` are passed
-through to another Makefile under `build/make/Makefile`.
-
-The latter `build/make/Makefile` *is* generated by an autoconf-generated
-`configure` script, using the template in `build/make/Makefile.in`.  This
-includes rules for building the Sage library itself (`make sagelib`), and for
-building and installing each of Sage's dependencies (e.g. `make gf2x`).
-
-The `configure` script itself, if it is not already built, can be generated by
-running the `bootstrap` script (the latter requires _GNU autotools_ being installed).
-The top-level `Makefile` also takes care of this automatically.
-
-To summarize, running a command like `make python3` at the top-level of the
-source tree goes something like this:
-
-1.  `make python3`
-2.  run `./bootstrap` if `configure` needs updating
-3.  run `./configure` with any previously configured options if `build/make/Makefile`
-    needs updating
-4.  change directory into `build/make` and run the `install` script--this is
-    little more than a front-end to running `make -f build/make/Makefile python3`,
-    which sets some necessary environment variables and logs some information
-5.  `build/make/Makefile` contains the actual rule for building `python3`; this
-    includes building all of `python3`'s dependencies first (and their
-    dependencies, recursively); the actual package installation is performed
-    with the `sage-spkg` program
-
-Relocation
-----------
-
-It is not supported to move the `SAGE_ROOT` or `SAGE_LOCAL` directory
-after building Sage.  If you do move the directories, you will have to
-run ``make distclean`` and build Sage again from scratch.
-
-For a system-wide installation, you have to build Sage as a "normal" user
-and then as root you can change permissions. See the [Installation Guide](https://doc.sagemath.org/html/en/installation/source.html#installation-in-a-multiuser-environment)
-for further information.
-
-Redistribution
---------------
-
-Your local Sage install is almost exactly the same as any "developer"
-install. You can make changes to documentation, source, etc., and very
-easily package the complete results up for redistribution just like we
-do.
-
-1.  To make a binary distribution with your currently installed packages,
-    visit [sagemath/binary-pkg](https://github.com/sagemath/binary-pkg).
-
-2.  To make your own source tarball of Sage, type:
-
-        $ make dist
-
-    The result is placed in the directory `dist/`.
-
-=======
->>>>>>> c63ca75d
 Changes to Included Software
 ----------------------------
 
