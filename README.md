<div>
<a href="https://sagemath.org">
  <picture>
    <source media="(prefers-color-scheme: dark)" srcset="src/doc/common/static/logo_sagemath_white.svg">
    <img src="src/doc/common/static/logo_sagemath_black.svg" height="60" align="left">
  </picture>
</a>
   <em>"Creating a Viable Open Source Alternative to
   Magma, Maple, Mathematica, and MATLAB"</em>
</div>

#

Sage is open source mathematical software released under the GNU General Public
Licence GPLv2+, and includes packages that have [compatible software licenses](./COPYING.txt).
[People all around the globe](https://www.sagemath.org/development-map.html) have contributed to the
development of Sage. [Full documentation](https://doc.sagemath.org/html/en/index.html) is available online.

Table of Contents
-----------------

* [Getting Started](#getting-started)
* [Supported Platforms](#supported-platforms)
* [\[Windows\] Preparing the Platform](#windows-preparing-the-platform)
* [\[macOS\] Preparing the Platform](#macos-preparing-the-platform)
* [Instructions to Build from Source](#instructions-to-build-from-source)
* [SageMath Docker Images](#sagemath-docker-images)
* [Troubleshooting](#troubleshooting)
* [Contributing to Sage](#contributing-to-sage)
* [Directory Layout](#directory-layout)
* [Build System](#build-system)
* [Relocation](#relocation)
* [Redistribution](#redistribution)
* [Build System](#build-system)
* [Changes to Included Software](#changes-to-included-software)

Getting Started
---------------

Those who are impatient may use prebuilt Sage available online from any of

[![Binder](https://mybinder.org/badge_logo.svg)](https://mybinder.org/v2/gh/sagemath/sage-binder-env/master
) &nbsp; [![Gitpod Ready-to-Code](https://img.shields.io/badge/Gitpod-Ready--to--Code-blue?logo=gitpod)](https://gitpod.io/#https://github.com/sagemath/sage/tree/master
) &nbsp; [![Open in GitHub Codespaces](https://img.shields.io/badge/Open_in_GitHub_Codespaces-black?logo=github)](https://codespaces.new/sagemath/sage/tree/master)

without local installation. Otherwise read on.

The [Sage Installation Guide](https://doc.sagemath.org/html/en/installation/index.html)
provides a decision tree that guides you to the type of installation
that will work best for you. This includes building from source,
obtaining Sage from a package manager, using a container image, or using
Sage in the cloud.

**This README contains self-contained instructions for building Sage from source.**
This requires you to clone the git repository (as described in this README) or download the
[sources](https://www.sagemath.org/download-source.html) in the form
of a tarball.

If you have questions or encounter problems, please do not hesitate
to email the [sage-support mailing list](https://groups.google.com/group/sage-support)
or ask on the [Ask Sage questions and answers site](https://ask.sagemath.org).

Supported Platforms
-------------------

Sage attempts to support all major Linux distributions, recent versions of
macOS, and Windows (using Windows Subsystem for Linux or
virtualization).

Detailed information on supported platforms for a specific version of Sage
can be found in the section _Availability and installation help_ of the
[release tour for this version](https://github.com/sagemath/sage/releases).

We highly appreciate contributions to Sage that fix portability bugs
and help port Sage to new platforms; let us know at the [sage-devel
mailing list](https://groups.google.com/group/sage-devel).

[Windows] Preparing the Platform
--------------------------------

The preferred way to run Sage on Windows is using Windows Subsystem for
Linux (WSL). Follow the
[official WSL setup guide](https://docs.microsoft.com/en-us/windows/wsl/faq)
to install Ubuntu (or another Linux distribution).
Make sure you allocate WSL sufficient RAM; 5GB is known to work, while
2GB might be not enough for building Sage from source.
Then all instructions for installation in Linux apply.

As an alternative, you can also run Linux on Windows using Docker ([see
below](#sagemath-docker-images)) or other virtualization solutions.

[macOS] Preparing the Platform
------------------------------

- If your Mac uses the Apple Silicon (M1, M2, M3, M4; arm64) architecture and
  you set up your Mac by transferring files from an older Mac, make sure
  that the directory ``/usr/local`` does not contain an old copy of Homebrew
  (or other software) for the x86_64 architecture that you may have copied
  over.  Note that Homebrew for the M1 is installed in ``/opt/homebrew``, not
  ``/usr/local``.

- If you wish to use conda, please see the [section on
  conda](https://doc.sagemath.org/html/en/installation/conda.html) in the Sage
  Installation Manual for guidance.

- Otherwise, we strongly recommend to use Homebrew ("the missing package
  manager for macOS") from https://brew.sh/, which provides the ``gfortran``
  compiler and many libraries.

- Otherwise, if you do not wish to install Homebrew, you will need to install
  the latest version of Xcode Command Line Tools.  Open a terminal window and
  run `xcode-select --install`; then click "Install" in the pop-up window.  If
  the Xcode Command Line Tools are already installed, you may want to check if
  they need to be updated by typing `softwareupdate -l`.

Instructions to Build from Source
---------------------------------

Like many other software packages, Sage is built from source using
`./configure`, followed by `make`.  However, we strongly recommend to
read the following step-by-step instructions for building Sage.

The instructions cover all of Linux, macOS, and WSL.

More details, providing a background for these instructions, can be found
in the section [Install from Source Code](https://doc.sagemath.org/html/en/installation/source.html)
in the Installation Guide.


1.  Decide on the source/build directory (`SAGE_ROOT`):

    - On personal computers, any subdirectory of your :envvar:`HOME`
      directory should do.

    - For example, you could use `SAGE_ROOT=~/sage/sage`, which we
      will use as the running example below.

    - You need at least 10 GB of free disk space.

    - The full path to the source directory must contain **no spaces**.

    - After starting the build, you cannot move the source/build
      directory without breaking things.

    - You may want to avoid slow filesystems such as
      [network file systems (NFS)](https://en.wikipedia.org/wiki/Network_File_System)
      and the like.

    - [macOS] macOS allows changing directories without using exact capitalization.
      Beware of this convenience when compiling for macOS. Ignoring exact
      capitalization when changing into :envvar:`SAGE_ROOT` can lead to build
      errors for dependencies requiring exact capitalization in path names.

2.  Clone the sources with `git`:

    - To check that `git` is available, open a terminal and enter
      the following command at the shell prompt (`$`):

            $ git --version
            git version 2.42.0

      The exact version does not matter, but if this command gives an error,
      install `git` using your package manager, using one of these commands:

            $ sudo pacman -S git                          # on Arch Linux
            $ sudo apt-get update && apt-get install git  # on Debian/Ubuntu
            $ sudo yum install git                        # on Fedora/Redhat/CentOS
            $ sudo zypper install git                     # on openSUSE
            $ sudo xbps-install git                       # on Void Linux

    - Create the directory where `SAGE_ROOT` should be established:

            $ mkdir -p ~/sage
            $ cd ~/sage

    - Clone the Sage git repository:

            $ git clone -c core.symlinks=true --filter blob:none  \
                        --origin upstream --branch develop --tags \
                        https://github.com/sagemath/sage.git

      This command obtains the most recent development release.
      Replace `--branch develop` by `--branch master` to select
      the most recent stable release instead.

      This will create the subdirectory `~/sage/sage`. (See the section
      [Setting up git](https://doc.sagemath.org/html/en/developer/git_setup.html)
      and the following sections in the Sage Developer's Guide
      for more information.)

    - Change into the created subdirectory:

            $ cd sage

    - [Windows] The Sage source tree contains symbolic links, and the
      build will not work if Windows line endings rather than UNIX
      line endings are used.

      Therefore it is recommended (but not necessary) to use the
      WSL version of `git`.

3.  Install system packages.

    Either refer for this to the [section on installation from
    source](https://doc.sagemath.org/html/en/installation/source.html) in the
    Sage Installation Manual for compilations of system packages
    that you can install. When done, skip to step 7 (bootstrapping).

    Alternatively, follow the more fine-grained approach below.

4.  [Linux, WSL] Install the required minimal build prerequisites:

    - Compilers: `gcc`, `gfortran`, `g++` (GCC versions from 8.4.0 to 13.x
      and recent versions of Clang (LLVM) are supported).
      See [build/pkgs/gcc/SPKG.rst](build/pkgs/gcc/SPKG.rst) and
      [build/pkgs/gfortran/SPKG.rst](build/pkgs/gfortran/SPKG.rst)
      for a discussion of suitable compilers.

    - Build tools: GNU `make`, GNU `m4`, `perl` (including
<<<<<<< HEAD
      `ExtUtils::MakeMaker`), `ranlib`, `git`, `tar`, `bc`, `patch`, `bzip2`.

=======
      `ExtUtils::MakeMaker`), `ranlib`, `git`, `tar`, `bc`, `patch`, `bzip2`, `pkgconf` (also known as `pkg-config`).
>>>>>>> 665a3fa4
      See [build/pkgs/_prereq/SPKG.rst](build/pkgs/_prereq/SPKG.rst) for
      more details.

    - Python 3.4 or later, or Python 2.7, a full installation including
      `urllib`; but ideally version 3.11.x or later, which
      will avoid having to build Sage's own copy of Python 3.
      See [build/pkgs/python3/SPKG.rst](build/pkgs/python3/SPKG.rst)
      for more details.

    We have collected lists of system packages that provide these build
    prerequisites. See, in the folder
    [build/pkgs/_prereq/distros](build/pkgs/_prereq/distros),
    the files
    [arch.txt](build/pkgs/_prereq/distros/arch.txt),
    [debian.txt](build/pkgs/_prereq/distros/debian.txt)
    (also for Ubuntu, Linux Mint, etc.),
    [fedora.txt](build/pkgs/_prereq/distros/fedora.txt)
    (also for Red Hat, CentOS),
    [opensuse.txt](build/pkgs/_prereq/distros/opensuse.txt),
    [slackware.txt](build/pkgs/_prereq/distros/slackware.txt), and
    [void.txt](build/pkgs/_prereq/distros/void.txt), or visit
    https://doc.sagemath.org/html/en/reference/spkg/_prereq.html#spkg-prereq

5.  Optional: It is recommended that you have both LaTeX and
    the ImageMagick tools (e.g. the "convert" command) installed
    since some plotting functionality benefits from them.

6.  [Development] If you plan to do Sage development or otherwise work with
    ticket branches and not only releases, install the bootstrapping
    prerequisites. See the files in the folder
    [build/pkgs/_bootstrap/distros](build/pkgs/_bootstrap/distros), or
    visit
    https://doc.sagemath.org/html/en/reference/spkg/_bootstrap.html#spkg-bootstrap

7.  Bootstrap the source tree using the following command:

        $ make configure

    (If the bootstrapping prerequisites are not installed, this command
    will download a package providing pre-built bootstrap output instead.)

8.  Sanitize the build environment. Use the command

        $ env

    to inspect the current environment variables, in particular `PATH`,
    `PKG_CONFIG_PATH`, `LD_LIBRARY_PATH`, `CFLAGS`, `CPPFLAGS`, `CXXFLAGS`,
    and `LDFLAGS` (if set).

    Remove items from these (colon-separated) environment variables
    that Sage should not use for its own build. In particular, remove
    items if they refer to a previous Sage installation.

    - [WSL] In particular, WSL imports many items from the Windows
      `PATH` variable into the Linux environment, which can lead to
      confusing build errors. These items typically start with `/mnt/c`.
      It is best to remove all of them from the environment variables.
      For example, you can set `PATH` using the command:

            $ export PATH=/usr/sbin/:/sbin/:/bin/:/usr/lib/wsl/lib/

    - [macOS with homebrew] Set required environment variables for the build:

            $ source ./.homebrew-build-env

      This is to make some of Homebrew's packages (so-called keg-only
      packages) available for the build. Run it once to apply the
      suggestions for the current terminal session. You may need to
      repeat this command before you rebuild Sage from a new terminal
      session, or after installing additional homebrew packages.  (You
      can also add it to your shell profile so that it gets run
      automatically in all future sessions.)

9.  Optionally, decide on the installation prefix (`SAGE_LOCAL`):

    - Traditionally, and by default, Sage is installed into the
      subdirectory hierarchy rooted at `SAGE_ROOT/local/`.

    - This can be changed using `./configure --prefix=SAGE_LOCAL`,
      where `SAGE_LOCAL` is the desired installation prefix, which
      must be writable by the user.

      If you use this option in combination with `--disable-editable`,
      you can delete the entire Sage source tree after completing
      the build process.  What is installed in `SAGE_LOCAL` will be
      a self-contained installation of Sage.

    - Note that in Sage's build process, `make` builds **and**
      installs (`make install` is a no-op).  Therefore the
      installation hierarchy must be writable by the user.

    - See the Sage Installation Manual for options if you want to
      install into shared locations such as `/usr/local/`.
      Do not attempt to build Sage as `root`.

10. Optionally, review the configuration options, which includes
    many optional packages:

        $ ./configure --help

    Notable options for Sage developers are the following:

    - Use the option `--config-cache` to have `configure`
      keep a disk cache of configuration values. This gives a nice speedup
      when trying out ticket branches that make package upgrades, which
      involves automatic re-runs of the configuration step.

    - Use the option `--enable-ccache` to have Sage install and use the
      optional package `ccache`, which is preconfigured to keep a
      disk cache of object files created from source files. This can give
      a great speedup when switching between different branches, at the
      expense of disk space use.

11. Optional, but highly recommended: Set some environment variables to
    customize the build.

    The `MAKEFLAGS` variable controls whether to run several jobs in parallel.
    To saturate all the execution threads of your CPU, we recommend to run
    `export MAKEFLAGS="-j$(nproc) -l$(nproc).5"` if you are on Linux, and
    `export MAKEFLAGS="-j$(sysctl -n hw.ncpu) -l$(sysctl -n hw.ncpu).5"` if you
    are on macOS.

    Note that the compilation may nonetheless use a different number of
    processes, e.g., for parts that are built with `ninja` which automatically
    decides on the amount of parallelity to use. In practice, you might
    therefore see twice as many processes during the build process than your
    CPU has execution threads. Unless your system is low on RAM, this should
    not affect the time the compilation takes substantially.

    To reduce the terminal output during the build, type `export V=0`.
    (`V` stands for "verbosity".)

    Some environment variables deserve a special mention: `CC`,
    `CXX` and `FC`. These variables defining your compilers
    can be set at configuration time and their values will be recorded for
    further use at build time and runtime.

    For an in-depth discussion of more environment variables for
    building Sage, see [the installation
    guide](https://doc.sagemath.org/html/en/installation/source.html#environment-variables).

12. Type `./configure`, followed by any options that you wish to use.
    For example, to build Sage with `gf2x` package supplied by Sage,
    use `./configure --with-system-gf2x=no`.

    At the end of a successful `./configure` run, you may see messages
    recommending to install extra system packages using your package
    manager.

    For a large [list of Sage
    packages](https://github.com/sagemath/sage/issues/27330), Sage is able to
    detect whether an installed system package is suitable for use with
    Sage; in that case, Sage will not build another copy from source.

    Sometimes, the messages will recommend to install packages that are
    already installed on your system. See the earlier configure
    messages or the file `config.log` for explanation.  Also, the
    messages may recommend to install packages that are actually not
    available; only the most recent releases of your distribution will
    have all of these recommended packages.

13. Optional: If you choose to install the additional system packages,
    a re-run of `./configure` will test whether the versions installed
    are usable for Sage; if they are, this will reduce the compilation
    time and disk space needed by Sage. The usage of packages may be
    adjusted by `./configure` parameters (check again the output of
    `./configure --help`).

14. Type `make`.  That's it! Everything is automatic and
    non-interactive.

    If you followed the above instructions, in particular regarding the
    installation of system packages recommended by the output of
    `./configure` (step 11), and regarding the parallel build (step 10),
    building Sage takes less than one hour on a modern computer.
    (Otherwise, it can take much longer.)

    The build should work fine on all fully supported platforms. If it
    does not, we want to know!

15. Type `./sage` to try it out. In Sage, try for example `2 + 2`,
    `plot(x^2)`, `plot3d(lambda x, y: x*y, (-1, 1), (-1, 1))`
    to test a simple computation and plotting in 2D and 3D.
    Type <kbd>Ctrl</kbd>+<kbd>D</kbd> or `quit` to quit Sage.

16. Optional: Type `make ptestlong` to test all examples in the documentation
    (over 200,000 lines of input!) -- this takes from 10 minutes to
    several hours. Don't get too disturbed if there are 2 to 3 failures,
    but always feel free to email the section of `logs/ptestlong.log` that
    contains errors to the [sage-support mailing list](https://groups.google.com/group/sage-support).
    If there are numerous failures, there was a serious problem with your build.

17. The HTML version of the [documentation](https://doc.sagemath.org/html/en/index.html)
    is built during the compilation process of Sage and resides in the directory
    `local/share/doc/sage/html/`. You may want to bookmark it in your browser.

18. Optional: If you want to build the PDF version of the documentation,
    run `make doc-pdf` (this requires LaTeX to be installed).

19. Optional: Install optional packages of interest to you:
    get a list by typing  `./sage --optional` or by visiting the
    [packages documentation page](https://doc.sagemath.org/html/en/reference/spkg/).

20. Optional: Create a symlink to the installed `sage` script in a
    directory in your `PATH`, for example `/usr/local`. This will
    allow you to start Sage by typing `sage` from anywhere rather than
    having to either type the full path or navigate to the Sage
    directory and type `./sage`. This can be done by running:

        $ sudo ln -s $(./sage -sh -c 'ls $SAGE_ROOT/venv/bin/sage') /usr/local/bin

21. Optional: Set up SageMath as a Jupyter kernel in an existing Jupyter notebook
    or JupyterLab installation, as described in the section
    [Launching SageMath](https://doc.sagemath.org/html/en/installation/launching.html)
    in the Sage Installation Guide.

Alternative Installation using PyPI
---------------

For installing Sage in a Python environment from PyPI, Sage provides the
`pip`-installable package [sagemath-standard](https://pypi.org/project/sagemath-standard/).

Unless you need to install Sage into a specific existing environment, we recommend
to create and activate a fresh virtual environment, for example `~/sage-venv/`:

            $ python3 -m venv ~/sage-venv
            $ source ~/sage-venv/bin/activate

As the first installation step, install [sage_conf](https://pypi.org/project/sage-conf/),
which builds various prerequisite packages in a subdirectory of `~/.sage/`:

            (sage-venv) $ python3 -m pip install -v sage_conf

After a successful installation, a wheelhouse provides various Python packages.
You can list the wheels using the command:

            (sage-venv) $ ls $(sage-config SAGE_SPKG_WHEELS)

If this gives an error saying that `sage-config` is not found, check any messages
that the `pip install` command may have printed. You may need to adjust your `PATH`,
for example by:

            $ export PATH="$(python3 -c 'import sysconfig; print(sysconfig.get_path("scripts", "posix_user"))'):$PATH"

Now install the packages from the wheelhouse and the [sage_setup](https://pypi.org/project/sage-conf/)
package, and finally install the Sage library:

            (sage-venv) $ python3 -m pip install $(sage-config SAGE_SPKG_WHEELS)/*.whl sage_setup
            (sage-venv) $ python3 -m pip install --no-build-isolation -v sagemath-standard

The above instructions install the latest stable release of Sage.
To install the latest development version instead, add the switch `--pre` to all invocations of
`python3 -m pip install`.

**NOTE:** PyPI has various other `pip`-installable packages with the word "sage" in their names.
Some of them are maintained by the SageMath project, some are provided by SageMath users for
various purposes, and others are entirely unrelated to SageMath. Do not use the packages
`sage` and `sagemath`. For a curated list of packages, see the chapter
[Packages and Features](https://doc.sagemath.org/html/en/reference/spkg/index.html) of the
Sage Reference Manual.

SageMath Docker images
----------------------

[![Docker Status](http://dockeri.co/image/sagemath/sagemath)](https://hub.docker.com/r/sagemath/sagemath)

SageMath is available on Docker Hub and can be downloaded by:
``` bash
docker pull sagemath/sagemath
```

Currently, only stable versions are kept up to date.

Troubleshooting
---------------

If you have problems building Sage, check the Sage Installation Guide,
as well as the version-specific installation help in the [release
tour](https://github.com/sagemath/sage/releases) corresponding to the
version that you are installing.

Please do not hesitate to ask for help in the [SageMath forum
](https://ask.sagemath.org/questions/) or the [sage-support mailing
list](https://groups.google.com/forum/#!forum/sage-support).  The
[Troubleshooting section in the Sage Installation Guide
](https://doc.sagemath.org/html/en/installation/troubles.html)
provides instructions on what information to provide so that we can provide
help more effectively.

Contributing to Sage
--------------------

If you'd like to contribute to Sage, we strongly recommend that you read the
[Developer's Guide](https://doc.sagemath.org/html/en/developer/index.html).

Sage has significant components written in the following languages:
C/C++, Python, Cython, Common Lisp, Fortran, and a bit of Perl.

Directory Layout
----------------

Simplified directory layout (only essential files/directories):
```
SAGE_ROOT                 Root directory (create by git clone)
├── build
│   └── pkgs              Every package is a subdirectory here
│       ├── 4ti2/
│       …
│       └── zlib/
├── configure             Top-level configure script
├── COPYING.txt           Copyright information
├── pkgs                  Source trees of Python distribution packages
│   ├── sage-conf
│   │   ├── sage_conf.py
│   │   └── setup.py
│   ├── sage-docbuild
│   │   ├── sage_docbuild/
│   │   └── setup.py
│   ├── sage-setup
│   │   ├── sage_setup/
│   │   └── setup.py
│   ├── sage-sws2rst
│   │   ├── sage_sws2rst/
│   │   └── setup.py
│   └── sagemath-standard
│       ├── bin/
│       ├── sage -> ../../src/sage
│       └── setup.py
├── local  (SAGE_LOCAL)   Installation hierarchy for non-Python packages
│   ├── bin               Executables
│   ├── include           C/C++ headers
│   ├── lib               Shared libraries, architecture-dependent data
│   ├── share             Databases, architecture-independent data, docs
│   │   └── doc           Viewable docs of Sage and of some components
│   └── var
│       ├── lib/sage
│       │   ├── installed/
│       │   │             Records of installed non-Python packages
│       │   ├── scripts/  Scripts for uninstalling installed packages
│       │   └── venv-python  (SAGE_VENV)
│       │       │         Installation hierarchy (virtual environment)
│       │       │         for Python packages
│       │       ├── bin/  Executables and installed scripts
│       │       ├── lib/python/site-packages/
│       │       │         Python modules/packages are installed here
│       │       └── var/lib/sage/
│       │           └── wheels/
│       │                 Python wheels for all installed Python packages
│       │
│       └── tmp/sage/     Temporary files when building Sage
├── logs
│   ├── install.log       Full install log
│   └── pkgs              Build logs of individual packages
│       ├── alabaster-0.7.12.log
│       …
│       └── zlib-1.2.11.log
├── m4                    M4 macros for generating the configure script
│   └── *.m4
├── Makefile              Running "make" uses this file
├── prefix -> SAGE_LOCAL  Convenience symlink to the installation tree
├── README.md             This file
├── sage                  Script to start Sage
├── src                   Monolithic Sage library source tree
│   ├── bin/              Scripts that Sage uses internally
│   ├── doc/              Sage documentation sources
│   └── sage/             The Sage library source code
├── upstream              Source tarballs of packages
│   ├── Babel-2.9.1.tar.gz
│   …
│   └── zlib-1.2.11.tar.gz
├── venv -> SAGE_VENV     Convenience symlink to the virtual environment
└── VERSION.txt
```
For more details see [our Developer's Guide](https://doc.sagemath.org/html/en/developer/coding_basics.html#files-and-directory-structure).

Build System
------------

This is a brief summary of the Sage software distribution's build system.
There are two components to the full Sage system--the Sage Python library
and its associated user interfaces, and the larger software distribution of
Sage's main dependencies (for those dependencies not supplied by the user's
system).

Sage's Python library is built and installed using a `setup.py` script as is
standard for Python packages (Sage's `setup.py` is non-trivial, but not
unusual).

Most of the rest of the build system is concerned with building all of Sage's
dependencies in the correct order in relation to each other.  The dependencies
included by Sage are referred to as SPKGs (i.e. "Sage Packages") and are listed
under `build/pkgs`.

The main entrypoint to Sage's build system is the top-level `Makefile` at the
root of the source tree.  Unlike most normal projects that use autoconf (Sage
does as well, as described below), this `Makefile` is not generated.  Instead,
it contains a few high-level targets and targets related to bootstrapping the
system.  Nonetheless, we still run `make <target>` from the root of the source
tree--targets not explicitly defined in the top-level `Makefile` are passed
through to another Makefile under `build/make/Makefile`.

The latter `build/make/Makefile` *is* generated by an autoconf-generated
`configure` script, using the template in `build/make/Makefile.in`.  This
includes rules for building the Sage library itself (`make sagelib`), and for
building and installing each of Sage's dependencies (e.g. `make gf2x`).

The `configure` script itself, if it is not already built, can be generated by
running the `bootstrap` script (the latter requires _GNU autotools_ being installed).
The top-level `Makefile` also takes care of this automatically.

To summarize, running a command like `make python3` at the top-level of the
source tree goes something like this:

1.  `make python3`
2.  run `./bootstrap` if `configure` needs updating
3.  run `./configure` with any previously configured options if `build/make/Makefile`
    needs updating
4.  change directory into `build/make` and run the `install` script--this is
    little more than a front-end to running `make -f build/make/Makefile python3`,
    which sets some necessary environment variables and logs some information
5.  `build/make/Makefile` contains the actual rule for building `python3`; this
    includes building all of `python3`'s dependencies first (and their
    dependencies, recursively); the actual package installation is performed
    with the `sage-spkg` program

Relocation
----------

It is not supported to move the `SAGE_ROOT` or `SAGE_LOCAL` directory
after building Sage.  If you do move the directories, you will have to
run ``make distclean`` and build Sage again from scratch.

For a system-wide installation, you have to build Sage as a "normal" user
and then as root you can change permissions. See the [Installation Guide](https://doc.sagemath.org/html/en/installation/source.html#installation-in-a-multiuser-environment)
for further information.

Redistribution
--------------

Your local Sage install is almost exactly the same as any "developer"
install. You can make changes to documentation, source, etc., and very
easily package the complete results up for redistribution just like we
do.

1.  To make a binary distribution with your currently installed packages,
    visit [sagemath/binary-pkg](https://github.com/sagemath/binary-pkg).

2.  To make your own source tarball of Sage, type:

        $ make dist

    The result is placed in the directory `dist/`.

Changes to Included Software
----------------------------

All software included with Sage is copyrighted by the respective authors
and released under an open source license that is __GPL version 3 or
later__ compatible. See [COPYING.txt](./COPYING.txt) for more details.

Sources are in unmodified (as far as possible) tarballs in the
`upstream/` directory. The remaining description, version
information, patches, and build scripts are in the accompanying
`build/pkgs/<packagename>` directory. This directory is
part of the Sage git repository.

<p align="center">
   Copyright (C) 2005-2025 The Sage Development Team
</p>
<p align="center">
   https://www.sagemath.org
</p>
<|MERGE_RESOLUTION|>--- conflicted
+++ resolved
@@ -217,12 +217,7 @@
       for a discussion of suitable compilers.
 
     - Build tools: GNU `make`, GNU `m4`, `perl` (including
-<<<<<<< HEAD
-      `ExtUtils::MakeMaker`), `ranlib`, `git`, `tar`, `bc`, `patch`, `bzip2`.
-
-=======
       `ExtUtils::MakeMaker`), `ranlib`, `git`, `tar`, `bc`, `patch`, `bzip2`, `pkgconf` (also known as `pkg-config`).
->>>>>>> 665a3fa4
       See [build/pkgs/_prereq/SPKG.rst](build/pkgs/_prereq/SPKG.rst) for
       more details.
 
