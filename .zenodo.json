{
    "description": "Mirror of the Sage https://sagemath.org/ source tree", 
    "license": "other-open", 
<<<<<<< HEAD
    "title": "sagemath/sage: 10.0.beta0", 
    "version": "10.0.beta0", 
    "upload_type": "software", 
    "publication_date": "2023-02-12", 
=======
    "title": "sagemath/sage: 10.0.beta1", 
    "version": "10.0.beta1", 
    "upload_type": "software", 
    "publication_date": "2023-02-19", 
>>>>>>> d905cc3b
    "creators": [
        {
            "affiliation": "SageMath.org", 
            "name": "The SageMath Developers"
        }
    ], 
    "access_right": "open", 
    "related_identifiers": [
        {
            "scheme": "url", 
<<<<<<< HEAD
            "identifier": "https://github.com/sagemath/sage/tree/10.0.beta0", 
=======
            "identifier": "https://github.com/sagemath/sage/tree/10.0.beta1", 
>>>>>>> d905cc3b
            "relation": "isSupplementTo"
        }, 
        {
            "scheme": "doi", 
            "identifier": "10.5281/zenodo.593563", 
            "relation": "isNewVersionOf"
        }
    ]
}<|MERGE_RESOLUTION|>--- conflicted
+++ resolved
@@ -1,17 +1,10 @@
 {
     "description": "Mirror of the Sage https://sagemath.org/ source tree", 
     "license": "other-open", 
-<<<<<<< HEAD
-    "title": "sagemath/sage: 10.0.beta0", 
-    "version": "10.0.beta0", 
-    "upload_type": "software", 
-    "publication_date": "2023-02-12", 
-=======
     "title": "sagemath/sage: 10.0.beta1", 
     "version": "10.0.beta1", 
     "upload_type": "software", 
     "publication_date": "2023-02-19", 
->>>>>>> d905cc3b
     "creators": [
         {
             "affiliation": "SageMath.org", 
@@ -22,11 +15,7 @@
     "related_identifiers": [
         {
             "scheme": "url", 
-<<<<<<< HEAD
-            "identifier": "https://github.com/sagemath/sage/tree/10.0.beta0", 
-=======
             "identifier": "https://github.com/sagemath/sage/tree/10.0.beta1", 
->>>>>>> d905cc3b
             "relation": "isSupplementTo"
         }, 
         {
