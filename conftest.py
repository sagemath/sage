--- conflicted
+++ resolved
@@ -11,7 +11,7 @@
 import inspect
 import sys
 import warnings
-from typing import Any, Iterable, Optional, TYPE_CHECKING
+from typing import TYPE_CHECKING, Any, Iterable, Optional
 
 import pytest
 from _pytest.doctest import (
@@ -125,6 +125,7 @@
                             "sagemath_giac",
                         ):
                             pytest.skip(
+                                f"unable to import module {self.path} due to missing feature {exception.name}"
                                 f"unable to import module {self.path} due to missing feature {exception.name}"
                             )
                     raise
@@ -152,11 +153,7 @@
         except ModuleNotFoundError as exception:
             # TODO: Remove this once all optional things are using Features
             pytest.skip(
-<<<<<<< HEAD
-                f"unable to import module {self.path} due to missing feature {exception.name}"
-=======
                 f"unable to import module {self.path} due to missing module {exception.name}"
->>>>>>> f4adc250
             )
 
 
@@ -454,8 +451,8 @@
     * https://github.com/pytest-dev/pytest/issues/13669
 
     """
+    from os import unlink
     from tempfile import NamedTemporaryFile
-    from os import unlink
     t = NamedTemporaryFile(delete=False)
     yield t
     unlink(t.name)