--- conflicted
+++ resolved
@@ -1,9 +1,5 @@
 ┌────────────────────────────────────────────────────────────────────┐
-<<<<<<< HEAD
-│ Sage Version 6.3.rc0, Release Date: 2014-08-04                     │
-=======
 │ Sage Version 6.4.beta1, Release Date: 2014-08-20                   │
->>>>>>> 79d9c2f7
 │ Type "notebook()" for the browser-based notebook interface.        │
 │ Type "help()" for help.                                            │
 └────────────────────────────────────────────────────────────────────┘
