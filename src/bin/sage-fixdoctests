#!/usr/bin/env sage-python

"""
Given the output of doctest and a file, adjust the doctests so they won't fail.

Doctest failures due to exceptions are ignored.

AUTHORS::

- Nicolas M. Thiéry <nthiery at users dot sf dot net>  Initial version (2008?)

- Andrew Mathas <andrew dot mathas at sydney dot edu dot au> 2013-02-14
  Cleaned up the code and hacked it so that the script can now cope with the
  situations when either the expected output or computed output are empty.
  Added doctest to sage.tests.cmdline
"""

# ****************************************************************************
#       Copyright (C) 2006 William Stein
#                     2009 Nicolas M. Thiery
#                     2013 Andrew Mathas
#                     2014 Volker Braun
#                     2020 Jonathan Kliem
#                     2021 Frédéric Chapoton
#                     2023 Matthias Koeppe
#
#  Distributed under the terms of the GNU General Public License (GPL)
#  as published by the Free Software Foundation; either version 2 of
#  the License, or (at your option) any later version.
#                  https://www.gnu.org/licenses/
# ****************************************************************************

import itertools
import os
import re
import shlex
import subprocess
import sys

from argparse import ArgumentParser, FileType
from pathlib import Path

from sage.doctest.control import skipfile
from sage.doctest.parsing import parse_file_optional_tags, parse_optional_tags, unparse_optional_tags, update_optional_tags
from sage.env import SAGE_ROOT
from sage.features import PythonModule
from sage.features.all import all_features, module_feature, name_feature
from sage.misc.temporary_file import tmp_filename

parser = ArgumentParser(description="Given an input file with doctests, this creates a modified file that passes the doctests (modulo any raised exceptions). By default, the input file is modified. You can also name an output file.")
<<<<<<< HEAD
parser.add_argument('-l', '--long',
                    dest='long', action="store_true", default=False)
=======
parser.add_argument('-l', '--long', dest='long', action="store_true", default=False,
                    help="include tests tagged '# long time'")
>>>>>>> 0c420866
parser.add_argument("--distribution", type=str, default='',
                    help="distribution package to test, e.g., 'sagemath-graphs', 'sagemath-combinat[modules]'; sets defaults for --venv and --environment")
parser.add_argument("--venv", type=str, default='',
                    help="directory name of a venv where 'sage -t' is to be run")
parser.add_argument("--environment", type=str, default='',
<<<<<<< HEAD
                    help="name of a module that provides the global environment for tests; implies --keep-both and --full-tracebacks")
=======
                    help="name of a module that provides the global environment for tests, e.g., 'sage.all__sagemath_modules'; implies --keep-both and --full-tracebacks")
>>>>>>> 0c420866
parser.add_argument("--no-test", default=False, action="store_true",
                    help="do not run the doctester, only rewrite '# optional/needs' tags; implies --only-tags")
parser.add_argument("--full-tracebacks", default=False, action="store_true",
                    help="include full tracebacks rather than '...'")
parser.add_argument("--only-tags", default=False, action="store_true",
                    help="only add '# optional/needs' tags where needed, ignore other failures")
parser.add_argument("--probe", metavar="FEATURES", type=str, default='',
<<<<<<< HEAD
                    help="check whether '# optional - FEATURES' tags are still needed, remove these")
parser.add_argument("--keep-both", default=False, action="store_true",
                    help="do not replace test results; duplicate the test instead and mark both copies # optional")
=======
                    help="check whether '# optional/needs' tags are still needed, remove these")
parser.add_argument("--keep-both", default=False, action="store_true",
                    help="do not replace test results; duplicate the test instead, showing both results, and mark both copies '# optional'")
>>>>>>> 0c420866
parser.add_argument("--overwrite", default=False, action="store_true",
                    help="never interpret a second filename as OUTPUT; overwrite the source files")
parser.add_argument("--no-overwrite", default=False, action="store_true",
                    help="never interpret a second filename as OUTPUT; output goes to files named INPUT.fixed")
<<<<<<< HEAD
parser.add_argument("filename", nargs='*', help="input filenames; or INPUT_FILENAME OUTPUT_FILENAME if exactly two filenames are given and neither --overwrite nor --no-overwrite is present",
=======
parser.add_argument("filename", nargs='*', help="input filenames; or (deprecated) INPUT_FILENAME OUTPUT_FILENAME if exactly two filenames are given and neither --overwrite nor --no-overwrite is present",
>>>>>>> 0c420866
                    type=str)

args = parser.parse_args()


runtest_default_environment = "sage.repl.ipython_kernel.all_jupyter"

def default_venv_environment_from_distribution():
    if args.distribution:
        # shortcuts / variants
        args.distribution = args.distribution.replace('_', '-')
        if not (args.distribution.startswith('sagemath-')
                or args.distribution.startswith('sage-')):
            args.distribution = f'sagemath-{args.distribution}'
        # extras
        m = re.fullmatch(r'([^[]*)(\[([^]]*)\])?', args.distribution)
        plain_distribution, extras = m.group(1), m.group(3)
        tox_env_name = 'sagepython-sagewheels-nopypi-norequirements'
        if extras:
            tox_env_name += '-' + extras.replace(',', '-')
        default_venv = os.path.join(SAGE_ROOT, 'pkgs', plain_distribution, '.tox', tox_env_name)
        default_environment = 'sage.all__' + plain_distribution.replace('-', '_')
    else:
        default_venv = ''
        default_environment = runtest_default_environment
    return default_venv, default_environment

default_venv, default_environment = default_venv_environment_from_distribution()

if not args.venv:
    args.venv = default_venv
if not args.environment:
    args.environment = default_environment

if args.distribution or args.venv != default_venv or args.environment != default_environment:
    args.keep_both = args.full_tracebacks = True

venv_explainers = []

if args.venv:
    if m := re.search(f'pkgs/(sage[^/]*)/[.]tox/((sagepython|sagewheels|nopypi|norequirements)-*)*([^/]*)$',
                      args.venv):
        args.distribution, extras = m.group(1), m.group(4)
        if extras:
            args.distribution += '[' + extras.replace('-', ',') + ']'
        default_venv_given_distribution, default_environment_given_distribution = default_venv_environment_from_distribution()

        if (Path(args.venv).resolve() == Path(default_venv_given_distribution).resolve()
                or args.environment == default_environment_given_distribution):
            venv_explainers.append(f'--distribution {shlex.quote(args.distribution)}')
            default_venv, default_environment = default_venv_given_distribution, default_environment_given_distribution

if Path(args.venv).resolve() != Path(default_venv).resolve():
    venv_explainers.append(f'--venv {shlex.quote(args.venv)}')
if args.environment != default_environment:
    venv_explainers.append(f'--environment {args.environment}')

if venv_explainers:
    venv_explainer = ' (with ' + ' '.join(venv_explainers) + ')'
else:
    venv_explainer = ''


def process_block(block, src_in_lines, file_optional_tags):
    # Extract the line, what was expected, and was got.
    if not (m := re.match('File "([^"]*)", line ([0-9]+), in ', block)):
        return
    filename = m.group(1)
    first_line_num = line_num = int(m.group(2))  # 1-based line number of the first line of the example

    if m := re.search(r"using.*block-scoped tag.*'(sage: .*)'.*to avoid repeating the tag", block):
        indent = (len(src_in_lines[first_line_num - 1]) - len(src_in_lines[first_line_num - 1].lstrip()))
<<<<<<< HEAD
        src_in_lines[line_num - 1] = ' ' * indent + m.group(1) + '\n' + src_in_lines[line_num - 1]
=======
        src_in_lines[line_num - 2] += '\n' + ' ' * indent + m.group(1)
>>>>>>> 0c420866

    if m := re.search(r"updating.*block-scoped tag.*'sage: (.*)'.*to avoid repeating the tag", block):
        src_in_lines[first_line_num - 1] = update_optional_tags(src_in_lines[first_line_num - 1],
                                                                tags=parse_optional_tags('# ' + m.group(1)))

    if m := re.search(r"referenced here was set only in doctest marked '# (optional|needs)[-: ]*([^;']*)", block):
        optional = m.group(2).split()
        if src_in_lines[first_line_num - 1].strip() in ['"""', "'''"]:
            # This happens due to a virtual doctest in src/sage/repl/user_globals.py
            return
        optional = set(optional) - set(file_optional_tags)
        src_in_lines[first_line_num - 1] = update_optional_tags(src_in_lines[first_line_num - 1],
                                                                add_tags=optional)

<<<<<<< HEAD
    if m := re.search(r"annotation '# (optional|needs)[-: ]([^;']*)' may no longer be needed", block):
=======
    if m := re.search(r"tag '# (optional|needs)[-: ]([^;']*)' may no longer be needed", block):
>>>>>>> 0c420866
        optional = m.group(2).split()
        src_in_lines[first_line_num - 1] = update_optional_tags(src_in_lines[first_line_num - 1],
                                                                remove_tags=optional)

    if m2 := re.search('(Expected:|Expected nothing|Exception raised:)\n', block):
        m1 = re.search('Failed example:\n', block)
        line_num += block[m1.end() : m2.start()].count('\n') - 1
        # Now line_num is the 1-based line number of the last line of the example

        if m2.group(1) == 'Expected nothing':
            expected = ''
            block = '\n' + block[m2.end():]  # so that split('\nGot:\n') does not fail below
        elif m2.group(1) == 'Exception raised:':
            # In this case, the doctester does not show the expected output,
            # so we do not know how many lines it spans; so we check for the next prompt or
            # docstring end.
            expected = []
            indentation = ' ' * (len(src_in_lines[line_num - 1]) - len(src_in_lines[line_num - 1].lstrip()))
            i = line_num
            while ((not src_in_lines[i].rstrip() or src_in_lines[i].startswith(indentation))
                   and not re.match(' *(sage:|""")', src_in_lines[i])):
                expected.append(src_in_lines[i])
                i += 1
            block = '\n'.join(expected) + '\nGot:\n' + block[m2.end():]
        else:
            block = block[m2.end():]
    else:
        return

    # Error testing.
    if m := re.search(r"ModuleNotFoundError: No module named '([^']*)'", block):
        module = m.group(1)
        asked_why = re.search('#.*(why|explain)', src_in_lines[first_line_num - 1])
        optional = module_feature(module)
        if optional and optional.name not in file_optional_tags:
            src_in_lines[first_line_num - 1] = update_optional_tags(src_in_lines[first_line_num - 1],
                                                                    add_tags=[optional.name])
            if not asked_why:
                # When no explanation has been demanded,
                # we just mark the doctest with the feature
                return
            # Otherwise, continue and show the backtrace as 'GOT'

    if 'Traceback (most recent call last):' in block:

        expected, got = block.split('\nGot:\n')
        if args.full_tracebacks:
            if re.fullmatch(' *\n', got):
                got = got[re.end(0):]
            # don't show doctester internals (anything before first "<doctest...>" frame
            if m := re.search('( *Traceback.*\n *)(?s:.*?)(^ *File "<doctest)( [^>]*)>', got, re.MULTILINE):
                got = m.group(1) + '...\n' + m.group(2) + '...' + got[m.end(3):]
            while m := re.search(' *File "<doctest( [^>]*)>', got):
                got = got[:m.start(1)] + '...' + got[m.end(1):]
            # simplify filenames shown in backtrace
            while m := re.search('"([-a-zA-Z0-9._/]*/site-packages)/sage/', got):
                got = got[:m.start(1)] + '...' + got[m.end(1):]

            last_frame = got.rfind('File "')
            if (last_frame >= 0
                    and (index_NameError := got.rfind("NameError:")) >= 0
                    and got[last_frame:].startswith('File "<doctest')):
                # NameError from top level, so keep it brief
                if m := re.match("NameError: name '(.*)'", got[index_NameError:]):
                    name = m.group(1)
                    if feature := name_feature(name):
                        add_tags = [feature.name]
                    else:
                        if args.only_tags:
                            return
                        add_tags = [f"NameError: '{name}'{venv_explainer}"]
                else:
                    if args.only_tags:
                        return
                    add_tags = [f"NameError{venv_explainer}"]
                src_in_lines[first_line_num - 1] = update_optional_tags(src_in_lines[first_line_num - 1],
                                                                        add_tags=add_tags)
                return
            got = got.splitlines()
        else:
            got = got.splitlines()
            got = ['Traceback (most recent call last):', '...', got[-1].lstrip()]
    elif block[-21:] == 'Got:\n    <BLANKLINE>\n':
        expected = block[:-22]
        got = ['']
    else:
        expected, got = block.split('\nGot:\n')
        got = got.splitlines()      # got can't be the empty string

    if args.only_tags:
        return

    expected = expected.splitlines()

    if args.keep_both:
        test_lines = ([update_optional_tags(src_in_lines[first_line_num - 1],
                                            add_tags=[f'GOT{venv_explainer}'])]
                      + src_in_lines[first_line_num : line_num])
        src_in_lines[first_line_num - 1] = update_optional_tags(src_in_lines[first_line_num - 1],
                                                                add_tags=['EXPECTED'])
        indent = (len(src_in_lines[line_num - 1]) - len(src_in_lines[line_num - 1].lstrip()))
        line_num += len(expected)  # skip to the last line of the expected output
        src_in_lines[line_num - 1] += '\n'.join([''] + test_lines)  # 2nd copy of the test
        # now line_num is the last line of the 2nd copy of the test
        expected = []

    # If we expected nothing, and got something, then we need to insert the line before line_num
    # and match indentation with line number line_num-1
    if not expected:
        indent = (len(src_in_lines[first_line_num - 1]) - len(src_in_lines[first_line_num - 1].lstrip()))
        src_in_lines[line_num - 1] += '\n' + '\n'.join('%s%s' % (' ' * indent, line.lstrip()) for line in got)
        return

    # Guess how much extra indenting ``got`` needs to match with the indentation
    # of src_in_lines - we match the indentation with the line in ``got`` which
    # has the smallest indentation after lstrip(). Note that the amount of indentation
    # required could be negative if the ``got`` block is indented. In this case
    # ``indent`` is set to zero.
    indent = max(0, (len(src_in_lines[line_num]) - len(src_in_lines[line_num].lstrip())
                     - min(len(got[j]) - len(got[j].lstrip()) for j in range(len(got)))))

    # Double check that what was expected was indeed in the source file and if
    # it is not then then print a warning for the user which contains the
    # problematic lines.
    if any(expected[i].strip() != src_in_lines[line_num + i].strip()
           for i in range(len(expected))):
        import warnings
        txt = "Did not manage to replace\n%s\n%s\n%s\nwith\n%s\n%s\n%s"
        warnings.warn(txt % ('>' * 40, '\n'.join(expected), '>' * 40,
                             '<' * 40, '\n'.join(got), '<' * 40))
        return

    # If we got something when we expected nothing then we delete the line from the
    # output, otherwise, add all of what we `got` onto the end of src_in_lines[line_num]
    if got == ['']:
        src_in_lines[line_num] = None
    else:
        src_in_lines[line_num] = '\n'.join((' ' * indent + got[i])
                                           for i in range(len(got)))

    # Mark any remaining `expected` lines as ``None`` so as to preserve the line numbering
    for i in range(1, len(expected)):
        src_in_lines[line_num + i] = None


# set input and output files
if len(args.filename) == 2 and not args.overwrite and not args.no_overwrite:
    inputs, outputs = [args.filename[0]], [args.filename[1]]
<<<<<<< HEAD
=======
    print("sage-fixdoctests: When passing two filenames, the second one is taken as an output filename; "
          "this is deprecated. To pass two input filenames, use the option --overwrite.")
>>>>>>> 0c420866
elif args.no_overwrite:
    inputs, outputs = args.filename, [input + ".fixed" for input in args.filename]
else:
    inputs = outputs = args.filename

# Test the doctester, putting the output of the test into sage's temporary directory
if not args.no_test:
    executable = f'{os.path.relpath(args.venv)}/bin/sage' if args.venv else 'sage'
    environment_args = f'--environment {args.environment} ' if args.environment != runtest_default_environment else ''
<<<<<<< HEAD
    probe_args = f'--probe {shlex.quote(args.probe)} ' if args.probe else ''
    lib_args = f'--only-lib ' if args.venv else ''
    doc_file = tmp_filename()
    if args.venv or environment_args:
       input = os.path.join(os.path.relpath(SAGE_ROOT), 'src', 'sage', 'version.py')
       cmdline = f'{shlex.quote(executable)} -t {environment_args}{probe_args}{lib_args}{shlex.quote(input)}'
=======
    long_args = f'--long ' if args.long else ''
    probe_args = f'--probe {shlex.quote(args.probe)} ' if args.probe else ''
    lib_args = f'--if-installed ' if args.venv else ''
    doc_file = tmp_filename()
    if args.venv or environment_args:
       input = os.path.join(os.path.relpath(SAGE_ROOT), 'src', 'sage', 'version.py')
       cmdline = f'{shlex.quote(executable)} -t {environment_args}{long_args}{probe_args}{lib_args}{shlex.quote(input)}'
>>>>>>> 0c420866
       print(f'Running "{cmdline}"')
       if status := os.waitstatus_to_exitcode(os.system(f'{cmdline} > {shlex.quote(doc_file)}')):
           print(f'Doctester exited with error status {status}')
           sys.exit(status)

for input, output in zip(inputs, outputs):
    if (skipfile_result := skipfile(input, True, log=print)) is True:
        continue

    if args.no_test:
        doc_out = ''
    else:
        # Run the doctester, putting the output of the test into sage's temporary directory
<<<<<<< HEAD
        cmdline = f'{shlex.quote(executable)} -t {environment_args}{probe_args}{lib_args}{shlex.quote(input)}'
=======
        cmdline = f'{shlex.quote(executable)} -t {environment_args}{long_args}{probe_args}{lib_args}{shlex.quote(input)}'
>>>>>>> 0c420866
        print(f'Running "{cmdline}"')
        os.system(f'{cmdline} > {shlex.quote(doc_file)}')

        with open(doc_file, 'r') as doc:
            doc_out = doc.read()

    # echo control messages
    for m in re.finditer('^Skipping .*', doc_out, re.MULTILINE):
        print('sage-runtests: ' + m.group(0))
        break
    else:
        sep = "**********************************************************************\n"
        doctests = doc_out.split(sep)

        with open(input, 'r') as test_file:
            src_in = test_file.read()
        src_in_lines = src_in.splitlines()
        shallow_copy_of_src_in_lines = list(src_in_lines)

        file_optional_tags = set(parse_file_optional_tags(enumerate(src_in_lines)))

        for block in doctests:
            process_block(block, src_in_lines, file_optional_tags)

        # Now source line numbers do not matter any more, and lines can be real lines again
        src_in_lines = list(itertools.chain.from_iterable(
            [] if line is None else [''] if not line else line.splitlines()
            for line in src_in_lines))

        # Remove duplicate optional tags and rewrite all '# optional' that should be '# needs'
        persistent_optional_tags = {}
        for i, line in enumerate(src_in_lines):
            if m := re.match(' *sage: *(.*)#', line):
                tags, line_sans_tags, is_persistent = parse_optional_tags(line, return_string_sans_tags=True)
                if is_persistent:
                    persistent_optional_tags = {tag: explanation
                                                for tag, explanation in tags.items()
                                                if explanation or tag not in file_optional_tags}
                    line = update_optional_tags(line, tags=persistent_optional_tags, force_rewrite='standard')
                    if not line.rstrip():
<<<<<<< HEAD
                        # persistent (block-scoped or file-scoped) annotation was removed, so remove the whole line
=======
                        # persistent (block-scoped or file-scoped) tag was removed, so remove the whole line
>>>>>>> 0c420866
                        line = None
                else:
                    tags = {tag: explanation
                            for tag, explanation in tags.items()
                            if explanation or (tag not in file_optional_tags
                                               and tag not in persistent_optional_tags)}
                    line = update_optional_tags(line, tags=tags, force_rewrite='standard')
                src_in_lines[i] = line
            elif line.strip() in ['', '"""', "'''"]:    # Blank line or end of docstring
                persistent_optional_tags = {}

        if src_in_lines != shallow_copy_of_src_in_lines:
            with open(output, 'w') as test_output:
                for line in src_in_lines:
                    if line is None:
                        continue
                    test_output.write(line)
                    test_output.write('\n')

            # Show summary of changes
            if input != output:
                print("The fixed doctests have been saved as '{0}'.".format(output))
            else:
                relative = os.path.relpath(output, SAGE_ROOT)
                print(f"The input file '{output}' has been overwritten.")
                if not relative.startswith('..'):
                    subprocess.call(['git', '--no-pager', 'diff', relative], cwd=SAGE_ROOT)
        else:
            print(f"No fixes made in '{input}'")<|MERGE_RESOLUTION|>--- conflicted
+++ resolved
@@ -48,23 +48,14 @@
 from sage.misc.temporary_file import tmp_filename
 
 parser = ArgumentParser(description="Given an input file with doctests, this creates a modified file that passes the doctests (modulo any raised exceptions). By default, the input file is modified. You can also name an output file.")
-<<<<<<< HEAD
-parser.add_argument('-l', '--long',
-                    dest='long', action="store_true", default=False)
-=======
 parser.add_argument('-l', '--long', dest='long', action="store_true", default=False,
                     help="include tests tagged '# long time'")
->>>>>>> 0c420866
 parser.add_argument("--distribution", type=str, default='',
                     help="distribution package to test, e.g., 'sagemath-graphs', 'sagemath-combinat[modules]'; sets defaults for --venv and --environment")
 parser.add_argument("--venv", type=str, default='',
                     help="directory name of a venv where 'sage -t' is to be run")
 parser.add_argument("--environment", type=str, default='',
-<<<<<<< HEAD
-                    help="name of a module that provides the global environment for tests; implies --keep-both and --full-tracebacks")
-=======
                     help="name of a module that provides the global environment for tests, e.g., 'sage.all__sagemath_modules'; implies --keep-both and --full-tracebacks")
->>>>>>> 0c420866
 parser.add_argument("--no-test", default=False, action="store_true",
                     help="do not run the doctester, only rewrite '# optional/needs' tags; implies --only-tags")
 parser.add_argument("--full-tracebacks", default=False, action="store_true",
@@ -72,24 +63,14 @@
 parser.add_argument("--only-tags", default=False, action="store_true",
                     help="only add '# optional/needs' tags where needed, ignore other failures")
 parser.add_argument("--probe", metavar="FEATURES", type=str, default='',
-<<<<<<< HEAD
-                    help="check whether '# optional - FEATURES' tags are still needed, remove these")
-parser.add_argument("--keep-both", default=False, action="store_true",
-                    help="do not replace test results; duplicate the test instead and mark both copies # optional")
-=======
                     help="check whether '# optional/needs' tags are still needed, remove these")
 parser.add_argument("--keep-both", default=False, action="store_true",
                     help="do not replace test results; duplicate the test instead, showing both results, and mark both copies '# optional'")
->>>>>>> 0c420866
 parser.add_argument("--overwrite", default=False, action="store_true",
                     help="never interpret a second filename as OUTPUT; overwrite the source files")
 parser.add_argument("--no-overwrite", default=False, action="store_true",
                     help="never interpret a second filename as OUTPUT; output goes to files named INPUT.fixed")
-<<<<<<< HEAD
-parser.add_argument("filename", nargs='*', help="input filenames; or INPUT_FILENAME OUTPUT_FILENAME if exactly two filenames are given and neither --overwrite nor --no-overwrite is present",
-=======
 parser.add_argument("filename", nargs='*', help="input filenames; or (deprecated) INPUT_FILENAME OUTPUT_FILENAME if exactly two filenames are given and neither --overwrite nor --no-overwrite is present",
->>>>>>> 0c420866
                     type=str)
 
 args = parser.parse_args()
@@ -162,11 +143,7 @@
 
     if m := re.search(r"using.*block-scoped tag.*'(sage: .*)'.*to avoid repeating the tag", block):
         indent = (len(src_in_lines[first_line_num - 1]) - len(src_in_lines[first_line_num - 1].lstrip()))
-<<<<<<< HEAD
-        src_in_lines[line_num - 1] = ' ' * indent + m.group(1) + '\n' + src_in_lines[line_num - 1]
-=======
         src_in_lines[line_num - 2] += '\n' + ' ' * indent + m.group(1)
->>>>>>> 0c420866
 
     if m := re.search(r"updating.*block-scoped tag.*'sage: (.*)'.*to avoid repeating the tag", block):
         src_in_lines[first_line_num - 1] = update_optional_tags(src_in_lines[first_line_num - 1],
@@ -181,11 +158,7 @@
         src_in_lines[first_line_num - 1] = update_optional_tags(src_in_lines[first_line_num - 1],
                                                                 add_tags=optional)
 
-<<<<<<< HEAD
-    if m := re.search(r"annotation '# (optional|needs)[-: ]([^;']*)' may no longer be needed", block):
-=======
     if m := re.search(r"tag '# (optional|needs)[-: ]([^;']*)' may no longer be needed", block):
->>>>>>> 0c420866
         optional = m.group(2).split()
         src_in_lines[first_line_num - 1] = update_optional_tags(src_in_lines[first_line_num - 1],
                                                                 remove_tags=optional)
@@ -334,11 +307,8 @@
 # set input and output files
 if len(args.filename) == 2 and not args.overwrite and not args.no_overwrite:
     inputs, outputs = [args.filename[0]], [args.filename[1]]
-<<<<<<< HEAD
-=======
     print("sage-fixdoctests: When passing two filenames, the second one is taken as an output filename; "
           "this is deprecated. To pass two input filenames, use the option --overwrite.")
->>>>>>> 0c420866
 elif args.no_overwrite:
     inputs, outputs = args.filename, [input + ".fixed" for input in args.filename]
 else:
@@ -348,14 +318,6 @@
 if not args.no_test:
     executable = f'{os.path.relpath(args.venv)}/bin/sage' if args.venv else 'sage'
     environment_args = f'--environment {args.environment} ' if args.environment != runtest_default_environment else ''
-<<<<<<< HEAD
-    probe_args = f'--probe {shlex.quote(args.probe)} ' if args.probe else ''
-    lib_args = f'--only-lib ' if args.venv else ''
-    doc_file = tmp_filename()
-    if args.venv or environment_args:
-       input = os.path.join(os.path.relpath(SAGE_ROOT), 'src', 'sage', 'version.py')
-       cmdline = f'{shlex.quote(executable)} -t {environment_args}{probe_args}{lib_args}{shlex.quote(input)}'
-=======
     long_args = f'--long ' if args.long else ''
     probe_args = f'--probe {shlex.quote(args.probe)} ' if args.probe else ''
     lib_args = f'--if-installed ' if args.venv else ''
@@ -363,7 +325,6 @@
     if args.venv or environment_args:
        input = os.path.join(os.path.relpath(SAGE_ROOT), 'src', 'sage', 'version.py')
        cmdline = f'{shlex.quote(executable)} -t {environment_args}{long_args}{probe_args}{lib_args}{shlex.quote(input)}'
->>>>>>> 0c420866
        print(f'Running "{cmdline}"')
        if status := os.waitstatus_to_exitcode(os.system(f'{cmdline} > {shlex.quote(doc_file)}')):
            print(f'Doctester exited with error status {status}')
@@ -377,11 +338,7 @@
         doc_out = ''
     else:
         # Run the doctester, putting the output of the test into sage's temporary directory
-<<<<<<< HEAD
-        cmdline = f'{shlex.quote(executable)} -t {environment_args}{probe_args}{lib_args}{shlex.quote(input)}'
-=======
         cmdline = f'{shlex.quote(executable)} -t {environment_args}{long_args}{probe_args}{lib_args}{shlex.quote(input)}'
->>>>>>> 0c420866
         print(f'Running "{cmdline}"')
         os.system(f'{cmdline} > {shlex.quote(doc_file)}')
 
@@ -422,11 +379,7 @@
                                                 if explanation or tag not in file_optional_tags}
                     line = update_optional_tags(line, tags=persistent_optional_tags, force_rewrite='standard')
                     if not line.rstrip():
-<<<<<<< HEAD
-                        # persistent (block-scoped or file-scoped) annotation was removed, so remove the whole line
-=======
                         # persistent (block-scoped or file-scoped) tag was removed, so remove the whole line
->>>>>>> 0c420866
                         line = None
                 else:
                     tags = {tag: explanation
