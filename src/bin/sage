#!/usr/bin/env bash

# WARNING: this function is copy/pasted from both src/bin/sage-env and
# the top-level "sage" script. Please keep them synchronized.
resolvelinks() {
    # $in is what still needs to be converted (normally has no starting slash)
    in="$1"
    # $out is the part which is converted (normally ends with trailing slash)
    out="./"

    # Move stuff from $in to $out
    while [ -n "$in" ]; do
        # Normalize $in by replacing consecutive slashes by one slash
        in=$(echo "${in}" | sed 's://*:/:g')

        # If $in starts with a slash, remove it and set $out to the root
        in_without_slash=${in#/}
        if [ "$in" != "$in_without_slash" ]; then
            in=$in_without_slash
            out="/"
            continue
        fi

        # Check that the directory $out exists by trying to cd to it.
        # If this fails, then cd will show an error message (unlike
        # test -d "$out"), so no need to be more verbose.
        ( cd "$out" ) || return $?


        # Get the first component of $in
        f=${in%%/*}

        # If it is not a symbolic link, simply move it to $out
        if [ ! -L "$out$f" ]; then
            in=${in#"$f"}
            out="$out$f"

            # If the new $in starts with a slash, move it to $out
            in_without_slash=${in#/}
            if [ "$in" != "$in_without_slash" ]; then
                in=$in_without_slash
                out="$out/"
            fi
            continue
        fi

        # Now resolve the symbolic link "$f"
        f_resolved=`readlink -n "$out$f" 2>/dev/null`
        status=$?
        # status 127 means readlink could not be found.
        if [ $status -eq 127 ]; then
            # We don't have "readlink", try a stupid "ls" hack instead.
            # This will fail if we have filenames like "a -> b".
            fls=`ls -l "$out$f" 2>/dev/null`
            status=$?
            f_resolved=${fls##*-> }

            # If $fls equals $f_resolved, then certainly
            # something is wrong
            if [ $status -eq 0 -a "$fls" = "$f_resolved" ]; then
                echo >&2 "Cannot parse output from ls -l '$out$f'"
                return 1
            fi
        fi
        if [ $status -ne 0 ]; then
            echo >&2 "Cannot read symbolic link '$out$f'"
            return $status
        fi

        # In $in, replace $f by $f_resolved (leave $out alone)
        in="${in#${f}}"
        in="${f_resolved}${in}"
    done

    # Return $out
    echo "$out"
}

# Resolve the links in $0 so that local/bin/sage can be executed from
# a symlink (Issue #30888).
SELF=$(resolvelinks "${0}")

# Display the current version of Sage
# usage: sage_version [-v]
#   -v    display the full version banner including release date
sage_version() {
    if [ -f "${SELF}-version.sh" ]; then
        . "${SELF}-version.sh"
    else
        . "$SAGE_ROOT/src/bin/sage-version.sh"
    fi

    if [ "$1" = "-v" ]; then
        echo "${SAGE_VERSION_BANNER}"
    else
        echo "${SAGE_VERSION}"
    fi
}

usage() {
    sage_version -v
    ####  1.......................26..................................................78
    ####  |.....................--.|...................................................|
    echo
    echo "Running Sage:"
    if command -v sage-ipython &>/dev/null; then
        echo
        echo "  file.[sage|py|spyx] -- run given .sage, .py or .spyx file"
        echo "  -c <cmd>            -- evaluate cmd as sage code"
        echo "  --notebook=[...]    -- start the Sage notebook (valid options are"
        echo "                         'default', 'jupyter', 'jupyterlab', and 'export')"
        echo "                         Current default is 'jupyter'"
        echo "  -n, --notebook      -- shortcut for --notebook=default"
        echo "  --nodotsage         -- run Sage without using the user's .sage directory:"
        echo "                         create and use a temporary .sage directory instead"
        echo "  -t [options] <--all|files|dir>"
        echo "                      -- test examples in .py, .pyx, .sage, .tex or .rst files"
        echo "                         selected options:"
        echo "                           --long - include lines with the phrase 'long time'"
        echo "                           --verbose - print debugging output during the test"
        echo "                           --optional - controls which optional tests are run"
        echo "                           --help - show all testing options"
    else
        echo "                         (not installed currently, "
        echo "                          to install, run sage --pip install sagemath-repl)"
    fi
    echo
    echo "Running external programs:"
    echo
    command -v gap &>/dev/null && \
    echo "  --gap [...]         -- run Sage's Gap with given arguments"
    command -v gp &>/dev/null && \
    echo "  --gp [...]          -- run Sage's PARI/GP calculator with given arguments"
    echo "  --pip [...]         -- invoke pip, the Python package manager"
    command -v maxima &>/dev/null && \
    echo "  --maxima [...]      -- run Sage's Maxima with given arguments"
    command -v mwrank &>/dev/null && \
    echo "  --mwrank [...]      -- run Sage's mwrank with given arguments"
    echo "  --python [...], --python3 [...] -- run the Python 3 interpreter"
    command -v R &>/dev/null && \
    echo "  -R [...]            -- run Sage's R with given arguments"
    command -v singular &>/dev/null && \
    echo "  --singular [...]    -- run Sage's singular with given arguments"
    echo
    echo "Getting help:"
    echo
    echo "  -v, --version       -- display Sage version information"
    echo "  -h, -?, --help      -- print this help message"
    echo "  --advanced          -- list all command line options"
    if [ -d "$SAGE_ROOT" ]; then
        exec "$SAGE_ROOT/build/bin/sage-site" "-h"
    fi
    exit 0
}

# 'usage_advanced', which prints a longer help message, is defined
# below, after sourcing sage-env.

# Determine SAGE_ROOT, SAGE_LOCAL, and SAGE_VENV.
unset SAGE_VENV
if [ -x "${SELF}-config" ]; then
    # optional sage-config console script, installed by sage_conf
    export SAGE_ROOT=$("${SELF}-config" SAGE_ROOT)
    export SAGE_LOCAL=$("${SELF}-config" SAGE_LOCAL)
fi
if [ -f "${SELF}-src-env-config" ]; then
    # Not installed script, present only in src/bin/
    . "${SELF}-src-env-config" >&2
fi
if [ -z "$SAGE_VENV" -a -x "${SELF}-venv-config" ]; then
    # installed by setup.py
    export SAGE_VENV=$("${SELF}-venv-config" SAGE_VENV)
fi
if [ -f "${SELF}-env-config" ]; then
    # As of Issue #22731, sage-env-config is optional.
    . "${SELF}-env-config" >&2
fi

#####################################################################
# Special options to be processed without sage-env
#####################################################################

# Check for '--nodotsage' before sourcing sage-env; otherwise sage-env
# will already have set some environment variables with the old
# setting for DOT_SAGE.
if [ "$1" = '--nodotsage' ]; then
    export DOT_SAGE=`mktemp -d ${TMPDIR:-/tmp}/dotsageXXXXXX`
    shift
    command "${SELF}" "$@"
    status=$?
    rm -rf "$DOT_SAGE"
    exit $status
fi

# build_sage, sage -b, sage -br, etc. could also be moved to
# build/bin/sage-site. See #29111; but OTOH #34627.

build_sage() {
    ( cd "$SAGE_ROOT" && make sagelib-no-deps ) || exit $?
}

# Check for '-i' etc. before sourcing sage-env: running "make"
# should be run outside of the Sage shell.
case "$1" in
    -i|-f|-p)
        # Delegate further option handling to the non-installed sage-site script.
        # (These options become unavailable if the directory $SAGE_ROOT is removed.)
        if [ -d "$SAGE_ROOT" ]; then
            exec "$SAGE_ROOT/build/bin/sage-site" "$@"
            # fallthrough if there is no sage-site script
        fi
        echo >&2 "Error: unknown option: $1"
        exit 1
        ;;
    -b)
        build_sage
        exit 0
        ;;
    -br|--br)
        build_sage
        shift; set -- -r "$@"  # delegate to handling of "-r" below, after sourcing sage-env
        ;;
    -bn|--build-and-notebook)
        build_sage
        shift; set -- -n "$@"  # delegate to handling of "-n" below, after sourcing sage-env
        ;;
    -ba)
        ( cd "$SAGE_ROOT" && make sagelib-clean )
        build_sage
        exit 0
        ;;
    -bt*)
        build_sage
        switch_without_b=-${1#-b}
        shift; set -- $switch_without_b "$@"  # delegate to handling of "-t...." below, after sourcing sage-env
        ;;
esac

#####################################################################
# Report information about the Sage environment
#####################################################################

if [ "$1" = '-dumpversion' -o "$1" = '--dumpversion' ]; then
        sage_version
        exit 0
fi

if [ "$1" = '-v' -o "$1" = '-version' -o "$1" = '--version' ]; then
        sage_version -v
        exit 0
fi

if [ "$1" = '-root'  -o "$1" = '--root' ]; then
    echo "$SAGE_ROOT"
    exit 0
fi


#####################################################################
# Source sage-env ($SELF is the name of this "sage" script, so we can just
# append -env to that). We redirect stdout to stderr, which is safer
# for scripts.
#####################################################################
if [ -f "${SELF}-env" ]; then
    . "${SELF}-env" >&2
    if [ $? -ne 0 ]; then
        echo >&2 "Error setting environment variables by sourcing '${SELF}-env';"
        echo >&2 "possibly contact sage-devel (see http://groups.google.com/group/sage-devel)."
        exit 1
    fi
fi

if [ -f "${SELF}-src-env-config.in" ]; then
    # The sage script is being run out of SAGE_ROOT/src/bin.
    # In this case, put this directory in the front of the PATH.
    SELF_DIR=$(dirname "$SELF")
    export PATH="${SELF_DIR}:$SAGE_SRC/bin:$PATH"
fi

if [ -z "$DOT_SAGE" ]; then
    export DOT_SAGE="$HOME/.sage"
fi


#####################################################################
# Helper functions
#####################################################################

# Prepare for running Sage, either interactively or non-interactively.
sage_setup() {
<<<<<<< HEAD
=======
    # Check that we're not in a source tarball which hasn't been built yet (#13561).
    if [ "$SAGE_SRC_ENV_CONFIG" = 1 ] && [ ! -z "$SAGE_VENV" ] && [ ! -x "$SAGE_VENV/bin/sage" ]; then
        echo >&2 '************************************************************************'
        echo >&2 'It seems that you are attempting to run Sage from an unpacked source'
        echo >&2 'tarball, but you have not compiled it yet (or maybe the build has not'
        echo >&2 'finished). You should run `make` in the SAGE_ROOT directory first.'
        echo >&2 'If you did not intend to build Sage from source, you should read' 
        echo >&2 'README.md for more information on available installation methods.'
        echo >&2 '************************************************************************'
        exit 1
    fi

>>>>>>> 83b52a79
    if [ ! -d "$IPYTHONDIR" ]; then
        # make sure that $DOT_SAGE exists so that ipython will happily
        # create its config directories there.  If DOT_SAGE doesn't
        # exist, ipython complains.
        mkdir -p -m 700 "$DOT_SAGE"
    fi
    sage-cleaner &>/dev/null &
}


# Start an interactive Sage session, this function never returns.
interactive_sage() {
    sage_setup
    exec sage-ipython "$@" -i
}

#####################################################################
# sage --advanced
#####################################################################

usage_advanced() {
    sage_version -v
    ####  1.......................26..................................................78
    ####  |.....................--.|...................................................|
    echo
    if command -v sage-ipython &>/dev/null; then
        echo "Running Sage, the most common options:"
        echo
        echo "  file.[sage|py|spyx] -- run given .sage, .py or .spyx file"
        echo "  -c cmd              -- evaluate cmd as sage code. For example,"
        echo "                         \"sage -c 'print(factor(35))'\" will"
        echo "                         print \"5 * 7\"."
        echo
        echo "Running Sage, other options:"
        echo
        echo "  --preparse file.sage -- preparse \"file.sage\", and produce"
        echo "                          the corresponding Python file"
        echo "                          \"file.sage.py\""
        echo "  -q                  -- quiet; start with no banner"
        echo "  --min               -- do not populate global namespace"
        echo "                         (must be first option)"
        echo "  --nodotsage         -- run Sage without using the user's"
        echo "                         .sage directory: create and use a temporary"
        echo "                         .sage directory instead."
        echo "  --gthread, --qthread, --q4thread, --wthread, --pylab"
        echo "                      -- pass the option through to IPython"
        echo "  --simple-prompt     -- pass the option through to IPython: use"
        echo "                         this option with sage-shell mode in emacs"
        echo "  --gdb               -- run Sage under the control of gdb"
        echo "  --lldb              -- run Sage under the control of lldb"
    else
        echo "Running Sage:"
        echo "                         (not installed currently, "
        echo "                          to install, run sage --pip install sagemath-repl)"
    fi
    echo
    echo "Running external programs:"
    echo
    echo "  --cython [...]      -- run Cython with the given arguments"
    command -v cython &>/dev/null || \
    echo "                         (not installed, run sage --pip install cython)"
    echo "  --ecl [...], --lisp [...]  -- run Sage's copy of ECL (Embeddable"
    echo "                                Common Lisp) with the given arguments"
    echo "  --gap [...]         -- run Sage's Gap with the given arguments"
    echo "  --gap3 [...]        -- run Sage's Gap3 with the given arguments"
    command -v gap3 &>/dev/null || \
    echo "                         (not installed currently, run sage -i gap3)"
    echo "  --git [...]         -- run Sage's Git with the given arguments"
    echo "  --gp [...]          -- run Sage's PARI/GP calculator with the"
    echo "                         given arguments"
    echo "  --ipython [...], --ipython3 [...]"
    echo "                      -- run Sage's IPython using the default"
    echo "                         environment (not Sage), passing additional"
    echo "                         additional options to IPython"
    echo "  --jupyter [...]     -- run Sage's Jupyter with given arguments"
    echo "  --kash [...]        -- run Sage's Kash with the given arguments"
    command -v kash &>/dev/null || \
    echo "                         (not installed currently, run sage -i kash)"
    echo "  --M2 [...]          -- run Sage's Macaulay2 with the given arguments"
    command -v M2 &>/dev/null || \
    echo "                         (not installed currently, run sage -i macaulay2)"
    echo "  --maxima [...]      -- run Sage's Maxima with the given arguments"
    echo "  --mwrank [...]      -- run Sage's mwrank with the given arguments"
    echo "  --pip [...]         -- invoke pip, the Python package manager"
    echo "  --polymake [...]    -- run Sage's Polymake with given arguments"
    command -v polymake &>/dev/null || \
    echo "                         (not installed currently, run sage -i polymake)"
    echo "  --python [...], --python3 [...]"
    echo "                      -- run the Python 3 interpreter"
    echo "  -R [...]            -- run Sage's R with the given arguments"
    echo "  --singular [...]    -- run Sage's singular with the given arguments"
    echo "  --sqlite3 [...]     -- run Sage's sqlite3 with given arguments"
    echo
    echo "Running the notebook:"
    echo
    echo "  -n [...], --notebook=[...]"
    echo "                      -- start the notebook; valid options include"
    echo "                         'default', 'jupyter', 'jupyterlab', and 'export'."
    echo "                         Current default is 'jupyter'."
    echo "                         Run \"sage --notebook --help\" for more details."
    echo
    ####  1.......................26..................................................78
    ####  |.....................--.|...................................................|
    echo "Testing files:"
    echo
    if command -v sage-runtests &>/dev/null; then
        echo "  -t [options] <files|dir> -- test examples in .py, .pyx, .sage"
        echo "                              or .tex files.  Options:"
        echo "     --long           -- include lines with the phrase 'long time'"
        echo "     --verbose        -- print debugging output during the test"
        echo "     --all            -- test all files"
        echo "     --optional       -- also test all examples labeled \"# optional\""
        echo "     --only-optional[=tags]"
        echo "                      -- if no 'tags' are specified, only run"
        echo "                         blocks of tests containing a line labeled"
        echo "                         \"# optional\". If a comma-separated"
        echo "                         list of tags is specified, only run block"
        echo "                         containing a line labeled \"# optional tag\""
        echo "                         for any of the tags given, and in these blocks"
        echo "                         only run the lines which are unlabeled or"
        echo "                         labeled \"# optional\" or labeled"
        echo "                         \"# optional tag\" for any of the tags given."
        echo "     --randorder[=seed] -- randomize order of tests"
        echo "     --random-seed[=seed]  -- random seed (integer) for fuzzing doctests"
        echo "     --new            -- only test files modified since last commit"
        echo "     --initial        -- only show the first failure per block"
        echo "     --debug          -- drop into PDB after an unexpected error"
        echo "     --failed         -- only test files that failed last test"
        echo "     --warn-long [timeout] -- warn if tests take too much CPU time"
        echo "     --only-errors    -- only output failures, not successes"
        echo "     --gc=GC          -- control garbage collection (ALWAYS:"
        echo "                         collect garbage before every test; NEVER:"
        echo "                         disable gc; DEFAULT: Python default)"
        echo "     --short[=secs]   -- run as many doctests as possible in about 300"
        echo "                         seconds (or the number of seconds given.) This runs"
        echo "                         the tests for each module from the top of the file"
        echo "                         and skips tests once it exceeds the budget"
        echo "                         allocated for that file."
        echo "     --help           -- show all doctesting options"
        echo "  --tnew [...]        -- equivalent to -t --new"
        echo "  -tp <N> [...]       -- like -t above, but tests in parallel using"
        echo "                         N threads, with 0 interpreted as min(8, cpu_count())"
        echo "  --testall [options] -- equivalent to -t --all"
        echo
        echo "  --coverage <files>  -- give information about doctest coverage of files"
        echo "  --coverageall       -- give summary info about doctest coverage of"
        echo "                         all files in the Sage library"
        echo "  --startuptime [module] -- display how long each component of Sage takes to"
        echo "                         start up; optionally specify a module to get more"
        echo "                         details about that particular module"
    else
        echo "  -t [options] <files|dir> -- test examples in .py, .pyx, .sage"
        echo "                              or .tex files."
        echo "                              (not installed currently, to install,"
        echo "                               run sage --pip install sagemath-repl)"
    fi
    if [ -n "$SAGE_SRC" -a -f "$SAGE_SRC/tox.ini" ]; then
        echo "  --tox [options] <files|dirs> -- general entry point for testing"
        echo "                                  and linting of the Sage library"
        echo "     -e <envlist>     -- run specific test environments; default:"
        echo "                         $(echo $(tox -c "$SAGE_SRC" --listenvs 2>/dev/null) | sed 's/ /,/g;')"
        tox -c "$SAGE_SRC" --listenvs-all -v 2>/dev/null | sed -n '/->/s/^/        /;s/(/\
                                  (/;s/->/   --/p;'
        echo "     -p auto          -- run test environments in parallel"
        echo "     --help           -- show tox help"
        command -v tox &>/dev/null || \
        echo "                         (not installed currently, run sage -i tox)"
        echo "  --pytest [options] <files|dirs> -- run pytest on the Sage library"
        command -v pytest &>/dev/null || \
        echo "                         (not installed currently, run sage -i pytest)"
        echo "     --help           -- show pytest help"
    fi
    echo
    echo "Some developer utilities:"
    echo
    if [ -n "$SAGE_SRC" -a -d "$SAGE_SRC" ]; then
        echo "  --grep [options] <string>"
        echo "                      -- regular expression search through the Sage"
        echo "                         library for \"string\". Any options will"
        echo "                         get passed to the \"grep\" command."
        echo "  --grepdoc [options] <string>"
        echo "                      -- regular expression search through the"
        echo "                         Sage documentation for \"string\"."
        echo "  --search_src ...    -- same as --grep"
        echo "  --search_doc ...    -- same as --grepdoc"
        echo "  --fixdoctests file.py"
        echo "                      -- Run doctests and replace output of failing doctests"
        echo "                         with actual output."
        echo "  --fixdistributions <files|dirs>"
        echo "                      -- Check or update '# sage_setup: distribution'"
        echo "                         directives in source files"
    fi
    echo "  --sh [...]         -- run a shell with Sage environment variables"
    echo "                        as they are set in the runtime of Sage"
    echo "  --cleaner          -- run the Sage cleaner.  This cleans up after Sage,"
    echo "                        removing temporary directories and spawned processes."
    echo "                        (This gets run by Sage automatically, so it is usually"
    echo "                        not necessary to run it separately.)"
    ####  1.......................26..................................................78
    ####  |.....................--.|...................................................|
    echo "File conversion:"
    echo
    echo "  --rst2ipynb [...]   -- Generates Jupyter notebook (.ipynb) from standalone"
    echo "                         reStructuredText source."
    command -v rst2ipynb &>/dev/null || \
    echo "                         (not installed currently, run sage -i rst2ipynb)"
    echo "  --ipynb2rst [...]   -- Generates a reStructuredText source file from"
    echo "                         a Jupyter notebook (.ipynb)."
    echo
    ####  1.......................26..................................................78
    ####  |.....................--.|...................................................|
    echo "Valgrind memory debugging:"
    echo
    echo "  --cachegrind        -- run Sage using Valgrind's cachegrind tool.  The log"
    echo "                         files are named sage-cachegrind.PID can be found in"
    echo "                         \$DOT_SAGE"
    echo "  --callgrind         -- run Sage using Valgrind's callgrind tool.  The log"
    echo "                         files are named sage-callgrind.PID can be found in"
    echo "                         \$DOT_SAGE"
    echo "  --massif            -- run Sage using Valgrind's massif tool.  The log"
    echo "                         files are named sage-massif.PID can be found in"
    echo "                         \$DOT_SAGE"
    echo "  --memcheck          -- run Sage using Valgrind's memcheck tool.  The log"
    echo "                         files are named sage-memcheck.PID can be found in"
    echo "                         \$DOT_SAGE"
    echo "  --omega             -- run Sage using Valgrind's omega tool.  The log"
    echo "                         files are named sage-omega.PID can be found in"
    echo "                         \$DOT_SAGE"
    echo "  --valgrind          -- this is an alias for --memcheck"
    echo
    echo "Getting help:"
    echo
    echo "  -v, --version       -- display Sage version information"
    echo "  --dumpversion       -- print brief Sage version"
    echo "  -h, -?, --help      -- print a short help message"
    echo "  --advanced          -- list all command line options"
    if [ -d "$SAGE_ROOT" ]; then
        exec "$SAGE_ROOT/build/bin/sage-site" "--advanced"
    fi
    echo
    exit 0
}

if [ $# -gt 0 ]; then
  if [ "$1" = '-h' -o "$1" = '-?' -o "$1" = '-help' -o "$1" = '--help' ]; then
     usage
  fi
  if [ "$1" = "-advanced" -o "$1" = "--advanced" ]; then
     usage_advanced
  fi
fi


#####################################################################
# Running Sage
#####################################################################

if [ "$1" = '-min' -o "$1" = '--min' ]; then
    shift
    export SAGE_IMPORTALL=no
fi

if [ "$1" = '-q' ]; then
    shift
    export SAGE_BANNER=no
fi

if [ $# -eq 0 ]; then
    interactive_sage
fi

#####################################################################
# Other basic options
#####################################################################

if [ "$1" = '-c' ]; then
    shift
    sage_setup
    exec sage-eval "$@"
fi

if [ "$1" = '-preparse' -o "$1" = "--preparse" ]; then
    shift
    exec sage-preparse "$@"
fi

if [ "$1" = '-cleaner' -o "$1" = '--cleaner' ]; then
    exec sage-cleaner
fi

#####################################################################
# Run Sage's versions of Python, pip, IPython, Jupyter.
#####################################################################

if [ "$1" = '-pip' -o "$1" = '--pip' -o "$1" = "--pip3" ]; then
    shift
    exec python3 -m pip --disable-pip-version-check "$@"
fi

if [ "$1" = '-python' -o "$1" = '--python' -o  "$1" = '-python3' -o "$1" = '--python3' ]; then
    shift
    exec python3 "$@"
fi

if [ "$1" = '-ipython' -o "$1" = '--ipython' -o "$1" = '-ipython3' -o "$1" = '--ipython3' ]; then
    shift
    exec ipython3 "$@"
fi

if [ "$1" = '-jupyter' -o "$1" = '--jupyter' ]; then
    shift
    exec jupyter "$@"
fi

#####################################################################
# Run Sage's versions of its component packages
#####################################################################

if [ "$1" = "-cython" -o "$1" = '--cython' -o "$1" = '-pyrex' -o "$1" = "--pyrex" ]; then
    shift
    exec cython "$@"
fi

if [ "$1" = '-gap' -o "$1" = '--gap' ]; then
    shift
    # Use "-A" to avoid warnings about missing packages. The gap
    # interface and libgap within sage both already do this.
    exec gap -A "$@"
fi

if [ "$1" = '-gap3' -o "$1" = '--gap3' ]; then
    shift
    exec gap3 "$@"
fi

if [ "$1" = '-gp' -o "$1" = '--gp' ]; then
    shift
    exec gp "$@"
fi

if [ "$1" = '-polymake' -o "$1" = '--polymake' ]; then
    shift
    exec polymake "$@"
fi

if [ "$1" = '-singular' -o "$1" = '--singular' ]; then
    shift
    exec Singular "$@"
fi

if [ "$1" = '-sqlite3' -o "$1" = '--sqlite3' ]; then
    shift
    exec sqlite3 "$@"
fi

if [ "$1" = '-ecl' -o "$1" = '--ecl' ]; then
    shift
    exec ecl "$@"
fi

if [ "$1" = '-lisp' -o "$1" = '--lisp' ]; then
    shift
    exec ecl "$@"
fi

if [ "$1" = '-kash' -o "$1" = '--kash' ]; then
    shift
    exec kash "$@"
fi

if [ "$1" = '-maxima' -o "$1" = '--maxima' ]; then
    shift
    maxima_cmd=$(sage-config MAXIMA 2>/dev/null)
    if [ -z "${maxima_cmd}" ]; then
        maxima_cmd="maxima"
    fi
    exec $maxima_cmd "$@"
fi

if [ "$1" = '-mwrank' -o "$1" = '--mwrank' ]; then
    shift
    exec mwrank "$@"
fi

if [ "$1" = '-M2' -o "$1" = '--M2' ]; then
    shift
    exec M2 "$@"
fi

if [ "$1" = '-R' -o "$1" = '--R' ]; then
    shift
    exec R "$@"
fi

if [ "$1" = '-git' -o "$1" = '--git' ]; then
    shift
    exec git "$@"
fi

#####################################################################
# sage --sh and sage --buildsh
#####################################################################

if [ "$1" = '-sh' -o "$1" = '--sh' -o "$1" = '-buildsh' -o "$1" = '--buildsh' ]; then
    # AUTHORS:
    # - Carl Witty and William Stein: initial version
    # - Craig Citro: add options for not loading profile
    # - Martin Albrecht: fix zshell prompt (#11866)
    # - John Palmieri: shorten the prompts, and don't print messages if
    #   there are more arguments to 'sage -sh' (#11790)
    if [ -z "$SAGE_SHPROMPT_PREFIX" ]; then
        SAGE_SHPROMPT_PREFIX=sage-sh
    fi
    if [ "$1" = '-buildsh' -o "$1" = '--buildsh' ]; then
        if [ ! -r "$SAGE_ROOT"/build/bin/sage-build-env-config ]; then
           echo "error: '$SAGE_ROOT' does not contain build/bin/sage-build-env-config.  Run configure first."
           exit 1
        fi
        . "$SAGE_ROOT"/build/bin/sage-build-env-config || (echo "error:  Error sourcing $SAGE_ROOT/build/bin/sage-build-env-config"; exit 1)
        . "$SAGE_ROOT"/build/bin/sage-build-env || (echo "error:  Error sourcing $SAGE_ROOT/build/bin/sage-build-env"; exit 1)
        export SAGE_SHPROMPT_PREFIX=sage-buildsh
        # We export it so that recursive invocation of 'sage-sh' from a sage-buildsh shows the sage-buildsh prompt;
        # this makes sense because all environment variables set in build/bin/sage-build-env-config
        # and build/bin/sage-build-env are exported.
    fi
    shift
    # If $SHELL is unset, default to bash
    if [ -z "$SHELL" ]; then
        export SHELL=bash
    fi
    # We must start a new shell with no .profile or .bashrc files
    # processed, so that we know our path is correct
    SHELL_NAME=`basename "$SHELL"`
    # Check for SAGE_SHPROMPT.  If defined, use for the prompt.  If
    # not, check for already-defined $PS1, and if defined use that.
    # $PS1 should only be available if it is defined in
    # $DOT_SAGE/sagerc.
    if [ -n "$SAGE_SHPROMPT" ]; then
        oldPS1=$SAGE_SHPROMPT
    elif [ -n "$PS1" ]; then
        oldPS1=$PS1
    fi
    # Set the default prompt.  If available, use reverse video to
    # highlight the string "(sage-sh)".
    if tput rev &>/dev/null; then
        color_prompt=yes
    fi
    case "$SHELL_NAME" in
        bash)
            SHELL_OPTS="--norc"
            if [ "$color_prompt" = yes ]; then
                PS1="\[$(tput rev)\]($SAGE_SHPROMPT_PREFIX)\[$(tput sgr0)\] \u@\h:\W\$ "
            else
                PS1="($SAGE_SHPROMPT_PREFIX) \u@\h:\w\$ "
            fi
            export PS1
            ;;
        csh)
            # csh doesn't seem to allow the specification of a different
            # .cshrc file, and the prompt can only be set in this file, so
            # don't bother changing the prompt.
            SHELL_OPTS="-f"
            ;;
        ksh)
            SHELL_OPTS="-p"
            if [ "$color_prompt" = yes ] ; then
                PS1="$(tput rev)($SAGE_SHPROMPT_PREFIX)$(tput sgr0) $USER@`hostname -s`:\${PWD##*/}$ "
            else
                PS1="($SAGE_SHPROMPT_PREFIX) $USER@`hostname -s`:\${PWD##*/}$ "
            fi
            export PS1
            ;;
        sh)
            # We don't really know which shell "sh" is (it could be
            # bash, but this is not guaranteed), so we don't set
            # SHELL_OPTS.
            if [ "$color_prompt" = yes ] ; then
                PS1="$(tput rev)($SAGE_SHPROMPT_PREFIX)$(tput sgr0) $USER@`hostname -s`:\${PWD##*/}$ "
            else
                PS1="($SAGE_SHPROMPT_PREFIX) $USER@`hostname -s`:\${PWD}$ "
            fi
            export PS1
            ;;
        tcsh)
            # tcsh doesn't seem to allow the specification of a different
            # .tcshrc file, and the prompt can only be set in this file, so
            # don't bother changing the prompt.
            SHELL_OPTS="-f"
            ;;
        zsh)
            PS1="%S($SAGE_SHPROMPT_PREFIX)%s %n@%m:%~$ "
            # In zsh, the system /etc/zshenv is *always* run,
            # and this may change the path (like on OSX), so we'll
            # create a temporary .zshenv to reset the path
            ZDOTDIR=$DOT_SAGE && export ZDOTDIR
            cat >"$ZDOTDIR/.zshenv" <<EOF
PATH="$PATH" && export PATH
EOF
            SHELL_OPTS=" -d"
            export PS1
            ;;
        *)
            export PS1='($SAGE_SHPROMPT_PREFIX) $ '
            ;;
    esac
    if [ -n "$oldPS1" ]; then
        PS1="$oldPS1"
        export PS1
    fi
    if [ $# -eq 0 ]; then
        # No arguments, so print informative message...
        echo >&2
        echo >&2 "Starting subshell with Sage environment variables set.  Don't forget"
        echo >&2 "to exit when you are done.  Beware:"
        echo >&2 " * Do not do anything with other copies of Sage on your system."
        echo >&2 " * Do not use this for installing Sage packages using \"sage -i\" or for"
        echo >&2 "   running \"make\" at Sage's root directory.  These should be done"
        echo >&2 "   outside the Sage shell."
        echo >&2
        if [ -n "$SHELL_OPTS" ]; then
            echo >&2 "Bypassing shell configuration files..."
            echo >&2
        fi
        echo >&2 "Note: SAGE_ROOT=$SAGE_ROOT"
        "$SHELL" $SHELL_OPTS "$@"
        status=$?
        echo "Exited Sage subshell." 1>&2
    else
        exec "$SHELL" $SHELL_OPTS "$@"
        # If 'exec' returns, an error occurred:
        status=$?
        echo >&2 "Fatal error: 'exec \"$SHELL\" \"$@\"' failed!"
    fi
    exit $status
fi

#####################################################################
# File conversion
#####################################################################

if [ "$1" = '-rst2ipynb' -o "$1" = '--rst2ipynb' ]; then
    shift
    rst2ipynb --kernel=sagemath "$@"
    status="${?}"
    if [ "${status}" -eq "127" ] ; then echo 'rst2ipynb is not installed, please run "sage -i rst2ipynb"' ; fi
    exit ${status}
fi

if [ "$1" = '-ipynb2rst' -o "$1" = '--ipynb2rst' ]; then
    shift
    exec sage-ipynb2rst "$@"
fi

#####################################################################
# The notebook, grep, building Sage, testing Sage
#####################################################################


if [[ "$1" =~ ^--notebook=.* || "$1" =~ ^-n=.* || "$1" =~ ^-notebook=.* ]] ; then
    sage-cleaner &>/dev/null &
    exec sage-notebook "$@"
fi

if [ "$1" = "-notebook" -o "$1" = '--notebook' -o "$1" = '-n' ]; then
    sage-cleaner &>/dev/null &
    exec sage-notebook "$@"
fi

if [ "$1" = "-bn" -o "$1" = "--build-and-notebook" ]; then
    shift
    build_sage
    sage-cleaner &>/dev/null &
    exec sage-notebook --notebook=default "$@"
fi

if [ -n "$SAGE_SRC" -a -d "$SAGE_SRC" ]; then
    # Source inspection facilities, supported on sage-the-distribution and on distributions
    # that package the Sage sources.
    if [ "$1" = '-grep' -o "$1" = "--grep" -o "$1" = "-search_src" -o "$1" = "--search_src" ]; then
        shift
        sage-grep "$@"
        exit 0
    fi

    if [ "$1" = '-grepdoc' -o "$1" = "--grepdoc" -o "$1" = "-search_doc" -o "$1" = "--search_doc" ]; then
        shift
        sage-grepdoc "$@"
        exit 0
    fi
fi

if [ "$1" = '-r' ]; then
    shift
    interactive_sage
fi

exec-runtests() {
    sage_setup
    export PYTHONIOENCODING="utf-8"  # Fix encoding for doctests
    exec sage-runtests "$@"
}

if [ "$1" = '-t' -o "$1" = '-tp' ]; then
    if [ "$1" = '-tp' ]; then
        shift
        exec-runtests -p "$@"
    else
        shift
        exec-runtests "$@"
    fi
fi

if [ "$1" = '-tnew' ]; then
    shift
    exec-runtests --new "$@"
fi

if [ "$1" = '-testall' -o "$1" = "--testall" ]; then
    shift
    exec-runtests -a "$@"
fi

if [ "$1" = '-fixdoctests' -o "$1" = '--fixdoctests' ]; then
    shift
    exec sage-fixdoctests "$@"
fi

if [ "$1" = "-coverage" -o "$1" = "--coverage" ]; then
    shift
    exec sage-coverage "$@"
fi

if [ "$1" = "-coverageall" -o "$1" = "--coverageall" ]; then
    shift
    exec sage-coverage --all "$@"
fi

if [ "$1" = '-startuptime' -o "$1" = '--startuptime' ]; then
    exec sage-startuptime.py "$@"
fi

if [ "$1" = '-fixdistributions' -o "$1" = '--fixdistributions' ]; then
    shift
    exec python3 -m sage.misc.package_dir "$@"
fi

if [ "$1" = '-tox' -o "$1" = '--tox' ]; then
    shift
    if [ -n "$SAGE_SRC" -a -f "$SAGE_SRC/tox.ini" ]; then
        if command -v tox >/dev/null ; then
            exec tox -c "$SAGE_SRC" "$@"
        else
            echo "Run 'sage -i tox' to install"
            exit 1
        fi
    else
        echo >&2 "error: Sage source directory or tox.ini not available"
        exit 1
    fi
fi

if [ "$1" = '-pytest' -o "$1" = '--pytest' ]; then
    shift
    if [ -n "$SAGE_SRC" -a -f "$SAGE_SRC/tox.ini" ]; then
        if command -v pytest >/dev/null ; then
            # If no non-option arguments are given, provide one
            for a in $*; do
                case $a in
                    -*) ;;
                    *)  exec pytest --rootdir="$SAGE_SRC" --doctest "$@"
                esac
            done
            exec pytest --rootdir="$SAGE_SRC" --doctest "$@" "$SAGE_SRC"
        else
            echo "Run 'sage -i pytest' to install"
            exit 1
        fi
    else
        echo >&2 "error: Sage source directory or tox.ini not available"
        exit 1
    fi
fi

#####################################################################
# Building the Sage documentation
#####################################################################

if [ "$1" = "-docbuild" -o "$1" = "--docbuild" ]; then
    shift

    # Issue #30002: ensure an English locale so that it is possible to
    # scrape out warnings by pattern matching.
    export LANG=C
    export LANGUAGE=C

    # See #30351: bugs in macOS implementations of openblas/libgopm can cause
    # docbuild to hang if multiple OpenMP threads are allowed.
    if [ `uname` = 'Darwin' ]; then
        export OMP_NUM_THREADS=1
    fi

    # Issue #33650: Make sure that user configuration of Jupyter does not
    # shadow our sagemath kernel when jupyter-sphinx is invoked
    export JUPYTER_CONFIG_DIR=/doesnotexist
    export JUPYTER_CONFIG_PATH=/doesnotexist
    export JUPYTER_DATA_DIR=/doesnotexist
    export JUPYTER_PATH=/doesnotexist

    # Redirect stdin from /dev/null. This helps with running TeX which
    # tends to ask interactive questions if something goes wrong. These
    # cause the build to hang. If stdin is /dev/null, TeX just aborts.
    exec python3 -m sage_docbuild "$@" </dev/null
fi

#####################################################################
# Creating and handling Sage distributions
#####################################################################

# The following could be moved to build/bin/sage-site. See #29111.

if [ "$1" = '--location' ]; then
    # Ignore
    exit 0
fi

if [ "$1" = '-installed' -o "$1" = "--installed" ]; then
    shift
    exec sage-list-packages all --installed-only $@
fi

if [ "$1" = '-sdist' -o "$1" = "--sdist" ]; then
    shift
    exec sage-sdist "$@"
fi

#####################################################################
# Debugging tools
#####################################################################

if [ "$1" = '-gdb' -o "$1" = "--gdb" ]; then
    shift
    sage_setup
    if [ "$SAGE_DEBUG" != "yes" ]; then
        gdb --eval-command "run" \
            -args python "${SELF}-ipython" "$@" -i
    else
        sage_dir=$(python3 -c 'import os, sage; print(os.path.dirname(sage.__file__))')
        cygdb "$sage_dir" "$SAGE_SRC/sage" \
            -- --eval-command "run" \
            -args python "${SELF}-ipython" "$@" -i
    fi
    exit $?
fi

if [ "$1" = '-lldb' -o "$1" = "--lldb" ]; then
    shift
    sage_setup
    lldb --one-line "process launch --tty" --one-line "cont" -- python "${SELF}-ipython" "$@"
fi

if [ "$1" = '-valgrind' -o "$1" = "--valgrind" -o "$1" = '-memcheck' -o "$1" = "--memcheck" ]; then
    shift
    sage_setup
    exec sage-valgrind "$@"
fi

if [ "$1" = '-massif' -o "$1" = "--massif" ]; then
    shift
    sage_setup
    exec sage-massif "$@"
fi

if [ "$1" = '-cachegrind' -o "$1" = "--cachegrind" ]; then
    shift
    sage_setup
    exec sage-cachegrind "$@"
fi

if [ "$1" = '-callgrind' -o "$1" = "--callgrind" ]; then
    shift
    sage_setup
    exec sage-callgrind "$@"
fi

if [ "$1" = '-omega' -o "$1" = "--omega" ]; then
    shift
    sage_setup
    exec sage-omega "$@"
fi

if [ "$1" = '-gthread' -o "$1" = '-qthread' -o "$1" = '-q4thread' -o "$1" = '-wthread' -o "$1" = '-pylab' -o "$1" = '--simple-prompt' -o "$1" = '-simple-prompt' ]; then
    # Intentionally no "shift" here
    interactive_sage "$@"
fi

case "$1" in
    -*)
        # Delegate further option handling to the non-installed sage-site script.
        # (These options become unavailable if the directory $SAGE_ROOT is removed.)
        if [ -d "$SAGE_ROOT" ]; then
            exec "$SAGE_ROOT/build/bin/sage-site" "$@"
            # fallthrough if there is no sage-site script
        fi
        echo "Error: unknown option: $1"
        exit 1
        ;;
esac

if [ $# -ge 1 ]; then
    T=`echo "$1" | sed -e "s/.*\.//"`
    if [ "$T" = "spkg" ]; then
        echo "Error: Installing old-style SPKGs is no longer supported."
        exit 1
    fi
    sage_setup
    # sage-run rejects all command line options as the first argument.
    exec sage-run "$@"
fi<|MERGE_RESOLUTION|>--- conflicted
+++ resolved
@@ -288,8 +288,6 @@
 
 # Prepare for running Sage, either interactively or non-interactively.
 sage_setup() {
-<<<<<<< HEAD
-=======
     # Check that we're not in a source tarball which hasn't been built yet (#13561).
     if [ "$SAGE_SRC_ENV_CONFIG" = 1 ] && [ ! -z "$SAGE_VENV" ] && [ ! -x "$SAGE_VENV/bin/sage" ]; then
         echo >&2 '************************************************************************'
@@ -302,7 +300,6 @@
         exit 1
     fi
 
->>>>>>> 83b52a79
     if [ ! -d "$IPYTHONDIR" ]; then
         # make sure that $DOT_SAGE exists so that ipython will happily
         # create its config directories there.  If DOT_SAGE doesn't
