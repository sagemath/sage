# Compilers
cc = meson.get_compiler('c')
cpp = meson.get_compiler('cpp')
cython = meson.get_compiler('cython')

# Setup dependencies that are needed by many modules
inc_numpy = run_command(
  py,
  [
    '-c',
    '''
from os.path import relpath
import numpy
path = numpy.get_include()
try:
  print(relpath(path))
except Exception:
  print(path)
    '''.strip(),
  ],
  check: true,
).stdout().strip()
numpy = declare_dependency(include_directories: inc_numpy)

inc_cysignals = run_command(
  py,
  [
    '-c',
    '''
from os.path import relpath
import cysignals
path = cysignals.__file__.replace('__init__.py', '')
try:
  print(relpath(path))
except Exception:
  print(path)
    '''.strip(),
  ],
  check: true,
).stdout().strip()
cysignals = declare_dependency(include_directories: inc_cysignals)

inc_gmpy2 = run_command(
  py,
  [
    '-c',
    '''
from os.path import relpath
import gmpy2
path = gmpy2.__file__.replace('__init__.py', '')
try:
  print(relpath(path))
except Exception:
  print(path)
    '''.strip(),
  ],
  check: true,
).stdout().strip()
gmpy2 = declare_dependency(include_directories: inc_gmpy2)
gmp = dependency('gmp')

if is_windows
  # Not yet available on Windows
  cypari2 = disabler()
else
  inc_cypari2 = run_command(
    py,
    [
      '-c',
      '''
from os.path import relpath
import cypari2
path = cypari2.__file__.replace('__init__.py', '')
try:
  print(relpath(path))
except Exception:
  print(path)
      '''.strip(),
    ],
    check: true,
  ).stdout().strip()
  cypari2 = declare_dependency(include_directories: inc_cypari2)
endif
# Cannot be found via pkg-config
pari = cc.find_library('pari', required: not is_windows, disabler: true)

mpfr = dependency('mpfr')

if is_windows
  # TODO: Reenable the following once conda's python is fixed
  # https://github.com/conda-forge/python-feedstock/pull/770
  # # In its currently released version, flint is not working on Windows; thus always use subproject
  # #flint = dependency('flint', version: '>=3.1.3')
  # cmake = import('cmake')
  # cmake_opts = cmake.subproject_options()
  # cmake_opts.add_cmake_defines({'BUILD_SHARED_LIBS': 'OFF'})
  # flint_proj = cmake.subproject('flint', options: cmake_opts)
  # flint = flint_proj.dependency('flint')
  # meson.override_dependency('flint', flint)
  flint = disabler()
else
  flint = dependency('flint', version: '>=3.0.0')
  if flint.version().version_compare('<3.1')
    # In older versions of flint, pkg-config file is broken, so we manually use find_library
    # This has been fixed in flint v3.1: https://github.com/flintlib/flint/pull/1647
    flint = cc.find_library('flint')
  endif
endif

blas_order = []
if host_machine.system() == 'darwin'
  blas_order += 'accelerate'
endif
if host_machine.cpu_family() == 'x86_64'
  blas_order += 'mkl'
endif
# pkg-config uses a lower-case name while CMake uses a capitalized name, so try
# that too to make the fallback detection with CMake work
blas_order += ['cblas', 'openblas', 'OpenBLAS', 'flexiblas', 'blis', 'blas']
blas = dependency(blas_order)
if is_windows
  # pkg-config file is wrong on Windows (https://github.com/conda-forge/gsl-feedstock/issues/63)
  gsl = cc.find_library('gsl', required: false, disabler: true)
else
  gsl = dependency('gsl', version: '>=2.5')
endif
gd = dependency('gdlib', required: false, version: '>=2.1')
if not gd.found()
  # Doesn't have a pkg-config file on some systems (https://github.com/conda-forge/libgd-feedstock/issues/55)
  gd = cc.find_library('gd', required: not is_windows, disabler: true)
endif
# Only some platforms have a standalone math library (https://mesonbuild.com/howtox.html#add-math-library-lm-portably)
m = cc.find_library('m', required: false)
m4ri = dependency('m4ri', version: '>=20250128', required: false)
if not m4ri.found()
  # Older versions of m4ri are declaring "@SIMD_CFLAGS@" as compile_args
  # which breaks the build. So we exclude these compile args.
  # https://github.com/malb/m4ri/commit/3197be5f7d3c67e8f13e32516557f35cbf4ff6ce
  m4ri = dependency('m4ri', version: '>=20140914').partial_dependency(
    includes: true,
    link_args: true,
    links: true,
    sources: true,
  )
endif
m4rie = dependency('m4rie', required: false)
if not m4rie.found()
  # For some reason, m4rie is not found via pkg-config on some systems (eg Conda)
  m4rie = cc.find_library('m4rie', required: not is_windows, disabler: true)
endif
<<<<<<< HEAD
mtx = dependency('mtx', required: false)
if not mtx.found()
  # fallback for older versions without pkg-config
  mtx = cc.find_library(
    'mtx',
    required: false,
    disabler: true,
    has_headers: ['meataxe.h'],
  )
endif
=======
# Cannot be found via pkg-config
mtx = cc.find_library(
  'mtx',
  required: get_option('meataxe'),
  disabler: true,
  has_headers: ['meataxe.h'],
)
>>>>>>> cb030433
png = dependency(['libpng', 'png', 'png16'], version: '>=1.2')
zlib = dependency('zlib', version: '>=1.2.11')
ec = dependency(
  'eclib',
  version: '>=20250122',
  required: get_option('eclib'),
  disabler: true,
)
ecm = cc.find_library('ecm', required: not is_windows, disabler: true)
gmpxx = dependency('gmpxx', required: not is_windows, disabler: true)
fflas = dependency(
  'fflas-ffpack',
  required: not is_windows,
  disabler: true,
  version: '>=2.5.0',
)
givaro = dependency(
  'givaro',
  required: not is_windows,
  disabler: true,
  version: '>=4.2.0',
)
linbox = dependency('linbox', required: false, version: '>=1.7.0')
if not linbox.found()
  linbox = cc.find_library('linbox', required: not is_windows, disabler: true)
endif
mpc = cc.find_library('mpc', required: not is_windows, disabler: true)
mpfi = cc.find_library('mpfi', required: false)
if not mpfi.found()
  mpfi_proj = subproject('mpfi')
  mpfi = mpfi_proj.get_variable('mpfi_dep')
endif

gap = dependency('libgap', version: '>=4.13.0', required: false)
if not gap.found()
  # Fallback in case pkg-config info is not available
  # Test for common.h header that was added in 4.12 as a indirect version check
  gap = cc.find_library(
    'gap',
    has_headers: ['gap/common.h'],
    required: not is_windows,
    disabler: true,
  )
endif
singular = dependency('Singular', required: not is_windows, disabler: true)
singular_factory = disabler()
if singular.found()
  singular_factory = singular
else
  singular_proj = subproject('singular')
  singular_factory = singular_proj.get_variable('factory_dep')
endif
# Cannot be found via pkg-config
ntl = cc.find_library('ntl', required: not is_windows, disabler: true)

# Meson currently ignores include_directories for Cython modules, so we
# have to add them manually.
# https://github.com/mesonbuild/meson/issues/9562
add_project_arguments('-I', meson.current_source_dir(), language: 'cython')
add_project_arguments('-I', meson.current_build_dir(), language: 'cython')

# Add global compiler flags
add_project_arguments('-X auto_pickle=False', language: 'cython')
add_project_arguments('-X autotestdict=False', language: 'cython')
add_project_arguments('-X binding=True', language: 'cython')
add_project_arguments('-X c_api_binop_methods=True', language: 'cython')
add_project_arguments('-X cdivision=True', language: 'cython')
add_project_arguments('-X cpow=True', language: 'cython')
add_project_arguments('-X embedsignature=True', language: 'cython')
add_project_arguments('--embed-positions', language: 'cython')
add_project_arguments('-X fast_getattr=True', language: 'cython')
#add_project_arguments('-X language_level="3"', language : 'cython')
add_project_arguments('-X legacy_implicit_noexcept=True', language: 'cython')
add_project_arguments(
  '-X preliminary_late_includes_cy28=True',
  language: 'cython',
)

inc_cpython = include_directories('sage/cpython')
inc_rings = include_directories('sage/rings')
inc_rings_finite = include_directories('sage/rings/finite_rings')
inc_flint = include_directories('sage/libs/flint')
inc_gsl = include_directories('sage/libs/gsl')
inc_ntl = include_directories('sage/libs/ntl')
inc_arb = include_directories('sage/libs/arb')
inc_data_structures = include_directories('sage/data_structures')
inc_ext = include_directories('sage/ext')
inc_partn_ref2 = include_directories('sage/groups/perm_gps/partn_ref2')
inc_src = include_directories('.')

src = meson.current_source_dir()

# Submodules
subdir('sage')
subdir('doc')<|MERGE_RESOLUTION|>--- conflicted
+++ resolved
@@ -148,26 +148,16 @@
   # For some reason, m4rie is not found via pkg-config on some systems (eg Conda)
   m4rie = cc.find_library('m4rie', required: not is_windows, disabler: true)
 endif
-<<<<<<< HEAD
 mtx = dependency('mtx', required: false)
 if not mtx.found()
   # fallback for older versions without pkg-config
   mtx = cc.find_library(
     'mtx',
-    required: false,
+    required: get_option('meataxe'),
     disabler: true,
     has_headers: ['meataxe.h'],
   )
 endif
-=======
-# Cannot be found via pkg-config
-mtx = cc.find_library(
-  'mtx',
-  required: get_option('meataxe'),
-  disabler: true,
-  has_headers: ['meataxe.h'],
-)
->>>>>>> cb030433
 png = dependency(['libpng', 'png', 'png16'], version: '>=1.2')
 zlib = dependency('zlib', version: '>=1.2.11')
 ec = dependency(
