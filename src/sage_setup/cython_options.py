import sys


def compiler_directives(profile: bool):
    """
    Return a list of Cython directives used for compilation.
    """
    return dict(
        # Do not generate __reduce__ methods
        auto_pickle=False,
        # Do not create __test__ dictionary automatically from docstrings
        autotestdict=False,
<<<<<<< HEAD
        binding=False,
        c_api_binop_methods=True,
=======
        # When enabled, functions will be bound to an instance when looked up as a
        # class attribute (hence the name) and will emulate the attributes of
        # Python functions, including introspections like argument names and
        # annotations
        binding=True,
>>>>>>> 326f19c6
        # Do not check for division by 0 (this is about 35% quicker than with check)
        cdivision=True,
        cpow=True,
        # Embed a textual copy of the call signature in the docstring (to support tools like IPython)
        embedsignature=True,
        fast_getattr=True,
        # Use Python 3 (including source code semantics) for module compilation
        language_level="3",
        legacy_implicit_noexcept=True,
        # Enable support for late includes (make declarations in Cython code available to C include files)
        preliminary_late_includes_cy28=True,
        # Add hooks for Python profilers into the compiled C code
        profile=profile,
    )


def compile_time_env_variables():
    """
    Return a list of environmental variables used for compilation.
    """
    return dict(
        PY_PLATFORM=sys.platform,
        # The following two constants are here only for backwards compatibility of user packages
        PY_VERSION_HEX=sys.hexversion,
        PY_MAJOR_VERSION=sys.version_info[0]
    )<|MERGE_RESOLUTION|>--- conflicted
+++ resolved
@@ -10,16 +10,12 @@
         auto_pickle=False,
         # Do not create __test__ dictionary automatically from docstrings
         autotestdict=False,
-<<<<<<< HEAD
-        binding=False,
-        c_api_binop_methods=True,
-=======
         # When enabled, functions will be bound to an instance when looked up as a
         # class attribute (hence the name) and will emulate the attributes of
         # Python functions, including introspections like argument names and
         # annotations
         binding=True,
->>>>>>> 326f19c6
+        c_api_binop_methods=True,
         # Do not check for division by 0 (this is about 35% quicker than with check)
         cdivision=True,
         cpow=True,
