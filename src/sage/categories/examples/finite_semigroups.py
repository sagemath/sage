--- conflicted
+++ resolved
@@ -70,15 +70,9 @@
     Now, let us look at the structure of the semigroup::
 
         sage: S = FiniteSemigroups().example(alphabet = ('a','b','c'))
-<<<<<<< HEAD
-        sage: S.cayley_graph(side="left", simple=True).plot()                                       # optional - sage.graphs
-        Graphics object consisting of 60 graphics primitives
-        sage: S.j_transversal_of_idempotents()  # random (arbitrary choice)                         # optional - sage.graphs
-=======
         sage: S.cayley_graph(side="left", simple=True).plot()                           # optional - sage.graphs
         Graphics object consisting of 60 graphics primitives
         sage: S.j_transversal_of_idempotents()  # random (arbitrary choice)             # optional - sage.graphs
->>>>>>> a36b1230
         ['acb', 'ac', 'ab', 'bc', 'a', 'c', 'b']
 
     We conclude by running systematic tests on this semigroup::
