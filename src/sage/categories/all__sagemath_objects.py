--- conflicted
+++ resolved
@@ -2,20 +2,9 @@
 
 from sage.misc.lazy_import import lazy_import
 
-<<<<<<< HEAD
-# Small part of "from .basic import *":
-from .objects import Objects
-from .sets_cat import Sets, EmptySetError
-=======
-# Resolve a circular import so that "import sage.categories.all" can succeed
-# in initializing the category system.
-import sage.structure.category_object  # imports sage.categories.category
-
 # Small part of "from sage.categories.basic import *":
 from sage.categories.objects import Objects
 from sage.categories.sets_cat import Sets, EmptySetError
->>>>>>> e249befd
-
 
 from sage.categories.category import Category
 
