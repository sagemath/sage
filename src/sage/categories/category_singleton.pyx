# sage_setup: distribution = sagemath-objects
r"""
Singleton categories
"""
# ****************************************************************************
#  Copyright (C) 2011 Simon King <simon.king@uni-jena.de>
#                     Nicolas M. Thiery <nthiery at users.sf.net>
#
#  Distributed under the terms of the GNU General Public License (GPL)
#                  https://www.gnu.org/licenses/
# *****************************************************************************

from sage.misc.constant_function import ConstantFunction
from sage.misc.lazy_attribute import lazy_class_attribute
from sage.categories.category import Category
from sage.structure.category_object cimport CategoryObject
from sage.structure.dynamic_class import DynamicMetaclass

from cpython.type cimport PyType_IsSubtype

# This helper class is used to implement Category_singleton.__contains__
# In particular, the docstring is what appears upon C.__contains__?
# for C a singleton category like Fields().

cdef class Category_contains_method_by_parent_class:
    """
    Returns whether ``x`` is an object in this category.

    More specifically, returns ``True`` if and only if ``x`` has a
    category which is a subcategory of this one.

    EXAMPLES::

        sage: ZZ in Sets()
        True
    """

    def __init__(self, category):
        """
        TESTS::

            sage: from sage.categories.category_singleton import Category_contains_method_by_parent_class
            sage: Category_contains_method_by_parent_class(Rings())
            <sage.categories.category_singleton.Category_contains_method_by_parent_class object at ...
        """
        self._parent_class_of_category = <type> category.parent_class

    def __call__(self, x):
        """
        EXAMPLES::

            sage: from sage.categories.category_singleton import Category_contains_method_by_parent_class
            sage: in_Fields = Category_contains_method_by_parent_class(Fields())
            sage: in_Fields(QQ)
            True
            sage: in_Fields(ZZ)
            False
            sage: in_Fields(1)              # Not a CategoryObject
            False
            sage: in_Fields(int(1))         # Not a SageObject
            False

        TESTS:

            The following used to segfault in a preliminary version of the
            code::

                sage: None in Rings()
                False
        """
        if x is None:
            return False
        cdef CategoryObject y
        try:
            y = x
            return PyType_IsSubtype(<type>((y._category or y.category()).parent_class), self._parent_class_of_category)
        except AttributeError:
            return False
        except TypeError: # this is for objects that aren't CategoryObjects
            try:
                return PyType_IsSubtype(<type>(x.category().parent_class), self._parent_class_of_category)
            except AttributeError:
                return False


class Category_singleton(Category):
    """
    A base class for implementing singleton category

    A *singleton* category is a category whose class takes no
    parameters like ``Fields()`` or ``Rings()``. See also the
    :wikipedia:`Singleton design pattern <Singleton_pattern>`.

    This is a subclass of :class:`Category`, with a couple
    optimizations for singleton categories.

    The main purpose is to make the idioms::

        sage: QQ in Fields()
        True
        sage: ZZ in Fields()
        False

    as fast as possible, and in particular competitive to calling a
    constant Python method, in order to foster its systematic use
    throughout the Sage library. Such tests are time critical, in
    particular when creating a lot of polynomial rings over small
    fields like in the elliptic curve code.

    EXAMPLES::

        sage: from sage.categories.category_singleton import Category_singleton
        sage: class MyRings(Category):
        ....:     def super_categories(self): return Rings().super_categories()
        sage: class MyRingsSingleton(Category_singleton):
        ....:     def super_categories(self): return Rings().super_categories()

    We create three rings. One of them is contained in the usual category of
    rings, one in the category of "my rings" and the third in the category of
    "my rings singleton"::

        sage: R = QQ['x,y']
        sage: R1 = Parent(category = MyRings())
        sage: R2 = Parent(category = MyRingsSingleton())
        sage: R in MyRings()
        False
        sage: R1 in MyRings()
        True
        sage: R1 in MyRingsSingleton()
        False
        sage: R2 in MyRings()
        False
        sage: R2 in MyRingsSingleton()
        True

    One sees that containment tests for the singleton class is a lot faster
    than for a usual class::

        sage: # not tested
        sage: timeit("R in MyRings()", number=10000)
        10000 loops, best of 3: 7.12 µs per loop
        sage: timeit("R1 in MyRings()", number=10000)
        10000 loops, best of 3: 6.98 µs per loop
        sage: timeit("R in MyRingsSingleton()", number=10000)
        10000 loops, best of 3: 3.08 µs per loop
        sage: timeit("R2 in MyRingsSingleton()", number=10000)
        10000 loops, best of 3: 2.99 µs per loop

    So this is an improvement, but not yet competitive with a pure
    Cython method::

        sage: timeit("R.is_ring()", number=10000)                     # not tested
        10000 loops, best of 3: 383 ns per loop

    However, it is competitive with a Python method. Actually it is faster,
    if one stores the category in a variable::

        sage: _Rings = Rings()
        sage: R3 = Parent(category = _Rings)
        sage: R3.is_ring.__module__
        'sage.categories.rings'
        sage: timeit("R3.is_ring()", number=10000)                    # not tested
        10000 loops, best of 3: 2.64 µs per loop
        sage: timeit("R3 in Rings()", number=10000)                   # not tested
        10000 loops, best of 3: 3.01 µs per loop
        sage: timeit("R3 in _Rings", number=10000)                    # not tested
        10000 loops, best of 3: 652 ns per loop

    This might not be easy to further optimize, since the time is
    consumed in many different spots::

        sage: timeit("MyRingsSingleton.__classcall__()", number=10000)# not tested
        10000 loops, best of 3: 306 ns per loop

        sage: X = MyRingsSingleton()
        sage: timeit("R in X  ", number=10000)                        # not tested
        10000 loops, best of 3: 699 ns per loop

        sage: c = MyRingsSingleton().__contains__
        sage: timeit("c(R)", number = 10000)                          # not tested
        10000 loops, best of 3: 661 ns per loop

    .. WARNING::

        A singleton concrete class `A` should not have a subclass `B`
        (necessarily concrete). Otherwise, creating an instance `a` of
        `A` and an instance `b` of `B` would break the singleton
        principle: `A` would have two instances `a` and `b`.

        With the current implementation only direct subclasses of
        :class:`Category_singleton` are supported::

            sage: class MyRingsSingleton(Category_singleton):
            ....:     def super_categories(self): return Rings().super_categories()
            sage: class Disaster(MyRingsSingleton): pass
            sage: Disaster()
            Traceback (most recent call last):
            ...
            AssertionError: <class '__main__.Disaster'> is not a direct subclass of <class 'sage.categories.category_singleton.Category_singleton'>

        However, it is acceptable for a direct subclass `R` of
        :class:`Category_singleton` to create its unique instance as
        an instance of a subclass of itself (in which case, its the
        subclass of `R` which is concrete, not `R` itself). This is
        used for example to plug in extra category code via a dynamic
        subclass::

            sage: from sage.categories.category_singleton import Category_singleton
            sage: class R(Category_singleton):
            ....:     def super_categories(self): return [Sets()]
            sage: R()
            Category of r
            sage: R().__class__
            <class '__main__.R_with_category'>
            sage: R().__class__.mro()
            [<class '__main__.R_with_category'>,
             <class '__main__.R'>,
             <class 'sage.categories.category_singleton.Category_singleton'>,
             <class 'sage.categories.category.Category'>,
             <class 'sage.structure.unique_representation.UniqueRepresentation'>,
<<<<<<< HEAD
=======
             <class 'sage.structure.unique_representation.CachedRepresentation'>,
             <class 'sage.structure.unique_representation.WithPicklingByInitArgs'>,
>>>>>>> ab24dac4
             <class 'sage.misc.fast_methods.WithEqualityById'>,
             <class 'sage.structure.unique_representation.CachedRepresentation'>,
             <class 'sage.structure.sage_object.SageObject'>,
             <class '__main__.R.subcategory_class'>,
             <class 'sage.categories.sets_cat.Sets.subcategory_class'>,
             <class 'sage.categories.sets_with_partial_maps.SetsWithPartialMaps.subcategory_class'>,
             <class 'sage.categories.objects.Objects.subcategory_class'>,
             <class 'object'>]
            sage: R() is R()
            True
            sage: R() is R().__class__()
            True

        In that case, ``R`` is an abstract class and has a single
        concrete subclass, so this does not break the Singleton design
        pattern.

        .. SEEALSO:: :meth:`Category.__classcall__`, :meth:`Category.__init__`

    TESTS::

        sage: import __main__
        sage: __main__.MyRings = MyRings
        sage: __main__.MyRingsSingleton = MyRingsSingleton
        sage: TestSuite(MyRingsSingleton()).run(skip=["_test_category"])

    .. NOTE::

        The ``_test_category`` test is failing because
        ``MyRingsSingleton()`` is not a subcategory of the join of its
        super categories::

            sage: C = MyRingsSingleton()
            sage: C.super_categories()
            [Category of rngs, Category of semirings]
            sage: Rngs() & Semirings()
            Category of rings
            sage: C.is_subcategory(Rings())
            False

        Oh well; it's not really relevant for those tests.

    """

    # That is just an optimized constant cached_method
    @staticmethod
    def __classcall__(object cls, *args):
        """
        Return ``cls()`` and cache the result in ``cls``.

        INPUT:

        - ``*args`` -- some constant arguments

        Most of the time, ``args`` is meant to be empty. However some
        singleton categories, in particular axiom categories of
        singleton categories, may require a constant argument.
        ``*args`` is passed down to :meth:`__init__`, and ignored upon
        later calls.

        .. SEEALSO:: :class:`sage.categories.category_with_axiomCategoryWithAxiom_singleton`

        TESTS::

            sage: from sage.categories.category_singleton import Category_singleton
            sage: class MyRingsSingleton(Category_singleton):
            ....:     def super_categories(self): return Rings().super_categories()
            sage: MyRingsSingleton()
            Category of my rings singleton

        Instantiating :class:`Category_singleton` triggers an assertion error::

            sage: Category_singleton()
            Traceback (most recent call last):
            ...
            AssertionError: <class 'sage.categories.category_singleton.Category_singleton'> is not a direct subclass of <class 'sage.categories.category_singleton.Category_singleton'>

        Instantiating a subclass of a subclass of :class:`Category_singleton`
        also triggers an assertion error::

            sage: class MyStuff(Category_singleton):
            ....:     def super_categories(self): return [Sets()]
            sage: class MySubStuff(MyStuff): pass
            sage: MySubStuff()
            Traceback (most recent call last):
            ...
            AssertionError: <class '__main__.MySubStuff'> is not a direct subclass of <class 'sage.categories.category_singleton.Category_singleton'>

        even if ``MyStuff`` has already been instantiated::

            sage: MyStuff()
            Category of my stuff
            sage: MySubStuff()
            Traceback (most recent call last):
            ...
            AssertionError: <class '__main__.MySubStuff'> is not a direct subclass of <class 'sage.categories.category_singleton.Category_singleton'>
        """
        if isinstance(cls, DynamicMetaclass):  # cls is something like Rings_with_category
            cls = cls.__base__
        # TODO: find a better way to check that cls is an abstract class
        from sage.categories.category_with_axiom import CategoryWithAxiom_singleton
        assert (cls.__mro__[1] is Category_singleton or cls.__mro__[1] is CategoryWithAxiom_singleton), \
            "{} is not a direct subclass of {}".format(cls, Category_singleton)
        obj = super().__classcall__(cls, *args)
        cls._set_classcall(ConstantFunction(obj))
        obj.__class__._set_classcall(ConstantFunction(obj))
        return obj

    @lazy_class_attribute
    def __contains__(cls):
        """
        TESTS::

            sage: from sage.categories.category_singleton import Category_singleton
            sage: class MyRingsSingleton(Category_singleton):
            ....:     def super_categories(self): return Rings().super_categories()
            sage: ZZ in MyRingsSingleton()
            False
            sage: Parent(category=MyRingsSingleton()) in MyRingsSingleton()
            True
        """
        return Category_contains_method_by_parent_class(cls())<|MERGE_RESOLUTION|>--- conflicted
+++ resolved
@@ -218,13 +218,9 @@
              <class 'sage.categories.category_singleton.Category_singleton'>,
              <class 'sage.categories.category.Category'>,
              <class 'sage.structure.unique_representation.UniqueRepresentation'>,
-<<<<<<< HEAD
-=======
              <class 'sage.structure.unique_representation.CachedRepresentation'>,
              <class 'sage.structure.unique_representation.WithPicklingByInitArgs'>,
->>>>>>> ab24dac4
              <class 'sage.misc.fast_methods.WithEqualityById'>,
-             <class 'sage.structure.unique_representation.CachedRepresentation'>,
              <class 'sage.structure.sage_object.SageObject'>,
              <class '__main__.R.subcategory_class'>,
              <class 'sage.categories.sets_cat.Sets.subcategory_class'>,
