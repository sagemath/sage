--- conflicted
+++ resolved
@@ -33,37 +33,6 @@
     We construct a typical parent in this category, and do some
     computations with it::
 
-<<<<<<< HEAD
-        sage: A = C.example(); A                                                                                        # optional - sage.combinat
-        An example of an algebra with basis: the free algebra on the generators ('a', 'b', 'c') over Rational Field
-
-        sage: A.category()                                                                                              # optional - sage.combinat
-        Category of algebras with basis over Rational Field
-
-        sage: A.one_basis()                                                                                             # optional - sage.combinat
-        word:
-        sage: A.one()                                                                                                   # optional - sage.combinat
-        B[word: ]
-
-        sage: A.base_ring()                                                                                             # optional - sage.combinat
-        Rational Field
-        sage: A.basis().keys()                                                                                          # optional - sage.combinat
-        Finite words over {'a', 'b', 'c'}
-
-        sage: (a,b,c) = A.algebra_generators()                                                                          # optional - sage.combinat
-        sage: a^3, b^2                                                                                                  # optional - sage.combinat
-        (B[word: aaa], B[word: bb])
-        sage: a * c * b                                                                                                 # optional - sage.combinat
-        B[word: acb]
-
-        sage: A.product                                                                                                 # optional - sage.combinat
-        <bound method MagmaticAlgebras.WithBasis.ParentMethods._product_from_product_on_basis_multiply of
-         An example of an algebra with basis: the free algebra on the generators ('a', 'b', 'c') over Rational Field>
-        sage: A.product(a * b, b)                                                                                       # optional - sage.combinat
-        B[word: abb]
-
-        sage: TestSuite(A).run(verbose=True)                                                                            # optional - sage.combinat
-=======
         sage: A = C.example(); A                                                        # optional - sage.combinat
         An example of an algebra with basis:
          the free algebra on the generators ('a', 'b', 'c') over Rational Field
@@ -95,7 +64,6 @@
         B[word: abb]
 
         sage: TestSuite(A).run(verbose=True)                                            # optional - sage.combinat
->>>>>>> 08060ed1
         running ._test_additive_associativity() . . . pass
         running ._test_an_element() . . . pass
         running ._test_associativity() . . . pass
@@ -125,15 +93,9 @@
         running ._test_prod() . . . pass
         running ._test_some_elements() . . . pass
         running ._test_zero() . . . pass
-<<<<<<< HEAD
-        sage: A.__class__                                                                                               # optional - sage.combinat
-        <class 'sage.categories.examples.algebras_with_basis.FreeAlgebra_with_category'>
-        sage: A.element_class                                                                                           # optional - sage.combinat
-=======
         sage: A.__class__                                                               # optional - sage.combinat
         <class 'sage.categories.examples.algebras_with_basis.FreeAlgebra_with_category'>
         sage: A.element_class                                                           # optional - sage.combinat
->>>>>>> 08060ed1
         <class 'sage.categories.examples.algebras_with_basis.FreeAlgebra_with_category.element_class'>
 
     Please see the source code of `A` (with ``A??``) for how to
@@ -150,15 +112,6 @@
 
         EXAMPLES::
 
-<<<<<<< HEAD
-            sage: AlgebrasWithBasis(QQ).example()                                                                       # optional - sage.combinat
-            An example of an algebra with basis: the free algebra on the generators ('a', 'b', 'c') over Rational Field
-
-        An other set of generators can be specified as optional argument::
-
-            sage: AlgebrasWithBasis(QQ).example((1,2,3))                                                                # optional - sage.combinat
-            An example of an algebra with basis: the free algebra on the generators (1, 2, 3) over Rational Field
-=======
             sage: AlgebrasWithBasis(QQ).example()                                       # optional - sage.combinat
             An example of an algebra with basis:
              the free algebra on the generators ('a', 'b', 'c') over Rational Field
@@ -168,7 +121,6 @@
             sage: AlgebrasWithBasis(QQ).example((1,2,3))                                # optional - sage.combinat
             An example of an algebra with basis:
              the free algebra on the generators (1, 2, 3) over Rational Field
->>>>>>> 08060ed1
         """
         from sage.categories.examples.algebras_with_basis import Example
         return Example(self.base_ring(), alphabet)
@@ -195,21 +147,12 @@
             EXAMPLES::
 
                 sage: R.<x> = QQ[]
-<<<<<<< HEAD
-                sage: A = algebras.DifferentialWeyl(R)                                                                  # optional - sage.combinat
-                sage: H = A.hochschild_complex(A)                                                                       # optional - sage.combinat
-
-                sage: SGA = SymmetricGroupAlgebra(QQ, 3)                                                                # optional - sage.combinat
-                sage: T = SGA.trivial_representation()                                                                  # optional - sage.combinat
-                sage: H = SGA.hochschild_complex(T)                                                                     # optional - sage.combinat
-=======
                 sage: A = algebras.DifferentialWeyl(R)                                  # optional - sage.combinat
                 sage: H = A.hochschild_complex(A)                                       # optional - sage.combinat
 
                 sage: SGA = SymmetricGroupAlgebra(QQ, 3)                                # optional - sage.combinat
                 sage: T = SGA.trivial_representation()                                  # optional - sage.combinat
                 sage: H = SGA.hochschild_complex(T)                                     # optional - sage.combinat
->>>>>>> 08060ed1
             """
             from sage.homology.hochschild_complex import HochschildComplex
             return HochschildComplex(self, M)
@@ -237,16 +180,6 @@
 
             EXAMPLES::
 
-<<<<<<< HEAD
-                sage: C = AlgebrasWithBasis(QQ).example()                                                               # optional - sage.combinat
-                sage: x = C(2); x                                                                                       # optional - sage.combinat
-                2*B[word: ]
-                sage: ~x                                                                                                # optional - sage.combinat
-                1/2*B[word: ]
-                sage: a = C.algebra_generators().first(); a                                                             # optional - sage.combinat
-                B[word: a]
-                sage: ~a                                                                                                # optional - sage.combinat
-=======
                 sage: C = AlgebrasWithBasis(QQ).example()                               # optional - sage.combinat
                 sage: x = C(2); x                                                       # optional - sage.combinat
                 2*B[word: ]
@@ -255,7 +188,6 @@
                 sage: a = C.algebra_generators().first(); a                             # optional - sage.combinat
                 B[word: a]
                 sage: ~a                                                                # optional - sage.combinat
->>>>>>> 08060ed1
                 Traceback (most recent call last):
                 ...
                 ValueError: cannot invert self (= B[word: a])
@@ -309,20 +241,6 @@
 
                 EXAMPLES::
 
-<<<<<<< HEAD
-                    sage: A = AlgebrasWithBasis(QQ).example(); A                                                                # optional - sage.combinat
-                    An example of an algebra with basis: the free algebra on the generators ('a', 'b', 'c') over Rational Field
-                    sage: A.one_basis()                                                                                         # optional - sage.combinat
-                    word:
-
-                    sage: B = cartesian_product((A, A, A))                                                                      # optional - sage.combinat
-                    sage: B.one_from_cartesian_product_of_one_basis()                                                           # optional - sage.combinat
-                    B[(0, word: )] + B[(1, word: )] + B[(2, word: )]
-                    sage: B.one()                                                                                               # optional - sage.combinat
-                    B[(0, word: )] + B[(1, word: )] + B[(2, word: )]
-
-                    sage: cartesian_product([SymmetricGroupAlgebra(QQ, 3), SymmetricGroupAlgebra(QQ, 4)]).one()                 # optional - sage.combinat
-=======
                     sage: A = AlgebrasWithBasis(QQ).example(); A                        # optional - sage.combinat
                     An example of an algebra with basis: the free algebra
                      on the generators ('a', 'b', 'c') over Rational Field
@@ -337,7 +255,6 @@
 
                     sage: cartesian_product([SymmetricGroupAlgebra(QQ, 3),              # optional - sage.combinat
                     ....:                    SymmetricGroupAlgebra(QQ, 4)]).one()
->>>>>>> 08060ed1
                     B[(0, [1, 2, 3])] + B[(1, [1, 2, 3, 4])]
                 """
                 return self.sum_of_monomials( zip( self._sets_keys(), (set.one_basis() for set in self._sets)) )
@@ -347,18 +264,11 @@
                 """
                 TESTS::
 
-<<<<<<< HEAD
-                    sage: A = AlgebrasWithBasis(QQ).example(); A                                                                # optional - sage.combinat
-                    An example of an algebra with basis: the free algebra on the generators ('a', 'b', 'c') over Rational Field
-                    sage: B = cartesian_product((A, A, A))                                                                      # optional - sage.combinat
-                    sage: B.one()                                                                                               # optional - sage.combinat
-=======
                     sage: A = AlgebrasWithBasis(QQ).example(); A                        # optional - sage.combinat
                     An example of an algebra with basis: the free algebra
                      on the generators ('a', 'b', 'c') over Rational Field
                     sage: B = cartesian_product((A, A, A))                              # optional - sage.combinat
                     sage: B.one()                                                       # optional - sage.combinat
->>>>>>> 08060ed1
                     B[(0, word: )] + B[(1, word: )] + B[(2, word: )]
                 """
                 if all(hasattr(module, "one_basis") for module in self._sets):
@@ -407,16 +317,6 @@
 
                 EXAMPLES::
 
-<<<<<<< HEAD
-                    sage: A = AlgebrasWithBasis(QQ).example(); A                                                                # optional - sage.combinat
-                    An example of an algebra with basis: the free algebra on the generators ('a', 'b', 'c') over Rational Field
-                    sage: A.one_basis()                                                                                         # optional - sage.combinat
-                    word:
-                    sage: B = tensor((A, A, A))                                                                                 # optional - sage.combinat
-                    sage: B.one_basis()                                                                                         # optional - sage.combinat
-                    (word: , word: , word: )
-                    sage: B.one()                                                                                               # optional - sage.combinat
-=======
                     sage: A = AlgebrasWithBasis(QQ).example(); A                        # optional - sage.combinat
                     An example of an algebra with basis: the free algebra
                      on the generators ('a', 'b', 'c') over Rational Field
@@ -426,7 +326,6 @@
                     sage: B.one_basis()                                                 # optional - sage.combinat
                     (word: , word: , word: )
                     sage: B.one()                                                       # optional - sage.combinat
->>>>>>> 08060ed1
                     B[word: ] # B[word: ] # B[word: ]
                 """
                 # FIXME: this method should be conditionally defined,
@@ -444,25 +343,6 @@
 
                 EXAMPLES::
 
-<<<<<<< HEAD
-                    sage: A = AlgebrasWithBasis(QQ).example(); A                                                                # optional - sage.combinat
-                    An example of an algebra with basis: the free algebra on the generators ('a', 'b', 'c') over Rational Field
-                    sage: (a,b,c) = A.algebra_generators()                                                                      # optional - sage.combinat
-
-                    sage: x = tensor((a, b, c)); x                                                                              # optional - sage.combinat
-                    B[word: a] # B[word: b] # B[word: c]
-                    sage: y = tensor((c, b, a)); y                                                                              # optional - sage.combinat
-                    B[word: c] # B[word: b] # B[word: a]
-                    sage: x * y                                                                                                 # optional - sage.combinat
-                    B[word: ac] # B[word: bb] # B[word: ca]
-
-                    sage: x = tensor(((a + 2*b), c)); x                                                                         # optional - sage.combinat
-                    B[word: a] # B[word: c] + 2*B[word: b] # B[word: c]
-                    sage: y = tensor((c, a)) + 1; y                                                                             # optional - sage.combinat
-                    B[word: ] # B[word: ] + B[word: c] # B[word: a]
-                    sage: x * y                                                                                                 # optional - sage.combinat
-                    B[word: a] # B[word: c] + B[word: ac] # B[word: ca] + 2*B[word: b] # B[word: c] + 2*B[word: bc] # B[word: ca]
-=======
                     sage: A = AlgebrasWithBasis(QQ).example(); A                        # optional - sage.combinat
                     An example of an algebra with basis: the free algebra
                      on the generators ('a', 'b', 'c') over Rational Field
@@ -482,7 +362,6 @@
                     sage: x * y                                                         # optional - sage.combinat
                     B[word: a] # B[word: c] + B[word: ac] # B[word: ca]
                      + 2*B[word: b] # B[word: c] + 2*B[word: bc] # B[word: ca]
->>>>>>> 08060ed1
 
 
                 TODO: optimize this implementation!
