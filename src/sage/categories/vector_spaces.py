r"""
Vector Spaces
"""
#*****************************************************************************
#  Copyright (C) 2005      David Kohel <kohel@maths.usyd.edu>
#                          William Stein <wstein@math.ucsd.edu>
#                2008      Teresa Gomez-Diaz (CNRS) <Teresa.Gomez-Diaz@univ-mlv.fr>
#                2008-2009 Nicolas M. Thiery <nthiery at users.sf.net>
#
#  Distributed under the terms of the GNU General Public License (GPL)
#                  http://www.gnu.org/licenses/
#******************************************************************************
from sage.categories.category import Category
from sage.categories.category_types import Category_module
from sage.categories.category_with_axiom import CategoryWithAxiom_over_base_ring
from sage.categories.cartesian_product import CartesianProductsCategory
from sage.categories.dual import DualObjectsCategory
from sage.categories.tensor import TensorProductsCategory
from sage.categories.filtered_modules import FilteredModulesCategory
from sage.categories.graded_modules import GradedModulesCategory
from sage.categories.fields import Fields
from sage.categories.modules import Modules
from sage.categories.modules_with_basis import ModulesWithBasis
_Fields = Fields()

class VectorSpaces(Category_module):
    """
    The category of (abstract) vector spaces over a given field

    ??? with an embedding in an ambient vector space ???

    EXAMPLES::

        sage: VectorSpaces(QQ)
        Category of vector spaces over Rational Field
        sage: VectorSpaces(QQ).super_categories()
        [Category of modules over Rational Field]
    """
    @staticmethod
    def __classcall_private__(cls, K, check=True):
        """
        INPUT:

        - `K` -- a field
        - ``check`` -- a boolean (default: True) whether to check that `K` is a field.

        EXAMPLES::

            sage: VectorSpaces(QQ) is VectorSpaces(QQ, check=False)
            True

        By default, it is checked that ``K`` is a field::

            sage: VectorSpaces(ZZ)
            Traceback (most recent call last):
            ...
            ValueError: base must be a field or a subcategory of Fields(); got Integer Ring

        With ``check=False``, the check is disabled, possibly enabling
        incorrect inputs::

            sage: VectorSpaces(ZZ, check=False)
            Category of vector spaces over Integer Ring
        """
        if check:
            if not (K in _Fields or
                    (isinstance(K, Category) and K.is_subcategory(_Fields))):
                raise ValueError("base must be a field or a subcategory of Fields();" +
                                 " got {}".format(K))
        return super().__classcall__(cls, K)

    def __init__(self, K):
        """
        EXAMPLES::

            sage: VectorSpaces(QQ)
            Category of vector spaces over Rational Field
            sage: VectorSpaces(ZZ)
            Traceback (most recent call last):
            ...
            ValueError: base must be a field or a subcategory of Fields(); got Integer Ring

        TESTS::

<<<<<<< HEAD
            sage: C = QQ^10      # vector space                                                                         # optional - sage.modules
            sage: TestSuite(C).run()                                                                                    # optional - sage.modules
=======
            sage: C = QQ^10      # vector space                                         # optional - sage.modules
            sage: TestSuite(C).run()                                                    # optional - sage.modules
>>>>>>> a36b1230
            sage: TestSuite(VectorSpaces(QQ)).run()
        """
        Category_module.__init__(self, K)

    def _call_(self, x):
        """
        Try to coerce ``x`` into an object of this category

        EXAMPLES::

<<<<<<< HEAD
            sage: VectorSpaces(QQ)(ZZ^3)                                                                                # optional - sage.modules
=======
            sage: VectorSpaces(QQ)(ZZ^3)                                                # optional - sage.modules
>>>>>>> a36b1230
            Vector space of dimension 3 over Rational Field

        TESTS:

        Check whether :trac:`30174` is fixed::

<<<<<<< HEAD
            sage: Q3 = FiniteRankFreeModule(QQ, 3)                                                                      # optional - sage.modules
            sage: Modules(QQ)(Q3) is Q3                                                                                 # optional - sage.modules
=======
            sage: Q3 = FiniteRankFreeModule(QQ, 3)                                      # optional - sage.modules
            sage: Modules(QQ)(Q3) is Q3                                                 # optional - sage.modules
>>>>>>> a36b1230
            True

        """
        try:
            V = x.vector_space(self.base_field())
            if V.base_field() != self.base_field():
                V = V.change_ring(self.base_field())
        except (TypeError, AttributeError) as msg:
            raise TypeError("%s\nunable to coerce x (=%s) into %s"%(msg,x,self))
        return V

    def base_field(self):
        """
        Returns the base field over which the vector spaces of this
        category are all defined.

        EXAMPLES::

            sage: VectorSpaces(QQ).base_field()
            Rational Field
        """
        return self.base_ring()

    def super_categories(self):
        """
        EXAMPLES::

            sage: VectorSpaces(QQ).super_categories()
            [Category of modules over Rational Field]
        """
        R = self.base_field()
        return [Modules(R, dispatch=False)]

    def additional_structure(self):
        r"""
        Return  ``None``.

        Indeed, the category of vector spaces defines no additional
        structure: a bimodule morphism between two vector spaces is a
        vector space morphism.

        .. SEEALSO:: :meth:`Category.additional_structure`

        .. TODO:: Should this category be a :class:`CategoryWithAxiom`?

        EXAMPLES::

            sage: VectorSpaces(QQ).additional_structure()
        """
        return None

    class ParentMethods:

        def dimension(self):
            """
            Return the dimension of this vector space.

            EXAMPLES::

<<<<<<< HEAD
                sage: M = FreeModule(FiniteField(19), 100)                                                              # optional - sage.libs.pari sage.modules
                sage: W = M.submodule([M.gen(50)])                                                                      # optional - sage.libs.pari sage.modules
                sage: W.dimension()                                                                                     # optional - sage.libs.pari sage.modules
                1

                sage: M = FiniteRankFreeModule(QQ, 3)                                                                   # optional - sage.modules
                sage: M.dimension()                                                                                     # optional - sage.modules
                3
                sage: M.tensor_module(1, 2).dimension()                                                                 # optional - sage.modules
=======
                sage: M = FreeModule(FiniteField(19), 100)                              # optional - sage.libs.pari sage.modules
                sage: W = M.submodule([M.gen(50)])                                      # optional - sage.libs.pari sage.modules
                sage: W.dimension()                                                     # optional - sage.libs.pari sage.modules
                1

                sage: M = FiniteRankFreeModule(QQ, 3)                                   # optional - sage.modules
                sage: M.dimension()                                                     # optional - sage.modules
                3
                sage: M.tensor_module(1, 2).dimension()                                 # optional - sage.modules
>>>>>>> a36b1230
                27

            """
            return self.rank()

    class ElementMethods:
        pass

    class WithBasis(CategoryWithAxiom_over_base_ring):

        _call_ = ModulesWithBasis.__dict__["_call_"]

        def is_abelian(self):
            """
            Return whether this category is abelian.

            This is always ``True`` since the base ring is a field.

            EXAMPLES::

                sage: VectorSpaces(QQ).WithBasis().is_abelian()
                True
            """
            return True

        class CartesianProducts(CartesianProductsCategory):
            def extra_super_categories(self):
                r"""
                The category of vector spaces with basis is closed under Cartesian products::

                    sage: C = VectorSpaces(QQ).WithBasis()
                    sage: C.CartesianProducts()
                    Category of Cartesian products of vector spaces with basis over Rational Field
                    sage: C in C.CartesianProducts().super_categories()
                    True
                """
                return [self.base_category()]

        class TensorProducts(TensorProductsCategory):
            def extra_super_categories(self):
                r"""
                The category of vector spaces with basis is closed under tensor products::

                    sage: C = VectorSpaces(QQ).WithBasis()
                    sage: C.TensorProducts()
                    Category of tensor products of vector spaces with basis over Rational Field
                    sage: C in C.TensorProducts().super_categories()
                    True
                """
                return [self.base_category()]

        class FiniteDimensional(CategoryWithAxiom_over_base_ring):

            class TensorProducts(TensorProductsCategory):

                def extra_super_categories(self):
                    """
                    Implement the fact that a (finite) tensor product of
                    finite dimensional vector spaces is a finite dimensional vector space.

                    EXAMPLES::

                        sage: VectorSpaces(QQ).WithBasis().FiniteDimensional().TensorProducts().extra_super_categories()
                        [Category of finite dimensional vector spaces with basis over Rational Field]
                        sage: VectorSpaces(QQ).WithBasis().FiniteDimensional().TensorProducts().FiniteDimensional()
                        Category of tensor products of finite dimensional vector spaces with basis over Rational Field

                    """
                    return [self.base_category()]

        class Graded(GradedModulesCategory):
            """
            Category of graded vector spaces with basis.
            """
            def example(self, base_ring=None):
                """
                Return an example of a graded vector space with basis,
                as per :meth:`Category.example()
                <sage.categories.category.Category.example>`.

                EXAMPLES::

<<<<<<< HEAD
                    sage: Modules(QQ).WithBasis().Graded().example()                                                    # optional - sage.combinat sage.modules
=======
                    sage: Modules(QQ).WithBasis().Graded().example()                    # optional - sage.combinat sage.modules
>>>>>>> a36b1230
                    An example of a graded module with basis:
                     the free module on partitions over Rational Field
                """
                from sage.categories.examples.graded_modules_with_basis import GradedPartitionModule
                if base_ring is None:
                    base_ring = self.base_ring()
                return GradedPartitionModule(base_ring=base_ring)

        class Filtered(FilteredModulesCategory):
            """
            Category of filtered vector spaces with basis.
            """
            def example(self, base_ring=None):
                """
                Return an example of a graded vector space with basis,
                as per :meth:`Category.example()
                <sage.categories.category.Category.example>`.

                EXAMPLES::

<<<<<<< HEAD
                    sage: Modules(QQ).WithBasis().Graded().example()                                                    # optional - sage.combinat sage.modules
=======
                    sage: Modules(QQ).WithBasis().Graded().example()                    # optional - sage.combinat sage.modules
>>>>>>> a36b1230
                    An example of a graded module with basis:
                     the free module on partitions over Rational Field
                """
                from sage.categories.examples.filtered_modules_with_basis import FilteredPartitionModule
                if base_ring is None:
                    base_ring = self.base_ring()
                return FilteredPartitionModule(base_ring=base_ring)

    class FiniteDimensional(CategoryWithAxiom_over_base_ring):

        class TensorProducts(TensorProductsCategory):

            def extra_super_categories(self):
                """
                Implement the fact that a (finite) tensor product of
                finite dimensional vector spaces is a finite dimensional vector space.

                EXAMPLES::

                    sage: VectorSpaces(QQ).FiniteDimensional().TensorProducts().extra_super_categories()
                    [Category of finite dimensional vector spaces over Rational Field]
                    sage: VectorSpaces(QQ).FiniteDimensional().TensorProducts().FiniteDimensional()
                    Category of tensor products of finite dimensional vector spaces over Rational Field

                """
                return [self.base_category()]

    class DualObjects(DualObjectsCategory):

        def extra_super_categories(self):
            r"""
            Returns the dual category

            EXAMPLES:

            The category of algebras over the Rational Field is dual
            to the category of coalgebras over the same field::

                sage: C = VectorSpaces(QQ)
                sage: C.dual()
                Category of duals of vector spaces over Rational Field
                sage: C.dual().super_categories() # indirect doctest
                [Category of vector spaces over Rational Field]
            """
            return [self.base_category()]

    class CartesianProducts(CartesianProductsCategory):
        def extra_super_categories(self):
            r"""
            The category of vector spaces is closed under Cartesian products::

                sage: C = VectorSpaces(QQ)
                sage: C.CartesianProducts()
                Category of Cartesian products of vector spaces over Rational Field
                sage: C in C.CartesianProducts().super_categories()
                True
            """
            return [self.base_category()]

    class TensorProducts(TensorProductsCategory):
        def extra_super_categories(self):
            r"""
            The category of vector spaces is closed under tensor products::

                sage: C = VectorSpaces(QQ)
                sage: C.TensorProducts()
                Category of tensor products of vector spaces over Rational Field
                sage: C in C.TensorProducts().super_categories()
                True
            """
            return [self.base_category()]

    class Filtered(FilteredModulesCategory):
        """
        Category of filtered vector spaces.
        """

    class Graded(GradedModulesCategory):
        """
        Category of graded vector spaces.
        """<|MERGE_RESOLUTION|>--- conflicted
+++ resolved
@@ -82,13 +82,8 @@
 
         TESTS::
 
-<<<<<<< HEAD
-            sage: C = QQ^10      # vector space                                                                         # optional - sage.modules
-            sage: TestSuite(C).run()                                                                                    # optional - sage.modules
-=======
             sage: C = QQ^10      # vector space                                         # optional - sage.modules
             sage: TestSuite(C).run()                                                    # optional - sage.modules
->>>>>>> a36b1230
             sage: TestSuite(VectorSpaces(QQ)).run()
         """
         Category_module.__init__(self, K)
@@ -99,24 +94,15 @@
 
         EXAMPLES::
 
-<<<<<<< HEAD
-            sage: VectorSpaces(QQ)(ZZ^3)                                                                                # optional - sage.modules
-=======
             sage: VectorSpaces(QQ)(ZZ^3)                                                # optional - sage.modules
->>>>>>> a36b1230
             Vector space of dimension 3 over Rational Field
 
         TESTS:
 
         Check whether :trac:`30174` is fixed::
 
-<<<<<<< HEAD
-            sage: Q3 = FiniteRankFreeModule(QQ, 3)                                                                      # optional - sage.modules
-            sage: Modules(QQ)(Q3) is Q3                                                                                 # optional - sage.modules
-=======
             sage: Q3 = FiniteRankFreeModule(QQ, 3)                                      # optional - sage.modules
             sage: Modules(QQ)(Q3) is Q3                                                 # optional - sage.modules
->>>>>>> a36b1230
             True
 
         """
@@ -176,17 +162,6 @@
 
             EXAMPLES::
 
-<<<<<<< HEAD
-                sage: M = FreeModule(FiniteField(19), 100)                                                              # optional - sage.libs.pari sage.modules
-                sage: W = M.submodule([M.gen(50)])                                                                      # optional - sage.libs.pari sage.modules
-                sage: W.dimension()                                                                                     # optional - sage.libs.pari sage.modules
-                1
-
-                sage: M = FiniteRankFreeModule(QQ, 3)                                                                   # optional - sage.modules
-                sage: M.dimension()                                                                                     # optional - sage.modules
-                3
-                sage: M.tensor_module(1, 2).dimension()                                                                 # optional - sage.modules
-=======
                 sage: M = FreeModule(FiniteField(19), 100)                              # optional - sage.libs.pari sage.modules
                 sage: W = M.submodule([M.gen(50)])                                      # optional - sage.libs.pari sage.modules
                 sage: W.dimension()                                                     # optional - sage.libs.pari sage.modules
@@ -196,7 +171,6 @@
                 sage: M.dimension()                                                     # optional - sage.modules
                 3
                 sage: M.tensor_module(1, 2).dimension()                                 # optional - sage.modules
->>>>>>> a36b1230
                 27
 
             """
@@ -279,11 +253,7 @@
 
                 EXAMPLES::
 
-<<<<<<< HEAD
-                    sage: Modules(QQ).WithBasis().Graded().example()                                                    # optional - sage.combinat sage.modules
-=======
                     sage: Modules(QQ).WithBasis().Graded().example()                    # optional - sage.combinat sage.modules
->>>>>>> a36b1230
                     An example of a graded module with basis:
                      the free module on partitions over Rational Field
                 """
@@ -304,11 +274,7 @@
 
                 EXAMPLES::
 
-<<<<<<< HEAD
-                    sage: Modules(QQ).WithBasis().Graded().example()                                                    # optional - sage.combinat sage.modules
-=======
                     sage: Modules(QQ).WithBasis().Graded().example()                    # optional - sage.combinat sage.modules
->>>>>>> a36b1230
                     An example of a graded module with basis:
                      the free module on partitions over Rational Field
                 """
