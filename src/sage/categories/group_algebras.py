# -*- coding: utf-8 -*-
r"""
Group Algebras

This module implements the category of group algebras for arbitrary
groups over arbitrary commutative rings. For details, see
:mod:`sage.categories.algebra_functor`.

AUTHOR:

- David Loeffler (2008-08-24): initial version
- Martin Raum (2009-08): update to use new coercion model -- see
  :trac:`6670`.
- John Palmieri (2011-07): more updates to coercion, categories, etc.,
  group algebras constructed using CombinatorialFreeModule -- see
  :trac:`6670`.
- Nicolas M. Thiéry (2010-2017), Travis Scrimshaw (2017):
  generalization to a covariant functorial construction for
  monoid algebras, and beyond -- see e.g. :trac:`18700`.
"""

#*****************************************************************************
#  Copyright (C) 2005      David Kohel <kohel@maths.usyd.edu>
#                          William Stein <wstein@math.ucsd.edu>
#                2008-2017 Nicolas M. Thiéry <nthiery at users.sf.net>
#
#  Distributed under the terms of the GNU General Public License (GPL)
#                  http://www.gnu.org/licenses/
#******************************************************************************

from sage.misc.cachefunc import cached_method
from sage.categories.algebra_functor import AlgebrasCategory

class GroupAlgebras(AlgebrasCategory):
    r"""
    The category of group algebras over a given base ring.

    EXAMPLES::

        sage: C = Groups().Algebras(ZZ); C
        Category of group algebras over Integer Ring
        sage: C.super_categories()
        [Category of hopf algebras with basis over Integer Ring,
         Category of monoid algebras over Integer Ring]

    We can also construct this category with::

        sage: C is GroupAlgebras(ZZ)
        True

    Here is how to create the group algebra of a group `G`::

        sage: G = DihedralGroup(5)                                                      # optional - sage.groups
        sage: QG = G.algebra(QQ); QG                                                    # optional - sage.groups sage.modules
        Algebra of
         Dihedral group of order 10 as a permutation group over Rational Field

    and an example of computation::

        sage: g = G.an_element(); g                                                     # optional - sage.groups sage.modules
        (1,4)(2,3)
        sage: (QG.term(g) + 1)**3                                                       # optional - sage.groups sage.modules
        4*() + 4*(1,4)(2,3)

    .. TODO::

        - Check which methods would be better located in
          ``Monoid.Algebras`` or ``Groups.Finite.Algebras``.

    TESTS::

        sage: A = GroupAlgebras(QQ).example(GL(3, GF(11)))                              # optional - sage.groups sage.modules sage.rings.finite_rings
        sage: A.one_basis()                                                             # optional - sage.groups sage.modules sage.rings.finite_rings
        [1 0 0]
        [0 1 0]
        [0 0 1]
        sage: A = SymmetricGroupAlgebra(QQ, 4)                                          # optional - sage.groups sage.modules sage.combinat
        sage: x = Permutation([4,3,2,1])                                                # optional - sage.groups sage.modules sage.combinat
        sage: A.product_on_basis(x, x)                                                  # optional - sage.groups sage.modules sage.combinat
        [1, 2, 3, 4]

        sage: C = GroupAlgebras(ZZ)
        sage: TestSuite(C).run()
    """
    def extra_super_categories(self):
        """
        Implement the fact that the algebra of a group is a Hopf
        algebra.

        EXAMPLES::

            sage: C = Groups().Algebras(QQ)
            sage: C.extra_super_categories()
            [Category of hopf algebras over Rational Field]
            sage: sorted(C.super_categories(), key=str)
            [Category of hopf algebras with basis over Rational Field,
             Category of monoid algebras over Rational Field]
        """
        from sage.categories.hopf_algebras import HopfAlgebras
        return [HopfAlgebras(self.base_ring())]

    def example(self, G=None):
        """
        Return an example of group algebra.

        EXAMPLES::

            sage: GroupAlgebras(QQ['x']).example()                                      # optional - sage.groups sage.modules
            Algebra of Dihedral group of order 8 as a permutation group
             over Univariate Polynomial Ring in x over Rational Field

        An other group can be specified as optional argument::

            sage: GroupAlgebras(QQ).example(AlternatingGroup(4))                        # optional - sage.groups sage.modules
            Algebra of
             Alternating group of order 4!/2 as a permutation group over Rational Field
        """
        from sage.groups.perm_gps.permgroup_named import DihedralGroup
        if G is None:
            G = DihedralGroup(4)
        return G.algebra(self.base_ring())

    class ParentMethods:
        def __init_extra__(self):
            """
            Enable coercion from the defining group.

            EXAMPLES::

                sage: A = GroupAlgebra(SymmetricGroup(4), QQ)                           # optional - sage.groups sage.modules
                sage: B = GroupAlgebra(SymmetricGroup(3), ZZ)                           # optional - sage.groups sage.modules
                sage: A.has_coerce_map_from(B)                                          # optional - sage.groups sage.modules
                True
                sage: B.has_coerce_map_from(A)                                          # optional - sage.groups sage.modules
                False
                sage: A.has_coerce_map_from(ZZ)                                         # optional - sage.groups sage.modules
                True
                sage: A.has_coerce_map_from(CC)                                         # optional - sage.groups sage.modules
                False
                sage: A.has_coerce_map_from(SymmetricGroup(5))                          # optional - sage.groups sage.modules
                False
                sage: A.has_coerce_map_from(SymmetricGroup(2))                          # optional - sage.groups sage.modules
                True
            """
            if not self.base_ring().has_coerce_map_from(self.group()):
                ## some matrix groups assume that coercion is only valid to
                ## other matrix groups. This is a workaround
                ## call _element_constructor_ to coerce group elements
                #try:
                self._populate_coercion_lists_(coerce_list=[self.group()])

        def _latex_(self):
            r"""
            Latex string of ``self``.

            EXAMPLES::

                sage: A = GroupAlgebra(KleinFourGroup(), ZZ)                            # optional - sage.groups sage.modules
                sage: latex(A)  # indirect doctest                                      # optional - sage.groups sage.modules
                \Bold{Z}[\langle (3,4), (1,2) \rangle]
            """
            from sage.misc.latex import latex
            return "%s[%s]" % (latex(self.base_ring()), latex(self.group()))

        def group(self):
            r"""
            Return the underlying group of the group algebra.

            EXAMPLES::

                sage: GroupAlgebras(QQ).example(GL(3, GF(11))).group()                  # optional - sage.groups sage.modules sage.rings.finite_rings
                General Linear Group of degree 3 over Finite Field of size 11
                sage: SymmetricGroup(10).algebra(QQ).group()                            # optional - sage.groups sage.modules
                Symmetric group of order 10! as a permutation group
            """
            return self.basis().keys()

        @cached_method
        def center_basis(self):
            r"""
            Return a basis of the center of the group algebra.

            The canonical basis of the center of the group algebra
            is the family `(f_\sigma)_{\sigma\in C}`, where `C` is
            any collection of representatives of the conjugacy
            classes of the group, and `f_\sigma` is the sum of the
            elements in the conjugacy class of `\sigma`.

            OUTPUT:

            - ``tuple`` of elements of ``self``

            .. WARNING::

                - This method requires the underlying group to
                  have a method ``conjugacy_classes``
                  (every permutation group has one, thanks GAP!).

            EXAMPLES::

                sage: SymmetricGroup(3).algebra(QQ).center_basis()                      # optional - sage.groups sage.modules
                ((), (2,3) + (1,2) + (1,3), (1,2,3) + (1,3,2))

            .. SEEALSO::

                - :meth:`Groups.Algebras.ElementMethods.central_form`
                - :meth:`Monoids.Algebras.ElementMethods.is_central`
            """
            return tuple([self.sum_of_monomials(conj) for conj  in
                          self.basis().keys().conjugacy_classes()])

        # Hopf algebra structure

        def coproduct_on_basis(self, g):
            r"""
            Return the coproduct of the element ``g`` of the basis.

            Each basis element ``g`` is group-like. This method is
            used to compute the coproduct of any element.

            EXAMPLES::

                sage: A = CyclicPermutationGroup(6).algebra(ZZ); A                      # optional - sage.groups sage.modules
                Algebra of
                 Cyclic group of order 6 as a permutation group over Integer Ring
                sage: g = CyclicPermutationGroup(6).an_element(); g                     # optional - sage.groups sage.modules
                (1,2,3,4,5,6)
                sage: A.coproduct_on_basis(g)                                           # optional - sage.groups sage.modules
                (1,2,3,4,5,6) # (1,2,3,4,5,6)
                sage: a = A.an_element(); a                                             # optional - sage.groups sage.modules
                () + 3*(1,2,3,4,5,6) + 3*(1,3,5)(2,4,6)
                sage: a.coproduct()                                                     # optional - sage.groups sage.modules
                () # () + 3*(1,2,3,4,5,6) # (1,2,3,4,5,6) + 3*(1,3,5)(2,4,6) # (1,3,5)(2,4,6)
            """
            from sage.categories.tensor import tensor
            g = self.term(g)
            return tensor([g, g])

        def antipode_on_basis(self,g):
            r"""
            Return the antipode of the element ``g`` of the basis.

            Each basis element ``g`` is group-like, and so has
            antipode `g^{-1}`. This method is used to compute the
            antipode of any element.

            EXAMPLES::

                sage: A = CyclicPermutationGroup(6).algebra(ZZ); A                      # optional - sage.groups sage.modules
                Algebra of
                 Cyclic group of order 6 as a permutation group over Integer Ring
                sage: g = CyclicPermutationGroup(6).an_element(); g                     # optional - sage.groups sage.modules
                (1,2,3,4,5,6)
                sage: A.antipode_on_basis(g)                                            # optional - sage.groups sage.modules
                (1,6,5,4,3,2)
                sage: a = A.an_element(); a                                             # optional - sage.groups sage.modules
                () + 3*(1,2,3,4,5,6) + 3*(1,3,5)(2,4,6)
                sage: a.antipode()                                                      # optional - sage.groups sage.modules
                () + 3*(1,5,3)(2,6,4) + 3*(1,6,5,4,3,2)
            """
            return self.term(~g)

        def counit_on_basis(self,g):
            r"""
            Return the counit of the element ``g`` of the basis.

            Each basis element ``g`` is group-like, and so has
            counit `1`. This method is used to compute the
            counit of any element.

            EXAMPLES::

                sage: A = CyclicPermutationGroup(6).algebra(ZZ); A                      # optional - sage.groups sage.modules
                Algebra of
                 Cyclic group of order 6 as a permutation group over Integer Ring
                sage: g = CyclicPermutationGroup(6).an_element(); g                     # optional - sage.groups sage.modules
                (1,2,3,4,5,6)
                sage: A.counit_on_basis(g)                                              # optional - sage.groups sage.modules
                1
            """
            return self.base_ring().one()

        def counit(self,x):
            r"""
            Return the counit of the element ``x`` of the group
            algebra.

            This is the sum of all coefficients of ``x`` with respect
            to the standard basis of the group algebra.

            EXAMPLES::

                sage: A = CyclicPermutationGroup(6).algebra(ZZ); A                      # optional - sage.groups sage.modules
                Algebra of
                 Cyclic group of order 6 as a permutation group over Integer Ring
                sage: a = A.an_element(); a                                             # optional - sage.groups sage.modules
                () + 3*(1,2,3,4,5,6) + 3*(1,3,5)(2,4,6)
                sage: a.counit()                                                        # optional - sage.groups sage.modules
                7
            """
            return self.base_ring().sum(x.coefficients())

        def is_integral_domain(self, proof=True):
            r"""
            Return ``True`` if ``self`` is an integral domain.

            This is false unless ``self.base_ring()`` is an integral
            domain, and even then it is false unless ``self.group()``
            has no nontrivial elements of finite order. I don't know
            if this condition suffices, but it obviously does if the
            group is abelian and finitely generated.

            EXAMPLES::

                sage: S2 = SymmetricGroup(2)                                            # optional - sage.groups
                sage: GroupAlgebra(S2).is_integral_domain()                             # optional - sage.groups sage.modules
                False
                sage: S1 = SymmetricGroup(1)
                sage: GroupAlgebra(S1).is_integral_domain()                             # optional - sage.groups sage.modules
                True
                sage: GroupAlgebra(S1, IntegerModRing(4)).is_integral_domain()          # optional - sage.groups sage.modules
                False
                sage: GroupAlgebra(AbelianGroup(1)).is_integral_domain()                # optional - sage.groups sage.modules
                True
                sage: GroupAlgebra(AbelianGroup(2, [0,2])).is_integral_domain()         # optional - sage.groups sage.modules
                False
                sage: GroupAlgebra(GL(2, ZZ)).is_integral_domain()  # not implemented   # optional - sage.groups sage.modules
                False
            """
            from sage.sets.set import Set
            ans = False
            try:
                if self.base_ring().is_integral_domain():
                    if self.group().is_finite():
                        if self.group().order() > 1:
                            ans = False
                        else:
                            ans = True
                    else:
                        if self.group().is_abelian():
                            invs = self.group().invariants()
                            if Set(invs) != Set([0]):
                                ans = False
                            else:
                                ans = True
                        else:
                            raise NotImplementedError
                else:
                    ans = False
            except (AttributeError, NotImplementedError):
                if proof:
                    raise NotImplementedError("cannot determine whether self is an integral domain")

            return ans

        # I haven't written is_noetherian(), because I don't know when group
        # algebras are noetherian, and I haven't written is_prime_field(), because
        # I don't know if that means "is canonically isomorphic to a prime field"
        # or "is identical to a prime field".

    class ElementMethods:

        def central_form(self):
            r"""
            Return ``self`` expressed in the canonical basis of the center
            of the group algebra.

            INPUT:

            - ``self`` -- an element of the center of the group algebra

            OUTPUT:

            - A formal linear combination of the conjugacy class
              representatives representing its coordinates in the
              canonical basis of the center. See
              :meth:`Groups.Algebras.ParentMethods.center_basis` for
              details.

            .. WARNING::

                - This method requires the underlying group to
                  have a method ``conjugacy_classes_representatives``
                  (every permutation group has one, thanks GAP!).
                - This method does not check that the element is
                  indeed central. Use the method
                  :meth:`Monoids.Algebras.ElementMethods.is_central`
                  for this purpose.
                - This function has a complexity linear in the
                  number of conjugacy classes of the group. One
                  could easily implement a function whose
                  complexity is linear in the size of the support
                  of ``self``.

            EXAMPLES::

                sage: QS3 = SymmetricGroup(3).algebra(QQ)                               # optional - sage.groups sage.modules
                sage: A = QS3([2,3,1]) + QS3([3,1,2])                                   # optional - sage.groups sage.modules
                sage: A.central_form()                                                  # optional - sage.groups sage.modules
                B[(1,2,3)]
                sage: QS4 = SymmetricGroup(4).algebra(QQ)                               # optional - sage.groups sage.modules
                sage: B = sum(len(s.cycle_type()) * QS4(s) for s in Permutations(4))    # optional - sage.groups sage.modules
                sage: B.central_form()                                                  # optional - sage.groups sage.modules
                4*B[()] + 3*B[(1,2)] + 2*B[(1,2)(3,4)] + 2*B[(1,2,3)] + B[(1,2,3,4)]

            The following test fails due to a bug involving combinatorial free modules and
            the coercion system (see :trac:`28544`)::

<<<<<<< HEAD
                sage: QG = GroupAlgebras(QQ).example(PermutationGroup([[(1,2,3),(4,5)],[(3,4)]]))
                sage: s = sum(QG.basis())
                sage: s.central_form()   # not tested
                B[()] + B[(4,5)] + B[(3,4,5)] + B[(2,3)(4,5)] + B[(2,3,4,5)] + B[(1,2)(3,4,5)] + B[(1,2,3,4,5)]
=======
                sage: G = PermutationGroup([[(1,2,3),(4,5)], [(3,4)]])                  # optional - sage.groups sage.modules
                sage: QG = GroupAlgebras(QQ).example(G)                                 # optional - sage.groups sage.modules
                sage: s = sum(i for i in QG.basis())                                    # optional - sage.groups sage.modules
                sage: s.central_form()   # not tested                                   # optional - sage.groups sage.modules
                B[()] + B[(4,5)] + B[(3,4,5)] + B[(2,3)(4,5)]
                + B[(2,3,4,5)] + B[(1,2)(3,4,5)] + B[(1,2,3,4,5)]
>>>>>>> 7404764f

            .. SEEALSO::

                - :meth:`Groups.Algebras.ParentMethods.center_basis`
                - :meth:`Monoids.Algebras.ElementMethods.is_central`
            """
            from sage.combinat.free_module import CombinatorialFreeModule
            conj_classes_reps = self.parent().basis().keys().conjugacy_classes_representatives()
            Z = CombinatorialFreeModule(self.base_ring(), conj_classes_reps)
            return sum(self[i] * Z.basis()[i] for i in Z.basis().keys())<|MERGE_RESOLUTION|>--- conflicted
+++ resolved
@@ -406,19 +406,12 @@
             The following test fails due to a bug involving combinatorial free modules and
             the coercion system (see :trac:`28544`)::
 
-<<<<<<< HEAD
-                sage: QG = GroupAlgebras(QQ).example(PermutationGroup([[(1,2,3),(4,5)],[(3,4)]]))
-                sage: s = sum(QG.basis())
-                sage: s.central_form()   # not tested
-                B[()] + B[(4,5)] + B[(3,4,5)] + B[(2,3)(4,5)] + B[(2,3,4,5)] + B[(1,2)(3,4,5)] + B[(1,2,3,4,5)]
-=======
                 sage: G = PermutationGroup([[(1,2,3),(4,5)], [(3,4)]])                  # optional - sage.groups sage.modules
                 sage: QG = GroupAlgebras(QQ).example(G)                                 # optional - sage.groups sage.modules
-                sage: s = sum(i for i in QG.basis())                                    # optional - sage.groups sage.modules
+                sage: s = sum(QG.basis())                                               # optional - sage.groups sage.modules
                 sage: s.central_form()   # not tested                                   # optional - sage.groups sage.modules
                 B[()] + B[(4,5)] + B[(3,4,5)] + B[(2,3)(4,5)]
                 + B[(2,3,4,5)] + B[(1,2)(3,4,5)] + B[(1,2,3,4,5)]
->>>>>>> 7404764f
 
             .. SEEALSO::
 
