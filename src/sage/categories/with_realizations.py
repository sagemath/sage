--- conflicted
+++ resolved
@@ -76,16 +76,6 @@
     realizes `A` with its elements represented by expanding them on
     the basis `B`::
 
-<<<<<<< HEAD
-        sage: A.F()                                                                     # needs sage.modules
-        The subset algebra of {1, 2, 3} over Rational Field in the Fundamental basis
-        sage: A.Out()                                                                   # needs sage.modules
-        The subset algebra of {1, 2, 3} over Rational Field in the Out basis
-        sage: A.In()                                                                    # needs sage.modules
-        The subset algebra of {1, 2, 3} over Rational Field in the In basis
-
-        sage: A.an_element()                                                            # needs sage.modules
-=======
         sage: # needs sage.modules
         sage: A.F()
         The subset algebra of {1, 2, 3} over Rational Field in the Fundamental basis
@@ -94,7 +84,6 @@
         sage: A.In()
         The subset algebra of {1, 2, 3} over Rational Field in the In basis
         sage: A.an_element()
->>>>>>> 1575757f
         F[{}] + 2*F[{1}] + 3*F[{2}] + F[{1, 2}]
 
     If `B` and `B'` are two bases, then the change of basis from `B`
