"""
Cartesian Product Functorial Construction

AUTHORS:

 - Nicolas M. Thiery (2008-2010): initial revision and refactorization
"""
#*****************************************************************************
#  Copyright (C) 2010 Nicolas M. Thiery <nthiery at users.sf.net>
#
#  Distributed under the terms of the GNU General Public License (GPL)
#                  http://www.gnu.org/licenses/
#*****************************************************************************

from sage.misc.lazy_import import lazy_import
from sage.categories.covariant_functorial_construction import CovariantFunctorialConstruction, CovariantConstructionCategory
from sage.categories.pushout import MultivariateConstructionFunctor

<<<<<<< HEAD
native_python_containers   = set([tuple, list, set, frozenset])

class CartesianProductFunctor(CovariantFunctorialConstruction):
=======
class CartesianProductFunctor(CovariantFunctorialConstruction, MultivariateConstructionFunctor):
>>>>>>> 792aab72
    """
    A singleton class for the Cartesian product functor.

    EXAMPLES::

        sage: cartesian_product
        The cartesian_product functorial construction

    ``cartesian_product`` takes a finite collection of sets, and
    constructs the Cartesian product of those sets::

        sage: A = FiniteEnumeratedSet(['a','b','c'])
        sage: B = FiniteEnumeratedSet([1,2])
        sage: C = cartesian_product([A, B]); C
        The cartesian product of ({'a', 'b', 'c'}, {1, 2})
        sage: C.an_element()
        ('a', 1)
        sage: C.list()         # todo: not implemented
        [['a', 1], ['a', 2], ['b', 1], ['b', 2], ['c', 1], ['c', 2]]

    If those sets are endowed with more structure, say they are
    monoids (hence in the category `Monoids()`), then the result is
    automatically endowed with its natural monoid structure::

        sage: M = Monoids().example()
        sage: M
        An example of a monoid: the free monoid generated by ('a', 'b', 'c', 'd')
        sage: M.rename('M')
        sage: C = cartesian_product([M, ZZ, QQ])
        sage: C
        The cartesian product of (M, Integer Ring, Rational Field)
        sage: C.an_element()
        ('abcd', 1, 1/2)
        sage: C.an_element()^2
        ('abcdabcd', 1, 1/4)
        sage: C.category()
        Category of Cartesian products of monoids

        sage: Monoids().CartesianProducts()
        Category of Cartesian products of monoids

    The Cartesian product functor is covariant: if ``A`` is a
    subcategory of ``B``, then ``A.CartesianProducts()`` is a
    subcategory of ``B.CartesianProducts()`` (see also
    :class:`~sage.categories.covariant_functorial_construction.CovariantFunctorialConstruction`)::

        sage: C.categories()
        [Category of Cartesian products of monoids,
         Category of monoids,
         Category of Cartesian products of semigroups,
         Category of semigroups,
         Category of Cartesian products of unital magmas,
         Category of Cartesian products of magmas,
         Category of unital magmas,
         Category of magmas,
         Category of Cartesian products of sets,
         Category of sets, ...]

        [Category of Cartesian products of monoids,
         Category of monoids,
         Category of Cartesian products of semigroups,
         Category of semigroups,
         Category of Cartesian products of magmas,
         Category of unital magmas,
         Category of magmas,
         Category of Cartesian products of sets,
         Category of sets,
         Category of sets with partial maps,
         Category of objects]

    Hence, the role of ``Monoids().CartesianProducts()`` is solely to
    provide mathematical information and algorithms which are relevant
    to Cartesian product of monoids. For example, it specifies that
    the result is again a monoid, and that its multiplicative unit is
    the cartesian product of the units of the underlying sets::

        sage: C.one()
        ('', 1, 1)

    Those are implemented in the nested class
    :class:`Monoids.CartesianProducts
    <sage.categories.monoids.Monoids.CartesianProducts>` of
    ``Monoids(QQ)``. This nested class is itself a subclass of
    :class:`CartesianProductsCategory`.

    """
    _functor_name = "cartesian_product"
    _functor_category = "CartesianProducts"
    symbol = " (+) "

<<<<<<< HEAD
    def __call__(self, args):
        r"""
        Functorial construction application.

        This specializes the generic ``__call__`` from
        :class:`CovariantFunctorialConstruction` to:

        - handle the following plain Python containers as input:
          :class:`frozenset`, :class:`list`, :class:`set` and
          :class:`tuple`.

        - handle the empty list of factors.

        See the examples below.

        EXAMPLES::

            sage: cartesian_product([[0,1], ('a','b','c')])
            The cartesian product of ({0, 1}, {'a', 'b', 'c'})
            sage: _.category()
            Category of Cartesian products of finite enumerated sets

            sage: cartesian_product([set([0,1,2]), [0,1]])
            The cartesian product of ({0, 1, 2}, {0, 1})
            sage: _.category()
            Category of Cartesian products of sets

        Check that the empty product is handled correctly:

            sage: C = cartesian_product([])
            sage: C
            The cartesian product of ()
            sage: C.cardinality()
            1
            sage: C.an_element()
            ()
            sage: C.category()
            Category of Cartesian products of sets
        """
        if any(type(arg) in native_python_containers for arg in args):
            from sage.categories.sets_cat import Sets
            S = Sets()
            args = [S(a, enumerated_set=True) for a in args]
        elif not args:
            from sage.categories.sets_cat import Sets
            from sage.sets.cartesian_product import CartesianProduct
            return CartesianProduct((), Sets().CartesianProducts())

        return super(CartesianProductFunctor, self).__call__(args)

cartesian_product = CartesianProductFunctor()
"""
The cartesian product functorial construction.

See :class:`CartesianProductFunctor` for more information.
=======
    def __init__(self):
        r"""
        Constructor. See :class:`CartesianProductFunctor` for details.
>>>>>>> 792aab72

        TESTS::

            sage: from sage.categories.cartesian_product import CartesianProductFunctor
            sage: CartesianProductFunctor()
            The cartesian_product functorial construction
        """
        CovariantFunctorialConstruction.__init__(self)
        from sage.categories.sets_cat import Sets
        MultivariateConstructionFunctor.__init__(self, Sets(), Sets())

class CartesianProductsCategory(CovariantConstructionCategory):
    """
    An abstract base class for all ``CartesianProducts`` categories.

    TESTS::

        sage: C = Sets().CartesianProducts()
        sage: C
        Category of Cartesian products of sets
        sage: C.base_category()
        Category of sets
        sage: latex(C)
        \mathbf{CartesianProducts}(\mathbf{Sets})
    """

    _functor_category = "CartesianProducts"

    def _repr_object_names(self):
        """
        EXAMPLES::

            sage: ModulesWithBasis(QQ).CartesianProducts() # indirect doctest
            Category of Cartesian products of vector spaces with basis over Rational Field

        """
        # This method is only required for the capital `C`
        return "Cartesian products of %s"%(self.base_category()._repr_object_names())

    def CartesianProducts(self):
        """
        Return the category of (finite) Cartesian products of objects
        of ``self``.

        By associativity of Cartesian products, this is ``self`` (a Cartesian
        product of Cartesian products of `A`'s is a Cartesian product of
        `A`'s).

        EXAMPLES::

            sage: ModulesWithBasis(QQ).CartesianProducts().CartesianProducts()
            Category of Cartesian products of vector spaces with basis over Rational Field
        """
        return self

    def base_ring(self):
        """
        The base ring of a cartesian product is the base ring of the underlying category.

        EXAMPLES::

            sage: Algebras(ZZ).CartesianProducts().base_ring()
            Integer Ring
        """
        return self.base_category().base_ring()

# Moved to avoid circular imports
lazy_import('sage.categories.sets_cat', 'cartesian_product')
"""
The cartesian product functorial construction

See :class:`CartesianProductFunctor` for more information

EXAMPLES::

    sage: cartesian_product
    The cartesian_product functorial construction
"""
<|MERGE_RESOLUTION|>--- conflicted
+++ resolved
@@ -16,13 +16,9 @@
 from sage.categories.covariant_functorial_construction import CovariantFunctorialConstruction, CovariantConstructionCategory
 from sage.categories.pushout import MultivariateConstructionFunctor
 
-<<<<<<< HEAD
 native_python_containers   = set([tuple, list, set, frozenset])
 
-class CartesianProductFunctor(CovariantFunctorialConstruction):
-=======
 class CartesianProductFunctor(CovariantFunctorialConstruction, MultivariateConstructionFunctor):
->>>>>>> 792aab72
     """
     A singleton class for the Cartesian product functor.
 
@@ -113,7 +109,20 @@
     _functor_category = "CartesianProducts"
     symbol = " (+) "
 
-<<<<<<< HEAD
+    def __init__(self):
+        r"""
+        Constructor. See :class:`CartesianProductFunctor` for details.
+
+        TESTS::
+
+            sage: from sage.categories.cartesian_product import CartesianProductFunctor
+            sage: CartesianProductFunctor()
+            The cartesian_product functorial construction
+        """
+        CovariantFunctorialConstruction.__init__(self)
+        from sage.categories.sets_cat import Sets
+        MultivariateConstructionFunctor.__init__(self, Sets(), Sets())
+
     def __call__(self, args):
         r"""
         Functorial construction application.
@@ -164,27 +173,6 @@
 
         return super(CartesianProductFunctor, self).__call__(args)
 
-cartesian_product = CartesianProductFunctor()
-"""
-The cartesian product functorial construction.
-
-See :class:`CartesianProductFunctor` for more information.
-=======
-    def __init__(self):
-        r"""
-        Constructor. See :class:`CartesianProductFunctor` for details.
->>>>>>> 792aab72
-
-        TESTS::
-
-            sage: from sage.categories.cartesian_product import CartesianProductFunctor
-            sage: CartesianProductFunctor()
-            The cartesian_product functorial construction
-        """
-        CovariantFunctorialConstruction.__init__(self)
-        from sage.categories.sets_cat import Sets
-        MultivariateConstructionFunctor.__init__(self, Sets(), Sets())
-
 class CartesianProductsCategory(CovariantConstructionCategory):
     """
     An abstract base class for all ``CartesianProducts`` categories.
