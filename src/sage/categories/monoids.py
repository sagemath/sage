r"""
Monoids
"""
# ****************************************************************************
#  Copyright (C) 2005      David Kohel <kohel@maths.usyd.edu>
#                          William Stein <wstein@math.ucsd.edu>
#                2008      Teresa Gomez-Diaz (CNRS) <Teresa.Gomez-Diaz@univ-mlv.fr>
#                2008-2009 Florent Hivert <florent.hivert at univ-rouen.fr>
#                2008-2014 Nicolas M. Thiery <nthiery at users.sf.net>
#
#  Distributed under the terms of the GNU General Public License (GPL)
#                  https://www.gnu.org/licenses/
# *****************************************************************************

from sage.misc.cachefunc import cached_method
from sage.categories.category_with_axiom import CategoryWithAxiom
from sage.categories.semigroups import Semigroups
from sage.misc.lazy_import import LazyImport
from sage.categories.subquotients import SubquotientsCategory
from sage.categories.cartesian_product import CartesianProductsCategory
from sage.categories.algebra_functor import AlgebrasCategory
from sage.categories.with_realizations import WithRealizationsCategory
from sage.categories.finite_enumerated_sets import FiniteEnumeratedSets
from sage.arith.power import generic_power


class Monoids(CategoryWithAxiom):
    r"""
    The category of (multiplicative) monoids.

    A *monoid* is a unital :class:`semigroup <Semigroups>`, that is a
    set endowed with a multiplicative binary operation `*` which is
    associative and admits a unit (see :wikipedia:`Monoid`).

    EXAMPLES::

        sage: Monoids()
        Category of monoids
        sage: Monoids().super_categories()
        [Category of semigroups, Category of unital magmas]
        sage: Monoids().all_super_categories()
        [Category of monoids,
         Category of semigroups,
         Category of unital magmas, Category of magmas,
         Category of sets,
         Category of sets with partial maps,
         Category of objects]

        sage: Monoids().axioms()
        frozenset({'Associative', 'Unital'})
        sage: Semigroups().Unital()
        Category of monoids

        sage: Monoids().example()
        An example of a monoid: the free monoid generated by ('a', 'b', 'c', 'd')

    TESTS::

        sage: C = Monoids()
        sage: TestSuite(C).run()

    ::

        sage: S = Monoids().example()
        sage: x = S("aa")
        sage: x^0, x^1, x^2, x^3, x^4, x^5
        ('', 'aa', 'aaaa', 'aaaaaa', 'aaaaaaaa', 'aaaaaaaaaa')

    Check for :trac:`31212`::

        sage: R = IntegerModRing(15)
        sage: R.submonoid([R.one()]).list()
        [1]
    """
    _base_category_class_and_axiom = (Semigroups, "Unital")

    Finite = LazyImport('sage.categories.finite_monoids', 'FiniteMonoids', at_startup=True)
    Inverse = LazyImport('sage.categories.groups', 'Groups', at_startup=True)

    @staticmethod
    def free(index_set=None, names=None, **kwds):
        r"""
        Return a free monoid on `n` generators or with the generators
        indexed by a set `I`.

        A free monoid is constructed by specifying either:

        - the number of generators and/or the names of the generators
        - the indexing set for the generators

        INPUT:

        - ``index_set`` -- (optional) an index set for the generators; if
          an integer, then this represents `\{0, 1, \ldots, n-1\}`

        - ``names`` -- a string or list/tuple/iterable of strings
          (default: ``'x'``); the generator names or name prefix

        EXAMPLES::

            sage: Monoids.free(index_set=ZZ)
            Free monoid indexed by Integer Ring
            sage: Monoids().free(ZZ)
            Free monoid indexed by Integer Ring
            sage: F.<x,y,z> = Monoids().free(); F
            Free monoid indexed by {'x', 'y', 'z'}
        """
        if names is not None:
            if isinstance(names, str):
                from sage.rings.integer_ring import ZZ
                if ',' not in names and index_set in ZZ:
                    names = [names + repr(i) for i in range(index_set)]
                else:
                    names = names.split(',')
            names = tuple(names)
            if index_set is None:
                index_set = names

        from sage.monoids.indexed_free_monoid import IndexedFreeMonoid
        return IndexedFreeMonoid(index_set, names=names, **kwds)

    class ParentMethods:

        def semigroup_generators(self):
            """
            Return the generators of ``self`` as a semigroup.

            The generators of a monoid `M` as a semigroup are the generators
            of `M` as a monoid and the unit.

            EXAMPLES::

                sage: M = Monoids().free([1,2,3])
                sage: M.semigroup_generators()
                Family (1, F[1], F[2], F[3])
            """
            G = self.monoid_generators()
            from sage.categories.finite_enumerated_sets import FiniteEnumeratedSets
            if G not in FiniteEnumeratedSets():
                raise NotImplementedError("currently only implemented for finitely generated monoids")
            from sage.sets.family import Family
            return Family((self.one(),) + tuple(G))

        def prod(self, args):
            r"""
            n-ary product of elements of ``self``.

            INPUT:

            - ``args`` -- a list (or iterable) of elements of ``self``

            Returns the product of the elements in ``args``, as an element of
            ``self``.

            EXAMPLES::

                sage: S = Monoids().example()
                sage: S.prod([S('a'), S('b')])
                'ab'
            """
            from sage.misc.misc_c import prod
            return prod(args, self.one())

        def _test_prod(self, **options):
            r"""
            Run basic tests for the product method :meth:`prod` of ``self``.

            See the documentation for :class:`TestSuite` for information on
            further options.

            INPUT:

            - ``options`` -- any keyword arguments accepted by :meth:`_tester`

            EXAMPLES:

            By default, this method tests only the elements returned by
            ``self.some_elements()``::

                sage: S = Monoids().example()
                sage: S._test_prod()

            However, the elements tested can be customized with the
            ``elements`` keyword argument::

                sage: S._test_prod(elements = (S('a'), S('b')))
            """
            tester = self._tester(**options)
            tester.assertEqual(self.prod([]), self.one())
            for x in tester.some_elements():
                tester.assertEqual(self.prod([x]), x)
                tester.assertEqual(self.prod([x, x]), x**2)
                tester.assertEqual(self.prod([x, x, x]), x**3)

        def submonoid(self, generators, category=None):
            r"""
            Return the multiplicative submonoid generated by ``generators``.

            INPUT:

            - ``generators`` -- a finite family of elements of
              ``self``, or a list, iterable, ... that can be converted
              into one (see :class:`Family`).

            - ``category`` -- a category

            This is a shorthand for
            :meth:`Semigroups.ParentMethods.subsemigroup` that
            specifies that this is a submonoid, and in particular that
            the unit is ``self.one()``.

            EXAMPLES::

                sage: R = IntegerModRing(15)
                sage: M = R.submonoid([R(3),R(5)]); M
                A submonoid of (Ring of integers modulo 15) with 2 generators
                sage: M.list()
                [1, 3, 5, 9, 0, 10, 12, 6]

            Not the presence of the unit, unlike in::

                sage: S = R.subsemigroup([R(3),R(5)]); S
                A subsemigroup of (Ring of integers modulo 15) with 2 generators
                sage: S.list()
                [3, 5, 9, 0, 10, 12, 6]

            This method is really a shorthand for subsemigroup::

                sage: M2 = R.subsemigroup([R(3),R(5)], one=R.one())
                sage: M2 is M
                True
            """
            return self.subsemigroup(generators, one=self.one())

    class ElementMethods:
        def _div_(left, right):
            r"""
            Default implementation of division, multiplying (on the right) by the inverse.

            INPUT:

            - ``left``, ``right`` -- two elements of the same unital monoid

            .. SEEALSO:: :meth:`__div__`

            EXAMPLES::

                sage: G = FreeGroup(2)
                sage: x0, x1 = G.group_generators()
                sage: c1 = cartesian_product([x0, x1])
                sage: c2 = cartesian_product([x1, x0])
                sage: c1._div_(c2)
                (x0*x1^-1, x1*x0^-1)

            With this implementation, division will fail as soon
            as ``right`` is not invertible, even if ``right``
            actually divides ``left``::

                sage: x = cartesian_product([2, 1])
                sage: y = cartesian_product([1, 1])
                sage: x / y
                (2, 1)
                sage: x / x
                Traceback (most recent call last):
                ...
                TypeError: no conversion of this rational to integer

            TESTS::

                sage: c1._div_.__module__
                'sage.categories.monoids'
            """
            return left * ~right

        def is_one(self):
            r"""
            Return whether ``self`` is the one of the monoid.

            The default implementation is to compare with ``self.one()``.

            TESTS::

                sage: S = Monoids().example()
                sage: S.one().is_one()
                True
                sage: S("aa").is_one()
                False
            """
            return self == self.parent().one()

        def _pow_int(self, n):
            r"""
            Return ``self`` to the `n^{th}` power.

            INPUT:

            - ``n`` -- a nonnegative integer

            EXAMPLES::

                sage: S = Monoids().example()
                sage: S("a") ^ 5
                'aaaaa'
            """
            return generic_power(self, n)

        def _pow_naive(self, n):
            r"""
            Return ``self`` to the `n^{th}` power (naive implementation).

            INPUT:

            - ``n`` -- a nonnegative integer

            This naive implementation does not use binary
            exponentiation; there are cases where this is actually
            faster due to size explosion.

            EXAMPLES::

                sage: S = Monoids().example()
                sage: x = S("aa")
                sage: [x._pow_naive(i) for i in range(6)]
                ['', 'aa', 'aaaa', 'aaaaaa', 'aaaaaaaa', 'aaaaaaaaaa']
            """
            if not n:
                return self.parent().one()
            result = self
            for i in range(n - 1):
                result *= self
            return result

        def powers(self, n):
            r"""
            Return the list `[x^0, x^1, \ldots, x^{n-1}]`.

            EXAMPLES::

                sage: A = Matrix([[1, 1], [-1, 0]])
                sage: A.powers(6)
                [
                [1 0]  [ 1  1]  [ 0  1]  [-1  0]  [-1 -1]  [ 0 -1]
                [0 1], [-1  0], [-1 -1], [ 0 -1], [ 1  0], [ 1  1]
                ]
            """
            if n < 0:
                raise ValueError("negative number of powers requested")
            elif n == 0:
                return []
            x = self.parent().one()
            l = [x]
            for i in range(n - 1):
                x = x * self
                l.append(x)
            return l

    class Commutative(CategoryWithAxiom):
        r"""
        Category of commutative (abelian) monoids.

        A monoid `M` is *commutative* if `xy = yx` for all `x,y \in M`.
        """
        @staticmethod
        def free(index_set=None, names=None, **kwds):
            r"""
            Return a free abelian monoid on `n` generators or with
            the generators indexed by a set `I`.

            A free monoid is constructed by specifying either:

            - the number of generators and/or the names of the generators, or
            - the indexing set for the generators.

            INPUT:

            - ``index_set`` -- (optional) an index set for the generators; if
              an integer, then this represents `\{0, 1, \ldots, n-1\}`

            - ``names`` -- a string or list/tuple/iterable of strings
              (default: ``'x'``); the generator names or name prefix

            EXAMPLES::

                sage: Monoids.Commutative.free(index_set=ZZ)
                Free abelian monoid indexed by Integer Ring
                sage: Monoids().Commutative().free(ZZ)
                Free abelian monoid indexed by Integer Ring
                sage: F.<x,y,z> = Monoids().Commutative().free(); F
                Free abelian monoid indexed by {'x', 'y', 'z'}
            """
            if names is not None:
                if isinstance(names, str):
                    from sage.rings.integer_ring import ZZ
                    if ',' not in names and index_set in ZZ:
                        names = [names + repr(i) for i in range(index_set)]
                    else:
                        names = names.split(',')
                names = tuple(names)
                if index_set is None:
                    index_set = names

            from sage.monoids.indexed_free_monoid import IndexedFreeAbelianMonoid
            return IndexedFreeAbelianMonoid(index_set, names=names, **kwds)

    class WithRealizations(WithRealizationsCategory):

        class ParentMethods:

            def one(self):
                r"""
                Return the unit of this monoid.

                This default implementation returns the unit of the
                realization of ``self`` given by
                :meth:`~Sets.WithRealizations.ParentMethods.a_realization`.

                EXAMPLES::

                    sage: A = Sets().WithRealizations().example(); A
                    The subset algebra of {1, 2, 3} over Rational Field
                    sage: A.one.__module__
                    'sage.categories.monoids'
                    sage: A.one()
                    F[{}]

                TESTS::

                    sage: A.one() is A.a_realization().one()
                    True
                    sage: A._test_one()
                """
                return self.a_realization().one()

    class Subquotients(SubquotientsCategory):

        class ParentMethods:

            def one(self):
                """
                Returns the multiplicative unit of this monoid,
                obtained by retracting that of the ambient monoid.

                EXAMPLES::

                    sage: S = Monoids().Subquotients().example() # todo: not implemented
                    sage: S.one()                                # todo: not implemented
                """
                return self.retract(self.ambient().one())

    class Algebras(AlgebrasCategory):

        def extra_super_categories(self):
            """
            The algebra of a monoid is a bialgebra and a monoid.

            EXAMPLES::

                sage: C = Monoids().Algebras(QQ)
                sage: C.extra_super_categories()
                [Category of bialgebras over Rational Field,
                 Category of monoids]
                sage: Monoids().Algebras(QQ).super_categories()
                [Category of bialgebras with basis over Rational Field,
                 Category of semigroup algebras over Rational Field,
                 Category of unital magma algebras over Rational Field]
            """
            from sage.categories.bialgebras import Bialgebras
            return [Bialgebras(self.base_ring()), Monoids()]

        class ParentMethods:

            @cached_method
            def one_basis(self):
                """
                Return the unit of the monoid, which indexes the unit of
                this algebra, as per
                :meth:`AlgebrasWithBasis.ParentMethods.one_basis()
                <sage.categories.algebras_with_basis.AlgebrasWithBasis.ParentMethods.one_basis>`.

                EXAMPLES::

                    sage: A = Monoids().example().algebra(ZZ)
                    sage: A.one_basis()
                    ''
                    sage: A.one()
                    B['']
                    sage: A(3)
                    3*B['']
                """
                return self.basis().keys().one()

            @cached_method
            def algebra_generators(self):
                r"""
                Return generators for this algebra.

                For a monoid algebra, the algebra generators are built
                from the monoid generators if available and from the
                semigroup generators otherwise.

                .. SEEALSO::

                    - :meth:`Semigroups.Algebras.ParentMethods.algebra_generators`
                    - :meth:`MagmaticAlgebras.ParentMethods.algebra_generators()
                      <.magmatic_algebras.MagmaticAlgebras.ParentMethods.algebra_generators>`.

                EXAMPLES::

                    sage: M = Monoids().example(); M
                    An example of a monoid:
                    the free monoid generated by ('a', 'b', 'c', 'd')
                    sage: M.monoid_generators()
                    Finite family {'a': 'a', 'b': 'b', 'c': 'c', 'd': 'd'}
                    sage: M.algebra(ZZ).algebra_generators()
                    Finite family {'a': B['a'], 'b': B['b'], 'c': B['c'], 'd': B['d']}

                    sage: Z12 = Monoids().Finite().example(); Z12
                    An example of a finite multiplicative monoid:
                    the integers modulo 12
                    sage: Z12.monoid_generators()
                    Traceback (most recent call last):
                    ...
                    AttributeError: 'IntegerModMonoid_with_category' object
                    has no attribute 'monoid_generators'
                    sage: Z12.semigroup_generators()
                    Family (0, 1, 2, 3, 4, 5, 6, 7, 8, 9, 10, 11)
                    sage: Z12.algebra(QQ).algebra_generators()
                    Finite family {0: B[0], 1: B[1], 2: B[2], 3: B[3],  4: B[4],   5: B[5],
                                   6: B[6], 7: B[7], 8: B[8], 9: B[9], 10: B[10], 11: B[11]}


                    sage: GroupAlgebras(QQ).example(AlternatingGroup(10)).algebra_generators()
                    Finite family {0: (8,9,10), 1: (1,2,3,4,5,6,7,8,9)}

                    sage: A = DihedralGroup(3).algebra(QQ); A
                    Algebra of Dihedral group of order 6 as a permutation group
                     over Rational Field
                    sage: A.algebra_generators()
                    Finite family {0: (1,2,3), 1: (1,3)}
                """
                monoid = self.basis().keys()
                try:
                    generators = monoid.monoid_generators()
                except AttributeError:
                    generators = monoid.semigroup_generators()
                return generators.map(self.monomial)

        class ElementMethods:

            def is_central(self):
                r"""
                Return whether the element ``self`` is central.

                EXAMPLES::

                    sage: SG4 = SymmetricGroupAlgebra(ZZ,4)
                    sage: SG4(1).is_central()
                    True
                    sage: SG4(Permutation([1,3,2,4])).is_central()
                    False
                    sage: A = GroupAlgebras(QQ).example(); A
                    Algebra of Dihedral group of order 8 as a permutation group over Rational Field
                    sage: sum(i for i in A.basis()).is_central()
                    True
                """
                return all(i * self == self * i
                           for i in self.parent().algebra_generators())

    class CartesianProducts(CartesianProductsCategory):
        """
        The category of monoids constructed as Cartesian products of monoids.

        This construction gives the direct product of monoids. See
        :wikipedia:`Direct_product` for more information.
        """
        def extra_super_categories(self):
            """
            A Cartesian product of monoids is endowed with a natural
            group structure.

            EXAMPLES::

                sage: C = Monoids().CartesianProducts()
                sage: C.extra_super_categories()
                [Category of monoids]
                sage: sorted(C.super_categories(), key=str)
                [Category of Cartesian products of semigroups,
                 Category of Cartesian products of unital magmas,
                 Category of monoids]
            """
            return [self.base_category()]

        class ParentMethods:
            @cached_method
            def monoid_generators(self):
                """
                Return the generators of ``self``.

                EXAMPLES::

                    sage: M = Monoids.free([1,2,3])
                    sage: N = Monoids.free(['a','b'])
                    sage: C = cartesian_product([M, N])
                    sage: C.monoid_generators()
                    Family ((F[1], 1), (F[2], 1), (F[3], 1),
                            (1, F['a']), (1, F['b']))

                An example with an infinitely generated group (a better output
                is needed)::

                    sage: N = Monoids.free(ZZ)
                    sage: C = cartesian_product([M, N])
                    sage: C.monoid_generators()
                    Lazy family (gen(i))_{i in The Cartesian product of (...)}
                """
                F = self.cartesian_factors()
                ids = tuple(M.one() for M in F)

                def lift(i, gen):
                    cur = list(ids)
                    cur[i] = gen
                    return self._cartesian_product_of_elements(cur)
                from sage.sets.family import Family

                # Finitely generated
                cat = FiniteEnumeratedSets()
<<<<<<< HEAD
                if all(M.monoid_generators() in cat or
                       isinstance(M.monoid_generators(), (tuple, list))
                       for M in F):
=======
                if all(M.monoid_generators() in cat
                       or isinstance(M.monoid_generators(), (tuple, list)) for M in F):
>>>>>>> af072b9e
                    ret = [lift(i, gen) for i, M in enumerate(F)
                           for gen in M.monoid_generators()]
                    return Family(ret)

                # Infinitely generated
                # This does not return a good output, but it is "correct"
                # TODO: Figure out a better way to do things
                from sage.categories.cartesian_product import cartesian_product
                gens_prod = cartesian_product([Family(M.monoid_generators(),
                                                      lambda g: (i, g))
                                               for i, M in enumerate(F)])
                return Family(gens_prod, lift, name="gen")<|MERGE_RESOLUTION|>--- conflicted
+++ resolved
@@ -624,14 +624,9 @@
 
                 # Finitely generated
                 cat = FiniteEnumeratedSets()
-<<<<<<< HEAD
                 if all(M.monoid_generators() in cat or
                        isinstance(M.monoid_generators(), (tuple, list))
                        for M in F):
-=======
-                if all(M.monoid_generators() in cat
-                       or isinstance(M.monoid_generators(), (tuple, list)) for M in F):
->>>>>>> af072b9e
                     ret = [lift(i, gen) for i, M in enumerate(F)
                            for gen in M.monoid_generators()]
                     return Family(ret)
