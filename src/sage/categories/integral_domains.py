--- conflicted
+++ resolved
@@ -45,11 +45,7 @@
         """
         EXAMPLES::
 
-<<<<<<< HEAD
-            sage: GF(4, "a") in IntegralDomains()                               # optional - sage.libs.pari
-=======
             sage: GF(4, "a") in IntegralDomains()                                       # optional - sage.libs.pari
->>>>>>> a36b1230
             True
             sage: QQ in IntegralDomains()
             True
