--- conflicted
+++ resolved
@@ -115,11 +115,7 @@
 
         Using domain and codomain::
 
-<<<<<<< HEAD
-            sage: Map(QQ['x'], SymmetricGroup(6))                                                                       # optional - sage.groups
-=======
             sage: Map(QQ['x'], SymmetricGroup(6))                                       # optional - sage.groups
->>>>>>> 189eb200
             Generic map:
               From: Univariate Polynomial Ring in x over Rational Field
               To:   Symmetric group of order 6! as a permutation group
@@ -264,44 +260,24 @@
 
         EXAMPLES::
 
-<<<<<<< HEAD
-            sage: Q = QuadraticField(-5)                                                                                # optional - sage.rings.number_field
-            sage: phi = CDF._internal_convert_map_from(Q)                                                               # optional - sage.rings.number_field
-=======
             sage: Q = QuadraticField(-5)                                                # optional - sage.rings.number_field
             sage: phi = CDF._internal_convert_map_from(Q)                               # optional - sage.rings.number_field
->>>>>>> 189eb200
 
         By :trac:`14711`, maps used in the coercion and conversion system
         use *weak* references to domain and codomain, in contrast to other
         maps::
 
-<<<<<<< HEAD
-            sage: phi.domain                                                                                            # optional - sage.rings.number_field
-            <weakref at ...; to 'NumberField_quadratic_with_category' at ...>
-            sage: phi._make_strong_references()                                                                         # optional - sage.rings.number_field
-            sage: print(phi.domain)                                                                                     # optional - sage.rings.number_field
-            The constant function (...) -> Number Field in a with defining polynomial x^2 + 5 with a = 2.236067977499790?*I
-=======
             sage: phi.domain                                                            # optional - sage.rings.number_field
             <weakref at ...; to 'NumberField_quadratic_with_category' at ...>
             sage: phi._make_strong_references()                                         # optional - sage.rings.number_field
             sage: print(phi.domain)                                                     # optional - sage.rings.number_field
             The constant function (...) -> Number Field in a
             with defining polynomial x^2 + 5 with a = 2.236067977499790?*I
->>>>>>> 189eb200
 
         Now, as there is a strong reference, `Q` cannot be garbage collected::
 
             sage: import gc
             sage: _ = gc.collect()
-<<<<<<< HEAD
-            sage: C = Q.__class__.__base__                                                                              # optional - sage.rings.number_field
-            sage: numberQuadFields = len([x for x in gc.get_objects() if isinstance(x, C)])                             # optional - sage.rings.number_field
-            sage: del Q, x                                                                                              # optional - sage.rings.number_field
-            sage: _ = gc.collect()
-            sage: numberQuadFields == len([x for x in gc.get_objects() if isinstance(x, C)])                            # optional - sage.rings.number_field
-=======
             sage: C = Q.__class__.__base__                                              # optional - sage.rings.number_field
             sage: numberQuadFields = len([x for x in gc.get_objects()                   # optional - sage.rings.number_field
             ....:                         if isinstance(x, C)])
@@ -309,7 +285,6 @@
             sage: _ = gc.collect()
             sage: numberQuadFields == len([x for x in gc.get_objects()                  # optional - sage.rings.number_field
             ....:                          if isinstance(x, C)])
->>>>>>> 189eb200
             True
 
         However, if we now make the references weak again, the number field can
@@ -317,20 +292,12 @@
         invalid. This is why :meth:`_make_weak_references` should only be used
         if one really knows what one is doing::
 
-<<<<<<< HEAD
-            sage: phi._make_weak_references()                                                                           # optional - sage.rings.number_field
-            sage: _ = gc.collect()
-            sage: numberQuadFields == len([x for x in gc.get_objects() if isinstance(x, C)]) + 1                        # optional - sage.rings.number_field
-            True
-            sage: phi                                                                                                   # optional - sage.rings.number_field
-=======
             sage: phi._make_weak_references()                                           # optional - sage.rings.number_field
             sage: _ = gc.collect()
             sage: numberQuadFields == len([x for x in gc.get_objects()                  # optional - sage.rings.number_field
             ....:                          if isinstance(x, C)]) + 1
             True
             sage: phi                                                                   # optional - sage.rings.number_field
->>>>>>> 189eb200
             Defunct map
         """
         if not isinstance(self.domain, ConstantFunction):
@@ -358,44 +325,24 @@
 
         EXAMPLES::
 
-<<<<<<< HEAD
-            sage: Q = QuadraticField(-5)                                                                                # optional - sage.rings.number_field
-            sage: phi = CDF._internal_convert_map_from(Q)                                                               # optional - sage.rings.number_field
-=======
             sage: Q = QuadraticField(-5)                                                # optional - sage.rings.number_field
             sage: phi = CDF._internal_convert_map_from(Q)                               # optional - sage.rings.number_field
->>>>>>> 189eb200
 
         By :trac:`14711`, maps used in the coercion and conversion system
         use *weak* references to domain and codomain, in contrast to other
         maps::
 
-<<<<<<< HEAD
-            sage: phi.domain                                                                                            # optional - sage.rings.number_field
-            <weakref at ...; to 'NumberField_quadratic_with_category' at ...>
-            sage: phi._make_strong_references()                                                                         # optional - sage.rings.number_field
-            sage: print(phi.domain)                                                                                     # optional - sage.rings.number_field
-            The constant function (...) -> Number Field in a with defining polynomial x^2 + 5 with a = 2.236067977499790?*I
-=======
             sage: phi.domain                                                            # optional - sage.rings.number_field
             <weakref at ...; to 'NumberField_quadratic_with_category' at ...>
             sage: phi._make_strong_references()                                         # optional - sage.rings.number_field
             sage: print(phi.domain)                                                     # optional - sage.rings.number_field
             The constant function (...) -> Number Field in a
             with defining polynomial x^2 + 5 with a = 2.236067977499790?*I
->>>>>>> 189eb200
 
         Now, as there is a strong reference, `Q` cannot be garbage collected::
 
             sage: import gc
             sage: _ = gc.collect()
-<<<<<<< HEAD
-            sage: C = Q.__class__.__base__                                                                              # optional - sage.rings.number_field
-            sage: numberQuadFields = len([x for x in gc.get_objects() if isinstance(x, C)])                             # optional - sage.rings.number_field
-            sage: del Q, x                                                                                              # optional - sage.rings.number_field
-            sage: _ = gc.collect()
-            sage: numberQuadFields == len([x for x in gc.get_objects() if isinstance(x, C)])                            # optional - sage.rings.number_field
-=======
             sage: C = Q.__class__.__base__                                              # optional - sage.rings.number_field
             sage: numberQuadFields = len([x for x in gc.get_objects()                   # optional - sage.rings.number_field
             ....:                         if isinstance(x, C)])
@@ -403,7 +350,6 @@
             sage: _ = gc.collect()
             sage: numberQuadFields == len([x for x in gc.get_objects()                  # optional - sage.rings.number_field
             ....:                          if isinstance(x, C)])
->>>>>>> 189eb200
             True
 
         However, if we now make the references weak again, the number field can
@@ -411,19 +357,6 @@
         invalid. This is why :meth:`_make_weak_references` should only be used
         if one really knows what one is doing::
 
-<<<<<<< HEAD
-            sage: phi._make_weak_references()                                                                           # optional - sage.rings.number_field
-            sage: _ = gc.collect()
-            sage: numberQuadFields == len([x for x in gc.get_objects() if isinstance(x, C)]) + 1                        # optional - sage.rings.number_field
-            True
-            sage: phi                                                                                                   # optional - sage.rings.number_field
-            Defunct map
-            sage: phi._make_strong_references()                                                                         # optional - sage.rings.number_field
-            Traceback (most recent call last):
-            ...
-            RuntimeError: The domain of this map became garbage collected
-            sage: phi.parent()                                                                                          # optional - sage.rings.number_field
-=======
             sage: phi._make_weak_references()                                           # optional - sage.rings.number_field
             sage: _ = gc.collect()
             sage: numberQuadFields == len([x for x in gc.get_objects()                  # optional - sage.rings.number_field
@@ -436,7 +369,6 @@
             ...
             RuntimeError: The domain of this map became garbage collected
             sage: phi.parent()                                                          # optional - sage.rings.number_field
->>>>>>> 189eb200
             Traceback (most recent call last):
             ...
             ValueError: This map is in an invalid state, the domain has been garbage collected
@@ -630,28 +562,16 @@
 
         TESTS::
 
-<<<<<<< HEAD
-            sage: Q = QuadraticField(-5)                                                                                # optional - sage.rings.number_field
-            sage: phi = CDF._internal_coerce_map_from(Q); phi                                                           # optional - sage.rings.number_field
-=======
             sage: Q = QuadraticField(-5)                                                # optional - sage.rings.number_field
             sage: phi = CDF._internal_coerce_map_from(Q); phi                           # optional - sage.rings.number_field
->>>>>>> 189eb200
             (map internal to coercion system -- copy before use)
             Composite map:
               From: Number Field in a with defining polynomial x^2 + 5 with a = 2.236067977499790?*I
               To:   Complex Double Field
-<<<<<<< HEAD
-            sage: del Q                                                                                                 # optional - sage.rings.number_field
-            sage: import gc
-            sage: _ = gc.collect()
-            sage: phi                                                                                                   # optional - sage.rings.number_field
-=======
             sage: del Q                                                                 # optional - sage.rings.number_field
             sage: import gc
             sage: _ = gc.collect()
             sage: phi                                                                   # optional - sage.rings.number_field
->>>>>>> 189eb200
             Defunct map
         """
         D = self.domain()
