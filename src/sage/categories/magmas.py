--- conflicted
+++ resolved
@@ -540,13 +540,8 @@
 
                 EXAMPLES::
 
-<<<<<<< HEAD
-                    sage: S = SymmetricGroup(2)                                 # optional - sage.groups
-                    sage: S.is_empty()                                          # optional - sage.groups
-=======
                     sage: S = SymmetricGroup(2)                                         # optional - sage.groups
                     sage: S.is_empty()                                                  # optional - sage.groups
->>>>>>> 08060ed1
                     False
 
                     sage: M = Monoids().example()
@@ -555,11 +550,7 @@
 
                 TESTS::
 
-<<<<<<< HEAD
-                    sage: S.is_empty.__module__                                 # optional - sage.groups
-=======
                     sage: S.is_empty.__module__                                         # optional - sage.groups
->>>>>>> 08060ed1
                     'sage.categories.magmas'
                     sage: M.is_empty.__module__
                     'sage.categories.magmas'
@@ -734,17 +725,10 @@
                     EXAMPLES::
 
                         sage: from sage.combinat.root_system.extended_affine_weyl_group import ExtendedAffineWeylGroup  # optional - sage.combinat sage.groups
-<<<<<<< HEAD
-                        sage: PvW0 = ExtendedAffineWeylGroup(['A',2,1]).PvW0()                                          # optional - sage.combinat sage.groups
-                        sage: PvW0 in Magmas().Unital().Realizations()                                                  # optional - sage.combinat sage.groups
-                        True
-                        sage: PvW0.one()                                                                                # optional - sage.combinat sage.groups
-=======
                         sage: PvW0 = ExtendedAffineWeylGroup(['A',2,1]).PvW0()          # optional - sage.combinat sage.groups
                         sage: PvW0 in Magmas().Unital().Realizations()                  # optional - sage.combinat sage.groups
                         True
                         sage: PvW0.one()                                                # optional - sage.combinat sage.groups
->>>>>>> 08060ed1
                         1
                     """
                     return self(self.realization_of().a_realization().one())
@@ -900,13 +884,8 @@
             The default is to represent elements as lowercase
             ASCII letters.  ::
 
-<<<<<<< HEAD
-                sage: G = CyclicPermutationGroup(5)                                                                     # optional - sage.groups
-                sage: G.multiplication_table()                                                                          # optional - sage.groups
-=======
                 sage: G = CyclicPermutationGroup(5)                                     # optional - sage.groups
                 sage: G.multiplication_table()                                          # optional - sage.groups
->>>>>>> 08060ed1
                 *  a b c d e
                  +----------
                 a| a b c d e
@@ -923,17 +902,10 @@
 
                 sage: from sage.categories.examples.finite_semigroups import LeftRegularBand
                 sage: L = LeftRegularBand(('a', 'b'))
-<<<<<<< HEAD
-                sage: T = L.multiplication_table(names='digits')                                                        # optional - sage.matrix
-                sage: T.column_keys()                                                                                   # optional - sage.matrix
-                ('a', 'ab', 'b', 'ba')
-                sage: T                                                                                                 # optional - sage.matrix
-=======
                 sage: T = L.multiplication_table(names='digits')                        # optional - sage.matrix
                 sage: T.column_keys()                                                   # optional - sage.matrix
                 ('a', 'ab', 'b', 'ba')
                 sage: T                                                                 # optional - sage.matrix
->>>>>>> 08060ed1
                 *  0 1 2 3
                  +--------
                 0| 0 1 1 1
@@ -946,11 +918,7 @@
 
                 sage: L = LeftRegularBand(('a', 'b', 'c'))
                 sage: elts = sorted(L.list())
-<<<<<<< HEAD
-                sage: L.multiplication_table(elements=elts)                                                             # optional - sage.matrix
-=======
                 sage: L.multiplication_table(elements=elts)                             # optional - sage.matrix
->>>>>>> 08060ed1
                 *  a b c d e f g h i j k l m n o
                  +------------------------------
                 a| a b c d e b b c c c d d e e e
@@ -979,11 +947,7 @@
 
                 sage: L = LeftRegularBand(('a','b','c'))
                 sage: elts=['a', 'c', 'ac', 'ca']
-<<<<<<< HEAD
-                sage: L.multiplication_table(names='elements', elements=elts)                                           # optional - sage.matrix
-=======
                 sage: L.multiplication_table(names='elements', elements=elts)           # optional - sage.matrix
->>>>>>> 08060ed1
                    *   'a'  'c' 'ac' 'ca'
                     +--------------------
                  'a'|  'a' 'ac' 'ac' 'ac'
@@ -996,18 +960,6 @@
             :class:`~sage.matrix.operation_table.OperationTable` for more
             comprehensive documentation. ::
 
-<<<<<<< HEAD
-                sage: G = AlternatingGroup(3)                                                                           # optional - sage.groups
-                sage: T = G.multiplication_table()                                                                      # optional - sage.matrix    # optional - sage.groups
-                sage: T.column_keys()                                                                                   # optional - sage.matrix    # optional - sage.groups
-                ((), (1,2,3), (1,3,2))
-                sage: T.translation()                                                                                   # optional - sage.matrix    # optional - sage.groups
-                {'a': (), 'b': (1,2,3), 'c': (1,3,2)}
-                sage: T.change_names(['x', 'y', 'z'])                                                                   # optional - sage.matrix    # optional - sage.groups
-                sage: T.translation()                                                                                   # optional - sage.matrix    # optional - sage.groups
-                {'x': (), 'y': (1,2,3), 'z': (1,3,2)}
-                sage: T                                                                                                 # optional - sage.matrix    # optional - sage.groups
-=======
                 sage: G = AlternatingGroup(3)                                           # optional - sage.groups
                 sage: T = G.multiplication_table()                                      # optional - sage.groups sage.matrix
                 sage: T.column_keys()                                                   # optional - sage.groups sage.matrix
@@ -1018,7 +970,6 @@
                 sage: T.translation()                                                   # optional - sage.groups sage.matrix
                 {'x': (), 'y': (1,2,3), 'z': (1,3,2)}
                 sage: T                                                                 # optional - sage.groups sage.matrix
->>>>>>> 08060ed1
                 *  x y z
                  +------
                 x| x y z
@@ -1133,21 +1084,12 @@
                     sage: x * x
                     (1/4, 1, 1)
 
-<<<<<<< HEAD
-                    sage: A = SymmetricGroupAlgebra(QQ, 3)                      # optional - sage.groups
-                    sage: x = cartesian_product([A([1,3,2]), A([2,3,1])])       # optional - sage.groups
-                    sage: y = cartesian_product([A([1,3,2]), A([2,3,1])])       # optional - sage.groups
-                    sage: cartesian_product([A,A]).product(x,y)                 # optional - sage.groups
-                    B[(0, [1, 2, 3])] + B[(1, [3, 1, 2])]
-                    sage: x*y                                                   # optional - sage.groups
-=======
                     sage: A = SymmetricGroupAlgebra(QQ, 3)                              # optional - sage.groups
                     sage: x = cartesian_product([A([1,3,2]), A([2,3,1])])               # optional - sage.groups
                     sage: y = cartesian_product([A([1,3,2]), A([2,3,1])])               # optional - sage.groups
                     sage: cartesian_product([A,A]).product(x,y)                         # optional - sage.groups
                     B[(0, [1, 2, 3])] + B[(1, [3, 1, 2])]
                     sage: x*y                                                           # optional - sage.groups
->>>>>>> 08060ed1
                     B[(0, [1, 2, 3])] + B[(1, [3, 1, 2])]
                 """
                 prods = ((a * b) for a, b in zip(left.cartesian_factors(),
@@ -1196,15 +1138,9 @@
 
                 Here is a more elaborate example involving a sub algebra::
 
-<<<<<<< HEAD
-                    sage: Z = SymmetricGroup(5).algebra(QQ).center()            # optional - sage.groups
-                    sage: B = Z.basis()                                         # optional - sage.groups
-                    sage: B[3] * B[2]                                           # optional - sage.groups
-=======
                     sage: Z = SymmetricGroup(5).algebra(QQ).center()                    # optional - sage.groups
                     sage: B = Z.basis()                                                 # optional - sage.groups
                     sage: B[3] * B[2]                                                   # optional - sage.groups
->>>>>>> 08060ed1
                     4*B[2] + 6*B[3] + 5*B[6]
                 """
                 assert x in self
@@ -1226,18 +1162,6 @@
 
                 EXAMPLES::
 
-<<<<<<< HEAD
-                    sage: Out = Sets().WithRealizations().example().Out(); Out                                          # optional - sage.combinat sage.modules
-                    The subset algebra of {1, 2, 3} over Rational Field in the Out basis
-                    sage: Out.product                                                                                   # optional - sage.combinat sage.modules
-                    <bound method Magmas.Realizations.ParentMethods.product_by_coercion
-                     of The subset algebra of {1, 2, 3} over Rational Field in the Out basis>
-                    sage: Out.product.__module__                                                                        # optional - sage.combinat sage.modules
-                    'sage.categories.magmas'
-                    sage: x = Out.an_element()                                                                          # optional - sage.combinat sage.modules
-                    sage: y = Out.an_element()                                                                          # optional - sage.combinat sage.modules
-                    sage: Out.product(x, y)                                                                             # optional - sage.combinat sage.modules
-=======
                     sage: Out = Sets().WithRealizations().example().Out(); Out          # optional - sage.combinat sage.modules
                     The subset algebra of {1, 2, 3} over Rational Field
                      in the Out basis
@@ -1250,7 +1174,6 @@
                     sage: x = Out.an_element()                                          # optional - sage.combinat sage.modules
                     sage: y = Out.an_element()                                          # optional - sage.combinat sage.modules
                     sage: Out.product(x, y)                                             # optional - sage.combinat sage.modules
->>>>>>> 08060ed1
                     Out[{}] + 4*Out[{1}] + 9*Out[{2}] + Out[{1, 2}]
 
                 """
