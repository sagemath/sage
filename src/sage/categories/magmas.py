r"""
Magmas
"""
# ****************************************************************************
#  Copyright (C) 2010 Nicolas M. Thiery <nthiery at users.sf.net>
#
#  Distributed under the terms of the GNU General Public License (GPL)
#                  https://www.gnu.org/licenses/
# *****************************************************************************

from sage.misc.cachefunc import cached_method
from sage.misc.lazy_import import LazyImport
from sage.misc.abstract_method import abstract_method, AbstractMethod
from sage.categories.subquotients import SubquotientsCategory
from sage.categories.cartesian_product import CartesianProductsCategory
from sage.categories.algebra_functor import AlgebrasCategory
from sage.categories.category_with_axiom import CategoryWithAxiom
from sage.categories.category_singleton import Category_singleton
import sage.categories.coercion_methods
from sage.categories.sets_cat import Sets
from sage.categories.realizations import RealizationsCategory
from sage.cpython.getattr import raw_getattr


class Magmas(Category_singleton):
    """
    The category of (multiplicative) magmas.

    A magma is a set with a binary operation `*`.

    EXAMPLES::

        sage: Magmas()
        Category of magmas
        sage: Magmas().super_categories()
        [Category of sets]
        sage: Magmas().all_super_categories()
        [Category of magmas, Category of sets,
         Category of sets with partial maps, Category of objects]

    The following axioms are defined by this category::

        sage: Magmas().Associative()
        Category of semigroups
        sage: Magmas().Unital()
        Category of unital magmas
        sage: Magmas().Commutative()
        Category of commutative magmas
        sage: Magmas().Unital().Inverse()
        Category of inverse unital magmas
        sage: Magmas().Associative()
        Category of semigroups
        sage: Magmas().Associative().Unital()
        Category of monoids
        sage: Magmas().Associative().Unital().Inverse()
        Category of groups

    TESTS::

        sage: C = Magmas()
        sage: TestSuite(C).run()
    """
    def super_categories(self):
        """
        EXAMPLES::

            sage: Magmas().super_categories()
            [Category of sets]
        """
        return [Sets()]

    class SubcategoryMethods:

        @cached_method
        def Associative(self):
            r"""
            Return the full subcategory of the associative objects
            of ``self``.

            A (multiplicative) :class:`magma Magmas` `M` is
            *associative* if, for all `x,y,z\in M`,

            .. MATH:: x * (y * z) = (x * y) * z

            .. SEEALSO:: :wikipedia:`Associative_property`

            EXAMPLES::

                sage: Magmas().Associative()
                Category of semigroups

            TESTS::

                sage: TestSuite(Magmas().Associative()).run()
                sage: Rings().Associative.__module__
                'sage.categories.magmas'
            """
            return self._with_axiom('Associative')

        @cached_method
        def Commutative(self):
            r"""
            Return the full subcategory of the commutative objects
            of ``self``.

            A (multiplicative) :class:`magma Magmas` `M` is
            *commutative* if, for all `x,y\in M`,

            .. MATH:: x * y = y * x

            .. SEEALSO:: :wikipedia:`Commutative_property`

            EXAMPLES::

                sage: Magmas().Commutative()
                Category of commutative magmas
                sage: Monoids().Commutative()
                Category of commutative monoids

            TESTS::

                sage: TestSuite(Magmas().Commutative()).run()
                sage: Rings().Commutative.__module__
                'sage.categories.magmas'
            """
            return self._with_axiom('Commutative')

        @cached_method
        def Unital(self):
            r"""
            Return the subcategory of the unital objects of ``self``.

            A (multiplicative) :class:`magma Magmas` `M` is *unital*
            if it admits an element `1`, called *unit*, such that for
            all `x\in M`,

            .. MATH:: 1 * x = x * 1 = x

            This element is necessarily unique, and should be provided
            as ``M.one()``.

            .. SEEALSO:: :wikipedia:`Unital_magma#unital`

            EXAMPLES::

                sage: Magmas().Unital()
                Category of unital magmas
                sage: Semigroups().Unital()
                Category of monoids
                sage: Monoids().Unital()
                Category of monoids
                sage: from sage.categories.associative_algebras import AssociativeAlgebras
                sage: AssociativeAlgebras(QQ).Unital()
                Category of algebras over Rational Field

            TESTS::

                sage: TestSuite(Magmas().Unital()).run()
                sage: Semigroups().Unital.__module__
                'sage.categories.magmas'
            """
            return self._with_axiom("Unital")

        @cached_method
        def FinitelyGeneratedAsMagma(self):
            r"""
            Return the subcategory of the objects of ``self`` that are
            endowed with a distinguished finite set of
            (multiplicative) magma generators.

            A set `S` of elements of a multiplicative magma form a
            *set of generators* if any element of the magma can be
            expressed recursively from elements of `S` and products
            thereof.

            It is not imposed that morphisms shall preserve the
            distinguished set of generators; hence this is a full
            subcategory.

            .. SEEALSO:: :wikipedia:`Unital_magma#unital`

            EXAMPLES::

                sage: Magmas().FinitelyGeneratedAsMagma()
                Category of finitely generated magmas

            Being finitely generated does depend on the structure: for
            a ring, being finitely generated as a magma, as an
            additive magma, or as a ring are different concepts. Hence
            the name of this axiom is explicit::

                sage: Rings().FinitelyGeneratedAsMagma()
                Category of finitely generated as magma enumerated rings

            On the other hand, it does not depend on the
            multiplicative structure: for example a group is finitely
            generated if and only if it is finitely generated as a
            magma. A short hand is provided when there is no
            ambiguity, and the output tries to reflect that::

                sage: Semigroups().FinitelyGenerated()
                Category of finitely generated semigroups
                sage: Groups().FinitelyGenerated()
                Category of finitely generated enumerated groups

                sage: Semigroups().FinitelyGenerated().axioms()
                frozenset({'Associative', 'Enumerated', 'FinitelyGeneratedAsMagma'})

            Note that the set of generators may depend on the actual
            category; for example, in a group, one can often use less
            generators since it is allowed to take inverses.

            TESTS::

                sage: TestSuite(Magmas().FinitelyGeneratedAsMagma()).run()
                sage: Semigroups().FinitelyGeneratedAsMagma.__module__
                'sage.categories.magmas'
            """
            return self._with_axiom("FinitelyGeneratedAsMagma")

        @cached_method
        def FinitelyGenerated(self):
            r"""
            Return the subcategory of the objects of ``self`` that are
            endowed with a distinguished finite set of
            (multiplicative) magma generators.

            EXAMPLES:

            This is a shorthand for :meth:`FinitelyGeneratedAsMagma`,
            which see::

                sage: Magmas().FinitelyGenerated()
                Category of finitely generated magmas
                sage: Semigroups().FinitelyGenerated()
                Category of finitely generated semigroups
                sage: Groups().FinitelyGenerated()
                Category of finitely generated enumerated groups

            An error is raised if this is ambiguous::

                sage: (Magmas() & AdditiveMagmas()).FinitelyGenerated()
                Traceback (most recent call last):
                ...
                ValueError: FinitelyGenerated is ambiguous for
                Join of Category of magmas and Category of additive magmas.
                Please use explicitly one of the FinitelyGeneratedAsXXX methods

            .. NOTE::

                Checking that there is no ambiguity currently assumes
                that all the other "finitely generated" axioms involve
                an additive structure. As of Sage 6.4, this is
                correct.

                The use of this shorthand should be reserved for casual
                interactive use or when there is no risk of ambiguity.
                """
            from sage.categories.additive_magmas import AdditiveMagmas
            if self.is_subcategory(AdditiveMagmas()):
                raise ValueError("FinitelyGenerated is ambiguous for {}.\nPlease use explicitly one of the FinitelyGeneratedAsXXX methods".format(self))
            return self.FinitelyGeneratedAsMagma()

        @cached_method
        def Distributive(self):
            """
            Return the full subcategory of the objects of ``self``
            where `*` is distributive on `+`.

            INPUT:

            - ``self`` -- a subcategory of :class:`Magmas`
              and :class:`AdditiveMagmas`

            Given that Sage does not yet know that the category
            :class:`MagmasAndAdditiveMagmas` is the intersection of
            the categories :class:`Magmas` and
            :class:`AdditiveMagmas`, the method
            :meth:`MagmasAndAdditiveMagmas.SubcategoryMethods.Distributive`
            is not available, as would be desirable, for this intersection.

            This method is a workaround. It checks that ``self`` is a
            subcategory of both :class:`Magmas` and
            :class:`AdditiveMagmas` and upgrades it to a subcategory
            of :class:`MagmasAndAdditiveMagmas` before applying the
            axiom. It complains otherwise, since the ``Distributive``
            axiom does not make sense for a plain magma.

            EXAMPLES::

                sage: (Magmas() & AdditiveMagmas()).Distributive()
                Category of distributive magmas and additive magmas
                sage: (Monoids() & CommutativeAdditiveGroups()).Distributive()
                Category of rings

                sage: Magmas().Distributive()
                Traceback (most recent call last):
                ...
                ValueError: The distributive axiom only makes sense on a magma
                which is simultaneously an additive magma
                sage: Semigroups().Distributive()
                Traceback (most recent call last):
                ...
                ValueError: The distributive axiom only makes sense on a magma
                which is simultaneously an additive magma

            TESTS::

                sage: Semigroups().Distributive.__module__
                'sage.categories.magmas'
                sage: Rings().Distributive.__module__
                'sage.categories.magmas_and_additive_magmas'
            """
            from .additive_magmas import AdditiveMagmas
            if not self.is_subcategory(AdditiveMagmas()):
                raise ValueError("The distributive axiom only makes sense on a magma which is simultaneously an additive magma")
            from .magmas_and_additive_magmas import MagmasAndAdditiveMagmas
            return (self & MagmasAndAdditiveMagmas()).Distributive()

        def JTrivial(self):
            r"""
            Return the full subcategory of the `J`-trivial objects of ``self``.

            This axiom is in fact only meaningful for
            :class:`semigroups <Semigroups>`. This stub definition is
            here as a workaround for :trac:`20515`, in order to define
            the `J`-trivial axiom as the intersection of the `L` and
            `R`-trivial axioms.

            .. SEEALSO:: :meth:`Semigroups.SubcategoryMethods.JTrivial`

            TESTS::

                sage: Magmas().JTrivial()
                Category of j trivial magmas
                sage: C = Semigroups().RTrivial() & Semigroups().LTrivial()
                sage: C is Semigroups().JTrivial()
                True
            """
            return self._with_axiom('JTrivial')

    Associative = LazyImport('sage.categories.semigroups', 'Semigroups', at_startup=True)
    FinitelyGeneratedAsMagma = LazyImport('sage.categories.finitely_generated_magmas', 'FinitelyGeneratedMagmas')

    class JTrivial(CategoryWithAxiom):
        # Workaround for #20515; see also Magmas.SubcategoryMethods.JTrivial
        pass

    class Algebras(AlgebrasCategory):

        def extra_super_categories(self):
            """
            EXAMPLES::

                sage: MCA = Magmas().Commutative().Algebras(QQ)
                sage: MCA.extra_super_categories()
                [Category of commutative magmas]

            This implements the fact that the algebra of a commutative
            magma is commutative::

                sage: MCA.super_categories()
                [Category of magma algebras over Rational Field,
                 Category of commutative magmas]

            In particular, commutative monoid algebras are
            commutative algebras::

                sage: MoCA = Monoids().Commutative().Algebras(QQ)
                sage: MoCA.is_subcategory(Algebras(QQ).Commutative())
                True
            """
            from sage.categories.magmatic_algebras import MagmaticAlgebras
            return [MagmaticAlgebras(self.base_ring())]

        class ParentMethods:
            def is_field(self, proof=True):
                r"""
                Return ``True`` if ``self`` is a field.

                For a magma algebra `RS` this is always false unless
                `S` is trivial and the base ring `R`` is a field.

                EXAMPLES::

<<<<<<< HEAD
                    sage: SymmetricGroup(1).algebra(QQ).is_field()              # optional - sage.groups
                    True
                    sage: SymmetricGroup(1).algebra(ZZ).is_field()              # optional - sage.groups
                    False
                    sage: SymmetricGroup(2).algebra(QQ).is_field()              # optional - sage.groups
=======
                    sage: SymmetricGroup(1).algebra(QQ).is_field()                      # optional - sage.groups
                    True
                    sage: SymmetricGroup(1).algebra(ZZ).is_field()                      # optional - sage.groups
                    False
                    sage: SymmetricGroup(2).algebra(QQ).is_field()                      # optional - sage.groups
>>>>>>> 189eb200
                    False
                """
                if not self.base_ring().is_field(proof):
                    return False
                return (self.basis().keys().cardinality() == 1)

    class Commutative(CategoryWithAxiom):

        class ParentMethods:
            def is_commutative(self):
                """
                Return ``True``, since commutative magmas are commutative.

                EXAMPLES::

                    sage: Parent(QQ, category=CommutativeRings()).is_commutative()
                    True
                """
                return True

        class Algebras(AlgebrasCategory):

            def extra_super_categories(self):
                """
                EXAMPLES::

                    sage: MCA = Magmas().Commutative().Algebras(QQ)
                    sage: MCA.extra_super_categories()
                    [Category of commutative magmas]

                This implements the fact that the algebra of a commutative
                magma is commutative::

                    sage: MCA.super_categories()
                    [Category of magma algebras over Rational Field,
                     Category of commutative magmas]

                In particular, commutative monoid algebras are
                commutative algebras::

                    sage: MoCA = Monoids().Commutative().Algebras(QQ)
                    sage: MoCA.is_subcategory(Algebras(QQ).Commutative())
                    True
                """
                return [Magmas().Commutative()]

        class CartesianProducts(CartesianProductsCategory):
            def extra_super_categories(self):
                r"""
                Implement the fact that a Cartesian product of commutative
                additive magmas is still an commutative additive magmas.

                EXAMPLES::

                    sage: C = Magmas().Commutative().CartesianProducts()
                    sage: C.extra_super_categories()
                    [Category of commutative magmas]
                    sage: C.axioms()
                    frozenset({'Commutative'})
                """
                return [Magmas().Commutative()]

    class Unital(CategoryWithAxiom):

        def additional_structure(self):
            r"""
            Return ``self``.

            Indeed, the category of unital magmas defines an
            additional structure, namely the unit of the magma which
            shall be preserved by morphisms.

            .. SEEALSO:: :meth:`Category.additional_structure`

            EXAMPLES::

                sage: Magmas().Unital().additional_structure()
                Category of unital magmas
            """
            return self

        class ParentMethods:
            @cached_method
            def one(self):
                r"""
                Return the unit of the monoid, that is the unique neutral
                element for `*`.

                .. NOTE::

                   The default implementation is to coerce `1` into ``self``.
                   It is recommended to override this method because the
                   coercion from the integers:

                    - is not always meaningful (except for `1`);
                    - often uses ``self.one()``.

                EXAMPLES::

                    sage: M = Monoids().example(); M
                    An example of a monoid:
                     the free monoid generated by ('a', 'b', 'c', 'd')
                    sage: M.one()
                    ''
                """
                return self(1)

            def _test_one(self, **options):
                r"""
                Test that ``self.one()`` is an element of ``self`` and is
                neutral for the operation ``*``.

                INPUT:

                - ``options`` -- any keyword arguments accepted by :meth:`_tester`

                EXAMPLES:

                By default, this method tests only the elements returned by
                ``self.some_elements()``::

                    sage: S = Monoids().example()
                    sage: S._test_one()

                However, the elements tested can be customized with the
                ``elements`` keyword argument::

                    sage: S._test_one(elements = (S('a'), S('b')))

                See the documentation for :class:`TestSuite` for more information.
                """
                tester = self._tester(**options)
                one = self.one()
                tester.assertTrue(self.is_parent_of(one))
                for x in tester.some_elements():
                    tester.assertEqual(x * one, x)
                    tester.assertEqual(one * x, x)
                # Check that one is immutable if it looks like we can test this
                if hasattr(one, "is_immutable"):
                    tester.assertTrue(one.is_immutable())
                if hasattr(one, "is_mutable"):
                    tester.assertFalse(one.is_mutable())

            def is_empty(self):
                r"""
                Return whether ``self`` is empty.

                Since this set is a unital magma it is not empty and this method
                always return ``False``.

                EXAMPLES::

                    sage: S = SymmetricGroup(2)                                         # optional - sage.groups
                    sage: S.is_empty()                                                  # optional - sage.groups
                    False

                    sage: M = Monoids().example()
                    sage: M.is_empty()
                    False

                TESTS::

                    sage: S.is_empty.__module__                                         # optional - sage.groups
                    'sage.categories.magmas'
                    sage: M.is_empty.__module__
                    'sage.categories.magmas'
                """
                return False

        class ElementMethods:
            pass

        class SubcategoryMethods:

            @cached_method
            def Inverse(self):
                r"""
                Return the full subcategory of the inverse objects of ``self``.

                An inverse :class:` (multiplicative) magma <Magmas>`
                is a :class:`unital magma <Magmas.Unital>` such that
                every element admits both an inverse on the left and
                on the right. Such a magma is also called a *loop*.

                .. SEEALSO::

                    :wikipedia:`Inverse_element`, :wikipedia:`Quasigroup`

                EXAMPLES::

                    sage: Magmas().Unital().Inverse()
                    Category of inverse unital magmas
                    sage: Monoids().Inverse()
                    Category of groups

                TESTS::

                    sage: TestSuite(Magmas().Unital().Inverse()).run()
                    sage: Algebras(QQ).Inverse.__module__
                    'sage.categories.magmas'
                """
                return self._with_axiom("Inverse")

        class Inverse(CategoryWithAxiom):
            class CartesianProducts(CartesianProductsCategory):
                def extra_super_categories(self):
                    """
                    Implement the fact that a Cartesian product of magmas with
                    inverses is a magma with inverse.

                    EXAMPLES::

                        sage: C = Magmas().Unital().Inverse().CartesianProducts()
                        sage: C.extra_super_categories()
                        [Category of inverse unital magmas]
                        sage: sorted(C.axioms())
                        ['Inverse', 'Unital']
                    """
                    return [Magmas().Unital().Inverse()]

        class CartesianProducts(CartesianProductsCategory):
            def extra_super_categories(self):
                """
                Implement the fact that a Cartesian product of unital magmas is
                a unital magma

                EXAMPLES::

                    sage: C = Magmas().Unital().CartesianProducts()
                    sage: C.extra_super_categories()
                    [Category of unital magmas]
                    sage: C.axioms()
                    frozenset({'Unital'})

                    sage: Monoids().CartesianProducts().is_subcategory(Monoids())
                    True
                """
                return [Magmas().Unital()]

            class ParentMethods:

                @cached_method
                def one(self):
                    """
                    Return the unit of this Cartesian product.

                    It is built from the units for the Cartesian factors of ``self``.

                    EXAMPLES::

                        sage: cartesian_product([QQ, ZZ, RR]).one()
                        (1, 1, 1.00000000000000)
                    """
                    return self._cartesian_product_of_elements(
                        _.one() for _ in self.cartesian_factors())

            class ElementMethods:
                def __invert__(self):
                    r"""
                    Return the inverse of ``self``, if it exists.

                    The inverse is computed by inverting each
                    Cartesian factor and attempting to convert the
                    result back to the original parent.

                    For example, if one of the Cartesian factor is an
                    element ``x`` of `\ZZ`, the result of ``~x`` is in
                    `\QQ`. So we need to convert it back to `\ZZ`. As
                    a side effect, this checks that ``x`` is indeed
                    invertible in `\ZZ`.

                    If needed an optimized version without this
                    conversion could be implemented in
                    :class:`Magmas.Unital.Inverse.ElementMethods`.

                    EXAMPLES::

                        sage: C = cartesian_product([QQ, ZZ, RR, GF(5)])
                        sage: c = C([2,-1,2,2]); c
                        (2, -1, 2.00000000000000, 2)
                        sage: ~c
                        (1/2, -1, 0.500000000000000, 3)

                    This fails as soon as one of the entries is not
                    invertible::

                        sage: ~C([0,2,2,2])
                        Traceback (most recent call last):
                        ...
                        ZeroDivisionError: rational division by zero

                        sage: ~C([2,2,2,2])
                        (1/2, 1/2, 0.500000000000000, 3)
                    """
                    # variant without coercion:
                    # return self.parent()._cartesian_product_of_elements(
                    return self.parent()(
                        ~x for x in self.cartesian_factors())

        class Algebras(AlgebrasCategory):

            def extra_super_categories(self):
                """
                EXAMPLES::

                    sage: MCA = Magmas().Commutative().Algebras(QQ)
                    sage: MCA.extra_super_categories()
                    [Category of commutative magmas]

                This implements the fact that the algebra of a
                commutative magma is commutative::

                    sage: MCA.super_categories()
                    [Category of magma algebras over Rational Field,
                     Category of commutative magmas]

                In particular, commutative monoid algebras are
                commutative algebras::

                    sage: MoCA = Monoids().Commutative().Algebras(QQ)
                    sage: MoCA.is_subcategory(Algebras(QQ).Commutative())
                    True
                """
                return [Magmas().Unital()]

        class Realizations(RealizationsCategory):

            class ParentMethods:

                @cached_method
                def one(self):
                    r"""
                    Return the unit element of ``self``.

                    EXAMPLES::

                        sage: from sage.combinat.root_system.extended_affine_weyl_group import ExtendedAffineWeylGroup  # optional - sage.combinat sage.groups
                        sage: PvW0 = ExtendedAffineWeylGroup(['A',2,1]).PvW0()          # optional - sage.combinat sage.groups
                        sage: PvW0 in Magmas().Unital().Realizations()                  # optional - sage.combinat sage.groups
                        True
                        sage: PvW0.one()                                                # optional - sage.combinat sage.groups
                        1
                    """
                    return self(self.realization_of().a_realization().one())

    class ParentMethods:

        def product(self, x, y):
            """
            The binary multiplication of the magma.

            INPUT:

            - ``x``, ``y`` -- elements of this magma

            OUTPUT:

            - an element of the magma (the product of ``x`` and ``y``)

            EXAMPLES::

                sage: S = Semigroups().example("free")
                sage: x = S('a'); y = S('b')
                sage: S.product(x, y)
                'ab'

            A parent in ``Magmas()`` must either implement
            :meth:`.product` in the parent class or ``_mul_`` in the
            element class. By default, the addition method on elements
            ``x._mul_(y)`` calls ``S.product(x,y)``, and reciprocally.

            As a bonus, ``S.product`` models the binary function from
            ``S`` to ``S``::

                sage: bin = S.product
                sage: bin(x,y)
                'ab'

            Currently, ``S.product`` is just a bound method::

                sage: bin
                <bound method FreeSemigroup.product of An example of a semigroup:
                 the free semigroup generated by ('a', 'b', 'c', 'd')>

            When Sage will support multivariate morphisms, it will be
            possible, and in fact recommended, to enrich ``S.product``
            with extra mathematical structure. This will typically be
            implemented using lazy attributes.::

                sage: bin                 # todo: not implemented
                Generic binary morphism:
                From: (S x S)
                To:   S
            """
            return x * y

        product_from_element_class_mul = product

        def __init_extra__(self):
            """
            EXAMPLES::

                sage: S = Semigroups().example("free")
                sage: S('a') * S('b') # indirect doctest
                'ab'
                sage: S('a').__class__._mul_ == S('a').__class__._mul_parent
                True
            """
            # This should instead register the multiplication to the coercion model
            # But this is not yet implemented in the coercion model
            #
            # Github issue #11900: The following used to test whether
            # self.product != self.product_from_element_class_mul. But
            # that is, of course, a bug. Namely otherwise, if the parent
            # has an optimized `product` then its elements will *always* use
            # a slow generic `_mul_`.
            #
            # So, in addition, it should be tested whether the element class exists
            # *and* has a custom _mul_, because in this case it must not be overridden.

            if (self.product.__func__ == self.product_from_element_class_mul.__func__):
                return
            if not (hasattr(self, "element_class") and hasattr(self.element_class, "_mul_parent")):
                return

            E = self.element_class
            E_mul_func = raw_getattr(E, '_mul_')
            if not isinstance(E_mul_func, AbstractMethod):
                C = self.category().element_class
                try:
                    C_mul_func = raw_getattr(C, '_mul_')
                except AttributeError:  # Doesn't have _mul_
                    return

                if isinstance(C_mul_func, AbstractMethod):
                    return

                if E_mul_func is C_mul_func:
                    # self.product is custom, thus, we rely on it
                    E._mul_ = E._mul_parent
            else:  # E._mul_ has so far been abstract
                E._mul_ = E._mul_parent

        def multiplication_table(self, names='letters', elements=None):
            r"""
            Returns a table describing the multiplication operation.

            .. note:: The order of the elements in the row and column
              headings is equal to the order given by the table's
              :meth:`~sage.matrix.operation_table.OperationTable.list`
              method.  The association can also be retrieved with the
              :meth:`~sage.matrix.operation_table.OperationTable.dict`
              method.

            INPUT:

            - ``names`` - the type of names used

              * ``'letters'`` - lowercase ASCII letters are used
                for a base 26 representation of the elements'
                positions in the list given by
                :meth:`~sage.matrix.operation_table.OperationTable.column_keys`,
                padded to a common width with leading 'a's.
              * ``'digits'`` - base 10 representation of the
                elements' positions in the list given by
                :meth:`~sage.matrix.operation_table.OperationTable.column_keys`,
                padded to a common width with leading zeros.
              * ``'elements'`` - the string representations
                of the elements themselves.
              * a list - a list of strings, where the length
                of the list equals the number of elements.
            - ``elements`` - default = ``None``.  A list of
              elements of the magma, in forms that can be
              coerced into the structure, eg. their string
              representations. This may be used to impose an
              alternate ordering on the elements, perhaps when
              this is used in the context of a particular structure.
              The default is to use whatever ordering the ``S.list``
              method returns. Or the ``elements`` can be a subset
              which is closed under the operation. In particular,
              this can be used when the base set is infinite.

            OUTPUT:

            The multiplication table as an object of the class
            :class:`~sage.matrix.operation_table.OperationTable`
            which defines several methods for manipulating and
            displaying the table.  See the documentation there
            for full details to supplement the documentation
            here.

            EXAMPLES:

            The default is to represent elements as lowercase
            ASCII letters.  ::

                sage: G = CyclicPermutationGroup(5)                                     # optional - sage.groups
                sage: G.multiplication_table()                                          # optional - sage.groups
                *  a b c d e
                 +----------
                a| a b c d e
                b| b c d e a
                c| c d e a b
                d| d e a b c
                e| e a b c d

            All that is required is that an algebraic structure
            has a multiplication defined.  A
            :class:`~sage.categories.examples.finite_semigroups.LeftRegularBand`
            is an example of a finite semigroup.  The ``names`` argument allows
            displaying the elements in different ways.  ::

                sage: from sage.categories.examples.finite_semigroups import LeftRegularBand
                sage: L = LeftRegularBand(('a', 'b'))
                sage: T = L.multiplication_table(names='digits')                        # optional - sage.matrix
                sage: T.column_keys()                                                   # optional - sage.matrix
                ('a', 'ab', 'b', 'ba')
                sage: T                                                                 # optional - sage.matrix
                *  0 1 2 3
                 +--------
                0| 0 1 1 1
                1| 1 1 1 1
                2| 3 3 2 3
                3| 3 3 3 3

            Specifying the elements in an alternative order can provide
            more insight into how the operation behaves.  ::

                sage: L = LeftRegularBand(('a', 'b', 'c'))
                sage: elts = sorted(L.list())
                sage: L.multiplication_table(elements=elts)                             # optional - sage.matrix
                *  a b c d e f g h i j k l m n o
                 +------------------------------
                a| a b c d e b b c c c d d e e e
                b| b b c c c b b c c c c c c c c
                c| c c c c c c c c c c c c c c c
                d| d e e d e e e e e e d d e e e
                e| e e e e e e e e e e e e e e e
                f| g g h h h f g h i j i j j i j
                g| g g h h h g g h h h h h h h h
                h| h h h h h h h h h h h h h h h
                i| j j j j j i j j i j i j j i j
                j| j j j j j j j j j j j j j j j
                k| l m m l m n o o n o k l m n o
                l| l m m l m m m m m m l l m m m
                m| m m m m m m m m m m m m m m m
                n| o o o o o n o o n o n o o n o
                o| o o o o o o o o o o o o o o o

            The ``elements`` argument can be used to provide
            a subset of the elements of the structure.  The subset
            must be closed under the operation.  Elements need only
            be in a form that can be coerced into the set.  The
            ``names`` argument can also be used to request that
            the elements be represented with their usual string
            representation.  ::

                sage: L = LeftRegularBand(('a','b','c'))
                sage: elts=['a', 'c', 'ac', 'ca']
                sage: L.multiplication_table(names='elements', elements=elts)           # optional - sage.matrix
                   *   'a'  'c' 'ac' 'ca'
                    +--------------------
                 'a'|  'a' 'ac' 'ac' 'ac'
                 'c'| 'ca'  'c' 'ca' 'ca'
                'ac'| 'ac' 'ac' 'ac' 'ac'
                'ca'| 'ca' 'ca' 'ca' 'ca'

            The table returned can be manipulated in various ways.  See
            the documentation for
            :class:`~sage.matrix.operation_table.OperationTable` for more
            comprehensive documentation. ::

                sage: G = AlternatingGroup(3)                                           # optional - sage.groups
                sage: T = G.multiplication_table()                                      # optional - sage.groups sage.matrix
                sage: T.column_keys()                                                   # optional - sage.groups sage.matrix
                ((), (1,2,3), (1,3,2))
                sage: T.translation()                                                   # optional - sage.groups sage.matrix
                {'a': (), 'b': (1,2,3), 'c': (1,3,2)}
                sage: T.change_names(['x', 'y', 'z'])                                   # optional - sage.groups sage.matrix
                sage: T.translation()                                                   # optional - sage.groups sage.matrix
                {'x': (), 'y': (1,2,3), 'z': (1,3,2)}
                sage: T                                                                 # optional - sage.groups sage.matrix
                *  x y z
                 +------
                x| x y z
                y| y z x
                z| z x y
            """
            from sage.matrix.operation_table import OperationTable
            import operator
            return OperationTable(self, operation=operator.mul, names=names, elements=elements)

    class ElementMethods:
        @abstract_method(optional=True)
        def _mul_(self, right):
            """
            Product of two elements

            INPUT:

            - ``self``, ``right`` -- two elements with the same parent

            OUTPUT:

            - an element of the same parent

            EXAMPLES::

                sage: S = Semigroups().example("free")
                sage: x = S('a'); y = S('b')
                sage: x._mul_(y)
                'ab'
            """

        _mul_parent = sage.categories.coercion_methods._mul_parent

        def is_idempotent(self):
            r"""
            Test whether ``self`` is idempotent.

            EXAMPLES::

                sage: S = Semigroups().example("free"); S
                An example of a semigroup:
                 the free semigroup generated by ('a', 'b', 'c', 'd')
                sage: a = S('a')
                sage: a^2
                'aa'
                sage: a.is_idempotent()
                False

            ::

                sage: L = Semigroups().example("leftzero"); L
                An example of a semigroup: the left zero semigroup
                sage: x = L('x')
                sage: x^2
                'x'
                sage: x.is_idempotent()
                True

            """
            return self * self == self

    class CartesianProducts(CartesianProductsCategory):

        def extra_super_categories(self):
            """
            This implements the fact that a subquotient (and therefore
            a quotient or subobject) of a finite set is finite.

            EXAMPLES::

                sage: Semigroups().CartesianProducts().extra_super_categories()
                [Category of semigroups]
                sage: Semigroups().CartesianProducts().super_categories()
                [Category of semigroups, Category of Cartesian products of magmas]
            """
            return [Magmas()]

        def example(self):
            """
            Return an example of Cartesian product of magmas.

            EXAMPLES::

                sage: C = Magmas().CartesianProducts().example(); C
                The Cartesian product of (Rational Field, Integer Ring, Integer Ring)
                sage: C.category()
                Join of Category of Cartesian products of commutative rings and
                Category of Cartesian products of metric spaces
                sage: sorted(C.category().axioms())
                ['AdditiveAssociative', 'AdditiveCommutative', 'AdditiveInverse',
                 'AdditiveUnital', 'Associative', 'Commutative',
                 'Distributive', 'Unital']

                sage: TestSuite(C).run()
            """
            from .cartesian_product import cartesian_product
            from sage.rings.integer_ring import ZZ
            from sage.rings.rational_field import QQ
            return cartesian_product([QQ, ZZ, ZZ])

        class ParentMethods:

            def product(self, left, right):
                """
                EXAMPLES::

                    sage: C = Magmas().CartesianProducts().example(); C
                    The Cartesian product of (Rational Field, Integer Ring, Integer Ring)
                    sage: x = C.an_element(); x
                    (1/2, 1, 1)
                    sage: x * x
                    (1/4, 1, 1)

                    sage: A = SymmetricGroupAlgebra(QQ, 3)                              # optional - sage.groups
                    sage: x = cartesian_product([A([1,3,2]), A([2,3,1])])               # optional - sage.groups
                    sage: y = cartesian_product([A([1,3,2]), A([2,3,1])])               # optional - sage.groups
                    sage: cartesian_product([A,A]).product(x,y)                         # optional - sage.groups
                    B[(0, [1, 2, 3])] + B[(1, [3, 1, 2])]
                    sage: x*y                                                           # optional - sage.groups
                    B[(0, [1, 2, 3])] + B[(1, [3, 1, 2])]
                """
                prods = ((a * b) for a, b in zip(left.cartesian_factors(),
                                                 right.cartesian_factors()))
                return self._cartesian_product_of_elements(prods)

    class Subquotients(SubquotientsCategory):
        r"""
        The category of subquotient magmas.

        See :meth:`Sets.SubcategoryMethods.Subquotients` for the
        general setup for subquotients. In the case of a subquotient
        magma `S` of a magma `G`, the condition that `r` be a
        morphism in ``As`` can be rewritten as follows:

         - for any two `a,b \in S` the identity
           `a \times_S b = r(l(a) \times_G l(b))` holds.

        This is used by this category to implement the product
        `\times_S` of `S` from `l` and `r` and the product of `G`.

        EXAMPLES::

            sage: Semigroups().Subquotients().all_super_categories()
            [Category of subquotients of semigroups, Category of semigroups,
             Category of subquotients of magmas, Category of magmas,
             Category of subquotients of sets, Category of sets,
             Category of sets with partial maps,
             Category of objects]
        """

        class ParentMethods:

            def product(self, x, y):
                """
                Return the product of two elements of ``self``.

                EXAMPLES::

                    sage: S = Semigroups().Subquotients().example()
                    sage: S
                    An example of a (sub)quotient semigroup:
                    a quotient of the left zero semigroup
                    sage: S.product(S(19), S(3))
                    19

                Here is a more elaborate example involving a sub algebra::

                    sage: Z = SymmetricGroup(5).algebra(QQ).center()                    # optional - sage.groups
                    sage: B = Z.basis()                                                 # optional - sage.groups
                    sage: B[3] * B[2]                                                   # optional - sage.groups
                    4*B[2] + 6*B[3] + 5*B[6]
                """
                assert x in self
                assert y in self
                return self.retract(self.lift(x) * self.lift(y))

    class Realizations(RealizationsCategory):

        class ParentMethods:

            def product_by_coercion(self, left, right):
                r"""
                Default implementation of product for realizations.

                This method coerces to the realization specified by
                ``self.realization_of().a_realization()``, computes
                the product in that realization, and then coerces
                back.

                EXAMPLES::

                    sage: Out = Sets().WithRealizations().example().Out(); Out          # optional - sage.combinat sage.modules
                    The subset algebra of {1, 2, 3} over Rational Field
                     in the Out basis
                    sage: Out.product                                                   # optional - sage.combinat sage.modules
                    <bound method Magmas.Realizations.ParentMethods.product_by_coercion
                     of The subset algebra of {1, 2, 3} over Rational Field
                      in the Out basis>
                    sage: Out.product.__module__                                        # optional - sage.combinat sage.modules
                    'sage.categories.magmas'
                    sage: x = Out.an_element()                                          # optional - sage.combinat sage.modules
                    sage: y = Out.an_element()                                          # optional - sage.combinat sage.modules
                    sage: Out.product(x, y)                                             # optional - sage.combinat sage.modules
                    Out[{}] + 4*Out[{1}] + 9*Out[{2}] + Out[{1, 2}]

                """
                R = self.realization_of().a_realization()
                return self(R(left) * R(right))<|MERGE_RESOLUTION|>--- conflicted
+++ resolved
@@ -383,19 +383,11 @@
 
                 EXAMPLES::
 
-<<<<<<< HEAD
-                    sage: SymmetricGroup(1).algebra(QQ).is_field()              # optional - sage.groups
-                    True
-                    sage: SymmetricGroup(1).algebra(ZZ).is_field()              # optional - sage.groups
-                    False
-                    sage: SymmetricGroup(2).algebra(QQ).is_field()              # optional - sage.groups
-=======
                     sage: SymmetricGroup(1).algebra(QQ).is_field()                      # optional - sage.groups
                     True
                     sage: SymmetricGroup(1).algebra(ZZ).is_field()                      # optional - sage.groups
                     False
                     sage: SymmetricGroup(2).algebra(QQ).is_field()                      # optional - sage.groups
->>>>>>> 189eb200
                     False
                 """
                 if not self.base_ring().is_field(proof):
