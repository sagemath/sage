--- conflicted
+++ resolved
@@ -724,20 +724,12 @@
 
                     EXAMPLES::
 
-<<<<<<< HEAD
-                        sage: from sage.combinat.root_system.extended_affine_weyl_group import ExtendedAffineWeylGroup  # needs sage.combinat sage.groups
-                        sage: PvW0 = ExtendedAffineWeylGroup(['A',2,1]).PvW0()          # needs sage.combinat sage.groups
-                        sage: PvW0 in Magmas().Unital().Realizations()                  # needs sage.combinat sage.groups
-                        True
-                        sage: PvW0.one()                                                # needs sage.combinat sage.groups
-=======
                         sage: # needs sage.combinat sage.groups
                         sage: from sage.combinat.root_system.extended_affine_weyl_group import ExtendedAffineWeylGroup
                         sage: PvW0 = ExtendedAffineWeylGroup(['A',2,1]).PvW0()
                         sage: PvW0 in Magmas().Unital().Realizations()
                         True
                         sage: PvW0.one()
->>>>>>> 1575757f
                         1
                     """
                     return self(self.realization_of().a_realization().one())
@@ -969,19 +961,6 @@
             :class:`~sage.matrix.operation_table.OperationTable` for more
             comprehensive documentation. ::
 
-<<<<<<< HEAD
-                sage: # needs sage.groups
-                sage: G = AlternatingGroup(3)
-                sage: T = G.multiplication_table()                                      # needs sage.modules
-                sage: T.column_keys()                                                   # needs sage.modules
-                ((), (1,2,3), (1,3,2))
-                sage: T.translation()                                                   # needs sage.modules
-                {'a': (), 'b': (1,2,3), 'c': (1,3,2)}
-                sage: T.change_names(['x', 'y', 'z'])                                   # needs sage.modules
-                sage: T.translation()                                                   # needs sage.modules
-                {'x': (), 'y': (1,2,3), 'z': (1,3,2)}
-                sage: T                                                                 # needs sage.modules
-=======
                 sage: # needs sage.groups sage.modules
                 sage: G = AlternatingGroup(3)
                 sage: T = G.multiplication_table()
@@ -993,7 +972,6 @@
                 sage: T.translation()
                 {'x': (), 'y': (1,2,3), 'z': (1,3,2)}
                 sage: T
->>>>>>> 1575757f
                 *  x y z
                  +------
                 x| x y z
@@ -1108,11 +1086,7 @@
                     sage: x * x
                     (1/4, 1, 1)
 
-<<<<<<< HEAD
-                    sage: # needs sage.groups
-=======
                     sage: # needs sage.groups sage.modules
->>>>>>> 1575757f
                     sage: A = SymmetricGroupAlgebra(QQ, 3)
                     sage: x = cartesian_product([A([1,3,2]), A([2,3,1])])
                     sage: y = cartesian_product([A([1,3,2]), A([2,3,1])])
