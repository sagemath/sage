--- conflicted
+++ resolved
@@ -23,16 +23,13 @@
 from sage.categories.rings import Rings
 from sage.categories.fields import Fields
 from sage.categories.homsets import HomsetsCategory
-<<<<<<< HEAD
 from sage.structure.unique_representation import UniqueRepresentation
-=======
 from sage.misc.abstract_method import abstract_method
 from sage.misc.lazy_import import lazy_import
 
 lazy_import('sage.categories.map', 'Map')
 lazy_import('sage.schemes.generic.morphism', 'SchemeMorphism')
 lazy_import('sage.schemes.generic.scheme', 'Scheme')
->>>>>>> dc99dc84
 
 
 class Schemes(Category):
@@ -232,13 +229,10 @@
             sage: AbelianVarieties(QQ) is AbelianVarieties(Spec(QQ))  # indirect doctest
             True
         """
-        # from sage.schemes.generic.scheme import is_AffineScheme
-        # if is_AffineScheme(base):
-        #     base = base.coordinate_ring()
-        from sage.schemes.generic.scheme import is_Scheme, is_AffineScheme
-        if not is_Scheme(base):
+        from sage.schemes.generic.scheme import Scheme, AffineScheme
+        if not isinstance(base, Schme):
             base = Schemes()(base)
-        if not (is_AffineScheme(base) and base.coordinate_ring() in Fields()):
+        if not (isinstance(base, AffineScheme) and base.coordinate_ring() in Fields()):
             raise ValueError('category of abelian varieties is only defined over fields')
         return UniqueRepresentation.__classcall__(cls, base)
 
@@ -262,14 +256,6 @@
             ...
             ValueError: category of abelian varieties is only defined over fields
         """
-<<<<<<< HEAD
-=======
-        from sage.schemes.generic.scheme import AffineScheme
-        if isinstance(base, AffineScheme):
-            base = base.coordinate_ring()
-        if base not in Fields():
-            raise ValueError('category of abelian varieties is only defined over fields')
->>>>>>> dc99dc84
         super().__init__(base)
 
     def base_scheme(self):
@@ -300,7 +286,6 @@
             sage: AbelianVarieties(Spec(QQ))  # indirect doctest
             Category of abelian varieties over Rational Field
         """
-<<<<<<< HEAD
         from sage.schemes.generic.scheme import is_AffineScheme
         if is_AffineScheme(self.base_scheme()):
             return "abelian varieties over %s" % self.base_scheme().coordinate_ring()
@@ -327,9 +312,6 @@
                     return self.point_homset()(0)
                 except Exception:
                     raise NotImplementedError
-=======
-        return "abelian varieties over %s" % self.base()
->>>>>>> dc99dc84
 
     class Homsets(HomsetsCategory):
         r"""
