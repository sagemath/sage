--- conflicted
+++ resolved
@@ -71,17 +71,10 @@
 
             EXAMPLES::
 
-<<<<<<< HEAD
-                sage: simplicial_sets.Torus().is_finite()                                           # optional - sage.graphs
-                True
-                sage: C5 = groups.misc.MultiplicativeAbelian([5])                                   # optional - sage.graphs sage.groups
-                sage: simplicial_sets.ClassifyingSpace(C5).is_finite()                              # optional - sage.graphs sage.groups
-=======
                 sage: simplicial_sets.Torus().is_finite()                               # optional - sage.graphs
                 True
                 sage: C5 = groups.misc.MultiplicativeAbelian([5])                       # optional - sage.graphs sage.groups
                 sage: simplicial_sets.ClassifyingSpace(C5).is_finite()                  # optional - sage.graphs sage.groups
->>>>>>> 08060ed1
                 False
             """
             return SimplicialSets.Finite() in self.categories()
@@ -94,16 +87,6 @@
             EXAMPLES::
 
                 sage: from sage.topology.simplicial_set import AbstractSimplex, SimplicialSet       # optional - sage.graphs
-<<<<<<< HEAD
-                sage: v = AbstractSimplex(0)                                                        # optional - sage.graphs
-                sage: w = AbstractSimplex(0)                                                        # optional - sage.graphs
-                sage: e = AbstractSimplex(1)                                                        # optional - sage.graphs
-                sage: X = SimplicialSet({e: (v, w)})                                                # optional - sage.graphs
-                sage: Y = SimplicialSet({e: (v, w)}, base_point=w)                                  # optional - sage.graphs
-                sage: X.is_pointed()                                                                # optional - sage.graphs
-                False
-                sage: Y.is_pointed()                                                                # optional - sage.graphs
-=======
                 sage: v = AbstractSimplex(0)                                            # optional - sage.graphs
                 sage: w = AbstractSimplex(0)                                            # optional - sage.graphs
                 sage: e = AbstractSimplex(1)                                            # optional - sage.graphs
@@ -112,7 +95,6 @@
                 sage: X.is_pointed()                                                    # optional - sage.graphs
                 False
                 sage: Y.is_pointed()                                                    # optional - sage.graphs
->>>>>>> 08060ed1
                 True
             """
             return SimplicialSets.Pointed() in self.categories()
@@ -129,20 +111,6 @@
             EXAMPLES::
 
                 sage: from sage.topology.simplicial_set import AbstractSimplex, SimplicialSet       # optional - sage.graphs
-<<<<<<< HEAD
-                sage: v = AbstractSimplex(0, name='v_0')                                            # optional - sage.graphs
-                sage: w = AbstractSimplex(0, name='w_0')                                            # optional - sage.graphs
-                sage: e = AbstractSimplex(1)                                                        # optional - sage.graphs
-                sage: X = SimplicialSet({e: (v, w)})                                                # optional - sage.graphs
-                sage: Y = SimplicialSet({e: (v, w)}, base_point=w)                                  # optional - sage.graphs
-                sage: Y.base_point()                                                                # optional - sage.graphs
-                w_0
-                sage: X_star = X.set_base_point(w)                                                  # optional - sage.graphs
-                sage: X_star.base_point()                                                           # optional - sage.graphs
-                w_0
-                sage: Y_star = Y.set_base_point(v)                                                  # optional - sage.graphs
-                sage: Y_star.base_point()                                                           # optional - sage.graphs
-=======
                 sage: v = AbstractSimplex(0, name='v_0')                                # optional - sage.graphs
                 sage: w = AbstractSimplex(0, name='w_0')                                # optional - sage.graphs
                 sage: e = AbstractSimplex(1)                                            # optional - sage.graphs
@@ -155,26 +123,16 @@
                 w_0
                 sage: Y_star = Y.set_base_point(v)                                      # optional - sage.graphs
                 sage: Y_star.base_point()                                               # optional - sage.graphs
->>>>>>> 08060ed1
                 v_0
 
             TESTS::
 
-<<<<<<< HEAD
-                sage: X.set_base_point(e)                                                           # optional - sage.graphs
-                Traceback (most recent call last):
-                ...
-                ValueError: the "point" is not a zero-simplex
-                sage: pt = AbstractSimplex(0)                                                       # optional - sage.graphs
-                sage: X.set_base_point(pt)                                                          # optional - sage.graphs
-=======
                 sage: X.set_base_point(e)                                               # optional - sage.graphs
                 Traceback (most recent call last):
                 ...
                 ValueError: the "point" is not a zero-simplex
                 sage: pt = AbstractSimplex(0)                                           # optional - sage.graphs
                 sage: X.set_base_point(pt)                                              # optional - sage.graphs
->>>>>>> 08060ed1
                 Traceback (most recent call last):
                 ...
                 ValueError: the point is not a simplex in this simplicial set
@@ -196,13 +154,8 @@
 
                     EXAMPLES::
 
-<<<<<<< HEAD
-                        sage: T = simplicial_sets.Torus()                                           # optional - sage.graphs
-                        sage: Hom(T, T).identity()                                                  # optional - sage.graphs
-=======
                         sage: T = simplicial_sets.Torus()                               # optional - sage.graphs
                         sage: Hom(T, T).identity()                                      # optional - sage.graphs
->>>>>>> 08060ed1
                         Simplicial set endomorphism of Torus
                           Defn: Identity map
                     """
@@ -245,21 +198,12 @@
                 EXAMPLES::
 
                     sage: from sage.topology.simplicial_set import AbstractSimplex, SimplicialSet   # optional - sage.graphs
-<<<<<<< HEAD
-                    sage: v = AbstractSimplex(0, name='*')                                          # optional - sage.graphs
-                    sage: e = AbstractSimplex(1)                                                    # optional - sage.graphs
-                    sage: S1 = SimplicialSet({e: (v, v)}, base_point=v)                             # optional - sage.graphs
-                    sage: S1.is_pointed()                                                           # optional - sage.graphs
-                    True
-                    sage: S1.base_point()                                                           # optional - sage.graphs
-=======
                     sage: v = AbstractSimplex(0, name='*')                              # optional - sage.graphs
                     sage: e = AbstractSimplex(1)                                        # optional - sage.graphs
                     sage: S1 = SimplicialSet({e: (v, v)}, base_point=v)                 # optional - sage.graphs
                     sage: S1.is_pointed()                                               # optional - sage.graphs
                     True
                     sage: S1.base_point()                                               # optional - sage.graphs
->>>>>>> 08060ed1
                     *
                 """
                 return self._basepoint
@@ -282,33 +226,12 @@
 
                 EXAMPLES::
 
-<<<<<<< HEAD
-                    sage: T = simplicial_sets.Torus()                                               # optional - sage.graphs
-                    sage: f = T.base_point_map(); f                                                 # optional - sage.graphs
-=======
                     sage: T = simplicial_sets.Torus()                                   # optional - sage.graphs
                     sage: f = T.base_point_map(); f                                     # optional - sage.graphs
->>>>>>> 08060ed1
                     Simplicial set morphism:
                       From: Point
                       To:   Torus
                       Defn: Constant map at (v_0, v_0)
-<<<<<<< HEAD
-                    sage: S3 = simplicial_sets.Sphere(3)                                            # optional - sage.graphs
-                    sage: g = S3.base_point_map()                                                   # optional - sage.graphs
-                    sage: f.domain() == g.domain()                                                  # optional - sage.graphs
-                    True
-                    sage: RP3 = simplicial_sets.RealProjectiveSpace(3)                              # optional - sage.graphs
-                    sage: temp = simplicial_sets.Simplex(0)                                         # optional - sage.graphs
-                    sage: pt = temp.set_base_point(temp.n_cells(0)[0])                              # optional - sage.graphs
-                    sage: h = RP3.base_point_map(domain=pt)                                         # optional - sage.graphs
-                    sage: f.domain() == h.domain()                                                  # optional - sage.graphs
-                    False
-
-                    sage: C5 = groups.misc.MultiplicativeAbelian([5])                               # optional - sage.graphs sage.groups
-                    sage: BC5 = simplicial_sets.ClassifyingSpace(C5)                                # optional - sage.graphs sage.groups
-                    sage: BC5.base_point_map()                                                      # optional - sage.graphs sage.groups
-=======
                     sage: S3 = simplicial_sets.Sphere(3)                                # optional - sage.graphs
                     sage: g = S3.base_point_map()                                       # optional - sage.graphs
                     sage: f.domain() == g.domain()                                      # optional - sage.graphs
@@ -323,7 +246,6 @@
                     sage: C5 = groups.misc.MultiplicativeAbelian([5])                   # optional - sage.graphs sage.groups
                     sage: BC5 = simplicial_sets.ClassifyingSpace(C5)                    # optional - sage.graphs sage.groups
                     sage: BC5.base_point_map()                                          # optional - sage.graphs sage.groups
->>>>>>> 08060ed1
                     Simplicial set morphism:
                       From: Point
                       To:   Classifying space of Multiplicative Abelian group isomorphic to C5
@@ -363,35 +285,14 @@
 
                 EXAMPLES::
 
-<<<<<<< HEAD
-                    sage: S1 = simplicial_sets.Sphere(1)                                            # optional - sage.graphs
-                    sage: eight = S1.wedge(S1)                                                      # optional - sage.graphs
-                    sage: eight.fundamental_group() # free group on 2 generators                    # optional - sage.graphs sage.groups
-=======
                     sage: S1 = simplicial_sets.Sphere(1)                                # optional - sage.graphs
                     sage: eight = S1.wedge(S1)                                          # optional - sage.graphs
                     sage: eight.fundamental_group() # free group on 2 generators        # optional - sage.graphs sage.groups
->>>>>>> 08060ed1
                     Finitely presented group < e0, e1 |  >
 
                 The fundamental group of a disjoint union of course depends on
                 the choice of base point::
 
-<<<<<<< HEAD
-                    sage: T = simplicial_sets.Torus()                                               # optional - sage.graphs
-                    sage: K = simplicial_sets.KleinBottle()                                         # optional - sage.graphs
-                    sage: X = T.disjoint_union(K)                                                   # optional - sage.graphs
-
-                    sage: X_0 = X.set_base_point(X.n_cells(0)[0])                                   # optional - sage.graphs
-                    sage: X_0.fundamental_group().is_abelian()                                      # optional - sage.graphs sage.groups
-                    True
-                    sage: X_1 = X.set_base_point(X.n_cells(0)[1])                                   # optional - sage.graphs
-                    sage: X_1.fundamental_group().is_abelian()                                      # optional - sage.graphs sage.groups
-                    False
-
-                    sage: RP3 = simplicial_sets.RealProjectiveSpace(3)                              # optional - sage.graphs
-                    sage: RP3.fundamental_group()                                                   # optional - sage.graphs sage.groups
-=======
                     sage: T = simplicial_sets.Torus()                                   # optional - sage.graphs
                     sage: K = simplicial_sets.KleinBottle()                             # optional - sage.graphs
                     sage: X = T.disjoint_union(K)                                       # optional - sage.graphs
@@ -405,25 +306,10 @@
 
                     sage: RP3 = simplicial_sets.RealProjectiveSpace(3)                  # optional - sage.graphs
                     sage: RP3.fundamental_group()                                       # optional - sage.graphs sage.groups
->>>>>>> 08060ed1
                     Finitely presented group < e | e^2 >
 
                 Compute the fundamental group of some classifying spaces::
 
-<<<<<<< HEAD
-                    sage: C5 = groups.misc.MultiplicativeAbelian([5])                               # optional - sage.graphs sage.groups
-                    sage: BC5 = C5.nerve()                                                          # optional - sage.graphs sage.groups
-                    sage: BC5.fundamental_group()                                                   # optional - sage.graphs sage.groups
-                    Finitely presented group < e0 | e0^5 >
-
-                    sage: Sigma3 = groups.permutation.Symmetric(3)                                  # optional - sage.graphs sage.groups
-                    sage: BSigma3 = Sigma3.nerve()                                                  # optional - sage.graphs sage.groups
-                    sage: pi = BSigma3.fundamental_group(); pi                                      # optional - sage.graphs sage.groups
-                    Finitely presented group < e1, e2 | e2^2, e1^3, (e2*e1)^2 >
-                    sage: pi.order()                                                                # optional - sage.graphs sage.groups
-                    6
-                    sage: pi.is_abelian()                                                           # optional - sage.graphs sage.groups
-=======
                     sage: C5 = groups.misc.MultiplicativeAbelian([5])                   # optional - sage.graphs sage.groups
                     sage: BC5 = C5.nerve()                                              # optional - sage.graphs sage.groups
                     sage: BC5.fundamental_group()                                       # optional - sage.graphs sage.groups
@@ -436,18 +322,12 @@
                     sage: pi.order()                                                    # optional - sage.graphs sage.groups
                     6
                     sage: pi.is_abelian()                                               # optional - sage.graphs sage.groups
->>>>>>> 08060ed1
                     False
 
                 The sphere has a trivial fundamental group::
 
-<<<<<<< HEAD
-                    sage: S2 = simplicial_sets.Sphere(2)                                            # optional - sage.graphs
-                    sage: S2.fundamental_group()                                                    # optional - sage.graphs sage.groups
-=======
                     sage: S2 = simplicial_sets.Sphere(2)                                # optional - sage.graphs
                     sage: S2.fundamental_group()                                        # optional - sage.graphs sage.groups
->>>>>>> 08060ed1
                     Finitely presented group <  |  >
                 """
                 # Import this here to prevent importing libgap upon startup.
@@ -698,28 +578,6 @@
 
                 EXAMPLES::
 
-<<<<<<< HEAD
-                    sage: T = simplicial_sets.Torus()                                               # optional - sage.graphs
-                    sage: T.is_simply_connected()                                                   # optional - sage.graphs
-                    False
-                    sage: T.suspension().is_simply_connected()                                      # optional - sage.graphs
-                    True
-                    sage: simplicial_sets.KleinBottle().is_simply_connected()                       # optional - sage.graphs
-                    False
-
-                    sage: S2 = simplicial_sets.Sphere(2)                                            # optional - sage.graphs
-                    sage: S3 = simplicial_sets.Sphere(3)                                            # optional - sage.graphs
-                    sage: (S2.wedge(S3)).is_simply_connected()                                      # optional - sage.graphs
-                    True
-                    sage: X = S2.disjoint_union(S3)                                                 # optional - sage.graphs
-                    sage: X = X.set_base_point(X.n_cells(0)[0])                                     # optional - sage.graphs
-                    sage: X.is_simply_connected()                                                   # optional - sage.graphs
-                    False
-
-                    sage: C3 = groups.misc.MultiplicativeAbelian([3])                               # optional - sage.graphs sage.groups
-                    sage: BC3 = simplicial_sets.ClassifyingSpace(C3)                                # optional - sage.graphs sage.groups
-                    sage: BC3.is_simply_connected()                                                 # optional - sage.graphs sage.groups
-=======
                     sage: T = simplicial_sets.Torus()                                   # optional - sage.graphs
                     sage: T.is_simply_connected()                                       # optional - sage.graphs
                     False
@@ -740,7 +598,6 @@
                     sage: C3 = groups.misc.MultiplicativeAbelian([3])                   # optional - sage.graphs sage.groups
                     sage: BC3 = simplicial_sets.ClassifyingSpace(C3)                    # optional - sage.graphs sage.groups
                     sage: BC3.is_simply_connected()                                     # optional - sage.graphs sage.groups
->>>>>>> 08060ed1
                     False
                 """
                 if not self.is_connected():
@@ -784,23 +641,6 @@
 
                 EXAMPLES::
 
-<<<<<<< HEAD
-                    sage: simplicial_sets.Sphere(3).connectivity()                                  # optional - sage.graphs
-                    2
-                    sage: simplicial_sets.Sphere(0).connectivity()                                  # optional - sage.graphs
-                    -1
-                    sage: K = simplicial_sets.Simplex(4)                                            # optional - sage.graphs
-                    sage: K = K.set_base_point(K.n_cells(0)[0])                                     # optional - sage.graphs
-                    sage: K.connectivity()                                                          # optional - sage.graphs
-                    +Infinity
-                    sage: X = simplicial_sets.Torus().suspension(2)                                 # optional - sage.graphs
-                    sage: X.connectivity()                                                          # optional - sage.graphs
-                    2
-
-                    sage: C2 = groups.misc.MultiplicativeAbelian([2])                               # optional - sage.graphs sage.groups
-                    sage: BC2 = simplicial_sets.ClassifyingSpace(C2)                                # optional - sage.graphs sage.groups
-                    sage: BC2.connectivity()                                                        # optional - sage.graphs sage.groups
-=======
                     sage: simplicial_sets.Sphere(3).connectivity()                      # optional - sage.graphs
                     2
                     sage: simplicial_sets.Sphere(0).connectivity()                      # optional - sage.graphs
@@ -816,7 +656,6 @@
                     sage: C2 = groups.misc.MultiplicativeAbelian([2])                   # optional - sage.graphs sage.groups
                     sage: BC2 = simplicial_sets.ClassifyingSpace(C2)                    # optional - sage.graphs sage.groups
                     sage: BC2.connectivity()                                            # optional - sage.graphs sage.groups
->>>>>>> 08060ed1
                     0
                 """
                 if not self.is_connected():
@@ -850,19 +689,6 @@
 
                     EXAMPLES::
 
-<<<<<<< HEAD
-                        sage: from sage.topology.simplicial_set import AbstractSimplex, SimplicialSet   # optional - sage.graphs
-                        sage: v = AbstractSimplex(0, name='v_0')                                        # optional - sage.graphs
-                        sage: w = AbstractSimplex(0, name='w_0')                                        # optional - sage.graphs
-                        sage: e = AbstractSimplex(1)                                                    # optional - sage.graphs
-                        sage: Y = SimplicialSet({e: (v, w)}, base_point=w)                              # optional - sage.graphs
-                        sage: Y.is_pointed()                                                            # optional - sage.graphs
-                        True
-                        sage: Y.base_point()                                                            # optional - sage.graphs
-                        w_0
-                        sage: Z = Y.unset_base_point()                                                  # optional - sage.graphs
-                        sage: Z.is_pointed()                                                            # optional - sage.graphs
-=======
                         sage: from sage.topology.simplicial_set import AbstractSimplex, SimplicialSet                   # optional - sage.graphs
                         sage: v = AbstractSimplex(0, name='v_0')                        # optional - sage.graphs
                         sage: w = AbstractSimplex(0, name='w_0')                        # optional - sage.graphs
@@ -874,7 +700,6 @@
                         w_0
                         sage: Z = Y.unset_base_point()                                  # optional - sage.graphs
                         sage: Z.is_pointed()                                            # optional - sage.graphs
->>>>>>> 08060ed1
                         False
                     """
                     from sage.topology.simplicial_set import SimplicialSet
@@ -893,16 +718,6 @@
 
                     EXAMPLES::
 
-<<<<<<< HEAD
-                        sage: S1 = simplicial_sets.Sphere(1)                                            # optional - sage.graphs
-                        sage: S1.fat_wedge(0)                                                           # optional - sage.graphs
-                        Point
-                        sage: S1.fat_wedge(1)                                                           # optional - sage.graphs
-                        S^1
-                        sage: S1.fat_wedge(2).fundamental_group()                                       # optional - sage.graphs sage.groups
-                        Finitely presented group < e0, e1 |  >
-                        sage: S1.fat_wedge(4).homology()                                                # optional - sage.graphs sage.modules
-=======
                         sage: S1 = simplicial_sets.Sphere(1)                            # optional - sage.graphs
                         sage: S1.fat_wedge(0)                                           # optional - sage.graphs
                         Point
@@ -911,7 +726,6 @@
                         sage: S1.fat_wedge(2).fundamental_group()                       # optional - sage.graphs sage.groups
                         Finitely presented group < e0, e1 |  >
                         sage: S1.fat_wedge(4).homology()                                # optional - sage.graphs sage.modules
->>>>>>> 08060ed1
                         {0: 0, 1: Z x Z x Z x Z, 2: Z^6, 3: Z x Z x Z x Z}
                     """
                     from sage.topology.simplicial_set_examples import Point
@@ -931,31 +745,18 @@
 
                     EXAMPLES::
 
-<<<<<<< HEAD
-                        sage: S1 = simplicial_sets.Sphere(1)                                            # optional - sage.graphs
-                        sage: RP2 = simplicial_sets.RealProjectiveSpace(2)                              # optional - sage.graphs
-                        sage: X = S1.smash_product(RP2)                                                 # optional - sage.graphs
-                        sage: X.homology(base_ring=GF(2))                                               # optional - sage.graphs sage.modules
-=======
                         sage: S1 = simplicial_sets.Sphere(1)                            # optional - sage.graphs
                         sage: RP2 = simplicial_sets.RealProjectiveSpace(2)              # optional - sage.graphs
                         sage: X = S1.smash_product(RP2)                                 # optional - sage.graphs
                         sage: X.homology(base_ring=GF(2))                               # optional - sage.graphs sage.modules
->>>>>>> 08060ed1
                         {0: Vector space of dimension 0 over Finite Field of size 2,
                          1: Vector space of dimension 0 over Finite Field of size 2,
                          2: Vector space of dimension 1 over Finite Field of size 2,
                          3: Vector space of dimension 1 over Finite Field of size 2}
 
-<<<<<<< HEAD
-                        sage: T = S1.product(S1)                                                        # optional - sage.graphs
-                        sage: X = T.smash_product(S1)                                                   # optional - sage.graphs
-                        sage: X.homology(reduced=False)                                                 # optional - sage.graphs sage.modules
-=======
                         sage: T = S1.product(S1)                                        # optional - sage.graphs
                         sage: X = T.smash_product(S1)                                   # optional - sage.graphs
                         sage: X.homology(reduced=False)                                 # optional - sage.graphs sage.modules
->>>>>>> 08060ed1
                         {0: Z, 1: 0, 2: Z x Z, 3: Z}
                     """
                     from sage.topology.simplicial_set_constructions import SmashProductOfSimplicialSets_finite
