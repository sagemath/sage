--- conflicted
+++ resolved
@@ -1898,27 +1898,6 @@
 
             Check that this is independent of the implementation of the group, see :trac:`34799`::
 
-<<<<<<< HEAD
-                sage: W1 = WeylGroup(['A', 2])                                                                          # optional - sage.combinat sage.groups
-                sage: W2 = Permutations(3)                                                                              # optional - sage.combinat sage.groups
-                sage: P = lambda pi: W2(list(pi.to_permutation()))
-                sage: d1 = set((P(w1), P(w2)) for w1 in W1 for w2 in W1 if w1.absolute_le(w2))                          # optional - sage.combinat sage.groups
-                sage: d2 = set((w1, w2) for w1 in W2 for w2 in W2 if w1.absolute_le(w2))                                # optional - sage.combinat sage.groups
-                sage: d1 == d2                                                                                          # optional - sage.combinat sage.groups
-                True
-                sage: sage.combinat.permutation.Permutations.options.mult = "r2l"                                       # optional - sage.combinat sage.groups
-                sage: d3 = set((w1, w2) for w1 in W2 for w2 in W2 if w1.absolute_le(w2))                                # optional - sage.combinat sage.groups
-                sage: d1 == d3                                                                                          # optional - sage.combinat sage.groups
-                True
-                sage: sage.combinat.permutation.Permutations.options._reset()                                           # optional - sage.combinat sage.groups
-
-                sage: W1 = WeylGroup(['B', 2])                                                                          # optional - sage.combinat sage.groups
-                sage: W2 = SignedPermutations(2)                                                                        # optional - sage.combinat sage.groups
-                sage: P = lambda pi: W2(list(pi.to_permutation()))                                                      # optional - sage.combinat sage.groups
-                sage: d1 = set((P(w1), P(w2)) for w1 in W1 for w2 in W1 if w1.absolute_le(w2))                          # optional - sage.combinat sage.groups
-                sage: d2 = set((w1, w2) for w1 in W2 for w2 in W2 if w1.absolute_le(w2))                                # optional - sage.combinat sage.groups
-                sage: d1 == d2                                                                                          # optional - sage.combinat sage.groups
-=======
                 sage: W1 = WeylGroup(['A', 2])                                          # optional - sage.combinat sage.groups
                 sage: W2 = Permutations(3)                                              # optional - sage.combinat sage.groups
                 sage: P = lambda pi: W2(list(pi.to_permutation()))
@@ -1943,7 +1922,6 @@
                 sage: d2 = set((w1, w2)                                                 # optional - sage.combinat sage.groups
                 ....:          for w1 in W2 for w2 in W2 if w1.absolute_le(w2))
                 sage: d1 == d2                                                          # optional - sage.combinat sage.groups
->>>>>>> 189eb200
                 True
             """
             if self == other:
@@ -2134,29 +2112,11 @@
 
             TESTS::
 
-<<<<<<< HEAD
-                sage: w0.binary_factorizations().category()                                                             # optional - sage.combinat sage.groups
-=======
                 sage: w0.binary_factorizations().category()                             # optional - sage.combinat sage.groups
->>>>>>> 189eb200
                 Category of finite enumerated sets
 
             Check that this is independent of the implementation of the group, see :trac:`34799`::
 
-<<<<<<< HEAD
-                sage: W1 = WeylGroup(['A', 3])                                                                          # optional - sage.combinat sage.groups
-                sage: W2 = Permutations(4)                                                                              # optional - sage.combinat sage.groups
-                sage: P = lambda pi: W2(list(pi.to_permutation()))                                                      # optional - sage.combinat sage.groups
-                sage: d1 = {P(pi): set((P(w[0]), P(w[1])) for w in pi.binary_factorizations()) for pi in W1}            # optional - sage.combinat sage.groups
-                sage: d2 = {pi: set(pi.binary_factorizations()) for pi in W2}                                           # optional - sage.combinat sage.groups
-                sage: d1 == d2                                                                                          # optional - sage.combinat sage.groups
-                True
-                sage: sage.combinat.permutation.Permutations.options.mult = "r2l"                                       # optional - sage.combinat sage.groups
-                sage: d3 = {pi: set(pi.binary_factorizations()) for pi in W2}                                           # optional - sage.combinat sage.groups
-                sage: d1 == d3                                                                                          # optional - sage.combinat sage.groups
-                True
-                sage: sage.combinat.permutation.Permutations.options._reset()                                           # optional - sage.combinat sage.groups
-=======
                 sage: W1 = WeylGroup(['A', 3])                                          # optional - sage.combinat sage.groups
                 sage: W2 = Permutations(4)                                              # optional - sage.combinat sage.groups
                 sage: P = lambda pi: W2(list(pi.to_permutation()))                      # optional - sage.combinat sage.groups
@@ -2171,7 +2131,6 @@
                 sage: d1 == d3                                                          # optional - sage.combinat sage.groups
                 True
                 sage: sage.combinat.permutation.Permutations.options._reset()           # optional - sage.combinat sage.groups
->>>>>>> 189eb200
             """
             from sage.sets.recursively_enumerated_set import RecursivelyEnumeratedSet_forest
             W = self.parent()
@@ -2431,21 +2390,6 @@
             We now run consistency tests with permutations and
             :meth:`bruhat_lower_covers`::
 
-<<<<<<< HEAD
-                sage: W = WeylGroup(["A", 3])                                                                           # optional - sage.combinat sage.groups
-                sage: P4 = Permutations(4)                                                                              # optional - sage.combinat sage.groups
-                sage: def P4toW(w): return W.from_reduced_word(w.reduced_word())
-                sage: for u in P4:                                                                                      # optional - sage.combinat sage.groups
-                ....:     for v in P4:
-                ....:         assert u.bruhat_lequal(v) == P4toW(u).bruhat_le(P4toW(v))
-
-                sage: W = WeylGroup(["B", 3])                                                                           # optional - sage.combinat sage.groups
-                sage: P = W.bruhat_poset()  # This is built from bruhat_lower_covers                                    # optional - sage.combinat sage.groups sage.graphs
-                sage: Q = Poset((W, attrcall("bruhat_le")))                             # long time (10s)               # optional - sage.combinat sage.groups sage.graphs
-                sage: all(u.bruhat_le(v) == P.is_lequal(u,v) for u in W for v in W)     # long time  (7s)               # optional - sage.combinat sage.groups sage.graphs
-                True
-                sage: all(P.is_lequal(u,v) == Q.is_lequal(u,v) for u in W for v in W)   # long time  (9s)               # optional - sage.combinat sage.groups sage.graphs
-=======
                 sage: W = WeylGroup(["A", 3])                                           # optional - sage.combinat sage.groups
                 sage: P4 = Permutations(4)                                              # optional - sage.combinat sage.groups
                 sage: def P4toW(w): return W.from_reduced_word(w.reduced_word())
@@ -2461,7 +2405,6 @@
                 True
                 sage: all(P.is_lequal(u,v) == Q.is_lequal(u,v)  # long time  (9s)       # optional - sage.combinat sage.groups sage.graphs
                 ....:     for u in W for v in W)
->>>>>>> 189eb200
                 True
             """
             if not have_same_parent(self, other):
