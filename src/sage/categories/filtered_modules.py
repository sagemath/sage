# sage_setup: distribution = sagemath-categories
r"""
Filtered Modules

A *filtered module* over a ring `R` with a totally ordered
indexing set `I` (typically `I = \NN`) is an `R`-module `M` equipped
with a family `(F_i)_{i \in I}` of `R`-submodules satisfying
`F_i \subseteq F_j` for all `i,j \in I` having `i \leq j`, and
`M = \bigcup_{i \in I} F_i`. This family is called a *filtration*
of the given module `M`.

.. TODO::

    Implement a notion for decreasing filtrations: where `F_j \subseteq F_i`
    when `i \leq j`.

.. TODO::

    Implement filtrations for all concrete categories.

.. TODO::

    Implement `\operatorname{gr}` as a functor.
"""
# ****************************************************************************
#  Copyright (C) 2014 Travis Scrimshaw <tscrim at ucdavis.edu>
#
#  Distributed under the terms of the GNU General Public License (GPL)
#                  https://www.gnu.org/licenses/
# *****************************************************************************

from sage.misc.cachefunc import cached_method
from sage.categories.category_types import Category_over_base_ring
from sage.categories.category_with_axiom import CategoryWithAxiom_over_base_ring
from sage.categories.covariant_functorial_construction import RegressiveCovariantConstructionCategory


class FilteredModulesCategory(RegressiveCovariantConstructionCategory, Category_over_base_ring):
    def __init__(self, base_category):
        """
        EXAMPLES::

            sage: C = Algebras(QQ).Filtered()
            sage: C
            Category of filtered algebras over Rational Field
            sage: C.base_category()
            Category of algebras over Rational Field
            sage: sorted(C.super_categories(), key=str)
            [Category of algebras over Rational Field,
             Category of filtered vector spaces over Rational Field]

            sage: AlgebrasWithBasis(QQ).Filtered().base_ring()
            Rational Field
            sage: HopfAlgebrasWithBasis(QQ).Filtered().base_ring()
            Rational Field
        """
        super().__init__(base_category, base_category.base_ring())

    _functor_category = "Filtered"

    def _repr_object_names(self):
        """
        EXAMPLES::

            sage: AlgebrasWithBasis(QQ).Filtered()  # indirect doctest
            Category of filtered algebras with basis over Rational Field
        """
        return "filtered {}".format(self.base_category()._repr_object_names())

    def _make_named_class_key(self, name):
        r"""
        Return what the element/parent/... classes depend on.

        .. SEEALSO::

            - :meth:`.CategoryWithParameters._make_named_class_key`

        EXAMPLES::

            sage: Modules(ZZ).Filtered()._make_named_class_key('element_class')
<<<<<<< HEAD
            (<class 'sage.categories.modules.Modules'>,
             Join of Category of Dedekind domains and Category of euclidean domains and Category of noetherian rings and Category of infinite enumerated sets and Category of metric spaces)
=======
            <class 'sage.categories.modules.Modules.element_class'>
>>>>>>> 9cd86e95

        Note that we cannot simply return the base as in
        :meth:`.Category_over_base._make_named_class_key` because of the following
        (see :issue:`39154`)::

            sage: VectorSpacesQQ = VectorSpaces(QQ); VectorSpacesQQ
            Category of vector spaces over Rational Field
            sage: # ModulesQQ = Modules(QQ)  # doesn't work because...
            sage: Modules(QQ) is VectorSpacesQQ
            True
            sage: ModulesQQ = VectorSpacesQQ.super_categories()[0]; ModulesQQ
            Category of modules over Rational Field
            sage: VectorSpacesQQ.Filtered()
            Category of filtered vector spaces over Rational Field
            sage: ModulesQQ.Filtered()
            Category of filtered modules over Rational Field
            sage: VectorSpacesQQ.Filtered()._make_named_class_key('parent_class')
<<<<<<< HEAD
            (<class 'sage.categories.vector_spaces.VectorSpaces'>,
             Join of Category of number fields and Category of quotient fields and Category of metric spaces)
            sage: ModulesQQ.Filtered()._make_named_class_key('parent_class')
            (<class 'sage.categories.modules.Modules'>,
             Join of Category of number fields and Category of quotient fields and Category of metric spaces)
=======
            <class 'sage.categories.vector_spaces.VectorSpaces.parent_class'>
            sage: ModulesQQ.Filtered()._make_named_class_key('parent_class')
            <class 'sage.categories.modules.Modules.parent_class'>
>>>>>>> 9cd86e95
            sage: assert (VectorSpacesQQ.Filtered()._make_named_class_key('parent_class') !=
            ....:         ModulesQQ.Filtered()._make_named_class_key('parent_class'))
            sage: VectorSpacesQQ.Filtered().parent_class
            <class 'sage.categories.vector_spaces.VectorSpaces.Filtered.parent_class'>
            sage: ModulesQQ.Filtered().parent_class
            <class 'sage.categories.filtered_modules.FilteredModules.parent_class'>

        Nevertheless, as explained in :meth:`.Category_over_base._make_named_class_key`,
        ``Modules(QQ).Filtered()`` and ``Modules(QQ.category()).Filtered()`` must have
        the same parent class::

            sage: Modules(QQ).Filtered().parent_class == Modules(QQ.category()).Filtered().parent_class
            True
        """
<<<<<<< HEAD
        return (type(self._base_category).__base__, super()._make_named_class_key(name))
=======
        return getattr(self._base_category, name)
>>>>>>> 9cd86e95


class FilteredModules(FilteredModulesCategory):
    r"""
    The category of filtered modules over a given ring `R`.

    A *filtered module* over a ring `R` with a totally ordered
    indexing set `I` (typically `I = \NN`) is an `R`-module `M` equipped
    with a family `(F_i)_{i \in I}` of `R`-submodules satisfying
    `F_i \subseteq F_j` for all `i,j \in I` having `i \leq j`, and
    `M = \bigcup_{i \in I} F_i`. This family is called a *filtration*
    of the given module `M`.

    EXAMPLES::

        sage: Modules(ZZ).Filtered()
        Category of filtered modules over Integer Ring
        sage: Modules(ZZ).Filtered().super_categories()
        [Category of modules over Integer Ring]

    TESTS::

        sage: TestSuite(Modules(ZZ).Filtered()).run()

    REFERENCES:

    - :wikipedia:`Filtration_(mathematics)`
    """
    def extra_super_categories(self):
        r"""
        Add :class:`VectorSpaces` to the super categories of ``self`` if
        the base ring is a field.

        EXAMPLES::

            sage: Modules(QQ).Filtered().is_subcategory(VectorSpaces(QQ))
            True
            sage: Modules(ZZ).Filtered().extra_super_categories()
            []

        This makes sure that ``Modules(QQ).Filtered()`` returns an
        instance of :class:`FilteredModules` and not a join category of
        an instance of this class and of ``VectorSpaces(QQ)``::

            sage: type(Modules(QQ).Filtered())
            <class 'sage.categories.vector_spaces.VectorSpaces.Filtered_with_category'>

        .. TODO::

            Get rid of this workaround once there is a more systematic
            approach for the alias ``Modules(QQ)`` -> ``VectorSpaces(QQ)``.
            Probably the latter should be a category with axiom, and
            covariant constructions should play well with axioms.
        """
        from sage.categories.modules import Modules
        from sage.categories.fields import Fields
        from sage.categories.category import Category
        base_ring = self.base_ring()
        if base_ring in Fields() or (isinstance(base_ring, Category) and base_ring.is_subcategory(Fields())):
            return [Modules(base_ring)]
        else:
            return []

    class SubcategoryMethods:

        @cached_method
        def Connected(self):
            r"""
            Return the full subcategory of the connected objects of ``self``.

            A filtered `R`-module `M` with filtration
            `(F_0, F_1, F_2, \ldots)` (indexed by `\NN`)
            is said to be *connected* if `F_0` is isomorphic
            to `R`.

            EXAMPLES::

                sage: Modules(ZZ).Filtered().Connected()
                Category of filtered connected modules over Integer Ring
                sage: Coalgebras(QQ).Filtered().Connected()
                Category of filtered connected coalgebras over Rational Field
                sage: AlgebrasWithBasis(QQ).Filtered().Connected()
                Category of filtered connected algebras with basis over Rational Field

            TESTS::

                sage: TestSuite(Modules(ZZ).Filtered().Connected()).run()
                sage: Coalgebras(QQ).Filtered().Connected.__module__
                'sage.categories.filtered_modules'
            """
            return self._with_axiom("Connected")

    class Connected(CategoryWithAxiom_over_base_ring):
        pass<|MERGE_RESOLUTION|>--- conflicted
+++ resolved
@@ -78,12 +78,7 @@
         EXAMPLES::
 
             sage: Modules(ZZ).Filtered()._make_named_class_key('element_class')
-<<<<<<< HEAD
-            (<class 'sage.categories.modules.Modules'>,
-             Join of Category of Dedekind domains and Category of euclidean domains and Category of noetherian rings and Category of infinite enumerated sets and Category of metric spaces)
-=======
             <class 'sage.categories.modules.Modules.element_class'>
->>>>>>> 9cd86e95
 
         Note that we cannot simply return the base as in
         :meth:`.Category_over_base._make_named_class_key` because of the following
@@ -101,17 +96,9 @@
             sage: ModulesQQ.Filtered()
             Category of filtered modules over Rational Field
             sage: VectorSpacesQQ.Filtered()._make_named_class_key('parent_class')
-<<<<<<< HEAD
-            (<class 'sage.categories.vector_spaces.VectorSpaces'>,
-             Join of Category of number fields and Category of quotient fields and Category of metric spaces)
-            sage: ModulesQQ.Filtered()._make_named_class_key('parent_class')
-            (<class 'sage.categories.modules.Modules'>,
-             Join of Category of number fields and Category of quotient fields and Category of metric spaces)
-=======
             <class 'sage.categories.vector_spaces.VectorSpaces.parent_class'>
             sage: ModulesQQ.Filtered()._make_named_class_key('parent_class')
             <class 'sage.categories.modules.Modules.parent_class'>
->>>>>>> 9cd86e95
             sage: assert (VectorSpacesQQ.Filtered()._make_named_class_key('parent_class') !=
             ....:         ModulesQQ.Filtered()._make_named_class_key('parent_class'))
             sage: VectorSpacesQQ.Filtered().parent_class
@@ -126,11 +113,7 @@
             sage: Modules(QQ).Filtered().parent_class == Modules(QQ.category()).Filtered().parent_class
             True
         """
-<<<<<<< HEAD
-        return (type(self._base_category).__base__, super()._make_named_class_key(name))
-=======
         return getattr(self._base_category, name)
->>>>>>> 9cd86e95
 
 
 class FilteredModules(FilteredModulesCategory):
