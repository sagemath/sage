--- conflicted
+++ resolved
@@ -293,11 +293,7 @@
 
                 sage: L = LieAlgebras(QQ).FiniteDimensional().WithBasis().example()                                     # optional - sage.combinat sage.modules
                 sage: a, b, c = L.lie_algebra_generators()                                                              # optional - sage.combinat sage.modules
-<<<<<<< HEAD
-                sage: L.killing_form(a, b)                                                                              # optional - sage.modules
-=======
                 sage: L.killing_form(a, b)                                                                              # optional - sage.combinat sage.modules
->>>>>>> 98b9451f
                 0
             """
             return self.killing_matrix(x, y).trace()
