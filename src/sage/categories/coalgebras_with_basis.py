r"""
Coalgebras with basis
"""
#*****************************************************************************
#  Copyright (C) 2008 Teresa Gomez-Diaz (CNRS) <Teresa.Gomez-Diaz@univ-mlv.fr>
#  Copyright (C) 2008-2011 Nicolas M. Thiery <nthiery at users.sf.net>
#
#  Distributed under the terms of the GNU General Public License (GPL)
#                  http://www.gnu.org/licenses/
#******************************************************************************

from sage.misc.abstract_method import abstract_method
from sage.misc.lazy_attribute import lazy_attribute
from sage.misc.lazy_import import LazyImport
from sage.categories.category_with_axiom import CategoryWithAxiom_over_base_ring
from sage.categories.modules_with_basis import ModulesWithBasis
from sage.categories.tensor import tensor
from sage.categories.homset import Hom
from sage.categories.super_modules import SuperModulesCategory
from sage.categories.filtered_modules import FilteredModulesCategory


class CoalgebrasWithBasis(CategoryWithAxiom_over_base_ring):
    """
    The category of coalgebras with a distinguished basis.

    EXAMPLES::

        sage: CoalgebrasWithBasis(ZZ)
        Category of coalgebras with basis over Integer Ring
        sage: sorted(CoalgebrasWithBasis(ZZ).super_categories(), key=str)
        [Category of coalgebras over Integer Ring,
         Category of modules with basis over Integer Ring]

    TESTS::

        sage: TestSuite(CoalgebrasWithBasis(ZZ)).run()
    """
    Graded = LazyImport('sage.categories.graded_coalgebras_with_basis',
                        'GradedCoalgebrasWithBasis')

    class Filtered(FilteredModulesCategory):
        """
        Category of filtered coalgebras.
        """

    class ParentMethods:

        @abstract_method(optional=True)
        def coproduct_on_basis(self, i):
            """
            The coproduct of the algebra on the basis (optional).

            INPUT:

            - ``i`` -- the indices of an element of the basis of ``self``

            Returns the coproduct of the corresponding basis elements
            If implemented, the coproduct of the algebra is defined
            from it by linearity.

            EXAMPLES::

<<<<<<< HEAD
                sage: A = HopfAlgebrasWithBasis(QQ).example(); A                                                        # optional - sage.groups sage.modules
                An example of Hopf algebra with basis:
                 the group algebra of the Dihedral group of order 6 as a permutation group over Rational Field
                sage: (a, b) = A._group.gens()                                                                          # optional - sage.groups sage.modules
                sage: A.coproduct_on_basis(a)                                                                           # optional - sage.groups sage.modules
=======
                sage: A = HopfAlgebrasWithBasis(QQ).example(); A                        # optional - sage.groups sage.modules
                An example of Hopf algebra with basis:
                 the group algebra of the Dihedral group of order 6
                  as a permutation group over Rational Field
                sage: (a, b) = A._group.gens()                                          # optional - sage.groups sage.modules
                sage: A.coproduct_on_basis(a)                                           # optional - sage.groups sage.modules
>>>>>>> 08060ed1
                B[(1,2,3)] # B[(1,2,3)]
            """

        @lazy_attribute
        def coproduct(self):
            r"""
            If :meth:`coproduct_on_basis` is available, construct the
            coproduct morphism from ``self`` to ``self`` `\otimes`
            ``self`` by extending it by linearity. Otherwise, use
            :meth:`~Coalgebras.Realizations.ParentMethods.coproduct_by_coercion`,
            if available.

            EXAMPLES::

<<<<<<< HEAD
                sage: A = HopfAlgebrasWithBasis(QQ).example(); A                                                        # optional - sage.groups sage.modules
                An example of Hopf algebra with basis:
                 the group algebra of the Dihedral group of order 6 as a permutation group over Rational Field
                sage: a, b = A.algebra_generators()                                                                     # optional - sage.groups sage.modules
                sage: a, A.coproduct(a)                                                                                 # optional - sage.groups sage.modules
                (B[(1,2,3)], B[(1,2,3)] # B[(1,2,3)])
                sage: b, A.coproduct(b)                                                                                 # optional - sage.groups sage.modules
=======
                sage: A = HopfAlgebrasWithBasis(QQ).example(); A                        # optional - sage.groups sage.modules
                An example of Hopf algebra with basis:
                 the group algebra of the Dihedral group of order 6
                  as a permutation group over Rational Field
                sage: a, b = A.algebra_generators()                                     # optional - sage.groups sage.modules
                sage: a, A.coproduct(a)                                                 # optional - sage.groups sage.modules
                (B[(1,2,3)], B[(1,2,3)] # B[(1,2,3)])
                sage: b, A.coproduct(b)                                                 # optional - sage.groups sage.modules
>>>>>>> 08060ed1
                (B[(1,3)], B[(1,3)] # B[(1,3)])

            """
            if self.coproduct_on_basis is not NotImplemented:
                # TODO: if self is a Hopf algebra, then one would want
                # to create a morphism of algebras with basis instead
                # should there be a method self.coproduct_homset_category?
                return Hom(self, tensor([self, self]), ModulesWithBasis(self.base_ring()))(on_basis=self.coproduct_on_basis)
            elif hasattr(self, "coproduct_by_coercion"):
                return self.coproduct_by_coercion

        @abstract_method(optional=True)
        def counit_on_basis(self, i):
            """
            The counit of the algebra on the basis (optional).

            INPUT:

            - ``i`` -- the indices of an element of the basis of ``self``

            Returns the counit of the corresponding basis elements
            If implemented, the counit of the algebra is defined
            from it by linearity.

            EXAMPLES::

<<<<<<< HEAD
                sage: A = HopfAlgebrasWithBasis(QQ).example(); A                                                        # optional - sage.groups sage.modules
                An example of Hopf algebra with basis:
                 the group algebra of the Dihedral group of order 6 as a permutation group over Rational Field
                sage: (a, b) = A._group.gens()                                                                          # optional - sage.groups sage.modules
                sage: A.counit_on_basis(a)                                                                              # optional - sage.groups sage.modules
=======
                sage: A = HopfAlgebrasWithBasis(QQ).example(); A                        # optional - sage.groups sage.modules
                An example of Hopf algebra with basis:
                 the group algebra of the Dihedral group of order 6
                  as a permutation group over Rational Field
                sage: (a, b) = A._group.gens()                                          # optional - sage.groups sage.modules
                sage: A.counit_on_basis(a)                                              # optional - sage.groups sage.modules
>>>>>>> 08060ed1
                1
            """

        @lazy_attribute
        def counit(self):
            r"""
            If :meth:`counit_on_basis` is available, construct the
            counit morphism from ``self`` to ``self`` `\otimes`
            ``self`` by extending it by linearity

            EXAMPLES::

<<<<<<< HEAD
                sage: A = HopfAlgebrasWithBasis(QQ).example(); A                                                        # optional - sage.groups sage.modules
                An example of Hopf algebra with basis:
                 the group algebra of the Dihedral group of order 6 as a permutation group over Rational Field
                sage: a, b = A.algebra_generators()                                                                     # optional - sage.groups sage.modules
                sage: a, A.counit(a)                                                                                    # optional - sage.groups sage.modules
                (B[(1,2,3)], 1)
                sage: b, A.counit(b)                                                                                    # optional - sage.groups sage.modules
=======
                sage: A = HopfAlgebrasWithBasis(QQ).example(); A                        # optional - sage.groups sage.modules
                An example of Hopf algebra with basis:
                 the group algebra of the Dihedral group of order 6
                  as a permutation group over Rational Field
                sage: a, b = A.algebra_generators()                                     # optional - sage.groups sage.modules
                sage: a, A.counit(a)                                                    # optional - sage.groups sage.modules
                (B[(1,2,3)], 1)
                sage: b, A.counit(b)                                                    # optional - sage.groups sage.modules
>>>>>>> 08060ed1
                (B[(1,3)], 1)

            """
            if self.counit_on_basis is not NotImplemented:
                return self.module_morphism(self.counit_on_basis,codomain=self.base_ring())
            elif hasattr(self, "counit_by_coercion"):
                return self.counit_by_coercion

    class ElementMethods:
        def coproduct_iterated(self, n=1):
            r"""
            Apply ``n`` coproducts to ``self``.

            .. TODO::

                Remove dependency on ``modules_with_basis`` methods.

            EXAMPLES::

<<<<<<< HEAD
                sage: Psi = NonCommutativeSymmetricFunctions(QQ).Psi()                                                  # optional - sage.combinat
                sage: Psi[2,2].coproduct_iterated(0)                                                                    # optional - sage.combinat
                Psi[2, 2]
                sage: Psi[2,2].coproduct_iterated(2)                                                                    # optional - sage.combinat
=======
                sage: Psi = NonCommutativeSymmetricFunctions(QQ).Psi()                  # optional - sage.combinat
                sage: Psi[2,2].coproduct_iterated(0)                                    # optional - sage.combinat
                Psi[2, 2]
                sage: Psi[2,2].coproduct_iterated(2)                                    # optional - sage.combinat
>>>>>>> 08060ed1
                Psi[] # Psi[] # Psi[2, 2] + 2*Psi[] # Psi[2] # Psi[2]
                 + Psi[] # Psi[2, 2] # Psi[] + 2*Psi[2] # Psi[] # Psi[2]
                 + 2*Psi[2] # Psi[2] # Psi[] + Psi[2, 2] # Psi[] # Psi[]

            TESTS::

<<<<<<< HEAD
                sage: p = SymmetricFunctions(QQ).p()                                                                    # optional - sage.combinat
                sage: p[5,2,2].coproduct_iterated()                                                                     # optional - sage.combinat
                p[] # p[5, 2, 2] + 2*p[2] # p[5, 2] + p[2, 2] # p[5]
                 + p[5] # p[2, 2] + 2*p[5, 2] # p[2] + p[5, 2, 2] # p[]
                sage: p([]).coproduct_iterated(3)                                                                       # optional - sage.combinat
=======
                sage: p = SymmetricFunctions(QQ).p()                                    # optional - sage.combinat
                sage: p[5,2,2].coproduct_iterated()                                     # optional - sage.combinat
                p[] # p[5, 2, 2] + 2*p[2] # p[5, 2] + p[2, 2] # p[5]
                 + p[5] # p[2, 2] + 2*p[5, 2] # p[2] + p[5, 2, 2] # p[]
                sage: p([]).coproduct_iterated(3)                                       # optional - sage.combinat
>>>>>>> 08060ed1
                p[] # p[] # p[] # p[]

            ::

<<<<<<< HEAD
                sage: Psi = NonCommutativeSymmetricFunctions(QQ).Psi()                                                  # optional - sage.combinat
                sage: Psi[2,2].coproduct_iterated(0)                                                                    # optional - sage.combinat
                Psi[2, 2]
                sage: Psi[2,2].coproduct_iterated(3)                                                                    # optional - sage.combinat
=======
                sage: Psi = NonCommutativeSymmetricFunctions(QQ).Psi()                  # optional - sage.combinat
                sage: Psi[2,2].coproduct_iterated(0)                                    # optional - sage.combinat
                Psi[2, 2]
                sage: Psi[2,2].coproduct_iterated(3)                                    # optional - sage.combinat
>>>>>>> 08060ed1
                Psi[] # Psi[] # Psi[] # Psi[2, 2] + 2*Psi[] # Psi[] # Psi[2] # Psi[2]
                 + Psi[] # Psi[] # Psi[2, 2] # Psi[] + 2*Psi[] # Psi[2] # Psi[] # Psi[2]
                 + 2*Psi[] # Psi[2] # Psi[2] # Psi[] + Psi[] # Psi[2, 2] # Psi[] # Psi[]
                 + 2*Psi[2] # Psi[] # Psi[] # Psi[2] + 2*Psi[2] # Psi[] # Psi[2] # Psi[]
                 + 2*Psi[2] # Psi[2] # Psi[] # Psi[] + Psi[2, 2] # Psi[] # Psi[] # Psi[]

            ::

<<<<<<< HEAD
                sage: m = SymmetricFunctionsNonCommutingVariables(QQ).m()                                               # optional - sage.combinat
                sage: m[[1,3],[2]].coproduct_iterated(2)                                                                # optional - sage.combinat
=======
                sage: m = SymmetricFunctionsNonCommutingVariables(QQ).m()               # optional - sage.combinat
                sage: m[[1,3],[2]].coproduct_iterated(2)                                # optional - sage.combinat
>>>>>>> 08060ed1
                m{} # m{} # m{{1, 3}, {2}} + m{} # m{{1}} # m{{1, 2}}
                 + m{} # m{{1, 2}} # m{{1}} + m{} # m{{1, 3}, {2}} # m{}
                 + m{{1}} # m{} # m{{1, 2}} + m{{1}} # m{{1, 2}} # m{}
                 + m{{1, 2}} # m{} # m{{1}} + m{{1, 2}} # m{{1}} # m{}
                 + m{{1, 3}, {2}} # m{} # m{}
<<<<<<< HEAD
                sage: m[[]].coproduct_iterated(3), m[[1,3],[2]].coproduct_iterated(0)                                   # optional - sage.combinat
=======
                sage: m[[]].coproduct_iterated(3), m[[1,3],[2]].coproduct_iterated(0)   # optional - sage.combinat
>>>>>>> 08060ed1
                (m{} # m{} # m{} # m{}, m{{1, 3}, {2}})
            """
            if n < 0:
                raise ValueError("cannot take fewer than 0 coproduct iterations: %s < 0" % str(n))
            if n == 0:
                return self
            if n == 1:
                return self.coproduct()
            from sage.rings.integer import Integer

            # Use coassociativity of `\Delta` to perform many coproducts simultaneously.
            fn = Integer(n - 1) // 2
            cn = Integer(n - 1) // 2 if n % 2 else Integer(n) // 2
            split = lambda a, b: tensor([a.coproduct_iterated(fn),
                                         b.coproduct_iterated(cn)])
            return self.coproduct().apply_multilinear_morphism(split)

    class Super(SuperModulesCategory):
        def extra_super_categories(self):
            """
            EXAMPLES::

                sage: C = Coalgebras(ZZ).WithBasis().Super()
                sage: sorted(C.super_categories(), key=str)  # indirect doctest
                [Category of graded coalgebras with basis over Integer Ring,
                 Category of super coalgebras over Integer Ring,
                 Category of super modules with basis over Integer Ring]
            """
            return [self.base_category().Graded()]<|MERGE_RESOLUTION|>--- conflicted
+++ resolved
@@ -61,20 +61,12 @@
 
             EXAMPLES::
 
-<<<<<<< HEAD
-                sage: A = HopfAlgebrasWithBasis(QQ).example(); A                                                        # optional - sage.groups sage.modules
-                An example of Hopf algebra with basis:
-                 the group algebra of the Dihedral group of order 6 as a permutation group over Rational Field
-                sage: (a, b) = A._group.gens()                                                                          # optional - sage.groups sage.modules
-                sage: A.coproduct_on_basis(a)                                                                           # optional - sage.groups sage.modules
-=======
                 sage: A = HopfAlgebrasWithBasis(QQ).example(); A                        # optional - sage.groups sage.modules
                 An example of Hopf algebra with basis:
                  the group algebra of the Dihedral group of order 6
                   as a permutation group over Rational Field
                 sage: (a, b) = A._group.gens()                                          # optional - sage.groups sage.modules
                 sage: A.coproduct_on_basis(a)                                           # optional - sage.groups sage.modules
->>>>>>> 08060ed1
                 B[(1,2,3)] # B[(1,2,3)]
             """
 
@@ -89,15 +81,6 @@
 
             EXAMPLES::
 
-<<<<<<< HEAD
-                sage: A = HopfAlgebrasWithBasis(QQ).example(); A                                                        # optional - sage.groups sage.modules
-                An example of Hopf algebra with basis:
-                 the group algebra of the Dihedral group of order 6 as a permutation group over Rational Field
-                sage: a, b = A.algebra_generators()                                                                     # optional - sage.groups sage.modules
-                sage: a, A.coproduct(a)                                                                                 # optional - sage.groups sage.modules
-                (B[(1,2,3)], B[(1,2,3)] # B[(1,2,3)])
-                sage: b, A.coproduct(b)                                                                                 # optional - sage.groups sage.modules
-=======
                 sage: A = HopfAlgebrasWithBasis(QQ).example(); A                        # optional - sage.groups sage.modules
                 An example of Hopf algebra with basis:
                  the group algebra of the Dihedral group of order 6
@@ -106,7 +89,6 @@
                 sage: a, A.coproduct(a)                                                 # optional - sage.groups sage.modules
                 (B[(1,2,3)], B[(1,2,3)] # B[(1,2,3)])
                 sage: b, A.coproduct(b)                                                 # optional - sage.groups sage.modules
->>>>>>> 08060ed1
                 (B[(1,3)], B[(1,3)] # B[(1,3)])
 
             """
@@ -133,20 +115,12 @@
 
             EXAMPLES::
 
-<<<<<<< HEAD
-                sage: A = HopfAlgebrasWithBasis(QQ).example(); A                                                        # optional - sage.groups sage.modules
-                An example of Hopf algebra with basis:
-                 the group algebra of the Dihedral group of order 6 as a permutation group over Rational Field
-                sage: (a, b) = A._group.gens()                                                                          # optional - sage.groups sage.modules
-                sage: A.counit_on_basis(a)                                                                              # optional - sage.groups sage.modules
-=======
                 sage: A = HopfAlgebrasWithBasis(QQ).example(); A                        # optional - sage.groups sage.modules
                 An example of Hopf algebra with basis:
                  the group algebra of the Dihedral group of order 6
                   as a permutation group over Rational Field
                 sage: (a, b) = A._group.gens()                                          # optional - sage.groups sage.modules
                 sage: A.counit_on_basis(a)                                              # optional - sage.groups sage.modules
->>>>>>> 08060ed1
                 1
             """
 
@@ -159,15 +133,6 @@
 
             EXAMPLES::
 
-<<<<<<< HEAD
-                sage: A = HopfAlgebrasWithBasis(QQ).example(); A                                                        # optional - sage.groups sage.modules
-                An example of Hopf algebra with basis:
-                 the group algebra of the Dihedral group of order 6 as a permutation group over Rational Field
-                sage: a, b = A.algebra_generators()                                                                     # optional - sage.groups sage.modules
-                sage: a, A.counit(a)                                                                                    # optional - sage.groups sage.modules
-                (B[(1,2,3)], 1)
-                sage: b, A.counit(b)                                                                                    # optional - sage.groups sage.modules
-=======
                 sage: A = HopfAlgebrasWithBasis(QQ).example(); A                        # optional - sage.groups sage.modules
                 An example of Hopf algebra with basis:
                  the group algebra of the Dihedral group of order 6
@@ -176,7 +141,6 @@
                 sage: a, A.counit(a)                                                    # optional - sage.groups sage.modules
                 (B[(1,2,3)], 1)
                 sage: b, A.counit(b)                                                    # optional - sage.groups sage.modules
->>>>>>> 08060ed1
                 (B[(1,3)], 1)
 
             """
@@ -196,51 +160,29 @@
 
             EXAMPLES::
 
-<<<<<<< HEAD
-                sage: Psi = NonCommutativeSymmetricFunctions(QQ).Psi()                                                  # optional - sage.combinat
-                sage: Psi[2,2].coproduct_iterated(0)                                                                    # optional - sage.combinat
-                Psi[2, 2]
-                sage: Psi[2,2].coproduct_iterated(2)                                                                    # optional - sage.combinat
-=======
                 sage: Psi = NonCommutativeSymmetricFunctions(QQ).Psi()                  # optional - sage.combinat
                 sage: Psi[2,2].coproduct_iterated(0)                                    # optional - sage.combinat
                 Psi[2, 2]
                 sage: Psi[2,2].coproduct_iterated(2)                                    # optional - sage.combinat
->>>>>>> 08060ed1
                 Psi[] # Psi[] # Psi[2, 2] + 2*Psi[] # Psi[2] # Psi[2]
                  + Psi[] # Psi[2, 2] # Psi[] + 2*Psi[2] # Psi[] # Psi[2]
                  + 2*Psi[2] # Psi[2] # Psi[] + Psi[2, 2] # Psi[] # Psi[]
 
             TESTS::
 
-<<<<<<< HEAD
-                sage: p = SymmetricFunctions(QQ).p()                                                                    # optional - sage.combinat
-                sage: p[5,2,2].coproduct_iterated()                                                                     # optional - sage.combinat
-                p[] # p[5, 2, 2] + 2*p[2] # p[5, 2] + p[2, 2] # p[5]
-                 + p[5] # p[2, 2] + 2*p[5, 2] # p[2] + p[5, 2, 2] # p[]
-                sage: p([]).coproduct_iterated(3)                                                                       # optional - sage.combinat
-=======
                 sage: p = SymmetricFunctions(QQ).p()                                    # optional - sage.combinat
                 sage: p[5,2,2].coproduct_iterated()                                     # optional - sage.combinat
                 p[] # p[5, 2, 2] + 2*p[2] # p[5, 2] + p[2, 2] # p[5]
                  + p[5] # p[2, 2] + 2*p[5, 2] # p[2] + p[5, 2, 2] # p[]
                 sage: p([]).coproduct_iterated(3)                                       # optional - sage.combinat
->>>>>>> 08060ed1
                 p[] # p[] # p[] # p[]
 
             ::
 
-<<<<<<< HEAD
-                sage: Psi = NonCommutativeSymmetricFunctions(QQ).Psi()                                                  # optional - sage.combinat
-                sage: Psi[2,2].coproduct_iterated(0)                                                                    # optional - sage.combinat
-                Psi[2, 2]
-                sage: Psi[2,2].coproduct_iterated(3)                                                                    # optional - sage.combinat
-=======
                 sage: Psi = NonCommutativeSymmetricFunctions(QQ).Psi()                  # optional - sage.combinat
                 sage: Psi[2,2].coproduct_iterated(0)                                    # optional - sage.combinat
                 Psi[2, 2]
                 sage: Psi[2,2].coproduct_iterated(3)                                    # optional - sage.combinat
->>>>>>> 08060ed1
                 Psi[] # Psi[] # Psi[] # Psi[2, 2] + 2*Psi[] # Psi[] # Psi[2] # Psi[2]
                  + Psi[] # Psi[] # Psi[2, 2] # Psi[] + 2*Psi[] # Psi[2] # Psi[] # Psi[2]
                  + 2*Psi[] # Psi[2] # Psi[2] # Psi[] + Psi[] # Psi[2, 2] # Psi[] # Psi[]
@@ -249,23 +191,14 @@
 
             ::
 
-<<<<<<< HEAD
-                sage: m = SymmetricFunctionsNonCommutingVariables(QQ).m()                                               # optional - sage.combinat
-                sage: m[[1,3],[2]].coproduct_iterated(2)                                                                # optional - sage.combinat
-=======
                 sage: m = SymmetricFunctionsNonCommutingVariables(QQ).m()               # optional - sage.combinat
                 sage: m[[1,3],[2]].coproduct_iterated(2)                                # optional - sage.combinat
->>>>>>> 08060ed1
                 m{} # m{} # m{{1, 3}, {2}} + m{} # m{{1}} # m{{1, 2}}
                  + m{} # m{{1, 2}} # m{{1}} + m{} # m{{1, 3}, {2}} # m{}
                  + m{{1}} # m{} # m{{1, 2}} + m{{1}} # m{{1, 2}} # m{}
                  + m{{1, 2}} # m{} # m{{1}} + m{{1, 2}} # m{{1}} # m{}
                  + m{{1, 3}, {2}} # m{} # m{}
-<<<<<<< HEAD
-                sage: m[[]].coproduct_iterated(3), m[[1,3],[2]].coproduct_iterated(0)                                   # optional - sage.combinat
-=======
                 sage: m[[]].coproduct_iterated(3), m[[1,3],[2]].coproduct_iterated(0)   # optional - sage.combinat
->>>>>>> 08060ed1
                 (m{} # m{} # m{} # m{}, m{{1, 3}, {2}})
             """
             if n < 0:
