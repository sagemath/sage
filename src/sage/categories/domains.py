r"""
Domains
"""
#*****************************************************************************
#  Copyright (C) 2008 Teresa Gomez-Diaz (CNRS) <Teresa.Gomez-Diaz@univ-mlv.fr>
#                2012 Nicolas M. Thiery <nthiery at users.sf.net>
#
#  Distributed under the terms of the GNU General Public License (GPL)
#                  http://www.gnu.org/licenses/
#******************************************************************************

from sage.misc.lazy_import import LazyImport
from sage.categories.category_with_axiom import CategoryWithAxiom
from sage.categories.rings import Rings

class Domains(CategoryWithAxiom):
    """
    The category of domains

    A domain (or non-commutative integral domain), is a ring, not
    necessarily commutative, with no nonzero zero divisors.

    EXAMPLES::

        sage: C = Domains(); C
        Category of domains
        sage: C.super_categories()
        [Category of rings]
        sage: C is Rings().NoZeroDivisors()
        True

    TESTS::

        sage: TestSuite(C).run()
    """

    _base_category_class_and_axiom = (Rings, "NoZeroDivisors")

    def super_categories(self):
        """
        EXAMPLES::

            sage: Domains().super_categories()
            [Category of rings]
        """
        return [Rings()]

    Commutative = LazyImport('sage.categories.integral_domains', 'IntegralDomains', at_startup=True)

    class ParentMethods:
        def _test_zero_divisors(self, **options):
            """
            Check to see that there are no zero divisors.

            .. NOTE::

                In rings whose elements can not be represented exactly, there
                may be zero divisors in practice, even though these rings do
                not have them in theory. For such inexact rings, these tests
<<<<<<< HEAD
                are not performed:

                sage: R = ZpFM(5); R                                                                                    # optional - sage.rings.padics
                5-adic Ring of fixed modulus 5^20
                sage: R.is_exact()                                                                                      # optional - sage.rings.padics
                False
                sage: a = R(5^19)                                                                                       # optional - sage.rings.padics
                sage: a.is_zero()                                                                                       # optional - sage.rings.padics
                False
                sage: (a * a).is_zero()                                                                                 # optional - sage.rings.padics
                True
                sage: R._test_zero_divisors()                                                                           # optional - sage.rings.padics
=======
                are not performed::

                    sage: R = ZpFM(5); R
                    5-adic Ring of fixed modulus 5^20
                    sage: R.is_exact()
                    False
                    sage: a = R(5^19)
                    sage: a.is_zero()
                    False
                    sage: (a*a).is_zero()
                    True
                    sage: R._test_zero_divisors()
>>>>>>> d99a7851

            EXAMPLES::

                sage: ZZ._test_zero_divisors()
                sage: ZpFM(5)._test_zero_divisors()                                                                     # optional - sage.rings.padics

            """
            if not self.is_exact():
                return # Can't check on inexact rings

            tester = self._tester(**options)

            # Filter out zero
            S = [s for s in tester.some_elements() if not s.is_zero()]

            from sage.misc.misc import some_tuples
            for a,b in some_tuples(S, 2, tester._max_runs):
                p = a * b
                tester.assertFalse(p.is_zero())

    class ElementMethods:
        pass<|MERGE_RESOLUTION|>--- conflicted
+++ resolved
@@ -57,33 +57,18 @@
                 In rings whose elements can not be represented exactly, there
                 may be zero divisors in practice, even though these rings do
                 not have them in theory. For such inexact rings, these tests
-<<<<<<< HEAD
-                are not performed:
-
-                sage: R = ZpFM(5); R                                                                                    # optional - sage.rings.padics
-                5-adic Ring of fixed modulus 5^20
-                sage: R.is_exact()                                                                                      # optional - sage.rings.padics
-                False
-                sage: a = R(5^19)                                                                                       # optional - sage.rings.padics
-                sage: a.is_zero()                                                                                       # optional - sage.rings.padics
-                False
-                sage: (a * a).is_zero()                                                                                 # optional - sage.rings.padics
-                True
-                sage: R._test_zero_divisors()                                                                           # optional - sage.rings.padics
-=======
                 are not performed::
 
-                    sage: R = ZpFM(5); R
+                    sage: R = ZpFM(5); R                                                                                # optional - sage.rings.padics
                     5-adic Ring of fixed modulus 5^20
-                    sage: R.is_exact()
+                    sage: R.is_exact()                                                                                  # optional - sage.rings.padics
                     False
-                    sage: a = R(5^19)
-                    sage: a.is_zero()
+                    sage: a = R(5^19)                                                                                   # optional - sage.rings.padics
+                    sage: a.is_zero()                                                                                   # optional - sage.rings.padics
                     False
-                    sage: (a*a).is_zero()
+                    sage: (a*a).is_zero()                                                                               # optional - sage.rings.padics
                     True
-                    sage: R._test_zero_divisors()
->>>>>>> d99a7851
+                    sage: R._test_zero_divisors()                                                                       # optional - sage.rings.padics
 
             EXAMPLES::
 
