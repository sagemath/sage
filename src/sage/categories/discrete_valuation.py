--- conflicted
+++ resolved
@@ -20,11 +20,7 @@
 
     EXAMPLES::
 
-<<<<<<< HEAD
-        sage: GF(7)[['x']] in DiscreteValuationRings()                          # optional - sage.libs.pari
-=======
         sage: GF(7)[['x']] in DiscreteValuationRings()                                  # optional - sage.rings.finite_rings
->>>>>>> a36b1230
         True
         sage: TestSuite(DiscreteValuationRings()).run()
     """
@@ -45,11 +41,7 @@
 
             EXAMPLES::
 
-<<<<<<< HEAD
-                sage: Zp(5).uniformizer()                                                                               # optional - sage.rings.padics
-=======
                 sage: Zp(5).uniformizer()                                               # optional - sage.rings.padics
->>>>>>> a36b1230
                 5 + O(5^21)
 
                 sage: K.<u> = QQ[[]]
@@ -64,11 +56,7 @@
 
             EXAMPLES::
 
-<<<<<<< HEAD
-                sage: Zp(5).residue_field()                                                                             # optional - sage.rings.padics
-=======
                 sage: Zp(5).residue_field()                                             # optional - sage.rings.padics
->>>>>>> a36b1230
                 Finite Field of size 5
 
                 sage: K.<u> = QQ[[]]
@@ -82,60 +70,31 @@
 
             EXAMPLES::
 
-<<<<<<< HEAD
-                sage: R.<t> = PowerSeriesRing(GF(5))                                    # optional - sage.libs.pari
-                sage: M = matrix(4, 4, [(t^(i+j)).add_bigoh(10)                         # optional - sage.libs.pari
-                ....:                   for i in range(4) for j in range(4)])
-                sage: M                                                                 # optional - sage.libs.pari
-=======
                 sage: R.<t> = PowerSeriesRing(GF(5))                                    # optional - sage.rings.finite_rings
                 sage: M = matrix(4, 4, [(t^(i+j)).add_bigoh(10)                         # optional - sage.rings.finite_rings
                 ....:                   for i in range(4) for j in range(4)])
                 sage: M                                                                 # optional - sage.rings.finite_rings
->>>>>>> a36b1230
                 [  1 + O(t^10)   t + O(t^10) t^2 + O(t^10) t^3 + O(t^10)]
                 [  t + O(t^10) t^2 + O(t^10) t^3 + O(t^10) t^4 + O(t^10)]
                 [t^2 + O(t^10) t^3 + O(t^10) t^4 + O(t^10) t^5 + O(t^10)]
                 [t^3 + O(t^10) t^4 + O(t^10) t^5 + O(t^10) t^6 + O(t^10)]
-<<<<<<< HEAD
-                sage: M.charpoly()   # indirect doctest                                 # optional - sage.libs.pari
-=======
                 sage: M.charpoly()   # indirect doctest                                 # optional - sage.rings.finite_rings
->>>>>>> a36b1230
                 x^4 + (4 + 4*t^2 + 4*t^4 + 4*t^6 + O(t^10))*x^3
 
             Note that this function uses a Hessenberg-like algorithm
             that performs divisions. Hence, truncations may show up
             even if the input matrix is exact::
 
-<<<<<<< HEAD
-                sage: M = matrix(3, 3, [ 1, t, t^2, 1+t, t^2, t^3, t^2, t^3, t^4 ])     # optional - sage.libs.pari
-                sage: M                                                                 # optional - sage.libs.pari
-                [    1     t   t^2]
-                [1 + t   t^2   t^3]
-                [  t^2   t^3   t^4]
-                sage: M.charpoly()                                                      # optional - sage.libs.pari
-=======
                 sage: M = matrix(3, 3, [ 1, t, t^2, 1+t, t^2, t^3, t^2, t^3, t^4 ])     # optional - sage.rings.finite_rings
                 sage: M                                                                 # optional - sage.rings.finite_rings
                 [    1     t   t^2]
                 [1 + t   t^2   t^3]
                 [  t^2   t^3   t^4]
                 sage: M.charpoly()                                                      # optional - sage.rings.finite_rings
->>>>>>> a36b1230
                 x^3 + (4 + 4*t^2 + 4*t^4 + O(t^25))*x^2 + (4*t + O(t^24))*x
 
             Another example over the p-adics::
 
-<<<<<<< HEAD
-                sage: R = Zp(5, print_mode="digits", prec=5)                                                            # optional - sage.rings.padics
-                sage: M = matrix(R, 3, 3, range(9))                                                                     # optional - sage.rings.padics
-                sage: M                                                                                                 # optional - sage.rings.padics
-                [        0  ...00001  ...00002]
-                [ ...00003  ...00004 ...000010]
-                [ ...00011  ...00012  ...00013]
-                sage: M.charpoly()                                                                                      # optional - sage.rings.padics
-=======
                 sage: R = Zp(5, print_mode="digits", prec=5)                            # optional - sage.rings.padics
                 sage: M = matrix(R, 3, 3, range(9))                                     # optional - sage.rings.padics
                 sage: M                                                                 # optional - sage.rings.padics
@@ -143,7 +102,6 @@
                 [ ...00003  ...00004 ...000010]
                 [ ...00011  ...00012  ...00013]
                 sage: M.charpoly()                                                      # optional - sage.rings.padics
->>>>>>> a36b1230
                 ...00001*x^3 + ...44423*x^2 + ...44412*x + ...00000
             """
             return M._charpoly_hessenberg(var)
@@ -156,13 +114,8 @@
 
             EXAMPLES::
 
-<<<<<<< HEAD
-                sage: x = Zp(5)(50)                                                                                     # optional - sage.rings.padics
-                sage: x.valuation()                                                                                     # optional - sage.rings.padics
-=======
                 sage: x = Zp(5)(50)                                                     # optional - sage.rings.padics
                 sage: x.valuation()                                                     # optional - sage.rings.padics
->>>>>>> a36b1230
                 2
             """
 
@@ -172,17 +125,10 @@
 
             TESTS::
 
-<<<<<<< HEAD
-                sage: R.<q> = GF(5)[[]]                                                 # optional - sage.libs.pari
-                sage: (q^3).euclidean_degree()                                          # optional - sage.libs.pari
-                3
-                sage: R(0).euclidean_degree()                                           # optional - sage.libs.pari
-=======
                 sage: R.<q> = GF(5)[[]]                                                 # optional - sage.rings.finite_rings
                 sage: (q^3).euclidean_degree()                                          # optional - sage.rings.finite_rings
                 3
                 sage: R(0).euclidean_degree()                                           # optional - sage.rings.finite_rings
->>>>>>> a36b1230
                 Traceback (most recent call last):
                 ...
                 ValueError: Euclidean degree of the zero element not defined
@@ -199,21 +145,12 @@
 
             TESTS::
 
-<<<<<<< HEAD
-                sage: R.<q> = GF(5)[[]]                                                 # optional - sage.libs.pari
-                sage: (q^2 + q).quo_rem(q)                                              # optional - sage.libs.pari
-                (1 + q, 0)
-                sage: (q + 1).quo_rem(q^2)                                              # optional - sage.libs.pari
-                (0, 1 + q)
-                sage: q.quo_rem(0)                                                      # optional - sage.libs.pari
-=======
                 sage: R.<q> = GF(5)[[]]                                                 # optional - sage.rings.finite_rings
                 sage: (q^2 + q).quo_rem(q)                                              # optional - sage.rings.finite_rings
                 (1 + q, 0)
                 sage: (q + 1).quo_rem(q^2)                                              # optional - sage.rings.finite_rings
                 (0, 1 + q)
                 sage: q.quo_rem(0)                                                      # optional - sage.rings.finite_rings
->>>>>>> a36b1230
                 Traceback (most recent call last):
                 ...
                 ZeroDivisionError: Euclidean division by the zero element not defined
@@ -233,21 +170,12 @@
 
             EXAMPLES::
 
-<<<<<<< HEAD
-                sage: x = Zp(5)(50)                                                                                     # optional - sage.rings.padics
-                sage: x.is_unit()                                                                                       # optional - sage.rings.padics
-                False
-
-                sage: x = Zp(7)(50)                                                                                     # optional - sage.rings.padics
-                sage: x.is_unit()                                                                                       # optional - sage.rings.padics
-=======
                 sage: x = Zp(5)(50)                                                     # optional - sage.rings.padics
                 sage: x.is_unit()                                                       # optional - sage.rings.padics
                 False
 
                 sage: x = Zp(7)(50)                                                     # optional - sage.rings.padics
                 sage: x.is_unit()                                                       # optional - sage.rings.padics
->>>>>>> a36b1230
                 True
             """
             return self.valuation() == 0
@@ -285,11 +213,7 @@
 
     EXAMPLES::
 
-<<<<<<< HEAD
-        sage: Qp(7) in DiscreteValuationFields()                                                                        # optional - sage.rings.padics
-=======
         sage: Qp(7) in DiscreteValuationFields()                                        # optional - sage.rings.padics
->>>>>>> a36b1230
         True
         sage: TestSuite(DiscreteValuationFields()).run()
     """
@@ -311,11 +235,7 @@
 
             EXAMPLES::
 
-<<<<<<< HEAD
-                sage: Qp(5).uniformizer()                                                                               # optional - sage.rings.padics
-=======
                 sage: Qp(5).uniformizer()                                               # optional - sage.rings.padics
->>>>>>> a36b1230
                 5 + O(5^21)
             """
 
@@ -327,11 +247,7 @@
 
             EXAMPLES::
 
-<<<<<<< HEAD
-                sage: Qp(5).residue_field()                                                                             # optional - sage.rings.padics
-=======
                 sage: Qp(5).residue_field()                                             # optional - sage.rings.padics
->>>>>>> a36b1230
                 Finite Field of size 5
 
                 sage: K.<u> = LaurentSeriesRing(QQ)
@@ -345,30 +261,17 @@
 
             EXAMPLES::
 
-<<<<<<< HEAD
-                sage: R.<t> = PowerSeriesRing(GF(5))                                    # optional - sage.libs.pari
-                sage: K = R.fraction_field()                                            # optional - sage.libs.pari
-                sage: H = matrix(K, 4, 4, [(t^(i+j)).add_bigoh(10)                      # optional - sage.libs.pari
-                ....:                      for i in range(4) for j in range(4)])
-                sage: H                                                                 # optional - sage.libs.pari
-=======
                 sage: R.<t> = PowerSeriesRing(GF(5))                                    # optional - sage.rings.finite_rings
                 sage: K = R.fraction_field()                                            # optional - sage.rings.finite_rings
                 sage: H = matrix(K, 4, 4, [(t^(i+j)).add_bigoh(10)                      # optional - sage.rings.finite_rings
                 ....:                      for i in range(4) for j in range(4)])
                 sage: H                                                                 # optional - sage.rings.finite_rings
->>>>>>> a36b1230
                 [  1 + O(t^10)   t + O(t^10) t^2 + O(t^10) t^3 + O(t^10)]
                 [  t + O(t^10) t^2 + O(t^10) t^3 + O(t^10) t^4 + O(t^10)]
                 [t^2 + O(t^10) t^3 + O(t^10) t^4 + O(t^10) t^5 + O(t^10)]
                 [t^3 + O(t^10) t^4 + O(t^10) t^5 + O(t^10) t^6 + O(t^10)]
-<<<<<<< HEAD
-                sage: H.hessenbergize()                                                 # optional - sage.libs.pari
-                sage: H                                                                 # optional - sage.libs.pari
-=======
                 sage: H.hessenbergize()                                                 # optional - sage.rings.finite_rings
                 sage: H                                                                 # optional - sage.rings.finite_rings
->>>>>>> a36b1230
                 [              1 + O(t^10)   t + t^3 + t^5 + O(t^10)             t^2 + O(t^10)             t^3 + O(t^10)]
                 [              t + O(t^10) t^2 + t^4 + t^6 + O(t^10)             t^3 + O(t^10)             t^4 + O(t^10)]
                 [                  O(t^10)                   O(t^10)                   O(t^10)                   O(t^10)]
@@ -376,16 +279,6 @@
 
             Another example over the p-adics::
 
-<<<<<<< HEAD
-                sage: K = Qp(5, print_mode="digits", prec=5)                                                            # optional - sage.rings.padics
-                sage: H = matrix(K, 3, 3, range(9))                                                                     # optional - sage.rings.padics
-                sage: H                                                                                                 # optional - sage.rings.padics
-                [        0  ...00001  ...00002]
-                [ ...00003  ...00004 ...000010]
-                [ ...00011  ...00012  ...00013]
-                sage: H.hessenbergize()                                                                                 # optional - sage.rings.padics
-                sage: H                                                                                                 # optional - sage.rings.padics
-=======
                 sage: K = Qp(5, print_mode="digits", prec=5)                            # optional - sage.rings.padics
                 sage: H = matrix(K, 3, 3, range(9))                                     # optional - sage.rings.padics
                 sage: H                                                                 # optional - sage.rings.padics
@@ -394,7 +287,6 @@
                 [ ...00011  ...00012  ...00013]
                 sage: H.hessenbergize()                                                 # optional - sage.rings.padics
                 sage: H                                                                 # optional - sage.rings.padics
->>>>>>> a36b1230
                 [        0  ...00010  ...00002]
                 [ ...00003  ...00024 ...000010]
                 [ ...00000  ...44440  ...44443]
@@ -410,12 +302,7 @@
 
             EXAMPLES::
 
-<<<<<<< HEAD
-                sage: x = Qp(5)(50)                                                                                     # optional - sage.rings.padics
-                sage: x.valuation()                                                                                     # optional - sage.rings.padics
-=======
                 sage: x = Qp(5)(50)                                                     # optional - sage.rings.padics
                 sage: x.valuation()                                                     # optional - sage.rings.padics
->>>>>>> a36b1230
                 2
             """