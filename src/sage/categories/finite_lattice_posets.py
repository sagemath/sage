--- conflicted
+++ resolved
@@ -191,49 +191,21 @@
             lattice of divisors of `60`, and check that the map
             `b \mapsto 5 \prod_{x\in b} x` is a morphism of lattices::
 
-<<<<<<< HEAD
-                sage: D = LatticePoset((divisors(60), attrcall("divides")))                         # optional - sage.combinat sage.graphs
-                sage: B = LatticePoset((Subsets([2,2,3]), attrcall("issubset")))                    # optional - sage.combinat sage.graphs
-                sage: def f(b): return D(5*prod(b))                                                 # optional - sage.combinat sage.graphs
-                sage: B.is_lattice_morphism(f, D)                                                   # optional - sage.combinat sage.graphs
-=======
                 sage: D = LatticePoset((divisors(60), attrcall("divides")))             # optional - sage.combinat sage.graphs
                 sage: B = LatticePoset((Subsets([2,2,3]), attrcall("issubset")))        # optional - sage.combinat sage.graphs
                 sage: def f(b): return D(5*prod(b))                                     # optional - sage.combinat sage.graphs
                 sage: B.is_lattice_morphism(f, D)                                       # optional - sage.combinat sage.graphs
->>>>>>> 08060ed1
                 True
 
             We construct the boolean lattice `B_2`::
 
-<<<<<<< HEAD
-                sage: B = posets.BooleanLattice(2)                                                  # optional - sage.combinat sage.graphs
-                sage: B.cover_relations()                                                           # optional - sage.combinat sage.graphs
-=======
                 sage: B = posets.BooleanLattice(2)                                      # optional - sage.combinat sage.graphs
                 sage: B.cover_relations()                                               # optional - sage.combinat sage.graphs
->>>>>>> 08060ed1
                 [[0, 1], [0, 2], [1, 3], [2, 3]]
 
             And the same lattice with new top and bottom elements
             numbered respectively `-1` and `3`::
 
-<<<<<<< HEAD
-                sage: L = LatticePoset(DiGraph({-1:[0], 0:[1,2], 1:[3], 2:[3], 3:[4]}))             # optional - sage.combinat sage.graphs
-                sage: L.cover_relations()                                                           # optional - sage.combinat sage.graphs
-                [[-1, 0], [0, 1], [0, 2], [1, 3], [2, 3], [3, 4]]
-
-                sage: f = { B(0): L(0), B(1): L(1), B(2): L(2), B(3): L(3) }.__getitem__            # optional - sage.combinat sage.graphs
-                sage: B.is_lattice_morphism(f, L)                                                   # optional - sage.combinat sage.graphs
-                True
-
-                sage: f = { B(0): L(-1),B(1): L(1), B(2): L(2), B(3): L(3) }.__getitem__            # optional - sage.combinat sage.graphs
-                sage: B.is_lattice_morphism(f, L)                                                   # optional - sage.combinat sage.graphs
-                False
-
-                sage: f = { B(0): L(0), B(1): L(1), B(2): L(2), B(3): L(4) }.__getitem__            # optional - sage.combinat sage.graphs
-                sage: B.is_lattice_morphism(f, L)                                                   # optional - sage.combinat sage.graphs
-=======
                 sage: G = DiGraph({-1:[0], 0:[1,2], 1:[3], 2:[3], 3:[4]})               # optional - sage.graphs
                 sage: L = LatticePoset(G)                                               # optional - sage.combinat sage.graphs
                 sage: L.cover_relations()                                               # optional - sage.combinat sage.graphs
@@ -249,7 +221,6 @@
 
                 sage: f = {B(0): L(0), B(1): L(1), B(2): L(2), B(3): L(4)}.__getitem__  # optional - sage.combinat sage.graphs
                 sage: B.is_lattice_morphism(f, L)                                       # optional - sage.combinat sage.graphs
->>>>>>> 08060ed1
                 False
 
             .. SEEALSO::
