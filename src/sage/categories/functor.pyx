--- conflicted
+++ resolved
@@ -394,12 +394,7 @@
 
             sage: F = ForgetfulFunctor(FiniteFields(), Fields())
             sage: F.domain()
-<<<<<<< HEAD
-            Category of finite enumerated fields
-=======
             Category of finite fields
-
->>>>>>> f4ce06aa
         """
         return self.__domain
 
@@ -467,13 +462,9 @@
 
         sage: F = ForgetfulFunctor(FiniteFields(), Fields())  # indirect doctest
         sage: F
-<<<<<<< HEAD
         The forgetful functor
-         from Category of finite enumerated fields
+         from Category of finite fields
            to Category of fields
-=======
-        The forgetful functor from Category of finite fields to Category of fields
->>>>>>> f4ce06aa
         sage: F(GF(3))
         Finite Field of size 3
     """
@@ -491,17 +482,10 @@
         """
         TESTS::
 
-<<<<<<< HEAD
             sage: F = ForgetfulFunctor(FiniteFields(), Fields())
             sage: F  # indirect doctest
-            The forgetful functor from Category of finite enumerated fields
+            The forgetful functor from Category of finite fields
              to Category of fields
-=======
-            sage: F = ForgetfulFunctor(FiniteFields(),Fields())
-            sage: F #indirect doctest
-            The forgetful functor from Category of finite fields to Category of fields
-
->>>>>>> f4ce06aa
         """
         return "The forgetful functor from %s to %s" % (self.domain(),
                                                         self.codomain())
