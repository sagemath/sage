--- conflicted
+++ resolved
@@ -3835,11 +3835,7 @@
         [0 0], [1 0], [0 1]
         ]
         sage: ASym01 = M.parent().invariant_module(GASym01, action=GASym01_action)      # optional - sage.groups sage.modules
-<<<<<<< HEAD
-        sage: ASym01
-=======
         sage: ASym01                                                                    # optional - sage.groups sage.modules
->>>>>>> 978fe20a
         (Permutation Group with generators [(0,1)(2,3)])-invariant submodule
          of Full MatrixSpace of 2 by 2 dense matrices over Integer Ring
         sage: list(ASym01.basis())                                                      # optional - sage.groups sage.modules
