r"""
Finite Dimensional Nilpotent Lie Algebras With Basis

AUTHORS:

- Eero Hakavuori (2018-08-16): initial version
"""

# ****************************************************************************
#       Copyright (C) 2018 Eero Hakavuori <eero.hakavuori@gmail.com>
#
# This program is free software: you can redistribute it and/or modify
# it under the terms of the GNU General Public License as published by
# the Free Software Foundation, either version 2 of the License, or
# (at your option) any later version.
#                  http://www.gnu.org/licenses/
#*****************************************************************************


from sage.categories.category_with_axiom import CategoryWithAxiom_over_base_ring
from sage.categories.lie_algebras import LieAlgebras


class FiniteDimensionalNilpotentLieAlgebrasWithBasis(CategoryWithAxiom_over_base_ring):
    r"""
    Category of finite dimensional nilpotent Lie algebras with basis.

    TESTS::

        sage: C1 = LieAlgebras(QQ).FiniteDimensional().WithBasis().Nilpotent()
        sage: C2 = LieAlgebras(QQ).FiniteDimensional().Nilpotent().WithBasis()
        sage: C3 = LieAlgebras(QQ).Nilpotent().FiniteDimensional().WithBasis()
        sage: C4 = LieAlgebras(QQ).Nilpotent().WithBasis().FiniteDimensional()
        sage: C5 = LieAlgebras(QQ).WithBasis().Nilpotent().FiniteDimensional()
        sage: C6 = LieAlgebras(QQ).WithBasis().FiniteDimensional().Nilpotent()
        sage: C1 is C2
        True
        sage: C2 is C3
        True
        sage: C3 is C4
        True
        sage: C4 is C5
        True
        sage: C5 is C6
        True
        sage: TestSuite(C1).run()
    """
    _base_category_class_and_axiom = (LieAlgebras.FiniteDimensional.WithBasis, "Nilpotent")

    class ParentMethods:

        def _test_nilpotency(self, **options):
            r"""
            Tests that ``self`` is nilpotent and has the correct step.

            INPUT:

            - ``options`` -- any keyword arguments accepted by
              :meth:`_tester`

            EXAMPLES::

                sage: L = LieAlgebra(QQ, {('X','Y'): {'Z': 1}}, nilpotent=True)                                         # optional - sage.combinat sage.modules
                sage: L._test_nilpotency()                                                                              # optional - sage.combinat sage.modules
                sage: L = LieAlgebra(QQ, {('X','Y'): {'Z': 1}},                                                         # optional - sage.combinat sage.modules
                ....:                nilpotent=True, step=3)
                sage: L._test_nilpotency()                                                                              # optional - sage.combinat sage.modules
                Traceback (most recent call last):
                ...
                AssertionError: claimed nilpotency step 3 does not match the actual nilpotency step 2
                sage: L = LieAlgebra(QQ, {('X','Y'): {'X': 1}}, nilpotent=True)                                         # optional - sage.combinat sage.modules
                sage: L._test_nilpotency()                                                                              # optional - sage.combinat sage.modules
                Traceback (most recent call last):
                ...
                AssertionError: final term of lower central series is non-zero

            See the documentation for :class:`TestSuite` for more information.
            """
            tester = self._tester(**options)

            lcs = self.lower_central_series(submodule=True)
            tester.assertEqual(lcs[-1].dimension(), 0,
                msg="final term of lower central series is non-zero")

            step = self.step()
            tester.assertEqual(len(lcs) - 1, step,
                msg="claimed nilpotency step %d does not match the "
                "actual nilpotency step %d" % (step, len(lcs) - 1))

        def lie_group(self, name='G', **kwds):
            r"""
            Return the Lie group associated to ``self``.

            INPUT:

            - ``name`` -- string (default: ``'G'``);
              the name (symbol) given to the Lie group

            EXAMPLES:

            We define the Heisenberg group::

<<<<<<< HEAD
                sage: L = lie_algebras.Heisenberg(QQ, 1)                                                                # optional - sage.combinat sage.modules
                sage: G = L.lie_group('G'); G                                       # optional - sage.symbolic          # optional - sage.combinat sage.modules
=======
                sage: L = lie_algebras.Heisenberg(QQ, 1)                                # optional - sage.combinat sage.modules
                sage: G = L.lie_group('G'); G                                           # optional - sage.combinat sage.modules sage.symbolic
>>>>>>> a36b1230
                Lie group G of Heisenberg algebra of rank 1 over Rational Field

            We test multiplying elements of the group::

<<<<<<< HEAD
                sage: p, q, z = L.basis()                                           # optional - sage.symbolic          # optional - sage.combinat sage.modules
                sage: g = G.exp(p); g                                               # optional - sage.symbolic          # optional - sage.combinat sage.modules
                exp(p1)
                sage: h = G.exp(q); h                                               # optional - sage.symbolic          # optional - sage.combinat sage.modules
                exp(q1)
                sage: g * h                                                         # optional - sage.symbolic          # optional - sage.combinat sage.modules
=======
                sage: p, q, z = L.basis()                                               # optional - sage.combinat sage.modules sage.symbolic
                sage: g = G.exp(p); g                                                   # optional - sage.combinat sage.modules sage.symbolic
                exp(p1)
                sage: h = G.exp(q); h                                                   # optional - sage.combinat sage.modules sage.symbolic
                exp(q1)
                sage: g * h                                                             # optional - sage.combinat sage.modules sage.symbolic
>>>>>>> a36b1230
                exp(p1 + q1 + 1/2*z)

            We extend an element of the Lie algebra to a left-invariant
            vector field::

<<<<<<< HEAD
                sage: X = G.left_invariant_extension(2*p + 3*q, name='X'); X        # optional - sage.symbolic          # optional - sage.combinat sage.modules
                Vector field X on the Lie group G of Heisenberg algebra of rank 1 over Rational Field
                sage: X.at(G.one()).display()                                       # optional - sage.symbolic          # optional - sage.combinat sage.modules
                X = 2 ∂/∂x_0 + 3 ∂/∂x_1
                sage: X.display()                                                   # optional - sage.symbolic          # optional - sage.combinat sage.modules
=======
                sage: X = G.left_invariant_extension(2*p + 3*q, name='X'); X            # optional - sage.combinat sage.modules sage.symbolic
                Vector field X on the Lie group G of
                 Heisenberg algebra of rank 1 over Rational Field
                sage: X.at(G.one()).display()                                           # optional - sage.combinat sage.modules sage.symbolic
                X = 2 ∂/∂x_0 + 3 ∂/∂x_1
                sage: X.display()                                                       # optional - sage.combinat sage.modules sage.symbolic
>>>>>>> a36b1230
                X = 2 ∂/∂x_0 + 3 ∂/∂x_1 + (3/2*x_0 - x_1) ∂/∂x_2

            .. SEEALSO::

                :class:`~sage.groups.lie_gps.nilpotent_lie_group.NilpotentLieGroup`
            """
            from sage.groups.lie_gps.nilpotent_lie_group import NilpotentLieGroup
            return NilpotentLieGroup(self, name, **kwds)

        def step(self):
            r"""
            Return the nilpotency step of ``self``.

            EXAMPLES::

<<<<<<< HEAD
                sage: L = LieAlgebra(QQ, {('X','Y'): {'Z': 1}}, nilpotent=True)                                         # optional - sage.combinat sage.modules
                sage: L.step()                                                                                          # optional - sage.combinat sage.modules
                2
                sage: sc = {('X','Y'): {'Z': 1}, ('X','Z'): {'W': 1}}                                                   # optional - sage.combinat sage.modules
                sage: LieAlgebra(QQ, sc, nilpotent=True).step()                                                         # optional - sage.combinat sage.modules
=======
                sage: L = LieAlgebra(QQ, {('X','Y'): {'Z': 1}}, nilpotent=True)         # optional - sage.combinat sage.modules
                sage: L.step()                                                          # optional - sage.combinat sage.modules
                2
                sage: sc = {('X','Y'): {'Z': 1}, ('X','Z'): {'W': 1}}                   # optional - sage.combinat sage.modules
                sage: LieAlgebra(QQ, sc, nilpotent=True).step()                         # optional - sage.combinat sage.modules
>>>>>>> a36b1230
                3
            """
            if not hasattr(self, '_step'):
                self._step = len(self.lower_central_series(submodule=True)) - 1
            return self._step

        def is_nilpotent(self):
            r"""
            Return ``True`` since ``self`` is nilpotent.

            EXAMPLES::

<<<<<<< HEAD
                sage: L = LieAlgebra(QQ, {('x','y'): {'z': 1}}, nilpotent=True)                                         # optional - sage.combinat sage.modules
                sage: L.is_nilpotent()                                                                                  # optional - sage.combinat sage.modules
=======
                sage: L = LieAlgebra(QQ, {('x','y'): {'z': 1}}, nilpotent=True)         # optional - sage.combinat sage.modules
                sage: L.is_nilpotent()                                                  # optional - sage.combinat sage.modules
>>>>>>> a36b1230
                True
            """
            return True<|MERGE_RESOLUTION|>--- conflicted
+++ resolved
@@ -100,51 +100,29 @@
 
             We define the Heisenberg group::
 
-<<<<<<< HEAD
-                sage: L = lie_algebras.Heisenberg(QQ, 1)                                                                # optional - sage.combinat sage.modules
-                sage: G = L.lie_group('G'); G                                       # optional - sage.symbolic          # optional - sage.combinat sage.modules
-=======
                 sage: L = lie_algebras.Heisenberg(QQ, 1)                                # optional - sage.combinat sage.modules
                 sage: G = L.lie_group('G'); G                                           # optional - sage.combinat sage.modules sage.symbolic
->>>>>>> a36b1230
                 Lie group G of Heisenberg algebra of rank 1 over Rational Field
 
             We test multiplying elements of the group::
 
-<<<<<<< HEAD
-                sage: p, q, z = L.basis()                                           # optional - sage.symbolic          # optional - sage.combinat sage.modules
-                sage: g = G.exp(p); g                                               # optional - sage.symbolic          # optional - sage.combinat sage.modules
-                exp(p1)
-                sage: h = G.exp(q); h                                               # optional - sage.symbolic          # optional - sage.combinat sage.modules
-                exp(q1)
-                sage: g * h                                                         # optional - sage.symbolic          # optional - sage.combinat sage.modules
-=======
                 sage: p, q, z = L.basis()                                               # optional - sage.combinat sage.modules sage.symbolic
                 sage: g = G.exp(p); g                                                   # optional - sage.combinat sage.modules sage.symbolic
                 exp(p1)
                 sage: h = G.exp(q); h                                                   # optional - sage.combinat sage.modules sage.symbolic
                 exp(q1)
                 sage: g * h                                                             # optional - sage.combinat sage.modules sage.symbolic
->>>>>>> a36b1230
                 exp(p1 + q1 + 1/2*z)
 
             We extend an element of the Lie algebra to a left-invariant
             vector field::
 
-<<<<<<< HEAD
-                sage: X = G.left_invariant_extension(2*p + 3*q, name='X'); X        # optional - sage.symbolic          # optional - sage.combinat sage.modules
-                Vector field X on the Lie group G of Heisenberg algebra of rank 1 over Rational Field
-                sage: X.at(G.one()).display()                                       # optional - sage.symbolic          # optional - sage.combinat sage.modules
-                X = 2 ∂/∂x_0 + 3 ∂/∂x_1
-                sage: X.display()                                                   # optional - sage.symbolic          # optional - sage.combinat sage.modules
-=======
                 sage: X = G.left_invariant_extension(2*p + 3*q, name='X'); X            # optional - sage.combinat sage.modules sage.symbolic
                 Vector field X on the Lie group G of
                  Heisenberg algebra of rank 1 over Rational Field
                 sage: X.at(G.one()).display()                                           # optional - sage.combinat sage.modules sage.symbolic
                 X = 2 ∂/∂x_0 + 3 ∂/∂x_1
                 sage: X.display()                                                       # optional - sage.combinat sage.modules sage.symbolic
->>>>>>> a36b1230
                 X = 2 ∂/∂x_0 + 3 ∂/∂x_1 + (3/2*x_0 - x_1) ∂/∂x_2
 
             .. SEEALSO::
@@ -160,19 +138,11 @@
 
             EXAMPLES::
 
-<<<<<<< HEAD
-                sage: L = LieAlgebra(QQ, {('X','Y'): {'Z': 1}}, nilpotent=True)                                         # optional - sage.combinat sage.modules
-                sage: L.step()                                                                                          # optional - sage.combinat sage.modules
-                2
-                sage: sc = {('X','Y'): {'Z': 1}, ('X','Z'): {'W': 1}}                                                   # optional - sage.combinat sage.modules
-                sage: LieAlgebra(QQ, sc, nilpotent=True).step()                                                         # optional - sage.combinat sage.modules
-=======
                 sage: L = LieAlgebra(QQ, {('X','Y'): {'Z': 1}}, nilpotent=True)         # optional - sage.combinat sage.modules
                 sage: L.step()                                                          # optional - sage.combinat sage.modules
                 2
                 sage: sc = {('X','Y'): {'Z': 1}, ('X','Z'): {'W': 1}}                   # optional - sage.combinat sage.modules
                 sage: LieAlgebra(QQ, sc, nilpotent=True).step()                         # optional - sage.combinat sage.modules
->>>>>>> a36b1230
                 3
             """
             if not hasattr(self, '_step'):
@@ -185,13 +155,8 @@
 
             EXAMPLES::
 
-<<<<<<< HEAD
-                sage: L = LieAlgebra(QQ, {('x','y'): {'z': 1}}, nilpotent=True)                                         # optional - sage.combinat sage.modules
-                sage: L.is_nilpotent()                                                                                  # optional - sage.combinat sage.modules
-=======
                 sage: L = LieAlgebra(QQ, {('x','y'): {'z': 1}}, nilpotent=True)         # optional - sage.combinat sage.modules
                 sage: L.is_nilpotent()                                                  # optional - sage.combinat sage.modules
->>>>>>> a36b1230
                 True
             """
             return True