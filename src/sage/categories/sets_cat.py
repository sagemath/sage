--- conflicted
+++ resolved
@@ -867,19 +867,11 @@
 
             1. as plain integers::
 
-<<<<<<< HEAD
-                sage: P = Poset((divisors(12), attrcall("divides")), facade=True)       # optional - sage.graphs, sage.combinat
+                sage: P = Poset((divisors(12), attrcall("divides")), facade=True)       # optional - sage.graphs sage.combinat
 
             2. as integers, modified to be aware that their parent is `P`::
 
-                sage: Q = Poset((divisors(12), attrcall("divides")), facade=False)      # optional - sage.graphs, sage.combinat
-=======
-                sage: P = Poset((divisors(12), attrcall("divides")), facade=True)       # optional - sage.graphs sage.combinat
-
-            2. as integers, modified to be aware that their parent is `P`::
-
                 sage: Q = Poset((divisors(12), attrcall("divides")), facade=False)      # optional - sage.graphs sage.combinat
->>>>>>> 7e89a0dd
 
             The advantage of option 1. is that one needs not do
             conversions back and forth between `P` and `\ZZ`. The
@@ -893,38 +885,23 @@
             To raise this ambiguity, one needs to explicitly specify
             the underlying poset as in `2 <_P 3`::
 
-<<<<<<< HEAD
-                sage: P = Posets().example("facade")                                    # optional - sage.graphs, sage.combinat
-                sage: P.lt(2,3)                                                         # optional - sage.graphs, sage.combinat
-=======
                 sage: P = Posets().example("facade")                                    # optional - sage.graphs sage.combinat
                 sage: P.lt(2,3)                                                         # optional - sage.graphs sage.combinat
->>>>>>> 7e89a0dd
                 False
 
             On the other hand, with option 2. and once constructed,
             the elements know unambiguously how to compare
             themselves::
 
-<<<<<<< HEAD
-                sage: Q(2) < Q(3)                                                       # optional - sage.graphs, sage.combinat
-                False
-                sage: Q(2) < Q(6)                                                       # optional - sage.graphs, sage.combinat
-=======
                 sage: Q(2) < Q(3)                                                       # optional - sage.graphs sage.combinat
                 False
                 sage: Q(2) < Q(6)                                                       # optional - sage.graphs sage.combinat
->>>>>>> 7e89a0dd
                 True
 
             Beware that ``P(2)`` is still the integer `2`. Therefore
             ``P(2) < P(3)`` still compares `2` and `3` as integers!::
 
-<<<<<<< HEAD
-                sage: P(2) < P(3)                                                       # optional - sage.graphs, sage.combinat
-=======
                 sage: P(2) < P(3)                                                       # optional - sage.graphs sage.combinat
->>>>>>> 7e89a0dd
                 True
 
             In short `P` being a facade parent is one of the programmatic
@@ -1651,32 +1628,19 @@
 
                 sage: S = DihedralGroup(4); S                                   # optional - sage.groups
                     Dihedral group of order 8 as a permutation group
-<<<<<<< HEAD
-                sage: A = S.algebra(QQ); A                                      # optional - sage.groups
-                Algebra of Dihedral group of order 8 as a permutation group
-                        over Rational Field
-                sage: A.category()                                              # optional - sage.groups
-                Category of finite group algebras over Rational Field
-                sage: a = A.an_element(); a                                     # optional - sage.groups
-=======
                 sage: A = S.algebra(QQ); A                                      # optional - sage.groups                # optional - sage.modules
                 Algebra of Dihedral group of order 8 as a permutation group
                         over Rational Field
                 sage: A.category()                                              # optional - sage.groups                # optional - sage.modules
                 Category of finite group algebras over Rational Field
                 sage: a = A.an_element(); a                                     # optional - sage.groups                # optional - sage.modules
->>>>>>> 7e89a0dd
                 () + (1,3) + 2*(1,3)(2,4) + 3*(1,4,3,2)
 
             This space is endowed with an algebra structure, obtained
             by extending by bilinearity the multiplication of `G` to a
             multiplication on `RG`::
 
-<<<<<<< HEAD
-                sage: a * a                                                     # optional - sage.groups
-=======
                 sage: a * a                                                     # optional - sage.groups                # optional - sage.modules
->>>>>>> 7e89a0dd
                 6*() + 4*(2,4) + 3*(1,2)(3,4) + 12*(1,2,3,4) + 2*(1,3)
                  + 13*(1,3)(2,4) + 6*(1,4,3,2) + 3*(1,4)(2,3)
 
@@ -2456,11 +2420,7 @@
                     sage: C.cardinality()
                     +Infinity
 
-<<<<<<< HEAD
-                    sage: cartesian_product([GF(5), Permutations(10)]).cardinality()    # optional - sage.libs.pari, sage.combinat
-=======
                     sage: cartesian_product([GF(5), Permutations(10)]).cardinality()    # optional - sage.libs.pari sage.combinat
->>>>>>> 7e89a0dd
                     18144000
                     sage: cartesian_product([GF(71)]*20).cardinality() == 71**20        # optional - sage.libs.pari
                     True
@@ -2691,17 +2651,10 @@
 
                 EXAMPLES::
 
-<<<<<<< HEAD
-                    sage: A = GroupAlgebra(KleinFourGroup(), QQ)                        # optional - sage.groups
-                    sage: F, arg = A.construction(); F, arg                             # optional - sage.groups
-                    (GroupAlgebraFunctor, Rational Field)
-                    sage: F(arg) is A                                                   # optional - sage.groups
-=======
                     sage: A = GroupAlgebra(KleinFourGroup(), QQ)                        # optional - sage.groups        # optional - sage.modules
                     sage: F, arg = A.construction(); F, arg                             # optional - sage.groups        # optional - sage.modules
                     (GroupAlgebraFunctor, Rational Field)
                     sage: F(arg) is A                                                   # optional - sage.groups        # optional - sage.modules
->>>>>>> 7e89a0dd
                     True
 
                 This also works for structures such as monoid algebras (see
@@ -2729,16 +2682,6 @@
 
                 EXAMPLES::
 
-<<<<<<< HEAD
-                    sage: A = Groups().example().algebra(QQ); A                         # optional - sage.groups
-                    Algebra of General Linear Group of degree 4 over Rational Field
-                     over Rational Field
-                    sage: A._name = "foo"                                               # optional - sage.groups
-                    sage: A                                                             # optional - sage.groups
-                    foo over Rational Field
-                    sage: A = KleinFourGroup().algebra(ZZ)                              # optional - sage.groups
-                    sage: A                                                             # optional - sage.groups
-=======
                     sage: A = Groups().example().algebra(QQ); A                         # optional - sage.groups        # optional - sage.modules
                     Algebra of General Linear Group of degree 4 over Rational Field
                      over Rational Field
@@ -2747,7 +2690,6 @@
                     foo over Rational Field
                     sage: A = KleinFourGroup().algebra(ZZ)                              # optional - sage.groups        # optional - sage.modules
                     sage: A                                                             # optional - sage.groups        # optional - sage.modules
->>>>>>> 7e89a0dd
                     Algebra of The Klein 4 group of order 4, as a permutation group
                      over Integer Ring
                 """
