--- conflicted
+++ resolved
@@ -1560,35 +1560,20 @@
             EXAMPLES::
 
                 sage: C = AlgebrasWithBasis(QQ)
-<<<<<<< HEAD
-                sage: A = C.example(); A.rename("A")                                                                    # optional - sage.modules
-                sage: A.cartesian_product(A, A)                                                                         # optional - sage.modules
-=======
                 sage: A = C.example(); A.rename("A")                                                                    # optional - sage.combinat sage.modules
                 sage: A.cartesian_product(A, A)                                                                         # optional - sage.combinat sage.modules
->>>>>>> 98b9451f
                 A (+) A (+) A
                 sage: ZZ.cartesian_product(GF(2), FiniteEnumeratedSet([1,2,3]))                                         # optional - sage.libs.pari
                 The Cartesian product of (Integer Ring, Finite Field of size 2, {1, 2, 3})
 
-<<<<<<< HEAD
-                sage: C = ZZ.cartesian_product(A); C                                                                    # optional - sage.modules
-=======
                 sage: C = ZZ.cartesian_product(A); C                                                                    # optional - sage.combinat sage.modules
->>>>>>> 98b9451f
                 The Cartesian product of (Integer Ring, A)
 
             TESTS::
 
-<<<<<<< HEAD
-                sage: type(C)                                                                                           # optional - sage.modules
-                <class 'sage.sets.cartesian_product.CartesianProduct_with_category'>
-                sage: C.category()                                                                                      # optional - sage.modules
-=======
                 sage: type(C)                                                                                           # optional - sage.combinat sage.modules
                 <class 'sage.sets.cartesian_product.CartesianProduct_with_category'>
                 sage: C.category()                                                                                      # optional - sage.combinat sage.modules
->>>>>>> 98b9451f
                 Join of Category of rings and ...
                     and Category of Cartesian products of commutative additive groups
 
@@ -1779,15 +1764,9 @@
             EXAMPLES::
 
                 sage: C = AlgebrasWithBasis(QQ)
-<<<<<<< HEAD
-                sage: A = C.example()                                                                                   # optional - sage.modules
-                sage: a, b, c = A.algebra_generators()                                                                  # optional - sage.modules
-                sage: a.cartesian_product(b, c)                                                                         # optional - sage.modules
-=======
                 sage: A = C.example()                                                                                   # optional - sage.combinat sage.modules
                 sage: a, b, c = A.algebra_generators()                                                                  # optional - sage.combinat sage.modules
                 sage: a.cartesian_product(b, c)                                                                         # optional - sage.combinat sage.modules
->>>>>>> 98b9451f
                 B[(0, word: a)] + B[(1, word: b)] + B[(2, word: c)]
 
             FIXME: is this a policy that we want to enforce on all parents?
@@ -2742,17 +2721,10 @@
 
             EXAMPLES::
 
-<<<<<<< HEAD
-                sage: Sets().WithRealizations().example()                                                               # optional - sage.modules
-                The subset algebra of {1, 2, 3} over Rational Field
-
-                sage: Sets().WithRealizations().example(ZZ, Set([1,2]))                                                 # optional - sage.modules
-=======
                 sage: Sets().WithRealizations().example()                                                               # optional - sage.combinat sage.modules
                 The subset algebra of {1, 2, 3} over Rational Field
 
                 sage: Sets().WithRealizations().example(ZZ, Set([1,2]))                                                 # optional - sage.combinat sage.modules
->>>>>>> 98b9451f
                 The subset algebra of {1, 2} over Integer Ring
             """
             from sage.rings.rational_field import QQ
@@ -2778,13 +2750,8 @@
 
                 EXAMPLES::
 
-<<<<<<< HEAD
-                    sage: A = Sets().WithRealizations().example()                                                       # optional - sage.modules
-                    sage: A._test_with_realizations()                                                                   # optional - sage.modules
-=======
                     sage: A = Sets().WithRealizations().example()                                                       # optional - sage.combinat sage.modules
                     sage: A._test_with_realizations()                                                                   # optional - sage.combinat sage.modules
->>>>>>> 98b9451f
 
                 See the documentation for :class:`TestSuite`
                 for more information.
@@ -2814,15 +2781,6 @@
                 """
                 EXAMPLES::
 
-<<<<<<< HEAD
-                    sage: A = Sets().WithRealizations().example(QQ['x']); A                                             # optional - sage.modules
-                    The subset algebra of {1, 2, 3} over Univariate Polynomial Ring in x over Rational Field
-                    sage: class ANewRealizationOfA(CombinatorialFreeModule):                                            # optional - sage.modules
-                    ....:     pass
-                    sage: category = A.Realizations() & Algebras(QQ[x]).WithBasis()                                     # optional - sage.modules
-                    sage: R = ANewRealizationOfA(A.base_ring(), A.F().basis().keys(), category=category)                # optional - sage.modules
-                    sage: R in A.realizations()  # indirect doctest                                                     # optional - sage.modules
-=======
                     sage: A = Sets().WithRealizations().example(QQ['x']); A                                             # optional - sage.combinat sage.modules
                     The subset algebra of {1, 2, 3} over Univariate Polynomial Ring in x over Rational Field
                     sage: class ANewRealizationOfA(CombinatorialFreeModule):                                            # optional - sage.combinat sage.modules
@@ -2830,7 +2788,6 @@
                     sage: category = A.Realizations() & Algebras(QQ[x]).WithBasis()                                     # optional - sage.combinat sage.modules
                     sage: R = ANewRealizationOfA(A.base_ring(), A.F().basis().keys(), category=category)                # optional - sage.combinat sage.modules
                     sage: R in A.realizations()  # indirect doctest                                                     # optional - sage.combinat sage.modules
->>>>>>> 98b9451f
                     True
 
                 Note: the test above uses ``QQ[x]`` to not interfer
