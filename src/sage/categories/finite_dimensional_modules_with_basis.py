--- conflicted
+++ resolved
@@ -434,8 +434,6 @@
             from sage.modules.with_basis.invariant import FiniteDimensionalInvariantModule
             return FiniteDimensionalInvariantModule(M, S, action=action, side=side, **kwargs)
 
-<<<<<<< HEAD
-=======
         def twisted_invariant_module(self, G, chi,
                                      action=operator.mul,
                                      action_on_basis=None,
@@ -486,7 +484,6 @@
             return FiniteDimensionalTwistedInvariantModule(M, G, chi,
                                                           action, side, **kwargs)
 
->>>>>>> aca3187e
     class ElementMethods:
         def dense_coefficient_list(self, order=None):
             """
