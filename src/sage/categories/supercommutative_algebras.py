r"""
Supercommutative Algebras
"""
#*****************************************************************************
#  Copyright (C) 2019 Travis Scrimshaw <tcscrims at gmail.com>
#
#  Distributed under the terms of the GNU General Public License (GPL)
#                  http://www.gnu.org/licenses/
#*****************************************************************************

from sage.categories.category_with_axiom import CategoryWithAxiom_over_base_ring
from sage.categories.super_algebras import SuperAlgebras
from sage.categories.signed_tensor import SignedTensorProductsCategory
from sage.misc.cachefunc import cached_method

class SupercommutativeAlgebras(CategoryWithAxiom_over_base_ring):
    r"""
    The category of supercommutative algebras.

    An `R`-*supercommutative algebra* is an `R`-super algebra
    `A = A_0 \oplus A_1` endowed with an `R`-super algebra structure
    satisfying:

    .. MATH::

        x_0 x'_0 = x'_0 x_0, \qquad
        x_1 x'_1 = -x'_1 x_1, \qquad
        x_0 x_1 = x_1 x_0,

    for all `x_0, x'_0 \in A_0` and `x_1, x'_1 \in A_1`.

    EXAMPLES::

        sage: Algebras(ZZ).Supercommutative()
        Category of supercommutative algebras over Integer Ring

    TESTS::

        sage: TestSuite(Algebras(ZZ).Supercommutative()).run()
    """
    _base_category_class_and_axiom = (SuperAlgebras, "Supercommutative")

    class SignedTensorProducts(SignedTensorProductsCategory):
        @cached_method
        def extra_super_categories(self):
            """
            Return the extra super categories of ``self``.

            A signed tensor product of supercommutative algebras is a
            supercommutative algebra.

            EXAMPLES::

                sage: C = Algebras(ZZ).Supercommutative().SignedTensorProducts()
                sage: C.extra_super_categories()
                [Category of supercommutative algebras over Integer Ring]
            """
            return [self.base_category()]

    class WithBasis(CategoryWithAxiom_over_base_ring):
        class ParentMethods:
            def _test_supercommutativity(self, **options):
                r"""
                Test supercommutativity for (not necessarily all) elements
                of this supercommutative algebra.

                INPUT:

                - ``options`` -- any keyword arguments accepted by :meth:`_tester`

                EXAMPLES:

                By default, this method tests only the elements returned by
                ``self.some_elements()``::

<<<<<<< HEAD
                    sage: E.<x,y,z> = ExteriorAlgebra(QQ)                                                               # optional - sage.combinat sage.modules
                    sage: E._test_supercommutativity()                                                                  # optional - sage.combinat sage.modules
=======
                    sage: E.<x,y,z> = ExteriorAlgebra(QQ)                               # optional - sage.combinat sage.modules
                    sage: E._test_supercommutativity()                                  # optional - sage.combinat sage.modules
>>>>>>> 08060ed1

                However, the elements tested can be customized with the
                ``elements`` keyword argument, but the elements must be
                homogeneous::

<<<<<<< HEAD
                    sage: E._test_supercommutativity(elements=[x+y, x*y-3*y*z, x*y*z])                                  # optional - sage.combinat sage.modules
                    sage: E._test_supercommutativity(elements=[x+x*y])                                                  # optional - sage.combinat sage.modules
=======
                    sage: E._test_supercommutativity(elements=[x+y, x*y-3*y*z, x*y*z])  # optional - sage.combinat sage.modules
                    sage: E._test_supercommutativity(elements=[x+x*y])                  # optional - sage.combinat sage.modules
>>>>>>> 08060ed1
                    Traceback (most recent call last):
                    ...
                    ValueError: element is not homogeneous

                See the documentation for :class:`TestSuite` for more information.
                """
                elements = options.pop("elements", self.basis())
                tester = self._tester(**options)
                from sage.misc.misc import some_tuples
                for x,y in some_tuples(elements, 2, tester._max_runs):
                    tester.assertEqual((x * y),
                                       (-1)**(x.is_even_odd() * y.is_even_odd())
                                       * (y * x))<|MERGE_RESOLUTION|>--- conflicted
+++ resolved
@@ -73,25 +73,15 @@
                 By default, this method tests only the elements returned by
                 ``self.some_elements()``::
 
-<<<<<<< HEAD
-                    sage: E.<x,y,z> = ExteriorAlgebra(QQ)                                                               # optional - sage.combinat sage.modules
-                    sage: E._test_supercommutativity()                                                                  # optional - sage.combinat sage.modules
-=======
                     sage: E.<x,y,z> = ExteriorAlgebra(QQ)                               # optional - sage.combinat sage.modules
                     sage: E._test_supercommutativity()                                  # optional - sage.combinat sage.modules
->>>>>>> 08060ed1
 
                 However, the elements tested can be customized with the
                 ``elements`` keyword argument, but the elements must be
                 homogeneous::
 
-<<<<<<< HEAD
-                    sage: E._test_supercommutativity(elements=[x+y, x*y-3*y*z, x*y*z])                                  # optional - sage.combinat sage.modules
-                    sage: E._test_supercommutativity(elements=[x+x*y])                                                  # optional - sage.combinat sage.modules
-=======
                     sage: E._test_supercommutativity(elements=[x+y, x*y-3*y*z, x*y*z])  # optional - sage.combinat sage.modules
                     sage: E._test_supercommutativity(elements=[x+x*y])                  # optional - sage.combinat sage.modules
->>>>>>> 08060ed1
                     Traceback (most recent call last):
                     ...
                     ValueError: element is not homogeneous
