--- conflicted
+++ resolved
@@ -544,7 +544,6 @@
             Return the *fraction field* of ``self``, which is ``self``.
 
             EXAMPLES:
-<<<<<<< HEAD
 
             Since fields are their own field of fractions, we simply get the
             original field in return::
@@ -560,22 +559,6 @@
                 sage: F = NumberField(x^2 + 1, 'i')                                         # needs sage.rings.number_field
                 sage: F.fraction_field()                                                    # needs sage.rings.number_field
                 Number Field in i with defining polynomial x^2 + 1
-=======
-
-            Since fields are their own field of fractions, we simply get the
-            original field in return::
-
-                sage: QQ.fraction_field()
-                Rational Field
-                sage: RR.fraction_field()                                                   # needs sage.rings.real_mpfr
-                Real Field with 53 bits of precision
-                sage: CC.fraction_field()                                                   # needs sage.rings.real_mpfr
-                Complex Field with 53 bits of precision
-
-                sage: x = polygen(ZZ, 'x')
-                sage: F = NumberField(x^2 + 1, 'i')                                         # needs sage.rings.number_field
-                sage: F.fraction_field()                                                    # needs sage.rings.number_field
-                Number Field in i with defining polynomial x^2 + 1
             """
             return self
 
@@ -592,7 +575,6 @@
                 Finite Field of size 5
                 sage: K._pseudo_fraction_field() is K
                 True
->>>>>>> 665a3fa4
             """
             return self
 
