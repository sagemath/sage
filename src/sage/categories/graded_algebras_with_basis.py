--- conflicted
+++ resolved
@@ -46,13 +46,8 @@
 
             EXAMPLES::
 
-<<<<<<< HEAD
-                sage: m = SymmetricFunctions(QQ).m()                                                                    # optional - sage.combinat
-                sage: m.graded_algebra() is m                                                                           # optional - sage.combinat sage.modules
-=======
                 sage: m = SymmetricFunctions(QQ).m()                                    # optional - sage.combinat
                 sage: m.graded_algebra() is m                                           # optional - sage.combinat sage.modules
->>>>>>> 08060ed1
                 True
 
             TESTS:
@@ -62,23 +57,6 @@
             and :meth:`projection` (which form the interface of the
             associated graded algebra) work correctly here::
 
-<<<<<<< HEAD
-                sage: to_gr = m.to_graded_conversion()                                                                  # optional - sage.combinat sage.modules
-                sage: from_gr = m.from_graded_conversion()                                                              # optional - sage.combinat sage.modules
-                sage: m[2] == to_gr(m[2]) == from_gr(m[2])                                                              # optional - sage.combinat sage.modules
-                True
-                sage: u = 3*m[1] - (1/2)*m[3]                                                                           # optional - sage.combinat sage.modules
-                sage: u == to_gr(u) == from_gr(u)                                                                       # optional - sage.combinat sage.modules
-                True
-                sage: m.zero() == to_gr(m.zero()) == from_gr(m.zero())                                                  # optional - sage.combinat sage.modules
-                True
-                sage: p2 = m.projection(2)                                                                              # optional - sage.combinat sage.modules
-                sage: p2(m[2] - 4*m[1,1] + 3*m[1] - 2*m[[]])                                                            # optional - sage.combinat sage.modules
-                -4*m[1, 1] + m[2]
-                sage: p2(4*m[1])                                                                                        # optional - sage.combinat sage.modules
-                0
-                sage: p2(m.zero()) == m.zero()                                                                          # optional - sage.combinat sage.modules
-=======
                 sage: to_gr = m.to_graded_conversion()                                  # optional - sage.combinat sage.modules
                 sage: from_gr = m.from_graded_conversion()                              # optional - sage.combinat sage.modules
                 sage: m[2] == to_gr(m[2]) == from_gr(m[2])                              # optional - sage.combinat sage.modules
@@ -94,7 +72,6 @@
                 sage: p2(4*m[1])                                                        # optional - sage.combinat sage.modules
                 0
                 sage: p2(m.zero()) == m.zero()                                          # optional - sage.combinat sage.modules
->>>>>>> 08060ed1
                 True
             """
             return self
@@ -134,15 +111,6 @@
 
             EXAMPLES::
 
-<<<<<<< HEAD
-                sage: Q = QuadraticForm(QQ, 3, [1,2,3,4,5,6])                                                           # optional - sage.modules
-                sage: Cl = CliffordAlgebra(Q)                                                                           # optional - sage.combinat sage.modules
-                sage: M = Cl.free_graded_module((0, 2, 3))                                                              # optional - sage.combinat sage.modules
-                sage: M.gens()                                                                                          # optional - sage.combinat sage.modules
-                (g[0], g[2], g[3])
-                sage: N.<xy, z> = Cl.free_graded_module((1, 2))                                                         # optional - sage.combinat sage.modules
-                sage: N.generators()                                                                                    # optional - sage.combinat sage.modules
-=======
                 sage: Q = QuadraticForm(QQ, 3, [1,2,3,4,5,6])                           # optional - sage.modules
                 sage: Cl = CliffordAlgebra(Q)                                           # optional - sage.combinat sage.modules
                 sage: M = Cl.free_graded_module((0, 2, 3))                              # optional - sage.combinat sage.modules
@@ -150,7 +118,6 @@
                 (g[0], g[2], g[3])
                 sage: N.<xy, z> = Cl.free_graded_module((1, 2))                         # optional - sage.combinat sage.modules
                 sage: N.generators()                                                    # optional - sage.combinat sage.modules
->>>>>>> 08060ed1
                 (xy, z)
             """
             try:
@@ -167,17 +134,10 @@
 
             EXAMPLES::
 
-<<<<<<< HEAD
-                sage: NCSF = NonCommutativeSymmetricFunctions(QQ)                                                       # optional - sage.combinat
-                sage: S = NCSF.Complete()                                                                               # optional - sage.combinat
-                sage: L = S.formal_series_ring()                                                                        # optional - sage.combinat
-                sage: L                                                                                                 # optional - sage.combinat
-=======
                 sage: NCSF = NonCommutativeSymmetricFunctions(QQ)                       # optional - sage.combinat
                 sage: S = NCSF.Complete()                                               # optional - sage.combinat
                 sage: L = S.formal_series_ring()                                        # optional - sage.combinat
                 sage: L                                                                 # optional - sage.combinat
->>>>>>> 08060ed1
                 Lazy completion of Non-Commutative Symmetric Functions over
                  the Rational Field in the Complete basis
             """
@@ -225,15 +185,6 @@
 
                 EXAMPLES::
 
-<<<<<<< HEAD
-                    sage: A.<x,y> = ExteriorAlgebra(QQ)                                                                 # optional - sage.combinat sage.modules
-                    sage: A.one_basis()                                                                                 # optional - sage.combinat sage.modules
-                    0
-                    sage: B = tensor((A, A, A))                                                                         # optional - sage.combinat sage.modules
-                    sage: B.one_basis()                                                                                 # optional - sage.combinat sage.modules
-                    (0, 0, 0)
-                    sage: B.one()                                                                                       # optional - sage.combinat sage.modules
-=======
                     sage: A.<x,y> = ExteriorAlgebra(QQ)                                 # optional - sage.combinat sage.modules
                     sage: A.one_basis()                                                 # optional - sage.combinat sage.modules
                     0
@@ -241,7 +192,6 @@
                     sage: B.one_basis()                                                 # optional - sage.combinat sage.modules
                     (0, 0, 0)
                     sage: B.one()                                                       # optional - sage.combinat sage.modules
->>>>>>> 08060ed1
                     1 # 1 # 1
                 """
                 # FIXME: this method should be conditionally defined,
@@ -261,17 +211,10 @@
 
                 Test the sign in the super tensor product::
 
-<<<<<<< HEAD
-                    sage: A = SteenrodAlgebra(3)                                                                        # optional - sage.combinat sage.modules
-                    sage: x = A.Q(0)                                                                                    # optional - sage.combinat sage.modules
-                    sage: y = x.coproduct()                                                                             # optional - sage.combinat sage.modules
-                    sage: y^2                                                                                           # optional - sage.combinat sage.modules
-=======
                     sage: A = SteenrodAlgebra(3)                                        # optional - sage.combinat sage.modules
                     sage: x = A.Q(0)                                                    # optional - sage.combinat sage.modules
                     sage: y = x.coproduct()                                             # optional - sage.combinat sage.modules
                     sage: y^2                                                           # optional - sage.combinat sage.modules
->>>>>>> 08060ed1
                     0
 
                 TODO: optimize this implementation!
