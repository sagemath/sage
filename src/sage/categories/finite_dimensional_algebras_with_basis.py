# -*- coding: utf-8 -*-
r"""
Finite dimensional algebras with basis

.. TODO::

    Quotients of polynomial rings.

    Quotients in general.

    Matrix rings.

REFERENCES:

- [CR1962]_
"""
#*****************************************************************************
#  Copyright (C) 2008      Teresa Gomez-Diaz (CNRS) <Teresa.Gomez-Diaz@univ-mlv.fr>
#                2011-2015 Nicolas M. Thiéry <nthiery at users.sf.net>
#                2011-2015 Franco Saliola <saliola@gmail.com>
#                2014-2015 Aladin Virmaux <aladin.virmaux at u-psud.fr>
#
#  Distributed under the terms of the GNU General Public License (GPL)
#                  http://www.gnu.org/licenses/
#******************************************************************************

import operator
from sage.misc.cachefunc import cached_method
from sage.misc.abstract_method import abstract_method
from sage.misc.lazy_attribute import lazy_attribute
from sage.categories.category_with_axiom import CategoryWithAxiom_over_base_ring
from sage.categories.algebras import Algebras
from sage.categories.associative_algebras import AssociativeAlgebras
from sage.categories.tensor import TensorProductsCategory

class FiniteDimensionalAlgebrasWithBasis(CategoryWithAxiom_over_base_ring):
    r"""
    The category of finite dimensional algebras with a distinguished basis.

    EXAMPLES::

        sage: C = FiniteDimensionalAlgebrasWithBasis(QQ); C
        Category of finite dimensional algebras with basis over Rational Field
        sage: C.super_categories()
        [Category of algebras with basis over Rational Field,
         Category of finite dimensional magmatic algebras with basis over Rational Field]
        sage: C.example()
        An example of a finite dimensional algebra with basis:
        the path algebra of the Kronecker quiver
        (containing the arrows a:x->y and b:x->y) over Rational Field

    TESTS::

        sage: TestSuite(C).run()
        sage: C is Algebras(QQ).FiniteDimensional().WithBasis()
        True
        sage: C is Algebras(QQ).WithBasis().FiniteDimensional()
        True
    """

    class ParentMethods:

        @cached_method
        def radical_basis(self):
            r"""
            Return a basis of the Jacobson radical of this algebra.

            .. NOTE::

               This implementation handles algebras over fields of
               characteristic zero (using Dixon's lemma) or fields of
               characteristic `p` in which we can compute `x^{1/p}`
               [FR1985]_, [Eb1989]_.

            OUTPUT:

            - a list of elements of ``self``.

            .. SEEALSO:: :meth:`radical`, :class:`Algebras.Semisimple`

            EXAMPLES::

                sage: A = Algebras(QQ).FiniteDimensional().WithBasis().example(); A
                An example of a finite dimensional algebra with basis:
                the path algebra of the Kronecker quiver
                (containing the arrows a:x->y and b:x->y) over Rational Field
                sage: A.radical_basis()
                (a, b)

            We construct the group algebra of the Klein Four-Group
            over the rationals::

                sage: A = KleinFourGroup().algebra(QQ)                                  # optional - sage.groups sage.modules

            This algebra belongs to the category of finite dimensional
            algebras over the rationals::

                sage: A in Algebras(QQ).FiniteDimensional().WithBasis()                 # optional - sage.groups sage.modules
                True

            Since the field has characteristic `0`, Maschke's Theorem
            tells us that the group algebra is semisimple. So its
            radical is the zero ideal::

                sage: A in Algebras(QQ).Semisimple()                                    # optional - sage.groups sage.modules
                True
                sage: A.radical_basis()                                                 # optional - sage.groups sage.modules
                ()

            Let's work instead over a field of characteristic `2`::

                sage: A = KleinFourGroup().algebra(GF(2))                               # optional - sage.groups sage.libs.pari sage.modules
                sage: A in Algebras(GF(2)).Semisimple()                                 # optional - sage.groups sage.libs.pari sage.modules
                False
                sage: A.radical_basis()                                                 # optional - sage.groups sage.libs.pari sage.modules
                (() + (1,2)(3,4), (3,4) + (1,2)(3,4), (1,2) + (1,2)(3,4))

            We now implement the algebra `A = K[x] / (x^p-1)`, where `K`
            is a finite field of characteristic `p`, and check its
            radical; alas, we currently need to wrap `A` to make it a
            proper :class:`ModulesWithBasis`::

                sage: class AnAlgebra(CombinatorialFreeModule):                         # optional - sage.modules
                ....:     def __init__(self, F):
                ....:         R.<x> = PolynomialRing(F)
                ....:         I = R.ideal(x**F.characteristic()-F.one())
                ....:         self._xbar = R.quotient(I).gen()
                ....:         basis_keys = [self._xbar**i for i in range(F.characteristic())]
                ....:         CombinatorialFreeModule.__init__(self, F, basis_keys,
                ....:                 category=Algebras(F).FiniteDimensional().WithBasis())
                ....:     def one(self):
                ....:         return self.basis()[self.base_ring().one()]
                ....:     def product_on_basis(self, w1, w2):
                ....:         return self.from_vector(vector(w1*w2))
                sage: AnAlgebra(GF(3)).radical_basis()                                  # optional - sage.libs.pari sage.modules
                (B[1] + 2*B[xbar^2], B[xbar] + 2*B[xbar^2])
                sage: AnAlgebra(GF(16,'a')).radical_basis()                             # optional - sage.libs.pari sage.modules
                (B[1] + B[xbar],)
                sage: AnAlgebra(GF(49,'a')).radical_basis()                             # optional - sage.libs.pari sage.modules
                (B[1] + 6*B[xbar^6], B[xbar] + 6*B[xbar^6], B[xbar^2] + 6*B[xbar^6],
                 B[xbar^3] + 6*B[xbar^6], B[xbar^4] + 6*B[xbar^6], B[xbar^5] + 6*B[xbar^6])

            TESTS::

                sage: A = KleinFourGroup().algebra(GF(2))                               # optional - sage.groups sage.libs.pari sage.modules
                sage: A.radical_basis()                                                 # optional - sage.groups sage.libs.pari sage.modules
                (() + (1,2)(3,4), (3,4) + (1,2)(3,4), (1,2) + (1,2)(3,4))

                sage: A = KleinFourGroup().algebra(QQ, category=Monoids())              # optional - sage.groups sage.modules
                sage: A.radical_basis.__module__                                        # optional - sage.groups sage.modules
                'sage.categories.finite_dimensional_algebras_with_basis'
                sage: A.radical_basis()                                                 # optional - sage.groups sage.modules
                ()
            """
            F = self.base_ring()
            if not F.is_field():
                raise NotImplementedError("the base ring must be a field")
            p = F.characteristic()
            from sage.matrix.constructor import matrix
            from sage.modules.free_module_element import vector

            product_on_basis = self.product_on_basis

            if p == 0:
                keys = list(self.basis().keys())
                cache = [{(i,j): c
                    for i in keys
                    for j,c in product_on_basis(y,i)}
                    for y in keys]
                mat = [ [ sum(x.get((j, i), 0) * c for (i,j),c in y.items())
                    for x in cache]
                    for y in cache]

                mat = matrix(self.base_ring(), mat)
                rad_basis = mat.kernel().basis()

            else:
                # TODO: some finite field elements in Sage have both an
                # ``nth_root`` method and a ``pth_root`` method (such as ``GF(9,'a')``),
                # some only have a ``nth_root`` element such as ``GF(2)``
                # I imagine that ``pth_root`` would be fastest, but it is not
                # always available....
                if hasattr(self.base_ring().one(), 'nth_root'):
                    root_fcn = lambda s, x : x.nth_root(s)
                else:
                    root_fcn = lambda s, x : x**(1/s)

                s, n = 1, self.dimension()
                B = [b.on_left_matrix() for b in self.basis()]
                I = B[0].parent().one()
                while s <= n:
                    BB = B + [I]
                    G = matrix([ [(-1)**s * (b*bb).characteristic_polynomial()[n-s]
                                    for bb in BB] for b in B])
                    C = G.left_kernel().basis()
                    if 1 < s < F.order():
                        C = [vector(F, [root_fcn(s, ci) for ci in c]) for c in C]
                    B = [ sum(ci*b for (ci,b) in zip(c,B)) for c in C ]
                    s = p * s
                e = vector(self.one())
                rad_basis = [b*e for b in B]

            return tuple([self.from_vector(vec) for vec in rad_basis])

        @cached_method
        def radical(self):
            r"""
            Return the Jacobson radical of ``self``.

            This uses :meth:`radical_basis`, whose default
            implementation handles algebras over fields of
            characteristic zero or fields of characteristic `p` in
            which we can compute `x^{1/p}`.

            .. SEEALSO:: :meth:`radical_basis`, :meth:`semisimple_quotient`

            EXAMPLES::

                sage: A = Algebras(QQ).FiniteDimensional().WithBasis().example(); A
                An example of a finite dimensional algebra with basis:
                the path algebra of the Kronecker quiver
                (containing the arrows a:x->y and b:x->y) over Rational Field
                sage: radical = A.radical(); radical
                Radical of An example of a finite dimensional algebra with basis:
                the path algebra of the Kronecker quiver
                (containing the arrows a:x->y and b:x->y) over Rational Field

            The radical is an ideal of `A`, and thus a finite
            dimensional non unital associative algebra::

                sage: from sage.categories.associative_algebras import AssociativeAlgebras
                sage: radical in AssociativeAlgebras(QQ).WithBasis().FiniteDimensional()
                True
                sage: radical in Algebras(QQ)
                False

                sage: radical.dimension()
                2
                sage: radical.basis()
                Finite family {0: B[0], 1: B[1]}
                sage: radical.ambient() is A
                True
                sage: [c.lift() for c in radical.basis()]
                [a, b]

            .. TODO::

                - Tell Sage that the radical is in fact an ideal;
                - Pickling by construction, as ``A.center()``;
                - Lazy evaluation of ``_repr_``.

            TESTS::

                sage: TestSuite(radical).run()
            """
            category = AssociativeAlgebras(self.base_ring()).WithBasis().FiniteDimensional().Subobjects()
            radical = self.submodule(self.radical_basis(),
                                     category=category,
                                     already_echelonized=True)
            radical.rename("Radical of {}".format(self))
            return radical

        @cached_method
        def semisimple_quotient(self):
            """
            Return the semisimple quotient of ``self``.

            This is the quotient of ``self`` by its radical.

            .. SEEALSO:: :meth:`radical`

            EXAMPLES::

                sage: A = Algebras(QQ).FiniteDimensional().WithBasis().example(); A
                An example of a finite dimensional algebra with basis:
                the path algebra of the Kronecker quiver
                (containing the arrows a:x->y and b:x->y) over Rational Field
                sage: a,b,x,y = sorted(A.basis())
                sage: S = A.semisimple_quotient(); S
                Semisimple quotient of An example of a finite dimensional algebra with basis:
                the path algebra of the Kronecker quiver
                (containing the arrows a:x->y and b:x->y) over Rational Field
                sage: S in Algebras(QQ).Semisimple()
                True
                sage: S.basis()
                Finite family {'x': B['x'], 'y': B['y']}
                sage: xs,ys = sorted(S.basis())
                sage: (xs + ys) * xs
                B['x']

            Sanity check: the semisimple quotient of the `n`-th
            descent algebra of the symmetric group is of dimension the
            number of partitions of `n`::

                sage: [ DescentAlgebra(QQ,n).B().semisimple_quotient().dimension()      # optional - sage.combinat
                ....:   for n in range(6) ]
                [1, 1, 2, 3, 5, 7]
                sage: [Partitions(n).cardinality() for n in range(10)]                  # optional - sage.combinat
                [1, 1, 2, 3, 5, 7, 11, 15, 22, 30]

            .. TODO::

               - Pickling by construction, as ``A.semisimple_quotient()``?
               - Lazy evaluation of ``_repr_``

            TESTS::

                sage: TestSuite(S).run()
            """
            ring = self.base_ring()
            category = Algebras(ring).WithBasis().FiniteDimensional().Quotients().Semisimple()
            result = self.quotient_module(self.radical(), category=category)
            result.rename("Semisimple quotient of {}".format(self))
            return result


        @cached_method
        def center_basis(self):
            r"""
            Return a basis of the center of ``self``.

            OUTPUT:

            - a list of elements of ``self``.

            .. SEEALSO:: :meth:`center`

            EXAMPLES::

                sage: A = Algebras(QQ).FiniteDimensional().WithBasis().example(); A
                An example of a finite dimensional algebra with basis:
                the path algebra of the Kronecker quiver
                (containing the arrows a:x->y and b:x->y) over Rational Field
                sage: A.center_basis()
                (x + y,)
            """
            return self.annihilator_basis(self.algebra_generators(), self.bracket)

        @cached_method
        def center(self):
            r"""
            Return the center of ``self``.

            .. SEEALSO:: :meth:`center_basis`

            EXAMPLES::

                sage: A = Algebras(QQ).FiniteDimensional().WithBasis().example(); A
                An example of a finite dimensional algebra with basis:
                the path algebra of the Kronecker quiver
                (containing the arrows a:x->y and b:x->y) over Rational Field
                sage: center = A.center(); center
                Center of An example of a finite dimensional algebra with basis:
                the path algebra of the Kronecker quiver
                (containing the arrows a:x->y and b:x->y) over Rational Field
                sage: center in Algebras(QQ).WithBasis().FiniteDimensional().Commutative()
                True
                sage: center.dimension()
                1
                sage: center.basis()
                Finite family {0: B[0]}
                sage: center.ambient() is A
                True
                sage: [c.lift() for c in center.basis()]
                [x + y]

            The center of a semisimple algebra is semisimple::

                sage: DihedralGroup(6).algebra(QQ).center() in Algebras(QQ).Semisimple()    # optional - sage.groups sage.modules
                True

            .. TODO::

                - Pickling by construction, as ``A.center()``?
                - Lazy evaluation of ``_repr_``

            TESTS::

                sage: TestSuite(center).run()
            """
            category = Algebras(self.base_ring()).FiniteDimensional().Subobjects().Commutative().WithBasis()
            if self in Algebras.Semisimple:
                category = category.Semisimple()
            center = self.submodule(self.center_basis(),
                                    category=category,
                                    already_echelonized=True)
            center.rename("Center of {}".format(self))
            return center

        def principal_ideal(self, a, side='left'):
            r"""
            Construct the ``side`` principal ideal generated by ``a``.

            EXAMPLES:

            In order to highlight the difference between left and
            right principal ideals, our first example deals with a non
            commutative algebra::

                sage: A = Algebras(QQ).FiniteDimensional().WithBasis().example(); A
                An example of a finite dimensional algebra with basis:
                the path algebra of the Kronecker quiver
                (containing the arrows a:x->y and b:x->y) over Rational Field
                sage: x, y, a, b = A.basis()

            In this algebra, multiplication on the right by `x`
            annihilates all basis elements but `x`::

                sage: x*x, y*x, a*x, b*x
                (x, 0, 0, 0)

            so the left ideal generated by `x` is one-dimensional::

                sage: Ax = A.principal_ideal(x, side='left'); Ax
                Free module generated by {0} over Rational Field
                sage: [B.lift() for B in Ax.basis()]
                [x]

            Multiplication on the left by `x` annihilates
            only `x` and fixes the other basis elements::

                sage: x*x, x*y, x*a, x*b
                (x, 0, a, b)

            so the right ideal generated by `x` is 3-dimensional::

                sage: xA = A.principal_ideal(x, side='right'); xA
                Free module generated by {0, 1, 2} over Rational Field
                sage: [B.lift() for B in xA.basis()]
                [x, a, b]

            .. SEEALSO::

                - :meth:`peirce_summand`
            """
            return self.submodule([(a * b if side=='right' else b * a)
                                   for b in self.basis()])

        @cached_method
        def orthogonal_idempotents_central_mod_radical(self):
            r"""
            Return a family of orthogonal idempotents of ``self`` that project
            on the central orthogonal idempotents of the semisimple quotient.

            OUTPUT:

            - a list of orthogonal idempotents obtained by lifting the central
              orthogonal idempotents of the semisimple quotient.

            ALGORITHM:

            The orthogonal idempotents of `A` are obtained by lifting the
            central orthogonal idempotents of the semisimple quotient
            `\overline{A}`.

            Namely, let `(\overline{f_i})` be the central orthogonal
            idempotents of the semisimple quotient of `A`. We
            recursively construct orthogonal idempotents of `A` by the
            following procedure: assuming `(f_i)_{i < n}` is a set of
            already constructed orthogonal idempotent, we construct
            `f_k` by idempotent lifting of `(1-f) g (1-f)`, where `g`
            is any lift of `\overline{e_k}` and `f=\sum_{i<k} f_i`.

            See [CR1962]_ for correctness and termination proofs.

            .. SEEALSO::

                - :meth:`Algebras.SemiSimple.FiniteDimensional.WithBasis.ParentMethods.central_orthogonal_idempotents`
                - :meth:`idempotent_lift`

            EXAMPLES::

                sage: A = Algebras(QQ).FiniteDimensional().WithBasis().example(); A
                An example of a finite dimensional algebra with basis:
                the path algebra of the Kronecker quiver
                (containing the arrows a:x->y and b:x->y) over Rational Field
                sage: A.orthogonal_idempotents_central_mod_radical()                        # optional - sage.rings.number_field
                (x, y)

            ::

                sage: Z12 = Monoids().Finite().example(); Z12
                An example of a finite multiplicative monoid: the integers modulo 12
                sage: A = Z12.algebra(QQ)
                sage: idempotents = A.orthogonal_idempotents_central_mod_radical()
                sage: sorted(idempotents, key=str)
                [-B[0] + 1/2*B[4] + 1/2*B[8],
                 1/2*B[4] - 1/2*B[8],
                 1/2*B[9] + 1/2*B[3] - B[0],
                 1/2*B[9] - 1/2*B[3],
                 1/4*B[1] + 1/4*B[11] - 1/4*B[5] - 1/4*B[7],
                 1/4*B[1] - 1/2*B[9] + 1/4*B[5] - 1/4*B[7] + 1/2*B[3] - 1/4*B[11],
                 1/4*B[1] - 1/2*B[9] - 1/2*B[3] + 1/4*B[11] + 1/4*B[5] + 1/4*B[7] + B[0] - 1/2*B[4] - 1/2*B[8],
                 1/4*B[1] - 1/4*B[5] + 1/4*B[7] - 1/4*B[11] - 1/2*B[4] + 1/2*B[8],
                 B[0]]
                sage: sum(idempotents) == 1
                True
                sage: all(e*e == e for e in idempotents)
                True
                sage: all(e*f == 0 and f*e == 0 for e in idempotents for f in idempotents if e != f)
                True

            This is best tested with::

                sage: A.is_identity_decomposition_into_orthogonal_idempotents(idempotents)
                True

            We construct orthogonal idempotents for the algebra of the
            `0`-Hecke monoid::

                sage: from sage.monoids.hecke_monoid import HeckeMonoid
                sage: A = HeckeMonoid(SymmetricGroup(4)).algebra(QQ)
                sage: idempotents = A.orthogonal_idempotents_central_mod_radical()
                sage: A.is_identity_decomposition_into_orthogonal_idempotents(idempotents)
                True
            """
            one = self.one()
            # Construction of the orthogonal idempotents
            idempotents = []
            f = self.zero()
            for g in self.semisimple_quotient().central_orthogonal_idempotents():
                fi = self.idempotent_lift((one - f) * g.lift() * (one - f))
                idempotents.append(fi)
                f = f + fi
            return tuple(idempotents)

        def idempotent_lift(self, x):
            r"""
            Lift an idempotent of the semisimple quotient into an idempotent of ``self``.

            Let `A` be this finite dimensional algebra and `\pi` be
            the projection `A \rightarrow \overline{A}` on its
            semisimple quotient. Let `\overline{x}` be an idempotent
            of `\overline A`, and `x` any lift thereof in `A`. This
            returns an idempotent `e` of `A` such that `\pi(e)=\pi(x)`
            and `e` is a polynomial in `x`.

            INPUT:

            - `x` -- an element of `A` that projects on an idempotent
              `\overline x` of the semisimple quotient of `A`.
              Alternatively one may give as input the idempotent
              `\overline{x}`, in which case some lift thereof will be
              taken for `x`.

            OUTPUT: the idempotent `e` of ``self``

            ALGORITHM:

            Iterate the formula `1 - (1 - x^2)^2` until having an
            idempotent.

            See [CR1962]_ for correctness and termination proofs.

            EXAMPLES::

                sage: A = Algebras(QQ).FiniteDimensional().WithBasis().example()
                sage: S = A.semisimple_quotient()
                sage: A.idempotent_lift(S.basis()['x'])
                x
                sage: A.idempotent_lift(A.basis()['y'])
                y

            .. TODO::

                Add some non trivial example
            """
            if not self.is_parent_of(x):
                x = x.lift()
            p = self.semisimple_quotient().retract(x)
            if p * p != p:
                raise ValueError("%s does not retract to an idempotent."%p)
            x_prev = None
            one = self.one()
            while x != x_prev:
                tmp = x
                x = (one - (one - x**2)**2)
                x_prev = tmp
            return x

        @cached_method
        def cartan_invariants_matrix(self):
            r"""
            Return the Cartan invariants matrix of the algebra.

            OUTPUT: a matrix of non negative integers

            Let `A` be this finite dimensional algebra and
            `(S_i)_{i\in I}` be representatives of the right simple
            modules of `A`. Note that their adjoints `S_i^*` are
            representatives of the left simple modules.

            Let `(P^L_i)_{i\in I}` and `(P^R_i)_{i\in I}` be
            respectively representatives of the corresponding
            indecomposable projective left and right modules of `A`.
            In particular, we assume that the indexing is consistent
            so that `S_i^*=\operatorname{top} P^L_i` and
            `S_i=\operatorname{top} P^R_i`.

            The *Cartan invariant matrix* `(C_{i,j})_{i,j\in I}` is a
            matrix of non negative integers that encodes much of the
            representation theory of `A`; namely:

            - `C_{i,j}` counts how many times `S_i^*\otimes S_j`
              appears as composition factor of `A` seen as a bimodule
              over itself;

            - `C_{i,j}=\dim Hom_A(P^R_j, P^R_i)`;

            - `C_{i,j}` counts how many times `S_j` appears as
              composition factor of `P^R_i`;

            - `C_{i,j}=\dim Hom_A(P^L_i, P^L_j)`;

            - `C_{i,j}` counts how many times `S_i^*` appears as
              composition factor of `P^L_j`.

            In the commutative case, the Cartan invariant matrix is
            diagonal. In the context of solving systems of
            multivariate polynomial equations of dimension zero, `A`
            is the quotient of the polynomial ring by the ideal
            generated by the equations, the simple modules correspond
            to the roots, and the numbers `C_{i,i}` give the
            multiplicities of those roots.

            .. NOTE::

                For simplicity, the current implementation assumes
                that the index set `I` is of the form
                `\{0,\dots,n-1\}`. Better indexations will be possible
                in the future.

            ALGORITHM:

            The Cartan invariant matrix of `A` is computed from the
            dimension of the summands of its Peirce decomposition.

            .. SEEALSO::

                - :meth:`peirce_decomposition`
                - :meth:`isotypic_projective_modules`

            EXAMPLES:

            For a semisimple algebra, in particular for group algebras
            in characteristic zero, the Cartan invariants matrix is
            the identity::

                sage: A3 = SymmetricGroup(3).algebra(QQ)                                                                # optional - sage.groups sage.modules
                sage: A3.cartan_invariants_matrix()                                                                     # optional - sage.groups sage.modules
                [1 0 0]
                [0 1 0]
                [0 0 1]

            For the path algebra of a quiver, the Cartan invariants
            matrix counts the number of paths between two vertices::

                sage: A = Algebras(QQ).FiniteDimensional().WithBasis().example()
<<<<<<< HEAD
                sage: A.cartan_invariants_matrix()                                                                      # optional - sage.modules
=======
                sage: A.cartan_invariants_matrix()                                                                      # optional - sage.modules sage.rings.number_field
>>>>>>> 98b9451f
                [1 2]
                [0 1]

            In the commutative case, the Cartan invariant matrix is diagonal::

                sage: Z12 = Monoids().Finite().example(); Z12
                An example of a finite multiplicative monoid: the integers modulo 12
                sage: A = Z12.algebra(QQ)                                                                               # optional - sage.modules
                sage: A.cartan_invariants_matrix()                                                                      # optional - sage.modules
                [1 0 0 0 0 0 0 0 0]
                [0 1 0 0 0 0 0 0 0]
                [0 0 2 0 0 0 0 0 0]
                [0 0 0 1 0 0 0 0 0]
                [0 0 0 0 2 0 0 0 0]
                [0 0 0 0 0 1 0 0 0]
                [0 0 0 0 0 0 1 0 0]
                [0 0 0 0 0 0 0 2 0]
                [0 0 0 0 0 0 0 0 1]

            With the algebra of the `0`-Hecke monoid::

                sage: from sage.monoids.hecke_monoid import HeckeMonoid                                                 # optional - sage.groups sage.modules
                sage: A = HeckeMonoid(SymmetricGroup(4)).algebra(QQ)                                                    # optional - sage.groups sage.modules
                sage: A.cartan_invariants_matrix()                                                                      # optional - sage.groups sage.modules
                [1 0 0 0 0 0 0 0]
                [0 2 1 0 1 1 0 0]
                [0 1 1 0 1 0 0 0]
                [0 0 0 1 0 1 1 0]
                [0 1 1 0 1 0 0 0]
                [0 1 0 1 0 2 1 0]
                [0 0 0 1 0 1 1 0]
                [0 0 0 0 0 0 0 1]
            """
            from sage.matrix.constructor import Matrix
            from sage.rings.integer_ring import ZZ
            A_quo = self.semisimple_quotient()
            idempotents_quo = A_quo.central_orthogonal_idempotents()
            # Dimension of simple modules
            dim_simples = [A_quo.principal_ideal(e).dimension().sqrt()
                          for e in idempotents_quo]
            # Orthogonal idempotents
            idempotents = self.orthogonal_idempotents_central_mod_radical()

            def C(i, j):
                summand = self.peirce_summand(idempotents[i], idempotents[j])
                return summand.dimension() / (dim_simples[i] * dim_simples[j])
            m = Matrix(ZZ, len(idempotents), C)
            m.set_immutable()
            return m

        def isotypic_projective_modules(self, side='left'):
            r"""
            Return the isotypic projective ``side`` ``self``-modules.

            Let `P_i` be representatives of the indecomposable
            projective ``side``-modules of this finite dimensional
            algebra `A`, and `S_i` be the associated simple modules.

            The regular ``side`` representation of `A` can be
            decomposed as a direct sum `A = \bigoplus_i Q_i` where
            each `Q_i` is an isotypic projective module; namely `Q_i`
            is the direct sum of `\dim S_i` copies of the
            indecomposable projective module `P_i`. This decomposition
            is not unique.

            The isotypic projective modules are constructed as
            `Q_i=e_iA`, where the `(e_i)_i` is the decomposition of
            the identity into orthogonal idempotents obtained by
            lifting the central orthogonal idempotents of the
            semisimple quotient of `A`.

            INPUT:

            - ``side`` -- 'left' or 'right' (default: 'left')

            OUTPUT: a list of subspaces of ``self``.

            EXAMPLES::

                sage: A = Algebras(QQ).FiniteDimensional().WithBasis().example(); A
                An example of a finite dimensional algebra with basis:
                the path algebra of the Kronecker quiver
                (containing the arrows a:x->y and b:x->y) over Rational Field
                sage: Q = A.isotypic_projective_modules(side="left"); Q                                                 # optional - sage.rings.number_field
                [Free module generated by {0} over Rational Field,
                 Free module generated by {0, 1, 2} over Rational Field]
                sage: [[x.lift() for x in Qi.basis()]                                                                   # optional - sage.rings.number_field
                ....:  for Qi in Q]
                [[x],
                 [y, a, b]]

            We check that the sum of the dimensions of the isotypic
            projective modules is the dimension of ``self``::

                sage: sum([Qi.dimension() for Qi in Q]) == A.dimension()                                                # optional - sage.rings.number_field
                True

            .. SEEALSO::

                - :meth:`orthogonal_idempotents_central_mod_radical`
                - :meth:`peirce_decomposition`
            """
            return [self.principal_ideal(e, side) for e in
                    self.orthogonal_idempotents_central_mod_radical()]

        @cached_method
        def peirce_summand(self, ei, ej):
            r"""
            Return the Peirce decomposition summand `e_i A e_j`.

            INPUT:

            - ``self`` -- an algebra `A`

            - ``ei``, ``ej`` -- two idempotents of `A`

            OUTPUT: `e_i A e_j`, as a subspace of `A`.

            .. SEEALSO::

                - :meth:`peirce_decomposition`
                - :meth:`principal_ideal`

            EXAMPLES::

                sage: A = Algebras(QQ).FiniteDimensional().WithBasis().example()
                sage: idemp = A.orthogonal_idempotents_central_mod_radical()                                            # optional - sage.rings.number_field
                sage: A.peirce_summand(idemp[0], idemp[1])                                                              # optional - sage.rings.number_field
                Free module generated by {0, 1} over Rational Field
                sage: A.peirce_summand(idemp[1], idemp[0])                                                              # optional - sage.rings.number_field
                Free module generated by {} over Rational Field

            We recover the `2\times2` block of `\QQ[S_4]`
            corresponding to the unique simple module of dimension `2`
            of the symmetric group `S_4`::

                sage: A4 = SymmetricGroup(4).algebra(QQ)                                                                # optional - sage.groups
                sage: e = A4.central_orthogonal_idempotents()[2]                                                        # optional - sage.groups sage.rings.number_field
                sage: A4.peirce_summand(e, e)                                                                           # optional - sage.groups sage.rings.number_field
                Free module generated by {0, 1, 2, 3} over Rational Field

            TESTS:

            We check each idempotent belong to its own Peirce summand
            (see :trac:`24687`)::

                sage: from sage.monoids.hecke_monoid import HeckeMonoid                                                 # optional - sage.groups
                sage: M = HeckeMonoid(SymmetricGroup(4))                                                                # optional - sage.groups
                sage: A = M.algebra(QQ)                                                                                 # optional - sage.groups
                sage: Idms = A.orthogonal_idempotents_central_mod_radical()                                             # optional - sage.groups sage.rings.number_field
                sage: all(A.peirce_summand(e, e).retract(e)                                                             # optional - sage.groups sage.rings.number_field
                ....:     in A.peirce_summand(e, e) for e in Idms)
                True
            """
            B = self.basis()
            phi = self.module_morphism(on_basis=lambda k: ei * B[k] * ej,
                                       codomain=self, triangular='lower')
            ideal = phi.matrix(side='right').image()

            return self.submodule([self.from_vector(v) for v in ideal.basis()],
                                  already_echelonized=True)


        def peirce_decomposition(self, idempotents=None, check=True):
            r"""
            Return a Peirce decomposition of ``self``.

            Let `(e_i)_i` be a collection of orthogonal idempotents of
            `A` with sum `1`. The *Peirce decomposition* of `A` is the
            decomposition of `A` into the direct sum of the subspaces
            `e_i A e_j`.

            With the default collection of orthogonal idempotents, one has

            .. MATH::

                \dim e_i A e_j = C_{i,j} \dim S_i \dim S_j

            where `(S_i)_i` are the simple modules of `A` and
            `(C_{i,j})_{i, j}` is the Cartan invariants matrix.

            INPUT:

            - ``idempotents`` -- a list of orthogonal idempotents
              `(e_i)_{i=0,\ldots,n}` of the algebra that sum to `1`
              (default: the idempotents returned by
              :meth:`orthogonal_idempotents_central_mod_radical`)

            - ``check`` -- (default: ``True``) whether to check that the
              idempotents are indeed orthogonal and idempotent and
              sum to `1`

            OUTPUT:

            A list of lists `l` such that ``l[i][j]`` is the subspace
            `e_i A e_j`.

            .. SEEALSO::

                - :meth:`orthogonal_idempotents_central_mod_radical`
                - :meth:`cartan_invariants_matrix`

            EXAMPLES::

                sage: A = Algebras(QQ).FiniteDimensional().WithBasis().example(); A
                An example of a finite dimensional algebra with basis:
                the path algebra of the Kronecker quiver
                (containing the arrows a:x->y and b:x->y) over Rational Field
                sage: A.orthogonal_idempotents_central_mod_radical()                                                    # optional - sage.groups
                (x, y)
                sage: decomposition = A.peirce_decomposition(); decomposition                                           # optional - sage.groups sage.modules sage.rings.number_field
                [[Free module generated by {0} over Rational Field,
                  Free module generated by {0, 1} over Rational Field],
                 [Free module generated by {} over Rational Field,
                  Free module generated by {0} over Rational Field]]
                sage: [ [[x.lift() for x in decomposition[i][j].basis()]                                                # optional - sage.groups sage.modules sage.rings.number_field
                ....:    for j in range(2)]
                ....:   for i in range(2)]
                [[[x], [a, b]],
                 [[], [y]]]

            We recover that the group algebra of the symmetric group
            `S_4` is a block matrix algebra::

                sage: A = SymmetricGroup(4).algebra(QQ)                                                                 # optional - sage.groups sage.modules
                sage: decomposition = A.peirce_decomposition()   # long time                                            # optional - sage.groups sage.modules sage.rings.number_field
                sage: [[decomposition[i][j].dimension()          # long time (4s)                                       # optional - sage.groups sage.modules sage.rings.number_field
                ....:   for j in range(len(decomposition))]
                ....:  for i in range(len(decomposition))]
                [[9, 0, 0, 0, 0],
                 [0, 9, 0, 0, 0],
                 [0, 0, 4, 0, 0],
                 [0, 0, 0, 1, 0],
                 [0, 0, 0, 0, 1]]

            The dimension of each block is `d^2`, where `d` is the
            dimension of the corresponding simple module of `S_4`. The
            latter are given by::

                sage: [p.standard_tableaux().cardinality() for p in Partitions(4)]                                      # optional - sage.combinat
                [1, 3, 2, 3, 1]
            """
            if idempotents is None:
                idempotents = self.orthogonal_idempotents_central_mod_radical()
            if check:
                if not self.is_identity_decomposition_into_orthogonal_idempotents(idempotents):
                    raise ValueError("Not a decomposition of the identity into orthogonal idempotents")
            return [[self.peirce_summand(ei, ej) for ej in idempotents]
                    for ei in idempotents]

        def is_identity_decomposition_into_orthogonal_idempotents(self, l):
            r"""
            Return whether ``l`` is a decomposition of the identity
            into orthogonal idempotents.

            INPUT:

            - ``l`` -- a list or iterable of elements of ``self``

            EXAMPLES::

                sage: A = FiniteDimensionalAlgebrasWithBasis(QQ).example(); A
                An example of a finite dimensional algebra with basis:
                the path algebra of the Kronecker quiver
                (containing the arrows a:x->y and b:x->y) over Rational Field

                sage: x,y,a,b = A.algebra_generators(); x,y,a,b
                (x, y, a, b)

                sage: A.is_identity_decomposition_into_orthogonal_idempotents([A.one()])
                True
                sage: A.is_identity_decomposition_into_orthogonal_idempotents([x,y])
                True
                sage: A.is_identity_decomposition_into_orthogonal_idempotents([x+a, y-a])
                True

            Here the idempotents do not sum up to `1`::

                sage: A.is_identity_decomposition_into_orthogonal_idempotents([x])
                False

            Here `1+x` and `-x` are neither idempotent nor orthogonal::

                sage: A.is_identity_decomposition_into_orthogonal_idempotents([1+x,-x])
                False

            With the algebra of the `0`-Hecke monoid::

                sage: from sage.monoids.hecke_monoid import HeckeMonoid                                                 # optional - sage.groups
                sage: A = HeckeMonoid(SymmetricGroup(4)).algebra(QQ)                                                    # optional - sage.groups sage.modules
                sage: idempotents = A.orthogonal_idempotents_central_mod_radical()                                      # optional - sage.groups sage.modules sage.rings.number_field
                sage: A.is_identity_decomposition_into_orthogonal_idempotents(idempotents)                              # optional - sage.groups sage.modules sage.rings.number_field
                True

            Here are some more counterexamples:

            1. Some orthogonal elements summing to `1` but not being
               idempotent::

                sage: class PQAlgebra(CombinatorialFreeModule):
                ....:     def __init__(self, F, p):
                ....:         # Construct the quotient algebra F[x] / p,
                ....:         # where p is a univariate polynomial.
                ....:         R = parent(p); x = R.gen()
                ....:         I = R.ideal(p)
                ....:         self._xbar = R.quotient(I).gen()
                ....:         basis_keys = [self._xbar**i for i in range(p.degree())]
                ....:         CombinatorialFreeModule.__init__(self, F, basis_keys,
                ....:                 category=Algebras(F).FiniteDimensional().WithBasis())
                ....:     def x(self):
                ....:         return self(self._xbar)
                ....:     def one(self):
                ....:         return self.basis()[self.base_ring().one()]
                ....:     def product_on_basis(self, w1, w2):
                ....:         return self.from_vector(vector(w1*w2))
                sage: R.<x> = PolynomialRing(QQ)
                sage: A = PQAlgebra(QQ, x**3 - x**2 + x + 1); y = A.x()
                sage: a, b = y, 1-y
                sage: A.is_identity_decomposition_into_orthogonal_idempotents((a, b))
                False

               For comparison::

                sage: A = PQAlgebra(QQ, x**2 - x); y = A.x()
                sage: a, b = y, 1-y
                sage: A.is_identity_decomposition_into_orthogonal_idempotents((a, b))
                True
                sage: A.is_identity_decomposition_into_orthogonal_idempotents((a, A.zero(), b))
                True
                sage: A = PQAlgebra(QQ, x**3 - x**2 + x - 1); y = A.x()
                sage: a = (y**2 + 1) / 2
                sage: b = 1 - a
                sage: A.is_identity_decomposition_into_orthogonal_idempotents((a, b))
                True

            2. Some idempotents summing to 1 but not orthogonal::

                sage: R.<x> = PolynomialRing(GF(2))                                                                     # optional - sage.libs.pari
                sage: A = PQAlgebra(GF(2), x)                                                                           # optional - sage.libs.pari
                sage: a = A.one()                                                                                       # optional - sage.libs.pari
                sage: A.is_identity_decomposition_into_orthogonal_idempotents((a,))                                     # optional - sage.libs.pari
                True
                sage: A.is_identity_decomposition_into_orthogonal_idempotents((a, a, a))                                # optional - sage.libs.pari
                False

            3. Some orthogonal idempotents not summing to the identity::

                sage: A.is_identity_decomposition_into_orthogonal_idempotents((a,a))                                    # optional - sage.libs.pari
                False
                sage: A.is_identity_decomposition_into_orthogonal_idempotents(())                                       # optional - sage.libs.pari
                False
            """
            return (self.sum(l) == self.one()
                    and all(e*e == e for e in l)
                    and all(e*f == 0 and f*e == 0 for i, e in enumerate(l)
                                                  for f in l[:i]))

        @cached_method
        def is_commutative(self):
            """
            Return whether ``self`` is a commutative algebra.

            EXAMPLES::

                sage: S4 = SymmetricGroupAlgebra(QQ, 4)                                                                 # optional - sage.groups sage.modules
                sage: S4.is_commutative()                                                                               # optional - sage.groups sage.modules
                False
                sage: S2 = SymmetricGroupAlgebra(QQ, 2)                                                                 # optional - sage.groups sage.modules
                sage: S2.is_commutative()                                                                               # optional - sage.groups sage.modules
                True
            """
            B = list(self.basis())
            try: # See if 1 is a basis element, if so, remove it
                B.remove(self.one())
            except ValueError:
                pass
            return all(b*bp == bp*b for i,b in enumerate(B) for bp in B[i+1:])

    class ElementMethods:

        def to_matrix(self, base_ring=None, action=operator.mul, side='left'):
            """
            Return the matrix of the action of ``self`` on the algebra.

            INPUT:

            - ``base_ring`` -- the base ring for the matrix to be constructed
            - ``action`` -- a bivariate function (default: :func:`operator.mul`)
            - ``side`` -- 'left' or 'right' (default: 'left')

            EXAMPLES::

                sage: QS3 = SymmetricGroupAlgebra(QQ, 3)                                                                # optional - sage.groups sage.modules
                sage: a = QS3([2,1,3])                                                                                  # optional - sage.groups sage.modules
                sage: a.to_matrix(side='left')                                                                          # optional - sage.groups sage.modules
                [0 0 1 0 0 0]
                [0 0 0 0 1 0]
                [1 0 0 0 0 0]
                [0 0 0 0 0 1]
                [0 1 0 0 0 0]
                [0 0 0 1 0 0]
                sage: a.to_matrix(side='right')                                                                         # optional - sage.groups sage.modules
                [0 0 1 0 0 0]
                [0 0 0 1 0 0]
                [1 0 0 0 0 0]
                [0 1 0 0 0 0]
                [0 0 0 0 0 1]
                [0 0 0 0 1 0]
                sage: a.to_matrix(base_ring=RDF, side="left")                                                           # optional - sage.groups sage.modules
                [0.0 0.0 1.0 0.0 0.0 0.0]
                [0.0 0.0 0.0 0.0 1.0 0.0]
                [1.0 0.0 0.0 0.0 0.0 0.0]
                [0.0 0.0 0.0 0.0 0.0 1.0]
                [0.0 1.0 0.0 0.0 0.0 0.0]
                [0.0 0.0 0.0 1.0 0.0 0.0]

            AUTHORS: Mike Hansen, ...
            """
            basis = self.parent().basis()
            action_left = action
            if side == 'right':
                action = lambda x: action_left(basis[x], self)
            else:
                action = lambda x: action_left(self, basis[x])
            endo = self.parent().module_morphism(on_basis=action, codomain=self.parent())
            return endo.matrix(base_ring=base_ring)

        _matrix_ = to_matrix  # For temporary backward compatibility
        on_left_matrix = to_matrix

        def __invert__(self):
            r"""
            Return the inverse of ``self`` if it exists, and
            otherwise raise an error.

            .. WARNING::

                This always returns the inverse or fails on elements
                that are not invertible when the base ring is a field.
                In other cases, it may fail to find an inverse even
                if one exists if we cannot solve a linear system of
                equations over (the fraction field of) the base ring.

            EXAMPLES::

                sage: QS3 = SymmetricGroupAlgebra(QQ, 3)                                                                # optional - sage.groups sage.modules
                sage: P = Permutation                                                                                   # optional - sage.groups sage.modules
                sage: a = 3 * QS3(P([1,2,3])) + QS3(P([1,3,2])) + QS3(P([2,1,3]))                                       # optional - sage.groups sage.modules
                sage: b = ~a; b                                                                                         # optional - sage.groups sage.modules
                9/20*[1, 2, 3] - 7/40*[1, 3, 2] - 7/40*[2, 1, 3]
                 + 3/40*[2, 3, 1] + 3/40*[3, 1, 2] - 1/20*[3, 2, 1]
                sage: a * b                                                                                             # optional - sage.groups sage.modules
                [1, 2, 3]
                sage: ~b == a                                                                                           # optional - sage.groups sage.modules
                True

                sage: a = 3 * QS3.one()                                                                                 # optional - sage.groups sage.modules
                sage: b = ~a                                                                                            # optional - sage.groups sage.modules
                sage: b * a == QS3.one()                                                                                # optional - sage.groups sage.modules
                True
                sage: b == 1/3 * QS3.one()                                                                              # optional - sage.groups sage.modules
                True
                sage: ~b == a                                                                                           # optional - sage.groups sage.modules
                True

                sage: R.<t> = QQ[]
                sage: RS3 = SymmetricGroupAlgebra(R, 3)                                                                 # optional - sage.groups sage.modules
                sage: a = RS3(P([1,2,3])) - RS3(P([1,3,2])) + RS3(P([2,1,3])); ~a                                       # optional - sage.groups sage.modules
                -1/2*[1, 3, 2] + 1/2*[2, 1, 3] + 1/2*[2, 3, 1] + 1/2*[3, 1, 2]

            Some examples on elements that do not have an inverse::

                sage: c = 2 * QS3(P([1,2,3])) + QS3(P([1,3,2])) + QS3(P([2,1,3]))                                       # optional - sage.groups sage.modules
                sage: ~c                                                                                                # optional - sage.groups sage.modules
                Traceback (most recent call last):
                ...
                ValueError: cannot invert self (= 2*[1, 2, 3] + [1, 3, 2] + [2, 1, 3])

                sage: ZS3 = SymmetricGroupAlgebra(ZZ, 3)                                                                # optional - sage.groups sage.modules
                sage: aZ = 3 * ZS3(P([1,2,3])) + ZS3(P([1,3,2])) + ZS3(P([2,1,3]))                                      # optional - sage.groups sage.modules
                sage: ~aZ                                                                                               # optional - sage.groups sage.modules
                Traceback (most recent call last):
                ...
                ValueError: cannot invert self (= 3*[1, 2, 3] + [1, 3, 2] + [2, 1, 3])
                sage: x = 2 * ZS3.one()                                                                                 # optional - sage.groups sage.modules
                sage: ~x                                                                                                # optional - sage.groups sage.modules
                Traceback (most recent call last):
                ...
                ValueError: cannot invert self (= 2*[1, 2, 3])

            TESTS:

            An algebra that does not define ``one_basis()``::

                sage: I = DescentAlgebra(QQ, 3).I()                                                                     # optional - sage.combinat sage.modules
                sage: a = 3 * I.one()                                                                                   # optional - sage.combinat sage.modules
                sage: ~a == 1/3 * I.one()                                                                               # optional - sage.combinat sage.modules
                True
            """
            alg = self.parent()
            R = alg.base_ring()
            ob = None
            try:
                ob = alg.one_basis()
            except (AttributeError, TypeError, ValueError):
                pass
            if ob is not None:
                mc = self.monomial_coefficients(copy=False)
                if len(mc) == 1 and ob in mc:
                    try:
                        return alg.term(ob, R(~mc[ob]))
                    except (ValueError, TypeError):
                        raise ValueError("cannot invert self (= %s)" % self)

            e = alg.one().to_vector()
            A = self.to_matrix()
            try:
                inv = A.solve_right(e)
                inv.change_ring(R)
                return alg.from_vector(inv)
            except (ValueError, TypeError):
                raise ValueError("cannot invert self (= %s)" % self)

    class Cellular(CategoryWithAxiom_over_base_ring):
        r"""
        Cellular algebras.

        Let `R` be a commutative ring. A `R`-algebra `A` is a
        *cellular algebra* if it has a *cell datum*, which is
        a tuple `(\Lambda, i, M, C)`, where `\Lambda` is finite
        poset with order `\ge`, if `\mu \in \Lambda` then `T(\mu)`
        is a finite set and

        .. MATH::

            C \colon \coprod_{\mu\in\Lambda}T(\mu) \times T(\mu)
              \longrightarrow A; (\mu,s,t) \mapsto c^\mu_{st}
              \text{ is an injective map}

        such that the following holds:

        * The set `\{c^\mu_{st}\mid \mu\in\Lambda, s,t\in T(\mu)\}` is a
          basis of `A`.
        * If `a \in A` and `\mu\in\Lambda, s,t \in T(\mu)` then:

          .. MATH::

              a c^\mu_{st} = \sum_{u\in T(\mu)} r_a(s,u) c^\mu_{ut}
              \pmod{A^{>\mu}},

          where `A^{>\mu}` is spanned by

          .. MATH::

              \{ c^\nu_{ab} \mid \nu > \mu \text{ and } a,b \in T(\nu) \}.

          Moreover, the scalar `r_a(s,u)` depends only on `a`, `s` and
          `u` and, in particular, is independent of `t`.

        * The map `\iota \colon A \longrightarrow A; c^\mu_{st} \mapsto
          c^\mu_{ts}` is an algebra anti-isomorphism.

        A *cellular  basis* for `A` is any basis of the form
        `\{c^\mu_{st} \mid \mu \in \Lambda, s,t \in T(\mu)\}`.

        Note that in particular, the scalars `r_a(u, s)` in the second
        condition do not depend on `t`.

        REFERENCES:

        - [GrLe1996]_
        - [KX1998]_
        - [Mat1999]_
        - :wikipedia:`Cellular_algebra`
        - http://webusers.imj-prg.fr/~bernhard.keller/ictp2006/lecturenotes/xi.pdf
        """
        class ParentMethods:
            def _test_cellular(self, **options):
                """
                Check that ``self`` satisfies the properties of a
                cellular algebra.

                EXAMPLES::

                    sage: S = SymmetricGroupAlgebra(QQ, 3)                                                              # optional - sage.combinat sage.modules
                    sage: S._test_cellular()                                                                            # optional - sage.combinat sage.modules
                """
                tester = self._tester(**options)
                cell_basis = self.cellular_basis()
                B = cell_basis.basis()
                P = self.cell_poset()
                for mu in P:
                    C = self.cell_module_indices(mu)
                    for s in C:
                        t = C[0]
                        vals = []
                        basis_elt = B[(mu, s, t)]
                        for a in B:
                            elt = a * basis_elt
                            tester.assertTrue( all(P.lt(i[0], mu) or i[2] == t
                                                   for i in elt.support()) )
                            vals.append([elt[(mu, u, t)] for u in C])
                        for t in C[1:]:
                            basis_elt = B[(mu, s, t)]
                            for i,a in enumerate(B):
                                elt = a * basis_elt
                                tester.assertTrue( all(P.lt(i[0], mu) or i[2] == t
                                                       for i in elt.support()) )
                                tester.assertEqual(vals[i], [elt[(mu, u, t)]
                                                             for u in C])

            @abstract_method
            def cell_poset(self):
                """
                Return the cell poset of ``self``.

                EXAMPLES::

                    sage: S = SymmetricGroupAlgebra(QQ, 4)                                                              # optional - sage.groups sage.modules
                    sage: S.cell_poset()                                                                                # optional - sage.groups sage.modules
                    Finite poset containing 5 elements
                """

            @abstract_method
            def cell_module_indices(self, mu):
                r"""
                Return the indices of the cell module of ``self``
                indexed by ``mu`` .

                This is the finite set `M(\lambda)`.

                EXAMPLES::

                    sage: S = SymmetricGroupAlgebra(QQ, 3)                                                              # optional - sage.groups sage.modules
                    sage: S.cell_module_indices([2,1])                                                                  # optional - sage.groups sage.modules
                    Standard tableaux of shape [2, 1]
                """

            @abstract_method(optional=True)
            def _to_cellular_element(self, i):
                """
                Return the image of the basis index ``i`` in the
                cellular basis of ``self``.

                EXAMPLES::

                    sage: S = SymmetricGroupAlgebra(QQ, 3)                                                              # optional - sage.groups sage.modules
                    sage: S._to_cellular_element   # no implementation currently uses this                              # optional - sage.groups sage.modules
                    NotImplemented
                """

            @abstract_method(optional=True)
            def _from_cellular_index(self, x):
                """
                Return the image in ``self`` from the index of the
                cellular basis ``x``.

                EXAMPLES::

                    sage: S = SymmetricGroupAlgebra(QQ, 3)                                                              # optional - sage.combinat sage.groups sage.modules
                    sage: mu = Partition([2,1])                                                                         # optional - sage.combinat sage.groups sage.modules
                    sage: s = StandardTableau([[1,2],[3]])                                                              # optional - sage.combinat sage.groups sage.modules
                    sage: t = StandardTableau([[1,3],[2]])                                                              # optional - sage.combinat sage.groups sage.modules
                    sage: S._from_cellular_index((mu, s, t))                                                            # optional - sage.combinat sage.groups sage.modules
                    1/4*[1, 3, 2] - 1/4*[2, 3, 1] + 1/4*[3, 1, 2] - 1/4*[3, 2, 1]
                """

            def cellular_involution(self, x):
                """
                Return the cellular involution of ``x`` in ``self``.

                EXAMPLES::

                    sage: S = SymmetricGroupAlgebra(QQ, 3)                                                              # optional - sage.groups sage.modules
                    sage: for b in S.basis(): b, S.cellular_involution(b)                                               # optional - sage.groups sage.modules
                    ([1, 2, 3], [1, 2, 3])
                    ([1, 3, 2], 49/48*[1, 3, 2] + 7/48*[2, 3, 1]
                                - 7/48*[3, 1, 2] - 1/48*[3, 2, 1])
                    ([2, 1, 3], [2, 1, 3])
                    ([2, 3, 1], -7/48*[1, 3, 2] - 1/48*[2, 3, 1]
                                 + 49/48*[3, 1, 2] + 7/48*[3, 2, 1])
                    ([3, 1, 2], 7/48*[1, 3, 2] + 49/48*[2, 3, 1]
                                 - 1/48*[3, 1, 2] - 7/48*[3, 2, 1])
                    ([3, 2, 1], -1/48*[1, 3, 2] - 7/48*[2, 3, 1]
                                 + 7/48*[3, 1, 2] + 49/48*[3, 2, 1])
                """
                C = self.cellular_basis()
                if C is self:
                    M = x.monomial_coefficients(copy=False)
                    return self._from_dict({(i[0], i[2], i[1]): M[i] for i in M},
                                           remove_zeros=False)
                return self(C(x).cellular_involution())

            @cached_method
            def cells(self):
                """
                Return the cells of ``self``.

                EXAMPLES::

                    sage: S = SymmetricGroupAlgebra(QQ, 3)                                                              # optional - sage.groups sage.modules
                    sage: dict(S.cells())                                                                               # optional - sage.groups sage.modules
                    {[1, 1, 1]: Standard tableaux of shape [1, 1, 1],
                     [2, 1]: Standard tableaux of shape [2, 1],
                     [3]: Standard tableaux of shape [3]}
                """
                from sage.sets.family import Family
                return Family(self.cell_poset(), self.cell_module_indices)

            def cellular_basis(self):
                """
                Return the cellular basis of ``self``.

                EXAMPLES::

                    sage: S = SymmetricGroupAlgebra(QQ, 3)                                                              # optional - sage.groups sage.modules
                    sage: S.cellular_basis()                                                                            # optional - sage.groups sage.modules
                    Cellular basis of Symmetric group algebra of order 3
                     over Rational Field
                """
                from sage.algebras.cellular_basis import CellularBasis
                return CellularBasis(self)

            def cell_module(self, mu, **kwds):
                """
                Return the cell module indexed by ``mu``.

                EXAMPLES::

                    sage: S = SymmetricGroupAlgebra(QQ, 3)                                                              # optional - sage.groups sage.modules
                    sage: S.cell_module(Partition([2,1]))                                                               # optional - sage.combinat sage.groups sage.modules
                    Cell module indexed by [2, 1] of Cellular basis of
                     Symmetric group algebra of order 3 over Rational Field
                """
                from sage.modules.with_basis.cell_module import CellModule
                return CellModule(self.cellular_basis(), mu, **kwds)

            @cached_method
            def simple_module_parameterization(self):
                r"""
                Return a parameterization of the simple modules of ``self``.

                The set of simple modules are parameterized by
                `\lambda \in \Lambda` such that the cell module
                bilinear form `\Phi_{\lambda} \neq 0`.

                EXAMPLES::

                    sage: S = SymmetricGroupAlgebra(QQ, 4)                                                              # optional - sage.groups sage.modules
                    sage: S.simple_module_parameterization()                                                            # optional - sage.groups sage.modules
                    ([4], [3, 1], [2, 2], [2, 1, 1], [1, 1, 1, 1])
                """
                return tuple([mu for mu in self.cell_poset()
                              if self.cell_module(mu).nonzero_bilinear_form()])

        class ElementMethods:
            def cellular_involution(self):
                """
                Return the cellular involution on ``self``.

                EXAMPLES::

                    sage: S = SymmetricGroupAlgebra(QQ, 4)                                                              # optional - sage.groups sage.modules
                    sage: elt = S([3,1,2,4])                                                                            # optional - sage.groups sage.modules
                    sage: ci = elt.cellular_involution(); ci                                                            # optional - sage.groups sage.modules
                    7/48*[1, 3, 2, 4] + 49/48*[2, 3, 1, 4]
                     - 1/48*[3, 1, 2, 4] - 7/48*[3, 2, 1, 4]
                    sage: ci.cellular_involution()                                                                      # optional - sage.groups sage.modules
                    [3, 1, 2, 4]
                """
                return self.parent().cellular_involution(self)

        class TensorProducts(TensorProductsCategory):
            """
            The category of cellular algebras constructed by tensor
            product of cellular algebras.
            """
            @cached_method
            def extra_super_categories(self):
                """
                Tensor products of cellular algebras are cellular.

                EXAMPLES::

                    sage: cat = Algebras(QQ).FiniteDimensional().WithBasis()
                    sage: cat.Cellular().TensorProducts().extra_super_categories()
                    [Category of finite dimensional cellular algebras with basis
                     over Rational Field]
                """
                return [self.base_category()]

            class ParentMethods:
                @cached_method
                def cell_poset(self):
                    """
                    Return the cell poset of ``self``.

                    EXAMPLES::

                        sage: S2 = SymmetricGroupAlgebra(QQ, 2)                                                         # optional - sage.groups sage.modules
                        sage: S3 = SymmetricGroupAlgebra(QQ, 3)                                                         # optional - sage.groups sage.modules
                        sage: T = S2.tensor(S3)                                                                         # optional - sage.groups sage.modules
                        sage: T.cell_poset()                                                                            # optional - sage.combinat sage.graphs sage.groups sage.modules
                        Finite poset containing 6 elements
                    """
                    ret = self._sets[0].cell_poset()
                    for A in self._sets[1:]:
                        ret = ret.product(A.cell_poset())
                    return ret

                def cell_module_indices(self, mu):
                    r"""
                    Return the indices of the cell module of ``self``
                    indexed by ``mu`` .

                    This is the finite set `M(\lambda)`.

                    EXAMPLES::

                        sage: S2 = SymmetricGroupAlgebra(QQ, 2)                                                         # optional - sage.groups sage.modules
                        sage: S3 = SymmetricGroupAlgebra(QQ, 3)                                                         # optional - sage.groups sage.modules
                        sage: T = S2.tensor(S3)                                                                         # optional - sage.groups sage.modules
                        sage: T.cell_module_indices(([1,1], [2,1]))                                                     # optional - sage.groups sage.modules
                        The Cartesian product of (Standard tableaux of shape [1, 1],
                                                  Standard tableaux of shape [2, 1])
                    """
                    from sage.categories.cartesian_product import cartesian_product
                    return cartesian_product([self._sets[i].cell_module_indices(x)
                                              for i,x in enumerate(mu)])

                @lazy_attribute
                def cellular_involution(self):
                    """
                    Return the image of the cellular involution of the basis
                    element indexed by ``i``.

                    EXAMPLES::

                        sage: S2 = SymmetricGroupAlgebra(QQ, 2)                                                         # optional - sage.groups sage.modules
                        sage: S3 = SymmetricGroupAlgebra(QQ, 3)                                                         # optional - sage.groups sage.modules
                        sage: T = S2.tensor(S3)                                                                         # optional - sage.groups sage.modules
                        sage: for b in T.basis(): b, T.cellular_involution(b)                                           # optional - sage.groups sage.modules
                        ([1, 2] # [1, 2, 3], [1, 2] # [1, 2, 3])
                        ([1, 2] # [1, 3, 2],
                         49/48*[1, 2] # [1, 3, 2] + 7/48*[1, 2] # [2, 3, 1]
                          - 7/48*[1, 2] # [3, 1, 2] - 1/48*[1, 2] # [3, 2, 1])
                        ([1, 2] # [2, 1, 3], [1, 2] # [2, 1, 3])
                        ([1, 2] # [2, 3, 1],
                         -7/48*[1, 2] # [1, 3, 2] - 1/48*[1, 2] # [2, 3, 1]
                          + 49/48*[1, 2] # [3, 1, 2] + 7/48*[1, 2] # [3, 2, 1])
                        ([1, 2] # [3, 1, 2],
                         7/48*[1, 2] # [1, 3, 2] + 49/48*[1, 2] # [2, 3, 1]
                          - 1/48*[1, 2] # [3, 1, 2] - 7/48*[1, 2] # [3, 2, 1])
                        ([1, 2] # [3, 2, 1],
                         -1/48*[1, 2] # [1, 3, 2] - 7/48*[1, 2] # [2, 3, 1]
                          + 7/48*[1, 2] # [3, 1, 2] + 49/48*[1, 2] # [3, 2, 1])
                        ([2, 1] # [1, 2, 3], [2, 1] # [1, 2, 3])
                        ([2, 1] # [1, 3, 2],
                         49/48*[2, 1] # [1, 3, 2] + 7/48*[2, 1] # [2, 3, 1]
                          - 7/48*[2, 1] # [3, 1, 2] - 1/48*[2, 1] # [3, 2, 1])
                        ([2, 1] # [2, 1, 3], [2, 1] # [2, 1, 3])
                        ([2, 1] # [2, 3, 1],
                         -7/48*[2, 1] # [1, 3, 2] - 1/48*[2, 1] # [2, 3, 1]
                          + 49/48*[2, 1] # [3, 1, 2] + 7/48*[2, 1] # [3, 2, 1])
                        ([2, 1] # [3, 1, 2],
                         7/48*[2, 1] # [1, 3, 2] + 49/48*[2, 1] # [2, 3, 1]
                          - 1/48*[2, 1] # [3, 1, 2] - 7/48*[2, 1] # [3, 2, 1])
                        ([2, 1] # [3, 2, 1],
                         -1/48*[2, 1] # [1, 3, 2] - 7/48*[2, 1] # [2, 3, 1]
                          + 7/48*[2, 1] # [3, 1, 2] + 49/48*[2, 1] # [3, 2, 1])
                    """
                    if self.cellular_basis() is self:
                        def func(x):
                            M = x.monomial_coefficients(copy=False)
                            return self._from_dict({(i[0], i[2], i[1]): M[i] for i in M},
                                                   remove_zeros=False)
                        return self.module_morphism(function=func, codomain=self)

                    def on_basis(i):
                        return self._tensor_of_elements([A.basis()[i[j]].cellular_involution()
                                                         for j, A in enumerate(self._sets)])
                    return self.module_morphism(on_basis, codomain=self)

                @cached_method
                def _to_cellular_element(self, i):
                    """
                    Return the image of the basis index ``i`` in the
                    cellular basis of ``self``.

                    EXAMPLES::

                        sage: S2 = SymmetricGroupAlgebra(QQ, 2)                                                         # optional - sage.groups sage.modules
                        sage: S3 = SymmetricGroupAlgebra(QQ, 3)                                                         # optional - sage.groups sage.modules
                        sage: T = S2.tensor(S3)                                                                         # optional - sage.groups sage.modules
                        sage: all(T(T._to_cellular_element(k)).leading_support() == k                                   # optional - sage.groups sage.modules
                        ....:     for k in T.basis().keys())
                        True
                    """
                    C = [A.cellular_basis() for A in self._sets]
                    elts = [C[j](self._sets[j].basis()[ij]) for j, ij in enumerate(i)]
                    from sage.categories.tensor import tensor
                    T = tensor(C)
                    temp = T._tensor_of_elements(elts)
                    B = self.cellular_basis()
                    M = temp.monomial_coefficients(copy=False)

                    def convert_index(i):
                        mu = []
                        s = []
                        t = []
                        for a, b, c in i:
                            mu.append(a)
                            s.append(b)
                            t.append(c)
                        C = self.cell_module_indices(mu)
                        return (tuple(mu), C(s), C(t))
                    return B._from_dict({convert_index(i): M[i] for i in M},
                                        remove_zeros=False)

                @cached_method
                def _from_cellular_index(self, x):
                    """
                    Return the image in ``self`` from the index of the
                    cellular basis ``x``.

                    EXAMPLES::

                        sage: S2 = SymmetricGroupAlgebra(QQ, 2)                                                         # optional - sage.groups sage.modules
                        sage: S3 = SymmetricGroupAlgebra(QQ, 3)                                                         # optional - sage.groups sage.modules
                        sage: T = S2.tensor(S3)                                                                         # optional - sage.groups sage.modules
                        sage: C = T.cellular_basis()                                                                    # optional - sage.groups sage.modules
                        sage: all(C(T._from_cellular_index(k)).leading_support() == k                                   # optional - sage.groups sage.modules
                        ....:     for k in C.basis().keys())
                        True
                    """
                    elts = [A(A.cellular_basis().basis()[ (x[0][i], x[1][i], x[2][i]) ])
                            for i,A in enumerate(self._sets)]
                    return self._tensor_of_elements(elts)

    class SubcategoryMethods:
        @cached_method
        def Cellular(self):
            """
            Return the full subcategory of the cellular objects
            of ``self``.

            .. SEEALSO:: :wikipedia:`Cellular_algebra`

            EXAMPLES::

                sage: Algebras(QQ).FiniteDimensional().WithBasis().Cellular()
                Category of finite dimensional cellular algebras with basis
                 over Rational Field

            TESTS::

                sage: cat = Algebras(QQ).FiniteDimensional().WithBasis()
                sage: TestSuite(cat.Cellular()).run()
                sage: HopfAlgebras(QQ).FiniteDimensional().WithBasis().Cellular.__module__
                'sage.categories.finite_dimensional_algebras_with_basis'
            """
            return self._with_axiom('Cellular')<|MERGE_RESOLUTION|>--- conflicted
+++ resolved
@@ -656,11 +656,7 @@
             matrix counts the number of paths between two vertices::
 
                 sage: A = Algebras(QQ).FiniteDimensional().WithBasis().example()
-<<<<<<< HEAD
-                sage: A.cartan_invariants_matrix()                                                                      # optional - sage.modules
-=======
                 sage: A.cartan_invariants_matrix()                                                                      # optional - sage.modules sage.rings.number_field
->>>>>>> 98b9451f
                 [1 2]
                 [0 1]
 
