# -*- coding: utf-8 -*-
r"""
Finite dimensional algebras with basis

.. TODO::

    Quotients of polynomial rings.

    Quotients in general.

    Matrix rings.

REFERENCES:

- [CR1962]_
"""
#*****************************************************************************
#  Copyright (C) 2008      Teresa Gomez-Diaz (CNRS) <Teresa.Gomez-Diaz@univ-mlv.fr>
#                2011-2015 Nicolas M. Thiéry <nthiery at users.sf.net>
#                2011-2015 Franco Saliola <saliola@gmail.com>
#                2014-2015 Aladin Virmaux <aladin.virmaux at u-psud.fr>
#
#  Distributed under the terms of the GNU General Public License (GPL)
#                  http://www.gnu.org/licenses/
#******************************************************************************

import operator
from sage.misc.cachefunc import cached_method
from sage.misc.abstract_method import abstract_method
from sage.misc.lazy_attribute import lazy_attribute
from sage.categories.category_with_axiom import CategoryWithAxiom_over_base_ring
from sage.categories.algebras import Algebras
from sage.categories.associative_algebras import AssociativeAlgebras
from sage.categories.tensor import TensorProductsCategory

class FiniteDimensionalAlgebrasWithBasis(CategoryWithAxiom_over_base_ring):
    r"""
    The category of finite dimensional algebras with a distinguished basis.

    EXAMPLES::

        sage: C = FiniteDimensionalAlgebrasWithBasis(QQ); C
        Category of finite dimensional algebras with basis over Rational Field
        sage: C.super_categories()
        [Category of algebras with basis over Rational Field,
         Category of finite dimensional magmatic algebras with basis over Rational Field]
        sage: C.example()                                                               # needs sage.modules
        An example of a finite dimensional algebra with basis:
        the path algebra of the Kronecker quiver
        (containing the arrows a:x->y and b:x->y) over Rational Field

    TESTS::

        sage: # needs sage.graphs sage.modules
        sage: TestSuite(C).run()
        sage: C is Algebras(QQ).FiniteDimensional().WithBasis()
        True
        sage: C is Algebras(QQ).WithBasis().FiniteDimensional()
        True
    """

    class ParentMethods:

        @cached_method
        def radical_basis(self):
            r"""
            Return a basis of the Jacobson radical of this algebra.

            .. NOTE::

               This implementation handles algebras over fields of
               characteristic zero (using Dixon's lemma) or fields of
               characteristic `p` in which we can compute `x^{1/p}`
               [FR1985]_, [Eb1989]_.

            OUTPUT:

            - a list of elements of ``self``.

            .. SEEALSO:: :meth:`radical`, :class:`Algebras.Semisimple`

            EXAMPLES::

                sage: # needs sage.graphs sage.modules
                sage: A = Algebras(QQ).FiniteDimensional().WithBasis().example(); A
                An example of a finite dimensional algebra with basis:
                the path algebra of the Kronecker quiver
                (containing the arrows a:x->y and b:x->y) over Rational Field
                sage: A.radical_basis()
                (a, b)

            We construct the group algebra of the Klein Four-Group
            over the rationals::

                sage: A = KleinFourGroup().algebra(QQ)                                  # needs sage.groups sage.modules

            This algebra belongs to the category of finite dimensional
            algebras over the rationals::

                sage: A in Algebras(QQ).FiniteDimensional().WithBasis()                 # needs sage.groups sage.modules
                True

            Since the field has characteristic `0`, Maschke's Theorem
            tells us that the group algebra is semisimple. So its
            radical is the zero ideal::

                sage: A in Algebras(QQ).Semisimple()                                    # needs sage.groups sage.modules
                True
                sage: A.radical_basis()                                                 # needs sage.groups sage.modules
                ()

            Let's work instead over a field of characteristic `2`::

                sage: A = KleinFourGroup().algebra(GF(2))                               # needs sage.groups sage.modules
                sage: A in Algebras(GF(2)).Semisimple()                                 # needs sage.groups sage.modules
                False
                sage: A.radical_basis()                                                 # needs sage.groups sage.modules
                (() + (1,2)(3,4), (3,4) + (1,2)(3,4), (1,2) + (1,2)(3,4))

            We now implement the algebra `A = K[x] / (x^p-1)`, where `K`
            is a finite field of characteristic `p`, and check its
            radical; alas, we currently need to wrap `A` to make it a
            proper :class:`ModulesWithBasis`::

                sage: # needs sage.modules
                sage: class AnAlgebra(CombinatorialFreeModule):
                ....:     def __init__(self, F):
                ....:         R.<x> = PolynomialRing(F)
                ....:         I = R.ideal(x**F.characteristic()-F.one())
                ....:         self._xbar = R.quotient(I).gen()
                ....:         basis_keys = [self._xbar**i for i in range(F.characteristic())]
                ....:         CombinatorialFreeModule.__init__(self, F, basis_keys,
                ....:                 category=Algebras(F).FiniteDimensional().WithBasis())
                ....:     def one(self):
                ....:         return self.basis()[self.base_ring().one()]
                ....:     def product_on_basis(self, w1, w2):
                ....:         return self.from_vector(vector(w1*w2))
                sage: AnAlgebra(GF(3)).radical_basis()
                (B[1] + 2*B[xbar^2], B[xbar] + 2*B[xbar^2])
                sage: AnAlgebra(GF(16,'a')).radical_basis()                             # needs sage.rings.finite_rings
                (B[1] + B[xbar],)
                sage: AnAlgebra(GF(49,'a')).radical_basis()                             # needs sage.rings.finite_rings
                (B[1] + 6*B[xbar^6], B[xbar] + 6*B[xbar^6], B[xbar^2] + 6*B[xbar^6],
                 B[xbar^3] + 6*B[xbar^6], B[xbar^4] + 6*B[xbar^6], B[xbar^5] + 6*B[xbar^6])

            TESTS::

                sage: A = KleinFourGroup().algebra(GF(2))                               # needs sage.groups sage.modules
                sage: A.radical_basis()                                                 # needs sage.groups sage.modules
                (() + (1,2)(3,4), (3,4) + (1,2)(3,4), (1,2) + (1,2)(3,4))

                sage: A = KleinFourGroup().algebra(QQ, category=Monoids())              # needs sage.groups sage.modules
                sage: A.radical_basis.__module__                                        # needs sage.groups sage.modules
                'sage.categories.finite_dimensional_algebras_with_basis'
                sage: A.radical_basis()                                                 # needs sage.groups sage.modules
                ()
            """
            F = self.base_ring()
            if not F.is_field():
                raise NotImplementedError("the base ring must be a field")
            p = F.characteristic()
            from sage.matrix.constructor import matrix
            from sage.modules.free_module_element import vector

            product_on_basis = self.product_on_basis

            if p == 0:
                keys = list(self.basis().keys())
                cache = [{(i,j): c
                    for i in keys
                    for j,c in product_on_basis(y,i)}
                    for y in keys]
                mat = [ [ sum(x.get((j, i), 0) * c for (i,j),c in y.items())
                    for x in cache]
                    for y in cache]

                mat = matrix(self.base_ring(), mat)
                rad_basis = mat.kernel().basis()

            else:
                # TODO: some finite field elements in Sage have both an
                # ``nth_root`` method and a ``pth_root`` method (such as ``GF(9,'a')``),
                # some only have a ``nth_root`` element such as ``GF(2)``
                # I imagine that ``pth_root`` would be fastest, but it is not
                # always available....
                if hasattr(self.base_ring().one(), 'nth_root'):
                    root_fcn = lambda s, x : x.nth_root(s)
                else:
                    root_fcn = lambda s, x : x**(1/s)

                s, n = 1, self.dimension()
                B = [b.on_left_matrix() for b in self.basis()]
                I = B[0].parent().one()
                while s <= n:
                    BB = B + [I]
                    G = matrix([ [(-1)**s * (b*bb).characteristic_polynomial()[n-s]
                                    for bb in BB] for b in B])
                    C = G.left_kernel().basis()
                    if 1 < s < F.order():
                        C = [vector(F, [root_fcn(s, ci) for ci in c]) for c in C]
                    B = [ sum(ci*b for (ci,b) in zip(c,B)) for c in C ]
                    s = p * s
                e = vector(self.one())
                rad_basis = [b*e for b in B]

            return tuple([self.from_vector(vec) for vec in rad_basis])

        @cached_method
        def radical(self):
            r"""
            Return the Jacobson radical of ``self``.

            This uses :meth:`radical_basis`, whose default
            implementation handles algebras over fields of
            characteristic zero or fields of characteristic `p` in
            which we can compute `x^{1/p}`.

            .. SEEALSO:: :meth:`radical_basis`, :meth:`semisimple_quotient`

            EXAMPLES::

                sage: # needs sage.graphs sage.modules
                sage: A = Algebras(QQ).FiniteDimensional().WithBasis().example(); A
                An example of a finite dimensional algebra with basis:
                the path algebra of the Kronecker quiver
                (containing the arrows a:x->y and b:x->y) over Rational Field
                sage: radical = A.radical(); radical
                Radical of An example of a finite dimensional algebra with basis:
                the path algebra of the Kronecker quiver
                (containing the arrows a:x->y and b:x->y) over Rational Field

            The radical is an ideal of `A`, and thus a finite
            dimensional non unital associative algebra::

                sage: # needs sage.graphs sage.modules
                sage: from sage.categories.associative_algebras import AssociativeAlgebras
                sage: radical in AssociativeAlgebras(QQ).WithBasis().FiniteDimensional()
                True
                sage: radical in Algebras(QQ)
                False

                sage: # needs sage.graphs sage.modules
                sage: radical.dimension()
                2
                sage: radical.basis()
                Finite family {0: B[0], 1: B[1]}
                sage: radical.ambient() is A
                True
                sage: [c.lift() for c in radical.basis()]
                [a, b]

            .. TODO::

                - Tell Sage that the radical is in fact an ideal;
                - Pickling by construction, as ``A.center()``;
                - Lazy evaluation of ``_repr_``.

            TESTS::

                sage: # needs sage.graphs sage.modules
                sage: TestSuite(radical).run()
            """
            category = AssociativeAlgebras(self.base_ring()).WithBasis().FiniteDimensional().Subobjects()
            radical = self.submodule(self.radical_basis(),
                                     category=category,
                                     already_echelonized=True)
            radical.rename("Radical of {}".format(self))
            return radical

        @cached_method
        def semisimple_quotient(self):
            """
            Return the semisimple quotient of ``self``.

            This is the quotient of ``self`` by its radical.

            .. SEEALSO:: :meth:`radical`

            EXAMPLES::

                sage: # needs sage.graphs sage.modules
                sage: A = Algebras(QQ).FiniteDimensional().WithBasis().example(); A
                An example of a finite dimensional algebra with basis:
                the path algebra of the Kronecker quiver
                (containing the arrows a:x->y and b:x->y) over Rational Field
                sage: a,b,x,y = sorted(A.basis())
                sage: S = A.semisimple_quotient(); S
                Semisimple quotient of An example of a finite dimensional algebra with basis:
                the path algebra of the Kronecker quiver
                (containing the arrows a:x->y and b:x->y) over Rational Field
                sage: S in Algebras(QQ).Semisimple()
                True
                sage: S.basis()
                Finite family {'x': B['x'], 'y': B['y']}
                sage: xs,ys = sorted(S.basis())
                sage: (xs + ys) * xs
                B['x']

            Sanity check: the semisimple quotient of the `n`-th
            descent algebra of the symmetric group is of dimension the
            number of partitions of `n`::

                sage: [ DescentAlgebra(QQ,n).B().semisimple_quotient().dimension()      # needs sage.combinat sage.modules
                ....:   for n in range(6) ]
                [1, 1, 2, 3, 5, 7]
                sage: [Partitions(n).cardinality() for n in range(10)]                  # needs sage.combinat
                [1, 1, 2, 3, 5, 7, 11, 15, 22, 30]

            .. TODO::

               - Pickling by construction, as ``A.semisimple_quotient()``?
               - Lazy evaluation of ``_repr_``

            TESTS::

                sage: TestSuite(S).run()                                                # needs sage.graphs sage.modules
            """
            ring = self.base_ring()
            category = Algebras(ring).WithBasis().FiniteDimensional().Quotients().Semisimple()
            result = self.quotient_module(self.radical(), category=category)
            result.rename("Semisimple quotient of {}".format(self))
            return result

        @cached_method
        def center_basis(self):
            r"""
            Return a basis of the center of ``self``.

            OUTPUT:

            - a list of elements of ``self``.

            .. SEEALSO:: :meth:`center`

            EXAMPLES::

                sage: # needs sage.graphs sage.modules
                sage: A = Algebras(QQ).FiniteDimensional().WithBasis().example(); A
                An example of a finite dimensional algebra with basis:
                the path algebra of the Kronecker quiver
                (containing the arrows a:x->y and b:x->y) over Rational Field
                sage: A.center_basis()
                (x + y,)
            """
            return self.annihilator_basis(self.algebra_generators(), self.bracket)

        @cached_method
        def center(self):
            r"""
            Return the center of ``self``.

            .. SEEALSO:: :meth:`center_basis`

            EXAMPLES::

                sage: # needs sage.graphs sage.modules
                sage: A = Algebras(QQ).FiniteDimensional().WithBasis().example(); A
                An example of a finite dimensional algebra with basis:
                the path algebra of the Kronecker quiver
                (containing the arrows a:x->y and b:x->y) over Rational Field
                sage: center = A.center(); center
                Center of An example of a finite dimensional algebra with basis:
                the path algebra of the Kronecker quiver
                (containing the arrows a:x->y and b:x->y) over Rational Field
                sage: center in Algebras(QQ).WithBasis().FiniteDimensional().Commutative()
                True
                sage: center.dimension()
                1
                sage: center.basis()
                Finite family {0: B[0]}
                sage: center.ambient() is A
                True
                sage: [c.lift() for c in center.basis()]
                [x + y]

            The center of a semisimple algebra is semisimple::

                sage: A = DihedralGroup(6).algebra(QQ)                                  # needs sage.groups sage.modules
                sage: A.center() in Algebras(QQ).Semisimple()                           # needs sage.groups sage.modules
                True

            .. TODO::

                - Pickling by construction, as ``A.center()``?
                - Lazy evaluation of ``_repr_``

            TESTS::

                sage: TestSuite(center).run()                                           # needs sage.graphs sage.modules
            """
            category = Algebras(self.base_ring()).FiniteDimensional().Subobjects().Commutative().WithBasis()
            if self in Algebras.Semisimple:
                category = category.Semisimple()
            center = self.submodule(self.center_basis(),
                                    category=category,
                                    already_echelonized=True)
            center.rename("Center of {}".format(self))
            return center

        def principal_ideal(self, a, side='left'):
            r"""
            Construct the ``side`` principal ideal generated by ``a``.

            EXAMPLES:

            In order to highlight the difference between left and
            right principal ideals, our first example deals with a non
            commutative algebra::

                sage: # needs sage.graphs sage.modules
                sage: A = Algebras(QQ).FiniteDimensional().WithBasis().example(); A
                An example of a finite dimensional algebra with basis:
                the path algebra of the Kronecker quiver
                (containing the arrows a:x->y and b:x->y) over Rational Field
                sage: x, y, a, b = A.basis()

            In this algebra, multiplication on the right by `x`
            annihilates all basis elements but `x`::

                sage: x*x, y*x, a*x, b*x                                                # needs sage.graphs sage.modules
                (x, 0, 0, 0)

            so the left ideal generated by `x` is one-dimensional::

                sage: Ax = A.principal_ideal(x, side='left'); Ax                        # needs sage.graphs sage.modules
                Free module generated by {0} over Rational Field
                sage: [B.lift() for B in Ax.basis()]                                    # needs sage.graphs sage.modules
                [x]

            Multiplication on the left by `x` annihilates
            only `x` and fixes the other basis elements::

                sage: x*x, x*y, x*a, x*b                                                # needs sage.graphs sage.modules
                (x, 0, a, b)

            so the right ideal generated by `x` is 3-dimensional::

                sage: xA = A.principal_ideal(x, side='right'); xA                       # needs sage.graphs sage.modules
                Free module generated by {0, 1, 2} over Rational Field
                sage: [B.lift() for B in xA.basis()]                                    # needs sage.graphs sage.modules
                [x, a, b]

            .. SEEALSO::

                - :meth:`peirce_summand`
            """
            return self.submodule([(a * b if side=='right' else b * a)
                                   for b in self.basis()])

        @cached_method
        def orthogonal_idempotents_central_mod_radical(self):
            r"""
            Return a family of orthogonal idempotents of ``self`` that project
            on the central orthogonal idempotents of the semisimple quotient.

            OUTPUT:

            - a list of orthogonal idempotents obtained by lifting the central
              orthogonal idempotents of the semisimple quotient.

            ALGORITHM:

            The orthogonal idempotents of `A` are obtained by lifting the
            central orthogonal idempotents of the semisimple quotient
            `\overline{A}`.

            Namely, let `(\overline{f_i})` be the central orthogonal
            idempotents of the semisimple quotient of `A`. We
            recursively construct orthogonal idempotents of `A` by the
            following procedure: assuming `(f_i)_{i < n}` is a set of
            already constructed orthogonal idempotent, we construct
            `f_k` by idempotent lifting of `(1-f) g (1-f)`, where `g`
            is any lift of `\overline{e_k}` and `f=\sum_{i<k} f_i`.

            See [CR1962]_ for correctness and termination proofs.

            .. SEEALSO::

                - :meth:`Algebras.SemiSimple.FiniteDimensional.WithBasis.ParentMethods.central_orthogonal_idempotents`
                - :meth:`idempotent_lift`

            EXAMPLES::

                sage: # needs sage.graphs sage.modules
                sage: A = Algebras(QQ).FiniteDimensional().WithBasis().example(); A
                An example of a finite dimensional algebra with basis:
                the path algebra of the Kronecker quiver
                (containing the arrows a:x->y and b:x->y) over Rational Field
                sage: A.orthogonal_idempotents_central_mod_radical()                    # needs sage.rings.number_field
                (x, y)

            ::

                sage: # needs sage.modules sage.rings.number_field
                sage: Z12 = Monoids().Finite().example(); Z12
                An example of a finite multiplicative monoid: the integers modulo 12
                sage: A = Z12.algebra(QQ)
                sage: idempotents = A.orthogonal_idempotents_central_mod_radical()      # optional - sage.rings.number_field
                sage: sorted(idempotents, key=str)                                      # optional - sage.rings.number_field
                [-B[0] + 1/2*B[4] + 1/2*B[8],
                 1/2*B[4] - 1/2*B[8],
                 1/2*B[9] + 1/2*B[3] - B[0],
                 1/2*B[9] - 1/2*B[3],
                 1/4*B[1] + 1/4*B[11] - 1/4*B[5] - 1/4*B[7],
                 1/4*B[1] - 1/2*B[9] + 1/4*B[5] - 1/4*B[7] + 1/2*B[3] - 1/4*B[11],
                 1/4*B[1] - 1/2*B[9] - 1/2*B[3] + 1/4*B[11] + 1/4*B[5] + 1/4*B[7] + B[0] - 1/2*B[4] - 1/2*B[8],
                 1/4*B[1] - 1/4*B[5] + 1/4*B[7] - 1/4*B[11] - 1/2*B[4] + 1/2*B[8],
                 B[0]]
                sage: sum(idempotents) == 1                                             # optional - sage.rings.number_field
                True
                sage: all(e*e == e for e in idempotents)                                # optional - sage.rings.number_field
                True
                sage: all(e*f == 0 and f*e == 0                                         # optional - sage.rings.number_field
                ....:     for e in idempotents for f in idempotents if e != f)
                True

            This is best tested with::

<<<<<<< HEAD
                sage: A.is_identity_decomposition_into_orthogonal_idempotents(idempotents)  # optional - sage.rings.number_field
=======
                sage: A.is_identity_decomposition_into_orthogonal_idempotents(idempotents)          # needs sage.graphs sage.modules sage.rings.number_field
>>>>>>> 6ea1fe93
                True

            We construct orthogonal idempotents for the algebra of the
            `0`-Hecke monoid::

<<<<<<< HEAD
                sage: from sage.monoids.hecke_monoid import HeckeMonoid                     # optional - sage.groups
                sage: A = HeckeMonoid(SymmetricGroup(4)).algebra(QQ)                        # optional - sage.groups
                sage: idempotents = A.orthogonal_idempotents_central_mod_radical()          # optional - sage.groups
                sage: A.is_identity_decomposition_into_orthogonal_idempotents(idempotents)  # optional - sage.groups
=======
                sage: # needs sage.combinat sage.graphs sage.groups sage.modules
                sage: from sage.monoids.hecke_monoid import HeckeMonoid
                sage: A = HeckeMonoid(SymmetricGroup(4)).algebra(QQ)
                sage: idempotents = A.orthogonal_idempotents_central_mod_radical()
                sage: A.is_identity_decomposition_into_orthogonal_idempotents(idempotents)
>>>>>>> 6ea1fe93
                True
            """
            one = self.one()
            # Construction of the orthogonal idempotents
            idempotents = []
            f = self.zero()
            for g in self.semisimple_quotient().central_orthogonal_idempotents():
                fi = self.idempotent_lift((one - f) * g.lift() * (one - f))
                idempotents.append(fi)
                f = f + fi
            return tuple(idempotents)

        def idempotent_lift(self, x):
            r"""
            Lift an idempotent of the semisimple quotient into an idempotent of ``self``.

            Let `A` be this finite dimensional algebra and `\pi` be
            the projection `A \rightarrow \overline{A}` on its
            semisimple quotient. Let `\overline{x}` be an idempotent
            of `\overline A`, and `x` any lift thereof in `A`. This
            returns an idempotent `e` of `A` such that `\pi(e)=\pi(x)`
            and `e` is a polynomial in `x`.

            INPUT:

            - `x` -- an element of `A` that projects on an idempotent
              `\overline x` of the semisimple quotient of `A`.
              Alternatively one may give as input the idempotent
              `\overline{x}`, in which case some lift thereof will be
              taken for `x`.

            OUTPUT: the idempotent `e` of ``self``

            ALGORITHM:

            Iterate the formula `1 - (1 - x^2)^2` until having an
            idempotent.

            See [CR1962]_ for correctness and termination proofs.

            EXAMPLES::

                sage: # needs sage.graphs sage.modules
                sage: A = Algebras(QQ).FiniteDimensional().WithBasis().example()
                sage: S = A.semisimple_quotient()
                sage: A.idempotent_lift(S.basis()['x'])
                x
                sage: A.idempotent_lift(A.basis()['y'])
                y

            .. TODO::

                Add some non trivial example
            """
            if not self.is_parent_of(x):
                x = x.lift()
            p = self.semisimple_quotient().retract(x)
            if p * p != p:
                raise ValueError("%s does not retract to an idempotent."%p)
            x_prev = None
            one = self.one()
            while x != x_prev:
                tmp = x
                x = (one - (one - x**2)**2)
                x_prev = tmp
            return x

        @cached_method
        def cartan_invariants_matrix(self):
            r"""
            Return the Cartan invariants matrix of the algebra.

            OUTPUT: a matrix of non negative integers

            Let `A` be this finite dimensional algebra and
            `(S_i)_{i\in I}` be representatives of the right simple
            modules of `A`. Note that their adjoints `S_i^*` are
            representatives of the left simple modules.

            Let `(P^L_i)_{i\in I}` and `(P^R_i)_{i\in I}` be
            respectively representatives of the corresponding
            indecomposable projective left and right modules of `A`.
            In particular, we assume that the indexing is consistent
            so that `S_i^*=\operatorname{top} P^L_i` and
            `S_i=\operatorname{top} P^R_i`.

            The *Cartan invariant matrix* `(C_{i,j})_{i,j\in I}` is a
            matrix of non negative integers that encodes much of the
            representation theory of `A`; namely:

            - `C_{i,j}` counts how many times `S_i^*\otimes S_j`
              appears as composition factor of `A` seen as a bimodule
              over itself;

            - `C_{i,j}=\dim Hom_A(P^R_j, P^R_i)`;

            - `C_{i,j}` counts how many times `S_j` appears as
              composition factor of `P^R_i`;

            - `C_{i,j}=\dim Hom_A(P^L_i, P^L_j)`;

            - `C_{i,j}` counts how many times `S_i^*` appears as
              composition factor of `P^L_j`.

            In the commutative case, the Cartan invariant matrix is
            diagonal. In the context of solving systems of
            multivariate polynomial equations of dimension zero, `A`
            is the quotient of the polynomial ring by the ideal
            generated by the equations, the simple modules correspond
            to the roots, and the numbers `C_{i,i}` give the
            multiplicities of those roots.

            .. NOTE::

                For simplicity, the current implementation assumes
                that the index set `I` is of the form
                `\{0,\dots,n-1\}`. Better indexations will be possible
                in the future.

            ALGORITHM:

            The Cartan invariant matrix of `A` is computed from the
            dimension of the summands of its Peirce decomposition.

            .. SEEALSO::

                - :meth:`peirce_decomposition`
                - :meth:`isotypic_projective_modules`

            EXAMPLES:

            For a semisimple algebra, in particular for group algebras
            in characteristic zero, the Cartan invariants matrix is
            the identity::

                sage: A3 = SymmetricGroup(3).algebra(QQ)                                # needs sage.groups sage.modules
                sage: A3.cartan_invariants_matrix()                                     # needs sage.groups sage.modules
                [1 0 0]
                [0 1 0]
                [0 0 1]

            For the path algebra of a quiver, the Cartan invariants
            matrix counts the number of paths between two vertices::

                sage: A = Algebras(QQ).FiniteDimensional().WithBasis().example()
                sage: A.cartan_invariants_matrix()                                      # needs sage.modules sage.rings.number_field
                [1 2]
                [0 1]

            In the commutative case, the Cartan invariant matrix is diagonal::

                sage: Z12 = Monoids().Finite().example(); Z12
                An example of a finite multiplicative monoid: the integers modulo 12
<<<<<<< HEAD
                sage: A = Z12.algebra(QQ)                                               # optional - sage.modules
                sage: A.cartan_invariants_matrix()                                      # optional - sage.modules sage.rings.number_fields
=======
                sage: A = Z12.algebra(QQ)                                               # needs sage.modules
                sage: A.cartan_invariants_matrix()                                      # needs sage.modules sage.rings.number_field
>>>>>>> 6ea1fe93
                [1 0 0 0 0 0 0 0 0]
                [0 1 0 0 0 0 0 0 0]
                [0 0 2 0 0 0 0 0 0]
                [0 0 0 1 0 0 0 0 0]
                [0 0 0 0 2 0 0 0 0]
                [0 0 0 0 0 1 0 0 0]
                [0 0 0 0 0 0 1 0 0]
                [0 0 0 0 0 0 0 2 0]
                [0 0 0 0 0 0 0 0 1]

            With the algebra of the `0`-Hecke monoid::

<<<<<<< HEAD
                sage: from sage.monoids.hecke_monoid import HeckeMonoid                 # optional - sage.groups sage.modules
                sage: A = HeckeMonoid(SymmetricGroup(4)).algebra(QQ)                    # optional - sage.groups sage.modules
                sage: A.cartan_invariants_matrix()                                      # optional - sage.groups sage.modules sage.rings.number_field
=======
                sage: # needs sage.combinat sage.groups sage.modules
                sage: from sage.monoids.hecke_monoid import HeckeMonoid
                sage: A = HeckeMonoid(SymmetricGroup(4)).algebra(QQ)
                sage: A.cartan_invariants_matrix()                                      # needs sage.rings.number_field
>>>>>>> 6ea1fe93
                [1 0 0 0 0 0 0 0]
                [0 2 1 0 1 1 0 0]
                [0 1 1 0 1 0 0 0]
                [0 0 0 1 0 1 1 0]
                [0 1 1 0 1 0 0 0]
                [0 1 0 1 0 2 1 0]
                [0 0 0 1 0 1 1 0]
                [0 0 0 0 0 0 0 1]
            """
            from sage.matrix.constructor import Matrix
            from sage.rings.integer_ring import ZZ
            A_quo = self.semisimple_quotient()
            idempotents_quo = A_quo.central_orthogonal_idempotents()
            # Dimension of simple modules
            dim_simples = [A_quo.principal_ideal(e).dimension().sqrt()
                          for e in idempotents_quo]
            # Orthogonal idempotents
            idempotents = self.orthogonal_idempotents_central_mod_radical()

            def C(i, j):
                summand = self.peirce_summand(idempotents[i], idempotents[j])
                return summand.dimension() / (dim_simples[i] * dim_simples[j])
            m = Matrix(ZZ, len(idempotents), C)
            m.set_immutable()
            return m

        def isotypic_projective_modules(self, side='left'):
            r"""
            Return the isotypic projective ``side`` ``self``-modules.

            Let `P_i` be representatives of the indecomposable
            projective ``side``-modules of this finite dimensional
            algebra `A`, and `S_i` be the associated simple modules.

            The regular ``side`` representation of `A` can be
            decomposed as a direct sum `A = \bigoplus_i Q_i` where
            each `Q_i` is an isotypic projective module; namely `Q_i`
            is the direct sum of `\dim S_i` copies of the
            indecomposable projective module `P_i`. This decomposition
            is not unique.

            The isotypic projective modules are constructed as
            `Q_i=e_iA`, where the `(e_i)_i` is the decomposition of
            the identity into orthogonal idempotents obtained by
            lifting the central orthogonal idempotents of the
            semisimple quotient of `A`.

            INPUT:

            - ``side`` -- 'left' or 'right' (default: 'left')

            OUTPUT: a list of subspaces of ``self``.

            EXAMPLES::

                sage: # needs sage.graphs sage.modules sage.rings.number_field
                sage: A = Algebras(QQ).FiniteDimensional().WithBasis().example(); A
                An example of a finite dimensional algebra with basis:
                the path algebra of the Kronecker quiver
                (containing the arrows a:x->y and b:x->y) over Rational Field
                sage: Q = A.isotypic_projective_modules(side="left"); Q
                [Free module generated by {0} over Rational Field,
                 Free module generated by {0, 1, 2} over Rational Field]
                sage: [[x.lift() for x in Qi.basis()]
                ....:  for Qi in Q]
                [[x],
                 [y, a, b]]

            We check that the sum of the dimensions of the isotypic
            projective modules is the dimension of ``self``::

                sage: sum([Qi.dimension() for Qi in Q]) == A.dimension()                # needs sage.graphs sage.modules sage.rings.number_field
                True

            .. SEEALSO::

                - :meth:`orthogonal_idempotents_central_mod_radical`
                - :meth:`peirce_decomposition`
            """
            return [self.principal_ideal(e, side) for e in
                    self.orthogonal_idempotents_central_mod_radical()]

        @cached_method
        def peirce_summand(self, ei, ej):
            r"""
            Return the Peirce decomposition summand `e_i A e_j`.

            INPUT:

            - ``self`` -- an algebra `A`

            - ``ei``, ``ej`` -- two idempotents of `A`

            OUTPUT: `e_i A e_j`, as a subspace of `A`.

            .. SEEALSO::

                - :meth:`peirce_decomposition`
                - :meth:`principal_ideal`

            EXAMPLES::

                sage: A = Algebras(QQ).FiniteDimensional().WithBasis().example()
                sage: idemp = A.orthogonal_idempotents_central_mod_radical()            # needs sage.rings.number_field
                sage: A.peirce_summand(idemp[0], idemp[1])                              # needs sage.rings.number_field
                Free module generated by {0, 1} over Rational Field
                sage: A.peirce_summand(idemp[1], idemp[0])                              # needs sage.rings.number_field
                Free module generated by {} over Rational Field

            We recover the `2\times2` block of `\QQ[S_4]`
            corresponding to the unique simple module of dimension `2`
            of the symmetric group `S_4`::

                sage: A4 = SymmetricGroup(4).algebra(QQ)                                # needs sage.groups
                sage: e = A4.central_orthogonal_idempotents()[2]                        # needs sage.groups sage.rings.number_field
                sage: A4.peirce_summand(e, e)                                           # needs sage.groups sage.rings.number_field
                Free module generated by {0, 1, 2, 3} over Rational Field

            TESTS:

            We check each idempotent belong to its own Peirce summand
            (see :trac:`24687`)::

                sage: # needs sage.groups
                sage: from sage.monoids.hecke_monoid import HeckeMonoid
                sage: M = HeckeMonoid(SymmetricGroup(4))
                sage: A = M.algebra(QQ)
                sage: Idms = A.orthogonal_idempotents_central_mod_radical()             # needs sage.rings.number_field
                sage: all(A.peirce_summand(e, e).retract(e)                             # needs sage.rings.number_field
                ....:     in A.peirce_summand(e, e) for e in Idms)
                True
            """
            B = self.basis()
            phi = self.module_morphism(on_basis=lambda k: ei * B[k] * ej,
                                       codomain=self, triangular='lower')
            ideal = phi.matrix(side='right').image()

            return self.submodule([self.from_vector(v) for v in ideal.basis()],
                                  already_echelonized=True)

        def peirce_decomposition(self, idempotents=None, check=True):
            r"""
            Return a Peirce decomposition of ``self``.

            Let `(e_i)_i` be a collection of orthogonal idempotents of
            `A` with sum `1`. The *Peirce decomposition* of `A` is the
            decomposition of `A` into the direct sum of the subspaces
            `e_i A e_j`.

            With the default collection of orthogonal idempotents, one has

            .. MATH::

                \dim e_i A e_j = C_{i,j} \dim S_i \dim S_j

            where `(S_i)_i` are the simple modules of `A` and
            `(C_{i,j})_{i, j}` is the Cartan invariants matrix.

            INPUT:

            - ``idempotents`` -- a list of orthogonal idempotents
              `(e_i)_{i=0,\ldots,n}` of the algebra that sum to `1`
              (default: the idempotents returned by
              :meth:`orthogonal_idempotents_central_mod_radical`)

            - ``check`` -- (default: ``True``) whether to check that the
              idempotents are indeed orthogonal and idempotent and
              sum to `1`

            OUTPUT:

            A list of lists `l` such that ``l[i][j]`` is the subspace
            `e_i A e_j`.

            .. SEEALSO::

                - :meth:`orthogonal_idempotents_central_mod_radical`
                - :meth:`cartan_invariants_matrix`

            EXAMPLES::

                sage: # needs sage.graphs sage.groups sage.modules sage.rings.number_field
                sage: A = Algebras(QQ).FiniteDimensional().WithBasis().example(); A
                An example of a finite dimensional algebra with basis:
                the path algebra of the Kronecker quiver
                (containing the arrows a:x->y and b:x->y) over Rational Field
                sage: A.orthogonal_idempotents_central_mod_radical()
                (x, y)
                sage: decomposition = A.peirce_decomposition(); decomposition
                [[Free module generated by {0} over Rational Field,
                  Free module generated by {0, 1} over Rational Field],
                 [Free module generated by {} over Rational Field,
                  Free module generated by {0} over Rational Field]]
                sage: [ [[x.lift() for x in decomposition[i][j].basis()]
                ....:    for j in range(2)]
                ....:   for i in range(2)]
                [[[x], [a, b]],
                 [[], [y]]]

            We recover that the group algebra of the symmetric group
            `S_4` is a block matrix algebra::

                sage: # needs sage.groups sage.modules sage.rings.number_field
                sage: A = SymmetricGroup(4).algebra(QQ)
                sage: decomposition = A.peirce_decomposition()  # long time
                sage: [[decomposition[i][j].dimension()         # long time (4s)
                ....:   for j in range(len(decomposition))]
                ....:  for i in range(len(decomposition))]
                [[9, 0, 0, 0, 0],
                 [0, 9, 0, 0, 0],
                 [0, 0, 4, 0, 0],
                 [0, 0, 0, 1, 0],
                 [0, 0, 0, 0, 1]]

            The dimension of each block is `d^2`, where `d` is the
            dimension of the corresponding simple module of `S_4`. The
            latter are given by::

                sage: [p.standard_tableaux().cardinality() for p in Partitions(4)]      # needs sage.combinat
                [1, 3, 2, 3, 1]
            """
            if idempotents is None:
                idempotents = self.orthogonal_idempotents_central_mod_radical()
            if check:
                if not self.is_identity_decomposition_into_orthogonal_idempotents(idempotents):
                    raise ValueError("Not a decomposition of the identity into orthogonal idempotents")
            return [[self.peirce_summand(ei, ej) for ej in idempotents]
                    for ei in idempotents]

        def is_identity_decomposition_into_orthogonal_idempotents(self, l):
            r"""
            Return whether ``l`` is a decomposition of the identity
            into orthogonal idempotents.

            INPUT:

            - ``l`` -- a list or iterable of elements of ``self``

            EXAMPLES::

                sage: # needs sage.graphs sage.modules
                sage: A = FiniteDimensionalAlgebrasWithBasis(QQ).example(); A
                An example of a finite dimensional algebra with basis:
                the path algebra of the Kronecker quiver
                (containing the arrows a:x->y and b:x->y) over Rational Field
                sage: x,y,a,b = A.algebra_generators(); x,y,a,b
                (x, y, a, b)
                sage: A.is_identity_decomposition_into_orthogonal_idempotents([A.one()])
                True
                sage: A.is_identity_decomposition_into_orthogonal_idempotents([x, y])
                True
                sage: A.is_identity_decomposition_into_orthogonal_idempotents([x + a, y - a])
                True

            Here the idempotents do not sum up to `1`::

                sage: A.is_identity_decomposition_into_orthogonal_idempotents([x])                  # needs sage.graphs sage.modules
                False

            Here `1+x` and `-x` are neither idempotent nor orthogonal::

                sage: A.is_identity_decomposition_into_orthogonal_idempotents([1 + x, -x])          # needs sage.graphs sage.modules
                False

            With the algebra of the `0`-Hecke monoid::

                sage: # needs sage.combinat sage.groups sage.modules
                sage: from sage.monoids.hecke_monoid import HeckeMonoid
                sage: A = HeckeMonoid(SymmetricGroup(4)).algebra(QQ)
                sage: idempotents = A.orthogonal_idempotents_central_mod_radical()                  # needs sage.rings.number_field
                sage: A.is_identity_decomposition_into_orthogonal_idempotents(idempotents)          # needs sage.rings.number_field
                True

            Here are some more counterexamples:

            1. Some orthogonal elements summing to `1` but not being
               idempotent::

                sage: # needs sage.libs.pari sage.modules
                sage: class PQAlgebra(CombinatorialFreeModule):
                ....:     def __init__(self, F, p):
                ....:         # Construct the quotient algebra F[x] / p,
                ....:         # where p is a univariate polynomial.
                ....:         R = parent(p); x = R.gen()
                ....:         I = R.ideal(p)
                ....:         self._xbar = R.quotient(I).gen()
                ....:         basis_keys = [self._xbar**i for i in range(p.degree())]
                ....:         CombinatorialFreeModule.__init__(self, F, basis_keys,
                ....:                 category=Algebras(F).FiniteDimensional().WithBasis())
                ....:     def x(self):
                ....:         return self(self._xbar)
                ....:     def one(self):
                ....:         return self.basis()[self.base_ring().one()]
                ....:     def product_on_basis(self, w1, w2):
                ....:         return self.from_vector(vector(w1*w2))
                sage: R.<x> = PolynomialRing(QQ)
                sage: A = PQAlgebra(QQ, x**3 - x**2 + x + 1); y = A.x()
                sage: a, b = y, 1 - y
                sage: A.is_identity_decomposition_into_orthogonal_idempotents((a, b))
                False

               For comparison::

                sage: # needs sage.libs.pari sage.modules
                sage: A = PQAlgebra(QQ, x**2 - x); y = A.x()
                sage: a, b = y, 1-y
                sage: A.is_identity_decomposition_into_orthogonal_idempotents((a, b))
                True
                sage: A.is_identity_decomposition_into_orthogonal_idempotents((a, A.zero(), b))
                True
                sage: A = PQAlgebra(QQ, x**3 - x**2 + x - 1); y = A.x()
                sage: a = (y**2 + 1) / 2
                sage: b = 1 - a
                sage: A.is_identity_decomposition_into_orthogonal_idempotents((a, b))
                True

            2. Some idempotents summing to 1 but not orthogonal::

                sage: # needs sage.libs.pari sage.modules
                sage: R.<x> = PolynomialRing(GF(2))
                sage: A = PQAlgebra(GF(2), x)
                sage: a = A.one()
                sage: A.is_identity_decomposition_into_orthogonal_idempotents((a,))
                True
                sage: A.is_identity_decomposition_into_orthogonal_idempotents((a, a, a))
                False

            3. Some orthogonal idempotents not summing to the identity::

                sage: # needs sage.libs.pari sage.modules
                sage: A.is_identity_decomposition_into_orthogonal_idempotents((a,a))
                False
                sage: A.is_identity_decomposition_into_orthogonal_idempotents(())
                False
            """
            return (self.sum(l) == self.one()
                    and all(e*e == e for e in l)
                    and all(e*f == 0 and f*e == 0 for i, e in enumerate(l)
                                                  for f in l[:i]))

        @cached_method
        def is_commutative(self):
            """
            Return whether ``self`` is a commutative algebra.

            EXAMPLES::

                sage: # needs sage.groups sage.modules
                sage: S4 = SymmetricGroupAlgebra(QQ, 4)
                sage: S4.is_commutative()
                False
                sage: S2 = SymmetricGroupAlgebra(QQ, 2)
                sage: S2.is_commutative()
                True
            """
            B = list(self.basis())
            try: # See if 1 is a basis element, if so, remove it
                B.remove(self.one())
            except ValueError:
                pass
            return all(b*bp == bp*b for i,b in enumerate(B) for bp in B[i+1:])

    class ElementMethods:

        def to_matrix(self, base_ring=None, action=operator.mul, side='left'):
            """
            Return the matrix of the action of ``self`` on the algebra.

            INPUT:

            - ``base_ring`` -- the base ring for the matrix to be constructed
            - ``action`` -- a bivariate function (default: :func:`operator.mul`)
            - ``side`` -- 'left' or 'right' (default: 'left')

            EXAMPLES::

                sage: # needs sage.groups sage.modules
                sage: QS3 = SymmetricGroupAlgebra(QQ, 3)
                sage: a = QS3([2,1,3])
                sage: a.to_matrix(side='left')
                [0 0 1 0 0 0]
                [0 0 0 0 1 0]
                [1 0 0 0 0 0]
                [0 0 0 0 0 1]
                [0 1 0 0 0 0]
                [0 0 0 1 0 0]
                sage: a.to_matrix(side='right')
                [0 0 1 0 0 0]
                [0 0 0 1 0 0]
                [1 0 0 0 0 0]
                [0 1 0 0 0 0]
                [0 0 0 0 0 1]
                [0 0 0 0 1 0]
                sage: a.to_matrix(base_ring=RDF, side="left")
                [0.0 0.0 1.0 0.0 0.0 0.0]
                [0.0 0.0 0.0 0.0 1.0 0.0]
                [1.0 0.0 0.0 0.0 0.0 0.0]
                [0.0 0.0 0.0 0.0 0.0 1.0]
                [0.0 1.0 0.0 0.0 0.0 0.0]
                [0.0 0.0 0.0 1.0 0.0 0.0]

            AUTHORS: Mike Hansen, ...
            """
            basis = self.parent().basis()
            action_left = action
            if side == 'right':
                action = lambda x: action_left(basis[x], self)
            else:
                action = lambda x: action_left(self, basis[x])
            endo = self.parent().module_morphism(on_basis=action, codomain=self.parent())
            return endo.matrix(base_ring=base_ring)

        _matrix_ = to_matrix  # For temporary backward compatibility
        on_left_matrix = to_matrix

        def __invert__(self):
            r"""
            Return the inverse of ``self`` if it exists, and
            otherwise raise an error.

            .. WARNING::

                This always returns the inverse or fails on elements
                that are not invertible when the base ring is a field.
                In other cases, it may fail to find an inverse even
                if one exists if we cannot solve a linear system of
                equations over (the fraction field of) the base ring.

            EXAMPLES::

                sage: # needs sage.groups sage.modules
                sage: QS3 = SymmetricGroupAlgebra(QQ, 3)
                sage: P = Permutation
                sage: a = 3 * QS3(P([1,2,3])) + QS3(P([1,3,2])) + QS3(P([2,1,3]))
                sage: b = ~a; b
                9/20*[1, 2, 3] - 7/40*[1, 3, 2] - 7/40*[2, 1, 3]
                 + 3/40*[2, 3, 1] + 3/40*[3, 1, 2] - 1/20*[3, 2, 1]
                sage: a * b
                [1, 2, 3]
                sage: ~b == a
                True

                sage: # needs sage.groups sage.modules
                sage: a = 3 * QS3.one()
                sage: b = ~a
                sage: b * a == QS3.one()
                True
                sage: b == 1/3 * QS3.one()
                True
                sage: ~b == a
                True

                sage: R.<t> = QQ[]
                sage: RS3 = SymmetricGroupAlgebra(R, 3)                                 # needs sage.groups sage.modules
                sage: a = RS3(P([1,2,3])) - RS3(P([1,3,2])) + RS3(P([2,1,3])); ~a       # needs sage.groups sage.modules
                -1/2*[1, 3, 2] + 1/2*[2, 1, 3] + 1/2*[2, 3, 1] + 1/2*[3, 1, 2]

            Some examples on elements that do not have an inverse::

                sage: c = 2 * QS3(P([1,2,3])) + QS3(P([1,3,2])) + QS3(P([2,1,3]))       # needs sage.groups sage.modules
                sage: ~c                                                                # needs sage.groups sage.modules
                Traceback (most recent call last):
                ...
                ValueError: cannot invert self (= 2*[1, 2, 3] + [1, 3, 2] + [2, 1, 3])

                sage: # needs sage.groups sage.modules
                sage: ZS3 = SymmetricGroupAlgebra(ZZ, 3)
                sage: aZ = 3 * ZS3(P([1,2,3])) + ZS3(P([1,3,2])) + ZS3(P([2,1,3]))
                sage: ~aZ
                Traceback (most recent call last):
                ...
                ValueError: cannot invert self (= 3*[1, 2, 3] + [1, 3, 2] + [2, 1, 3])
                sage: x = 2 * ZS3.one()
                sage: ~x
                Traceback (most recent call last):
                ...
                ValueError: cannot invert self (= 2*[1, 2, 3])

            TESTS:

            An algebra that does not define ``one_basis()``::

                sage: I = DescentAlgebra(QQ, 3).I()                                     # needs sage.combinat sage.modules
                sage: a = 3 * I.one()                                                   # needs sage.combinat sage.modules
                sage: ~a == 1/3 * I.one()                                               # needs sage.combinat sage.modules
                True
            """
            alg = self.parent()
            R = alg.base_ring()
            ob = None
            try:
                ob = alg.one_basis()
            except (AttributeError, TypeError, ValueError):
                pass
            if ob is not None:
                mc = self.monomial_coefficients(copy=False)
                if len(mc) == 1 and ob in mc:
                    try:
                        return alg.term(ob, R(~mc[ob]))
                    except (ValueError, TypeError):
                        raise ValueError("cannot invert self (= %s)" % self)

            e = alg.one().to_vector()
            A = self.to_matrix()
            try:
                inv = A.solve_right(e)
                inv.change_ring(R)
                return alg.from_vector(inv)
            except (ValueError, TypeError):
                raise ValueError("cannot invert self (= %s)" % self)

    class Cellular(CategoryWithAxiom_over_base_ring):
        r"""
        Cellular algebras.

        Let `R` be a commutative ring. A `R`-algebra `A` is a
        *cellular algebra* if it has a *cell datum*, which is
        a tuple `(\Lambda, i, M, C)`, where `\Lambda` is finite
        poset with order `\ge`, if `\mu \in \Lambda` then `T(\mu)`
        is a finite set and

        .. MATH::

            C \colon \coprod_{\mu\in\Lambda}T(\mu) \times T(\mu)
              \longrightarrow A; (\mu,s,t) \mapsto c^\mu_{st}
              \text{ is an injective map}

        such that the following holds:

        * The set `\{c^\mu_{st}\mid \mu\in\Lambda, s,t\in T(\mu)\}` is a
          basis of `A`.
        * If `a \in A` and `\mu\in\Lambda, s,t \in T(\mu)` then:

          .. MATH::

              a c^\mu_{st} = \sum_{u\in T(\mu)} r_a(s,u) c^\mu_{ut}
              \pmod{A^{>\mu}},

          where `A^{>\mu}` is spanned by

          .. MATH::

              \{ c^\nu_{ab} \mid \nu > \mu \text{ and } a,b \in T(\nu) \}.

          Moreover, the scalar `r_a(s,u)` depends only on `a`, `s` and
          `u` and, in particular, is independent of `t`.

        * The map `\iota \colon A \longrightarrow A; c^\mu_{st} \mapsto
          c^\mu_{ts}` is an algebra anti-isomorphism.

        A *cellular  basis* for `A` is any basis of the form
        `\{c^\mu_{st} \mid \mu \in \Lambda, s,t \in T(\mu)\}`.

        Note that in particular, the scalars `r_a(u, s)` in the second
        condition do not depend on `t`.

        REFERENCES:

        - [GrLe1996]_
        - [KX1998]_
        - [Mat1999]_
        - :wikipedia:`Cellular_algebra`
        - http://webusers.imj-prg.fr/~bernhard.keller/ictp2006/lecturenotes/xi.pdf
        """
        class ParentMethods:
            def _test_cellular(self, **options):
                """
                Check that ``self`` satisfies the properties of a
                cellular algebra.

                EXAMPLES::

                    sage: S = SymmetricGroupAlgebra(QQ, 3)                              # needs sage.combinat sage.modules
                    sage: S._test_cellular()                                            # needs sage.combinat sage.modules
                """
                tester = self._tester(**options)
                cell_basis = self.cellular_basis()
                B = cell_basis.basis()
                P = self.cell_poset()
                for mu in P:
                    C = self.cell_module_indices(mu)
                    for s in C:
                        t = C[0]
                        vals = []
                        basis_elt = B[(mu, s, t)]
                        for a in B:
                            elt = a * basis_elt
                            tester.assertTrue( all(P.lt(i[0], mu) or i[2] == t
                                                   for i in elt.support()) )
                            vals.append([elt[(mu, u, t)] for u in C])
                        for t in C[1:]:
                            basis_elt = B[(mu, s, t)]
                            for i,a in enumerate(B):
                                elt = a * basis_elt
                                tester.assertTrue( all(P.lt(i[0], mu) or i[2] == t
                                                       for i in elt.support()) )
                                tester.assertEqual(vals[i], [elt[(mu, u, t)]
                                                             for u in C])

            @abstract_method
            def cell_poset(self):
                """
                Return the cell poset of ``self``.

                EXAMPLES::

                    sage: S = SymmetricGroupAlgebra(QQ, 4)                              # needs sage.groups sage.modules
                    sage: S.cell_poset()                                                # needs sage.groups sage.modules
                    Finite poset containing 5 elements
                """

            @abstract_method
            def cell_module_indices(self, mu):
                r"""
                Return the indices of the cell module of ``self``
                indexed by ``mu`` .

                This is the finite set `M(\lambda)`.

                EXAMPLES::

                    sage: S = SymmetricGroupAlgebra(QQ, 3)                              # needs sage.groups sage.modules
                    sage: S.cell_module_indices([2,1])                                  # needs sage.groups sage.modules
                    Standard tableaux of shape [2, 1]
                """

            @abstract_method(optional=True)
            def _to_cellular_element(self, i):
                """
                Return the image of the basis index ``i`` in the
                cellular basis of ``self``.

                EXAMPLES::

                    sage: S = SymmetricGroupAlgebra(QQ, 3)                              # needs sage.groups sage.modules
                    sage: S._to_cellular_element   # no implementation currently uses this          # needs sage.groups sage.modules
                    NotImplemented
                """

            @abstract_method(optional=True)
            def _from_cellular_index(self, x):
                """
                Return the image in ``self`` from the index of the
                cellular basis ``x``.

                EXAMPLES::

                    sage: # needs sage.combinat sage.groups sage.modules
                    sage: S = SymmetricGroupAlgebra(QQ, 3)
                    sage: mu = Partition([2,1])
                    sage: s = StandardTableau([[1,2],[3]])
                    sage: t = StandardTableau([[1,3],[2]])
                    sage: S._from_cellular_index((mu, s, t))
                    1/4*[1, 3, 2] - 1/4*[2, 3, 1] + 1/4*[3, 1, 2] - 1/4*[3, 2, 1]
                """

            def cellular_involution(self, x):
                """
                Return the cellular involution of ``x`` in ``self``.

                EXAMPLES::

                    sage: S = SymmetricGroupAlgebra(QQ, 3)                              # needs sage.groups sage.modules
                    sage: for b in S.basis(): b, S.cellular_involution(b)               # needs sage.groups sage.modules
                    ([1, 2, 3], [1, 2, 3])
                    ([1, 3, 2], 49/48*[1, 3, 2] + 7/48*[2, 3, 1]
                                - 7/48*[3, 1, 2] - 1/48*[3, 2, 1])
                    ([2, 1, 3], [2, 1, 3])
                    ([2, 3, 1], -7/48*[1, 3, 2] - 1/48*[2, 3, 1]
                                 + 49/48*[3, 1, 2] + 7/48*[3, 2, 1])
                    ([3, 1, 2], 7/48*[1, 3, 2] + 49/48*[2, 3, 1]
                                 - 1/48*[3, 1, 2] - 7/48*[3, 2, 1])
                    ([3, 2, 1], -1/48*[1, 3, 2] - 7/48*[2, 3, 1]
                                 + 7/48*[3, 1, 2] + 49/48*[3, 2, 1])
                """
                C = self.cellular_basis()
                if C is self:
                    M = x.monomial_coefficients(copy=False)
                    return self._from_dict({(i[0], i[2], i[1]): M[i] for i in M},
                                           remove_zeros=False)
                return self(C(x).cellular_involution())

            @cached_method
            def cells(self):
                """
                Return the cells of ``self``.

                EXAMPLES::

                    sage: S = SymmetricGroupAlgebra(QQ, 3)                              # needs sage.groups sage.modules
                    sage: dict(S.cells())                                               # needs sage.groups sage.modules
                    {[1, 1, 1]: Standard tableaux of shape [1, 1, 1],
                     [2, 1]: Standard tableaux of shape [2, 1],
                     [3]: Standard tableaux of shape [3]}
                """
                from sage.sets.family import Family
                return Family(self.cell_poset(), self.cell_module_indices)

            def cellular_basis(self):
                """
                Return the cellular basis of ``self``.

                EXAMPLES::

                    sage: S = SymmetricGroupAlgebra(QQ, 3)                              # needs sage.groups sage.modules
                    sage: S.cellular_basis()                                            # needs sage.groups sage.modules
                    Cellular basis of Symmetric group algebra of order 3
                     over Rational Field
                """
                from sage.algebras.cellular_basis import CellularBasis
                return CellularBasis(self)

            def cell_module(self, mu, **kwds):
                """
                Return the cell module indexed by ``mu``.

                EXAMPLES::

                    sage: S = SymmetricGroupAlgebra(QQ, 3)                              # needs sage.groups sage.modules
                    sage: S.cell_module(Partition([2,1]))                               # needs sage.combinat sage.groups sage.modules
                    Cell module indexed by [2, 1] of Cellular basis of
                     Symmetric group algebra of order 3 over Rational Field
                """
                from sage.modules.with_basis.cell_module import CellModule
                return CellModule(self.cellular_basis(), mu, **kwds)

            @cached_method
            def simple_module_parameterization(self):
                r"""
                Return a parameterization of the simple modules of ``self``.

                The set of simple modules are parameterized by
                `\lambda \in \Lambda` such that the cell module
                bilinear form `\Phi_{\lambda} \neq 0`.

                EXAMPLES::

                    sage: S = SymmetricGroupAlgebra(QQ, 4)                              # needs sage.groups sage.modules
                    sage: S.simple_module_parameterization()                            # needs sage.groups sage.modules
                    ([4], [3, 1], [2, 2], [2, 1, 1], [1, 1, 1, 1])
                """
                return tuple([mu for mu in self.cell_poset()
                              if self.cell_module(mu).nonzero_bilinear_form()])

        class ElementMethods:
            def cellular_involution(self):
                """
                Return the cellular involution on ``self``.

                EXAMPLES::

                    sage: # needs sage.groups sage.modules
                    sage: S = SymmetricGroupAlgebra(QQ, 4)
                    sage: elt = S([3,1,2,4])
                    sage: ci = elt.cellular_involution(); ci
                    7/48*[1, 3, 2, 4] + 49/48*[2, 3, 1, 4]
                     - 1/48*[3, 1, 2, 4] - 7/48*[3, 2, 1, 4]
                    sage: ci.cellular_involution()
                    [3, 1, 2, 4]
                """
                return self.parent().cellular_involution(self)

        class TensorProducts(TensorProductsCategory):
            """
            The category of cellular algebras constructed by tensor
            product of cellular algebras.
            """
            @cached_method
            def extra_super_categories(self):
                """
                Tensor products of cellular algebras are cellular.

                EXAMPLES::

                    sage: cat = Algebras(QQ).FiniteDimensional().WithBasis()
                    sage: cat.Cellular().TensorProducts().extra_super_categories()
                    [Category of finite dimensional cellular algebras with basis
                     over Rational Field]
                """
                return [self.base_category()]

            class ParentMethods:
                @cached_method
                def cell_poset(self):
                    """
                    Return the cell poset of ``self``.

                    EXAMPLES::

                        sage: # needs sage.groups sage.modules
                        sage: S2 = SymmetricGroupAlgebra(QQ, 2)
                        sage: S3 = SymmetricGroupAlgebra(QQ, 3)
                        sage: T = S2.tensor(S3)
                        sage: T.cell_poset()                                            # needs sage.combinat sage.graphs
                        Finite poset containing 6 elements
                    """
                    ret = self._sets[0].cell_poset()
                    for A in self._sets[1:]:
                        ret = ret.product(A.cell_poset())
                    return ret

                def cell_module_indices(self, mu):
                    r"""
                    Return the indices of the cell module of ``self``
                    indexed by ``mu`` .

                    This is the finite set `M(\lambda)`.

                    EXAMPLES::

                        sage: # needs sage.groups sage.modules
                        sage: S2 = SymmetricGroupAlgebra(QQ, 2)
                        sage: S3 = SymmetricGroupAlgebra(QQ, 3)
                        sage: T = S2.tensor(S3)
                        sage: T.cell_module_indices(([1,1], [2,1]))
                        The Cartesian product of (Standard tableaux of shape [1, 1],
                                                  Standard tableaux of shape [2, 1])
                    """
                    from sage.categories.cartesian_product import cartesian_product
                    return cartesian_product([self._sets[i].cell_module_indices(x)
                                              for i,x in enumerate(mu)])

                @lazy_attribute
                def cellular_involution(self):
                    """
                    Return the image of the cellular involution of the basis
                    element indexed by ``i``.

                    EXAMPLES::

                        sage: # needs sage.groups sage.modules
                        sage: S2 = SymmetricGroupAlgebra(QQ, 2)
                        sage: S3 = SymmetricGroupAlgebra(QQ, 3)
                        sage: T = S2.tensor(S3)
                        sage: for b in T.basis(): b, T.cellular_involution(b)
                        ([1, 2] # [1, 2, 3], [1, 2] # [1, 2, 3])
                        ([1, 2] # [1, 3, 2],
                         49/48*[1, 2] # [1, 3, 2] + 7/48*[1, 2] # [2, 3, 1]
                          - 7/48*[1, 2] # [3, 1, 2] - 1/48*[1, 2] # [3, 2, 1])
                        ([1, 2] # [2, 1, 3], [1, 2] # [2, 1, 3])
                        ([1, 2] # [2, 3, 1],
                         -7/48*[1, 2] # [1, 3, 2] - 1/48*[1, 2] # [2, 3, 1]
                          + 49/48*[1, 2] # [3, 1, 2] + 7/48*[1, 2] # [3, 2, 1])
                        ([1, 2] # [3, 1, 2],
                         7/48*[1, 2] # [1, 3, 2] + 49/48*[1, 2] # [2, 3, 1]
                          - 1/48*[1, 2] # [3, 1, 2] - 7/48*[1, 2] # [3, 2, 1])
                        ([1, 2] # [3, 2, 1],
                         -1/48*[1, 2] # [1, 3, 2] - 7/48*[1, 2] # [2, 3, 1]
                          + 7/48*[1, 2] # [3, 1, 2] + 49/48*[1, 2] # [3, 2, 1])
                        ([2, 1] # [1, 2, 3], [2, 1] # [1, 2, 3])
                        ([2, 1] # [1, 3, 2],
                         49/48*[2, 1] # [1, 3, 2] + 7/48*[2, 1] # [2, 3, 1]
                          - 7/48*[2, 1] # [3, 1, 2] - 1/48*[2, 1] # [3, 2, 1])
                        ([2, 1] # [2, 1, 3], [2, 1] # [2, 1, 3])
                        ([2, 1] # [2, 3, 1],
                         -7/48*[2, 1] # [1, 3, 2] - 1/48*[2, 1] # [2, 3, 1]
                          + 49/48*[2, 1] # [3, 1, 2] + 7/48*[2, 1] # [3, 2, 1])
                        ([2, 1] # [3, 1, 2],
                         7/48*[2, 1] # [1, 3, 2] + 49/48*[2, 1] # [2, 3, 1]
                          - 1/48*[2, 1] # [3, 1, 2] - 7/48*[2, 1] # [3, 2, 1])
                        ([2, 1] # [3, 2, 1],
                         -1/48*[2, 1] # [1, 3, 2] - 7/48*[2, 1] # [2, 3, 1]
                          + 7/48*[2, 1] # [3, 1, 2] + 49/48*[2, 1] # [3, 2, 1])
                    """
                    if self.cellular_basis() is self:
                        def func(x):
                            M = x.monomial_coefficients(copy=False)
                            return self._from_dict({(i[0], i[2], i[1]): M[i] for i in M},
                                                   remove_zeros=False)
                        return self.module_morphism(function=func, codomain=self)

                    def on_basis(i):
                        return self._tensor_of_elements([A.basis()[i[j]].cellular_involution()
                                                         for j, A in enumerate(self._sets)])
                    return self.module_morphism(on_basis, codomain=self)

                @cached_method
                def _to_cellular_element(self, i):
                    """
                    Return the image of the basis index ``i`` in the
                    cellular basis of ``self``.

                    EXAMPLES::

                        sage: # needs sage.groups sage.modules
                        sage: S2 = SymmetricGroupAlgebra(QQ, 2)
                        sage: S3 = SymmetricGroupAlgebra(QQ, 3)
                        sage: T = S2.tensor(S3)
                        sage: all(T(T._to_cellular_element(k)).leading_support() == k
                        ....:     for k in T.basis().keys())
                        True
                    """
                    C = [A.cellular_basis() for A in self._sets]
                    elts = [C[j](self._sets[j].basis()[ij]) for j, ij in enumerate(i)]
                    from sage.categories.tensor import tensor
                    T = tensor(C)
                    temp = T._tensor_of_elements(elts)
                    B = self.cellular_basis()
                    M = temp.monomial_coefficients(copy=False)

                    def convert_index(i):
                        mu = []
                        s = []
                        t = []
                        for a, b, c in i:
                            mu.append(a)
                            s.append(b)
                            t.append(c)
                        C = self.cell_module_indices(mu)
                        return (tuple(mu), C(s), C(t))
                    return B._from_dict({convert_index(i): M[i] for i in M},
                                        remove_zeros=False)

                @cached_method
                def _from_cellular_index(self, x):
                    """
                    Return the image in ``self`` from the index of the
                    cellular basis ``x``.

                    EXAMPLES::

                        sage: # needs sage.groups sage.modules
                        sage: S2 = SymmetricGroupAlgebra(QQ, 2)
                        sage: S3 = SymmetricGroupAlgebra(QQ, 3)
                        sage: T = S2.tensor(S3)
                        sage: C = T.cellular_basis()
                        sage: all(C(T._from_cellular_index(k)).leading_support() == k
                        ....:     for k in C.basis().keys())
                        True
                    """
                    elts = [A(A.cellular_basis().basis()[ (x[0][i], x[1][i], x[2][i]) ])
                            for i,A in enumerate(self._sets)]
                    return self._tensor_of_elements(elts)

    class SubcategoryMethods:
        @cached_method
        def Cellular(self):
            """
            Return the full subcategory of the cellular objects
            of ``self``.

            .. SEEALSO:: :wikipedia:`Cellular_algebra`

            EXAMPLES::

                sage: Algebras(QQ).FiniteDimensional().WithBasis().Cellular()
                Category of finite dimensional cellular algebras with basis
                 over Rational Field

            TESTS::

                sage: cat = Algebras(QQ).FiniteDimensional().WithBasis()
                sage: TestSuite(cat.Cellular()).run()
                sage: HopfAlgebras(QQ).FiniteDimensional().WithBasis().Cellular.__module__
                'sage.categories.finite_dimensional_algebras_with_basis'
            """
            return self._with_axiom('Cellular')<|MERGE_RESOLUTION|>--- conflicted
+++ resolved
@@ -495,8 +495,8 @@
                 sage: Z12 = Monoids().Finite().example(); Z12
                 An example of a finite multiplicative monoid: the integers modulo 12
                 sage: A = Z12.algebra(QQ)
-                sage: idempotents = A.orthogonal_idempotents_central_mod_radical()      # optional - sage.rings.number_field
-                sage: sorted(idempotents, key=str)                                      # optional - sage.rings.number_field
+                sage: idempotents = A.orthogonal_idempotents_central_mod_radical()
+                sage: sorted(idempotents, key=str)
                 [-B[0] + 1/2*B[4] + 1/2*B[8],
                  1/2*B[4] - 1/2*B[8],
                  1/2*B[9] + 1/2*B[3] - B[0],
@@ -506,38 +506,27 @@
                  1/4*B[1] - 1/2*B[9] - 1/2*B[3] + 1/4*B[11] + 1/4*B[5] + 1/4*B[7] + B[0] - 1/2*B[4] - 1/2*B[8],
                  1/4*B[1] - 1/4*B[5] + 1/4*B[7] - 1/4*B[11] - 1/2*B[4] + 1/2*B[8],
                  B[0]]
-                sage: sum(idempotents) == 1                                             # optional - sage.rings.number_field
-                True
-                sage: all(e*e == e for e in idempotents)                                # optional - sage.rings.number_field
-                True
-                sage: all(e*f == 0 and f*e == 0                                         # optional - sage.rings.number_field
+                sage: sum(idempotents) == 1
+                True
+                sage: all(e*e == e for e in idempotents)
+                True
+                sage: all(e*f == 0 and f*e == 0
                 ....:     for e in idempotents for f in idempotents if e != f)
                 True
 
             This is best tested with::
 
-<<<<<<< HEAD
-                sage: A.is_identity_decomposition_into_orthogonal_idempotents(idempotents)  # optional - sage.rings.number_field
-=======
                 sage: A.is_identity_decomposition_into_orthogonal_idempotents(idempotents)          # needs sage.graphs sage.modules sage.rings.number_field
->>>>>>> 6ea1fe93
                 True
 
             We construct orthogonal idempotents for the algebra of the
             `0`-Hecke monoid::
 
-<<<<<<< HEAD
-                sage: from sage.monoids.hecke_monoid import HeckeMonoid                     # optional - sage.groups
-                sage: A = HeckeMonoid(SymmetricGroup(4)).algebra(QQ)                        # optional - sage.groups
-                sage: idempotents = A.orthogonal_idempotents_central_mod_radical()          # optional - sage.groups
-                sage: A.is_identity_decomposition_into_orthogonal_idempotents(idempotents)  # optional - sage.groups
-=======
                 sage: # needs sage.combinat sage.graphs sage.groups sage.modules
                 sage: from sage.monoids.hecke_monoid import HeckeMonoid
                 sage: A = HeckeMonoid(SymmetricGroup(4)).algebra(QQ)
                 sage: idempotents = A.orthogonal_idempotents_central_mod_radical()
                 sage: A.is_identity_decomposition_into_orthogonal_idempotents(idempotents)
->>>>>>> 6ea1fe93
                 True
             """
             one = self.one()
@@ -691,13 +680,8 @@
 
                 sage: Z12 = Monoids().Finite().example(); Z12
                 An example of a finite multiplicative monoid: the integers modulo 12
-<<<<<<< HEAD
-                sage: A = Z12.algebra(QQ)                                               # optional - sage.modules
-                sage: A.cartan_invariants_matrix()                                      # optional - sage.modules sage.rings.number_fields
-=======
                 sage: A = Z12.algebra(QQ)                                               # needs sage.modules
                 sage: A.cartan_invariants_matrix()                                      # needs sage.modules sage.rings.number_field
->>>>>>> 6ea1fe93
                 [1 0 0 0 0 0 0 0 0]
                 [0 1 0 0 0 0 0 0 0]
                 [0 0 2 0 0 0 0 0 0]
@@ -710,16 +694,10 @@
 
             With the algebra of the `0`-Hecke monoid::
 
-<<<<<<< HEAD
-                sage: from sage.monoids.hecke_monoid import HeckeMonoid                 # optional - sage.groups sage.modules
-                sage: A = HeckeMonoid(SymmetricGroup(4)).algebra(QQ)                    # optional - sage.groups sage.modules
-                sage: A.cartan_invariants_matrix()                                      # optional - sage.groups sage.modules sage.rings.number_field
-=======
                 sage: # needs sage.combinat sage.groups sage.modules
                 sage: from sage.monoids.hecke_monoid import HeckeMonoid
                 sage: A = HeckeMonoid(SymmetricGroup(4)).algebra(QQ)
                 sage: A.cartan_invariants_matrix()                                      # needs sage.rings.number_field
->>>>>>> 6ea1fe93
                 [1 0 0 0 0 0 0 0]
                 [0 2 1 0 1 1 0 0]
                 [0 1 1 0 1 0 0 0]
