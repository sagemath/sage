# -*- coding: utf-8 -*-
r"""
Poor Man's map
"""
# ****************************************************************************
#       Copyright (C) 2009 Nicolas M. Thiery <nthiery at users.sf.net>
#                     2016 Julian Rüth <julian.rueth@fsfe.org>
#
# This program is free software: you can redistribute it and/or modify
# it under the terms of the GNU General Public License as published by
# the Free Software Foundation, either version 2 of the License, or
# (at your option) any later version.
#                  https://www.gnu.org/licenses/
# ****************************************************************************
import sage.structure.sage_object


class PoorManMap(sage.structure.sage_object.SageObject):
    """
    A class for maps between sets which are not (yet) modeled by parents

    Could possibly disappear when all combinatorial classes / enumerated sets will be parents

    INPUT:

    - ``function`` -- a callable or an iterable of callables. This represents
      the underlying function used to implement this map. If it is an iterable,
      then the callables will be composed to implement this map.

    - ``domain`` -- the domain of this map or ``None`` if the domain is not
      known or should remain unspecified

    - ``codomain`` -- the codomain of this map or ``None`` if the codomain is
      not known or should remain unspecified

    - ``name`` -- a name for this map or ``None`` if this map has no particular
      name

    EXAMPLES::

        sage: from sage.categories.poor_man_map import PoorManMap
        sage: f = PoorManMap(factorial, domain=(1, 2, 3), codomain=(1, 2, 6))
        sage: f
        A map from (1, 2, 3) to (1, 2, 6)
        sage: f(3)
        6

    The composition of several functions can be created by passing in a tuple
    of functions::

        sage: i = PoorManMap((factorial, sqrt), domain=(1, 4, 9), codomain=(1, 2, 6))

    However, the same effect can also be achieved by just composing maps::

        sage: g = PoorManMap(factorial, domain=(1, 2, 3), codomain=(1, 2, 6))
        sage: h = PoorManMap(sqrt, domain=(1, 4, 9), codomain=(1, 2, 3))
        sage: i == g*h
        True

    """
    def __init__(self, function, domain=None, codomain=None, name=None):
        """
        TESTS::

            sage: from sage.categories.poor_man_map import PoorManMap
            sage: f = PoorManMap(factorial, domain=(1, 2, 3), codomain=(1, 2, 6))
            sage: g = PoorManMap(sqrt, domain=(1, 4, 9), codomain=(1, 2, 6))

            sage: TestSuite(f).run()
            sage: TestSuite(f*g).run()

        """
        from collections.abc import Iterable
        if not isinstance(function, Iterable):
            function = (function,)
        self._functions = tuple(function)
        self._domain = domain
        self._codomain = codomain
        self._name = name

    def _repr_(self):
        """
        EXAMPLES::

            sage: from sage.categories.poor_man_map import PoorManMap
            sage: PoorManMap(lambda x: x+2)  # indirect doctest
            A map
            sage: PoorManMap(lambda x: x+2, domain=(1,2,3))
            A map from (1, 2, 3)
            sage: PoorManMap(lambda x: x+2, domain=(1,2,3))
            A map from (1, 2, 3)
            sage: PoorManMap(lambda x: x+2, codomain=(3,4,5))
            A map to (3, 4, 5)

        """
        return ((self._name if self._name is not None else "A map") +
                (" from %s"%(self._domain,) if self._domain   is not None else ""     ) +
                (" to %s"%(self._codomain,) if self._codomain is not None else ""     ))

    def domain(self):
        """
        Returns the domain of ``self``

        EXAMPLES::

            sage: from sage.categories.poor_man_map import PoorManMap
            sage: PoorManMap(lambda x: x+1, domain=(1,2,3), codomain=(2,3,4)).domain()
            (1, 2, 3)
        """
        return self._domain

    def codomain(self):
        """
        Returns the codomain of ``self``

        EXAMPLES::

            sage: from sage.categories.poor_man_map import PoorManMap
            sage: PoorManMap(lambda x: x+1, domain=(1,2,3), codomain=(2,3,4)).codomain()
            (2, 3, 4)
        """
        return self._codomain

    def __eq__(self, other):
        r"""
        Return whether this map is equal to ``other``.

        EXAMPLES::

            sage: from sage.categories.poor_man_map import PoorManMap
            sage: f = PoorManMap(factorial, domain=(1,2,3), codomain=(1,2,6))
            sage: g = PoorManMap(factorial, domain=(1,2,3), codomain=(1,2,6))
            sage: h1 = PoorManMap(factorial, domain=(1,2,3), codomain=(1,2,6,8))
            sage: h2 = PoorManMap(factorial, domain=(1,2,3), codomain=(1,2,6,8))
            sage: h3 = PoorManMap(factorial, domain=(1,2,3,4), codomain=(1,2,6))
            sage: h4 = PoorManMap(lambda x: x, domain=(1,2,3), codomain=(1,2,6))
            sage: f == g, f == h1, f == h2, f == h3, f == h4, f == 1, 1 == f
            (True, False, False, False, False, False, False)

        """
        if isinstance(other, PoorManMap):
            return (self._functions == other._functions
                    and self._domain == other._domain
                    and self._codomain == other._codomain
                    and self._name == other._name)
        else:
            return False

    def __ne__(self, other):
        r"""
        Return whether this map is not equal to ``other``.

        EXAMPLES::

            sage: from sage.categories.poor_man_map import PoorManMap
            sage: f = PoorManMap(factorial, domain=(1,2,3), codomain=(1,2,6))
            sage: g = PoorManMap(factorial, domain=(1,2,3), codomain=(1,2,6))
            sage: h1 = PoorManMap(factorial, domain=(1,2,3), codomain=(1,2,6,8))
            sage: h2 = PoorManMap(factorial, domain=(1,2,3), codomain=(1,2,6,8))
            sage: h3 = PoorManMap(factorial, domain=(1,2,3,4), codomain=(1,2,6))
            sage: h4 = PoorManMap(lambda x: x, domain=(1,2,3), codomain=(1,2,6))
            sage: f != g, f != h1, f != h2, f != h3, f != h4, f != 1, 1 != f
            (False, True, True, True, True, True, True)

        """
        return not (self == other)

    def __hash__(self):
        r"""
        Return a hash value for this map.

        TESTS::

            sage: from sage.categories.poor_man_map import PoorManMap
            sage: f = PoorManMap(factorial, domain=(1,2,3), codomain=(1,2,6))
            sage: g = PoorManMap(factorial, domain=(1,2,3), codomain=(1,2,6))
            sage: hash(f) == hash(g)
            True

        """
        return hash((self._functions, self._domain, self._codomain, self._name))

    def __mul__(self, other):
        r"""
        Composition

        INPUT:

         - ``self`` -- a map `f`
         - ``other`` -- a map `g`

        Returns the composition map `f\circ g` of `f`` and `g`

        EXAMPLES::

            sage: from sage.categories.poor_man_map import PoorManMap
            sage: f = PoorManMap(lambda x: x+1, domain=(1,2,3), codomain=(2,3,4))
            sage: g = PoorManMap(lambda x: -x,  domain=(2,3,4), codomain=(-2,-3,-4))
            sage: g*f
            A map from (1, 2, 3) to (-2, -3, -4)

        Note that the compatibility of the domains and codomains is for performance
        reasons only checked for proper parents. For example, the incompatibility
        is not detected here::

            sage: f*g
            A map from (2, 3, 4) to (2, 3, 4)

        But it is detected here::

            sage: g = PoorManMap(factorial, domain=ZZ, codomain=ZZ)
            sage: h = PoorManMap(sqrt, domain=RR, codomain=CC)
            sage: g*h
            Traceback (most recent call last):
            ...
            ValueError: the codomain Complex Field with 53 bits of precision does not coerce into the domain Integer Ring
            sage: h*g
            A map from Integer Ring to Complex Field with 53 bits of precision
        """
        self_domain = self.domain()

        try:
            other_codomain = other.codomain()
        except AttributeError:
            other_codomain = None

        if self_domain is not None and other_codomain is not None:
            from sage.structure.parent import is_Parent
            if is_Parent(self_domain) and is_Parent(other_codomain):
                if not self_domain.has_coerce_map_from(other_codomain):
                    raise ValueError("the codomain %r does not coerce into the domain %r" % (other_codomain, self_domain))

        codomain = self.codomain()
        try:
            domain = other.domain()
        except AttributeError:
            domain = None

        if isinstance(other, PoorManMap):
            other = other._functions
        else:
            other = (other,)

        return PoorManMap(self._functions + other, domain=domain, codomain=codomain)

    def __call__(self, *args):
        """
        EXAMPLES::

            sage: from sage.categories.poor_man_map import PoorManMap
            sage: f = PoorManMap(lambda x: x+1, domain=(1,2,3), codomain=(2,3,4))
            sage: f(2)
            3

            sage: g = PoorManMap(lambda x: -x,  domain=(2,3,4), codomain=(-2,-3,-4))
            sage: (g*f)(2)
            -3

        """
        for function in reversed(self._functions):
            args = [function(*args)]
        return args[0]

    def _sympy_(self):
        """
        EXAMPLES::

            sage: from sage.categories.poor_man_map import PoorManMap
<<<<<<< HEAD
            sage: h = PoorManMap(sin, domain=RR, codomain=RR)                               # optional - sage.symbolic
            sage: h._sympy_()                                                               # optional - sage.symbolic
=======
            sage: h = PoorManMap(sin, domain=RR, codomain=RR)                           # optional - sage.symbolic
            sage: h._sympy_()                                                           # optional - sage.symbolic
>>>>>>> a36b1230
            sin
        """
        from sympy import Lambda, sympify
        if len(self._functions) == 1:
            return sympify(self._functions[0])
        raise NotImplementedError<|MERGE_RESOLUTION|>--- conflicted
+++ resolved
@@ -266,13 +266,8 @@
         EXAMPLES::
 
             sage: from sage.categories.poor_man_map import PoorManMap
-<<<<<<< HEAD
-            sage: h = PoorManMap(sin, domain=RR, codomain=RR)                               # optional - sage.symbolic
-            sage: h._sympy_()                                                               # optional - sage.symbolic
-=======
             sage: h = PoorManMap(sin, domain=RR, codomain=RR)                           # optional - sage.symbolic
             sage: h._sympy_()                                                           # optional - sage.symbolic
->>>>>>> a36b1230
             sin
         """
         from sympy import Lambda, sympify
