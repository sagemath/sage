"""
Graded Lie Conformal Algebras

AUTHORS:

- Reimundo Heluani (2019-10-05): Initial implementation.
"""

#******************************************************************************
#       Copyright (C) 2019 Reimundo Heluani <heluani@potuz.net>
#
# This program is free software: you can redistribute it and/or modify
# it under the terms of the GNU General Public License as published by
# the Free Software Foundation, either version 2 of the License, or
# (at your option) any later version.
#                  http://www.gnu.org/licenses/
#*****************************************************************************

from sage.categories.graded_modules import GradedModulesCategory
from sage.misc.cachefunc import cached_method

class GradedLieConformalAlgebrasCategory(GradedModulesCategory):
    @cached_method
    def Super(self, base_ring=None):
        r"""
        Return the super-analogue category of ``self``.

        INPUT:

        - ``base_ring`` -- this is ignored

        EXAMPLES::

<<<<<<< HEAD
            sage: C = LieConformalAlgebras(QQbar)                                                                       # optional - sage.rings.number_field
            sage: C.Graded().Super() is C.Super().Graded()                                                              # optional - sage.rings.number_field
            True
            sage: Cp = C.WithBasis()                                                                                    # optional - sage.rings.number_field
            sage: Cp.Graded().Super() is Cp.Super().Graded()                                                            # optional - sage.rings.number_field
=======
            sage: C = LieConformalAlgebras(QQbar)                                       # optional - sage.rings.number_field
            sage: C.Graded().Super() is C.Super().Graded()                              # optional - sage.rings.number_field
            True
            sage: Cp = C.WithBasis()                                                    # optional - sage.rings.number_field
            sage: Cp.Graded().Super() is Cp.Super().Graded()                            # optional - sage.rings.number_field
>>>>>>> a36b1230
            True
        """
        return self.base_category().Super(base_ring).Graded()

    def _repr_object_names(self):
        """
        The names of the objects of ``self``.

        EXAMPLES::

<<<<<<< HEAD
            sage: LieConformalAlgebras(QQbar).Graded()                                                                  # optional - sage.rings.number_field
            Category of H-graded Lie conformal algebras over Algebraic Field

            sage: LieConformalAlgebras(QQbar).WithBasis().FinitelyGenerated().Graded()                                  # optional - sage.rings.number_field
=======
            sage: LieConformalAlgebras(QQbar).Graded()                                  # optional - sage.rings.number_field
            Category of H-graded Lie conformal algebras over Algebraic Field

            sage: LieConformalAlgebras(QQbar).WithBasis().FinitelyGenerated().Graded()  # optional - sage.rings.number_field
>>>>>>> a36b1230
            Category of H-graded finitely generated Lie conformal algebras with basis over Algebraic Field
        """
        return "H-graded {}".format(self.base_category()._repr_object_names())

class GradedLieConformalAlgebras(GradedLieConformalAlgebrasCategory):
    """
    The category of graded Lie conformal algebras.

    EXAMPLES::

<<<<<<< HEAD
        sage: C = LieConformalAlgebras(QQbar).Graded(); C                                                               # optional - sage.rings.number_field
=======
        sage: C = LieConformalAlgebras(QQbar).Graded(); C                               # optional - sage.rings.number_field
>>>>>>> a36b1230
        Category of H-graded Lie conformal algebras over Algebraic Field

        sage: CS = LieConformalAlgebras(QQ).Graded().Super(); CS
        Category of H-graded super Lie conformal algebras over Rational Field
        sage: CS is LieConformalAlgebras(QQ).Super().Graded()
        True
    """<|MERGE_RESOLUTION|>--- conflicted
+++ resolved
@@ -31,19 +31,11 @@
 
         EXAMPLES::
 
-<<<<<<< HEAD
-            sage: C = LieConformalAlgebras(QQbar)                                                                       # optional - sage.rings.number_field
-            sage: C.Graded().Super() is C.Super().Graded()                                                              # optional - sage.rings.number_field
-            True
-            sage: Cp = C.WithBasis()                                                                                    # optional - sage.rings.number_field
-            sage: Cp.Graded().Super() is Cp.Super().Graded()                                                            # optional - sage.rings.number_field
-=======
             sage: C = LieConformalAlgebras(QQbar)                                       # optional - sage.rings.number_field
             sage: C.Graded().Super() is C.Super().Graded()                              # optional - sage.rings.number_field
             True
             sage: Cp = C.WithBasis()                                                    # optional - sage.rings.number_field
             sage: Cp.Graded().Super() is Cp.Super().Graded()                            # optional - sage.rings.number_field
->>>>>>> a36b1230
             True
         """
         return self.base_category().Super(base_ring).Graded()
@@ -54,17 +46,10 @@
 
         EXAMPLES::
 
-<<<<<<< HEAD
-            sage: LieConformalAlgebras(QQbar).Graded()                                                                  # optional - sage.rings.number_field
-            Category of H-graded Lie conformal algebras over Algebraic Field
-
-            sage: LieConformalAlgebras(QQbar).WithBasis().FinitelyGenerated().Graded()                                  # optional - sage.rings.number_field
-=======
             sage: LieConformalAlgebras(QQbar).Graded()                                  # optional - sage.rings.number_field
             Category of H-graded Lie conformal algebras over Algebraic Field
 
             sage: LieConformalAlgebras(QQbar).WithBasis().FinitelyGenerated().Graded()  # optional - sage.rings.number_field
->>>>>>> a36b1230
             Category of H-graded finitely generated Lie conformal algebras with basis over Algebraic Field
         """
         return "H-graded {}".format(self.base_category()._repr_object_names())
@@ -75,11 +60,7 @@
 
     EXAMPLES::
 
-<<<<<<< HEAD
-        sage: C = LieConformalAlgebras(QQbar).Graded(); C                                                               # optional - sage.rings.number_field
-=======
         sage: C = LieConformalAlgebras(QQbar).Graded(); C                               # optional - sage.rings.number_field
->>>>>>> a36b1230
         Category of H-graded Lie conformal algebras over Algebraic Field
 
         sage: CS = LieConformalAlgebras(QQ).Graded().Super(); CS
