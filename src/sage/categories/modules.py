--- conflicted
+++ resolved
@@ -613,13 +613,8 @@
             EXAMPLES::
 
                 sage: m = matrix([[0,1], [1,1]])                                                                        # optional - sage.modules
-<<<<<<< HEAD
-                sage: J.<a,b,c> = JordanAlgebra(m)                                                                      # optional - sage.modules
-                sage: J.linear_combination(((a+b, 1), (-2*b + c, -1)))                                                  # optional - sage.modules
-=======
                 sage: J.<a,b,c> = JordanAlgebra(m)                                                                      # optional - sage.combinat sage.modules
                 sage: J.linear_combination(((a+b, 1), (-2*b + c, -1)))                                                  # optional - sage.combinat sage.modules
->>>>>>> 98b9451f
                 1 + (3, -1)
             """
             if factor_on_left:
