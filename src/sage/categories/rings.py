r"""
Rings
"""
# ****************************************************************************
#  Copyright (C) 2005      David Kohel <kohel@maths.usyd.edu>
#                          William Stein <wstein@math.ucsd.edu>
#                2008      Teresa Gomez-Diaz (CNRS) <Teresa.Gomez-Diaz@univ-mlv.fr>
#                2008-2011 Nicolas M. Thiery <nthiery at users.sf.net>
#
#  Distributed under the terms of the GNU General Public License (GPL)
#                  https://www.gnu.org/licenses/
# *****************************************************************************
from functools import reduce

from sage.misc.cachefunc import cached_method
from sage.misc.lazy_import import LazyImport
from sage.categories.category_with_axiom import CategoryWithAxiom
from sage.categories.rngs import Rngs
from sage.structure.element import Element


class Rings(CategoryWithAxiom):
    """
    The category of rings

    Associative rings with unit, not necessarily commutative

    EXAMPLES::

        sage: Rings()
        Category of rings
        sage: sorted(Rings().super_categories(), key=str)
        [Category of rngs, Category of semirings]

        sage: sorted(Rings().axioms())
        ['AdditiveAssociative', 'AdditiveCommutative', 'AdditiveInverse',
         'AdditiveUnital', 'Associative', 'Distributive', 'Unital']

        sage: Rings() is (CommutativeAdditiveGroups() & Monoids()).Distributive()
        True
        sage: Rings() is Rngs().Unital()
        True
        sage: Rings() is Semirings().AdditiveInverse()
        True

    TESTS::

        sage: TestSuite(Rings()).run()

    .. TODO::

        (see :trac:`sage_trac/wiki/CategoriesRoadMap`)

        - Make Rings() into a subcategory or alias of Algebras(ZZ);

        - A parent P in the category ``Rings()`` should automatically be
          in the category ``Algebras(P)``.
    """
    _base_category_class_and_axiom = (Rngs, "Unital")

    class MorphismMethods:
        @cached_method
        def is_injective(self) -> bool:
            """
            Return whether or not this morphism is injective.

            EXAMPLES::

                sage: # needs sage.libs.singular
                sage: R.<x,y> = QQ[]
<<<<<<< HEAD
                sage: R.hom([x, y^2], R).is_injective()                                 # needs sage.libs.singular
                True
                sage: R.hom([x, x^2], R).is_injective()                                 # needs sage.libs.singular
                False
                sage: S.<u,v> = R.quotient(x^3*y)                                       # needs sage.libs.singular
                sage: R.hom([v, u], S).is_injective()                                   # needs sage.libs.singular
                False
                sage: S.hom([-u, v], S).is_injective()                                  # needs sage.libs.singular
                True
                sage: S.cover().is_injective()                                          # needs sage.libs.singular
=======
                sage: R.hom([x, y^2], R).is_injective()
                True
                sage: R.hom([x, x^2], R).is_injective()
                False
                sage: S.<u,v> = R.quotient(x^3*y)
                sage: R.hom([v, u], S).is_injective()
                False
                sage: S.hom([-u, v], S).is_injective()
                True
                sage: S.cover().is_injective()
>>>>>>> 1575757f
                False

            If the domain is a field, the homomorphism is injective::

                sage: K.<x> = FunctionField(QQ)
                sage: L.<y> = FunctionField(QQ)
                sage: f = K.hom([y]); f
                Function Field morphism:
                  From: Rational function field in x over Rational Field
                  To:   Rational function field in y over Rational Field
                  Defn: x |--> y
                sage: f.is_injective()
                True

            Unless the codomain is the zero ring::

                sage: codomain = Integers(1)
                sage: f = QQ.hom([Zmod(1)(0)], check=False)
                sage: f.is_injective()
                False

            Homomorphism from rings of characteristic zero to rings of positive
            characteristic can not be injective::

                sage: R.<x> = ZZ[]
                sage: f = R.hom([GF(3)(1)]); f
                Ring morphism:
                  From: Univariate Polynomial Ring in x over Integer Ring
                  To:   Finite Field of size 3
                  Defn: x |--> 1
                sage: f.is_injective()
                False

            A morphism whose domain is an order in a number field is injective if
            the codomain has characteristic zero::

                sage: K.<x> = FunctionField(QQ)
                sage: f = ZZ.hom(K); f
                Composite map:
                  From: Integer Ring
                  To:   Rational function field in x over Rational Field
                  Defn:   Conversion via FractionFieldElement_1poly_field map:
                          From: Integer Ring
                          To:   Fraction Field of Univariate Polynomial Ring in x
                                over Rational Field
                        then
                          Isomorphism:
                          From: Fraction Field of Univariate Polynomial Ring in x
                                over Rational Field
                          To:   Rational function field in x over Rational Field
                sage: f.is_injective()
                True

            A coercion to the fraction field is injective::

                sage: R = ZpFM(3)                                                       # needs sage.rings.padics
                sage: R.fraction_field().coerce_map_from(R).is_injective()
                True

            """
            if self.domain().is_zero():
                return True
            if self.codomain().is_zero():
                # the only map to the zero ring that is injective is the map from itself
                return False

            from sage.categories.fields import Fields
            if self.domain() in Fields():
                # A ring homomorphism from a field to a ring is injective
                # (unless the codomain is the zero ring.) Note that ring
                # homomorphism must send the 1 element to the 1 element
                return True

            try:
                ker = self.kernel()
            except (NotImplementedError, AttributeError):
                pass
            else:
                return ker.is_zero()

            if self.domain().characteristic() == 0:
                if self.codomain().characteristic() != 0:
                    return False
                else:
                    from sage.categories.integral_domains import IntegralDomains
                    if self.domain() in IntegralDomains():
                        # if all elements of the domain are algebraic over ZZ,
                        # then the homomorphism must be injective (in
                        # particular if the domain is ZZ)
                        from sage.categories.number_fields import NumberFields
                        if self.domain().fraction_field() in NumberFields():
                            return True

            if self._is_coercion:
                try:
                    K = self.domain().fraction_field()
                except (TypeError, AttributeError, ValueError):
                    pass
                else:
                    if K is self.codomain():
                        return True

            try:
                if self.domain().cardinality() > self.codomain().cardinality():
                    return False
            except AttributeError:
                pass

            raise NotImplementedError

        def _is_nonzero(self) -> bool:
            r"""
            Return whether this is not the zero morphism.

            .. NOTE::

                We can not override ``is_zero()`` from the category framework
                and we can not implement ``__bool__`` because it is a
                special method. That this is why this has a cumbersome name.

            EXAMPLES::

                sage: ZZ.hom(ZZ)._is_nonzero()
                True
                sage: ZZ.hom(Zmod(1))._is_nonzero()
                False
            """
            return bool(self.codomain().one())

        def extend_to_fraction_field(self):
            r"""
            Return the extension of this morphism to fraction fields of
            the domain and the codomain.

            EXAMPLES::

                sage: S.<x> = QQ[]
                sage: f = S.hom([x + 1]); f
                Ring endomorphism of Univariate Polynomial Ring in x over Rational Field
                    Defn: x |--> x + 1

                sage: g = f.extend_to_fraction_field(); g                               # needs sage.libs.singular
                Ring endomorphism of Fraction Field of Univariate Polynomial Ring in x
                 over Rational Field
                    Defn: x |--> x + 1
                sage: g(x)                                                              # needs sage.libs.singular
                x + 1
                sage: g(1/x)                                                            # needs sage.libs.singular
                1/(x + 1)

            If this morphism is not injective, it does not extend to the fraction
            field and an error is raised::

                sage: f = GF(5).coerce_map_from(ZZ)
                sage: f.extend_to_fraction_field()
                Traceback (most recent call last):
                ...
                ValueError: the morphism is not injective

            TESTS::

                sage: A.<x> = RR[]
                sage: phi = A.hom([x + 1])
                sage: phi.extend_to_fraction_field()                                    # needs sage.libs.singular
                Ring endomorphism of Fraction Field of
                 Univariate Polynomial Ring in x over Real Field with 53 bits of precision
                  Defn: x |--> x + 1.00000000000000
            """
            from sage.rings.morphism import RingHomomorphism_from_fraction_field
            if self.domain().is_field() and self.codomain().is_field():
                return self
            try:
                if not self.is_injective():
                    raise ValueError("the morphism is not injective")
            except (NotImplementedError, TypeError):   # we trust the user
                pass
            domain = self.domain().fraction_field()
            codomain = self.codomain().fraction_field()
            parent = domain.Hom(codomain)   # category = category=self.category_for() ???
            return RingHomomorphism_from_fraction_field(parent, self)

    class SubcategoryMethods:

        def NoZeroDivisors(self):
            r"""
            Return the full subcategory of the objects of ``self`` having
            no nonzero zero divisors.

            A *zero divisor* in a ring `R` is an element `x \in R` such
            that there exists a nonzero element `y \in R` such that
            `x \cdot y = 0` or `y \cdot x = 0`
            (see :wikipedia:`Zero_divisor`).

            EXAMPLES::

                sage: Rings().NoZeroDivisors()
                Category of domains

            TESTS::

                sage: TestSuite(Rings().NoZeroDivisors()).run()
                sage: Algebras(QQ).NoZeroDivisors.__module__
                'sage.categories.rings'
            """
            return self._with_axiom('NoZeroDivisors')

        def Division(self):
            """
            Return the full subcategory of the division objects of ``self``.

            A ring satisfies the *division axiom* if all non-zero
            elements have multiplicative inverses.

            EXAMPLES::

                sage: Rings().Division()
                Category of division rings
                sage: Rings().Commutative().Division()
                Category of fields

            TESTS::

                sage: TestSuite(Rings().Division()).run()
                sage: Algebras(QQ).Division.__module__
                'sage.categories.rings'
            """
            return self._with_axiom('Division')

    NoZeroDivisors = LazyImport('sage.categories.domains', 'Domains', at_startup=True)
    Division = LazyImport('sage.categories.division_rings', 'DivisionRings', at_startup=True)
    Commutative = LazyImport('sage.categories.commutative_rings', 'CommutativeRings', at_startup=True)

    class ParentMethods:
        def is_ring(self) -> bool:
            """
            Return ``True``, since this in an object of the category of rings.

            EXAMPLES::

                sage: Parent(QQ,category=Rings()).is_ring()
                True
            """
            return True

        def is_zero(self) -> bool:
            """
            Return ``True`` if this is the zero ring.

            EXAMPLES::

                sage: Integers(1).is_zero()
                True
                sage: Integers(2).is_zero()
                False
                sage: QQ.is_zero()
                False
                sage: R.<x> = ZZ[]
                sage: R.quo(1).is_zero()
                True
                sage: R.<x> = GF(101)[]
                sage: R.quo(77).is_zero()
                True
                sage: R.quo(x^2 + 1).is_zero()                                          # needs sage.libs.pari
                False
            """
            return self.one() == self.zero()

        def bracket(self, x, y):
            """
            Return the Lie bracket `[x, y] = x y - y x` of `x` and `y`.

            INPUT:

            - ``x``, ``y`` -- elements of ``self``

            EXAMPLES::

                sage: # needs sage.combinat sage.modules
                sage: F = AlgebrasWithBasis(QQ).example()
                sage: F
                An example of an algebra with basis:
                 the free algebra on the generators ('a', 'b', 'c') over Rational Field
                sage: a, b, c = F.algebra_generators()
                sage: F.bracket(a, b)
                B[word: ab] - B[word: ba]

            This measures the default of commutation between `x` and `y`.
            `F` endowed with the bracket operation is a Lie algebra;
            in particular, it satisfies Jacobi's identity::

                sage: (F.bracket(F.bracket(a,b), c) + F.bracket(F.bracket(b,c), a)      # needs sage.combinat sage.modules
                ....:  + F.bracket(F.bracket(c,a), b))
                0
            """
            return x * y - y * x

        def _Hom_(self, Y, category):
            r"""
            Return the homset from ``self`` to ``Y`` in the category ``category``.

            INPUT:

            - ``Y`` -- a ring
            - ``category`` -- a subcategory of :class:`Rings()
              <Rings>` or ``None``

            The sole purpose of this method is to construct the homset
            as a :class:`~sage.rings.homset.RingHomset`. If
            ``category`` is specified and is not a subcategory of
            :class:`Rings() <Rings>`, a ``TypeError`` is raised instead

            This method is not meant to be called directly. Please use
            :func:`sage.categories.homset.Hom` instead.

            EXAMPLES::

                sage: H = QQ._Hom_(QQ, category=Rings()); H
                Set of Homomorphisms from Rational Field to Rational Field
                sage: H.__class__
                <class 'sage.rings.homset.RingHomset_generic_with_category'>

            TESTS::

                sage: Hom(QQ, QQ, category=Rings()).__class__
                <class 'sage.rings.homset.RingHomset_generic_with_category'>

                sage: Hom(CyclotomicField(3), QQ, category=Rings()).__class__           # needs sage.rings.number_field
                <class 'sage.rings.number_field.homset.CyclotomicFieldHomset_with_category'>

                sage: TestSuite(Hom(QQ, QQ, category=Rings())).run() # indirect doctest
            """
            if category is not None and not category.is_subcategory(Rings()):
                raise TypeError(f"{category} is not a subcategory of Rings()")
            if Y not in Rings():
                raise TypeError(f"{Y} is not a ring")
            from sage.rings.homset import RingHomset
            return RingHomset(self, Y, category=category)

        # this is already in sage.rings.ring.Ring,
        # but not all rings descend from that class,
        # e.g., matrix spaces.
        def _mul_(self, x, switch_sides=False):
            """
            Multiplication of rings with, e.g., lists.

            .. NOTE::

                This method is used to create ideals. It is the same
                as the multiplication method for
                :class:`~sage.rings.ring.Ring`. However, not all
                parents that belong to the category of rings also
                inherits from the base class of rings. Therefore, we
                implemented a ``__mul__`` method for parents, that
                calls a ``_mul_`` method implemented here. See :trac:`7797`.

            INPUT:

            - `x`, an object to multiply with.
            - `switch_sides` (optional bool): If ``False``,
              the product is ``self*x``; if ``True``, the
              product is ``x*self``.

            EXAMPLES:

            As we mentioned above, this method is called
            when a ring is involved that does not inherit
            from the base class of rings. This is the case,
            e.g., for matrix algebras::

                sage: # needs sage.modules
                sage: MS = MatrixSpace(QQ, 2, 2)
                sage: isinstance(MS, Ring)
                False
                sage: MS in Rings()
                True
                sage: MS * 2     # indirect doctest
                Left Ideal
                (
                  [2 0]
                  [0 2]
                )
                 of Full MatrixSpace of 2 by 2 dense matrices over Rational Field

            In the next example, the ring and the other factor switch sides
            in the product::

                sage: [MS.2] * MS                                                       # needs sage.modules
                Right Ideal
                (
                  [0 0]
                  [1 0]
                )
                 of Full MatrixSpace of 2 by 2 dense matrices over Rational Field

            AUTHOR:

            - Simon King (2011-03-22)
            """
            try:
                if self.is_commutative():
                    return self.ideal(x)
            except (AttributeError, NotImplementedError):
                pass
            try:
                side = x.side()
            except AttributeError:
                return self.ideal(x, side='right' if switch_sides else 'left')
            # presumably x is an ideal...
            try:
                x = x.gens()
            except (AttributeError, NotImplementedError):
                pass  # ... not an ideal
            if switch_sides:
                if side in ['right', 'twosided']:
                    return self.ideal(x, side=side)
                elif side == 'left':
                    return self.ideal(x, side='twosided')
            else:
                if side in ['left', 'twosided']:
                    return self.ideal(x, side=side)
                elif side == 'right':
                    return self.ideal(x, side='twosided')
            # duck typing failed
            raise TypeError("do not know how to transform %s into an ideal of %s" % (x, self))

        def __pow__(self, n):
            """
            Return the free module of rank `n` over this ring.  If n is a tuple of
            two elements, creates a matrix space.

            EXAMPLES::

                sage: QQ^5                                                              # needs sage.modules
                Vector space of dimension 5 over Rational Field
                sage: Integers(20)^1000                                                 # needs sage.modules
                Ambient free module of rank 1000 over Ring of integers modulo 20

                sage: QQ^(2, 3)                                                         # needs sage.modules
                Full MatrixSpace of 2 by 3 dense matrices over Rational Field
            """
            if isinstance(n, tuple):
                m, n = n
                from sage.matrix.matrix_space import MatrixSpace
                return MatrixSpace(self, m, n)
            else:
                from sage.modules.free_module import FreeModule
                return FreeModule(self, n)

        @cached_method
        def ideal_monoid(self):
            """
            The monoid of the ideals of this ring.

            .. NOTE::

                The code is copied from the base class of rings.
                This is since there are rings that do not inherit
                from that class, such as matrix algebras.  See
                :trac:`7797`.

            EXAMPLES::

                sage: # needs sage.modules
                sage: MS = MatrixSpace(QQ, 2, 2)
                sage: isinstance(MS, Ring)
                False
                sage: MS in Rings()
                True
                sage: MS.ideal_monoid()
                Monoid of ideals of Full MatrixSpace of 2 by 2 dense matrices
                over Rational Field

            Note that the monoid is cached::

                sage: MS.ideal_monoid() is MS.ideal_monoid()                            # needs sage.modules
                True
            """
            try:
                from sage.rings.ideal_monoid import IdealMonoid
                return IdealMonoid(self)
            except TypeError:
                from sage.rings.noncommutative_ideals import IdealMonoid_nc
                return IdealMonoid_nc(self)

        def characteristic(self):
            """
            Return the characteristic of this ring.

            EXAMPLES::

                sage: QQ.characteristic()
                0
                sage: GF(19).characteristic()
                19
                sage: Integers(8).characteristic()
                8
                sage: Zp(5).characteristic()                                            # needs sage.rings.padics
                0
            """
            from sage.rings.infinity import infinity
            from sage.rings.integer_ring import ZZ
            order_1 = self.one().additive_order()
            return ZZ.zero() if order_1 is infinity else order_1

        def _test_characteristic(self, **options):
            """
            Run generic tests on the method :meth:`characteristic`.

            See also: :class:`TestSuite`.

            EXAMPLES::

                sage: ZZ._test_characteristic()
            """
            tester = self._tester(**options)
            try:
                characteristic = self.characteristic()
            except AttributeError:
                # raised when self.one() does not have a additive_order()
                return
            except NotImplementedError:
                return

            # test that #12988 is fixed
            from sage.rings.integer import Integer
            tester.assertIsInstance(characteristic, Integer)

        def ideal(self, *args, **kwds):
            """
            Create an ideal of this ring.

            .. NOTE::

                The code is copied from the base class
                :class:`~sage.rings.ring.Ring`. This is
                because there are rings that do not inherit
                from that class, such as matrix algebras.
                See :trac:`7797`.

            INPUT:

            - An element or a list/tuple/sequence of elements.
            - ``coerce`` (optional bool, default ``True``):
              First coerce the elements into this ring.
            - ``side``, optional string, one of ``"twosided"``
              (default), ``"left"``, ``"right"``: determines
              whether the resulting ideal is twosided, a left
              ideal or a right ideal.

            EXAMPLES::

                sage: # needs sage.modules
                sage: MS = MatrixSpace(QQ, 2, 2)
                sage: isinstance(MS, Ring)
                False
                sage: MS in Rings()
                True
                sage: MS.ideal(2)
                Twosided Ideal
                (
                  [2 0]
                  [0 2]
                )
                 of Full MatrixSpace of 2 by 2 dense matrices over Rational Field
                sage: MS.ideal([MS.0, MS.1], side='right')
                Right Ideal
                (
                  [1 0]
                  [0 0],
                <BLANKLINE>
                  [0 1]
                  [0 0]
                )
                 of Full MatrixSpace of 2 by 2 dense matrices over Rational Field
            """
            if 'coerce' in kwds:
                coerce = kwds['coerce']
                del kwds['coerce']
            else:
                coerce = True

            from sage.rings.ideal import Ideal_generic
            from types import GeneratorType
            if len(args) == 0:
                gens = [self(0)]
            else:
                gens = args
                while isinstance(gens, (list, tuple, GeneratorType)) and len(gens) == 1:
                    first = gens[0]
                    if isinstance(first, Ideal_generic):
                        R = first.ring()
                        m = self.convert_map_from(R)
                        if m is not None:
                            gens = [m(g) for g in first.gens()]
                            coerce = False
                        else:
                            m = R.convert_map_from(self)
                            if m is not None:
                                raise NotImplementedError
                            else:
                                raise TypeError
                        break
                    elif isinstance(first, (list, tuple, GeneratorType)):
                        gens = first
                    else:
                        try:
                            if self.has_coerce_map_from(first):
                                gens = first.gens()  # we have a ring as argument
                            elif isinstance(first, Element):
                                gens = [first]
                            else:
                                raise ArithmeticError("there is no coercion from %s to %s" % (first, self))
                        except TypeError:  # first may be a ring element
                            pass
                        break
            if coerce:
                gens = [self(g) for g in gens]
            from sage.categories.principal_ideal_domains import PrincipalIdealDomains
            if self in PrincipalIdealDomains():
                # Use GCD algorithm to obtain a principal ideal
                g = gens[0]
                if len(gens) == 1:
                    try:
                        g = g.gcd(g)  # note: we set g = gcd(g, g) to "canonicalize" the generator: make polynomials monic, etc.
                    except (AttributeError, NotImplementedError):
                        pass
                else:
                    for h in gens[1:]:
                        g = g.gcd(h)
                gens = [g]
            if 'ideal_class' in kwds:
                C = kwds['ideal_class']
                del kwds['ideal_class']
            else:
                C = self._ideal_class_(len(gens))
            if len(gens) == 1 and isinstance(gens[0], (list, tuple)):
                gens = gens[0]
            return C(self, gens, **kwds)

        def _ideal_class_(self, n=0):
            """
            Return the class that is used to implement ideals of this ring.

            .. NOTE::

                We copy the code from :class:`~sage.rings.ring.Ring`. This is
                necessary because not all rings inherit from that class, such
                as matrix algebras.

            INPUT:

            - ``n`` (optional integer, default 0): The number of generators
              of the ideal to be created.

            OUTPUT:

            The class that is used to implement ideals of this ring with
            ``n`` generators.

            .. NOTE::

                Often principal ideals (``n==1``) are implemented via
                a different class.

            EXAMPLES::

                sage: MS = MatrixSpace(QQ, 2, 2)                                        # needs sage.modules
                sage: MS._ideal_class_()                                                # needs sage.modules
                <class 'sage.rings.noncommutative_ideals.Ideal_nc'>

            We do not know of a commutative ring in Sage that does not inherit
            from the base class of rings. So, we need to cheat in the next
            example::

                sage: super(Ring,QQ)._ideal_class_.__module__
                'sage.categories.rings'
                sage: super(Ring,QQ)._ideal_class_()
                <class 'sage.rings.ideal.Ideal_generic'>
                sage: super(Ring,QQ)._ideal_class_(1)
                <class 'sage.rings.ideal.Ideal_principal'>
                sage: super(Ring,QQ)._ideal_class_(2)
                <class 'sage.rings.ideal.Ideal_generic'>
            """
            from sage.rings.noncommutative_ideals import Ideal_nc
            try:
                if not self.is_commutative():
                    return Ideal_nc
            except (NotImplementedError, AttributeError):
                return Ideal_nc
            from sage.rings.ideal import Ideal_generic, Ideal_principal
            if n == 1:
                return Ideal_principal
            return Ideal_generic

        ##
        # Quotient rings
        def quotient(self, I, names=None, **kwds):
            """
            Quotient of a ring by a two-sided ideal.

            INPUT:

            - ``I`` -- A twosided ideal of this ring.
            - ``names`` -- (optional) names of the generators of the quotient (if
              there are multiple generators, you can specify a single character
              string and the generators are named in sequence starting with 0).
            - further named arguments that may be passed to the
              quotient ring constructor.

            EXAMPLES:

            Usually, a ring inherits a method :meth:`sage.rings.ring.Ring.quotient`.
            So, we need a bit of effort to make the following example work with the
            category framework::

                sage: # needs sage.combinat sage.modules
                sage: F.<x,y,z> = FreeAlgebra(QQ)
                sage: from sage.rings.noncommutative_ideals import Ideal_nc
                sage: from itertools import product
                sage: class PowerIdeal(Ideal_nc):
                ....:  def __init__(self, R, n):
                ....:      self._power = n
                ....:      Ideal_nc.__init__(self, R, [R.prod(m)
                ....:                                  for m in product(R.gens(), repeat=n)])
                ....:  def reduce(self, x):
                ....:      R = self.ring()
                ....:      return add([c*R(m) for m, c in x
                ....:                  if len(m) < self._power], R(0))
                sage: I = PowerIdeal(F, 3)
                sage: Q = Rings().parent_class.quotient(F, I); Q
                Quotient of Free Algebra on 3 generators (x, y, z) over Rational Field
                 by the ideal (x^3, x^2*y, x^2*z, x*y*x, x*y^2, x*y*z, x*z*x,
                               x*z*y, x*z^2, y*x^2, y*x*y, y*x*z, y^2*x, y^3,
                               y^2*z, y*z*x, y*z*y, y*z^2, z*x^2, z*x*y, z*x*z,
                               z*y*x, z*y^2, z*y*z, z^2*x, z^2*y, z^3)
                sage: Q.0
                xbar
                sage: Q.1
                ybar
                sage: Q.2
                zbar
                sage: Q.0*Q.1
                xbar*ybar
                sage: Q.0*Q.1*Q.0
                0

            An example with polynomial rings::

                sage: R.<x> = PolynomialRing(ZZ)
                sage: I = R.ideal([4 + 3*x + x^2, 1 + x^2])
                sage: S = R.quotient(I, 'a')
                sage: S.gens()
                (a,)

                sage: # needs sage.libs.singular
                sage: R.<x,y> = PolynomialRing(QQ, 2)
<<<<<<< HEAD
                sage: S.<a,b> = R.quotient((x^2, y))                                    # needs sage.libs.singular
                sage: S
                Quotient of Multivariate Polynomial Ring in x, y over Rational Field
                 by the ideal (x^2, y)
                sage: S.gens()                                                          # needs sage.libs.singular
                (a, 0)
                sage: a == b                                                            # needs sage.libs.singular
=======
                sage: S.<a,b> = R.quotient((x^2, y))
                sage: S
                Quotient of Multivariate Polynomial Ring in x, y over Rational Field
                 by the ideal (x^2, y)
                sage: S.gens()
                (a, 0)
                sage: a == b
>>>>>>> 1575757f
                False
            """
            from sage.rings.quotient_ring import QuotientRing
            return QuotientRing(self, I, names=names, **kwds)

        def quo(self, I, names=None, **kwds):
            """
            Quotient of a ring by a two-sided ideal.

            .. NOTE::

                This is a synonym for :meth:`quotient`.

            EXAMPLES::

                sage: MS = MatrixSpace(QQ, 2)                                           # needs sage.modules
                sage: I = MS * MS.gens() * MS                                           # needs sage.modules

            ``MS`` is not an instance of :class:`~sage.rings.ring.Ring`.

            However it is an instance of the parent class of the
            category of rings. The quotient method is inherited from
            there::

                sage: isinstance(MS, sage.rings.ring.Ring)                              # needs sage.modules
                False
                sage: isinstance(MS, Rings().parent_class)                              # needs sage.modules
                True
                sage: MS.quo(I, names=['a','b','c','d'])                                # needs sage.modules
                Quotient of Full MatrixSpace of 2 by 2 dense matrices
                 over Rational Field by the ideal
                (
                  [1 0]
                  [0 0],
                <BLANKLINE>
                  [0 1]
                  [0 0],
                <BLANKLINE>
                  [0 0]
                  [1 0],
                <BLANKLINE>
                  [0 0]
                  [0 1]
                )

            A test with a subclass of :class:`~sage.rings.ring.Ring`::

                sage: # needs sage.libs.singular
                sage: R.<x,y> = PolynomialRing(QQ, 2)
                sage: S.<a,b> = R.quo((x^2, y))
                sage: S
                Quotient of Multivariate Polynomial Ring in x, y over Rational Field
                 by the ideal (x^2, y)
                sage: S.gens()
                (a, 0)
                sage: a == b
                False
            """
            return self.quotient(I, names=names, **kwds)

        def quotient_ring(self, I, names=None, **kwds):
            """
            Quotient of a ring by a two-sided ideal.

            .. NOTE::

                This is a synonym for :meth:`quotient`.

            INPUT:

            - ``I`` -- an ideal of `R`

            - ``names`` -- (optional) names of the generators of the quotient. (If
              there are multiple generators, you can specify a single character
              string and the generators are named in sequence starting with 0.)

            - further named arguments that may be passed to the quotient ring
              constructor.

            OUTPUT:

            - ``R/I`` -- the quotient ring of `R` by the ideal `I`

            EXAMPLES::

                sage: MS = MatrixSpace(QQ, 2)                                           # needs sage.modules
                sage: I = MS * MS.gens() * MS                                           # needs sage.modules

            ``MS`` is not an instance of :class:`~sage.rings.ring.Ring`,
            but it is an instance of the parent class of the category of
            rings. The quotient method is inherited from there::

                sage: isinstance(MS, sage.rings.ring.Ring)                              # needs sage.modules
                False
                sage: isinstance(MS, Rings().parent_class)                              # needs sage.modules
                True
                sage: MS.quotient_ring(I, names=['a','b','c','d'])                      # needs sage.modules
                Quotient of Full MatrixSpace of 2 by 2 dense matrices
                 over Rational Field by the ideal
                (
                  [1 0]
                  [0 0],
                <BLANKLINE>
                  [0 1]
                  [0 0],
                <BLANKLINE>
                  [0 0]
                  [1 0],
                <BLANKLINE>
                  [0 0]
                  [0 1]
                )

            A test with a subclass of :class:`~sage.rings.ring.Ring`::

                sage: R.<x> = PolynomialRing(ZZ)
                sage: I = R.ideal([4 + 3*x + x^2, 1 + x^2])
                sage: S = R.quotient_ring(I, 'a')
                sage: S.gens()
                (a,)

                sage: # needs sage.libs.singular
                sage: R.<x,y> = PolynomialRing(QQ,2)
                sage: S.<a,b> = R.quotient_ring((x^2, y))
                sage: S
                Quotient of Multivariate Polynomial Ring in x, y over Rational Field
                 by the ideal (x^2, y)
                sage: S.gens()
                (a, 0)
                sage: a == b
                False
            """
            return self.quotient(I, names=names, **kwds)

        def __truediv__(self, I):
            """
            Since assigning generator names would not work properly,
            the construction of a quotient ring using division syntax
            is not supported.

            EXAMPLES::

                sage: MS = MatrixSpace(QQ, 2)                                           # needs sage.modules
                sage: I = MS * MS.gens() * MS                                           # needs sage.modules
                sage: MS/I                                                              # needs sage.modules
                Traceback (most recent call last):
                ...
                TypeError: use self.quotient(I) to construct the quotient ring

                sage: QQ['x'] / ZZ
                Traceback (most recent call last):
                ...
                TypeError: use self.quotient(I) to construct the quotient ring
            """
            raise TypeError("use self.quotient(I) to construct the quotient ring")

        def __getitem__(self, arg):
            """
            Extend this ring by one or several elements to create a polynomial
            ring, a power series ring, or an algebraic extension.

            This is a convenience method intended primarily for interactive
            use.

            .. SEEALSO::

                :func:`~sage.rings.polynomial.polynomial_ring_constructor.PolynomialRing`,
                :func:`~sage.rings.power_series_ring.PowerSeriesRing`,
                :meth:`~sage.rings.ring.Ring.extension`,
                :meth:`sage.rings.integer_ring.IntegerRing_class.__getitem__`,
                :meth:`sage.rings.matrix_space.MatrixSpace.__getitem__`,
                :meth:`sage.structure.parent.Parent.__getitem__`

            EXAMPLES:

            We create several polynomial rings::

                sage: ZZ['x']
                Univariate Polynomial Ring in x over Integer Ring
                sage: QQ['x']
                Univariate Polynomial Ring in x over Rational Field
                sage: GF(17)['abc']
                Univariate Polynomial Ring in abc over Finite Field of size 17
                sage: GF(17)['a,b,c']
                Multivariate Polynomial Ring in a, b, c over Finite Field of size 17
                sage: GF(17)['a']['b']
                Univariate Polynomial Ring in b over
                 Univariate Polynomial Ring in a over Finite Field of size 17

            We can create Ore polynomial rings::

                sage: k.<t> = GF(5^3)                                                   # needs sage.rings.finite_rings
                sage: Frob = k.frobenius_endomorphism()                                 # needs sage.rings.finite_rings
                sage: k['x', Frob]                                                      # needs sage.rings.finite_rings
                Ore Polynomial Ring in x over Finite Field in t of size 5^3
                 twisted by t |--> t^5

                sage: R.<t> = QQ[]
                sage: der = R.derivation()                                              # needs sage.modules
                sage: R['d', der]                                                       # needs sage.modules
                Ore Polynomial Ring in d
                 over Univariate Polynomial Ring in t over Rational Field
                 twisted by d/dt

            We can also create power series rings by using double brackets::

                sage: QQ[['t']]
                Power Series Ring in t over Rational Field
                sage: ZZ[['W']]
                Power Series Ring in W over Integer Ring

                sage: ZZ[['x,y,z']]
                Multivariate Power Series Ring in x, y, z over Integer Ring
                sage: ZZ[['x','T']]
                Multivariate Power Series Ring in x, T over Integer Ring

            Use :func:`~sage.rings.fraction_field.Frac` or
            :meth:`~sage.rings.ring.CommutativeRing.fraction_field` to obtain
            the fields of rational functions and Laurent series::

                sage: Frac(QQ['t'])
                Fraction Field of Univariate Polynomial Ring in t over Rational Field
                sage: Frac(QQ[['t']])
                Laurent Series Ring in t over Rational Field
                sage: QQ[['t']].fraction_field()
                Laurent Series Ring in t over Rational Field

            Note that the same syntax can be used to create number fields::

                sage: QQ[I]                                                             # needs sage.rings.number_field sage.symbolic
                Number Field in I with defining polynomial x^2 + 1 with I = 1*I
                sage: QQ[I].coerce_embedding()                                          # needs sage.rings.number_field sage.symbolic
                Generic morphism:
                  From: Number Field in I with defining polynomial x^2 + 1 with I = 1*I
                  To:   Complex Lazy Field
                  Defn: I -> 1*I

            ::

                sage: QQ[sqrt(2)]                                                       # needs sage.rings.number_field sage.symbolic
                Number Field in sqrt2 with defining polynomial x^2 - 2
                 with sqrt2 = 1.414213562373095?
                sage: QQ[sqrt(2)].coerce_embedding()                                    # needs sage.rings.number_field sage.symbolic
                Generic morphism:
                  From: Number Field in sqrt2 with defining polynomial x^2 - 2
                        with sqrt2 = 1.414213562373095?
                  To:   Real Lazy Field
                  Defn: sqrt2 -> 1.414213562373095?

            ::

                sage: QQ[sqrt(2), sqrt(3)]                                              # needs sage.rings.number_field sage.symbolic
                Number Field in sqrt2
                 with defining polynomial x^2 - 2 over its base field

            and orders in number fields::

                sage: ZZ[I]                                                             # needs sage.rings.number_field sage.symbolic
                Order in Number Field in I0
                 with defining polynomial x^2 + 1 with I0 = 1*I
                sage: ZZ[sqrt(5)]                                                       # needs sage.rings.number_field sage.symbolic
                Order in Number Field in sqrt5
                 with defining polynomial x^2 - 5 with sqrt5 = 2.236067977499790?
                sage: ZZ[sqrt(2) + sqrt(3)]                                             # needs sage.rings.number_field sage.symbolic
                Order in Number Field in a
                 with defining polynomial x^4 - 10*x^2 + 1 with a = 3.146264369941973?

            Embeddings are found for simple extensions (when that makes sense)::

                sage: QQi.<i> = QuadraticField(-1, 'i')                                 # needs sage.rings.number_field sage.symbolic
                sage: QQ[i].coerce_embedding()                                          # needs sage.rings.number_field sage.symbolic
                Generic morphism:
                  From: Number Field in i with defining polynomial x^2 + 1 with i = 1*I
                  To:   Complex Lazy Field
                  Defn: i -> 1*I

            TESTS:

            A few corner cases::

                sage: QQ[()]
                Multivariate Polynomial Ring in no variables over Rational Field

                sage: QQ[[]]
                Traceback (most recent call last):
                ...
                TypeError: power series rings must have at least one variable

            These kind of expressions do not work::

                sage: QQ['a,b','c']
                Traceback (most recent call last):
                ...
                ValueError: variable name 'a,b' is not alphanumeric
                sage: QQ[['a,b','c']]
                Traceback (most recent call last):
                ...
                ValueError: variable name 'a,b' is not alphanumeric

                sage: QQ[[['x']]]
                Traceback (most recent call last):
                ...
                TypeError: expected R[...] or R[[...]], not R[[[...]]]

            Extension towers are built as follows and use distinct generator names::

                sage: # needs sage.rings.number_field sage.symbolic
                sage: K = QQ[2^(1/3), 2^(1/2), 3^(1/3)]
                sage: K
                Number Field in a with defining polynomial x^3 - 2
                 over its base field
                sage: K.base_field()
                Number Field in sqrt2 with defining polynomial x^2 - 2
                 over its base field
                sage: K.base_field().base_field()
                Number Field in b with defining polynomial x^3 - 3

            Embeddings::

                sage: # needs sage.rings.number_field sage.symbolic
                sage: a = 10^100; expr = (2*a + sqrt(2))/(2*a^2-1)
                sage: QQ[expr].coerce_embedding() is None
                False
                sage: QQ[sqrt(5)].gen() > 0
                True
                sage: expr = sqrt(2) + I*(cos(pi/4, hold=True) - sqrt(2)/2)
                sage: QQ[expr].coerce_embedding()
                Generic morphism:
                  From: Number Field in a with defining polynomial x^2 - 2
                        with a = 1.414213562373095?
                  To:   Real Lazy Field
                  Defn: a -> 1.414213562373095?
            """
            def normalize_arg(arg):
                if isinstance(arg, (tuple, list)):
                    # Allowing arbitrary iterables would create confusion,
                    # but we may want to support a few more.
                    return tuple(arg)
                if isinstance(arg, str):
                    return tuple(arg.split(','))
                return (arg,)

            # 1. If arg is a list, try to return a power series ring.

            if isinstance(arg, list):
                if not arg:
                    raise TypeError("power series rings must have at least one variable")
                elif len(arg) == 1:
                    # R[["a,b"]], R[[(a,b)]]...
                    if isinstance(arg[0], list):
                        raise TypeError("expected R[...] or R[[...]], not R[[[...]]]")
                    elts = normalize_arg(arg[0])
                else:
                    elts = normalize_arg(arg)
                from sage.rings.power_series_ring import PowerSeriesRing
                return PowerSeriesRing(self, elts)

            if isinstance(arg, tuple):
                from sage.categories.morphism import Morphism
                try:
                    from sage.rings.derivation import RingDerivation
                except ImportError:
                    RingDerivation = ()
                if len(arg) == 2 and isinstance(arg[1], (Morphism, RingDerivation)):
                    from sage.rings.polynomial.ore_polynomial_ring import OrePolynomialRing
                    return OrePolynomialRing(self, arg[1], names=arg[0])

            # 2. Otherwise, if all specified elements are algebraic, try to
            #    return an algebraic extension

            elts = normalize_arg(arg)

            try:
                minpolys = [a.minpoly() for a in elts]
            except (AttributeError, NotImplementedError, ValueError, TypeError):
                minpolys = None

            if minpolys:
                # how to pass in names?
                names = tuple(_gen_names(elts))
                if len(elts) == 1:
                    from sage.rings.cif import CIF
                    elt = elts[0]
                    try:
                        iv = CIF(elt)
                    except (TypeError, ValueError):
                        emb = None
                    else:
                        # First try creating an ANRoot manually, because
                        # extension(..., embedding=CLF(expr)) (or
                        # ...QQbar(expr)) would normalize the expression in
                        # QQbar, which currently is VERY slow in many cases.
                        # This may fail when minpoly has close roots or elt is
                        # a complicated symbolic expression.
                        # TODO: Rewrite using #19362 and/or #17886 and/or
                        # #15600 once those issues are solved.
                        from sage.rings.qqbar import AlgebraicNumber, ANRoot
                        try:
                            elt = AlgebraicNumber(ANRoot(minpolys[0], iv))
                        except ValueError:
                            pass
                        # Force a real embedding when possible, to get the
                        # right ordered ring structure.
                        from sage.rings.real_lazy import CLF, RLF
                        if (iv.imag().is_zero() or iv.imag().contains_zero()
                                and elt.imag().is_zero()):
                            emb = RLF(elt)
                        else:
                            emb = CLF(elt)
                        return self.extension(minpolys[0], names[0], embedding=emb)
                try:
                    # Doing the extension all at once is best, if possible...
                    return self.extension(minpolys, names)
                except (TypeError, ValueError):
                    # ...but we can also construct it iteratively
                    return reduce(lambda R, ext: R.extension(*ext), zip(minpolys, names), self)

            # 2. Otherwise, try to return a polynomial ring

            from sage.rings.polynomial.polynomial_ring_constructor import PolynomialRing
            return PolynomialRing(self, elts)

        def free_module(self, base=None, basis=None, map=True):
            """
            Return a free module `V` over the specified subring together with maps to and from `V`.

            The default implementation only supports the case that the base ring is the ring itself.

            INPUT:

            - ``base`` -- a subring `R` so that this ring is isomorphic
              to a finite-rank free `R`-module `V`

            - ``basis`` -- (optional) a basis for this ring over the base

            - ``map`` -- boolean (default ``True``), whether to return
              `R`-linear maps to and from `V`

            OUTPUT:

            - A finite-rank free `R`-module `V`

            - An `R`-module isomorphism from `V` to this ring
              (only included if ``map`` is ``True``)

            - An `R`-module isomorphism from this ring to `V`
              (only included if ``map`` is ``True``)

            EXAMPLES::

                sage: # needs sage.modules
                sage: R.<x> = QQ[[]]
<<<<<<< HEAD
                sage: V, from_V, to_V = R.free_module(R)                                # needs sage.modules
                sage: v = to_V(1 + x); v                                                # needs sage.modules
                (1 + x)
                sage: from_V(v)                                                         # needs sage.modules
                1 + x
                sage: W, from_W, to_W = R.free_module(R, basis=(1 - x))                 # needs sage.modules
                sage: W is V                                                            # needs sage.modules
                True
                sage: w = to_W(1 + x); w                                                # needs sage.modules
                (1 - x^2)
                sage: from_W(w)                                                         # needs sage.modules
=======
                sage: V, from_V, to_V = R.free_module(R)
                sage: v = to_V(1 + x); v
                (1 + x)
                sage: from_V(v)
                1 + x
                sage: W, from_W, to_W = R.free_module(R, basis=(1 - x))
                sage: W is V
                True
                sage: w = to_W(1 + x); w
                (1 - x^2)
                sage: from_W(w)
>>>>>>> 1575757f
                1 + x + O(x^20)
            """
            if base is None:
                base = self.base_ring()
            if base is self:
                V = self**1
                if not map:
                    return V
                if basis is not None:
                    if isinstance(basis, (list, tuple)):
                        if len(basis) != 1:
                            raise ValueError("basis must have length 1")
                        basis = basis[0]
                    basis = self(basis)
                    if not basis.is_unit():
                        raise ValueError("basis element must be a unit")
                from sage.modules.free_module_morphism import BaseIsomorphism1D_from_FM, BaseIsomorphism1D_to_FM
                Hfrom = V.Hom(self)
                Hto = self.Hom(V)
                from_V = Hfrom.__make_element_class__(BaseIsomorphism1D_from_FM)(Hfrom, basis=basis)
                to_V = Hto.__make_element_class__(BaseIsomorphism1D_to_FM)(Hto, basis=basis)
                return V, from_V, to_V
            else:
                if not self.has_coerce_map_from(base):
                    raise ValueError("base must be a subring of this ring")
                raise NotImplementedError

    class ElementMethods:
        def is_unit(self) -> bool:
            r"""
            Return whether this element is a unit in the ring.

            .. NOTE::

                This is a generic implementation for (non-commutative) rings
                which only works for the one element, its additive inverse, and
                the zero element. Most rings should provide a more specialized
                implementation.

            EXAMPLES::

                sage: # needs sage.modules
                sage: MS = MatrixSpace(ZZ, 2)
                sage: MS.one().is_unit()
                True
                sage: MS.zero().is_unit()
                False
                sage: MS([1,2,3,4]).is_unit()
                False
            """
            if self.is_one() or (-self).is_one():
                return True
            if self.is_zero():  # now 0 != 1
                return False
            raise NotImplementedError

        def inverse_of_unit(self):
            r"""
            Return the inverse of this element if it is a unit.

            OUTPUT:

            An element in the same ring as this element.

            EXAMPLES::

                sage: R.<x> = ZZ[]
                sage: S = R.quo(x^2 + x + 1)                                            # needs sage.libs.pari
                sage: S(1).inverse_of_unit()                                            # needs sage.libs.pari
                1

            This method fails when the element is not a unit::

                sage: 2.inverse_of_unit()
                Traceback (most recent call last):
                ...
                ArithmeticError: inverse does not exist

            The inverse returned is in the same ring as this element::

                sage: a = -1
                sage: a.parent()
                Integer Ring
                sage: a.inverse_of_unit().parent()
                Integer Ring

            Note that this is often not the case when computing inverses in other ways::

                sage: (~a).parent()
                Rational Field
                sage: (1/a).parent()
                Rational Field
            """
            try:
                if not self.is_unit():
                    raise ArithmeticError("element is not a unit")
            except NotImplementedError:
                # if an element does not implement is_unit, we just try to
                # invert it anyway; if the result is in the ring again, it was
                # a unit
                pass

            inverse = ~self
            if inverse not in self.parent():
                raise ArithmeticError("element is not a unit")

            # return the inverse (with the correct parent)
            return self.parent()(inverse)

        def _divide_if_possible(self, y):
            """
            Divide ``self`` by ``y`` if possible and raise a
            ``ValueError`` otherwise.

            EXAMPLES::

                sage: 4._divide_if_possible(2)
                2
                sage: _.parent()
                Integer Ring

                sage: 4._divide_if_possible(3)
                Traceback (most recent call last):
                ...
                ValueError: 4 is not divisible by 3
            """
            q, r = self.quo_rem(y)
            if r != 0:
                raise ValueError("%s is not divisible by %s" % (self, y))
            return q


def _gen_names(elts):
    r"""
    Used to find a name for a generator when rings are created using the
    ``__getitem__`` syntax, e.g. ``ZZ['x']``, ``ZZ[sqrt(2)]``.

    EXAMPLES::

        sage: # needs sage.combinat
        sage: from sage.categories.rings import _gen_names
        sage: list(_gen_names([sqrt(5)]))                                               # needs sage.symbolic
        ['sqrt5']
        sage: list(_gen_names([sqrt(-17), 2^(1/3)]))                                    # needs sage.symbolic
        ['a', 'b']
        sage: list(_gen_names((1..27)))[-1]
        'aa'
    """
    import re
    from sage.structure.category_object import certify_names
    from sage.combinat.words.words import Words
    it = iter(Words("abcdefghijklmnopqrstuvwxyz", infinite=False))
    next(it)  # skip empty word
    for x in elts:
        name = str(x)
        m = re.match(r'^sqrt\((\d+)\)$', name)
        if m:
            name = "sqrt%s" % m.groups()[0]
        try:
            certify_names([name])
        except ValueError:
            name = next(it).string_rep()
        yield name<|MERGE_RESOLUTION|>--- conflicted
+++ resolved
@@ -68,18 +68,6 @@
 
                 sage: # needs sage.libs.singular
                 sage: R.<x,y> = QQ[]
-<<<<<<< HEAD
-                sage: R.hom([x, y^2], R).is_injective()                                 # needs sage.libs.singular
-                True
-                sage: R.hom([x, x^2], R).is_injective()                                 # needs sage.libs.singular
-                False
-                sage: S.<u,v> = R.quotient(x^3*y)                                       # needs sage.libs.singular
-                sage: R.hom([v, u], S).is_injective()                                   # needs sage.libs.singular
-                False
-                sage: S.hom([-u, v], S).is_injective()                                  # needs sage.libs.singular
-                True
-                sage: S.cover().is_injective()                                          # needs sage.libs.singular
-=======
                 sage: R.hom([x, y^2], R).is_injective()
                 True
                 sage: R.hom([x, x^2], R).is_injective()
@@ -90,7 +78,6 @@
                 sage: S.hom([-u, v], S).is_injective()
                 True
                 sage: S.cover().is_injective()
->>>>>>> 1575757f
                 False
 
             If the domain is a field, the homomorphism is injective::
@@ -847,15 +834,6 @@
 
                 sage: # needs sage.libs.singular
                 sage: R.<x,y> = PolynomialRing(QQ, 2)
-<<<<<<< HEAD
-                sage: S.<a,b> = R.quotient((x^2, y))                                    # needs sage.libs.singular
-                sage: S
-                Quotient of Multivariate Polynomial Ring in x, y over Rational Field
-                 by the ideal (x^2, y)
-                sage: S.gens()                                                          # needs sage.libs.singular
-                (a, 0)
-                sage: a == b                                                            # needs sage.libs.singular
-=======
                 sage: S.<a,b> = R.quotient((x^2, y))
                 sage: S
                 Quotient of Multivariate Polynomial Ring in x, y over Rational Field
@@ -863,7 +841,6 @@
                 sage: S.gens()
                 (a, 0)
                 sage: a == b
->>>>>>> 1575757f
                 False
             """
             from sage.rings.quotient_ring import QuotientRing
@@ -1316,19 +1293,6 @@
 
                 sage: # needs sage.modules
                 sage: R.<x> = QQ[[]]
-<<<<<<< HEAD
-                sage: V, from_V, to_V = R.free_module(R)                                # needs sage.modules
-                sage: v = to_V(1 + x); v                                                # needs sage.modules
-                (1 + x)
-                sage: from_V(v)                                                         # needs sage.modules
-                1 + x
-                sage: W, from_W, to_W = R.free_module(R, basis=(1 - x))                 # needs sage.modules
-                sage: W is V                                                            # needs sage.modules
-                True
-                sage: w = to_W(1 + x); w                                                # needs sage.modules
-                (1 - x^2)
-                sage: from_W(w)                                                         # needs sage.modules
-=======
                 sage: V, from_V, to_V = R.free_module(R)
                 sage: v = to_V(1 + x); v
                 (1 + x)
@@ -1340,7 +1304,6 @@
                 sage: w = to_W(1 + x); w
                 (1 - x^2)
                 sage: from_W(w)
->>>>>>> 1575757f
                 1 + x + O(x^20)
             """
             if base is None:
