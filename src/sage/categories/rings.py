r"""
Rings
"""
# ****************************************************************************
#  Copyright (C) 2005      David Kohel <kohel@maths.usyd.edu>
#                          William Stein <wstein@math.ucsd.edu>
#                2008      Teresa Gomez-Diaz (CNRS) <Teresa.Gomez-Diaz@univ-mlv.fr>
#                2008-2011 Nicolas M. Thiery <nthiery at users.sf.net>
#
#  Distributed under the terms of the GNU General Public License (GPL)
#                  https://www.gnu.org/licenses/
# *****************************************************************************
from functools import reduce

from sage.misc.cachefunc import cached_method
from sage.misc.lazy_import import LazyImport
from sage.categories.category_with_axiom import CategoryWithAxiom
from sage.categories.rngs import Rngs
from sage.structure.element import Element


class Rings(CategoryWithAxiom):
    """
    The category of rings

    Associative rings with unit, not necessarily commutative

    EXAMPLES::

        sage: Rings()
        Category of rings
        sage: sorted(Rings().super_categories(), key=str)
        [Category of rngs, Category of semirings]

        sage: sorted(Rings().axioms())
        ['AdditiveAssociative', 'AdditiveCommutative', 'AdditiveInverse',
         'AdditiveUnital', 'Associative', 'Distributive', 'Unital']

        sage: Rings() is (CommutativeAdditiveGroups() & Monoids()).Distributive()
        True
        sage: Rings() is Rngs().Unital()
        True
        sage: Rings() is Semirings().AdditiveInverse()
        True

    TESTS::

        sage: TestSuite(Rings()).run()

    .. TODO::

        (see :issue:`sage_trac/wiki/CategoriesRoadMap`)

        - Make Rings() into a subcategory or alias of Algebras(ZZ);

        - A parent P in the category ``Rings()`` should automatically be
          in the category ``Algebras(P)``.
    """
    _base_category_class_and_axiom = (Rngs, "Unital")

    class MorphismMethods:
        @cached_method
        def is_injective(self) -> bool:
            """
            Return whether or not this morphism is injective.

            EXAMPLES::

                sage: # needs sage.libs.singular
                sage: R.<x,y> = QQ[]
                sage: R.hom([x, y^2], R).is_injective()
                True
                sage: R.hom([x, x^2], R).is_injective()
                False
                sage: S.<u,v> = R.quotient(x^3*y)
                sage: R.hom([v, u], S).is_injective()
                False
                sage: S.hom([-u, v], S).is_injective()
                True
                sage: S.cover().is_injective()
                False

            If the domain is a field, the homomorphism is injective::

                sage: K.<x> = FunctionField(QQ)
                sage: L.<y> = FunctionField(QQ)
                sage: f = K.hom([y]); f
                Function Field morphism:
                  From: Rational function field in x over Rational Field
                  To:   Rational function field in y over Rational Field
                  Defn: x |--> y
                sage: f.is_injective()
                True

            Unless the codomain is the zero ring::

                sage: codomain = Integers(1)
                sage: f = QQ.hom([Zmod(1)(0)], check=False)
                sage: f.is_injective()
                False

            Homomorphism from rings of characteristic zero to rings of positive
            characteristic can not be injective::

                sage: R.<x> = ZZ[]
                sage: f = R.hom([GF(3)(1)]); f
                Ring morphism:
                  From: Univariate Polynomial Ring in x over Integer Ring
                  To:   Finite Field of size 3
                  Defn: x |--> 1
                sage: f.is_injective()
                False

            A morphism whose domain is an order in a number field is injective if
            the codomain has characteristic zero::

                sage: K.<x> = FunctionField(QQ)
                sage: f = ZZ.hom(K); f
                Composite map:
                  From: Integer Ring
                  To:   Rational function field in x over Rational Field
                  Defn:   Conversion via FractionFieldElement_1poly_field map:
                          From: Integer Ring
                          To:   Fraction Field of Univariate Polynomial Ring in x
                                over Rational Field
                        then
                          Isomorphism:
                          From: Fraction Field of Univariate Polynomial Ring in x
                                over Rational Field
                          To:   Rational function field in x over Rational Field
                sage: f.is_injective()
                True

            A coercion to the fraction field is injective::

                sage: R = ZpFM(3)                                                       # needs sage.rings.padics
                sage: R.fraction_field().coerce_map_from(R).is_injective()
                True

            """
            if self.domain().is_zero():
                return True
            if self.codomain().is_zero():
                # the only map to the zero ring that is injective is the map from itself
                return False

            from sage.categories.fields import Fields
            if self.domain() in Fields():
                # A ring homomorphism from a field to a ring is injective
                # (unless the codomain is the zero ring.) Note that ring
                # homomorphism must send the 1 element to the 1 element
                return True

            try:
                ker = self.kernel()
            except (NotImplementedError, AttributeError):
                pass
            else:
                return ker.is_zero()

            if self.domain().characteristic() == 0:
                if self.codomain().characteristic() != 0:
                    return False
                else:
                    from sage.categories.integral_domains import IntegralDomains
                    if self.domain() in IntegralDomains():
                        # if all elements of the domain are algebraic over ZZ,
                        # then the homomorphism must be injective (in
                        # particular if the domain is ZZ)
                        from sage.categories.number_fields import NumberFields
                        if self.domain().fraction_field() in NumberFields():
                            return True

            if self._is_coercion:
                try:
                    K = self.domain().fraction_field()
                except (TypeError, AttributeError, ValueError):
                    pass
                else:
                    if K is self.codomain():
                        return True

            try:
                if self.domain().cardinality() > self.codomain().cardinality():
                    return False
            except AttributeError:
                pass

            raise NotImplementedError

        def _is_nonzero(self) -> bool:
            r"""
            Return whether this is not the zero morphism.

            .. NOTE::

                We can not override ``is_zero()`` from the category framework
                and we can not implement ``__bool__`` because it is a
                special method. That this is why this has a cumbersome name.

            EXAMPLES::

                sage: ZZ.hom(ZZ)._is_nonzero()
                True
                sage: ZZ.hom(Zmod(1))._is_nonzero()
                False
            """
            return bool(self.codomain().one())

        def extend_to_fraction_field(self):
            r"""
            Return the extension of this morphism to fraction fields of
            the domain and the codomain.

            EXAMPLES::

                sage: S.<x> = QQ[]
                sage: f = S.hom([x + 1]); f
                Ring endomorphism of Univariate Polynomial Ring in x over Rational Field
                    Defn: x |--> x + 1

                sage: g = f.extend_to_fraction_field(); g                               # needs sage.libs.singular
                Ring endomorphism of Fraction Field of Univariate Polynomial Ring in x
                 over Rational Field
                    Defn: x |--> x + 1
                sage: g(x)                                                              # needs sage.libs.singular
                x + 1
                sage: g(1/x)                                                            # needs sage.libs.singular
                1/(x + 1)

            If this morphism is not injective, it does not extend to the fraction
            field and an error is raised::

                sage: f = GF(5).coerce_map_from(ZZ)
                sage: f.extend_to_fraction_field()
                Traceback (most recent call last):
                ...
                ValueError: the morphism is not injective

            TESTS::

                sage: A.<x> = RR[]
                sage: phi = A.hom([x + 1])
                sage: phi.extend_to_fraction_field()                                    # needs sage.libs.singular
                Ring endomorphism of Fraction Field of
                 Univariate Polynomial Ring in x over Real Field with 53 bits of precision
                  Defn: x |--> x + 1.00000000000000
            """
            from sage.rings.morphism import RingHomomorphism_from_fraction_field
            if self.domain().is_field() and self.codomain().is_field():
                return self
            try:
                if not self.is_injective():
                    raise ValueError("the morphism is not injective")
            except (NotImplementedError, TypeError):   # we trust the user
                pass
            domain = self.domain().fraction_field()
            codomain = self.codomain().fraction_field()
            parent = domain.Hom(codomain)   # category = category=self.category_for() ???
            return RingHomomorphism_from_fraction_field(parent, self)

    class SubcategoryMethods:

        def NoZeroDivisors(self):
            r"""
            Return the full subcategory of the objects of ``self`` having
            no nonzero zero divisors.

            A *zero divisor* in a ring `R` is an element `x \in R` such
            that there exists a nonzero element `y \in R` such that
            `x \cdot y = 0` or `y \cdot x = 0`
            (see :wikipedia:`Zero_divisor`).

            EXAMPLES::

                sage: Rings().NoZeroDivisors()
                Category of domains

            TESTS::

                sage: TestSuite(Rings().NoZeroDivisors()).run()
                sage: Algebras(QQ).NoZeroDivisors.__module__
                'sage.categories.rings'
            """
            return self._with_axiom('NoZeroDivisors')

        def Division(self):
            """
            Return the full subcategory of the division objects of ``self``.

            A ring satisfies the *division axiom* if all non-zero
            elements have multiplicative inverses.

            EXAMPLES::

                sage: Rings().Division()
                Category of division rings
                sage: Rings().Commutative().Division()
                Category of fields

            TESTS::

                sage: TestSuite(Rings().Division()).run()
                sage: Algebras(QQ).Division.__module__
                'sage.categories.rings'
            """
            return self._with_axiom('Division')

    NoZeroDivisors = LazyImport('sage.categories.domains', 'Domains', at_startup=True)
    Division = LazyImport('sage.categories.division_rings', 'DivisionRings', at_startup=True)
    Commutative = LazyImport('sage.categories.commutative_rings', 'CommutativeRings', at_startup=True)

    class ParentMethods:
        def is_ring(self) -> bool:
            """
            Return ``True``, since this in an object of the category of rings.

            EXAMPLES::

                sage: Parent(QQ,category=Rings()).is_ring()
                True
            """
            return True

        def is_commutative(self) -> bool:
            """
            Return whether the ring is commutative.

            The answer is ``True`` only if the category is a sub-category of
            ``CommutativeRings``.

            It is recommended to use instead ``R in Rings().Commutative()``.

            EXAMPLES::

                sage: Q.<i,j,k> = QuaternionAlgebra(QQ, -1, -1)                             # needs sage.combinat sage.modules
                sage: Q.is_commutative()                                                    # needs sage.combinat sage.modules
                False
            """
            return False

        def is_integral_domain(self, proof=True) -> bool:
            """
            Return ``True`` if this ring is an integral domain.

            INPUT:

            - ``proof`` -- (default: ``True``) Determines what to do in unknown
              cases

            ALGORITHM:

            If the parameter ``proof`` is set to ``True``, the returned value is
            correct but the method might throw an error.  Otherwise, if it is set
            to ``False``, the method returns ``True`` if it can establish that ``self``
            is an integral domain and ``False`` otherwise.

            EXAMPLES::

                sage: QQ.is_integral_domain()
                True
                sage: ZZ.is_integral_domain()
                True
                sage: ZZ['x,y,z'].is_integral_domain()
                True
                sage: Integers(8).is_integral_domain()
                False
                sage: Zp(7).is_integral_domain()                                            # needs sage.rings.padics
                True
                sage: Qp(7).is_integral_domain()                                            # needs sage.rings.padics
                True
                sage: R.<a,b> = QQ[]
                sage: S.<x,y> = R.quo((b^3))                                                # needs sage.libs.singular
                sage: S.is_integral_domain()                                                # needs sage.libs.singular
                False
                sage: R = ZZ.quotient(ZZ.ideal(10)); R.is_integral_domain()
                False

            This illustrates the use of the ``proof`` parameter::

                sage: R.<a,b> = ZZ[]
                sage: S.<x,y> = R.quo((b^3))                                                # needs sage.libs.singular
                sage: S.is_integral_domain(proof=True)                                      # needs sage.libs.singular
                Traceback (most recent call last):
                ...
                NotImplementedError
                sage: S.is_integral_domain(proof=False)                                     # needs sage.libs.singular
                False

            TESTS:

            Make sure :issue:`10481` is fixed::

                sage: x = polygen(ZZ, 'x')
                sage: R.<a> = ZZ['x'].quo(x^2)                                              # needs sage.libs.pari
                sage: R.fraction_field()                                                    # needs sage.libs.pari
                Traceback (most recent call last):
                ...
                TypeError: self must be an integral domain.
                sage: R.is_integral_domain()                                                # needs sage.libs.pari
                False

            Forward the proof flag to ``is_field``, see :issue:`22910`::

                sage: # needs sage.libs.singular
                sage: R1.<x> = GF(5)[]
                sage: F1 = R1.quotient_ring(x^2 + x + 1)
                sage: R2.<x> = F1[]
                sage: F2 = R2.quotient_ring(x^2 + x + 1)
                sage: F2.is_integral_domain(False)
                False
            """
            if self.is_field(proof):
                return True

            if self.is_zero():
                return False

            if proof:
                raise NotImplementedError

            return False

        def is_noetherian(self):
            """
            Return ``True`` if this ring is Noetherian.

            EXAMPLES::

                sage: QQ.is_noetherian()
                True
                sage: ZZ.is_noetherian()
                True
            """
            return False

        def is_zero(self) -> bool:
            """
            Return ``True`` if this is the zero ring.

            EXAMPLES::

                sage: Integers(1).is_zero()
                True
                sage: Integers(2).is_zero()
                False
                sage: QQ.is_zero()
                False
                sage: R.<x> = ZZ[]
                sage: R.quo(1).is_zero()
                True
                sage: R.<x> = GF(101)[]
                sage: R.quo(77).is_zero()
                True
                sage: R.quo(x^2 + 1).is_zero()                                          # needs sage.libs.pari
                False
            """
            return self.one() == self.zero()

        def bracket(self, x, y):
            """
            Return the Lie bracket `[x, y] = x y - y x` of `x` and `y`.

            INPUT:

            - ``x``, ``y`` -- elements of ``self``

            EXAMPLES::

                sage: # needs sage.combinat sage.modules
                sage: F = AlgebrasWithBasis(QQ).example()
                sage: F
                An example of an algebra with basis:
                 the free algebra on the generators ('a', 'b', 'c') over Rational Field
                sage: a, b, c = F.algebra_generators()
                sage: F.bracket(a, b)
                B[word: ab] - B[word: ba]

            This measures the default of commutation between `x` and `y`.
            `F` endowed with the bracket operation is a Lie algebra;
            in particular, it satisfies Jacobi's identity::

                sage: (F.bracket(F.bracket(a,b), c) + F.bracket(F.bracket(b,c), a)      # needs sage.combinat sage.modules
                ....:  + F.bracket(F.bracket(c,a), b))
                0
            """
            return x * y - y * x

        def _Hom_(self, Y, category):
            r"""
            Return the homset from ``self`` to ``Y`` in the category ``category``.

            INPUT:

            - ``Y`` -- a ring
            - ``category`` -- a subcategory of :class:`Rings()
              <Rings>` or ``None``

            The sole purpose of this method is to construct the homset
            as a :class:`~sage.rings.homset.RingHomset`. If
            ``category`` is specified and is not a subcategory of
            :class:`Rings() <Rings>`, a :class:`TypeError` is raised instead

            This method is not meant to be called directly. Please use
            :func:`sage.categories.homset.Hom` instead.

            EXAMPLES::

                sage: H = QQ._Hom_(QQ, category=Rings()); H
                Set of Homomorphisms from Rational Field to Rational Field
                sage: H.__class__
                <class 'sage.rings.homset.RingHomset_generic_with_category'>

            TESTS::

                sage: Hom(QQ, QQ, category=Rings()).__class__
                <class 'sage.rings.homset.RingHomset_generic_with_category'>

                sage: Hom(CyclotomicField(3), QQ, category=Rings()).__class__           # needs sage.rings.number_field
                <class 'sage.rings.number_field.homset.CyclotomicFieldHomset_with_category'>

                sage: TestSuite(Hom(QQ, QQ, category=Rings())).run() # indirect doctest
            """
            if category is not None and not category.is_subcategory(Rings()):
                raise TypeError(f"{category} is not a subcategory of Rings()")
            if Y not in Rings():
                raise TypeError(f"{Y} is not a ring")
            from sage.rings.homset import RingHomset
            return RingHomset(self, Y, category=category)

        # this is already in sage.rings.ring.Ring,
        # but not all rings descend from that class,
        # e.g., matrix spaces.
        def _mul_(self, x, switch_sides=False):
            """
            Multiplication of rings with, e.g., lists.

            .. NOTE::

                This method is used to create ideals. It is the same
                as the multiplication method for
                :class:`~sage.rings.ring.Ring`. However, not all
                parents that belong to the category of rings also
                inherits from the base class of rings. Therefore, we
                implemented a ``__mul__`` method for parents, that
                calls a ``_mul_`` method implemented here. See :issue:`7797`.

            INPUT:

            - `x`, an object to multiply with.
            - `switch_sides` (optional bool): If ``False``,
              the product is ``self*x``; if ``True``, the
              product is ``x*self``.

            EXAMPLES:

            As we mentioned above, this method is called
            when a ring is involved that does not inherit
            from the base class of rings. This is the case,
            e.g., for matrix algebras::

                sage: # needs sage.modules
                sage: MS = MatrixSpace(QQ, 2, 2)
                sage: isinstance(MS, Ring)
                False
                sage: MS in Rings()
                True
                sage: MS * 2     # indirect doctest
                Left Ideal
                (
                  [2 0]
                  [0 2]
                )
                 of Full MatrixSpace of 2 by 2 dense matrices over Rational Field

            In the next example, the ring and the other factor switch sides
            in the product::

                sage: [MS.2] * MS                                                       # needs sage.modules
                Right Ideal
                (
                  [0 0]
                  [1 0]
                )
                 of Full MatrixSpace of 2 by 2 dense matrices over Rational Field

            AUTHOR:

            - Simon King (2011-03-22)
            """
            try:
                if self.is_commutative():
                    return self.ideal(x)
            except (AttributeError, NotImplementedError):
                pass
            try:
                side = x.side()
            except AttributeError:
                return self.ideal(x, side='right' if switch_sides else 'left')
            # presumably x is an ideal...
            try:
                x = x.gens()
            except (AttributeError, NotImplementedError):
                pass  # ... not an ideal
            if switch_sides:
                if side in ['right', 'twosided']:
                    return self.ideal(x, side=side)
                elif side == 'left':
                    return self.ideal(x, side='twosided')
            else:
                if side in ['left', 'twosided']:
                    return self.ideal(x, side=side)
                elif side == 'right':
                    return self.ideal(x, side='twosided')
            # duck typing failed
            raise TypeError("do not know how to transform %s into an ideal of %s" % (x, self))

        def __pow__(self, n):
            """
            Return the free module of rank `n` over this ring.  If n is a tuple of
            two elements, creates a matrix space.

            EXAMPLES::

                sage: QQ^5                                                              # needs sage.modules
                Vector space of dimension 5 over Rational Field
                sage: Integers(20)^1000                                                 # needs sage.modules
                Ambient free module of rank 1000 over Ring of integers modulo 20

                sage: QQ^(2, 3)                                                         # needs sage.modules
                Full MatrixSpace of 2 by 3 dense matrices over Rational Field
            """
            if isinstance(n, tuple):
                m, n = n
                from sage.matrix.matrix_space import MatrixSpace
                return MatrixSpace(self, m, n)
            else:
                from sage.modules.free_module import FreeModule
                return FreeModule(self, n)

        @cached_method
        def unit_ideal(self):
            """
            Return the unit ideal of this ring.

            EXAMPLES::

                sage: Zp(7).unit_ideal()                                                    # needs sage.rings.padics
                Principal ideal (1 + O(7^20)) of 7-adic Ring with capped relative precision 20
            """
            return self.principal_ideal(self.one(), coerce=False)

        def _ideal_class_(self, n=0):
            r"""
            Return a callable object that can be used to create ideals in this
            ring.

            EXAMPLES::

                sage: MS = MatrixSpace(QQ, 2, 2)                                        # needs sage.modules
                sage: MS._ideal_class_()                                                # needs sage.modules
                <class 'sage.rings.noncommutative_ideals.Ideal_nc'>

            Since :issue:`7797`, non-commutative rings have ideals as well::

                sage: A = SteenrodAlgebra(2)                                                # needs sage.combinat sage.modules
                sage: A._ideal_class_()                                                     # needs sage.combinat sage.modules
                <class 'sage.rings.noncommutative_ideals.Ideal_nc'>
            """
            from sage.rings.noncommutative_ideals import Ideal_nc
            return Ideal_nc

        def characteristic(self):
            """
            Return the characteristic of this ring.

            EXAMPLES::

                sage: QQ.characteristic()
                0
                sage: GF(19).characteristic()
                19
                sage: Integers(8).characteristic()
                8
                sage: Zp(5).characteristic()                                            # needs sage.rings.padics
                0
            """
            from sage.rings.infinity import infinity
            from sage.rings.integer_ring import ZZ
            order_1 = self.one().additive_order()
            return ZZ.zero() if order_1 is infinity else order_1

        def _test_characteristic(self, **options):
            """
            Run generic tests on the method :meth:`characteristic`.

            See also: :class:`TestSuite`.

            EXAMPLES::

                sage: ZZ._test_characteristic()
            """
            tester = self._tester(**options)
            try:
                characteristic = self.characteristic()
            except AttributeError:
                # raised when self.one() does not have a additive_order()
                return
            except NotImplementedError:
                return

            # test that #12988 is fixed
            from sage.rings.integer import Integer
            tester.assertIsInstance(characteristic, Integer)

        def ideal(self, *args, **kwds):
            """
            Create an ideal of this ring.

            .. NOTE::

                The code is copied from the base class
                :class:`~sage.rings.ring.Ring`. This is
                because there are rings that do not inherit
                from that class, such as matrix algebras.
                See :issue:`7797`.

            INPUT:

            - An element or a list/tuple/sequence of elements.
            - ``coerce`` (optional bool, default ``True``):
              First coerce the elements into this ring.
            - ``side``, optional string, one of ``"twosided"``
              (default), ``"left"``, ``"right"``: determines
              whether the resulting ideal is twosided, a left
              ideal or a right ideal.

            EXAMPLES::

                sage: # needs sage.modules
                sage: MS = MatrixSpace(QQ, 2, 2)
                sage: isinstance(MS, Ring)
                False
                sage: MS in Rings()
                True
                sage: MS.ideal(2)
                Twosided Ideal
                (
                  [2 0]
                  [0 2]
                )
                 of Full MatrixSpace of 2 by 2 dense matrices over Rational Field
                sage: MS.ideal([MS.0, MS.1], side='right')
                Right Ideal
                (
                  [1 0]
                  [0 0],
                <BLANKLINE>
                  [0 1]
                  [0 0]
                )
                 of Full MatrixSpace of 2 by 2 dense matrices over Rational Field
            """
            if 'coerce' in kwds:
                coerce = kwds['coerce']
                del kwds['coerce']
            else:
                coerce = True

            from sage.rings.ideal import Ideal_generic
            from types import GeneratorType
            if len(args) == 0:
                gens = [self(0)]
            else:
                gens = args
                while isinstance(gens, (list, tuple, GeneratorType)) and len(gens) == 1:
                    first = gens[0]
                    if isinstance(first, Ideal_generic):
                        R = first.ring()
                        m = self.convert_map_from(R)
                        if m is not None:
                            gens = [m(g) for g in first.gens()]
                            coerce = False
                        else:
                            m = R.convert_map_from(self)
                            if m is not None:
                                raise NotImplementedError
                            else:
                                raise TypeError
                        break
                    elif isinstance(first, (list, tuple, GeneratorType)):
                        gens = first
                    else:
                        try:
                            if self.has_coerce_map_from(first):
                                gens = first.gens()  # we have a ring as argument
                            elif isinstance(first, Element):
                                gens = [first]
                            else:
                                raise ArithmeticError("there is no coercion from %s to %s" % (first, self))
                        except TypeError:  # first may be a ring element
                            pass
                        break
            if coerce:
                gens = [self(g) for g in gens]
            from sage.categories.principal_ideal_domains import PrincipalIdealDomains
            if self in PrincipalIdealDomains():
                # Use GCD algorithm to obtain a principal ideal
                g = gens[0]
                if len(gens) == 1:
                    try:
                        g = g.gcd(g)  # note: we set g = gcd(g, g) to "canonicalize" the generator: make polynomials monic, etc.
                    except (AttributeError, NotImplementedError):
                        pass
                else:
                    for h in gens[1:]:
                        g = g.gcd(h)
                gens = [g]
            if 'ideal_class' in kwds:
                C = kwds['ideal_class']
                del kwds['ideal_class']
            else:
                C = self._ideal_class_(len(gens))
            if len(gens) == 1 and isinstance(gens[0], (list, tuple)):
                gens = gens[0]
            return C(self, gens, **kwds)

<<<<<<< HEAD
        ##
=======
>>>>>>> ffbbea9c
        # Quotient rings
        def quotient(self, I, names=None, **kwds):
            """
            Quotient of a ring by a two-sided ideal.

            INPUT:

            - ``I`` -- A twosided ideal of this ring.
            - ``names`` -- (optional) names of the generators of the quotient (if
              there are multiple generators, you can specify a single character
              string and the generators are named in sequence starting with 0).
            - further named arguments that may be passed to the
              quotient ring constructor.

            EXAMPLES:

            Usually, a ring inherits a method :meth:`sage.rings.ring.Ring.quotient`.
            So, we need a bit of effort to make the following example work with the
            category framework::

                sage: # needs sage.combinat sage.modules
                sage: F.<x,y,z> = FreeAlgebra(QQ)
                sage: from sage.rings.noncommutative_ideals import Ideal_nc
                sage: from itertools import product
                sage: class PowerIdeal(Ideal_nc):
                ....:  def __init__(self, R, n):
                ....:      self._power = n
                ....:      Ideal_nc.__init__(self, R, [R.prod(m)
                ....:                                  for m in product(R.gens(), repeat=n)])
                ....:  def reduce(self, x):
                ....:      R = self.ring()
                ....:      return add([c*R(m) for m, c in x
                ....:                  if len(m) < self._power], R(0))
                sage: I = PowerIdeal(F, 3)
                sage: Q = Rings().parent_class.quotient(F, I); Q
                Quotient of Free Algebra on 3 generators (x, y, z) over Rational Field
                 by the ideal (x^3, x^2*y, x^2*z, x*y*x, x*y^2, x*y*z, x*z*x,
                               x*z*y, x*z^2, y*x^2, y*x*y, y*x*z, y^2*x, y^3,
                               y^2*z, y*z*x, y*z*y, y*z^2, z*x^2, z*x*y, z*x*z,
                               z*y*x, z*y^2, z*y*z, z^2*x, z^2*y, z^3)
                sage: Q.0
                xbar
                sage: Q.1
                ybar
                sage: Q.2
                zbar
                sage: Q.0*Q.1
                xbar*ybar
                sage: Q.0*Q.1*Q.0
                0

            An example with polynomial rings::

                sage: R.<x> = PolynomialRing(ZZ)
                sage: I = R.ideal([4 + 3*x + x^2, 1 + x^2])
                sage: S = R.quotient(I, 'a')
                sage: S.gens()
                (a,)

                sage: # needs sage.libs.singular
                sage: R.<x,y> = PolynomialRing(QQ, 2)
                sage: S.<a,b> = R.quotient((x^2, y))
                sage: S
                Quotient of Multivariate Polynomial Ring in x, y over Rational Field
                 by the ideal (x^2, y)
                sage: S.gens()
                (a, 0)
                sage: a == b
                False
            """
            from sage.rings.quotient_ring import QuotientRing
            return QuotientRing(self, I, names=names, **kwds)

        def quo(self, I, names=None, **kwds):
            """
            Quotient of a ring by a two-sided ideal.

            .. NOTE::

                This is a synonym for :meth:`quotient`.

            EXAMPLES::

                sage: MS = MatrixSpace(QQ, 2)                                           # needs sage.modules
                sage: I = MS * MS.gens() * MS                                           # needs sage.modules

            ``MS`` is not an instance of :class:`~sage.rings.ring.Ring`.

            However it is an instance of the parent class of the
            category of rings. The quotient method is inherited from
            there::

                sage: isinstance(MS, sage.rings.ring.Ring)                              # needs sage.modules
                False
                sage: isinstance(MS, Rings().parent_class)                              # needs sage.modules
                True
                sage: MS.quo(I, names=['a','b','c','d'])                                # needs sage.modules
                Quotient of Full MatrixSpace of 2 by 2 dense matrices
                 over Rational Field by the ideal
                (
                  [1 0]
                  [0 0],
                <BLANKLINE>
                  [0 1]
                  [0 0],
                <BLANKLINE>
                  [0 0]
                  [1 0],
                <BLANKLINE>
                  [0 0]
                  [0 1]
                )

            A test with a subclass of :class:`~sage.rings.ring.Ring`::

                sage: # needs sage.libs.singular
                sage: R.<x,y> = PolynomialRing(QQ, 2)
                sage: S.<a,b> = R.quo((x^2, y))
                sage: S
                Quotient of Multivariate Polynomial Ring in x, y over Rational Field
                 by the ideal (x^2, y)
                sage: S.gens()
                (a, 0)
                sage: a == b
                False
            """
            return self.quotient(I, names=names, **kwds)

        def quotient_ring(self, I, names=None, **kwds):
            """
            Quotient of a ring by a two-sided ideal.

            .. NOTE::

                This is a synonym for :meth:`quotient`.

            INPUT:

            - ``I`` -- an ideal of `R`

            - ``names`` -- (optional) names of the generators of the quotient. (If
              there are multiple generators, you can specify a single character
              string and the generators are named in sequence starting with 0.)

            - further named arguments that may be passed to the quotient ring
              constructor.

            OUTPUT:

            - ``R/I`` -- the quotient ring of `R` by the ideal `I`

            EXAMPLES::

                sage: MS = MatrixSpace(QQ, 2)                                           # needs sage.modules
                sage: I = MS * MS.gens() * MS                                           # needs sage.modules

            ``MS`` is not an instance of :class:`~sage.rings.ring.Ring`,
            but it is an instance of the parent class of the category of
            rings. The quotient method is inherited from there::

                sage: isinstance(MS, sage.rings.ring.Ring)                              # needs sage.modules
                False
                sage: isinstance(MS, Rings().parent_class)                              # needs sage.modules
                True
                sage: MS.quotient_ring(I, names=['a','b','c','d'])                      # needs sage.modules
                Quotient of Full MatrixSpace of 2 by 2 dense matrices
                 over Rational Field by the ideal
                (
                  [1 0]
                  [0 0],
                <BLANKLINE>
                  [0 1]
                  [0 0],
                <BLANKLINE>
                  [0 0]
                  [1 0],
                <BLANKLINE>
                  [0 0]
                  [0 1]
                )

            A test with a subclass of :class:`~sage.rings.ring.Ring`::

                sage: R.<x> = PolynomialRing(ZZ)
                sage: I = R.ideal([4 + 3*x + x^2, 1 + x^2])
                sage: S = R.quotient_ring(I, 'a')
                sage: S.gens()
                (a,)

                sage: # needs sage.libs.singular
                sage: R.<x,y> = PolynomialRing(QQ,2)
                sage: S.<a,b> = R.quotient_ring((x^2, y))
                sage: S
                Quotient of Multivariate Polynomial Ring in x, y over Rational Field
                 by the ideal (x^2, y)
                sage: S.gens()
                (a, 0)
                sage: a == b
                False
            """
            return self.quotient(I, names=names, **kwds)

        def __truediv__(self, I):
            """
            Since assigning generator names would not work properly,
            the construction of a quotient ring using division syntax
            is not supported.

            EXAMPLES::

                sage: MS = MatrixSpace(QQ, 2)                                           # needs sage.modules
                sage: I = MS * MS.gens() * MS                                           # needs sage.modules
                sage: MS/I                                                              # needs sage.modules
                Traceback (most recent call last):
                ...
                TypeError: use self.quotient(I) to construct the quotient ring

                sage: QQ['x'] / ZZ
                Traceback (most recent call last):
                ...
                TypeError: use self.quotient(I) to construct the quotient ring
            """
            raise TypeError("use self.quotient(I) to construct the quotient ring")

        def __getitem__(self, arg):
            """
            Extend this ring by one or several elements to create a polynomial
            ring, a power series ring, or an algebraic extension.

            This is a convenience method intended primarily for interactive
            use.

            .. SEEALSO::

                :func:`~sage.rings.polynomial.polynomial_ring_constructor.PolynomialRing`,
                :func:`~sage.rings.power_series_ring.PowerSeriesRing`,
                :meth:`~sage.rings.ring.Ring.extension`,
                :meth:`sage.rings.integer_ring.IntegerRing_class.__getitem__`,
                :meth:`sage.rings.matrix_space.MatrixSpace.__getitem__`,
                :meth:`sage.structure.parent.Parent.__getitem__`

            EXAMPLES:

            We create several polynomial rings::

                sage: ZZ['x']
                Univariate Polynomial Ring in x over Integer Ring
                sage: QQ['x']
                Univariate Polynomial Ring in x over Rational Field
                sage: GF(17)['abc']
                Univariate Polynomial Ring in abc over Finite Field of size 17
                sage: GF(17)['a,b,c']
                Multivariate Polynomial Ring in a, b, c over Finite Field of size 17
                sage: GF(17)['a']['b']
                Univariate Polynomial Ring in b over
                 Univariate Polynomial Ring in a over Finite Field of size 17

            We can create Ore polynomial rings::

                sage: k.<t> = GF(5^3)                                                   # needs sage.rings.finite_rings
                sage: Frob = k.frobenius_endomorphism()                                 # needs sage.rings.finite_rings
                sage: k['x', Frob]                                                      # needs sage.rings.finite_rings
                Ore Polynomial Ring in x over Finite Field in t of size 5^3
                 twisted by t |--> t^5

                sage: R.<t> = QQ[]
                sage: der = R.derivation()                                              # needs sage.modules
                sage: R['d', der]                                                       # needs sage.modules
                Ore Polynomial Ring in d
                 over Univariate Polynomial Ring in t over Rational Field
                 twisted by d/dt

            We can also create power series rings by using double brackets::

                sage: QQ[['t']]
                Power Series Ring in t over Rational Field
                sage: ZZ[['W']]
                Power Series Ring in W over Integer Ring

                sage: ZZ[['x,y,z']]
                Multivariate Power Series Ring in x, y, z over Integer Ring
                sage: ZZ[['x','T']]
                Multivariate Power Series Ring in x, T over Integer Ring

            Use :func:`~sage.rings.fraction_field.Frac` or
            :meth:`~sage.rings.ring.CommutativeRing.fraction_field` to obtain
            the fields of rational functions and Laurent series::

                sage: Frac(QQ['t'])
                Fraction Field of Univariate Polynomial Ring in t over Rational Field
                sage: Frac(QQ[['t']])
                Laurent Series Ring in t over Rational Field
                sage: QQ[['t']].fraction_field()
                Laurent Series Ring in t over Rational Field

            Note that the same syntax can be used to create number fields::

                sage: QQ[I]                                                             # needs sage.rings.number_field sage.symbolic
                Number Field in I with defining polynomial x^2 + 1 with I = 1*I
                sage: QQ[I].coerce_embedding()                                          # needs sage.rings.number_field sage.symbolic
                Generic morphism:
                  From: Number Field in I with defining polynomial x^2 + 1 with I = 1*I
                  To:   Complex Lazy Field
                  Defn: I -> 1*I

            ::

                sage: QQ[sqrt(2)]                                                       # needs sage.rings.number_field sage.symbolic
                Number Field in sqrt2 with defining polynomial x^2 - 2
                 with sqrt2 = 1.414213562373095?
                sage: QQ[sqrt(2)].coerce_embedding()                                    # needs sage.rings.number_field sage.symbolic
                Generic morphism:
                  From: Number Field in sqrt2 with defining polynomial x^2 - 2
                        with sqrt2 = 1.414213562373095?
                  To:   Real Lazy Field
                  Defn: sqrt2 -> 1.414213562373095?

            ::

                sage: QQ[sqrt(2), sqrt(3)]                                              # needs sage.rings.number_field sage.symbolic
                Number Field in sqrt2
                 with defining polynomial x^2 - 2 over its base field

            and orders in number fields::

                sage: ZZ[I]                                                             # needs sage.rings.number_field sage.symbolic
                Gaussian Integers generated by I0 in Number Field in I0
                 with defining polynomial x^2 + 1 with I0 = 1*I
                sage: ZZ[sqrt(5)]                                                       # needs sage.rings.number_field sage.symbolic
                Order of conductor 2 generated by sqrt5 in Number Field in sqrt5
                 with defining polynomial x^2 - 5 with sqrt5 = 2.236067977499790?
                sage: ZZ[sqrt(2) + sqrt(3)]                                             # needs sage.rings.number_field sage.symbolic
                Order generated by a in Number Field in a
                 with defining polynomial x^4 - 10*x^2 + 1 with a = 3.146264369941973?

            Embeddings are found for simple extensions (when that makes sense)::

                sage: QQi.<i> = QuadraticField(-1, 'i')                                 # needs sage.rings.number_field sage.symbolic
                sage: QQ[i].coerce_embedding()                                          # needs sage.rings.number_field sage.symbolic
                Generic morphism:
                  From: Number Field in i with defining polynomial x^2 + 1 with i = 1*I
                  To:   Complex Lazy Field
                  Defn: i -> 1*I

            TESTS:

            A few corner cases::

                sage: QQ[()]
                Multivariate Polynomial Ring in no variables over Rational Field

                sage: QQ[[]]
                Traceback (most recent call last):
                ...
                TypeError: power series rings must have at least one variable

            These kind of expressions do not work::

                sage: QQ['a,b','c']
                Traceback (most recent call last):
                ...
                ValueError: variable name 'a,b' is not alphanumeric
                sage: QQ[['a,b','c']]
                Traceback (most recent call last):
                ...
                ValueError: variable name 'a,b' is not alphanumeric

                sage: QQ[[['x']]]
                Traceback (most recent call last):
                ...
                TypeError: expected R[...] or R[[...]], not R[[[...]]]

            Extension towers are built as follows and use distinct generator names::

                sage: # needs sage.rings.number_field sage.symbolic
                sage: K = QQ[2^(1/3), 2^(1/2), 3^(1/3)]
                sage: K
                Number Field in a with defining polynomial x^3 - 2
                 over its base field
                sage: K.base_field()
                Number Field in sqrt2 with defining polynomial x^2 - 2
                 over its base field
                sage: K.base_field().base_field()
                Number Field in b with defining polynomial x^3 - 3

            Embeddings::

                sage: # needs sage.rings.number_field sage.symbolic
                sage: a = 10^100; expr = (2*a + sqrt(2))/(2*a^2-1)
                sage: QQ[expr].coerce_embedding() is None
                False
                sage: QQ[sqrt(5)].gen() > 0
                True
                sage: expr = sqrt(2) + I*(cos(pi/4, hold=True) - sqrt(2)/2)
                sage: QQ[expr].coerce_embedding()
                Generic morphism:
                  From: Number Field in a with defining polynomial x^2 - 2
                        with a = 1.414213562373095?
                  To:   Real Lazy Field
                  Defn: a -> 1.414213562373095?
            """
            def normalize_arg(arg):
                if isinstance(arg, (tuple, list)):
                    # Allowing arbitrary iterables would create confusion,
                    # but we may want to support a few more.
                    return tuple(arg)
                if isinstance(arg, str):
                    return tuple(arg.split(','))
                return (arg,)

            # 1. If arg is a list, try to return a power series ring.

            if isinstance(arg, list):
                if not arg:
                    raise TypeError("power series rings must have at least one variable")
                elif len(arg) == 1:
                    # R[["a,b"]], R[[(a,b)]]...
                    if isinstance(arg[0], list):
                        raise TypeError("expected R[...] or R[[...]], not R[[[...]]]")
                    elts = normalize_arg(arg[0])
                else:
                    elts = normalize_arg(arg)
                from sage.rings.power_series_ring import PowerSeriesRing
                return PowerSeriesRing(self, elts)

            if isinstance(arg, tuple):
                from sage.categories.morphism import Morphism
                try:
                    from sage.rings.derivation import RingDerivation
                except ImportError:
                    RingDerivation = ()
                if len(arg) == 2 and isinstance(arg[1], (Morphism, RingDerivation)):
                    from sage.rings.polynomial.ore_polynomial_ring import OrePolynomialRing
                    return OrePolynomialRing(self, arg[1], names=arg[0])

            # 2. Otherwise, if all specified elements are algebraic, try to
            #    return an algebraic extension

            elts = normalize_arg(arg)

            try:
                minpolys = [a.minpoly() for a in elts]
            except (AttributeError, NotImplementedError, ValueError, TypeError):
                minpolys = None

            if minpolys:
                # how to pass in names?
                names = tuple(_gen_names(elts))
                if len(elts) == 1:
                    from sage.rings.cif import CIF
                    elt = elts[0]
                    try:
                        iv = CIF(elt)
                    except (TypeError, ValueError):
                        emb = None
                    else:
                        # First try creating an ANRoot manually, because
                        # extension(..., embedding=CLF(expr)) (or
                        # ...QQbar(expr)) would normalize the expression in
                        # QQbar, which currently is VERY slow in many cases.
                        # This may fail when minpoly has close roots or elt is
                        # a complicated symbolic expression.
                        # TODO: Rewrite using #19362 and/or #17886 and/or
                        # #15600 once those issues are solved.
                        from sage.rings.qqbar import AlgebraicNumber, ANRoot
                        try:
                            elt = AlgebraicNumber(ANRoot(minpolys[0], iv))
                        except ValueError:
                            pass
                        # Force a real embedding when possible, to get the
                        # right ordered ring structure.
                        from sage.rings.real_lazy import CLF, RLF
                        if (iv.imag().is_zero() or iv.imag().contains_zero()
                                and elt.imag().is_zero()):
                            emb = RLF(elt)
                        else:
                            emb = CLF(elt)
                        return self.extension(minpolys[0], names[0], embedding=emb)
                try:
                    # Doing the extension all at once is best, if possible...
                    return self.extension(minpolys, names)
                except (TypeError, ValueError):
                    # ...but we can also construct it iteratively
                    return reduce(lambda R, ext: R.extension(*ext), zip(minpolys, names), self)

            # 2. Otherwise, try to return a polynomial ring

            from sage.rings.polynomial.polynomial_ring_constructor import PolynomialRing
            return PolynomialRing(self, elts)

        def free_module(self, base=None, basis=None, map=True):
            """
            Return a free module `V` over the specified subring together with maps to and from `V`.

            The default implementation only supports the case that the base ring is the ring itself.

            INPUT:

            - ``base`` -- a subring `R` so that this ring is isomorphic
              to a finite-rank free `R`-module `V`

            - ``basis`` -- (optional) a basis for this ring over the base

            - ``map`` -- boolean (default ``True``), whether to return
              `R`-linear maps to and from `V`

            OUTPUT:

            - A finite-rank free `R`-module `V`

            - An `R`-module isomorphism from `V` to this ring
              (only included if ``map`` is ``True``)

            - An `R`-module isomorphism from this ring to `V`
              (only included if ``map`` is ``True``)

            EXAMPLES::

                sage: # needs sage.modules
                sage: R.<x> = QQ[[]]
                sage: V, from_V, to_V = R.free_module(R)
                sage: v = to_V(1 + x); v
                (1 + x)
                sage: from_V(v)
                1 + x
                sage: W, from_W, to_W = R.free_module(R, basis=(1 - x))
                sage: W is V
                True
                sage: w = to_W(1 + x); w
                (1 - x^2)
                sage: from_W(w)
                1 + x + O(x^20)
            """
            if base is None:
                base = self.base_ring()
            if base is self:
                V = self**1
                if not map:
                    return V
                if basis is not None:
                    if isinstance(basis, (list, tuple)):
                        if len(basis) != 1:
                            raise ValueError("basis must have length 1")
                        basis = basis[0]
                    basis = self(basis)
                    if not basis.is_unit():
                        raise ValueError("basis element must be a unit")
                from sage.modules.free_module_morphism import BaseIsomorphism1D_from_FM, BaseIsomorphism1D_to_FM
                Hfrom = V.Hom(self)
                Hto = self.Hom(V)
                from_V = Hfrom.__make_element_class__(BaseIsomorphism1D_from_FM)(Hfrom, basis=basis)
                to_V = Hto.__make_element_class__(BaseIsomorphism1D_to_FM)(Hto, basis=basis)
                return V, from_V, to_V
            else:
                if not self.has_coerce_map_from(base):
                    raise ValueError("base must be a subring of this ring")
                raise NotImplementedError

        def _random_nonzero_element(self, *args, **kwds):
            """
            Return a random non-zero element in this ring.

            The default behaviour of this method is to repeatedly call the
            ``random_element`` method until a non-zero element is obtained.

            In this implementation, all parameters are simply pushed forward
            to the ``random_element`` method.

            INPUT:

            - ``*args``, ``**kwds`` - parameters that can be forwarded to
              the ``random_element`` method

            EXAMPLES::

                sage: ZZ._random_nonzero_element() != 0
                True
                sage: A = GF((5, 3))
                sage: A._random_nonzero_element() != 0
                True
            """
            while True:
                x = self.random_element(*args, **kwds)
                if not x.is_zero():
                    return x

    class ElementMethods:
        def is_unit(self) -> bool:
            r"""
            Return whether this element is a unit in the ring.

            .. NOTE::

                This is a generic implementation for (non-commutative) rings
                which only works for the one element, its additive inverse, and
                the zero element. Most rings should provide a more specialized
                implementation.

            EXAMPLES::

                sage: # needs sage.modules
                sage: MS = MatrixSpace(ZZ, 2)
                sage: MS.one().is_unit()
                True
                sage: MS.zero().is_unit()
                False
                sage: MS([1,2,3,4]).is_unit()
                False
            """
            if self.is_one() or (-self).is_one():
                return True
            if self.is_zero():  # now 0 != 1
                return False
            raise NotImplementedError

        def inverse_of_unit(self):
            r"""
            Return the inverse of this element if it is a unit.

            OUTPUT:

            An element in the same ring as this element.

            EXAMPLES::

                sage: R.<x> = ZZ[]
                sage: S = R.quo(x^2 + x + 1)                                            # needs sage.libs.pari
                sage: S(1).inverse_of_unit()                                            # needs sage.libs.pari
                1

            This method fails when the element is not a unit::

                sage: 2.inverse_of_unit()
                Traceback (most recent call last):
                ...
                ArithmeticError: inverse does not exist

            The inverse returned is in the same ring as this element::

                sage: a = -1
                sage: a.parent()
                Integer Ring
                sage: a.inverse_of_unit().parent()
                Integer Ring

            Note that this is often not the case when computing inverses in other ways::

                sage: (~a).parent()
                Rational Field
                sage: (1/a).parent()
                Rational Field
            """
            try:
                if not self.is_unit():
                    raise ArithmeticError("element is not a unit")
            except NotImplementedError:
                # if an element does not implement is_unit, we just try to
                # invert it anyway; if the result is in the ring again, it was
                # a unit
                pass

            inverse = ~self
            if inverse not in self.parent():
                raise ArithmeticError("element is not a unit")

            # return the inverse (with the correct parent)
            return self.parent()(inverse)

        def _divide_if_possible(self, y):
            """
            Divide ``self`` by ``y`` if possible and raise a
            :class:`ValueError` otherwise.

            EXAMPLES::

                sage: 4._divide_if_possible(2)
                2
                sage: _.parent()
                Integer Ring

                sage: 4._divide_if_possible(3)
                Traceback (most recent call last):
                ...
                ValueError: 4 is not divisible by 3
            """
            q, r = self.quo_rem(y)
            if r != 0:
                raise ValueError("%s is not divisible by %s" % (self, y))
            return q


def _gen_names(elts):
    r"""
    Used to find a name for a generator when rings are created using the
    ``__getitem__`` syntax, e.g. ``ZZ['x']``, ``ZZ[sqrt(2)]``.

    EXAMPLES::

        sage: # needs sage.combinat
        sage: from sage.categories.rings import _gen_names
        sage: list(_gen_names([sqrt(5)]))                                               # needs sage.symbolic
        ['sqrt5']
        sage: list(_gen_names([sqrt(-17), 2^(1/3)]))                                    # needs sage.symbolic
        ['a', 'b']
        sage: list(_gen_names((1..27)))[-1]
        'aa'
    """
    import re
    from sage.structure.category_object import certify_names
    from sage.combinat.words.words import Words
    it = iter(Words("abcdefghijklmnopqrstuvwxyz", infinite=False))
    next(it)  # skip empty word
    for x in elts:
        name = str(x)
        m = re.match(r'^sqrt\((\d+)\)$', name)
        if m:
            name = "sqrt%s" % m.groups()[0]
        try:
            certify_names([name])
        except ValueError:
            name = next(it).string_rep()
        yield name<|MERGE_RESOLUTION|>--- conflicted
+++ resolved
@@ -825,10 +825,6 @@
                 gens = gens[0]
             return C(self, gens, **kwds)
 
-<<<<<<< HEAD
-        ##
-=======
->>>>>>> ffbbea9c
         # Quotient rings
         def quotient(self, I, names=None, **kwds):
             """
