r"""
Rings
"""
# ****************************************************************************
#  Copyright (C) 2005      David Kohel <kohel@maths.usyd.edu>
#                          William Stein <wstein@math.ucsd.edu>
#                2008      Teresa Gomez-Diaz (CNRS) <Teresa.Gomez-Diaz@univ-mlv.fr>
#                2008-2011 Nicolas M. Thiery <nthiery at users.sf.net>
#
#  Distributed under the terms of the GNU General Public License (GPL)
#                  https://www.gnu.org/licenses/
# *****************************************************************************
from functools import reduce

from sage.misc.cachefunc import cached_method
from sage.misc.lazy_import import LazyImport
from sage.categories.category_with_axiom import CategoryWithAxiom
from sage.categories.rngs import Rngs
from sage.structure.element import Element


class Rings(CategoryWithAxiom):
    """
    The category of rings

    Associative rings with unit, not necessarily commutative

    EXAMPLES::

        sage: Rings()
        Category of rings
        sage: sorted(Rings().super_categories(), key=str)
        [Category of rngs, Category of semirings]

        sage: sorted(Rings().axioms())
        ['AdditiveAssociative', 'AdditiveCommutative', 'AdditiveInverse',
         'AdditiveUnital', 'Associative', 'Distributive', 'Unital']

        sage: Rings() is (CommutativeAdditiveGroups() & Monoids()).Distributive()
        True
        sage: Rings() is Rngs().Unital()
        True
        sage: Rings() is Semirings().AdditiveInverse()
        True

    TESTS::

        sage: TestSuite(Rings()).run()

    .. TODO::

        (see :trac:`sage_trac/wiki/CategoriesRoadMap`)

        - Make Rings() into a subcategory or alias of Algebras(ZZ);

        - A parent P in the category ``Rings()`` should automatically be
          in the category ``Algebras(P)``.
    """
    _base_category_class_and_axiom = (Rngs, "Unital")

    class MorphismMethods:
        @cached_method
        def is_injective(self) -> bool:
            """
            Return whether or not this morphism is injective.

            EXAMPLES::

                sage: R.<x,y> = QQ[]
                sage: R.hom([x, y^2], R).is_injective()                                 # optional - sage.libs.singular
                True
                sage: R.hom([x, x^2], R).is_injective()                                 # optional - sage.libs.singular
                False
                sage: S.<u,v> = R.quotient(x^3*y)                                       # optional - sage.libs.singular
                sage: R.hom([v, u], S).is_injective()                                   # optional - sage.libs.singular
                False
                sage: S.hom([-u, v], S).is_injective()                                  # optional - sage.libs.singular
                True
                sage: S.cover().is_injective()                                          # optional - sage.libs.singular
                False

            If the domain is a field, the homomorphism is injective::

                sage: K.<x> = FunctionField(QQ)
                sage: L.<y> = FunctionField(QQ)
                sage: f = K.hom([y]); f
                Function Field morphism:
                  From: Rational function field in x over Rational Field
                  To:   Rational function field in y over Rational Field
                  Defn: x |--> y
                sage: f.is_injective()
                True

            Unless the codomain is the zero ring::

                sage: codomain = Integers(1)
                sage: f = QQ.hom([Zmod(1)(0)], check=False)
                sage: f.is_injective()
                False

            Homomorphism from rings of characteristic zero to rings of positive
            characteristic can not be injective::

                sage: R.<x> = ZZ[]
                sage: f = R.hom([GF(3)(1)]); f                                          # optional - sage.rings.finite_rings
                Ring morphism:
                  From: Univariate Polynomial Ring in x over Integer Ring
                  To:   Finite Field of size 3
                  Defn: x |--> 1
                sage: f.is_injective()                                                  # optional - sage.rings.finite_rings
                False

            A morphism whose domain is an order in a number field is injective if
            the codomain has characteristic zero::

                sage: K.<x> = FunctionField(QQ)
                sage: f = ZZ.hom(K); f
                Composite map:
                  From: Integer Ring
                  To:   Rational function field in x over Rational Field
                  Defn:   Conversion via FractionFieldElement_1poly_field map:
                          From: Integer Ring
                          To:   Fraction Field of Univariate Polynomial Ring in x
                                over Rational Field
                        then
                          Isomorphism:
                          From: Fraction Field of Univariate Polynomial Ring in x
                                over Rational Field
                          To:   Rational function field in x over Rational Field
                sage: f.is_injective()
                True

            A coercion to the fraction field is injective::

                sage: R = ZpFM(3)                                                       # optional - sage.rings.padics
                sage: R.fraction_field().coerce_map_from(R).is_injective()              # optional - sage.rings.padics
                True

            """
            if self.domain().is_zero():
                return True
            if self.codomain().is_zero():
                # the only map to the zero ring that is injective is the map from itself
                return False

            from sage.categories.fields import Fields
            if self.domain() in Fields():
                # A ring homomorphism from a field to a ring is injective
                # (unless the codomain is the zero ring.) Note that ring
                # homomorphism must send the 1 element to the 1 element
                return True

            try:
                ker = self.kernel()
            except (NotImplementedError, AttributeError):
                pass
            else:
                return ker.is_zero()

            if self.domain().characteristic() == 0:
                if self.codomain().characteristic() != 0:
                    return False
                else:
                    from sage.categories.integral_domains import IntegralDomains
                    if self.domain() in IntegralDomains():
                        # if all elements of the domain are algebraic over ZZ,
                        # then the homomorphism must be injective (in
                        # particular if the domain is ZZ)
                        from sage.categories.number_fields import NumberFields
                        if self.domain().fraction_field() in NumberFields():
                            return True

            if self._is_coercion:
                try:
                    K = self.domain().fraction_field()
                except (TypeError, AttributeError, ValueError):
                    pass
                else:
                    if K is self.codomain():
                        return True

            try:
                if self.domain().cardinality() > self.codomain().cardinality():
                    return False
            except AttributeError:
                pass

            raise NotImplementedError

        def _is_nonzero(self) -> bool:
            r"""
            Return whether this is not the zero morphism.

            .. NOTE::

                We can not override ``is_zero()`` from the category framework
                and we can not implement ``__bool__`` because it is a
                special method. That this is why this has a cumbersome name.

            EXAMPLES::

                sage: ZZ.hom(ZZ)._is_nonzero()
                True
                sage: ZZ.hom(Zmod(1))._is_nonzero()
                False
            """
            return bool(self.codomain().one())

        def extend_to_fraction_field(self):
            r"""
            Return the extension of this morphism to fraction fields of
            the domain and the codomain.

            EXAMPLES::

                sage: S.<x> = QQ[]
                sage: f = S.hom([x + 1]); f
                Ring endomorphism of Univariate Polynomial Ring in x over Rational Field
                    Defn: x |--> x + 1

                sage: g = f.extend_to_fraction_field(); g
                Ring endomorphism of Fraction Field of Univariate Polynomial Ring in x
                 over Rational Field
                    Defn: x |--> x + 1
<<<<<<< HEAD
                sage: g(x)                                                                                  # optional - sage.libs.singular
                x + 1
                sage: g(1/x)                                                                                # optional - sage.libs.singular
=======
                sage: g(x)                                                              # optional - sage.libs.singular
                x + 1
                sage: g(1/x)                                                            # optional - sage.libs.singular
>>>>>>> 08060ed1
                1/(x + 1)

            If this morphism is not injective, it does not extend to the fraction
            field and an error is raised::

<<<<<<< HEAD
                sage: f = GF(5).coerce_map_from(ZZ)                                                         # optional - sage.libs.pari
                sage: f.extend_to_fraction_field()                                                          # optional - sage.libs.pari
=======
                sage: f = GF(5).coerce_map_from(ZZ)                                     # optional - sage.rings.finite_rings
                sage: f.extend_to_fraction_field()                                      # optional - sage.rings.finite_rings
>>>>>>> 08060ed1
                Traceback (most recent call last):
                ...
                ValueError: the morphism is not injective

            TESTS::

                sage: A.<x> = RR[]
                sage: phi = A.hom([x + 1])
                sage: phi.extend_to_fraction_field()
                Ring endomorphism of Fraction Field of
                 Univariate Polynomial Ring in x over Real Field with 53 bits of precision
                  Defn: x |--> x + 1.00000000000000
            """
            from sage.rings.morphism import RingHomomorphism_from_fraction_field
            if self.domain().is_field() and self.codomain().is_field():
                return self
            try:
                if not self.is_injective():
                    raise ValueError("the morphism is not injective")
            except (NotImplementedError, TypeError):   # we trust the user
                pass
            domain = self.domain().fraction_field()
            codomain = self.codomain().fraction_field()
            parent = domain.Hom(codomain)   # category = category=self.category_for() ???
            return RingHomomorphism_from_fraction_field(parent, self)

    class SubcategoryMethods:

        def NoZeroDivisors(self):
            r"""
            Return the full subcategory of the objects of ``self`` having
            no nonzero zero divisors.

            A *zero divisor* in a ring `R` is an element `x \in R` such
            that there exists a nonzero element `y \in R` such that
            `x \cdot y = 0` or `y \cdot x = 0`
            (see :wikipedia:`Zero_divisor`).

            EXAMPLES::

                sage: Rings().NoZeroDivisors()
                Category of domains

            TESTS::

                sage: TestSuite(Rings().NoZeroDivisors()).run()
                sage: Algebras(QQ).NoZeroDivisors.__module__
                'sage.categories.rings'
            """
            return self._with_axiom('NoZeroDivisors')

        def Division(self):
            """
            Return the full subcategory of the division objects of ``self``.

            A ring satisfies the *division axiom* if all non-zero
            elements have multiplicative inverses.

            EXAMPLES::

                sage: Rings().Division()
                Category of division rings
                sage: Rings().Commutative().Division()
                Category of fields

            TESTS::

                sage: TestSuite(Rings().Division()).run()
                sage: Algebras(QQ).Division.__module__
                'sage.categories.rings'
            """
            return self._with_axiom('Division')

    NoZeroDivisors = LazyImport('sage.categories.domains', 'Domains', at_startup=True)
    Division = LazyImport('sage.categories.division_rings', 'DivisionRings', at_startup=True)
    Commutative = LazyImport('sage.categories.commutative_rings', 'CommutativeRings', at_startup=True)

    class ParentMethods:
        def is_ring(self) -> bool:
            """
            Return ``True``, since this in an object of the category of rings.

            EXAMPLES::

                sage: Parent(QQ,category=Rings()).is_ring()
                True
            """
            return True

        def is_zero(self) -> bool:
            """
            Return ``True`` if this is the zero ring.

            EXAMPLES::

                sage: Integers(1).is_zero()
                True
                sage: Integers(2).is_zero()
                False
                sage: QQ.is_zero()
                False
                sage: R.<x> = ZZ[]
                sage: R.quo(1).is_zero()
                True
                sage: R.<x> = GF(101)[]                                                 # optional - sage.rings.finite_rings
                sage: R.quo(77).is_zero()                                               # optional - sage.rings.finite_rings
                True
                sage: R.quo(x^2 + 1).is_zero()                                          # optional - sage.rings.finite_rings
                False
            """
            return self.one() == self.zero()

        def bracket(self, x, y):
            """
            Return the Lie bracket `[x, y] = x y - y x` of `x` and `y`.

            INPUT:

            - ``x``, ``y`` -- elements of ``self``

            EXAMPLES::

                sage: F = AlgebrasWithBasis(QQ).example()                               # optional - sage.combinat sage.modules
                sage: F                                                                 # optional - sage.combinat sage.modules
                An example of an algebra with basis:
                 the free algebra on the generators ('a', 'b', 'c') over Rational Field
                sage: a, b, c = F.algebra_generators()                                  # optional - sage.combinat sage.modules
                sage: F.bracket(a, b)                                                   # optional - sage.combinat sage.modules
                B[word: ab] - B[word: ba]

            This measures the default of commutation between `x` and `y`.
            `F` endowed with the bracket operation is a Lie algebra;
            in particular, it satisfies Jacobi's identity::

                sage: (F.bracket(F.bracket(a,b), c) + F.bracket(F.bracket(b,c), a)      # optional - sage.combinat sage.modules
                ....:  + F.bracket(F.bracket(c,a), b))
                0
            """
            return x * y - y * x

        def _Hom_(self, Y, category):
            r"""
            Return the homset from ``self`` to ``Y`` in the category ``category``.

            INPUT:

            - ``Y`` -- a ring
            - ``category`` -- a subcategory of :class:`Rings()
              <Rings>` or ``None``

            The sole purpose of this method is to construct the homset
            as a :class:`~sage.rings.homset.RingHomset`. If
            ``category`` is specified and is not a subcategory of
            :class:`Rings() <Rings>`, a ``TypeError`` is raised instead

            This method is not meant to be called directly. Please use
            :func:`sage.categories.homset.Hom` instead.

            EXAMPLES::

                sage: H = QQ._Hom_(QQ, category=Rings()); H
                Set of Homomorphisms from Rational Field to Rational Field
                sage: H.__class__
                <class 'sage.rings.homset.RingHomset_generic_with_category'>

            TESTS::

                sage: Hom(QQ, QQ, category=Rings()).__class__
                <class 'sage.rings.homset.RingHomset_generic_with_category'>

                sage: Hom(CyclotomicField(3), QQ, category=Rings()).__class__           # optional - sage.rings.number_field
                <class 'sage.rings.number_field.homset.CyclotomicFieldHomset_with_category'>

                sage: TestSuite(Hom(QQ, QQ, category=Rings())).run() # indirect doctest
            """
            if category is not None and not category.is_subcategory(Rings()):
                raise TypeError(f"{category} is not a subcategory of Rings()")
            if Y not in Rings():
                raise TypeError(f"{Y} is not a ring")
            from sage.rings.homset import RingHomset
            return RingHomset(self, Y, category=category)

        # this is already in sage.rings.ring.Ring,
        # but not all rings descend from that class,
        # e.g., matrix spaces.
        def _mul_(self, x, switch_sides=False):
            """
            Multiplication of rings with, e.g., lists.

            .. NOTE::

                This method is used to create ideals. It is the same
                as the multiplication method for
                :class:`~sage.rings.ring.Ring`. However, not all
                parents that belong to the category of rings also
                inherits from the base class of rings. Therefore, we
                implemented a ``__mul__`` method for parents, that
                calls a ``_mul_`` method implemented here. See :trac:`7797`.

            INPUT:

            - `x`, an object to multiply with.
            - `switch_sides` (optional bool): If ``False``,
              the product is ``self*x``; if ``True``, the
              product is ``x*self``.

            EXAMPLES:

            As we mentioned above, this method is called
            when a ring is involved that does not inherit
            from the base class of rings. This is the case,
            e.g., for matrix algebras::

                sage: MS = MatrixSpace(QQ, 2, 2)                                        # optional - sage.modules
                sage: isinstance(MS, Ring)                                              # optional - sage.modules
                False
                sage: MS in Rings()                                                     # optional - sage.modules
                True
                sage: MS * 2     # indirect doctest                                     # optional - sage.modules
                Left Ideal
                (
                  [2 0]
                  [0 2]
                )
                 of Full MatrixSpace of 2 by 2 dense matrices over Rational Field

            In the next example, the ring and the other factor switch sides
            in the product::

                sage: [MS.2] * MS                                                       # optional - sage.modules
                Right Ideal
                (
                  [0 0]
                  [1 0]
                )
                 of Full MatrixSpace of 2 by 2 dense matrices over Rational Field

            AUTHOR:

            - Simon King (2011-03-22)
            """
            try:
                if self.is_commutative():
                    return self.ideal(x)
            except (AttributeError, NotImplementedError):
                pass
            try:
                side = x.side()
            except AttributeError:
                return self.ideal(x, side='right' if switch_sides else 'left')
            # presumably x is an ideal...
            try:
                x = x.gens()
            except (AttributeError, NotImplementedError):
                pass  # ... not an ideal
            if switch_sides:
                if side in ['right', 'twosided']:
                    return self.ideal(x, side=side)
                elif side == 'left':
                    return self.ideal(x, side='twosided')
            else:
                if side in ['left', 'twosided']:
                    return self.ideal(x, side=side)
                elif side == 'right':
                    return self.ideal(x, side='twosided')
            # duck typing failed
            raise TypeError("do not know how to transform %s into an ideal of %s" % (x, self))

        def __pow__(self, n):
            """
            Return the free module of rank `n` over this ring.  If n is a tuple of
            two elements, creates a matrix space.

            EXAMPLES::

                sage: QQ^5                                                              # optional - sage.modules
                Vector space of dimension 5 over Rational Field
                sage: Integers(20)^1000                                                 # optional - sage.modules
                Ambient free module of rank 1000 over Ring of integers modulo 20

                sage: QQ^(2, 3)                                                         # optional - sage.modules
                Full MatrixSpace of 2 by 3 dense matrices over Rational Field
            """
            if isinstance(n, tuple):
                m, n = n
                from sage.matrix.matrix_space import MatrixSpace
                return MatrixSpace(self, m, n)
            else:
                from sage.modules.free_module import FreeModule
                return FreeModule(self, n)

        @cached_method
        def ideal_monoid(self):
            """
            The monoid of the ideals of this ring.

            .. NOTE::

                The code is copied from the base class of rings.
                This is since there are rings that do not inherit
                from that class, such as matrix algebras.  See
                :trac:`7797`.

            EXAMPLES::

                sage: MS = MatrixSpace(QQ, 2, 2)                                        # optional - sage.modules
                sage: isinstance(MS, Ring)                                              # optional - sage.modules
                False
                sage: MS in Rings()                                                     # optional - sage.modules
                True
                sage: MS.ideal_monoid()                                                 # optional - sage.modules
                Monoid of ideals of Full MatrixSpace of 2 by 2 dense matrices
                over Rational Field

            Note that the monoid is cached::

                sage: MS.ideal_monoid() is MS.ideal_monoid()                            # optional - sage.modules
                True
            """
            try:
                from sage.rings.ideal_monoid import IdealMonoid
                return IdealMonoid(self)
            except TypeError:
                from sage.rings.noncommutative_ideals import IdealMonoid_nc
                return IdealMonoid_nc(self)

        def characteristic(self):
            """
            Return the characteristic of this ring.

            EXAMPLES::

                sage: QQ.characteristic()
                0
                sage: GF(19).characteristic()                                           # optional - sage.rings.finite_rings
                19
                sage: Integers(8).characteristic()
                8
                sage: Zp(5).characteristic()                                            # optional - sage.rings.padics
                0
            """
            from sage.rings.infinity import infinity
            from sage.rings.integer_ring import ZZ
            order_1 = self.one().additive_order()
            return ZZ.zero() if order_1 is infinity else order_1

        def _test_characteristic(self, **options):
            """
            Run generic tests on the method :meth:`characteristic`.

            See also: :class:`TestSuite`.

            EXAMPLES::

                sage: ZZ._test_characteristic()
            """
            tester = self._tester(**options)
            try:
                characteristic = self.characteristic()
            except AttributeError:
                # raised when self.one() does not have a additive_order()
                return
            except NotImplementedError:
                return

            # test that #12988 is fixed
            from sage.rings.integer import Integer
            tester.assertIsInstance(characteristic, Integer)

        def ideal(self, *args, **kwds):
            """
            Create an ideal of this ring.

            .. NOTE::

                The code is copied from the base class
                :class:`~sage.rings.ring.Ring`. This is
                because there are rings that do not inherit
                from that class, such as matrix algebras.
                See :trac:`7797`.

            INPUT:

            - An element or a list/tuple/sequence of elements.
            - ``coerce`` (optional bool, default ``True``):
              First coerce the elements into this ring.
            - ``side``, optional string, one of ``"twosided"``
              (default), ``"left"``, ``"right"``: determines
              whether the resulting ideal is twosided, a left
              ideal or a right ideal.

            EXAMPLES::

                sage: MS = MatrixSpace(QQ, 2, 2)                                        # optional - sage.modules
                sage: isinstance(MS, Ring)                                              # optional - sage.modules
                False
                sage: MS in Rings()                                                     # optional - sage.modules
                True
                sage: MS.ideal(2)                                                       # optional - sage.modules
                Twosided Ideal
                (
                  [2 0]
                  [0 2]
                )
                 of Full MatrixSpace of 2 by 2 dense matrices over Rational Field
                sage: MS.ideal([MS.0, MS.1], side='right')                              # optional - sage.modules
                Right Ideal
                (
                  [1 0]
                  [0 0],
                <BLANKLINE>
                  [0 1]
                  [0 0]
                )
                 of Full MatrixSpace of 2 by 2 dense matrices over Rational Field
            """
            if 'coerce' in kwds:
                coerce = kwds['coerce']
                del kwds['coerce']
            else:
                coerce = True

            from sage.rings.ideal import Ideal_generic
            from types import GeneratorType
            if len(args) == 0:
                gens = [self(0)]
            else:
                gens = args
                while isinstance(gens, (list, tuple, GeneratorType)) and len(gens) == 1:
                    first = gens[0]
                    if isinstance(first, Ideal_generic):
                        R = first.ring()
                        m = self.convert_map_from(R)
                        if m is not None:
                            gens = [m(g) for g in first.gens()]
                            coerce = False
                        else:
                            m = R.convert_map_from(self)
                            if m is not None:
                                raise NotImplementedError
                            else:
                                raise TypeError
                        break
                    elif isinstance(first, (list, tuple, GeneratorType)):
                        gens = first
                    else:
                        try:
                            if self.has_coerce_map_from(first):
                                gens = first.gens()  # we have a ring as argument
                            elif isinstance(first, Element):
                                gens = [first]
                            else:
                                raise ArithmeticError("there is no coercion from %s to %s" % (first, self))
                        except TypeError:  # first may be a ring element
                            pass
                        break
            if coerce:
                gens = [self(g) for g in gens]
            from sage.categories.principal_ideal_domains import PrincipalIdealDomains
            if self in PrincipalIdealDomains():
                # Use GCD algorithm to obtain a principal ideal
                g = gens[0]
                if len(gens) == 1:
                    try:
                        g = g.gcd(g)  # note: we set g = gcd(g, g) to "canonicalize" the generator: make polynomials monic, etc.
                    except (AttributeError, NotImplementedError):
                        pass
                else:
                    for h in gens[1:]:
                        g = g.gcd(h)
                gens = [g]
            if 'ideal_class' in kwds:
                C = kwds['ideal_class']
                del kwds['ideal_class']
            else:
                C = self._ideal_class_(len(gens))
            if len(gens) == 1 and isinstance(gens[0], (list, tuple)):
                gens = gens[0]
            return C(self, gens, **kwds)

        def _ideal_class_(self, n=0):
            """
            Return the class that is used to implement ideals of this ring.

            .. NOTE::

                We copy the code from :class:`~sage.rings.ring.Ring`. This is
                necessary because not all rings inherit from that class, such
                as matrix algebras.

            INPUT:

            - ``n`` (optional integer, default 0): The number of generators
              of the ideal to be created.

            OUTPUT:

            The class that is used to implement ideals of this ring with
            ``n`` generators.

            .. NOTE::

                Often principal ideals (``n==1``) are implemented via
                a different class.

            EXAMPLES::

                sage: MS = MatrixSpace(QQ, 2, 2)                                        # optional - sage.modules
                sage: MS._ideal_class_()                                                # optional - sage.modules
                <class 'sage.rings.noncommutative_ideals.Ideal_nc'>

            We do not know of a commutative ring in Sage that does not inherit
            from the base class of rings. So, we need to cheat in the next
            example::

                sage: super(Ring,QQ)._ideal_class_.__module__
                'sage.categories.rings'
                sage: super(Ring,QQ)._ideal_class_()
                <class 'sage.rings.ideal.Ideal_generic'>
                sage: super(Ring,QQ)._ideal_class_(1)
                <class 'sage.rings.ideal.Ideal_principal'>
                sage: super(Ring,QQ)._ideal_class_(2)
                <class 'sage.rings.ideal.Ideal_generic'>
            """
            from sage.rings.noncommutative_ideals import Ideal_nc
            try:
                if not self.is_commutative():
                    return Ideal_nc
            except (NotImplementedError, AttributeError):
                return Ideal_nc
            from sage.rings.ideal import Ideal_generic, Ideal_principal
            if n == 1:
                return Ideal_principal
            return Ideal_generic

        ##
        # Quotient rings
        def quotient(self, I, names=None, **kwds):
            """
            Quotient of a ring by a two-sided ideal.

            INPUT:

            - ``I`` -- A twosided ideal of this ring.
            - ``names`` -- (optional) names of the generators of the quotient (if
              there are multiple generators, you can specify a single character
              string and the generators are named in sequence starting with 0).
            - further named arguments that may be passed to the
              quotient ring constructor.

            EXAMPLES:

            Usually, a ring inherits a method :meth:`sage.rings.ring.Ring.quotient`.
            So, we need a bit of effort to make the following example work with the
            category framework::

                sage: F.<x,y,z> = FreeAlgebra(QQ)                                       # optional - sage.combinat sage.modules
                sage: from sage.rings.noncommutative_ideals import Ideal_nc             # optional - sage.combinat sage.modules
                sage: from itertools import product
                sage: class PowerIdeal(Ideal_nc):                                       # optional - sage.combinat sage.modules
                ....:  def __init__(self, R, n):
                ....:      self._power = n
                ....:      Ideal_nc.__init__(self, R, [R.prod(m)
                ....:                                  for m in product(R.gens(), repeat=n)])
                ....:  def reduce(self, x):
                ....:      R = self.ring()
                ....:      return add([c*R(m) for m, c in x
                ....:                  if len(m) < self._power], R(0))
                sage: I = PowerIdeal(F, 3)                                              # optional - sage.combinat sage.modules
                sage: Q = Rings().parent_class.quotient(F, I); Q                        # optional - sage.combinat sage.modules
                Quotient of Free Algebra on 3 generators (x, y, z) over Rational Field
                 by the ideal (x^3, x^2*y, x^2*z, x*y*x, x*y^2, x*y*z, x*z*x,
                               x*z*y, x*z^2, y*x^2, y*x*y, y*x*z, y^2*x, y^3,
                               y^2*z, y*z*x, y*z*y, y*z^2, z*x^2, z*x*y, z*x*z,
                               z*y*x, z*y^2, z*y*z, z^2*x, z^2*y, z^3)
                sage: Q.0                                                               # optional - sage.combinat sage.modules
                xbar
                sage: Q.1                                                               # optional - sage.combinat sage.modules
                ybar
                sage: Q.2                                                               # optional - sage.combinat sage.modules
                zbar
                sage: Q.0*Q.1                                                           # optional - sage.combinat sage.modules
                xbar*ybar
                sage: Q.0*Q.1*Q.0                                                       # optional - sage.combinat sage.modules
                0

            An example with polynomial rings::

                sage: R.<x> = PolynomialRing(ZZ)
                sage: I = R.ideal([4 + 3*x + x^2, 1 + x^2])
                sage: S = R.quotient(I, 'a')
                sage: S.gens()
                (a,)

                sage: R.<x,y> = PolynomialRing(QQ, 2)
                sage: S.<a,b> = R.quotient((x^2, y))                                    # optional - sage.libs.singular
                sage: S                                                                 # optional - sage.libs.singular
                Quotient of Multivariate Polynomial Ring in x, y over Rational Field
                 by the ideal (x^2, y)
                sage: S.gens()                                                          # optional - sage.libs.singular
                (a, 0)
                sage: a == b                                                            # optional - sage.libs.singular
                False
            """
            from sage.rings.quotient_ring import QuotientRing
            return QuotientRing(self, I, names=names, **kwds)

        def quo(self, I, names=None, **kwds):
            """
            Quotient of a ring by a two-sided ideal.

            .. NOTE::

                This is a synonym for :meth:`quotient`.

            EXAMPLES::

                sage: MS = MatrixSpace(QQ, 2)                                           # optional - sage.modules
                sage: I = MS * MS.gens() * MS                                           # optional - sage.modules

            ``MS`` is not an instance of :class:`~sage.rings.ring.Ring`.

            However it is an instance of the parent class of the
            category of rings. The quotient method is inherited from
            there::

                sage: isinstance(MS, sage.rings.ring.Ring)                              # optional - sage.modules
                False
                sage: isinstance(MS, Rings().parent_class)                              # optional - sage.modules
                True
                sage: MS.quo(I, names=['a','b','c','d'])                                # optional - sage.modules
                Quotient of Full MatrixSpace of 2 by 2 dense matrices
                 over Rational Field by the ideal
                (
                  [1 0]
                  [0 0],
                <BLANKLINE>
                  [0 1]
                  [0 0],
                <BLANKLINE>
                  [0 0]
                  [1 0],
                <BLANKLINE>
                  [0 0]
                  [0 1]
                )

            A test with a subclass of :class:`~sage.rings.ring.Ring`::

                sage: R.<x,y> = PolynomialRing(QQ, 2)                                   # optional - sage.libs.singular
                sage: S.<a,b> = R.quo((x^2, y))                                         # optional - sage.libs.singular
                sage: S                                                                 # optional - sage.libs.singular
                Quotient of Multivariate Polynomial Ring in x, y over Rational Field
                 by the ideal (x^2, y)
                sage: S.gens()                                                          # optional - sage.libs.singular
                (a, 0)
                sage: a == b                                                            # optional - sage.libs.singular
                False
            """
            return self.quotient(I, names=names, **kwds)

        def quotient_ring(self, I, names=None, **kwds):
            """
            Quotient of a ring by a two-sided ideal.

            .. NOTE::

                This is a synonym for :meth:`quotient`.

            INPUT:

            - ``I`` -- an ideal of `R`

            - ``names`` -- (optional) names of the generators of the quotient. (If
              there are multiple generators, you can specify a single character
              string and the generators are named in sequence starting with 0.)

            - further named arguments that may be passed to the quotient ring
              constructor.

            OUTPUT:

            - ``R/I`` -- the quotient ring of `R` by the ideal `I`

            EXAMPLES::

                sage: MS = MatrixSpace(QQ, 2)                                           # optional - sage.modules
                sage: I = MS * MS.gens() * MS                                           # optional - sage.modules

            ``MS`` is not an instance of :class:`~sage.rings.ring.Ring`,
            but it is an instance of the parent class of the category of
            rings. The quotient method is inherited from there::

                sage: isinstance(MS, sage.rings.ring.Ring)                              # optional - sage.modules
                False
                sage: isinstance(MS, Rings().parent_class)                              # optional - sage.modules
                True
                sage: MS.quotient_ring(I, names=['a','b','c','d'])                      # optional - sage.modules
                Quotient of Full MatrixSpace of 2 by 2 dense matrices
                 over Rational Field by the ideal
                (
                  [1 0]
                  [0 0],
                <BLANKLINE>
                  [0 1]
                  [0 0],
                <BLANKLINE>
                  [0 0]
                  [1 0],
                <BLANKLINE>
                  [0 0]
                  [0 1]
                )

            A test with a subclass of :class:`~sage.rings.ring.Ring`::

                sage: R.<x> = PolynomialRing(ZZ)
                sage: I = R.ideal([4 + 3*x + x^2, 1 + x^2])
                sage: S = R.quotient_ring(I, 'a')
                sage: S.gens()
                (a,)

                sage: R.<x,y> = PolynomialRing(QQ,2)                                    # optional - sage.libs.singular
                sage: S.<a,b> = R.quotient_ring((x^2, y))                               # optional - sage.libs.singular
                sage: S                                                                 # optional - sage.libs.singular
                Quotient of Multivariate Polynomial Ring in x, y over Rational Field
                 by the ideal (x^2, y)
                sage: S.gens()                                                          # optional - sage.libs.singular
                (a, 0)
                sage: a == b                                                            # optional - sage.libs.singular
                False
            """
            return self.quotient(I, names=names, **kwds)

        def __truediv__(self, I):
            """
            Since assigning generator names would not work properly,
            the construction of a quotient ring using division syntax
            is not supported.

            EXAMPLES::

                sage: MS = MatrixSpace(QQ, 2)                                           # optional - sage.modules
                sage: I = MS * MS.gens() * MS                                           # optional - sage.modules
                sage: MS/I                                                              # optional - sage.modules
                Traceback (most recent call last):
                ...
                TypeError: use self.quotient(I) to construct the quotient ring

                sage: QQ['x'] / ZZ
                Traceback (most recent call last):
                ...
                TypeError: use self.quotient(I) to construct the quotient ring
            """
            raise TypeError("use self.quotient(I) to construct the quotient ring")

        def __getitem__(self, arg):
            """
            Extend this ring by one or several elements to create a polynomial
            ring, a power series ring, or an algebraic extension.

            This is a convenience method intended primarily for interactive
            use.

            .. SEEALSO::

                :func:`~sage.rings.polynomial.polynomial_ring_constructor.PolynomialRing`,
                :func:`~sage.rings.power_series_ring.PowerSeriesRing`,
                :meth:`~sage.rings.ring.Ring.extension`,
                :meth:`sage.rings.integer_ring.IntegerRing_class.__getitem__`,
                :meth:`sage.rings.matrix_space.MatrixSpace.__getitem__`,
                :meth:`sage.structure.parent.Parent.__getitem__`

            EXAMPLES:

            We create several polynomial rings::

                sage: ZZ['x']
                Univariate Polynomial Ring in x over Integer Ring
                sage: QQ['x']
                Univariate Polynomial Ring in x over Rational Field
                sage: GF(17)['abc']                                                     # optional - sage.rings.finite_rings
                Univariate Polynomial Ring in abc over Finite Field of size 17
                sage: GF(17)['a,b,c']                                                   # optional - sage.rings.finite_rings
                Multivariate Polynomial Ring in a, b, c over Finite Field of size 17
                sage: GF(17)['a']['b']                                                  # optional - sage.rings.finite_rings
                Univariate Polynomial Ring in b over
                 Univariate Polynomial Ring in a over Finite Field of size 17

            We can create Ore polynomial rings::

                sage: k.<t> = GF(5^3)                                                   # optional - sage.rings.finite_rings
                sage: Frob = k.frobenius_endomorphism()                                 # optional - sage.rings.finite_rings
                sage: k['x', Frob]                                                      # optional - sage.rings.finite_rings
                Ore Polynomial Ring in x over Finite Field in t of size 5^3
                 twisted by t |--> t^5

                sage: R.<t> = QQ[]
                sage: der = R.derivation()                                              # optional - sage.modules
                sage: R['d', der]                                                       # optional - sage.modules
                Ore Polynomial Ring in d
                 over Univariate Polynomial Ring in t over Rational Field
                 twisted by d/dt

            We can also create power series rings by using double brackets::

                sage: QQ[['t']]
                Power Series Ring in t over Rational Field
                sage: ZZ[['W']]
                Power Series Ring in W over Integer Ring

                sage: ZZ[['x,y,z']]
                Multivariate Power Series Ring in x, y, z over Integer Ring
                sage: ZZ[['x','T']]
                Multivariate Power Series Ring in x, T over Integer Ring

            Use :func:`~sage.rings.fraction_field.Frac` or
            :meth:`~sage.rings.ring.CommutativeRing.fraction_field` to obtain
            the fields of rational functions and Laurent series::

                sage: Frac(QQ['t'])
                Fraction Field of Univariate Polynomial Ring in t over Rational Field
                sage: Frac(QQ[['t']])
                Laurent Series Ring in t over Rational Field
                sage: QQ[['t']].fraction_field()
                Laurent Series Ring in t over Rational Field

            Note that the same syntax can be used to create number fields::

                sage: QQ[I]
                Number Field in I with defining polynomial x^2 + 1 with I = 1*I
                sage: QQ[I].coerce_embedding()
                Generic morphism:
                  From: Number Field in I with defining polynomial x^2 + 1 with I = 1*I
                  To:   Complex Lazy Field
                  Defn: I -> 1*I

            ::

                sage: QQ[sqrt(2)]                                                       # optional - sage.symbolic sage.rings.number_field
                Number Field in sqrt2 with defining polynomial x^2 - 2
                 with sqrt2 = 1.414213562373095?
                sage: QQ[sqrt(2)].coerce_embedding()                                    # optional - sage.symbolic sage.rings.number_field
                Generic morphism:
                  From: Number Field in sqrt2 with defining polynomial x^2 - 2
                        with sqrt2 = 1.414213562373095?
                  To:   Real Lazy Field
                  Defn: sqrt2 -> 1.414213562373095?

            ::

                sage: QQ[sqrt(2), sqrt(3)]                                              # optional - sage.symbolic sage.rings.number_field
                Number Field in sqrt2
                 with defining polynomial x^2 - 2 over its base field

            and orders in number fields::

                sage: ZZ[I]                                                             # optional - sage.symbolic sage.rings.number_field
                Order in Number Field in I0
                 with defining polynomial x^2 + 1 with I0 = 1*I
                sage: ZZ[sqrt(5)]                                                       # optional - sage.symbolic sage.rings.number_field
                Order in Number Field in sqrt5
                 with defining polynomial x^2 - 5 with sqrt5 = 2.236067977499790?
                sage: ZZ[sqrt(2) + sqrt(3)]                                             # optional - sage.symbolic sage.rings.number_field
                Order in Number Field in a
                 with defining polynomial x^4 - 10*x^2 + 1 with a = 3.146264369941973?

            Embeddings are found for simple extensions (when that makes sense)::

                sage: QQi.<i> = QuadraticField(-1, 'i')                                 # optional - sage.symbolic sage.rings.number_field
                sage: QQ[i].coerce_embedding()                                          # optional - sage.symbolic sage.rings.number_field
                Generic morphism:
                  From: Number Field in i with defining polynomial x^2 + 1 with i = 1*I
                  To:   Complex Lazy Field
                  Defn: i -> 1*I

            TESTS:

            A few corner cases::

                sage: QQ[()]
                Multivariate Polynomial Ring in no variables over Rational Field

                sage: QQ[[]]
                Traceback (most recent call last):
                ...
                TypeError: power series rings must have at least one variable

            These kind of expressions do not work::

                sage: QQ['a,b','c']
                Traceback (most recent call last):
                ...
                ValueError: variable name 'a,b' is not alphanumeric
                sage: QQ[['a,b','c']]
                Traceback (most recent call last):
                ...
                ValueError: variable name 'a,b' is not alphanumeric

                sage: QQ[[['x']]]
                Traceback (most recent call last):
                ...
                TypeError: expected R[...] or R[[...]], not R[[[...]]]

            Extension towers are built as follows and use distinct generator names::

                sage: K = QQ[2^(1/3), 2^(1/2), 3^(1/3)]                                 # optional - sage.symbolic sage.rings.number_field
                sage: K                                                                 # optional - sage.symbolic sage.rings.number_field
                Number Field in a with defining polynomial x^3 - 2
                 over its base field
                sage: K.base_field()                                                    # optional - sage.symbolic sage.rings.number_field
                Number Field in sqrt2 with defining polynomial x^2 - 2
                 over its base field
                sage: K.base_field().base_field()                                       # optional - sage.symbolic sage.rings.number_field
                Number Field in b with defining polynomial x^3 - 3

            Embeddings::

                sage: a = 10^100; expr = (2*a + sqrt(2))/(2*a^2-1)                      # optional - sage.symbolic sage.rings.number_field
                sage: QQ[expr].coerce_embedding() is None                               # optional - sage.symbolic sage.rings.number_field
                False
                sage: QQ[sqrt(5)].gen() > 0                                             # optional - sage.symbolic sage.rings.number_field
                True
                sage: expr = sqrt(2) + I*(cos(pi/4, hold=True) - sqrt(2)/2)             # optional - sage.symbolic sage.rings.number_field
                sage: QQ[expr].coerce_embedding()                                       # optional - sage.symbolic sage.rings.number_field
                Generic morphism:
                  From: Number Field in a with defining polynomial x^2 - 2
                        with a = 1.414213562373095?
                  To:   Real Lazy Field
                  Defn: a -> 1.414213562373095?
            """
            def normalize_arg(arg):
                if isinstance(arg, (tuple, list)):
                    # Allowing arbitrary iterables would create confusion,
                    # but we may want to support a few more.
                    return tuple(arg)
                if isinstance(arg, str):
                    return tuple(arg.split(','))
                return (arg,)

            # 1. If arg is a list, try to return a power series ring.

            if isinstance(arg, list):
                if not arg:
                    raise TypeError("power series rings must have at least one variable")
                elif len(arg) == 1:
                    # R[["a,b"]], R[[(a,b)]]...
                    if isinstance(arg[0], list):
                        raise TypeError("expected R[...] or R[[...]], not R[[[...]]]")
                    elts = normalize_arg(arg[0])
                else:
                    elts = normalize_arg(arg)
                from sage.rings.power_series_ring import PowerSeriesRing
                return PowerSeriesRing(self, elts)

            if isinstance(arg, tuple):
                from sage.categories.morphism import Morphism
                try:
                    from sage.rings.derivation import RingDerivation
                except ImportError:
                    RingDerivation = ()
                if len(arg) == 2 and isinstance(arg[1], (Morphism, RingDerivation)):
                    from sage.rings.polynomial.ore_polynomial_ring import OrePolynomialRing
                    return OrePolynomialRing(self, arg[1], names=arg[0])

            # 2. Otherwise, if all specified elements are algebraic, try to
            #    return an algebraic extension

            elts = normalize_arg(arg)

            try:
                minpolys = [a.minpoly() for a in elts]
            except (AttributeError, NotImplementedError, ValueError, TypeError):
                minpolys = None

            if minpolys:
                # how to pass in names?
                names = tuple(_gen_names(elts))
                if len(elts) == 1:
                    from sage.rings.cif import CIF
                    elt = elts[0]
                    try:
                        iv = CIF(elt)
                    except (TypeError, ValueError):
                        emb = None
                    else:
                        # First try creating an ANRoot manually, because
                        # extension(..., embedding=CLF(expr)) (or
                        # ...QQbar(expr)) would normalize the expression in
                        # QQbar, which currently is VERY slow in many cases.
                        # This may fail when minpoly has close roots or elt is
                        # a complicated symbolic expression.
                        # TODO: Rewrite using #19362 and/or #17886 and/or
                        # #15600 once those issues are solved.
                        from sage.rings.qqbar import AlgebraicNumber, ANRoot
                        try:
                            elt = AlgebraicNumber(ANRoot(minpolys[0], iv))
                        except ValueError:
                            pass
                        # Force a real embedding when possible, to get the
                        # right ordered ring structure.
                        from sage.rings.real_lazy import CLF, RLF
                        if (iv.imag().is_zero() or iv.imag().contains_zero()
                                and elt.imag().is_zero()):
                            emb = RLF(elt)
                        else:
                            emb = CLF(elt)
                        return self.extension(minpolys[0], names[0], embedding=emb)
                try:
                    # Doing the extension all at once is best, if possible...
                    return self.extension(minpolys, names)
                except (TypeError, ValueError):
                    # ...but we can also construct it iteratively
                    return reduce(lambda R, ext: R.extension(*ext), zip(minpolys, names), self)

            # 2. Otherwise, try to return a polynomial ring

            from sage.rings.polynomial.polynomial_ring_constructor import PolynomialRing
            return PolynomialRing(self, elts)

        def free_module(self, base=None, basis=None, map=True):
            """
            Return a free module `V` over the specified subring together with maps to and from `V`.

            The default implementation only supports the case that the base ring is the ring itself.

            INPUT:

            - ``base`` -- a subring `R` so that this ring is isomorphic
              to a finite-rank free `R`-module `V`

            - ``basis`` -- (optional) a basis for this ring over the base

            - ``map`` -- boolean (default ``True``), whether to return
              `R`-linear maps to and from `V`

            OUTPUT:

            - A finite-rank free `R`-module `V`

            - An `R`-module isomorphism from `V` to this ring
              (only included if ``map`` is ``True``)

            - An `R`-module isomorphism from this ring to `V`
              (only included if ``map`` is ``True``)

            EXAMPLES::

                sage: R.<x> = QQ[[]]
                sage: V, from_V, to_V = R.free_module(R)                                # optional - sage.modules
                sage: v = to_V(1 + x); v                                                # optional - sage.modules
                (1 + x)
                sage: from_V(v)                                                         # optional - sage.modules
                1 + x
                sage: W, from_W, to_W = R.free_module(R, basis=(1 - x))                 # optional - sage.modules
                sage: W is V                                                            # optional - sage.modules
                True
                sage: w = to_W(1 + x); w                                                # optional - sage.modules
                (1 - x^2)
                sage: from_W(w)                                                         # optional - sage.modules
                1 + x + O(x^20)
            """
            if base is None:
                base = self.base_ring()
            if base is self:
                V = self**1
                if not map:
                    return V
                if basis is not None:
                    if isinstance(basis, (list, tuple)):
                        if len(basis) != 1:
                            raise ValueError("basis must have length 1")
                        basis = basis[0]
                    basis = self(basis)
                    if not basis.is_unit():
                        raise ValueError("basis element must be a unit")
                from sage.modules.free_module_morphism import BaseIsomorphism1D_from_FM, BaseIsomorphism1D_to_FM
                Hfrom = V.Hom(self)
                Hto = self.Hom(V)
                from_V = Hfrom.__make_element_class__(BaseIsomorphism1D_from_FM)(Hfrom, basis=basis)
                to_V = Hto.__make_element_class__(BaseIsomorphism1D_to_FM)(Hto, basis=basis)
                return V, from_V, to_V
            else:
                if not self.has_coerce_map_from(base):
                    raise ValueError("base must be a subring of this ring")
                raise NotImplementedError

    class ElementMethods:
        def is_unit(self) -> bool:
            r"""
            Return whether this element is a unit in the ring.

            .. NOTE::

                This is a generic implementation for (non-commutative) rings
                which only works for the one element, its additive inverse, and
                the zero element. Most rings should provide a more specialized
                implementation.

            EXAMPLES::

                sage: MS = MatrixSpace(ZZ, 2)                                           # optional - sage.modules
                sage: MS.one().is_unit()                                                # optional - sage.modules
                True
                sage: MS.zero().is_unit()                                               # optional - sage.modules
                False
                sage: MS([1,2,3,4]).is_unit()                                           # optional - sage.modules
                False
            """
            if self.is_one() or (-self).is_one():
                return True
            if self.is_zero():  # now 0 != 1
                return False
            raise NotImplementedError

        def inverse_of_unit(self):
            r"""
            Return the inverse of this element if it is a unit.

            OUTPUT:

            An element in the same ring as this element.

            EXAMPLES::

                sage: R.<x> = ZZ[]
<<<<<<< HEAD
                sage: S = R.quo(x^2 + x + 1)                                                                            # optional - sage.libs.pari
                sage: S(1).inverse_of_unit()                                                                            # optional - sage.libs.pari
=======
                sage: S = R.quo(x^2 + x + 1)                                            # optional - sage.libs.pari
                sage: S(1).inverse_of_unit()                                            # optional - sage.libs.pari
>>>>>>> 08060ed1
                1

            This method fails when the element is not a unit::

                sage: 2.inverse_of_unit()
                Traceback (most recent call last):
                ...
                ArithmeticError: inverse does not exist

            The inverse returned is in the same ring as this element::

                sage: a = -1
                sage: a.parent()
                Integer Ring
                sage: a.inverse_of_unit().parent()
                Integer Ring

            Note that this is often not the case when computing inverses in other ways::

                sage: (~a).parent()
                Rational Field
                sage: (1/a).parent()
                Rational Field
            """
            try:
                if not self.is_unit():
                    raise ArithmeticError("element is not a unit")
            except NotImplementedError:
                # if an element does not implement is_unit, we just try to
                # invert it anyway; if the result is in the ring again, it was
                # a unit
                pass

            inverse = ~self
            if inverse not in self.parent():
                raise ArithmeticError("element is not a unit")

            # return the inverse (with the correct parent)
            return self.parent()(inverse)

        def _divide_if_possible(self, y):
            """
            Divide ``self`` by ``y`` if possible and raise a
            ``ValueError`` otherwise.

            EXAMPLES::

                sage: 4._divide_if_possible(2)
                2
                sage: _.parent()
                Integer Ring

                sage: 4._divide_if_possible(3)
                Traceback (most recent call last):
                ...
                ValueError: 4 is not divisible by 3
            """
            q, r = self.quo_rem(y)
            if r != 0:
                raise ValueError("%s is not divisible by %s" % (self, y))
            return q


def _gen_names(elts):
    r"""
    Used to find a name for a generator when rings are created using the
    ``__getitem__`` syntax, e.g. ``ZZ['x']``, ``ZZ[sqrt(2)]``.

    EXAMPLES::

        sage: from sage.categories.rings import _gen_names
        sage: list(_gen_names([sqrt(5)]))                                               # optional - sage.symbolic
        ['sqrt5']
        sage: list(_gen_names([sqrt(-17), 2^(1/3)]))                                    # optional - sage.symbolic
        ['a', 'b']
        sage: list(_gen_names((1..27)))[-1]
        'aa'
    """
    import re
    from sage.structure.category_object import certify_names
    from sage.combinat.words.words import Words
    it = iter(Words("abcdefghijklmnopqrstuvwxyz", infinite=False))
    next(it)  # skip empty word
    for x in elts:
        name = str(x)
        m = re.match(r'^sqrt\((\d+)\)$', name)
        if m:
            name = "sqrt%s" % m.groups()[0]
        try:
            certify_names([name])
        except ValueError:
            name = next(it).string_rep()
        yield name<|MERGE_RESOLUTION|>--- conflicted
+++ resolved
@@ -222,27 +222,16 @@
                 Ring endomorphism of Fraction Field of Univariate Polynomial Ring in x
                  over Rational Field
                     Defn: x |--> x + 1
-<<<<<<< HEAD
-                sage: g(x)                                                                                  # optional - sage.libs.singular
-                x + 1
-                sage: g(1/x)                                                                                # optional - sage.libs.singular
-=======
                 sage: g(x)                                                              # optional - sage.libs.singular
                 x + 1
                 sage: g(1/x)                                                            # optional - sage.libs.singular
->>>>>>> 08060ed1
                 1/(x + 1)
 
             If this morphism is not injective, it does not extend to the fraction
             field and an error is raised::
 
-<<<<<<< HEAD
-                sage: f = GF(5).coerce_map_from(ZZ)                                                         # optional - sage.libs.pari
-                sage: f.extend_to_fraction_field()                                                          # optional - sage.libs.pari
-=======
                 sage: f = GF(5).coerce_map_from(ZZ)                                     # optional - sage.rings.finite_rings
                 sage: f.extend_to_fraction_field()                                      # optional - sage.rings.finite_rings
->>>>>>> 08060ed1
                 Traceback (most recent call last):
                 ...
                 ValueError: the morphism is not injective
@@ -1369,13 +1358,8 @@
             EXAMPLES::
 
                 sage: R.<x> = ZZ[]
-<<<<<<< HEAD
-                sage: S = R.quo(x^2 + x + 1)                                                                            # optional - sage.libs.pari
-                sage: S(1).inverse_of_unit()                                                                            # optional - sage.libs.pari
-=======
                 sage: S = R.quo(x^2 + x + 1)                                            # optional - sage.libs.pari
                 sage: S(1).inverse_of_unit()                                            # optional - sage.libs.pari
->>>>>>> 08060ed1
                 1
 
             This method fails when the element is not a unit::
