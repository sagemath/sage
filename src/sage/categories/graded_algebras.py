--- conflicted
+++ resolved
@@ -39,13 +39,8 @@
 
             EXAMPLES::
 
-<<<<<<< HEAD
-                sage: m = SymmetricFunctions(QQ).m()                                                                    # optional - sage.combinat
-                sage: m.graded_algebra() is m                                                                           # optional - sage.combinat
-=======
                 sage: m = SymmetricFunctions(QQ).m()                                    # optional - sage.combinat
                 sage: m.graded_algebra() is m                                           # optional - sage.combinat
->>>>>>> 08060ed1
                 True
             """
             return self
