--- conflicted
+++ resolved
@@ -111,18 +111,12 @@
         Set of Morphisms (Linear Transformations) from
         Vector space of dimension 3 over Rational Field to
         Vector space of dimension 3 over Rational Field
-<<<<<<< HEAD
         sage: G = AlternatingGroup(3)                                                   # needs sage.groups
         sage: Hom(G, G)                                                                 # needs sage.groups
         Set of Morphisms
          from Alternating group of order 3!/2 as a permutation group
            to Alternating group of order 3!/2 as a permutation group
-           in Category of finite enumerated permutation groups
-=======
-        sage: G = AlternatingGroup(3)
-        sage: Hom(G, G)
-        Set of Morphisms from Alternating group of order 3!/2 as a permutation group to Alternating group of order 3!/2 as a permutation group in Category of finite permutation groups
->>>>>>> f4ce06aa
+           in Category of finite permutation groups
         sage: Hom(ZZ, QQ, Sets())
         Set of Morphisms from Integer Ring to Rational Field in Category of sets
 
@@ -525,17 +519,10 @@
         sage: # needs sage.groups
         sage: G = AlternatingGroup(3)
         sage: S = End(G); S
-<<<<<<< HEAD
         Set of Morphisms
          from Alternating group of order 3!/2 as a permutation group
          to Alternating group of order 3!/2 as a permutation group
-         in Category of finite enumerated permutation groups
-=======
-        Set of Morphisms from Alternating group of order 3!/2 as a permutation group to Alternating group of order 3!/2 as a permutation group in Category of finite permutation groups
-        sage: from sage.categories.homset import is_Endset
-        sage: is_Endset(S)
-        True
->>>>>>> f4ce06aa
+         in Category of finite permutation groups
         sage: S.domain()
         Alternating group of order 3!/2 as a permutation group
 
@@ -791,15 +778,9 @@
 
         EXAMPLES::
 
-<<<<<<< HEAD
             sage: H = Hom(AlternatingGroup(4), AlternatingGroup(7))                     # needs sage.groups
             sage: H.homset_category()                                                   # needs sage.groups
-            Category of finite enumerated permutation groups
-=======
-            sage: H = Hom(AlternatingGroup(4), AlternatingGroup(7))
-            sage: H.homset_category()
             Category of finite permutation groups
->>>>>>> f4ce06aa
         """
         return self.__category
 
