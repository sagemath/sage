--- conflicted
+++ resolved
@@ -11,46 +11,26 @@
 
 In the following, the :class:`Hom` object is indeed cached::
 
-<<<<<<< HEAD
-    sage: K = GF(17)                                                                                                    # optional - sage.libs.pari
-    sage: H = Hom(ZZ, K)                                                                                                # optional - sage.libs.pari
-    sage: H                                                                                                             # optional - sage.libs.pari
-    Set of Homomorphisms from Integer Ring to Finite Field of size 17
-    sage: H is Hom(ZZ, K)                                                                                               # optional - sage.libs.pari
-=======
     sage: K = GF(17)                                                                    # optional - sage.rings.finite_rings
     sage: H = Hom(ZZ, K)                                                                # optional - sage.rings.finite_rings
     sage: H                                                                             # optional - sage.rings.finite_rings
     Set of Homomorphisms from Integer Ring to Finite Field of size 17
     sage: H is Hom(ZZ, K)                                                               # optional - sage.rings.finite_rings
->>>>>>> a36b1230
     True
 
 Nonetheless, garbage collection occurs when the original references are
 overwritten::
 
-<<<<<<< HEAD
-    sage: for p in prime_range(200):                                                                                    # optional - sage.libs.pari
-=======
     sage: for p in prime_range(200):                                                    # optional - sage.rings.finite_rings
->>>>>>> a36b1230
     ....:     K = GF(p)
     ....:     H = Hom(ZZ, K)
     sage: import gc
     sage: _ = gc.collect()
-<<<<<<< HEAD
-    sage: from sage.rings.finite_rings.finite_field_prime_modn import FiniteField_prime_modn as FF                      # optional - sage.libs.pari
-    sage: L = [x for x in gc.get_objects() if isinstance(x, FF)]                                                        # optional - sage.libs.pari
-    sage: len(L)                                                                                                        # optional - sage.libs.pari
-    1
-    sage: L                                                                                                             # optional - sage.libs.pari
-=======
     sage: from sage.rings.finite_rings.finite_field_prime_modn import FiniteField_prime_modn as FF  # optional - sage.rings.finite_rings
     sage: L = [x for x in gc.get_objects() if isinstance(x, FF)]                        # optional - sage.rings.finite_rings
     sage: len(L)                                                                        # optional - sage.rings.finite_rings
     1
     sage: L                                                                             # optional - sage.rings.finite_rings
->>>>>>> a36b1230
     [Finite Field of size 199]
 
 AUTHORS:
@@ -124,32 +104,6 @@
 
     EXAMPLES::
 
-<<<<<<< HEAD
-        sage: V = VectorSpace(QQ, 3)                                                                                    # optional - sage.modules
-        sage: Hom(V, V)                                                                                                 # optional - sage.modules
-        Set of Morphisms (Linear Transformations) from
-        Vector space of dimension 3 over Rational Field to
-        Vector space of dimension 3 over Rational Field
-        sage: G = AlternatingGroup(3)                                                                   # optional - sage.groups
-        sage: Hom(G, G)                                                                                 # optional - sage.groups
-        Set of Morphisms
-         from Alternating group of order 3!/2 as a permutation group
-         to Alternating group of order 3!/2 as a permutation group
-         in Category of finite enumerated permutation groups
-        sage: Hom(ZZ, QQ, Sets())                                                                       # optional - sage.groups
-        Set of Morphisms from Integer Ring to Rational Field in Category of sets
-
-        sage: Hom(FreeModule(ZZ, 1), FreeModule(QQ, 1))                                                                 # optional - sage.modules
-        Set of Morphisms
-         from Ambient free module of rank 1 over the principal ideal domain Integer Ring
-         to Vector space of dimension 1 over Rational Field
-         in Category of commutative additive groups
-        sage: Hom(FreeModule(QQ, 1), FreeModule(ZZ, 1))                                                                 # optional - sage.modules
-        Set of Morphisms
-         from Vector space of dimension 1 over Rational Field
-         to Ambient free module of rank 1 over the principal ideal domain Integer Ring
-         in Category of commutative additive groups
-=======
         sage: V = VectorSpace(QQ, 3)                                                    # optional - sage.modules
         sage: Hom(V, V)                                                                 # optional - sage.modules
         Set of Morphisms (Linear Transformations) from
@@ -174,30 +128,19 @@
          from Vector space of dimension 1 over Rational Field
            to Ambient free module of rank 1 over the principal ideal domain Integer Ring
            in Category of commutative additive groups
->>>>>>> a36b1230
 
     Here, we test against a memory leak that has been fixed at :trac:`11521` by
     using a weak cache::
 
-<<<<<<< HEAD
-        sage: for p in prime_range(10^3):                                                                               # optional - sage.libs.pari
-=======
         sage: for p in prime_range(10^3):                                               # optional - sage.rings.finite_rings
->>>>>>> a36b1230
         ....:  K = GF(p)
         ....:  a = K(0)
         sage: import gc
         sage: gc.collect()       # random
         624
-<<<<<<< HEAD
-        sage: from sage.rings.finite_rings.finite_field_prime_modn import FiniteField_prime_modn as FF                  # optional - sage.libs.pari
-        sage: L = [x for x in gc.get_objects() if isinstance(x, FF)]                                                    # optional - sage.libs.pari
-        sage: len(L), L[0]                                                                                              # optional - sage.libs.pari
-=======
         sage: from sage.rings.finite_rings.finite_field_prime_modn import FiniteField_prime_modn as FF  # optional - sage.rings.finite_rings
         sage: L = [x for x in gc.get_objects() if isinstance(x, FF)]                    # optional - sage.rings.finite_rings
         sage: len(L), L[0]                                                              # optional - sage.rings.finite_rings
->>>>>>> a36b1230
         (1, Finite Field of size 997)
 
     To illustrate the choice of the category, we consider the
@@ -205,21 +148,13 @@
 
         sage: X = ZZ; X
         Integer Ring
-<<<<<<< HEAD
-        sage: Y = SymmetricGroup(3); Y                                                                  # optional - sage.groups
-=======
         sage: Y = SymmetricGroup(3); Y                                                  # optional - sage.groups
->>>>>>> a36b1230
         Symmetric group of order 3! as a permutation group
 
     By default, the smallest category containing both ``X`` and ``Y``,
     is used::
 
-<<<<<<< HEAD
-        sage: Hom(X, Y)                                                                                 # optional - sage.groups
-=======
         sage: Hom(X, Y)                                                                 # optional - sage.groups
->>>>>>> a36b1230
         Set of Morphisms from Integer Ring
          to Symmetric group of order 3! as a permutation group
          in Category of enumerated monoids
@@ -227,21 +162,13 @@
     Otherwise, if ``category`` is specified, then ``category`` is used,
     after checking that ``X`` and ``Y`` are indeed in ``category``::
 
-<<<<<<< HEAD
-        sage: Hom(X, Y, Magmas())                                                                       # optional - sage.groups
-=======
         sage: Hom(X, Y, Magmas())                                                       # optional - sage.groups
->>>>>>> a36b1230
         Set of Morphisms
          from Integer Ring
          to Symmetric group of order 3! as a permutation group
          in Category of magmas
 
-<<<<<<< HEAD
-        sage: Hom(X, Y, Groups())                                                                       # optional - sage.groups
-=======
         sage: Hom(X, Y, Groups())                                                       # optional - sage.groups
->>>>>>> a36b1230
         Traceback (most recent call last):
         ...
         ValueError: Integer Ring is not in Category of groups
@@ -268,17 +195,10 @@
 
     Homset are unique parents::
 
-<<<<<<< HEAD
-        sage: k = GF(5)                                                                                                 # optional - sage.libs.pari
-        sage: H1 = Hom(k, k)                                                                                            # optional - sage.libs.pari
-        sage: H2 = Hom(k, k)                                                                                            # optional - sage.libs.pari
-        sage: H1 is H2                                                                                                  # optional - sage.libs.pari
-=======
         sage: k = GF(5)                                                                 # optional - sage.rings.finite_rings
         sage: H1 = Hom(k, k)                                                            # optional - sage.rings.finite_rings
         sage: H2 = Hom(k, k)                                                            # optional - sage.rings.finite_rings
         sage: H1 is H2                                                                  # optional - sage.rings.finite_rings
->>>>>>> a36b1230
         True
 
     Moreover, if no category is provided, then the result is identical
@@ -323,18 +243,6 @@
 
     Variation on the theme::
 
-<<<<<<< HEAD
-        sage: U1 = FreeModule(ZZ, 2)                                                                                    # optional - sage.modules
-        sage: U2 = FreeModule(ZZ, 2, inner_product_matrix=matrix([[1,0], [0,-1]]))                                      # optional - sage.modules
-        sage: U1 == U2, U1 is U2                                                                                        # optional - sage.modules
-        (False, False)
-        sage: V = ZZ^3                                                                                                  # optional - sage.modules
-        sage: H1 = Hom(U1, V); H2 = Hom(U2, V)                                                                          # optional - sage.modules
-        sage: H1 == H2, H1 is H2                                                                                        # optional - sage.modules
-        (False, False)
-        sage: H1 = Hom(V, U1); H2 = Hom(V, U2)                                                                          # optional - sage.modules
-        sage: H1 == H2, H1 is H2                                                                                        # optional - sage.modules
-=======
         sage: U1 = FreeModule(ZZ, 2)                                                    # optional - sage.modules
         sage: U2 = FreeModule(ZZ, 2, inner_product_matrix=matrix([[1,0], [0,-1]]))      # optional - sage.modules
         sage: U1 == U2, U1 is U2                                                        # optional - sage.modules
@@ -345,7 +253,6 @@
         (False, False)
         sage: H1 = Hom(V, U1); H2 = Hom(V, U2)                                          # optional - sage.modules
         sage: H1 == H2, H1 is H2                                                        # optional - sage.modules
->>>>>>> a36b1230
         (False, False)
 
     Since :trac:`11900`, the meet of the categories of the given arguments is
@@ -597,40 +504,24 @@
 
     EXAMPLES::
 
-<<<<<<< HEAD
-        sage: V = VectorSpace(QQ, 3)                                                                    # optional - sage.modules
-        sage: End(V)                                                                                    # optional - sage.modules
-=======
         sage: V = VectorSpace(QQ, 3)                                                    # optional - sage.modules
         sage: End(V)                                                                    # optional - sage.modules
->>>>>>> a36b1230
         Set of Morphisms (Linear Transformations)
          from Vector space of dimension 3 over Rational Field
          to Vector space of dimension 3 over Rational Field
 
     ::
 
-<<<<<<< HEAD
-        sage: G = AlternatingGroup(3)                                                                   # optional - sage.groups
-        sage: S = End(G); S                                                                             # optional - sage.groups
-=======
         sage: G = AlternatingGroup(3)                                                   # optional - sage.groups
         sage: S = End(G); S                                                             # optional - sage.groups
->>>>>>> a36b1230
         Set of Morphisms
          from Alternating group of order 3!/2 as a permutation group
          to Alternating group of order 3!/2 as a permutation group
          in Category of finite enumerated permutation groups
         sage: from sage.categories.homset import is_Endset
-<<<<<<< HEAD
-        sage: is_Endset(S)                                                                              # optional - sage.groups
-        True
-        sage: S.domain()                                                                                # optional - sage.groups
-=======
         sage: is_Endset(S)                                                              # optional - sage.groups
         True
         sage: S.domain()                                                                # optional - sage.groups
->>>>>>> a36b1230
         Alternating group of order 3!/2 as a permutation group
 
     To avoid creating superfluous categories, a homset in a category
@@ -642,15 +533,6 @@
     groups currently implement nothing more than unital magmas about
     their homsets, we have::
 
-<<<<<<< HEAD
-        sage: G = GL(3, 3)                                                                              # optional - sage.groups
-        sage: G.category()                                                                              # optional - sage.groups
-        Category of finite groups
-        sage: H = Hom(G, G)                                                                             # optional - sage.groups
-        sage: H.homset_category()                                                                       # optional - sage.groups
-        Category of finite groups
-        sage: H.category()                                                                              # optional - sage.groups
-=======
         sage: G = GL(3, 3)                                                              # optional - sage.groups
         sage: G.category()                                                              # optional - sage.groups
         Category of finite groups
@@ -658,7 +540,6 @@
         sage: H.homset_category()                                                       # optional - sage.groups
         Category of finite groups
         sage: H.category()                                                              # optional - sage.groups
->>>>>>> a36b1230
         Category of endsets of unital magmas
 
     Similarly, a ring morphism just needs to preserve addition,
@@ -697,13 +578,8 @@
 
     EXAMPLES::
 
-<<<<<<< HEAD
-        sage: H = Hom(QQ^2, QQ^3)                                                                   # optional - sage.modules
-        sage: loads(H.dumps()) is H                                                                 # optional - sage.modules
-=======
         sage: H = Hom(QQ^2, QQ^3)                                                       # optional - sage.modules
         sage: loads(H.dumps()) is H                                                     # optional - sage.modules
->>>>>>> a36b1230
         True
 
     Homsets of unique parents are unique as well::
@@ -767,20 +643,12 @@
             sage: Hom(R, R, category=Sets()).base_ring()
             sage: Hom(R, R, category=Modules(QQ)).base_ring()
             Rational Field
-<<<<<<< HEAD
-            sage: Hom(QQ^3, QQ^3, category=Modules(QQ)).base_ring()                                                     # optional - sage.modules
-=======
             sage: Hom(QQ^3, QQ^3, category=Modules(QQ)).base_ring()                     # optional - sage.modules
->>>>>>> a36b1230
             Rational Field
 
         For whatever it's worth, the ``base`` arguments takes precedence::
 
-<<<<<<< HEAD
-            sage: MyHomset(ZZ^3, ZZ^3, base=QQ).base_ring()                                                             # optional - sage.modules
-=======
             sage: MyHomset(ZZ^3, ZZ^3, base=QQ).base_ring()                             # optional - sage.modules
->>>>>>> a36b1230
             Rational Field
         """
         self._domain = X
@@ -833,13 +701,8 @@
 
         EXAMPLES::
 
-<<<<<<< HEAD
-            sage: H = Hom(QQ^2, QQ^3)                                                                                   # optional - sage.modules
-            sage: H.__reduce__()                                                                                        # optional - sage.modules
-=======
             sage: H = Hom(QQ^2, QQ^3)                                                   # optional - sage.modules
             sage: H.__reduce__()                                                        # optional - sage.modules
->>>>>>> a36b1230
             (<function Hom at ...>,
              (Vector space of dimension 2 over Rational Field,
               Vector space of dimension 3 over Rational Field,
@@ -849,24 +712,11 @@
 
         TESTS::
 
-<<<<<<< HEAD
-            sage: loads(H.dumps()) is H                                                                                 # optional - sage.modules
-=======
             sage: loads(H.dumps()) is H                                                 # optional - sage.modules
->>>>>>> a36b1230
             True
 
         Homsets of non-unique parents are non-unique as well::
 
-<<<<<<< HEAD
-            sage: G = PermutationGroup([[(1, 2, 3), (4, 5)], [(3, 4)]])                                 # optional - sage.groups
-            sage: G is loads(dumps(G))                                                                  # optional - sage.groups
-            False
-            sage: H = Hom(G, G)                                                                         # optional - sage.groups
-            sage: H is loads(dumps(H))                                                                  # optional - sage.groups
-            False
-            sage: H == loads(dumps(H))                                                                  # optional - sage.groups
-=======
             sage: G = PermutationGroup([[(1, 2, 3), (4, 5)], [(3, 4)]])                 # optional - sage.groups
             sage: G is loads(dumps(G))                                                  # optional - sage.groups
             False
@@ -874,7 +724,6 @@
             sage: H is loads(dumps(H))                                                  # optional - sage.groups
             False
             sage: H == loads(dumps(H))                                                  # optional - sage.groups
->>>>>>> a36b1230
             True
         """
         return Hom, (self._domain, self._codomain, self.__category, False)
@@ -883,11 +732,7 @@
         """
         TESTS::
 
-<<<<<<< HEAD
-            sage: Hom(ZZ^2, QQ, category=Sets())._repr_()                                                               # optional - sage.modules
-=======
             sage: Hom(ZZ^2, QQ, category=Sets())._repr_()                                               # optional - sage.modules
->>>>>>> a36b1230
             'Set of Morphisms from Ambient free module of rank 2 over the principal ideal domain Integer Ring to Rational Field in Category of sets'
         """
         return "Set of Morphisms from {} to {} in {}".format(self._domain,
@@ -928,13 +773,8 @@
 
         EXAMPLES::
 
-<<<<<<< HEAD
-            sage: H = Hom(AlternatingGroup(4), AlternatingGroup(7))                                     # optional - sage.groups
-            sage: H.homset_category()                                                                   # optional - sage.groups
-=======
             sage: H = Hom(AlternatingGroup(4), AlternatingGroup(7))                     # optional - sage.groups
             sage: H.homset_category()                                                   # optional - sage.groups
->>>>>>> a36b1230
             Category of finite enumerated permutation groups
         """
         return self.__category
@@ -945,15 +785,9 @@
 
         EXAMPLES::
 
-<<<<<<< HEAD
-            sage: H = Hom(SymmetricGroup(4), SymmetricGroup(7))                                         # optional - sage.groups
-            sage: phi = Hom(SymmetricGroup(5), SymmetricGroup(6)).natural_map()                         # optional - sage.groups
-            sage: phi                                                                                   # optional - sage.groups
-=======
             sage: H = Hom(SymmetricGroup(4), SymmetricGroup(7))                         # optional - sage.groups
             sage: phi = Hom(SymmetricGroup(5), SymmetricGroup(6)).natural_map()         # optional - sage.groups
             sage: phi                                                                   # optional - sage.groups
->>>>>>> a36b1230
             Coercion morphism:
               From: Symmetric group of order 5! as a permutation group
               To:   Symmetric group of order 6! as a permutation group
@@ -965,11 +799,7 @@
         collection, if there is a strong reference to its domain (which is the
         case here)::
 
-<<<<<<< HEAD
-            sage: H(phi)                                                                                # optional - sage.groups
-=======
             sage: H(phi)                                                                # optional - sage.groups
->>>>>>> a36b1230
             Composite map:
               From: Symmetric group of order 4! as a permutation group
               To:   Symmetric group of order 7! as a permutation group
@@ -990,11 +820,7 @@
         Also note that making a copy of the resulting map will automatically
         make strengthened copies of the composed maps::
 
-<<<<<<< HEAD
-            sage: copy(H(phi))                                                                          # optional - sage.groups
-=======
             sage: copy(H(phi))                                                          # optional - sage.groups
->>>>>>> a36b1230
             Composite map:
               From: Symmetric group of order 4! as a permutation group
               To:   Symmetric group of order 7! as a permutation group
@@ -1313,14 +1139,6 @@
             Coercion morphism:
               From: Univariate Polynomial Ring in t over Integer Ring
               To:   Univariate Polynomial Ring in t over Rational Field
-<<<<<<< HEAD
-            sage: H = Hom(QQ['t'], GF(3)['t'])                                                                          # optional - sage.libs.pari
-            sage: H.natural_map()                                                                                       # optional - sage.libs.pari
-            Traceback (most recent call last):
-            ...
-            TypeError: natural coercion morphism from Univariate Polynomial Ring in t over Rational Field
-             to Univariate Polynomial Ring in t over Finite Field of size 3 not defined
-=======
             sage: H = Hom(QQ['t'], GF(3)['t'])                                          # optional - sage.rings.finite_rings
             sage: H.natural_map()                                                       # optional - sage.rings.finite_rings
             Traceback (most recent call last):
@@ -1328,7 +1146,6 @@
             TypeError: natural coercion morphism
             from Univariate Polynomial Ring in t over Rational Field
             to Univariate Polynomial Ring in t over Finite Field of size 3 not defined
->>>>>>> a36b1230
         """
         return morphism.FormalCoercionMorphism(self)   # good default in many cases
 
@@ -1369,13 +1186,8 @@
 
         EXAMPLES::
 
-<<<<<<< HEAD
-            sage: K = GaussianIntegers()                                                                # optional - sage.rings.number_field
-            sage: End(K).one()                                                                          # optional - sage.rings.number_field
-=======
             sage: K = GaussianIntegers()                                                # optional - sage.rings.number_field
             sage: End(K).one()                                                          # optional - sage.rings.number_field
->>>>>>> a36b1230
             Identity endomorphism of Gaussian Integers in Number Field in I
              with defining polynomial x^2 + 1 with I = 1*I
         """
@@ -1418,35 +1230,21 @@
 
         EXAMPLES::
 
-<<<<<<< HEAD
-            sage: H = Hom(ZZ^2, ZZ^3); H                                                                                # optional - sage.modules
-=======
             sage: H = Hom(ZZ^2, ZZ^3); H                                                # optional - sage.modules
->>>>>>> a36b1230
             Set of Morphisms from Ambient free module of rank 2 over
              the principal ideal domain Integer Ring to Ambient free module
              of rank 3 over the principal ideal domain Integer Ring in
              Category of finite dimensional modules with basis over (euclidean
              domains and infinite enumerated sets and metric spaces)
-<<<<<<< HEAD
-            sage: type(H)                                                                                               # optional - sage.modules
-            <class 'sage.modules.free_module_homspace.FreeModuleHomspace_with_category'>
-            sage: H.reversed()                                                                                          # optional - sage.modules
-=======
             sage: type(H)                                                               # optional - sage.modules
             <class 'sage.modules.free_module_homspace.FreeModuleHomspace_with_category'>
             sage: H.reversed()                                                          # optional - sage.modules
->>>>>>> a36b1230
             Set of Morphisms from Ambient free module of rank 3 over
              the principal ideal domain Integer Ring to Ambient free module
              of rank 2 over the principal ideal domain Integer Ring in
              Category of finite dimensional modules with basis over (euclidean
              domains and infinite enumerated sets and metric spaces)
-<<<<<<< HEAD
-            sage: type(H.reversed())                                                                                    # optional - sage.modules
-=======
             sage: type(H.reversed())                                                    # optional - sage.modules
->>>>>>> a36b1230
             <class 'sage.modules.free_module_homspace.FreeModuleHomspace_with_category'>
         """
         return Hom(self.codomain(), self.domain(),
