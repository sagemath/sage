"""
Lie Conformal Algebras With Basis

AUTHORS:

- Reimundo Heluani (2019-10-05): Initial implementation.
"""

#******************************************************************************
#       Copyright (C) 2019 Reimundo Heluani <heluani@potuz.net>
#
# This program is free software: you can redistribute it and/or modify
# it under the terms of the GNU General Public License as published by
# the Free Software Foundation, either version 2 of the License, or
# (at your option) any later version.
#                  http://www.gnu.org/licenses/
#*****************************************************************************

from sage.categories.category_with_axiom import CategoryWithAxiom_over_base_ring
from sage.categories.graded_lie_conformal_algebras import GradedLieConformalAlgebrasCategory
from sage.categories.graded_modules import GradedModulesCategory
from sage.categories.super_modules import SuperModulesCategory

class LieConformalAlgebrasWithBasis(CategoryWithAxiom_over_base_ring):
    """
    The category of Lie conformal algebras with basis.

    EXAMPLES::

<<<<<<< HEAD
        sage: LieConformalAlgebras(QQbar).WithBasis()                                                                   # optional - sage.rings.number_field
=======
        sage: LieConformalAlgebras(QQbar).WithBasis()                                   # optional - sage.rings.number_field
>>>>>>> 08060ed1
        Category of Lie conformal algebras with basis over Algebraic Field
    """
    class Super(SuperModulesCategory):
        """
        The category of super Lie conformal algebras with basis.

        EXAMPLES::

<<<<<<< HEAD
            sage: LieConformalAlgebras(AA).WithBasis().Super()                                                          # optional - sage.rings.number_field
            Category of super Lie conformal algebras with basis over Algebraic Real Field
=======
            sage: LieConformalAlgebras(AA).WithBasis().Super()                          # optional - sage.rings.number_field
            Category of super Lie conformal algebras with basis
             over Algebraic Real Field
>>>>>>> 08060ed1
        """
        class ParentMethods:

            def _even_odd_on_basis(self, m):
                """
                Return the parity of the basis element indexed by ``m``.

                OUTPUT:

                ``0`` if ``m`` is for an even element or ``1`` if ``m``
                is for an odd element.

                EXAMPLES::

<<<<<<< HEAD
                    sage: V = lie_conformal_algebras.NeveuSchwarz(QQ)                                                   # optional - sage.combinat sage.modules
                    sage: B = V._indices                                                                                # optional - sage.combinat sage.modules
                    sage: V._even_odd_on_basis(B(('G', 1)))                                                             # optional - sage.combinat sage.modules
=======
                    sage: V = lie_conformal_algebras.NeveuSchwarz(QQ)                   # optional - sage.combinat sage.modules
                    sage: B = V._indices                                                # optional - sage.combinat sage.modules
                    sage: V._even_odd_on_basis(B(('G', 1)))                             # optional - sage.combinat sage.modules
>>>>>>> 08060ed1
                    1
                """
                return self._parity[self.monomial((m[0],0))]

        class Graded(GradedLieConformalAlgebrasCategory):
            """
            The category of H-graded super Lie conformal algebras with basis.

            EXAMPLES::

<<<<<<< HEAD
                sage: LieConformalAlgebras(QQbar).WithBasis().Super().Graded()                                          # optional - sage.rings.number_field
                Category of H-graded super Lie conformal algebras with basis over Algebraic Field
=======
                sage: LieConformalAlgebras(QQbar).WithBasis().Super().Graded()          # optional - sage.rings.number_field
                Category of H-graded super Lie conformal algebras with basis
                 over Algebraic Field
>>>>>>> 08060ed1
            """

    class Graded(GradedLieConformalAlgebrasCategory):
        """
        The category of H-graded Lie conformal algebras with basis.

        EXAMPLES::

<<<<<<< HEAD
            sage: LieConformalAlgebras(QQbar).WithBasis().Graded()                                                      # optional - sage.rings.number_field
=======
            sage: LieConformalAlgebras(QQbar).WithBasis().Graded()                      # optional - sage.rings.number_field
>>>>>>> 08060ed1
            Category of H-graded Lie conformal algebras with basis over Algebraic Field
        """

    class FinitelyGeneratedAsLambdaBracketAlgebra(CategoryWithAxiom_over_base_ring):
        """
        The category of finitely generated Lie conformal
        algebras with basis.

        EXAMPLES::

<<<<<<< HEAD
            sage: C = LieConformalAlgebras(QQbar)                                                                       # optional - sage.rings.number_field
            sage: C.WithBasis().FinitelyGenerated()                                                                     # optional - sage.rings.number_field
            Category of finitely generated Lie conformal algebras with basis over Algebraic Field
            sage: C.WithBasis().FinitelyGenerated() is C.FinitelyGenerated().WithBasis()                                # optional - sage.rings.number_field
=======
            sage: C = LieConformalAlgebras(QQbar)                                       # optional - sage.rings.number_field
            sage: CWF = C.WithBasis().FinitelyGenerated(); CWF                          # optional - sage.rings.number_field
            Category of finitely generated Lie conformal algebras with basis
             over Algebraic Field
            sage: CWF is C.FinitelyGenerated().WithBasis()                              # optional - sage.rings.number_field
>>>>>>> 08060ed1
            True
        """
        class Super(SuperModulesCategory):
            """
            The category of super finitely generated Lie conformal
            algebras with basis.

            EXAMPLES::

<<<<<<< HEAD
                sage: LieConformalAlgebras(AA).WithBasis().FinitelyGenerated().Super()                                  # optional - sage.rings.number_field
                Category of super finitely generated Lie conformal algebras with basis over Algebraic Real Field
=======
                sage: LieConformalAlgebras(AA).WithBasis().FinitelyGenerated().Super()  # optional - sage.rings.number_field
                Category of super finitely generated Lie conformal algebras with basis
                 over Algebraic Real Field
>>>>>>> 08060ed1
            """
            class Graded(GradedModulesCategory):
                """
                The category of H-graded super finitely generated Lie
                conformal algebras with basis.

                EXAMPLES::

<<<<<<< HEAD
                    sage: C = LieConformalAlgebras(QQbar).WithBasis().FinitelyGenerated()                               # optional - sage.rings.number_field
                    sage: C.Graded().Super()                                                                            # optional - sage.rings.number_field
                    Category of H-graded super finitely generated Lie conformal algebras with basis over Algebraic Field
                    sage: C.Graded().Super() is C.Super().Graded()                                                      # optional - sage.rings.number_field
=======
                    sage: C = LieConformalAlgebras(QQbar).WithBasis().FinitelyGenerated()   # optional - sage.rings.number_field
                    sage: C.Graded().Super()                                                # optional - sage.rings.number_field
                    Category of H-graded super finitely generated Lie conformal algebras
                     with basis over Algebraic Field
                    sage: C.Graded().Super() is C.Super().Graded()                          # optional - sage.rings.number_field
>>>>>>> 08060ed1
                    True
                """
                def _repr_object_names(self):
                    """
                    The names of the objects of ``self``.

                    EXAMPLES::

                        sage: C = LieConformalAlgebras(QQbar).WithBasis().FinitelyGenerated()                           # optional - sage.rings.number_field
                        sage: C.Super().Graded()                                                                        # optional - sage.rings.number_field
                        Category of H-graded super finitely generated Lie conformal algebras with basis over Algebraic Field
                    """
                    return "H-graded {}".format(self.base_category()._repr_object_names())

        class Graded(GradedLieConformalAlgebrasCategory):
            """
            The category of H-graded finitely generated Lie conformal
            algebras with basis.

            EXAMPLES::

<<<<<<< HEAD
                sage: LieConformalAlgebras(QQbar).WithBasis().FinitelyGenerated().Graded()                              # optional - sage.rings.number_field
                Category of H-graded finitely generated Lie conformal algebras with basis over Algebraic Field
=======
                sage: LieConformalAlgebras(QQbar).WithBasis().FinitelyGenerated().Graded()  # optional - sage.rings.number_field
                Category of H-graded finitely generated Lie conformal algebras with basis
                 over Algebraic Field
>>>>>>> 08060ed1
            """<|MERGE_RESOLUTION|>--- conflicted
+++ resolved
@@ -27,11 +27,7 @@
 
     EXAMPLES::
 
-<<<<<<< HEAD
-        sage: LieConformalAlgebras(QQbar).WithBasis()                                                                   # optional - sage.rings.number_field
-=======
         sage: LieConformalAlgebras(QQbar).WithBasis()                                   # optional - sage.rings.number_field
->>>>>>> 08060ed1
         Category of Lie conformal algebras with basis over Algebraic Field
     """
     class Super(SuperModulesCategory):
@@ -40,14 +36,9 @@
 
         EXAMPLES::
 
-<<<<<<< HEAD
-            sage: LieConformalAlgebras(AA).WithBasis().Super()                                                          # optional - sage.rings.number_field
-            Category of super Lie conformal algebras with basis over Algebraic Real Field
-=======
             sage: LieConformalAlgebras(AA).WithBasis().Super()                          # optional - sage.rings.number_field
             Category of super Lie conformal algebras with basis
              over Algebraic Real Field
->>>>>>> 08060ed1
         """
         class ParentMethods:
 
@@ -62,15 +53,9 @@
 
                 EXAMPLES::
 
-<<<<<<< HEAD
-                    sage: V = lie_conformal_algebras.NeveuSchwarz(QQ)                                                   # optional - sage.combinat sage.modules
-                    sage: B = V._indices                                                                                # optional - sage.combinat sage.modules
-                    sage: V._even_odd_on_basis(B(('G', 1)))                                                             # optional - sage.combinat sage.modules
-=======
                     sage: V = lie_conformal_algebras.NeveuSchwarz(QQ)                   # optional - sage.combinat sage.modules
                     sage: B = V._indices                                                # optional - sage.combinat sage.modules
                     sage: V._even_odd_on_basis(B(('G', 1)))                             # optional - sage.combinat sage.modules
->>>>>>> 08060ed1
                     1
                 """
                 return self._parity[self.monomial((m[0],0))]
@@ -81,14 +66,9 @@
 
             EXAMPLES::
 
-<<<<<<< HEAD
-                sage: LieConformalAlgebras(QQbar).WithBasis().Super().Graded()                                          # optional - sage.rings.number_field
-                Category of H-graded super Lie conformal algebras with basis over Algebraic Field
-=======
                 sage: LieConformalAlgebras(QQbar).WithBasis().Super().Graded()          # optional - sage.rings.number_field
                 Category of H-graded super Lie conformal algebras with basis
                  over Algebraic Field
->>>>>>> 08060ed1
             """
 
     class Graded(GradedLieConformalAlgebrasCategory):
@@ -97,11 +77,7 @@
 
         EXAMPLES::
 
-<<<<<<< HEAD
-            sage: LieConformalAlgebras(QQbar).WithBasis().Graded()                                                      # optional - sage.rings.number_field
-=======
             sage: LieConformalAlgebras(QQbar).WithBasis().Graded()                      # optional - sage.rings.number_field
->>>>>>> 08060ed1
             Category of H-graded Lie conformal algebras with basis over Algebraic Field
         """
 
@@ -112,18 +88,11 @@
 
         EXAMPLES::
 
-<<<<<<< HEAD
-            sage: C = LieConformalAlgebras(QQbar)                                                                       # optional - sage.rings.number_field
-            sage: C.WithBasis().FinitelyGenerated()                                                                     # optional - sage.rings.number_field
-            Category of finitely generated Lie conformal algebras with basis over Algebraic Field
-            sage: C.WithBasis().FinitelyGenerated() is C.FinitelyGenerated().WithBasis()                                # optional - sage.rings.number_field
-=======
             sage: C = LieConformalAlgebras(QQbar)                                       # optional - sage.rings.number_field
             sage: CWF = C.WithBasis().FinitelyGenerated(); CWF                          # optional - sage.rings.number_field
             Category of finitely generated Lie conformal algebras with basis
              over Algebraic Field
             sage: CWF is C.FinitelyGenerated().WithBasis()                              # optional - sage.rings.number_field
->>>>>>> 08060ed1
             True
         """
         class Super(SuperModulesCategory):
@@ -133,14 +102,9 @@
 
             EXAMPLES::
 
-<<<<<<< HEAD
-                sage: LieConformalAlgebras(AA).WithBasis().FinitelyGenerated().Super()                                  # optional - sage.rings.number_field
-                Category of super finitely generated Lie conformal algebras with basis over Algebraic Real Field
-=======
                 sage: LieConformalAlgebras(AA).WithBasis().FinitelyGenerated().Super()  # optional - sage.rings.number_field
                 Category of super finitely generated Lie conformal algebras with basis
                  over Algebraic Real Field
->>>>>>> 08060ed1
             """
             class Graded(GradedModulesCategory):
                 """
@@ -149,18 +113,11 @@
 
                 EXAMPLES::
 
-<<<<<<< HEAD
-                    sage: C = LieConformalAlgebras(QQbar).WithBasis().FinitelyGenerated()                               # optional - sage.rings.number_field
-                    sage: C.Graded().Super()                                                                            # optional - sage.rings.number_field
-                    Category of H-graded super finitely generated Lie conformal algebras with basis over Algebraic Field
-                    sage: C.Graded().Super() is C.Super().Graded()                                                      # optional - sage.rings.number_field
-=======
                     sage: C = LieConformalAlgebras(QQbar).WithBasis().FinitelyGenerated()   # optional - sage.rings.number_field
                     sage: C.Graded().Super()                                                # optional - sage.rings.number_field
                     Category of H-graded super finitely generated Lie conformal algebras
                      with basis over Algebraic Field
                     sage: C.Graded().Super() is C.Super().Graded()                          # optional - sage.rings.number_field
->>>>>>> 08060ed1
                     True
                 """
                 def _repr_object_names(self):
@@ -182,12 +139,7 @@
 
             EXAMPLES::
 
-<<<<<<< HEAD
-                sage: LieConformalAlgebras(QQbar).WithBasis().FinitelyGenerated().Graded()                              # optional - sage.rings.number_field
-                Category of H-graded finitely generated Lie conformal algebras with basis over Algebraic Field
-=======
                 sage: LieConformalAlgebras(QQbar).WithBasis().FinitelyGenerated().Graded()  # optional - sage.rings.number_field
                 Category of H-graded finitely generated Lie conformal algebras with basis
                  over Algebraic Field
->>>>>>> 08060ed1
             """