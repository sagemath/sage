r"""
Unital algebras
"""
# ****************************************************************************
#  Copyright (C) 2011 Nicolas M. Thiery <nthiery at users.sf.net>
#
#  Distributed under the terms of the GNU General Public License (GPL)
#                  https://www.gnu.org/licenses/
# *****************************************************************************
from sage.misc.abstract_method import abstract_method
from sage.misc.cachefunc import cached_method
from sage.misc.lazy_attribute import lazy_attribute
from sage.categories.category import Category
from sage.categories.category_with_axiom import CategoryWithAxiom_over_base_ring
from sage.categories.commutative_additive_groups import CommutativeAdditiveGroups
from sage.categories.magmas import Magmas
from sage.categories.morphism import SetMorphism
from sage.categories.homset import Hom
from sage.categories.rings import Rings
from sage.categories.magmatic_algebras import MagmaticAlgebras


class UnitalAlgebras(CategoryWithAxiom_over_base_ring):
    """
    The category of non-associative algebras over a given base ring.

    A non-associative algebra over a ring `R` is a module over `R`
    which s also a unital magma.

    .. WARNING::

        Until :trac:`15043` is implemented, :class:`Algebras` is the
        category of associative unital algebras; thus, unlike the name
        suggests, :class:`UnitalAlgebras` is not a subcategory of
        :class:`Algebras` but of
        :class:`~.magmatic_algebras.MagmaticAlgebras`.

    EXAMPLES::

        sage: from sage.categories.unital_algebras import UnitalAlgebras
        sage: C = UnitalAlgebras(ZZ); C
        Category of unital algebras over Integer Ring

    TESTS::

        sage: from sage.categories.magmatic_algebras import MagmaticAlgebras
        sage: C is MagmaticAlgebras(ZZ).Unital()
        True
        sage: TestSuite(C).run()
    """
    _base_category_class_and_axiom = (MagmaticAlgebras, "Unital")

    class ParentMethods:
        def from_base_ring(self, r):
            """
            Return the canonical embedding of ``r`` into ``self``.

            INPUT:

            - ``r`` -- an element of ``self.base_ring()``

            EXAMPLES::

<<<<<<< HEAD
                sage: A = AlgebrasWithBasis(QQ).example(); A                                                            # optional - sage.modules
                An example of an algebra with basis:
                 the free algebra on the generators ('a', 'b', 'c') over Rational Field
                sage: A.from_base_ring(1)                                                                               # optional - sage.modules
=======
                sage: A = AlgebrasWithBasis(QQ).example(); A                                                            # optional - sage.combinat sage.modules
                An example of an algebra with basis:
                 the free algebra on the generators ('a', 'b', 'c') over Rational Field
                sage: A.from_base_ring(1)                                                                               # optional - sage.combinat sage.modules
>>>>>>> 98b9451f
                B[word: ]
            """
            return self.one()._lmul_(r)

        def __init_extra__(self):
            """
            Declare the canonical coercion from ``self.base_ring()``
            to ``self``, if there has been none before.

            EXAMPLES::

<<<<<<< HEAD
                sage: A = AlgebrasWithBasis(QQ).example(); A                                                            # optional - sage.modules
                An example of an algebra with basis:
                 the free algebra on the generators ('a', 'b', 'c') over Rational Field
                sage: coercion_model = sage.structure.element.get_coercion_model()
                sage: coercion_model.discover_coercion(QQ, A)                                                           # optional - sage.modules
=======
                sage: A = AlgebrasWithBasis(QQ).example(); A                                                            # optional - sage.combinat sage.modules
                An example of an algebra with basis:
                 the free algebra on the generators ('a', 'b', 'c') over Rational Field
                sage: coercion_model = sage.structure.element.get_coercion_model()
                sage: coercion_model.discover_coercion(QQ, A)                                                           # optional - sage.combinat sage.modules
>>>>>>> 98b9451f
                ((map internal to coercion system -- copy before use)
                 Generic morphism:
                   From: Rational Field
                   To:   An example of an algebra with basis:
                          the free algebra on the generators ('a', 'b', 'c') over Rational Field,
                 None)
<<<<<<< HEAD
                sage: A(1)          # indirect doctest                                                                  # optional - sage.modules
=======
                sage: A(1)          # indirect doctest                                                                  # optional - sage.combinat sage.modules
>>>>>>> 98b9451f
                B[word: ]

            TESTS:

            Ensure that :trac:`28328` is fixed and that non-associative
            algebras are supported::

                sage: class Foo(CombinatorialFreeModule):                                                               # optional - sage.modules
                ....:     def one(self):
                ....:         return self.monomial(0)
                sage: from sage.categories.magmatic_algebras import MagmaticAlgebras
                sage: C = MagmaticAlgebras(QQ).WithBasis().Unital()
                sage: F = Foo(QQ, (1,), category=C)                                                                     # optional - sage.modules
                sage: F(0)                                                                                              # optional - sage.modules
                0
                sage: F(3)                                                                                              # optional - sage.modules
                3*B[0]

                sage: class Bar(Parent):
                ....:     _no_generic_basering_coercion = True
                sage: Bar(category=Algebras(QQ))
                doctest:warning...:
                DeprecationWarning: the attribute _no_generic_basering_coercion is deprecated, implement _coerce_map_from_base_ring() instead
                See https://github.com/sagemath/sage/issues/19225 for details.
                <__main__.Bar_with_category object at 0x...>
            """
            if getattr(self, '_no_generic_basering_coercion', False):
                from sage.misc.superseded import deprecation
                deprecation(19225, "the attribute _no_generic_basering_coercion is deprecated, implement _coerce_map_from_base_ring() instead")
                return

            base_ring = self.base_ring()
            if base_ring is self:
                # There are rings that are their own base rings. No need to register that.
                return
            if self._is_coercion_cached(base_ring):
                # We will not use any generic stuff, since a (presumably) better conversion
                # has already been registered.
                return
            if base_ring is None:
                # It may happen that self.base_ring() is not initialised at this point.
                return

            mor = self._coerce_map_from_base_ring()
            if mor is not None:
                mor._make_weak_references()
                try:
                    self.register_coercion(mor)
                except AssertionError:
                    pass

        def _coerce_map_from_(self, other):
            """
            Return a coercion map from ``other`` to ``self``, or ``None``.

            TESTS:

            Check that :trac:`19225` is solved::

                sage: A = cartesian_product((QQ['z'],)); A
                The Cartesian product of (Univariate Polynomial Ring in z over Rational Field,)
                sage: A.coerce_map_from(ZZ)
                Composite map:
                  From: Integer Ring
                  To:   The Cartesian product of (Univariate Polynomial Ring in z over Rational Field,)
                  Defn:   Natural morphism:
                          From: Integer Ring
                          To:   Rational Field
                        then
                          Generic morphism:
                          From: Rational Field
                          To:   The Cartesian product of (Univariate Polynomial Ring in z over Rational Field,)
                sage: A(1)
                (1,)
            """
            if other is self.base_ring():
                return self._coerce_map_from_base_ring()
            else:
                return self._coerce_map_via([self.base_ring()], other)

        def _coerce_map_from_base_ring(self):
            """
            Return a suitable coercion map from the base ring of ``self``.

            TESTS::

                sage: A = cartesian_product((QQ['z'],)); A
                The Cartesian product of (Univariate Polynomial Ring in z over Rational Field,)
                sage: A.base_ring()
                Rational Field
                sage: A._coerce_map_from_base_ring()
                Generic morphism:
                From: Rational Field
                To:   The Cartesian product of (Univariate Polynomial Ring in z over Rational Field,)

            Check that :trac:`29312` is fixed::

                sage: F.<x,y,z> = FreeAlgebra(QQ, implementation='letterplace')                                         # optional - sage.combinat sage.modules
                sage: F._coerce_map_from_base_ring()                                                                    # optional - sage.combinat sage.modules
                Generic morphism:
                  From: Rational Field
                  To:   Free Associative Unital Algebra on 3 generators (x, y, z) over Rational Field
            """
            base_ring = self.base_ring()

            # Pick a homset for the morphism to live in...
            if self in Rings():
                # The algebra is associative, and thus a ring. The
                # base ring is also a ring. Everything is OK.
                H = Hom(base_ring, self, Rings())
            else:
                # If the algebra isn't associative, we would like to
                # use the category of unital magmatic algebras (which
                # are not necessarily associative) instead. But,
                # unfortunately, certain important rings like QQ
                # aren't in that category. As a result, we have to use
                # something weaker.
                cat = Magmas().Unital()
                cat = Category.join([cat, CommutativeAdditiveGroups()])
                cat = cat.Distributive()
                H = Hom(base_ring, self, cat)

            # We need to construct a coercion from the base ring to self.
            #
            # There is a generic method from_base_ring(), that just does
            # multiplication with the multiplicative unit. However, the
            # unit is constructed repeatedly, which is slow.
            # So, if the unit is available *now*, then we can create a
            # faster coercion map.
            #
            # This only applies for the generic from_base_ring() method.
            # If there is a specialised from_base_ring(), then it should
            # be used unconditionally.
            generic_from_base_ring = self.category().parent_class.from_base_ring
            from_base_ring = self.from_base_ring   # bound method
            if from_base_ring.__func__ != generic_from_base_ring:
                # Custom from_base_ring()
                use_from_base_ring = True
            elif isinstance(generic_from_base_ring, lazy_attribute):
                # If the category implements from_base_ring() as lazy
                # attribute, then we always use it.
                # This is for backwards compatibility, see Issue #25181
                use_from_base_ring = True
            else:
                try:
                    one = self.one()
                    use_from_base_ring = False
                except (NotImplementedError, AttributeError, TypeError):
                    # The unit is not available, yet. But there are cases
                    # in which it will be available later. So, we use
                    # the generic from_base_ring() after all.
                    use_from_base_ring = True

            mor = None
            if use_from_base_ring:
                mor = SetMorphism(function=from_base_ring, parent=H)
            else:
                # We have the multiplicative unit, so implement the
                # coercion from the base ring as multiplying with that.
                #
                # But first we check that it actually works. If not,
                # then the generic implementation of from_base_ring()
                # would fail as well so we don't use it.
                try:
                    if one._lmul_(base_ring.an_element()) is not None:
                        # There are cases in which lmul returns None,
                        # which means that it's not implemented.
                        # One example: Hecke algebras.
                        mor = SetMorphism(function=one._lmul_, parent=H)
                except (NotImplementedError, AttributeError, TypeError):
                    pass
            return mor

    class WithBasis(CategoryWithAxiom_over_base_ring):

        class ParentMethods:

            @abstract_method(optional=True)
            def one_basis(self):
                """
                When the one of an algebra with basis is an element of
                this basis, this optional method can return the index of
                this element. This is used to provide a default
                implementation of :meth:`.one`, and an optimized default
                implementation of :meth:`.from_base_ring`.

                EXAMPLES::

<<<<<<< HEAD
                    sage: A = AlgebrasWithBasis(QQ).example()                                                           # optional - sage.modules
                    sage: A.one_basis()                                                                                 # optional - sage.modules
                    word:
                    sage: A.one()                                                                                       # optional - sage.modules
                    B[word: ]
                    sage: A.from_base_ring(4)                                                                           # optional - sage.modules
=======
                    sage: A = AlgebrasWithBasis(QQ).example()                                                           # optional - sage.combinat sage.modules
                    sage: A.one_basis()                                                                                 # optional - sage.combinat sage.modules
                    word:
                    sage: A.one()                                                                                       # optional - sage.combinat sage.modules
                    B[word: ]
                    sage: A.from_base_ring(4)                                                                           # optional - sage.combinat sage.modules
>>>>>>> 98b9451f
                    4*B[word: ]
                """

            @cached_method
            def one_from_one_basis(self):
                """
                Return the one of the algebra, as per
                :meth:`Monoids.ParentMethods.one()
                <sage.categories.monoids.Monoids.ParentMethods.one>`

                By default, this is implemented from
                :meth:`.one_basis`, if available.

                EXAMPLES::

<<<<<<< HEAD
                    sage: A = AlgebrasWithBasis(QQ).example()                                                           # optional - sage.modules
                    sage: A.one_basis()                                                                                 # optional - sage.modules
                    word:
                    sage: A.one_from_one_basis()                                                                        # optional - sage.modules
                    B[word: ]
                    sage: A.one()                                                                                       # optional - sage.modules
=======
                    sage: A = AlgebrasWithBasis(QQ).example()                                                           # optional - sage.combinat sage.modules
                    sage: A.one_basis()                                                                                 # optional - sage.combinat sage.modules
                    word:
                    sage: A.one_from_one_basis()                                                                        # optional - sage.combinat sage.modules
                    B[word: ]
                    sage: A.one()                                                                                       # optional - sage.combinat sage.modules
>>>>>>> 98b9451f
                    B[word: ]

                TESTS:

                Try to check that :trac:`5843` Heisenbug is fixed::

<<<<<<< HEAD
                    sage: A = AlgebrasWithBasis(QQ).example()                                                           # optional - sage.modules
                    sage: B = AlgebrasWithBasis(QQ).example(('a', 'c'))                                                 # optional - sage.modules
                    sage: A == B                                                                                        # optional - sage.modules
                    False
                    sage: Aone = A.one_from_one_basis                                                                   # optional - sage.modules
                    sage: Bone = B.one_from_one_basis                                                                   # optional - sage.modules
                    sage: Aone is Bone                                                                                  # optional - sage.modules
=======
                    sage: A = AlgebrasWithBasis(QQ).example()                                                           # optional - sage.combinat sage.modules
                    sage: B = AlgebrasWithBasis(QQ).example(('a', 'c'))                                                 # optional - sage.combinat sage.modules
                    sage: A == B                                                                                        # optional - sage.combinat sage.modules
                    False
                    sage: Aone = A.one_from_one_basis                                                                   # optional - sage.combinat sage.modules
                    sage: Bone = B.one_from_one_basis                                                                   # optional - sage.combinat sage.modules
                    sage: Aone is Bone                                                                                  # optional - sage.combinat sage.modules
>>>>>>> 98b9451f
                    False

               Even if called in the wrong order, they should returns their
               respective one::

<<<<<<< HEAD
                    sage: Bone().parent() is B                                                                          # optional - sage.modules
                    True
                    sage: Aone().parent() is A                                                                          # optional - sage.modules
=======
                    sage: Bone().parent() is B                                                                          # optional - sage.combinat sage.modules
                    True
                    sage: Aone().parent() is A                                                                          # optional - sage.combinat sage.modules
>>>>>>> 98b9451f
                    True
                """
                return self.monomial(self.one_basis()) #.

            @lazy_attribute
            def one(self):
                r"""
                Return the multiplicative unit element.

                EXAMPLES::

<<<<<<< HEAD
                    sage: A = AlgebrasWithBasis(QQ).example()                                                           # optional - sage.modules
                    sage: A.one_basis()                                                                                 # optional - sage.modules
                    word:
                    sage: A.one()                                                                                       # optional - sage.modules
=======
                    sage: A = AlgebrasWithBasis(QQ).example()                                                           # optional - sage.combinat sage.modules
                    sage: A.one_basis()                                                                                 # optional - sage.combinat sage.modules
                    word:
                    sage: A.one()                                                                                       # optional - sage.combinat sage.modules
>>>>>>> 98b9451f
                    B[word: ]
                """
                if self.one_basis is NotImplemented:
                    return NotImplemented
                return self.one_from_one_basis

            @lazy_attribute
            def from_base_ring(self):
                """
                TESTS::

<<<<<<< HEAD
                    sage: A = AlgebrasWithBasis(QQ).example()                                                           # optional - sage.modules
                    sage: A.from_base_ring(3)                                                                           # optional - sage.modules
=======
                    sage: A = AlgebrasWithBasis(QQ).example()                                                           # optional - sage.combinat sage.modules
                    sage: A.from_base_ring(3)                                                                           # optional - sage.combinat sage.modules
>>>>>>> 98b9451f
                    3*B[word: ]
                """
                if self.one_basis is NotImplemented:
                    return NotImplemented
                return self.from_base_ring_from_one_basis

            def from_base_ring_from_one_basis(self, r):
                """
                Implement the canonical embedding from the ground ring.

                INPUT:

                - ``r`` -- an element of the coefficient ring

                EXAMPLES::

<<<<<<< HEAD
                    sage: A = AlgebrasWithBasis(QQ).example()                                                           # optional - sage.modules
                    sage: A.from_base_ring_from_one_basis(3)                                                            # optional - sage.modules
                    3*B[word: ]
                    sage: A.from_base_ring(3)                                                                           # optional - sage.modules
                    3*B[word: ]
                    sage: A(3)                                                                                          # optional - sage.modules
=======
                    sage: A = AlgebrasWithBasis(QQ).example()                                                           # optional - sage.combinat sage.modules
                    sage: A.from_base_ring_from_one_basis(3)                                                            # optional - sage.combinat sage.modules
                    3*B[word: ]
                    sage: A.from_base_ring(3)                                                                           # optional - sage.combinat sage.modules
                    3*B[word: ]
                    sage: A(3)                                                                                          # optional - sage.combinat sage.modules
>>>>>>> 98b9451f
                    3*B[word: ]
                """
                return self.term(self.one_basis(), r)<|MERGE_RESOLUTION|>--- conflicted
+++ resolved
@@ -61,17 +61,10 @@
 
             EXAMPLES::
 
-<<<<<<< HEAD
-                sage: A = AlgebrasWithBasis(QQ).example(); A                                                            # optional - sage.modules
-                An example of an algebra with basis:
-                 the free algebra on the generators ('a', 'b', 'c') over Rational Field
-                sage: A.from_base_ring(1)                                                                               # optional - sage.modules
-=======
                 sage: A = AlgebrasWithBasis(QQ).example(); A                                                            # optional - sage.combinat sage.modules
                 An example of an algebra with basis:
                  the free algebra on the generators ('a', 'b', 'c') over Rational Field
                 sage: A.from_base_ring(1)                                                                               # optional - sage.combinat sage.modules
->>>>>>> 98b9451f
                 B[word: ]
             """
             return self.one()._lmul_(r)
@@ -83,30 +76,18 @@
 
             EXAMPLES::
 
-<<<<<<< HEAD
-                sage: A = AlgebrasWithBasis(QQ).example(); A                                                            # optional - sage.modules
-                An example of an algebra with basis:
-                 the free algebra on the generators ('a', 'b', 'c') over Rational Field
-                sage: coercion_model = sage.structure.element.get_coercion_model()
-                sage: coercion_model.discover_coercion(QQ, A)                                                           # optional - sage.modules
-=======
                 sage: A = AlgebrasWithBasis(QQ).example(); A                                                            # optional - sage.combinat sage.modules
                 An example of an algebra with basis:
                  the free algebra on the generators ('a', 'b', 'c') over Rational Field
                 sage: coercion_model = sage.structure.element.get_coercion_model()
                 sage: coercion_model.discover_coercion(QQ, A)                                                           # optional - sage.combinat sage.modules
->>>>>>> 98b9451f
                 ((map internal to coercion system -- copy before use)
                  Generic morphism:
                    From: Rational Field
                    To:   An example of an algebra with basis:
                           the free algebra on the generators ('a', 'b', 'c') over Rational Field,
                  None)
-<<<<<<< HEAD
-                sage: A(1)          # indirect doctest                                                                  # optional - sage.modules
-=======
                 sage: A(1)          # indirect doctest                                                                  # optional - sage.combinat sage.modules
->>>>>>> 98b9451f
                 B[word: ]
 
             TESTS:
@@ -295,21 +276,12 @@
 
                 EXAMPLES::
 
-<<<<<<< HEAD
-                    sage: A = AlgebrasWithBasis(QQ).example()                                                           # optional - sage.modules
-                    sage: A.one_basis()                                                                                 # optional - sage.modules
-                    word:
-                    sage: A.one()                                                                                       # optional - sage.modules
-                    B[word: ]
-                    sage: A.from_base_ring(4)                                                                           # optional - sage.modules
-=======
                     sage: A = AlgebrasWithBasis(QQ).example()                                                           # optional - sage.combinat sage.modules
                     sage: A.one_basis()                                                                                 # optional - sage.combinat sage.modules
                     word:
                     sage: A.one()                                                                                       # optional - sage.combinat sage.modules
                     B[word: ]
                     sage: A.from_base_ring(4)                                                                           # optional - sage.combinat sage.modules
->>>>>>> 98b9451f
                     4*B[word: ]
                 """
 
@@ -325,36 +297,18 @@
 
                 EXAMPLES::
 
-<<<<<<< HEAD
-                    sage: A = AlgebrasWithBasis(QQ).example()                                                           # optional - sage.modules
-                    sage: A.one_basis()                                                                                 # optional - sage.modules
-                    word:
-                    sage: A.one_from_one_basis()                                                                        # optional - sage.modules
-                    B[word: ]
-                    sage: A.one()                                                                                       # optional - sage.modules
-=======
                     sage: A = AlgebrasWithBasis(QQ).example()                                                           # optional - sage.combinat sage.modules
                     sage: A.one_basis()                                                                                 # optional - sage.combinat sage.modules
                     word:
                     sage: A.one_from_one_basis()                                                                        # optional - sage.combinat sage.modules
                     B[word: ]
                     sage: A.one()                                                                                       # optional - sage.combinat sage.modules
->>>>>>> 98b9451f
                     B[word: ]
 
                 TESTS:
 
                 Try to check that :trac:`5843` Heisenbug is fixed::
 
-<<<<<<< HEAD
-                    sage: A = AlgebrasWithBasis(QQ).example()                                                           # optional - sage.modules
-                    sage: B = AlgebrasWithBasis(QQ).example(('a', 'c'))                                                 # optional - sage.modules
-                    sage: A == B                                                                                        # optional - sage.modules
-                    False
-                    sage: Aone = A.one_from_one_basis                                                                   # optional - sage.modules
-                    sage: Bone = B.one_from_one_basis                                                                   # optional - sage.modules
-                    sage: Aone is Bone                                                                                  # optional - sage.modules
-=======
                     sage: A = AlgebrasWithBasis(QQ).example()                                                           # optional - sage.combinat sage.modules
                     sage: B = AlgebrasWithBasis(QQ).example(('a', 'c'))                                                 # optional - sage.combinat sage.modules
                     sage: A == B                                                                                        # optional - sage.combinat sage.modules
@@ -362,21 +316,14 @@
                     sage: Aone = A.one_from_one_basis                                                                   # optional - sage.combinat sage.modules
                     sage: Bone = B.one_from_one_basis                                                                   # optional - sage.combinat sage.modules
                     sage: Aone is Bone                                                                                  # optional - sage.combinat sage.modules
->>>>>>> 98b9451f
                     False
 
                Even if called in the wrong order, they should returns their
                respective one::
 
-<<<<<<< HEAD
-                    sage: Bone().parent() is B                                                                          # optional - sage.modules
-                    True
-                    sage: Aone().parent() is A                                                                          # optional - sage.modules
-=======
                     sage: Bone().parent() is B                                                                          # optional - sage.combinat sage.modules
                     True
                     sage: Aone().parent() is A                                                                          # optional - sage.combinat sage.modules
->>>>>>> 98b9451f
                     True
                 """
                 return self.monomial(self.one_basis()) #.
@@ -388,17 +335,10 @@
 
                 EXAMPLES::
 
-<<<<<<< HEAD
-                    sage: A = AlgebrasWithBasis(QQ).example()                                                           # optional - sage.modules
-                    sage: A.one_basis()                                                                                 # optional - sage.modules
-                    word:
-                    sage: A.one()                                                                                       # optional - sage.modules
-=======
                     sage: A = AlgebrasWithBasis(QQ).example()                                                           # optional - sage.combinat sage.modules
                     sage: A.one_basis()                                                                                 # optional - sage.combinat sage.modules
                     word:
                     sage: A.one()                                                                                       # optional - sage.combinat sage.modules
->>>>>>> 98b9451f
                     B[word: ]
                 """
                 if self.one_basis is NotImplemented:
@@ -410,13 +350,8 @@
                 """
                 TESTS::
 
-<<<<<<< HEAD
-                    sage: A = AlgebrasWithBasis(QQ).example()                                                           # optional - sage.modules
-                    sage: A.from_base_ring(3)                                                                           # optional - sage.modules
-=======
                     sage: A = AlgebrasWithBasis(QQ).example()                                                           # optional - sage.combinat sage.modules
                     sage: A.from_base_ring(3)                                                                           # optional - sage.combinat sage.modules
->>>>>>> 98b9451f
                     3*B[word: ]
                 """
                 if self.one_basis is NotImplemented:
@@ -433,21 +368,12 @@
 
                 EXAMPLES::
 
-<<<<<<< HEAD
-                    sage: A = AlgebrasWithBasis(QQ).example()                                                           # optional - sage.modules
-                    sage: A.from_base_ring_from_one_basis(3)                                                            # optional - sage.modules
-                    3*B[word: ]
-                    sage: A.from_base_ring(3)                                                                           # optional - sage.modules
-                    3*B[word: ]
-                    sage: A(3)                                                                                          # optional - sage.modules
-=======
                     sage: A = AlgebrasWithBasis(QQ).example()                                                           # optional - sage.combinat sage.modules
                     sage: A.from_base_ring_from_one_basis(3)                                                            # optional - sage.combinat sage.modules
                     3*B[word: ]
                     sage: A.from_base_ring(3)                                                                           # optional - sage.combinat sage.modules
                     3*B[word: ]
                     sage: A(3)                                                                                          # optional - sage.combinat sage.modules
->>>>>>> 98b9451f
                     3*B[word: ]
                 """
                 return self.term(self.one_basis(), r)