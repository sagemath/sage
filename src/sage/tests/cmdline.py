--- conflicted
+++ resolved
@@ -50,746 +50,6 @@
 AUTHORS:
 
 - Jeroen Demeyer (2010-11-20): initial version (:issue:`10300`)
-<<<<<<< HEAD
-"""
-import os
-import select
-import sys
-from subprocess import PIPE, Popen
-
-
-def check_executable(args, input='', timeout=100.0, pydebug_ignore_warnings=False, **kwds):
-    r"""
-    Run the program defined by ``args`` using the string ``input`` on
-    the standard input.
-
-    INPUT:
-
-    - ``args`` -- list of program arguments, the first being the
-      executable
-
-    - ``input`` -- string serving as standard input; usually, this
-      should end with a newline
-
-    - ``timeout`` -- if the program produces no output for ``timeout``
-      seconds, a :exc:`RuntimeError` is raised
-
-    - ``pydebug_ignore_warnings`` -- boolean. Set the PYTHONWARNINGS environment variable to ignore
-      Python warnings when on a Python debug build (`--with-pydebug`, e.g. from building with
-      `SAGE_DEBUG=yes`). Debug builds do not install the default warning filters, which can break
-      some doctests. Unfortunately the environment variable does not support regex message filters,
-      so the filter will catch a bit more than the default filters. Hence we only enable it on debug
-      builds.
-
-    - ``**kwds`` -- additional keyword arguments passed to the
-      :class:`Popen` constructor
-
-    OUTPUT: a tuple ``(out, err, ret)`` with the standard output,
-    standard error and exitcode of the program run.
-
-    EXAMPLES::
-
-        sage: from sage.tests.cmdline import check_executable
-        sage: (out, err, ret) = check_executable(["cat"], "Hello World!")
-        sage: out
-        'Hello World!'
-        sage: err
-        ''
-        sage: ret
-        0
-
-    We test the timeout option::
-
-        sage: (out, err, ret) = check_executable(["sleep", "1"], timeout=0.1)
-        Traceback (most recent call last):
-        ...
-        RuntimeError: timeout in check_executable()
-
-    TESTS:
-
-    Run Sage itself with various options::
-
-        sage: # long time
-        sage: from sage.version import banner
-        sage: (out, err, ret) = check_executable([
-        ....:     "sage"], pydebug_ignore_warnings=True)
-        sage: out.find(banner) >= 0
-        True
-        sage: err
-        ''
-        sage: ret
-        0
-
-        sage: # long time
-        sage: (out, err, ret) = check_executable([
-        ....:     "sage"], "3^33\n", pydebug_ignore_warnings=True)
-        sage: out.find(banner) >= 0
-        True
-        sage: out.find("5559060566555523") >= 0
-        True
-        sage: err
-        ''
-        sage: ret
-        0
-
-        sage: # long time
-        sage: (out, err, ret) = check_executable([
-        ....:     "sage", "-q"], "3^33\n", pydebug_ignore_warnings=True)
-        sage: out.find(banner) >= 0
-        False
-        sage: out.find("5559060566555523") >= 0
-        True
-        sage: err
-        ''
-        sage: ret
-        0
-
-        sage: # long time
-        sage: (out, err, ret) = check_executable([
-        ....:     "sage", "-c", "print(3^33)"])
-        sage: print(out)
-        5559060566555523
-        sage: err
-        ''
-        sage: ret
-        0
-
-        sage: # long time
-        sage: (out, err, ret) = check_executable([
-        ....:     "sage", "--min", "-c", "print(3^33)"])
-        sage: print(out)
-        5559060566555523
-        sage: err
-        ''
-        sage: ret
-        0
-
-        sage: # long time
-        sage: (out, err, ret) = check_executable([
-        ....:     "sage", "--startuptime"])
-        sage: out.find("Slowest module import") >= 0
-        True
-        sage: err
-        ''
-        sage: ret
-        0
-
-    Test help::
-
-        sage: (out, err, ret) = check_executable(["sage", "-h"])
-        sage: out.find("evaluate cmd as sage") >= 0
-        True
-        sage: err
-        ''
-        sage: ret
-        0
-
-        sage: (out, err, ret) = check_executable(["sage", "--help"])
-        sage: out.find("evaluate cmd as sage") >= 0
-        True
-        sage: err
-        ''
-        sage: ret
-        0
-
-        sage: (out, err, ret) = check_executable(["sage", "--advanced"])
-        sage: out.find("run the Sage cleaner.") >= 0
-        True
-        sage: err
-        ''
-        sage: ret
-        0
-        sage: out.find("print the Sage root directory") >= 0 # optional - sage_spkg
-        True
-        sage: out.find("regular expression search through the Sage") >= 0 # optional - sage_spkg
-        True
-
-    Basic information about the Sage installation::
-
-        sage: (out, err, ret) = check_executable(["sage", "-v"])
-        sage: from sage.version import banner
-        sage: out.find(banner) >= 0
-        True
-        sage: err
-        ''
-        sage: ret
-        0
-
-        sage: # optional - sage_spkg
-        sage: (out, err, ret) = check_executable(["sage", "--root"])
-        sage: len(out) >= 2
-        True
-        sage: err
-        ''
-        sage: ret
-        0
-
-    Test ``sage --info [packages]``::
-
-        sage: # optional - sage_spkg
-        sage: out, err, ret = check_executable(["sage", "--info", "sqlite"])
-        sage: print(out)
-        sqlite...
-        SQLite is a software library that implements a self-contained,
-        serverless, zero-configuration, transactional SQL database engine.
-        ...
-        sage: err
-        ''
-        sage: ret
-        0
-
-    Test ``sage-run`` on a Python file, both with an absolute and with a relative path::
-
-        sage: import tempfile
-        sage: with tempfile.TemporaryDirectory() as dir:
-        ....:     name = 'python_test_file.py'
-        ....:     fullname = os.path.join(dir, name)
-        ....:     with open(fullname, 'w') as F:
-        ....:         _ = F.write("print(3^33)\n")
-        ....:     check_executable(["sage", fullname])
-        ....:     check_executable(["sage", name], cwd=dir)
-        ('34\n', '', 0)
-        ('34\n', '', 0)
-
-    The same as above, but now with a ``.sage`` file.  This indirectly
-    also tests the preparser::
-
-        sage: import tempfile
-        sage: with tempfile.TemporaryDirectory() as dir:  # long time
-        ....:     name = 'sage_test_file.sage'
-        ....:     fullname = os.path.join(dir, name)
-        ....:     with open(fullname, 'w') as F:
-        ....:         _ = F.write("k.<a> = GF(5^3); print(a^124)\n")
-        ....:     check_executable(["sage", fullname])
-        ....:     check_executable(["sage", name], cwd=dir)
-        ('1\n', '', 0)
-        ('1\n', '', 0)
-
-    Test running a ``.spyx`` file::
-
-        sage: import tempfile
-        sage: with tempfile.TemporaryDirectory() as dir:  # long time
-        ....:     name = 'sage_test_file.spyx'
-        ....:     fullname = os.path.join(dir, name)
-        ....:     with open(fullname, 'w') as F:
-        ....:         _ = F.write("from cysignals.signals cimport *\n")
-        ....:         _ = F.write("from sage.rings.integer cimport Integer\n")
-        ....:         _ = F.write("cdef long i, s = 0\n")
-        ....:         _ = F.write("sig_on()\n")
-        ....:         _ = F.write("for i in range(5): s += i\n")
-        ....:         _ = F.write("sig_off()\n")
-        ....:         _ = F.write("print(Integer(s))")
-        ....:     check_executable(["sage", fullname], pydebug_ignore_warnings=True)
-        ....:     check_executable(["sage", name], cwd=dir, pydebug_ignore_warnings=True)
-        ('10\n', 'Compiling .../sage_test_file.spyx...\n', 0)
-        ('10\n', 'Compiling sage_test_file.spyx...\n', 0)
-
-    Testing ``sage --preparse FILE`` and ``sage -t FILE``.  First create
-    a file and preparse it::
-
-        sage: s = "# -*- coding: utf-8 -*-\n'''This is a test file.\nAnd I am its doctest'''\ndef my_add(a):\n    '''\n    Add 2 to a.\n\n        EXAMPLES::\n\n            sage: my_add(2)\n            4\n        '''\n    return a + 2\n"
-        sage: script = os.path.join(tmp_dir(), 'my_script.sage')
-        sage: script_py = script + '.py'
-        sage: F = open(script, 'w')
-        sage: _ = F.write(s)
-        sage: F.close()
-        sage: (out, err, ret) = check_executable(["sage", "--preparse", script])
-        sage: ret
-        0
-        sage: os.path.isfile(script_py)
-        True
-
-    Now test my_script.sage and the preparsed version my_script.sage.py::
-
-        sage: # long time
-        sage: (out, err, ret) = check_executable([
-        ....:     "sage", "-t", "--optional=sage", script])
-        sage: ret
-        0
-        sage: out.find("All tests passed!") >= 0
-        True
-        sage: (out, err, ret) = check_executable([
-        ....:     "sage", "-t", "--optional=sage", script_py])
-        sage: ret
-        0
-        sage: out.find("All tests passed!") >= 0
-        True
-
-    Test that the coding line and doctest are preserved::
-
-        sage: Fpy = open(script_py, "r")
-        sage: Fpy.readline()
-        '# -*- coding: utf-8 -*-\n'
-        sage: Fpy.readline()
-        "'''This is a test file.\n"
-        sage: Fpy.readline()
-        "And I am its doctest'''\n"
-
-    Now for a file which should fail tests::
-
-        sage: s = s.replace('4', '5') # (2+2 != 5)
-        sage: F = open(script, 'w')
-        sage: _ = F.write(s)
-        sage: F.close()
-        sage: (out, err, ret) = check_executable([           # long time
-        ....:     "sage", "-t", "--optional=sage", script])
-        sage: ret                                           # long time
-        1
-        sage: out.find("1 item had failures:") >= 0         # long time
-        True
-
-    Test ``sage -t --debug -p 2`` on a ReST file, the ``-p 2`` should
-    be ignored. In Pdb, we run the ``help`` command::
-
-        sage: s = "::\n\n    sage: assert True is False\n    sage: 2 + 2\n    5"
-        sage: script = tmp_filename(ext='.rst')
-        sage: F = open(script, 'w')
-        sage: _ = F.write(s)
-        sage: F.close()
-        sage: (out, err, ret) = check_executable([           # long time
-        ....:     "sage", "-t", "--optional=sage", "--debug",
-        ....:     "-p", "2", "--warn-long", "0", script], "help")
-        sage: print(out)                                    # long time
-        Debugging requires single-threaded operation, setting number of threads to 1.
-        Running doctests with ID...
-        Doctesting 1 file.
-        sage -t ...
-        **********************************************************************
-        File "...", line 3, in ...
-        Failed example:
-            assert True is False
-        Exception raised:
-            Traceback (most recent call last):
-            ...
-            AssertionError
-        > <doctest ...>(1)<module>()
-        -> assert True is False
-        (Pdb)
-        Documented commands (type help <topic>):
-        ========================================
-        ...
-        **********************************************************************
-        File "...", line 4, in ...
-        Failed example:
-            2 + 2
-        Expected:
-            5
-        Got:
-            4
-        **********************************************************************
-        Previously executed commands:
-            s...: assert True is False
-        sage:
-        <BLANKLINE>
-        Returning to doctests...
-        **********************************************************************
-        1 item had failures:
-           2 of   3 in ...
-            [2 tests, 2 failures, ...]
-        ...
-        sage: ret                                           # long time
-        1
-
-    Now run a test for the fixdoctests script and, in particular, check that the
-    issues raised in :issue:`10589` are fixed. We have to go to slightly silly
-    lengths to doctest the output.::
-
-        sage: test='r\"\"\"Add a doc-test for the fixdoctest command line option and, in particular, check that\n:issue:`10589` is fixed.\n\nEXAMPLES::\n\n    sage: 1+1              # incorrect output\n    3\n    sage: m=matrix(ZZ,3)   # output when none is expected\n    [0 0 0]\n    [0 0 0]\n    [1 0 0]\n    sage: (2/3)*m          # no output when it is expected\n    sage: mu=PartitionTuple([[4,4],[3,3,2,1],[1,1]])   # output when none is expected\n    [4, 4, 3, 3, 2, 1, 1]\n    sage: mu.pp()          # uneven indentation\n    ****\n    ****\n    sage: PartitionTuples.options(convention="French")\n    sage: mu.pp()         # fix doctest with uneven indentation\n    sage: PartitionTuples.options._reset()\n\"\"\"\n'
-        sage: check_file = os.path.join(tmp_dir(), 'test_file.py')
-        sage: F = open(test_file, 'w')
-        sage: _ = F.write(test)
-        sage: F.close()
-        sage: (out, err, ret) = check_executable(["sage", "--fixdoctests", check_file])       # long time
-        sage: with open(test_file, 'r') as f:                                               # long time
-        ....:     fixed_test = f.read()
-        sage: import difflib                                                                # long time
-        sage: list(difflib.unified_diff(test.splitlines(), fixed_test.splitlines()))[2:-1]  # long time
-        ['@@ -4,18 +4,23 @@\n',
-         ' EXAMPLES::',
-         ' ',
-         '     sage: 1+1              # incorrect output',
-         '-    3',
-         '+    2',
-         '     sage: m=matrix(ZZ,3)   # output when none is expected',
-         '+    sage: (2/3)*m          # no output when it is expected',
-         '     [0 0 0]',
-         '     [0 0 0]',
-         '-    [1 0 0]',
-         '-    sage: (2/3)*m          # no output when it is expected',
-         '+    [0 0 0]',
-         '     sage: mu=PartitionTuple([[4,4],[3,3,2,1],[1,1]])   # output when none is expected',
-         '-    [4, 4, 3, 3, 2, 1, 1]',
-         '     sage: mu.pp()          # uneven indentation',
-         '-    ****',
-         '-    ****',
-         '+       ****   ***   *',
-         '+       ****   ***   *',
-         '+              **',
-         '+              *',
-         '     sage: PartitionTuples.options(convention="French")',
-         '     sage: mu.pp()         # fix doctest with uneven indentation',
-         '+    *',
-         '+    **',
-         '+    ****   ***   *',
-         '+    ****   ***   *',
-         '     sage: PartitionTuples.options._reset()']
-
-    Test external programs being called by Sage::
-
-        sage: (out, err, ret) = check_executable(["sage", "--sh"], "echo Hello World\nexit 42\n")
-        sage: out.find("Hello World\n") >= 0
-        True
-        sage: ret
-        42
-
-        sage: (out, err, ret) = check_executable(["sage", "--sh", "-c", "echo Hello World; exit 42"])
-        sage: out.find("Hello World\n") >= 0
-        True
-        sage: ret
-        42
-
-        sage: # long time
-        sage: (out, err, ret) = check_executable([
-        ....:     "sage", "--ipython"], "\n3**33\n", pydebug_ignore_warnings=True)
-        sage: out.find("5559060566555523") >= 0
-        True
-        sage: err
-        ''
-        sage: ret
-        0
-
-        sage: (out, err, ret) = check_executable(["sage", "--python"], "print(3^33)\n")
-        sage: out
-        '34\n'
-        sage: err
-        ''
-        sage: ret
-        0
-
-        sage: (out, err, ret) = check_executable(["sage", "--python3"], "print(3^33)\n")
-        sage: out
-        '34\n'
-        sage: err
-        ''
-        sage: ret
-        0
-
-        sage: (out, err, ret) = check_executable(["sage", "--cython"])
-        sage: print(err)
-        ...
-        cython: error: cython: Need at least one source file
-
-        sage: def has_tty():
-        ....:     try:
-        ....:         os.open(os.ctermid(), os.O_RDONLY)
-        ....:         return True
-        ....:     except OSError:
-        ....:         return False
-        sage: (out, err, ret) = check_executable(["sage", "--ecl"], "(* 12345 54321)\n")
-        sage: out.find("Embeddable Common-Lisp") >= 0
-        True
-        sage: out.find("670592745") >= 0
-        True
-        sage: err
-        ''
-        sage: ret
-        0
-
-        sage: (out, err, ret) = check_executable(["sage", "--lisp"], "(* 12345 54321)\n")
-        sage: out.find("Embeddable Common-Lisp") >= 0
-        True
-        sage: out.find("670592745") >= 0
-        True
-        sage: err
-        ''
-        sage: ret
-        0
-
-        sage: # long time
-        sage: (out, err, ret) = check_executable([
-        ....:     "sage", "--gap", "-q"], "Size(SymmetricGroup(5));\n")
-        sage: out
-        '120\n'
-        sage: err.replace('gap: halving pool size.', '').strip()
-        ''
-        sage: ret
-        0
-
-        sage: (out, err, ret) = check_executable([                   # long time  # optional - gdb
-        ....:     "sage", "--gdb"], 'quit\n')
-        sage: out.find('(gdb) ') >= 0                               # long time  # optional - gdb
-        True
-        sage: ret                                                   # long time  # optional - gdb
-        0
-
-        sage: (out, err, ret) = check_executable(["sage", "--mwrank", "-v0", "-q"], "0 0 0 0 1\n")
-        sage: out
-        'Curve [0,0,0,0,1] :\tRank = 0\n\n'
-        sage: err
-        ''
-        sage: ret
-        0
-
-        sage: (out, err, ret) = check_executable(["sage", "--singular"], "12345*54321;\n")
-        sage: out.find("A Computer Algebra System for Polynomial Computations") >= 0
-        True
-        sage: out.find("670592745") >= 0
-        True
-        sage: err
-        ''
-        sage: ret
-        0
-
-    Test GP using the ``-f`` option which prevents the reading of a ``.gprc``
-    configuration file::
-
-        sage: (out, err, ret) = check_executable(["sage", "--gp", "-f"], "3^33\nquit(42)\n")
-        sage: out.find("PARI/GP") >= 0
-        True
-        sage: out.find("5559060566555523") >= 0
-        True
-        sage: err
-        ''
-        sage: ret
-        42
-
-    Some programs of which we check functionality using only ``--version``::
-
-        sage: (out, err, ret) = check_executable(["sage", "--maxima", "--version"])
-        sage: out.find("Maxima ") >= 0
-        True
-        sage: err
-        ''
-        sage: ret
-        0
-
-        sage: # optional - r
-        sage: (out, err, ret) = check_executable(["sage", "--R", "--version"])
-        sage: out.find("R version ") >= 0
-        True
-        sage: err
-        ''
-        sage: ret
-        0
-
-        sage: (out, err, ret) = check_executable(["sage", "--sqlite3", "--version"])
-        sage: out.startswith("3.")
-        True
-        sage: err
-        ''
-        sage: ret
-        0
-
-    Check some things requiring an internet connection::
-
-        sage: # optional - internet
-        sage: (out, err, ret) = check_executable(["sage", "--standard"])
-        sage: out.find("cython") >= 0
-        True
-        sage: err
-        ''
-        sage: ret
-        0
-
-        sage: # optional - internet
-        sage: (out, err, ret) = check_executable(["sage", "--optional"])
-        sage: out.find("database_cremona_ellcurve") >= 0
-        True
-        sage: err
-        ''
-        sage: ret
-        0
-
-        sage: # optional - internet
-        sage: (out, err, ret) = check_executable(["sage", "--experimental"])
-        sage: out.find("valgrind") >= 0
-        True
-        sage: err
-        ''
-        sage: ret
-        0
-
-    Check an illegal command line option.  This outputs an error to stdout,
-    but we allow stderr in case this changes in the future::
-
-        sage: (out, err, ret) = check_executable(["sage", "--zzfoobar"])
-        sage: (out+err).find("unknown option: --zzfoobar") >= 0
-        True
-        sage: ret > 0
-        True
-
-    Test ``sage --rst2ipynb file.rst`` on a ReST file::
-
-        sage: s = "::\n\n    sage: 2^10\n    1024\n    sage: 2 + 2\n    4"
-        sage: input = tmp_filename(ext='.rst')
-        sage: with open(input, 'w') as F:
-        ....:     _ = F.write(s)
-        sage: L = ["sage", "--rst2ipynb", input]
-        sage: (out, err, ret) = check_executable(L)           # optional - rst2ipynb
-        sage: err                                            # optional - rst2ipynb
-        ''
-        sage: ret                                            # optional - rst2ipynb
-        0
-        sage: from json import loads                         # optional - rst2ipynb
-        sage: d = loads(out)                                 # optional - rst2ipynb
-        sage: sorted(d.keys())                               # optional - rst2ipynb
-        ['cells', 'metadata', 'nbformat', 'nbformat_minor']
-        sage: d['cells'][1]['source']                        # optional - rst2ipynb
-        ['2^10']
-        sage: d['cells'][2]['source']                        # optional - rst2ipynb
-        ['2 + 2']
-
-    Test ``sage --rst2ipynb file.rst file.ipynb`` on a ReST file::
-
-        sage: s = "::\n\n    sage: 2^10\n    1024\n    sage: 2 + 2\n    4"
-        sage: input = tmp_filename(ext='.rst')
-        sage: output = tmp_filename(ext='.ipynb')
-        sage: with open(input, 'w') as F:
-        ....:     _ = F.write(s)
-        sage: L = ["sage", "--rst2ipynb", input, output]
-        sage: check_executable(L)                              # optional - rst2ipynb
-        ('', '', 0)
-        sage: import json                                     # optional - rst2ipynb
-        sage: d = json.load(open(output,'r'))                 # optional - rst2ipynb
-        sage: type(d)                                         # optional - rst2ipynb
-        <class 'dict'>
-        sage: sorted(d.keys())                                # optional - rst2ipynb
-        ['cells', 'metadata', 'nbformat', 'nbformat_minor']
-        sage: d['metadata']                                   # optional - rst2ipynb
-        {'kernelspec': {'display_name': 'sagemath', 'name': 'sagemath'}}
-        sage: d['cells'][1]['cell_type']                      # optional - rst2ipynb
-        'code'
-
-    Test ``sage --ipynb2rst file.ipynb file.rst`` on a ipynb file::
-
-        sage: s = r'''{
-        ....:  "cells": [
-        ....:   {
-        ....:    "cell_type": "code",
-        ....:    "execution_count": 1,
-        ....:    "metadata": {},
-        ....:    "outputs": [
-        ....:     {
-        ....:      "data": {
-        ....:       "text/plain": [
-        ....:        "2"
-        ....:       ]
-        ....:      },
-        ....:      "execution_count": 1,
-        ....:      "metadata": {},
-        ....:      "output_type": "execute_result"
-        ....:     }
-        ....:    ],
-        ....:    "source": [
-        ....:     "1+1"
-        ....:    ]
-        ....:   },
-        ....:   {
-        ....:    "cell_type": "code",
-        ....:    "execution_count": null,
-        ....:    "metadata": {},
-        ....:    "outputs": [],
-        ....:    "source": []
-        ....:   }
-        ....:  ],
-        ....:  "metadata": {
-        ....:   "kernelspec": {
-        ....:    "display_name": "SageMath 8.3.beta4",
-        ....:    "language": "",
-        ....:    "name": "sagemath"
-        ....:   },
-        ....:   "language_info": {
-        ....:    "codemirror_mode": {
-        ....:     "name": "ipython",
-        ....:     "version": 2
-        ....:    },
-        ....:    "file_extension": ".py",
-        ....:    "mimetype": "text/x-python",
-        ....:    "name": "python",
-        ....:    "nbconvert_exporter": "python",
-        ....:    "pygments_lexer": "ipython2",
-        ....:    "version": "2.7.15"
-        ....:   }
-        ....:  },
-        ....:  "nbformat": 4,
-        ....:  "nbformat_minor": 2
-        ....: }
-        ....: '''
-        sage: t = '.. escape-backslashes\n.. default-role:: math\n\n\n::\n\n    sage: 1+1\n    2\n\n\n\n\n'
-        sage: input = tmp_filename(ext='.ipynb')
-        sage: output = tmp_filename(ext='.rst')
-        sage: with open(input, 'w') as F:
-        ....:     _ = F.write(s)
-        sage: L = ["sage", "--ipynb2rst", input, output]
-        sage: _ = check_executable(L)                # long time  # optional - pandoc
-        sage: print(open(output, 'r').read() == t)  # long time  # optional - pandoc  # known bug #32697
-        True
-    """
-    pexpect_env = dict(os.environ)
-    try:
-        del pexpect_env["TERM"]
-    except KeyError:
-        pass
-
-    __with_pydebug = hasattr(sys, 'gettotalrefcount')   # This is a Python debug build (--with-pydebug)
-    if __with_pydebug and pydebug_ignore_warnings:
-        pexpect_env['PYTHONWARNINGS'] = ','.join([
-            'ignore::DeprecationWarning',
-        ])
-
-    kwds['encoding'] = kwds.pop('encoding', 'utf-8')
-
-    p = Popen(args, stdin=PIPE, stdout=PIPE, stderr=PIPE, env=pexpect_env,
-              **kwds)
-    if input:
-        p.stdin.write(input)
-
-    p.stdin.close()
-    fdout = p.stdout.fileno()
-    fderr = p.stderr.fileno()
-    out = []
-    err = []
-
-    while True:
-        # Try reading from fdout and fderr
-        rfd = []
-        if fdout:
-            rfd.append(fdout)
-        if fderr:
-            rfd.append(fderr)
-        if len(rfd) == 0:
-            break
-        timeout = float(timeout)
-        rlist = select.select(rfd, [], [], timeout)[0]
-
-        if len(rlist) == 0:
-            # Timeout!
-            p.terminate()
-            raise RuntimeError("timeout in check_executable()")
-        if fdout in rlist:
-            s = p.stdout.read(1024)
-            if not s:
-                fdout = None   # EOF
-                p.stdout.close()
-            out.append(s)
-        if fderr in rlist:
-            s = p.stderr.read(1024)
-            if not s:
-                fderr = None   # EOF
-                p.stderr.close()
-            err.append(s)
-
-    # In case out or err contains a quoted string, force the use of
-    # double quotes so that the output is enclosed in single
-    # quotes. This avoids some doctest failures with some versions of
-    # OS X and Xcode.
-    out = ''.join(out)
-    out = out.replace("'", '"')
-    err = ''.join(err)
-    err = err.replace("'", '"')
-
-    return (out, err, p.wait())
-=======
 
 
 TESTS:
@@ -1413,5 +673,4 @@
     sage: _ = check_executable(L)                # long time  # optional - pandoc
     sage: print(open(output, 'r').read() == t)  # long time  # optional - pandoc  # known bug #32697
     True
-"""
->>>>>>> 79394430
+"""