r"""
This file contains some tests that Sage command line options actually
do something.

We test the following command line options:

test.py
/path/to/test.py
test.sage
/path/to/test.sage
test.spyx
/path/to/test.spyx
--advanced
-c
--cython
--dev
--ecl
--experimental
--fixdoctests
--gap
--gdb
--gp
-h
--help
--info
--ipython
--lisp
--maxima
--min
--mwrank
--optional
--preparse
--python
--python3
-q
--R
--root
--rst2ipynb
--ipynb2rst
--sh
--singular
--sqlite3
--standard
--startuptime
-t
-v
--zzfoobar (illegal option)


AUTHORS:

- Jeroen Demeyer (2010-11-20): initial version (:issue:`10300`)
"""
from subprocess import Popen, PIPE
import os
import sys
import select


def check_executable(args, input='', timeout=100.0, pydebug_ignore_warnings=False, **kwds):
    r"""
    Run the program defined by ``args`` using the string ``input`` on
    the standard input.

    INPUT:

    - ``args`` -- list of program arguments, the first being the
      executable

    - ``input`` -- string serving as standard input; usually, this
      should end with a newline

    - ``timeout`` -- if the program produces no output for ``timeout``
      seconds, a :exc:`RuntimeError` is raised

    - ``pydebug_ignore_warnings`` -- boolean. Set the PYTHONWARNINGS environment variable to ignore
      Python warnings when on a Python debug build (`--with-pydebug`, e.g. from building with
      `SAGE_DEBUG=yes`). Debug builds do not install the default warning filters, which can break
      some doctests. Unfortunately the environment variable does not support regex message filters,
      so the filter will catch a bit more than the default filters. Hence we only enable it on debug
      builds.

    - ``**kwds`` -- additional keyword arguments passed to the
      :class:`Popen` constructor

    OUTPUT: a tuple ``(out, err, ret)`` with the standard output,
    standard error and exitcode of the program run.

    EXAMPLES::

        sage: from sage.tests.cmdline import check_executable
        sage: (out, err, ret) = check_executable(["cat"], "Hello World!")
        sage: out
        'Hello World!'
        sage: err
        ''
        sage: ret
        0

    We test the timeout option::

        sage: (out, err, ret) = check_executable(["sleep", "1"], timeout=0.1)
        Traceback (most recent call last):
        ...
        RuntimeError: timeout in check_executable()

    TESTS:

    Run Sage itself with various options::

        sage: # long time
<<<<<<< HEAD
        sage: (out, err, ret) = check_executable([
=======
        sage: from sage.version import banner
        sage: (out, err, ret) = test_executable([
>>>>>>> 94baf41d
        ....:     "sage"], pydebug_ignore_warnings=True)
        sage: out.find(banner) >= 0
        True
        sage: err
        ''
        sage: ret
        0

        sage: # long time
        sage: (out, err, ret) = check_executable([
        ....:     "sage"], "3^33\n", pydebug_ignore_warnings=True)
        sage: out.find(banner) >= 0
        True
        sage: out.find("5559060566555523") >= 0
        True
        sage: err
        ''
        sage: ret
        0

        sage: # long time
        sage: (out, err, ret) = check_executable([
        ....:     "sage", "-q"], "3^33\n", pydebug_ignore_warnings=True)
        sage: out.find(banner) >= 0
        False
        sage: out.find("5559060566555523") >= 0
        True
        sage: err
        ''
        sage: ret
        0

        sage: # long time
        sage: (out, err, ret) = check_executable([
        ....:     "sage", "-c", "print(3^33)"])
        sage: print(out)
        5559060566555523
        sage: err
        ''
        sage: ret
        0

        sage: # long time
        sage: (out, err, ret) = check_executable([
        ....:     "sage", "--min", "-c", "print(3^33)"])
        sage: print(out)
        5559060566555523
        sage: err
        ''
        sage: ret
        0

        sage: # long time
        sage: (out, err, ret) = check_executable([
        ....:     "sage", "--startuptime"])
        sage: out.find("Slowest module import") >= 0
        True
        sage: err
        ''
        sage: ret
        0

    Test help::

        sage: (out, err, ret) = check_executable(["sage", "-h"])
        sage: out.find("evaluate cmd as sage") >= 0
        True
        sage: err
        ''
        sage: ret
        0

        sage: (out, err, ret) = check_executable(["sage", "--help"])
        sage: out.find("evaluate cmd as sage") >= 0
        True
        sage: err
        ''
        sage: ret
        0

        sage: (out, err, ret) = check_executable(["sage", "--advanced"])
        sage: out.find("run the Sage cleaner.") >= 0
        True
        sage: err
        ''
        sage: ret
        0
        sage: out.find("print the Sage root directory") >= 0 # optional - sage_spkg
        True
        sage: out.find("regular expression search through the Sage") >= 0 # optional - sage_spkg
        True

    Basic information about the Sage installation::

<<<<<<< HEAD
        sage: (out, err, ret) = check_executable(["sage", "-v"])
        sage: out.find(version()) >= 0
=======
        sage: (out, err, ret) = test_executable(["sage", "-v"])
        sage: from sage.version import banner
        sage: out.find(banner) >= 0
>>>>>>> 94baf41d
        True
        sage: err
        ''
        sage: ret
        0

        sage: # optional - sage_spkg
        sage: (out, err, ret) = check_executable(["sage", "--root"])
        sage: len(out) >= 2
        True
        sage: err
        ''
        sage: ret
        0

    Test ``sage --info [packages]``::

        sage: # optional - sage_spkg
        sage: out, err, ret = check_executable(["sage", "--info", "sqlite"])
        sage: print(out)
        sqlite...
        SQLite is a software library that implements a self-contained,
        serverless, zero-configuration, transactional SQL database engine.
        ...
        sage: err
        ''
        sage: ret
        0

    Test ``sage-run`` on a Python file, both with an absolute and with a relative path::

        sage: import tempfile
        sage: with tempfile.TemporaryDirectory() as dir:
        ....:     name = 'python_test_file.py'
        ....:     fullname = os.path.join(dir, name)
        ....:     with open(fullname, 'w') as F:
        ....:         _ = F.write("print(3^33)\n")
        ....:     check_executable(["sage", fullname])
        ....:     check_executable(["sage", name], cwd=dir)
        ('34\n', '', 0)
        ('34\n', '', 0)

    The same as above, but now with a ``.sage`` file.  This indirectly
    also tests the preparser::

        sage: import tempfile
        sage: with tempfile.TemporaryDirectory() as dir:  # long time
        ....:     name = 'sage_test_file.sage'
        ....:     fullname = os.path.join(dir, name)
        ....:     with open(fullname, 'w') as F:
        ....:         _ = F.write("k.<a> = GF(5^3); print(a^124)\n")
        ....:     check_executable(["sage", fullname])
        ....:     check_executable(["sage", name], cwd=dir)
        ('1\n', '', 0)
        ('1\n', '', 0)

    Test running a ``.spyx`` file::

        sage: import tempfile
        sage: with tempfile.TemporaryDirectory() as dir:  # long time
        ....:     name = 'sage_test_file.spyx'
        ....:     fullname = os.path.join(dir, name)
        ....:     with open(fullname, 'w') as F:
        ....:         _ = F.write("from cysignals.signals cimport *\n")
        ....:         _ = F.write("from sage.rings.integer cimport Integer\n")
        ....:         _ = F.write("cdef long i, s = 0\n")
        ....:         _ = F.write("sig_on()\n")
        ....:         _ = F.write("for i in range(5): s += i\n")
        ....:         _ = F.write("sig_off()\n")
        ....:         _ = F.write("print(Integer(s))")
        ....:     check_executable(["sage", fullname], pydebug_ignore_warnings=True)
        ....:     check_executable(["sage", name], cwd=dir, pydebug_ignore_warnings=True)
        ('10\n', 'Compiling .../sage_test_file.spyx...\n', 0)
        ('10\n', 'Compiling sage_test_file.spyx...\n', 0)

    Testing ``sage --preparse FILE`` and ``sage -t FILE``.  First create
    a file and preparse it::

        sage: s = "# -*- coding: utf-8 -*-\n'''This is a test file.\nAnd I am its doctest'''\ndef my_add(a):\n    '''\n    Add 2 to a.\n\n        EXAMPLES::\n\n            sage: my_add(2)\n            4\n        '''\n    return a + 2\n"
        sage: script = os.path.join(tmp_dir(), 'my_script.sage')
        sage: script_py = script + '.py'
        sage: F = open(script, 'w')
        sage: _ = F.write(s)
        sage: F.close()
        sage: (out, err, ret) = check_executable(["sage", "--preparse", script])
        sage: ret
        0
        sage: os.path.isfile(script_py)
        True

    Now test my_script.sage and the preparsed version my_script.sage.py::

        sage: # long time
        sage: (out, err, ret) = check_executable([
        ....:     "sage", "-t", "--optional=sage", script])
        sage: ret
        0
        sage: out.find("All tests passed!") >= 0
        True
        sage: (out, err, ret) = check_executable([
        ....:     "sage", "-t", "--optional=sage", script_py])
        sage: ret
        0
        sage: out.find("All tests passed!") >= 0
        True

    Test that the coding line and doctest are preserved::

        sage: Fpy = open(script_py, "r")
        sage: Fpy.readline()
        '# -*- coding: utf-8 -*-\n'
        sage: Fpy.readline()
        "'''This is a test file.\n"
        sage: Fpy.readline()
        "And I am its doctest'''\n"

    Now for a file which should fail tests::

        sage: s = s.replace('4', '5') # (2+2 != 5)
        sage: F = open(script, 'w')
        sage: _ = F.write(s)
        sage: F.close()
        sage: (out, err, ret) = check_executable([           # long time
        ....:     "sage", "-t", "--optional=sage", script])
        sage: ret                                           # long time
        1
        sage: out.find("1 item had failures:") >= 0         # long time
        True

    Test ``sage -t --debug -p 2`` on a ReST file, the ``-p 2`` should
    be ignored. In Pdb, we run the ``help`` command::

        sage: s = "::\n\n    sage: assert True is False\n    sage: 2 + 2\n    5"
        sage: script = tmp_filename(ext='.rst')
        sage: F = open(script, 'w')
        sage: _ = F.write(s)
        sage: F.close()
        sage: (out, err, ret) = check_executable([           # long time
        ....:     "sage", "-t", "--optional=sage", "--debug",
        ....:     "-p", "2", "--warn-long", "0", script], "help")
        sage: print(out)                                    # long time
        Debugging requires single-threaded operation, setting number of threads to 1.
        Running doctests with ID...
        Doctesting 1 file.
        sage -t ...
        **********************************************************************
        File "...", line 3, in ...
        Failed example:
            assert True is False
        Exception raised:
            Traceback (most recent call last):
            ...
            AssertionError
        > <doctest ...>(1)<module>()
        -> assert True is False
        (Pdb)
        Documented commands (type help <topic>):
        ========================================
        ...
        **********************************************************************
        File "...", line 4, in ...
        Failed example:
            2 + 2
        Expected:
            5
        Got:
            4
        **********************************************************************
        Previously executed commands:
            s...: assert True is False
        sage:
        <BLANKLINE>
        Returning to doctests...
        **********************************************************************
        1 item had failures:
           2 of   3 in ...
            [2 tests, 2 failures, ...]
        ...
        sage: ret                                           # long time
        1

    Now run a test for the fixdoctests script and, in particular, check that the
    issues raised in :issue:`10589` are fixed. We have to go to slightly silly
    lengths to doctest the output.::

        sage: test='r\"\"\"Add a doc-test for the fixdoctest command line option and, in particular, check that\n:issue:`10589` is fixed.\n\nEXAMPLES::\n\n    sage: 1+1              # incorrect output\n    3\n    sage: m=matrix(ZZ,3)   # output when none is expected\n    [0 0 0]\n    [0 0 0]\n    [1 0 0]\n    sage: (2/3)*m          # no output when it is expected\n    sage: mu=PartitionTuple([[4,4],[3,3,2,1],[1,1]])   # output when none is expected\n    [4, 4, 3, 3, 2, 1, 1]\n    sage: mu.pp()          # uneven indentation\n    ****\n    ****\n    sage: PartitionTuples.options(convention="French")\n    sage: mu.pp()         # fix doctest with uneven indentation\n    sage: PartitionTuples.options._reset()\n\"\"\"\n'
        sage: test_file = os.path.join(tmp_dir(), 'test_file.py')
        sage: F = open(test_file, 'w')
        sage: _ = F.write(test)
        sage: F.close()
        sage: (out, err, ret) = check_executable(["sage", "--fixdoctests", test_file])       # long time
        sage: with open(test_file, 'r') as f:                                               # long time
        ....:     fixed_test = f.read()
        sage: import difflib                                                                # long time
        sage: list(difflib.unified_diff(test.splitlines(), fixed_test.splitlines()))[2:-1]  # long time
        ['@@ -4,18 +4,23 @@\n',
         ' EXAMPLES::',
         ' ',
         '     sage: 1+1              # incorrect output',
         '-    3',
         '+    2',
         '     sage: m=matrix(ZZ,3)   # output when none is expected',
         '+    sage: (2/3)*m          # no output when it is expected',
         '     [0 0 0]',
         '     [0 0 0]',
         '-    [1 0 0]',
         '-    sage: (2/3)*m          # no output when it is expected',
         '+    [0 0 0]',
         '     sage: mu=PartitionTuple([[4,4],[3,3,2,1],[1,1]])   # output when none is expected',
         '-    [4, 4, 3, 3, 2, 1, 1]',
         '     sage: mu.pp()          # uneven indentation',
         '-    ****',
         '-    ****',
         '+       ****   ***   *',
         '+       ****   ***   *',
         '+              **',
         '+              *',
         '     sage: PartitionTuples.options(convention="French")',
         '     sage: mu.pp()         # fix doctest with uneven indentation',
         '+    *',
         '+    **',
         '+    ****   ***   *',
         '+    ****   ***   *',
         '     sage: PartitionTuples.options._reset()']

    Test external programs being called by Sage::

        sage: (out, err, ret) = check_executable(["sage", "--sh"], "echo Hello World\nexit 42\n")
        sage: out.find("Hello World\n") >= 0
        True
        sage: ret
        42

        sage: (out, err, ret) = check_executable(["sage", "--sh", "-c", "echo Hello World; exit 42"])
        sage: out.find("Hello World\n") >= 0
        True
        sage: ret
        42

        sage: # long time
        sage: (out, err, ret) = check_executable([
        ....:     "sage", "--ipython"], "\n3**33\n", pydebug_ignore_warnings=True)
        sage: out.find("5559060566555523") >= 0
        True
        sage: err
        ''
        sage: ret
        0

        sage: (out, err, ret) = check_executable(["sage", "--python"], "print(3^33)\n")
        sage: out
        '34\n'
        sage: err
        ''
        sage: ret
        0

        sage: (out, err, ret) = check_executable(["sage", "--python3"], "print(3^33)\n")
        sage: out
        '34\n'
        sage: err
        ''
        sage: ret
        0

        sage: (out, err, ret) = check_executable(["sage", "--cython"])
        sage: print(err)
        ...
        cython: error: cython: Need at least one source file

        sage: def has_tty():
        ....:     try:
        ....:         os.open(os.ctermid(), os.O_RDONLY)
        ....:         return True
        ....:     except OSError:
        ....:         return False
        sage: (out, err, ret) = check_executable(["sage", "--ecl"], "(* 12345 54321)\n")
        sage: out.find("Embeddable Common-Lisp") >= 0
        True
        sage: out.find("670592745") >= 0
        True
        sage: err
        ''
        sage: ret
        0

        sage: (out, err, ret) = check_executable(["sage", "--lisp"], "(* 12345 54321)\n")
        sage: out.find("Embeddable Common-Lisp") >= 0
        True
        sage: out.find("670592745") >= 0
        True
        sage: err
        ''
        sage: ret
        0

        sage: # long time
        sage: (out, err, ret) = check_executable([
        ....:     "sage", "--gap", "-q"], "Size(SymmetricGroup(5));\n")
        sage: out
        '120\n'
        sage: err.replace('gap: halving pool size.', '').strip()
        ''
        sage: ret
        0

        sage: (out, err, ret) = check_executable([                   # long time  # optional - gdb
        ....:     "sage", "--gdb"], 'quit\n')
        sage: out.find('(gdb) ') >= 0                               # long time  # optional - gdb
        True
        sage: ret                                                   # long time  # optional - gdb
        0

        sage: (out, err, ret) = check_executable(["sage", "--mwrank", "-v0", "-q"], "0 0 0 0 1\n")
        sage: out
        'Curve [0,0,0,0,1] :\tRank = 0\n\n'
        sage: err
        ''
        sage: ret
        0

        sage: (out, err, ret) = check_executable(["sage", "--singular"], "12345*54321;\n")
        sage: out.find("A Computer Algebra System for Polynomial Computations") >= 0
        True
        sage: out.find("670592745") >= 0
        True
        sage: err
        ''
        sage: ret
        0

    Test GP using the ``-f`` option which prevents the reading of a ``.gprc``
    configuration file::

        sage: (out, err, ret) = check_executable(["sage", "--gp", "-f"], "3^33\nquit(42)\n")
        sage: out.find("PARI/GP") >= 0
        True
        sage: out.find("5559060566555523") >= 0
        True
        sage: err
        ''
        sage: ret
        42

    Some programs of which we check functionality using only ``--version``::

        sage: (out, err, ret) = check_executable(["sage", "--maxima", "--version"])
        sage: out.find("Maxima ") >= 0
        True
        sage: err
        ''
        sage: ret
        0

        sage: # optional - r
        sage: (out, err, ret) = check_executable(["sage", "--R", "--version"])
        sage: out.find("R version ") >= 0
        True
        sage: err
        ''
        sage: ret
        0

        sage: (out, err, ret) = check_executable(["sage", "--sqlite3", "--version"])
        sage: out.startswith("3.")
        True
        sage: err
        ''
        sage: ret
        0

    Check some things requiring an internet connection::

        sage: # optional - internet
        sage: (out, err, ret) = check_executable(["sage", "--standard"])
        sage: out.find("cython") >= 0
        True
        sage: err
        ''
        sage: ret
        0

        sage: # optional - internet
        sage: (out, err, ret) = check_executable(["sage", "--optional"])
        sage: out.find("database_cremona_ellcurve") >= 0
        True
        sage: err
        ''
        sage: ret
        0

        sage: # optional - internet
        sage: (out, err, ret) = check_executable(["sage", "--experimental"])
        sage: out.find("valgrind") >= 0
        True
        sage: err
        ''
        sage: ret
        0

    Check an illegal command line option.  This outputs an error to stdout,
    but we allow stderr in case this changes in the future::

        sage: (out, err, ret) = check_executable(["sage", "--zzfoobar"])
        sage: (out+err).find("unknown option: --zzfoobar") >= 0
        True
        sage: ret > 0
        True

    Test ``sage --rst2ipynb file.rst`` on a ReST file::

        sage: s = "::\n\n    sage: 2^10\n    1024\n    sage: 2 + 2\n    4"
        sage: input = tmp_filename(ext='.rst')
        sage: with open(input, 'w') as F:
        ....:     _ = F.write(s)
        sage: L = ["sage", "--rst2ipynb", input]
        sage: (out, err, ret) = check_executable(L)           # optional - rst2ipynb
        sage: err                                            # optional - rst2ipynb
        ''
        sage: ret                                            # optional - rst2ipynb
        0
        sage: from json import loads                         # optional - rst2ipynb
        sage: d = loads(out)                                 # optional - rst2ipynb
        sage: sorted(d.keys())                               # optional - rst2ipynb
        ['cells', 'metadata', 'nbformat', 'nbformat_minor']
        sage: d['cells'][1]['source']                        # optional - rst2ipynb
        ['2^10']
        sage: d['cells'][2]['source']                        # optional - rst2ipynb
        ['2 + 2']

    Test ``sage --rst2ipynb file.rst file.ipynb`` on a ReST file::

        sage: s = "::\n\n    sage: 2^10\n    1024\n    sage: 2 + 2\n    4"
        sage: input = tmp_filename(ext='.rst')
        sage: output = tmp_filename(ext='.ipynb')
        sage: with open(input, 'w') as F:
        ....:     _ = F.write(s)
        sage: L = ["sage", "--rst2ipynb", input, output]
        sage: check_executable(L)                              # optional - rst2ipynb
        ('', '', 0)
        sage: import json                                     # optional - rst2ipynb
        sage: d = json.load(open(output,'r'))                 # optional - rst2ipynb
        sage: type(d)                                         # optional - rst2ipynb
        <class 'dict'>
        sage: sorted(d.keys())                                # optional - rst2ipynb
        ['cells', 'metadata', 'nbformat', 'nbformat_minor']
        sage: d['metadata']                                   # optional - rst2ipynb
        {'kernelspec': {'display_name': 'sagemath', 'name': 'sagemath'}}
        sage: d['cells'][1]['cell_type']                      # optional - rst2ipynb
        'code'

    Test ``sage --ipynb2rst file.ipynb file.rst`` on a ipynb file::

        sage: s = r'''{
        ....:  "cells": [
        ....:   {
        ....:    "cell_type": "code",
        ....:    "execution_count": 1,
        ....:    "metadata": {},
        ....:    "outputs": [
        ....:     {
        ....:      "data": {
        ....:       "text/plain": [
        ....:        "2"
        ....:       ]
        ....:      },
        ....:      "execution_count": 1,
        ....:      "metadata": {},
        ....:      "output_type": "execute_result"
        ....:     }
        ....:    ],
        ....:    "source": [
        ....:     "1+1"
        ....:    ]
        ....:   },
        ....:   {
        ....:    "cell_type": "code",
        ....:    "execution_count": null,
        ....:    "metadata": {},
        ....:    "outputs": [],
        ....:    "source": []
        ....:   }
        ....:  ],
        ....:  "metadata": {
        ....:   "kernelspec": {
        ....:    "display_name": "SageMath 8.3.beta4",
        ....:    "language": "",
        ....:    "name": "sagemath"
        ....:   },
        ....:   "language_info": {
        ....:    "codemirror_mode": {
        ....:     "name": "ipython",
        ....:     "version": 2
        ....:    },
        ....:    "file_extension": ".py",
        ....:    "mimetype": "text/x-python",
        ....:    "name": "python",
        ....:    "nbconvert_exporter": "python",
        ....:    "pygments_lexer": "ipython2",
        ....:    "version": "2.7.15"
        ....:   }
        ....:  },
        ....:  "nbformat": 4,
        ....:  "nbformat_minor": 2
        ....: }
        ....: '''
        sage: t = '.. escape-backslashes\n.. default-role:: math\n\n\n::\n\n    sage: 1+1\n    2\n\n\n\n\n'
        sage: input = tmp_filename(ext='.ipynb')
        sage: output = tmp_filename(ext='.rst')
        sage: with open(input, 'w') as F:
        ....:     _ = F.write(s)
        sage: L = ["sage", "--ipynb2rst", input, output]
        sage: _ = check_executable(L)                # long time  # optional - pandoc
        sage: print(open(output, 'r').read() == t)  # long time  # optional - pandoc  # known bug #32697
        True
    """
    pexpect_env = dict(os.environ)
    try:
        del pexpect_env["TERM"]
    except KeyError:
        pass

    __with_pydebug = hasattr(sys, 'gettotalrefcount')   # This is a Python debug build (--with-pydebug)
    if __with_pydebug and pydebug_ignore_warnings:
        pexpect_env['PYTHONWARNINGS'] = ','.join([
            'ignore::DeprecationWarning',
        ])

    kwds['encoding'] = kwds.pop('encoding', 'utf-8')

    p = Popen(args, stdin=PIPE, stdout=PIPE, stderr=PIPE, env=pexpect_env,
              **kwds)
    if input:
        p.stdin.write(input)

    p.stdin.close()
    fdout = p.stdout.fileno()
    fderr = p.stderr.fileno()
    out = []
    err = []

    while True:
        # Try reading from fdout and fderr
        rfd = []
        if fdout:
            rfd.append(fdout)
        if fderr:
            rfd.append(fderr)
        if len(rfd) == 0:
            break
        timeout = float(timeout)
        rlist = select.select(rfd, [], [], timeout)[0]

        if len(rlist) == 0:
            # Timeout!
            p.terminate()
            raise RuntimeError("timeout in check_executable()")
        if fdout in rlist:
            s = p.stdout.read(1024)
            if not s:
                fdout = None   # EOF
                p.stdout.close()
            out.append(s)
        if fderr in rlist:
            s = p.stderr.read(1024)
            if not s:
                fderr = None   # EOF
                p.stderr.close()
            err.append(s)

    # In case out or err contains a quoted string, force the use of
    # double quotes so that the output is enclosed in single
    # quotes. This avoids some doctest failures with some versions of
    # OS X and Xcode.
    out = ''.join(out)
    out = out.replace("'", '"')
    err = ''.join(err)
    err = err.replace("'", '"')

    return (out, err, p.wait())<|MERGE_RESOLUTION|>--- conflicted
+++ resolved
@@ -51,10 +51,10 @@
 
 - Jeroen Demeyer (2010-11-20): initial version (:issue:`10300`)
 """
-from subprocess import Popen, PIPE
 import os
+import select
 import sys
-import select
+from subprocess import PIPE, Popen
 
 
 def check_executable(args, input='', timeout=100.0, pydebug_ignore_warnings=False, **kwds):
@@ -109,12 +109,8 @@
     Run Sage itself with various options::
 
         sage: # long time
-<<<<<<< HEAD
-        sage: (out, err, ret) = check_executable([
-=======
         sage: from sage.version import banner
-        sage: (out, err, ret) = test_executable([
->>>>>>> 94baf41d
+        sage: (out, err, ret) = check_executable([
         ....:     "sage"], pydebug_ignore_warnings=True)
         sage: out.find(banner) >= 0
         True
@@ -209,14 +205,9 @@
 
     Basic information about the Sage installation::
 
-<<<<<<< HEAD
         sage: (out, err, ret) = check_executable(["sage", "-v"])
-        sage: out.find(version()) >= 0
-=======
-        sage: (out, err, ret) = test_executable(["sage", "-v"])
         sage: from sage.version import banner
         sage: out.find(banner) >= 0
->>>>>>> 94baf41d
         True
         sage: err
         ''
