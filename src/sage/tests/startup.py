--- conflicted
+++ resolved
@@ -8,11 +8,7 @@
     sage: from sage.tests.cmdline import check_executable
     sage: environment = "sage.all"
     sage: cmd = f"from {environment} import *\nprint('IPython' in sys.modules)\n"
-<<<<<<< HEAD
-    sage: print(check_executable(["sage", "--python"], cmd)[0])  # long time
-=======
-    sage: print(test_executable(["python3"], cmd)[0])  # long time
->>>>>>> 94baf41d
+    sage: print(check_executable(["python3"], cmd)[0])  # long time
     False
 
 Check that numpy (:issue:`11714`) and pyparsing are not imported on startup
