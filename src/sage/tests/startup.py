r"""
Ensure that certain modules are not loaded on startup.

Check that IPython is not imported at startup (:issue:`18726`). It is
imported by the doctest framework, so the simple test like above would
not work. Instead, we test this by starting a new Python process::

<<<<<<< HEAD
    sage: from sage.tests.cmdline import check_executable
=======
    sage: from sage.tests import test_executable
>>>>>>> 665a3fa4
    sage: environment = "sage.all"
    sage: cmd = f"from {environment} import *\nprint('IPython' in sys.modules)\n"
    sage: print(check_executable(["python3"], cmd)[0])  # long time
    False

Check that numpy (:issue:`11714`) and pyparsing are not imported on startup
as they increase the startup time. Since :issue:`23696` those are imported
by the doctest framework via a matplotlib import. Again the simple test
would not work (but we don't have to avoid loading IPython)::

<<<<<<< HEAD
    sage: from sage.tests.cmdline import check_executable
=======
    sage: from sage.tests import test_executable
>>>>>>> 665a3fa4
    sage: cmd = "print('numpy' in sys.modules)\n"
    sage: print(check_executable(["sage", "-c", cmd])[0])  # long time
    False
    sage: cmd = "print('pyparsing' in sys.modules)\n"
    sage: print(check_executable(["sage", "-c", cmd])[0])  # long time
    False
"""<|MERGE_RESOLUTION|>--- conflicted
+++ resolved
@@ -5,11 +5,7 @@
 imported by the doctest framework, so the simple test like above would
 not work. Instead, we test this by starting a new Python process::
 
-<<<<<<< HEAD
-    sage: from sage.tests.cmdline import check_executable
-=======
-    sage: from sage.tests import test_executable
->>>>>>> 665a3fa4
+    sage: from sage.tests import check_executable
     sage: environment = "sage.all"
     sage: cmd = f"from {environment} import *\nprint('IPython' in sys.modules)\n"
     sage: print(check_executable(["python3"], cmd)[0])  # long time
@@ -20,11 +16,7 @@
 by the doctest framework via a matplotlib import. Again the simple test
 would not work (but we don't have to avoid loading IPython)::
 
-<<<<<<< HEAD
-    sage: from sage.tests.cmdline import check_executable
-=======
-    sage: from sage.tests import test_executable
->>>>>>> 665a3fa4
+    sage: from sage.tests import check_executable
     sage: cmd = "print('numpy' in sys.modules)\n"
     sage: print(check_executable(["sage", "-c", cmd])[0])  # long time
     False
