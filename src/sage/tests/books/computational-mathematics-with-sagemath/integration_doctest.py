"""
This file was automatically generated from ./integration.tex (in
the book) and included into the SageMath source tree. It may have been
modified slightly; if you re-generate it, please diff the changes to
prevent any important modifications from being overwritten.

Sage example in ./integration.tex, line 73::

    sage: x = var('x')
    sage: f(x) = exp(-x^2) * log(x)

    sage: # long time
    sage: result = integrate(f, x, 1, 3)
    ...
    sage: N(result)  # abs tol 1e-14
    0.03586029499126769

Sage example in ./integration.tex, line 78::

    sage: plot(f, 1, 3, fill='axis')
    Graphics object consisting of 2 graphics primitives

Sage example in ./integration.tex, line 104::

    sage: N(integrate(sin(x^2)/(x^2), x, 1, infinity))  # abs tol 2e-15
    0.285736646322853 - 6.93889390390723e-18*I

Sage example in ./integration.tex, line 108::

    sage: plot(sin(x^2)/(x^2), x, 1, 10, fill='axis')
    Graphics object consisting of 2 graphics primitives

Sage example in ./integration.tex, line 162::

    sage: fp = plot(f, 1, 3, color='red')
    sage: n = 4
    sage: interp_points = [(1+2*u/(n-1), N(f(1+2*u/(n-1))))
    ....:                  for u in range(n)]
    sage: A = PolynomialRing(RR, 'x')
    sage: pp = plot(A.lagrange_polynomial(interp_points), 1, 3, fill='axis')
    sage: fp+pp
    Graphics object consisting of 3 graphics primitives

Sage example in ./integration.tex, line 522::

    sage: N(integrate(cos(log(cos(x))), x, 0, pi/4))  # rel tol 2e-12
    0.7766520331543109

Sage example in ./integration.tex, line 536::

    sage: integrate(log(1+x)*x, x, 0, 1)
    1/4
    sage: N(integrate(log(1+x)*x, x, 0, 1))
    0.250000000000000

Sage example in ./integration.tex, line 562::

    sage: numerical_integral(cos(log(cos(x))), 0, pi/4)  # rel tol 2e-11
    (0.7766520331543109, 8.622569693298564e-15)

Sage example in ./integration.tex, line 600::

    sage: numerical_integral(exp(-x^100), 0, 1.1)
    (0.99432585119150..., 4.0775730...e-09)
    sage: numerical_integral(exp(-x^100), 0, 1.1, algorithm='qng') # abs tol 2e-12
    (0.9943275385765319, 0.016840666914705607)

Sage example in ./integration.tex, line 612::

    sage: integrate(cos(log(cos(x))), x, 0, pi/4)
    integrate(cos(log(cos(x))), x, 0, 1/4*pi)

Sage example in ./integration.tex, line 622::

    sage: N(integrate(cos(log(cos(x))), x, 0, pi/4), digits=60) # abs tol 2e-12
    0.7766520331543109

Sage example in ./integration.tex, line 628::

    sage: N(integrate(sin(x)*exp(cos(x)), x, 0, pi), digits=60)
    2.35040238728760291376476370119120163031143596266819174045913

Sage example in ./integration.tex, line 644::

    sage: sage.calculus.calculus.nintegral(sin(sin(x)), x, 0, 1)
    (0.430606103120690..., 4.78068810228705...e-15, 21, 0)

Sage example in ./integration.tex, line 654::

    sage: g = sin(sin(x))
    sage: g.nintegral(x, 0, 1)
    (0.430606103120690..., 4.78068810228705...e-15, 21, 0)

Ensure consistent results on 32-bit and 64-bit systems by using the same
precision::

    sage: _ = gp.default('realprecision', 38)

Sage example in ./integration.tex, line 703::

    sage: gp('intnum(x=17, 20, exp(-x^2)*log(x))')
    2.5657285005610514829173563961304785900 E-127

Sage example in ./integration.tex, line 717::

    sage: gp('intnum(x=0, 1, sin(sin(x)))')
    0.43060610312069060491237735524846578643
    sage: old_prec = gp.set_precision(50)
    sage: gp('intnum(x=0, 1, sin(sin(x)))')
    0.43060610312069060491237735524846578643360804182200

Sage example in ./integration.tex, line 746::

    sage: p = gp.set_precision(old_prec) # we reset the default precision
    sage: gp('intnum(x=0, 1, x^(-99/100))')  # rel tol 1e-9
    73.629142577870966597465391764897770039

Sage example in ./integration.tex, line 754::

    sage: gp('intnum(x=[0, -99/100], 1, x^(-99/100))')
    100.00000000000000000000000000000000000

Sage example in ./integration.tex, line 766::

    sage: gp('intnum(x=[0, -1/42], 1, x^(-99/100))')  # rel tol 1e-9
    74.472749314025559405335761513474670714

Sage example in ./integration.tex, line 785::

    sage: import mpmath
    sage: mpmath.mp.prec = 53
    sage: mpmath.quad(lambda x: mpmath.sin(mpmath.sin(x)), [0, 1])
    mpf('0.43060610312069059')

Sage example in ./integration.tex, line 795::

    sage: a = RDF(pi); b = mpmath.mpf(a); b
    mpf('3.1415926535897931')
    sage: c = RDF(b); c
    3.141592653589793

Sage example in ./integration.tex, line 824::

    sage: mpmath.mp.prec = 113
    sage: mpmath.quad(lambda x: mpmath.sin(mpmath.sin(x)), [0, 1])
    mpf('0.430606103120690604912377355248465809')

Sage example in ./integration.tex, line 846::

<<<<<<< HEAD
  sage: f(x) = sin(sin(x))
  sage: mpmath.quad(f, [0, 1])
  Traceback (most recent call last):
  ...
  TypeError: no canonical coercion from <class '...mpf'> to ...
=======
    sage: f(x) = sin(sin(x))
    sage: mpmath.quad(f, [0, 1])
    Traceback (most recent call last):
    ...
    TypeError: no canonical coercion from <class 'sage.libs.mpmath.ext_main.mpf'> to ...
>>>>>>> 83b52a79

Sage example in ./integration.tex, line 866::

    sage: g(x) = max_symbolic(sin(x), cos(x))
    sage: mpmath.mp.prec = 100
    sage: mpmath.quadts(lambda x: g(N(x, 100)), [0, 1])
    mpf('0.873912416263035435957979086252')

Sage example in ./integration.tex, line 878::

    sage: mpmath.mp.prec = 170
    sage: mpmath.quadts(lambda x: g(N(x, 190)), [0, 1])
    mpf('0.87391090757400975205393005981962476344054148354188794')
    sage: N(sqrt(2) - cos(1), 100)
    0.87391125650495533140075211677

Sage example in ./integration.tex, line 892::

    sage: mpmath.quadts(lambda x: g(N(x, 170)), [0, mpmath.pi / 4, 1])
    mpf('0.87391125650495533140075211676672147483736145475902551')

Sage example in ./integration.tex, line 979::

    sage: y = var('y'); integrate(exp(y*sin(x)), (x, 0, sqrt(y)))  # long time
    integrate(e^(y*sin(x)), x, 0, sqrt(y))

Sage example in ./integration.tex, line 990::

    sage: f = lambda y: numerical_integral(lambda x: exp(y*sin(x)),
    ....:                                  0, sqrt(y))[0]
    sage: f(0.0), f(0.5), f(1.0) # abs tol 2e-15
    (0.0, 0.8414895067661431, 1.6318696084180513)

Sage example in ./integration.tex, line 998::

    sage: numerical_integral(f, 0, 1) # abs tol 2e-16
    (0.8606791942204567, 6.301207560882073e-07)

Sage example in ./integration.tex, line 1008::

    sage: f = lambda y: sage.calculus.calculus.nintegral(exp(y*sin(x)),
    ....:                                                x, 0, sqrt(y))[0]
    sage: numerical_integral(f, 0, 1) # abs tol 2e-16
    (0.8606791942204567, 6.301207560882096e-07)

Sage example in ./integration.tex, line 1016::

    sage: f = lambda y: RDF(mpmath.quad(lambda x: mpmath.exp(y*mpmath.sin(x)),
    ....:                               [0, sqrt(y)]))
    sage: numerical_integral(f, 0, 1) # abs tol 2e-16
    (0.8606791942204567, 6.301207561187562e-07)

Sage example in ./integration.tex, line 1027::

    sage: mpmath.mp.dps = 60
    sage: f = lambda x, y: mpmath.exp(y*mpmath.sin(x))
    sage: mpmath.quad(f, [0,1], [0,1])
    mpf('1.28392205755238471754385917646324675741664250325189751108716305')

Sage example in ./integration.tex, line 1044::

    sage: def evalI(n):
    ....:   f = lambda y: numerical_integral(lambda x: exp(y*sin(x)),
    ....:               0, sqrt(y), algorithm='qng', max_points=n)[0]
    ....:   return numerical_integral(f, 0, 1, algorithm='qng', max_points=n)
    sage: evalI(100) # abs tol 2e-12
    (0.8606792028826138, 5.553962923506737e-07)

Sage example in ./integration.tex, line 1228::

    sage: T = ode_solver()

Sage example in ./integration.tex, line 1244::

    sage: def f_1(t, y, params): return [y[1],params[0]*(1-y[0]^2)*y[1]-y[0]]
    sage: T.function = f_1

Sage example in ./integration.tex, line 1266::

    sage: def j_1(t, y, params):
    ....:     return [[0, 1],
    ....:             [-2*params[0]*y[0]*y[1]-1, params[0]*(1-y[0]^2)],
    ....:             [0,0]]
    sage: T.jacobian = j_1

Sage example in ./integration.tex, line 1279::

    sage: T.algorithm = "rk8pd"
    sage: T.ode_solve(y_0=[1,0], t_span=[0,100], params=[10],
    ....:             num_points=1000)
    sage: f = T.interpolate_solution()

Sage example in ./integration.tex, line 1302::

    sage: plot(f, 0, 100)
    Graphics object consisting of 1 graphics primitive

Sage example in ./integration.tex, line 1363::

    sage: t, y = var('t, y')
    sage: desolve_rk4(t*y*(2-y), y, ics=[0,1], end_points=[0, 1], step=0.5)  # abs tol 1e-12
    [[0, 1], [0.5, 1.12419127424558], [1.0, 1.461590162288825]]

Sage example in ./integration.tex, line 1399::

    sage: import mpmath
    sage: mpmath.mp.prec = 53
    sage: sol = mpmath.odefun(lambda t, y: y, 0, 1)
    sage: sol(1)
    mpf('2.7182818284590451')
    sage: mpmath.mp.prec = 100
    sage: sol(1)
    mpf('2.7182818284590452353602874802307')
    sage: N(exp(1), 100)
    2.7182818284590452353602874714

Sage example in ./integration.tex, line 1436::

    sage: mpmath.mp.prec = 53
    sage: f = mpmath.odefun(lambda t, y: [-y[1], y[0]], 0, [1, 0])
    sage: f(3)
    [mpf('-0.98999249660044542'), mpf('0.14112000805986721')]
    sage: (cos(3.), sin(3.))
    (-0.989992496600445, 0.141120008059867)

Sage example in ./integration.tex, line 1497::

    sage: mpmath.mp.prec = 10
    sage: sol = mpmath.odefun(lambda t, y: y, 0, 1)
    sage: sol(1)
    mpf('2.7148')
    sage: mpmath.mp.prec = 100
    sage: sol(1)
    mpf('2.7135204235459511323824699502438')
"""<|MERGE_RESOLUTION|>--- conflicted
+++ resolved
@@ -147,19 +147,11 @@
 
 Sage example in ./integration.tex, line 846::
 
-<<<<<<< HEAD
-  sage: f(x) = sin(sin(x))
-  sage: mpmath.quad(f, [0, 1])
-  Traceback (most recent call last):
-  ...
-  TypeError: no canonical coercion from <class '...mpf'> to ...
-=======
     sage: f(x) = sin(sin(x))
     sage: mpmath.quad(f, [0, 1])
     Traceback (most recent call last):
     ...
-    TypeError: no canonical coercion from <class 'sage.libs.mpmath.ext_main.mpf'> to ...
->>>>>>> 83b52a79
+    TypeError: no canonical coercion from <class '...mpf'> to ...
 
 Sage example in ./integration.tex, line 866::
 
