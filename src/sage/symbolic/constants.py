r"""
Mathematical constants

The following standard mathematical constants are defined in Sage,
along with support for coercing them into GAP, PARI/GP, KASH,
Maxima, Mathematica, Maple, Octave, and Singular::

    sage: pi
    pi
    sage: e             # base of the natural logarithm
    e
    sage: NaN           # Not a number
    NaN
    sage: golden_ratio
    golden_ratio
    sage: log2          # natural logarithm of the real number 2
    log2
    sage: euler_gamma   # Euler's gamma constant
    euler_gamma
    sage: catalan       # the Catalan constant
    catalan
    sage: khinchin      # Khinchin's constant
    khinchin
    sage: twinprime
    twinprime
    sage: mertens
    mertens

Support for coercion into the various systems means that if, e.g.,
you want to create `\pi` in Maxima and Singular, you don't
have to figure out the special notation for each system. You just
type the following::

    sage: maxima(pi)
    %pi
    sage: singular(pi)
    pi
    sage: gap(pi)
    pi
    sage: gp(pi)
    3.141592653589793238462643383     # 32-bit
    3.1415926535897932384626433832795028842   # 64-bit
    sage: pari(pi)
    3.14159265358979
    sage: kash(pi)                    # optional - kash
    3.14159265358979323846264338328
    sage: mathematica(pi)             # optional - mathematica
    Pi
    sage: pi._maple_init_()
    'Pi'
    sage: octave(pi)                  # optional - octave
    3.14159

Arithmetic operations with constants also yield constants, which
can be coerced into other systems or evaluated.

::

    sage: a = pi + e*4/5; a
    pi + 4/5*e
    sage: maxima(a)
    %pi+(4*%e)/5
    sage: RealField(15)(a)           # 15 *bits* of precision
    5.316
    sage: gp(a)
    5.316218116357029426750873360              # 32-bit
    5.3162181163570294267508733603616328824    # 64-bit
    sage: print(mathematica(a))                  # optional - mathematica
     4 E
     --- + Pi
      5

EXAMPLES: Decimal expansions of constants

We can obtain floating point approximations to each of these
constants by coercing into the real field with given precision. For
example, to 200 binary places we have the following::

    sage: R = RealField(200); R
    Real Field with 200 bits of precision

::

    sage: R(pi)
    3.1415926535897932384626433832795028841971693993751058209749

::

    sage: R(e)
    2.7182818284590452353602874713526624977572470936999595749670

::

    sage: R(NaN)
    NaN

::

    sage: R(golden_ratio)
    1.6180339887498948482045868343656381177203091798057628621354

::

    sage: R(log2)
    0.69314718055994530941723212145817656807550013436025525412068

::

    sage: R(euler_gamma)
    0.57721566490153286060651209008240243104215933593992359880577

::

    sage: R(catalan)
    0.91596559417721901505460351493238411077414937428167213426650

::

    sage: R(khinchin)
    2.6854520010653064453097148354817956938203822939944629530512

EXAMPLES: Arithmetic with constants

::

    sage: f = I*(e+1); f
    I*e + I
    sage: f^2
    (I*e + I)^2
    sage: _.expand()
    -e^2 - 2*e - 1

::

    sage: pp = pi+pi; pp
    2*pi
    sage: R(pp)
    6.2831853071795864769252867665590057683943387987502116419499

::

    sage: s = (1 + e^pi); s
    e^pi + 1
    sage: R(s)
    24.140692632779269005729086367948547380266106242600211993445
    sage: R(s-1)
    23.140692632779269005729086367948547380266106242600211993445

::

    sage: l = (1-log2)/(1+log2); l
    -(log2 - 1)/(log2 + 1)
    sage: R(l)
    0.18123221829928249948761381864650311423330609774776013488056

::

    sage: pim = maxima(pi)
    sage: maxima.eval('fpprec : 100')
    '100'
    sage: pim.bfloat()
    3.141592653589793238462643383279502884197169399375105820974944592307816406286208998628034825342117068b0

AUTHORS:

- Alex Clemesha (2006-01-15)

- William Stein

- Alex Clemesha, William Stein (2006-02-20): added new constants;
  removed todos

- Didier Deshommes (2007-03-27): added constants from RQDF (deprecated)

TESTS:

Coercing the sum of a bunch of the constants to many different
floating point rings::

    sage: a = pi + e + golden_ratio + log2 + euler_gamma + catalan + khinchin + twinprime + mertens; a
    mertens + twinprime + khinchin + log2 + golden_ratio + catalan + euler_gamma + pi + e
    sage: parent(a)
    Symbolic Ring
    sage: RR(a)  # abs tol 1e-13
    13.2713479401972
    sage: RealField(212)(a)
    13.2713479401972493100988191995758139408711068200030748178329712
    sage: RealField(230)(a)
    13.271347940197249310098819199575813940871106820003074817832971189555
    sage: RDF(a)  # abs tol 1e-13
    13.271347940197249
    sage: CC(a)  # abs tol 1e-13
    13.2713479401972
    sage: CDF(a)  # abs tol 1e-13
    13.271347940197249
    sage: ComplexField(230)(a)
    13.271347940197249310098819199575813940871106820003074817832971189555

Check that :trac:`8237` is fixed::

    sage: maxima('infinity').sage()
    Infinity
    sage: maxima('inf').sage()
    +Infinity
    sage: maxima('minf').sage()
    -Infinity
"""
###############################################################################
#   Sage: Open Source Mathematical Software
#       Copyright (C) 2008 William Stein <wstein@gmail.com>
#       Copyright (C) 2008-2010 Burcin Erocal <burcin@erocal.org>
#                     2009 Mike Hansen <mhansen@gmail.com>
#  Distributed under the terms of the GNU General Public License (GPL),
#  version 2 or any later version.  The full text of the GPL is available at:
#                  http://www.gnu.org/licenses/
###############################################################################

import math
from functools import partial
from sage.rings.infinity import (infinity, minus_infinity,
                                 unsigned_infinity)
from sage.structure.richcmp import richcmp_method, op_EQ, op_GE, op_LE
from sage.symbolic.expression import register_symbol, init_pynac_I
from sage.symbolic.expression import E

constants_table = {}
constants_name_table = {}
constants_name_table[repr(infinity)] = infinity
constants_name_table[repr(unsigned_infinity)] = unsigned_infinity
constants_name_table[repr(minus_infinity)] = minus_infinity

I = init_pynac_I()

register_symbol(infinity, {'maxima': 'inf'}, 0)
register_symbol(minus_infinity, {'maxima': 'minf'}, 0)
register_symbol(unsigned_infinity, {'maxima': 'infinity'}, 0)
register_symbol(I, {'mathematica': 'I'}, 0)
register_symbol(True, {'giac': 'true',
                       'mathematica': 'True',
                       'maxima': 'true'}, 0)
register_symbol(False, {'giac': 'false',
                        'mathematica': 'False',
                        'maxima': 'false'}, 0)


def unpickle_Constant(class_name, name, conversions, latex, mathml, domain):
    """
    EXAMPLES::

        sage: from sage.symbolic.constants import unpickle_Constant
        sage: a = unpickle_Constant('Constant', 'a', {}, 'aa', '', 'positive')
        sage: a.domain()
        'positive'
        sage: latex(a)
        aa

    Note that if the name already appears in the
    ``constants_name_table``, then that will be returned instead of
    constructing a new object::

        sage: pi = unpickle_Constant('Pi', 'pi', None, None, None, None)
        sage: pi._maxima_init_()
        '%pi'
    """
    if name in constants_name_table:
        return constants_name_table[name]
    if class_name == "Constant":
        return Constant(name, conversions=conversions, latex=latex,
                        mathml=mathml, domain=domain)
    else:
        cls = globals()[class_name]
        return cls(name=name)


@richcmp_method
class Constant():
    def __init__(self, name, conversions=None, latex=None, mathml="",
                 domain='complex'):
        """
        EXAMPLES::

            sage: from sage.symbolic.constants import Constant
            sage: p = Constant('p')
            sage: loads(dumps(p))
            p
        """
        self._conversions = conversions if conversions is not None else {}
        self._latex = latex if latex is not None else name
        self._mathml = mathml
        self._name = name
        self._domain = domain

        for system, value in self._conversions.items():
            setattr(self, "_%s_" % system, partial(self._generic_interface, value))
            setattr(self, "_%s_init_" % system, partial(self._generic_interface_init, value))

        from .expression import PynacConstant
        self._pynac = PynacConstant(self._name, self._latex, self._domain)
        self._serial = self._pynac.serial()
        constants_table[self._serial] = self
        constants_name_table[self._name] = self

        register_symbol(self.expression(), self._conversions)

    def __richcmp__(self, other, op):
        """
        EXAMPLES::

            sage: from sage.symbolic.constants import Constant
            sage: p = Constant('p')
            sage: s = Constant('s')
            sage: p == p
            True
            sage: p == s
            False
            sage: p != s
            True
        """
        if self.__class__ == other.__class__ and self._name == other._name:
            return op in [op_EQ, op_GE, op_LE]
        else:
            return NotImplemented

    def __reduce__(self):
        """
        Adds support for pickling constants.

        EXAMPLES::

            sage: from sage.symbolic.constants import Constant
            sage: p = Constant('p')
            sage: p.__reduce__()
            (<function unpickle_Constant at 0x...>,
             ('Constant', 'p', {}, 'p', '', 'complex'))
            sage: loads(dumps(p))
            p

            sage: pi.pyobject().__reduce__()
            (<function unpickle_Constant at 0x...>,
             ('Pi',
              'pi',
              ...,
              '\\pi',
              '<mi>&pi;</mi>',
              'positive'))
            sage: loads(dumps(pi.pyobject()))
            pi

        """
        return (unpickle_Constant, (self.__class__.__name__, self._name,
                                    self._conversions, self._latex,
                                    self._mathml, self._domain))

    def domain(self):
        """
        Returns the domain of this constant.  This is either positive,
        real, or complex, and is used by Pynac to make inferences
        about expressions containing this constant.

        EXAMPLES::

            sage: p = pi.pyobject(); p
            pi
            sage: type(_)
            <class 'sage.symbolic.constants.Pi'>
            sage: p.domain()
            'positive'
        """
        return self._domain

    def expression(self):
        """
        Returns an expression for this constant.

        EXAMPLES::

            sage: a = pi.pyobject()
            sage: pi2 = a.expression()
            sage: pi2
            pi
            sage: pi2 + 2
            pi + 2
            sage: pi - pi2
            0
        """
        return self._pynac.expression()

    def _symbolic_(self, SR):
        """
        Returns an expression for this constant.

        INPUT:

        - ``SR`` - a symbolic ring parent

        EXAMPLES::

            sage: SR(pi.pyobject())
            pi
            sage: pi.pyobject()._symbolic_(SR)
            pi
            sage: f(x,y) = 2
            sage: f.parent()(pi.pyobject())
            (x, y) |--> pi
        """
        return SR(self.expression())

    def name(self):
        """
        Returns the name of this constant.

        EXAMPLES::

            sage: from sage.symbolic.constants import Constant
            sage: c = Constant('c')
            sage: c.name()
            'c'
        """
        return self._name

    def __repr__(self):
        """
        EXAMPLES::

            sage: from sage.symbolic.constants import Constant
            sage: c = Constant('c')
            sage: c
            c
        """
        return self._name

    def _latex_(self):
        r"""
        EXAMPLES::

            sage: from sage.symbolic.constants import Constant
            sage: c = Constant('c', latex=r'\xi')
            sage: latex(c)
            \xi
        """
        return self._latex

    def _mathml_(self):
        """
        EXAMPLES::

            sage: from sage.symbolic.constants import Constant
            sage: c = Constant('c', mathml=r'<mi>c</mi>')
            sage: mathml(c)
            <mi>c</mi>
        """
        return self._mathml

    def _generic_interface(self, value, I):
        """
        This is a helper method used in defining the ``_X_`` methods
        where ``X`` is the name of some interface.

        EXAMPLES::

            sage: from sage.symbolic.constants import Constant
            sage: p = Constant('p', conversions=dict(maxima='%pi'))
            sage: p._maxima_(maxima)
            %pi

        The above ``_maxima_`` is constructed like ``m`` below::

            sage: from functools import partial
            sage: m = partial(p._generic_interface, '%pi')
            sage: m(maxima)
            %pi

        """
        return I(value)

    def _generic_interface_init(self, value):
        """
        This is a helper method used in defining the ``_X_init_`` methods
        where ``X`` is the name of some interface.

        EXAMPLES::

            sage: from sage.symbolic.constants import Constant
            sage: p = Constant('p', conversions=dict(maxima='%pi'))
            sage: p._maxima_init_()
            '%pi'

        The above ``_maxima_init_`` is constructed like ``mi`` below::

            sage: from functools import partial
            sage: mi = partial(p._generic_interface_init, '%pi')
            sage: mi()
            '%pi'

        """
        return value

    def _interface_(self, I):
        """
        EXAMPLES::

            sage: from sage.symbolic.constants import Constant
            sage: p = Constant('p', conversions=dict(maxima='%pi'))
            sage: p._interface_(maxima)
            %pi
        """
        try:
            s = self._conversions[I.name()]
            return I(s)
        except KeyError:
            pass

        try:
            return getattr(self, "_%s_" % (I.name()))(I)
        except AttributeError:
            pass

        raise NotImplementedError

    def _gap_(self, gap):
        """
        Returns the constant as a string in GAP. Since GAP does not
        have floating point numbers, we simply return the constant as
        a string.

        EXAMPLES::

            sage: from sage.symbolic.constants import Constant
            sage: p = Constant('p')
            sage: gap(p)
            p
        """
        return gap('"%s"' % self)

    def _singular_(self, singular):
        """
        Returns the constant as a string in Singular. Since Singular
        does not always support floating point numbers, we simply
        return the constant as a string.  (Singular allows floating point
        numbers if the current ring has floating point coefficients,
        but not otherwise.)

        EXAMPLES::

            sage: from sage.symbolic.constants import Constant
            sage: p = Constant('p')
            sage: singular(p)
            p
        """
        return singular('"%s"' % self)


class Pi(Constant):
    def __init__(self, name="pi"):
        r"""
        TESTS::

            sage: pi._latex_()
            '\\pi'
            sage: latex(pi)
            \pi
            sage: mathml(pi)
            <mi>&pi;</mi>
        """
        conversions = dict(axiom='%pi', fricas='%pi', maxima='%pi', giac='pi',
                           gp='Pi', kash='PI',
                           mathematica='Pi', matlab='pi', maple='Pi',
                           octave='pi', pari='Pi', pynac='Pi')
        Constant.__init__(self, name, conversions=conversions,
                          latex=r"\pi", mathml="<mi>&pi;</mi>",
                          domain='positive')

    def __float__(self):
        """
        EXAMPLES::

            sage: float(pi)
            3.141592653589793
        """
        return math.pi

    def _mpfr_(self, R):
        """
        EXAMPLES::

            sage: pi._mpfr_(RealField(100))
            3.1415926535897932384626433833
        """
        return R.pi()

    def _real_double_(self, R):
        """
         EXAMPLES::

             sage: pi._real_double_(RDF)
             3.141592653589793
         """
        return R.pi()

    def _sympy_(self):
        """
        Convert pi to sympy pi.

        EXAMPLES::

            sage: import sympy                                                          # needs sympy
<<<<<<< HEAD
            sage: sympy.pi == pi # indirect doctest                                     # needs sympy
=======
            sage: sympy.pi == pi  # indirect doctest                                    # needs sympy
>>>>>>> 6695becb
            True
        """
        import sympy
        return sympy.pi


pi = Pi().expression()

"""
The formal square root of -1.

EXAMPLES::

    sage: SR.I()
    I
    sage: SR.I()^2
    -1

Note that conversions to real fields will give TypeErrors::

    sage: float(SR.I())
    Traceback (most recent call last):
    ...
    TypeError: unable to simplify to float approximation
    sage: gp(SR.I())
    I
    sage: RR(SR.I())
    Traceback (most recent call last):
    ...
    TypeError: unable to convert '1.00000000000000*I' to a real number

Expressions involving I that are real-valued can be converted to real fields::

    sage: float(I*I)
    -1.0
    sage: RR(I*I)
    -1.00000000000000

We can convert to complex fields::

    sage: C = ComplexField(200); C
    Complex Field with 200 bits of precision
    sage: C(SR.I())
    1.0000000000000000000000000000000000000000000000000000000000*I
    sage: SR.I()._complex_mpfr_field_(ComplexField(53))
    1.00000000000000*I

    sage: SR.I()._complex_double_(CDF)
    1.0*I
    sage: CDF(SR.I())
    1.0*I

    sage: z = SR.I() + I; z
    2*I
    sage: C(z)
    2.0000000000000000000000000000000000000000000000000000000000*I
    sage: 1e8*SR.I()
    1.00000000000000e8*I

    sage: complex(SR.I())
    1j

    sage: QQbar(SR.I())
    I

    sage: abs(SR.I())
    1

    sage: SR.I().minpoly()
    x^2 + 1
    sage: maxima(2*SR.I())
    2*%i

TESTS::

    sage: repr(SR.I())
    'I'
    sage: latex(SR.I())
    i
"""

# The base of the natural logarithm, e, is not a constant in GiNaC/Sage. It is
# represented by exp(1). A dummy class to make this work with arithmetic and
# coercion is implemented in the module sage.symbolic.expression for speed.
e = E()

# Allow for backtranslation to this symbol from Mathematica (#29833).
register_symbol(e, {'mathematica': 'E'})


class NotANumber(Constant):
    """
    Not a Number
    """
    def __init__(self, name="NaN"):
        """
        EXAMPLES::

            sage: loads(dumps(NaN))
            NaN
        """
        conversions = dict(matlab='NaN')
        Constant.__init__(self, name, conversions=conversions)

    def __float__(self):
        """
        EXAMPLES::

            sage: float(NaN)
            nan
        """
        return float('nan')

    def _mpfr_(self, R):
        """
        EXAMPLES::

            sage: NaN._mpfr_(RealField(53))
            NaN
            sage: type(_)
            <class 'sage.rings.real_mpfr.RealNumber'>
        """
        return R('NaN')  # ??? nan in mpfr: void mpfr_set_nan (mpfr_t x)

    def _real_double_(self, R):
        """
        EXAMPLES::

            sage: RDF(NaN)
            NaN
        """
        return R.NaN()

    def _sympy_(self):
        """
        Converts NaN to SymPy NaN.

        EXAMPLES::

            sage: bool(NaN._sympy_()._sage_() == NaN)                                   # needs sympy
            True
            sage: import sympy                                                          # needs sympy
            sage: sympy.nan == NaN  # this should be fixed                              # needs sympy
            False
        """
        import sympy
        return sympy.nan


NaN = NotANumber().expression()


class GoldenRatio(Constant):
    """
    The number (1+sqrt(5))/2

    EXAMPLES::

        sage: gr = golden_ratio
        sage: RR(gr)
        1.61803398874989
        sage: R = RealField(200)
        sage: R(gr)
        1.6180339887498948482045868343656381177203091798057628621354
        sage: grm = maxima(golden_ratio);grm
        (sqrt(5)+1)/2
        sage: grm + grm
        sqrt(5)+1
        sage: float(grm + grm)
        3.23606797749979
    """
    def __init__(self, name='golden_ratio'):
        """
        EXAMPLES::

            sage: loads(dumps(golden_ratio))
            golden_ratio
        """
        conversions = dict(mathematica='(1+Sqrt[5])/2', gp='(1+sqrt(5))/2',
                           maple='(1+sqrt(5))/2', maxima='(1+sqrt(5))/2',
                           pari='(1+sqrt(5))/2', octave='(1+sqrt(5))/2',
                           kash='(1+Sqrt(5))/2', giac='(1+sqrt(5))/2')
        Constant.__init__(self, name, conversions=conversions,
                          latex=r'\phi', domain='positive')

    def minpoly(self, bits=None, degree=None, epsilon=0):
        """
        EXAMPLES::

            sage: golden_ratio.minpoly()
            x^2 - x - 1
        """
        from sage.rings.rational_field import QQ
        x = QQ['x'].gen(0)
        return x**2 - x - 1

    def __float__(self):
        """
        EXAMPLES::

            sage: float(golden_ratio)
            1.618033988749895
            sage: golden_ratio.__float__()
            1.618033988749895
        """
        return 0.5 + math.sqrt(1.25)

    def _real_double_(self, R):
        """
        EXAMPLES::

            sage: RDF(golden_ratio)
            1.618033988749895
        """
        return R('1.61803398874989484820458')

    def _mpfr_(self, R):
        """
        EXAMPLES::

            sage: golden_ratio._mpfr_(RealField(100))
            1.6180339887498948482045868344
            sage: RealField(100)(golden_ratio)
            1.6180339887498948482045868344
        """
        return (R(1) + R(5).sqrt()) / R(2)

    def _algebraic_(self, field):
        """
        EXAMPLES::

            sage: golden_ratio._algebraic_(QQbar)
            1.618033988749895?
            sage: QQbar(golden_ratio)
            1.618033988749895?
        """
        import sage.rings.qqbar
        return field(sage.rings.qqbar.get_AA_golden_ratio())

    def _sympy_(self):
        """
        Converts golden_ratio to SymPy GoldenRation.

        EXAMPLES::

            sage: import sympy                                                          # needs sympy
<<<<<<< HEAD
            sage: sympy.GoldenRatio == golden_ratio # indirect doctest                  # needs sympy
=======
            sage: sympy.GoldenRatio == golden_ratio  # indirect doctest                 # needs sympy
>>>>>>> 6695becb
            True
        """
        import sympy
        return sympy.GoldenRatio


golden_ratio = GoldenRatio().expression()


class Log2(Constant):
    """
    The natural logarithm of the real number 2.

    EXAMPLES::

        sage: log2
        log2
        sage: float(log2)
        0.6931471805599453
        sage: RR(log2)
        0.693147180559945
        sage: R = RealField(200); R
        Real Field with 200 bits of precision
        sage: R(log2)
        0.69314718055994530941723212145817656807550013436025525412068
        sage: l = (1-log2)/(1+log2); l
        -(log2 - 1)/(log2 + 1)
        sage: R(l)
        0.18123221829928249948761381864650311423330609774776013488056
        sage: maxima(log2)
        log(2)
        sage: maxima(log2).float()
        0.6931471805599453
        sage: gp(log2)
        0.6931471805599453094172321215             # 32-bit
        0.69314718055994530941723212145817656807   # 64-bit
        sage: RealField(150)(2).log()
        0.69314718055994530941723212145817656807550013
    """
    def __init__(self, name='log2'):
        """
        EXAMPLES::

            sage: loads(dumps(log2))
            log2
        """
        conversions = dict(mathematica='Log[2]', kash='Log(2)',
                           maple='log(2)', maxima='log(2)', gp='log(2)',
                           pari='log(2)', octave='log(2)')
        Constant.__init__(self, name, conversions=conversions,
                          latex=r'\log(2)', domain='positive')

    def __float__(self):
        """
        EXAMPLES::

            sage: float(log2)
            0.6931471805599453
            sage: log2.__float__()
            0.6931471805599453
        """
        return math.log(2)

    def _real_double_(self, R):
        """
        EXAMPLES::

            sage: RDF(log2)
            0.6931471805599453
        """
        return R.log2()

    def _mpfr_(self, R):
        """
        EXAMPLES::

            sage: RealField(100)(log2)
            0.69314718055994530941723212146
            sage: log2._mpfr_(RealField(100))
            0.69314718055994530941723212146
        """
        return R.log2()


log2 = Log2().expression()


class EulerGamma(Constant):
    """
    The limiting difference between the harmonic series and the natural
    logarithm.

    EXAMPLES::

        sage: R = RealField()
        sage: R(euler_gamma)
        0.577215664901533
        sage: R = RealField(200); R
        Real Field with 200 bits of precision
        sage: R(euler_gamma)
        0.57721566490153286060651209008240243104215933593992359880577
        sage: eg = euler_gamma + euler_gamma; eg
        2*euler_gamma
        sage: R(eg)
        1.1544313298030657212130241801648048620843186718798471976115
    """
    def __init__(self, name='euler_gamma'):
        """
        EXAMPLES::

            sage: loads(dumps(euler_gamma))
            euler_gamma
        """
        conversions = dict(kash='EulerGamma(R)', maple='gamma',
                           mathematica='EulerGamma', pari='Euler',
                           maxima='%gamma', pynac='Euler', giac='euler_gamma',
                           fricas='-digamma(1)')
        Constant.__init__(self, name, conversions=conversions,
                          latex=r'\gamma', domain='positive')

    def _mpfr_(self, R):
        """
        EXAMPLES::

            sage: RealField(100)(euler_gamma)
            0.57721566490153286060651209008
            sage: euler_gamma._mpfr_(RealField(100))
            0.57721566490153286060651209008
        """
        return R.euler_constant()

    def __float__(self):
        """
        EXAMPLES::

            sage: float(euler_gamma)
            0.5772156649015329
        """
        return 0.57721566490153286060651209008

    def _real_double_(self, R):
        """
        EXAMPLES::

            sage: RDF(euler_gamma)
            0.5772156649015329
        """
        return R.euler_constant()

    def _sympy_(self):
        """
        Converts euler_gamma to SymPy EulerGamma.

        EXAMPLES::

            sage: import sympy                                                          # needs sympy
<<<<<<< HEAD
            sage: sympy.EulerGamma == euler_gamma # indirect doctest                    # needs sympy
=======
            sage: sympy.EulerGamma == euler_gamma  # indirect doctest                   # needs sympy
>>>>>>> 6695becb
            True
        """
        import sympy
        return sympy.EulerGamma


euler_gamma = EulerGamma().expression()


class Catalan(Constant):
    """
    A number appearing in combinatorics defined as the Dirichlet beta
    function evaluated at the number 2.

    EXAMPLES::

        sage: catalan^2 + mertens
        mertens + catalan^2
    """
    def __init__(self, name='catalan'):
        """
        EXAMPLES::

            sage: loads(dumps(catalan))
            catalan
        """
        # kash: R is default prec
        conversions = dict(mathematica='Catalan', kash='Catalan(R)',
                           maple='Catalan', maxima='catalan',
                           pynac='Catalan')
        Constant.__init__(self, name, conversions=conversions,
                          domain='positive')

    def _mpfr_(self, R):
        """
        EXAMPLES::

            sage: RealField(100)(catalan)
            0.91596559417721901505460351493
            sage: catalan._mpfr_(RealField(100))
            0.91596559417721901505460351493
        """
        return R.catalan_constant()

    def _real_double_(self, R):
        """
        EXAMPLES: We coerce to the real double field::

            sage: RDF(catalan)
            0.915965594177219
        """
        return R('0.91596559417721901505460351493252')

    def __float__(self):
        """
        EXAMPLES::

            sage: float(catalan)
            0.915965594177219
        """
        return 0.91596559417721901505460351493252

    def _sympy_(self):
        """
        Converts catalan to SymPy Catalan.

        EXAMPLES::

            sage: import sympy                                                          # needs sympy
<<<<<<< HEAD
            sage: sympy.Catalan == catalan # indirect doctest                           # needs sympy
=======
            sage: sympy.Catalan == catalan  # indirect doctest                          # needs sympy
>>>>>>> 6695becb
            True
        """
        import sympy
        return sympy.Catalan


catalan = Catalan().expression()


class Khinchin(Constant):
    """
    The geometric mean of the continued fraction expansion of any
    (almost any) real number.

    EXAMPLES::

        sage: float(khinchin)
        2.6854520010653062
        sage: khinchin.n(digits=60)
        2.68545200106530644530971483548179569382038229399446295305115
        sage: m = mathematica(khinchin); m             # optional - mathematica
        Khinchin
        sage: m.N(200)                                 # optional - mathematica
        2.685452001065306445309714835481795693820382293...32852204481940961807
    """
    def __init__(self, name='khinchin'):
        """
        EXAMPLES::

            sage: loads(dumps(khinchin))
            khinchin
        """
        conversions = dict(maxima='khinchin', mathematica='Khinchin',
            pynac='Khinchin')
        Constant.__init__(self, name, conversions=conversions,
                          domain='positive')

    def _mpfr_(self, R):
        """
        EXAMPLES::

            sage: khinchin._mpfr_(RealField(100))
            2.6854520010653064453097148355
            sage: RealField(100)(khinchin)
            2.6854520010653064453097148355

        """
        import sage.libs.mpmath.all as a
        return a.eval_constant('khinchin', R)

    def __float__(self):
        """
        EXAMPLES::

            sage: float(khinchin)
            2.6854520010653062
        """
        return 2.6854520010653064453097148355


khinchin = Khinchin().expression()


class TwinPrime(Constant):
    r"""
    The Twin Primes constant is defined as
    `\prod 1 - 1/(p-1)^2` for primes `p > 2`.

    EXAMPLES::

        sage: float(twinprime)
        0.6601618158468696
        sage: twinprime.n(digits=60)
        0.660161815846869573927812110014555778432623360284733413319448

    """
    def __init__(self, name='twinprime'):
        """
        EXAMPLES::

            sage: loads(dumps(twinprime))
            twinprime
        """
        conversions = dict(maxima='twinprime', pynac='TwinPrime')
        Constant.__init__(self, name, conversions=conversions,
                          domain='positive')

    def _mpfr_(self, R):
        """
        EXAMPLES::

            sage: twinprime._mpfr_(RealField(100))
            0.66016181584686957392781211001
            sage: RealField(100)(twinprime)
            0.66016181584686957392781211001
        """
        import sage.libs.mpmath.all as a
        return a.eval_constant('twinprime', R)

    def __float__(self):
        """
        EXAMPLES::

            sage: float(twinprime)
            0.6601618158468696
        """
        return 0.66016181584686957392781211001


twinprime = TwinPrime().expression()


class Mertens(Constant):
    """
    The Mertens constant is related to the Twin Primes constant and
    appears in Mertens' second theorem.

    EXAMPLES::

        sage: float(mertens)
        0.26149721284764277
        sage: mertens.n(digits=60)
        0.261497212847642783755426838608695859051566648261199206192064

    """
    def __init__(self, name='mertens'):
        """
        EXAMPLES::

            sage: loads(dumps(mertens))
            mertens
        """
        conversions = dict(maxima='mertens', pynac='Mertens')
        Constant.__init__(self, name, conversions=conversions,
                          domain='positive')

    def _mpfr_(self, R):
        """
        EXAMPLES::

            sage: mertens._mpfr_(RealField(100))
            0.26149721284764278375542683861
            sage: RealField(100)(mertens)
            0.26149721284764278375542683861

        """
        import sage.libs.mpmath.all as a
        return a.eval_constant('mertens', R)

    def __float__(self):
        """
        EXAMPLES::

            sage: float(mertens)
            0.26149721284764277
        """
        return 0.26149721284764278375542683861


mertens = Mertens().expression()


class Glaisher(Constant):
    r"""
    The Glaisher-Kinkelin constant `A = \exp(\frac{1}{12}-\zeta'(-1))`.

    EXAMPLES::

        sage: float(glaisher)
        1.2824271291006226
        sage: glaisher.n(digits=60)
        1.28242712910062263687534256886979172776768892732500119206374
        sage: a = glaisher + 2
        sage: a
        glaisher + 2
        sage: parent(a)
        Symbolic Ring

    """
    def __init__(self, name='glaisher'):
        """
        EXAMPLES::

            sage: loads(dumps(glaisher))
            glaisher
        """
        conversions = dict(maxima='glaisher', pynac='Glaisher',
            mathematica='Glaisher')
        Constant.__init__(self, name, conversions=conversions,
                          domain='positive')

    def _mpfr_(self, R):
        """
        EXAMPLES::

            sage: glaisher._mpfr_(RealField(100))
            1.2824271291006226368753425689
            sage: RealField(100)(glaisher)
            1.2824271291006226368753425689

        """
        import sage.libs.mpmath.all as a
        return a.eval_constant('glaisher', R)

    def __float__(self):
        """
        EXAMPLES::

            sage: float(glaisher)
            1.2824271291006226
        """
        return 1.2824271291006226368753425689


glaisher = Glaisher().expression()<|MERGE_RESOLUTION|>--- conflicted
+++ resolved
@@ -604,11 +604,7 @@
         EXAMPLES::
 
             sage: import sympy                                                          # needs sympy
-<<<<<<< HEAD
-            sage: sympy.pi == pi # indirect doctest                                     # needs sympy
-=======
             sage: sympy.pi == pi  # indirect doctest                                    # needs sympy
->>>>>>> 6695becb
             True
         """
         import sympy
@@ -855,11 +851,7 @@
         EXAMPLES::
 
             sage: import sympy                                                          # needs sympy
-<<<<<<< HEAD
-            sage: sympy.GoldenRatio == golden_ratio # indirect doctest                  # needs sympy
-=======
             sage: sympy.GoldenRatio == golden_ratio  # indirect doctest                 # needs sympy
->>>>>>> 6695becb
             True
         """
         import sympy
@@ -1016,11 +1008,7 @@
         EXAMPLES::
 
             sage: import sympy                                                          # needs sympy
-<<<<<<< HEAD
-            sage: sympy.EulerGamma == euler_gamma # indirect doctest                    # needs sympy
-=======
             sage: sympy.EulerGamma == euler_gamma  # indirect doctest                   # needs sympy
->>>>>>> 6695becb
             True
         """
         import sympy
@@ -1090,11 +1078,7 @@
         EXAMPLES::
 
             sage: import sympy                                                          # needs sympy
-<<<<<<< HEAD
-            sage: sympy.Catalan == catalan # indirect doctest                           # needs sympy
-=======
             sage: sympy.Catalan == catalan  # indirect doctest                          # needs sympy
->>>>>>> 6695becb
             True
         """
         import sympy
