<<<<<<< HEAD
# sage_setup: distribution = sagemath-symbolics
"""
=======
r"""
>>>>>>> 871c3904
Symbolic Series

Symbolic series are special kinds of symbolic expressions that are
constructed via the
:meth:`Expression.series <sage.symbolic.expression.Expression.series>`
method.
They usually have an ``Order()`` term unless the series representation
is exact, see
:meth:`~sage.symbolic.expression.SymbolicSeries.is_terminating_series`.

For series over general rings see
:class:`power series <sage.rings.power_series_poly.PowerSeries_poly>`
and
:class:`Laurent series<sage.rings.laurent_series_ring_element.LaurentSeries>`.

EXAMPLES:

We expand a polynomial in `x` about `0`, about `1`, and also truncate
it back to a polynomial::

    sage: var('x,y')
    (x, y)
    sage: f = (x^3 - sin(y)*x^2 - 5*x + 3); f
    x^3 - x^2*sin(y) - 5*x + 3
    sage: g = f.series(x, 4); g
    3 + (-5)*x + (-sin(y))*x^2 + 1*x^3 + Order(x^4)
    sage: g.truncate()
    x^3 - x^2*sin(y) - 5*x + 3
    sage: g = f.series(x==1, oo); g
    (-sin(y) - 1) + (-2*sin(y) - 2)*(x - 1) + (-sin(y) + 3)*(x - 1)^2 + 1*(x - 1)^3
    sage: h = g.truncate(); h
    (x - 1)^3 - (x - 1)^2*(sin(y) - 3) - 2*(x - 1)*(sin(y) + 1) - sin(y) - 1
    sage: h.expand()
    x^3 - x^2*sin(y) - 5*x + 3

We compute another series expansion of an analytic function::

    sage: f = sin(x)/x^2
    sage: f.series(x,7)
    1*x^(-1) + (-1/6)*x + 1/120*x^3 + (-1/5040)*x^5 + Order(x^7)
    sage: f.series(x==1,3)
    (sin(1)) + (cos(1) - 2*sin(1))*(x - 1) + (-2*cos(1) + 5/2*sin(1))*(x - 1)^2 + Order((x - 1)^3)
    sage: f.series(x==1,3).truncate().expand()
    -2*x^2*cos(1) + 5/2*x^2*sin(1) + 5*x*cos(1) - 7*x*sin(1) - 3*cos(1) + 11/2*sin(1)

Following the GiNaC tutorial, we use John Machin's amazing
formula `\pi = 16 \mathrm{tan}^{-1}(1/5) - 4 \mathrm{tan}^{-1}(1/239)`
to compute digits of `\pi`. We expand the arc tangent around 0 and insert
the fractions 1/5 and 1/239.

::

    sage: x = var('x')
    sage: f = atan(x).series(x, 10); f
    1*x + (-1/3)*x^3 + 1/5*x^5 + (-1/7)*x^7 + 1/9*x^9 + Order(x^10)
    sage: (16*f.subs(x==1/5) - 4*f.subs(x==1/239)).n()
    3.14159268240440

Note: The result of an operation or function of series is not automatically
expanded to a series. This must be explicitly done by the user::

    sage: ex1 = sin(x).series(x, 4); ex1
    1*x + (-1/6)*x^3 + Order(x^4)
    sage: ex2 = cos(x).series(x, 4); ex2
    1 + (-1/2)*x^2 + Order(x^4)
    sage: ex1 + ex2
    (1 + (-1/2)*x^2 + Order(x^4)) + (1*x + (-1/6)*x^3 + Order(x^4))
    sage: (ex1 + ex2).series(x,4)
    1 + 1*x + (-1/2)*x^2 + (-1/6)*x^3 + Order(x^4)
    sage: x*ex1
    x*(1*x + (-1/6)*x^3 + Order(x^4))
    sage: (x*ex1).series(x,5)
    1*x^2 + (-1/6)*x^4 + Order(x^5)
    sage: sin(ex1)
    sin(1*x + (-1/6)*x^3 + Order(x^4))
    sage: sin(ex1).series(x,9)
    1*x + (-1/3)*x^3 + 11/120*x^5 + (-53/2520)*x^7 + Order(x^9)
    sage: (sin(x^2)^(-5)).series(x,3)
    1*x^(-10) + 5/6*x^(-6) + 3/8*x^(-2) + 367/3024*x^2 + Order(x^3)
    sage: (cot(x)^(-3)).series(x,3)
    Order(x^3)
    sage: (cot(x)^(-3)).series(x,4)
    1*x^3 + Order(x^4)

TESTS:

Check that :trac:`20088` is fixed::

    sage: ((1+x).series(x)^pi).series(x,3)
    1 + pi*x + (-1/2*pi + 1/2*pi^2)*x^2 + Order(x^3)

Check that :trac:`14878` is fixed, this should take only microseconds::

    sage: sin(x*sin(x*sin(x*sin(x)))).series(x,8)
    1*x^4 + (-1/6)*x^6 + Order(x^8)
    sage: sin(x*sin(x*sin(x*sin(x)))).series(x,12)
    1*x^4 + (-1/6)*x^6 + (-19/120)*x^8 + (-421/5040)*x^10 + Order(x^12)

Check that :trac:`22959` is fixed::

    sage: (x/(1-x^2)).series(x==0, 10)
    1*x + 1*x^3 + 1*x^5 + 1*x^7 + 1*x^9 + Order(x^10)
    sage: (x/(1-x^2)).series(x==0, 11)
    1*x + 1*x^3 + 1*x^5 + 1*x^7 + 1*x^9 + Order(x^11)
    sage: (x^2/(1-x^2)).series(x==0, 10)
    1*x^2 + 1*x^4 + 1*x^6 + 1*x^8 + Order(x^10)
    sage: (x^2/(1-x^2)).series(x==0, 11)
    1*x^2 + 1*x^4 + 1*x^6 + 1*x^8 + 1*x^10 + Order(x^11)

Check that :trac:`22733` is fixed::

    sage: _ = var('z')
    sage: z.series(x)
    (z)
"""

# ****************************************************************************
#       Copyright (C) 2015 Ralf Stephan <ralf@ark.in-berlin.de>
#
# This program is free software: you can redistribute it and/or modify
# it under the terms of the GNU General Public License as published by
# the Free Software Foundation, either version 2 of the License, or
# (at your option) any later version.
#                  https://www.gnu.org/licenses/
# ****************************************************************************


cdef class SymbolicSeries(Expression):
    def __init__(self, SR):
        """
        Trivial constructor.

        EXAMPLES::

            sage: loads(dumps((x+x^3).series(x,2)))
            1*x + Order(x^2)
        """
        Expression.__init__(self, SR, 0)
        self._parent = SR

    def is_terminating_series(self):
        """
        Return True if the series is without order term.

        A series is terminating if it can be represented exactly,
        without requiring an order term. You can explicitly
        request terminating series by setting the order to
        positive infinity.

        OUTPUT:

        Boolean. ``True`` if the series has no order term.

        EXAMPLES::

            sage: (x^5+x^2+1).series(x, +oo)
            1 + 1*x^2 + 1*x^5
            sage: (x^5+x^2+1).series(x,+oo).is_terminating_series()
            True
            sage: SR(5).is_terminating_series()
            False
            sage: exp(x).series(x,10).is_terminating_series()
            False
        """
        return g_is_a_terminating_series((<Expression>self)._gobj)

    def truncate(self):
        """
        Given a power series or expression, return the corresponding
        expression without the big oh.

        OUTPUT:

        A symbolic expression.

        EXAMPLES::

            sage: f = sin(x)/x^2
            sage: f.truncate()
            sin(x)/x^2
            sage: f.series(x,7)
            1*x^(-1) + (-1/6)*x + 1/120*x^3 + (-1/5040)*x^5 + Order(x^7)
            sage: f.series(x,7).truncate()
            -1/5040*x^5 + 1/120*x^3 - 1/6*x + 1/x
            sage: f.series(x==1,3).truncate().expand()
            -2*x^2*cos(1) + 5/2*x^2*sin(1) + 5*x*cos(1) - 7*x*sin(1) - 3*cos(1) + 11/2*sin(1)
        """
        return new_Expression_from_GEx(self._parent, series_to_poly(self._gobj))

    def default_variable(self):
        """
        Return the expansion variable of this symbolic series.

        EXAMPLES::

            sage: s = (1/(1-x)).series(x,3); s
            1 + 1*x + 1*x^2 + Order(x^3)
            sage: s.default_variable()
            x
        """
        cdef GEx x = g_series_var(self._gobj)
        cdef Expression ex = new_Expression_from_GEx(self._parent, x)
        return ex

    def coefficients(self, x=None, sparse=True):
        r"""
        Return the coefficients of this symbolic series as a list of pairs.

        INPUT:

        -  ``x`` -- optional variable.

        -  ``sparse`` -- Boolean. If ``False`` return a list with as much
            entries as the order of the series.

        OUTPUT:

        Depending on the value of ``sparse``,

        - A list of pairs ``(expr, n)``, where ``expr`` is a symbolic
          expression and ``n`` is a power (``sparse=True``, default)

        - A list of expressions where the ``n``-th element is the coefficient of
          ``x^n`` when self is seen as polynomial in ``x`` (``sparse=False``).

        EXAMPLES::

            sage: s = (1/(1-x)).series(x,6); s
            1 + 1*x + 1*x^2 + 1*x^3 + 1*x^4 + 1*x^5 + Order(x^6)
            sage: s.coefficients()
            [[1, 0], [1, 1], [1, 2], [1, 3], [1, 4], [1, 5]]
            sage: s.coefficients(x, sparse=False)
            [1, 1, 1, 1, 1, 1]
            sage: x,y = var("x,y")
            sage: s = (1/(1-y*x-x)).series(x,3); s
            1 + (y + 1)*x + ((y + 1)^2)*x^2 + Order(x^3)
            sage: s.coefficients(x, sparse=False)
            [1, y + 1, (y + 1)^2]
        """
        if x is None:
            x = self.default_variable()
        l = [[self.coefficient(x, d), d] for d in range(self.degree(x))]
        if sparse:
            return l

        from sage.rings.integer_ring import ZZ
        if any(not c[1] in ZZ for c in l):
            raise ValueError("cannot return dense coefficient list with noninteger exponents")
        val = l[0][1]
        if val < 0:
            raise ValueError("cannot return dense coefficient list with negative valuation")
        deg = l[-1][1]
        ret = [ZZ(0)] * int(deg+1)
        for c in l:
            ret[c[1]] = c[0]
        return ret

    def power_series(self, base_ring):
        """
        Return the algebraic power series associated to this symbolic series.

        The coefficients must be coercible to the base ring.

        EXAMPLES::

            sage: ex = (gamma(1-x)).series(x,3); ex
            1 + euler_gamma*x + (1/2*euler_gamma^2 + 1/12*pi^2)*x^2 + Order(x^3)
            sage: g = ex.power_series(SR); g
            1 + euler_gamma*x + (1/2*euler_gamma^2 + 1/12*pi^2)*x^2 + O(x^3)
            sage: g.parent()
            Power Series Ring in x over Symbolic Ring
        """
        from sage.rings.power_series_ring import PowerSeriesRing
        R = PowerSeriesRing(base_ring, names=str(self.default_variable()))
        return R(self.list(), self.degree(self.default_variable()))<|MERGE_RESOLUTION|>--- conflicted
+++ resolved
@@ -1,9 +1,5 @@
-<<<<<<< HEAD
 # sage_setup: distribution = sagemath-symbolics
-"""
-=======
 r"""
->>>>>>> 871c3904
 Symbolic Series
 
 Symbolic series are special kinds of symbolic expressions that are
