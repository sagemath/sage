"""
Pynac interface
"""

# ****************************************************************************
#       Copyright (C) 2008      William Stein <wstein@gmail.com>
#       Copyright (C) 2008-2014 Burcin Erocal <burcin@erocal.org>
#       Copyright (C) 2009      Carl Witty
#       Copyright (C) 2009      Minh Van Nguyen
#       Copyright (C) 2009-2011 Mike Hansen
#       Copyright (C) 2010      Flavia Stan
#       Copyright (C) 2010      Tom Coates
#       Copyright (C) 2014      Eviatar Bach
#       Copyright (C) 2014      Jean-Pierre Flori
#       Copyright (C) 2014      R. Andrew Ohana
#       Copyright (C) 2015-2017 Ralf Stephan
#       Copyright (C) 2015-2018 Jeroen Demeyer <jdemeyer@cage.ugent.be>
#       Copyright (C) 2015-2020 Marc Mezzarobba
#       Copyright (C) 2016      Frédéric Chapoton
#       Copyright (C) 2016      Jori Mäntysalo
#       Copyright (C) 2016      Nils Bruin
#       Copyright (C) 2016-2018 Frédéric Chapoton
#       Copyright (C) 2017-2018 Erik M. Bray
#       Copyright (C) 2019      Volker Braun
#       Copyright (C) 2021      Jonathan Kliem
#       Copyright (C) 2021      Matthias Koeppe
#
# This program is free software: you can redistribute it and/or modify
# it under the terms of the GNU General Public License as published by
# the Free Software Foundation, either version 2 of the License, or
# (at your option) any later version.
#                  https://www.gnu.org/licenses/
# ****************************************************************************

from cpython cimport *
from libc cimport math

from sage.arith.misc import bernoulli, factorial, GCD as gcd, is_prime
from sage.arith.functions import lcm
from sage.cpython.string cimport str_to_bytes, char_to_str
from sage.ext.stdsage cimport PY_NEW
from sage.libs.gmp.all cimport *
from sage.libs.gsl.complex cimport *
from sage.libs.gsl.gamma cimport gsl_sf_lngamma_complex_e
from sage.libs.mpmath import utils as mpmath_utils
from sage.misc.persist import loads, dumps
from sage.rings.integer_ring import ZZ
from sage.rings.integer cimport Integer, smallInteger
from sage.rings.rational cimport Rational
from sage.rings.real_mpfr import RR, RealField
from sage.rings.rational cimport rational_power_parts
from sage.rings.real_double cimport RealDoubleElement
from sage.rings.cc import CC
from sage.structure.coerce cimport coercion_model
from sage.structure.element cimport Element, parent
from sage.symbolic.function cimport Function

#################################################################
# Symbolic function helpers
#################################################################

cdef ex_to_pyExpression(GEx juice):
    """
    Convert given GiNaC::ex object to a python Expression instance.

    Used to pass parameters to custom power and series functions.
    """
    cdef Expression nex
    nex = <Expression>Expression.__new__(Expression)
    nex._gobj = GEx(juice)
    from sage.symbolic.ring import SR
    nex._parent = SR
    return nex

cdef exprseq_to_PyTuple(GEx seq):
    """
    Convert an exprseq to a Python tuple.

    Used while converting arguments of symbolic functions to Python objects.

    EXAMPLES::

        sage: from sage.symbolic.function import BuiltinFunction
        sage: class TFunc(BuiltinFunction):
        ....:     def __init__(self):
        ....:         BuiltinFunction.__init__(self, 'tfunc', nargs=0)
        ....:
        ....:     def _eval_(self, *args):
        ....:         print("len(args): %s, types: %s"%(len(args), str(list(map(type, args)))))
        ....:         for i, a in enumerate(args):
        ....:             if isinstance(a, tuple):
        ....:                 print("argument %s is a tuple, with types %s"%(str(i), str(list(map(type, a)))))
        ....:
        sage: tfunc = TFunc()
        sage: u = SR._force_pyobject((1, x+1, 2))
        sage: tfunc(u, x, SR._force_pyobject((3.0, 2^x)))
        len(args): 3, types: [<... 'tuple'>, <class 'sage.symbolic.expression.Expression'>, <... 'tuple'>]
        argument 0 is a tuple, with types [<class 'sage.rings.integer.Integer'>, <class 'sage.symbolic.expression.Expression'>, <class 'sage.rings.integer.Integer'>]
        argument 2 is a tuple, with types [<class 'sage.rings.real_mpfr.RealLiteral'>, <class 'sage.symbolic.expression.Expression'>]
        tfunc((1, x + 1, 2), x, (3.00000000000000, 2^x))
    """
    from sage.symbolic.ring import SR
    res = []
    for i in range(seq.nops()):
        if is_a_numeric(seq.op(i)):
            res.append(py_object_from_numeric(seq.op(i)))
        elif is_exactly_a_exprseq(seq.op(i)):
            res.append(exprseq_to_PyTuple(seq.op(i)))
        else:
            res.append(new_Expression_from_GEx(SR, seq.op(i)))
    return tuple(res)


def unpack_operands(Expression ex):
    """
    EXAMPLES::

        sage: from sage.symbolic.expression import unpack_operands
        sage: t = SR._force_pyobject((1, 2, x, x+1, x+2))
        sage: unpack_operands(t)
        (1, 2, x, x + 1, x + 2)
        sage: type(unpack_operands(t))
        <... 'tuple'>
        sage: list(map(type, unpack_operands(t)))
        [<class 'sage.rings.integer.Integer'>, <class 'sage.rings.integer.Integer'>, <class 'sage.symbolic.expression.Expression'>, <class 'sage.symbolic.expression.Expression'>, <class 'sage.symbolic.expression.Expression'>]
        sage: u = SR._force_pyobject((t, x^2))
        sage: unpack_operands(u)
        ((1, 2, x, x + 1, x + 2), x^2)
        sage: type(unpack_operands(u)[0])
        <... 'tuple'>
    """
    return exprseq_to_PyTuple(ex._gobj)


cdef exvector_to_PyTuple(GExVector seq):
    """
    Convert arguments list given to a function to a PyTuple.

    Used to pass arguments to python methods assigned to custom
    evaluation, derivative, etc. functions of symbolic functions.

    We convert Python objects wrapped in symbolic expressions back to regular
    Python objects.

    EXAMPLES::

        sage: from sage.symbolic.function import BuiltinFunction
        sage: class TFunc(BuiltinFunction):
        ....:     def __init__(self):
        ....:         BuiltinFunction.__init__(self, 'tfunc', nargs=0)
        ....:
        ....:     def _eval_(self, *args):
        ....:         print("len(args): %s, types: %s"%(len(args), str(list(map(type, args)))))
        sage: tfunc = TFunc()
        sage: u = SR._force_pyobject((1, x+1, 2))
        sage: tfunc(u, x, 3.0, 5.0r)
        len(args): 4, types: [<... 'tuple'>, <class 'sage.symbolic.expression.Expression'>, <class 'sage.rings.real_mpfr.RealLiteral'>, <... 'float'>]
        tfunc((1, x + 1, 2), x, 3.00000000000000, 5.0)

    TESTS:

    Check if symbolic functions in the arguments are preserved::

        sage: tfunc(sin(x), tfunc(1, x^2))
        len(args): 2, types: [<class 'sage.rings.integer.Integer'>, <class 'sage.symbolic.expression.Expression'>]
        len(args): 2, types: [<class 'sage.symbolic.expression.Expression'>, <class 'sage.symbolic.expression.Expression'>]
        tfunc(sin(x), tfunc(1, x^2))
    """
    from sage.symbolic.ring import SR
    res = []
    for i in range(seq.size()):
        if is_a_numeric(seq.at(i)):
            res.append(py_object_from_numeric(seq.at(i)))
        elif is_exactly_a_exprseq(seq.at(i)):
            res.append(exprseq_to_PyTuple(seq.at(i)))
        else:
            res.append(new_Expression_from_GEx(SR, seq.at(i)))
    return tuple(res)

cdef GEx pyExpression_to_ex(res) except *:
    """
    Convert an Expression object to a GiNaC::ex.

    Used to pass return values of custom python evaluation, derivation
    functions back to C++ level.
    """
    if res is None:
        raise TypeError("function returned None, expected return value of type sage.symbolic.expression.Expression")
    from sage.symbolic.ring import SR
    try:
        t = SR.coerce(res)
    except TypeError as err:
        raise TypeError("function did not return a symbolic expression or an element that can be coerced into a symbolic expression")
    return (<Expression>t)._gobj

cdef paramset_to_PyTuple(const_paramset_ref s):
    """
    Convert a std::multiset<unsigned> to a PyTuple.

    Used to pass a list of parameter numbers with respect to which a function
    is differentiated to the printing functions py_print_fderivative and
    py_latex_fderivative.
    """
    cdef GParamSetIter itr = s.begin()
    res = []
    while itr != s.end():
        res.append(itr.obj())
        itr.inc()
    return res


def paramset_from_Expression(Expression e):
    """
    EXAMPLES::

        sage: from sage.symbolic.expression import paramset_from_Expression
        sage: f = function('f')
        sage: paramset_from_Expression(f(x).diff(x))
        [0]
    """
    return paramset_to_PyTuple(ex_to_fderivative(e._gobj).get_parameter_set())


cdef int GINAC_FN_SERIAL = 0

cdef set_ginac_fn_serial():
    """
    Initialize the GINAC_FN_SERIAL variable to the number of functions
    defined by GiNaC. This allows us to prevent collisions with C++ level
    special functions when a user asks to construct a symbolic function
    with the same name.
    """
    global GINAC_FN_SERIAL
    GINAC_FN_SERIAL = g_registered_functions().size()

cdef int py_get_ginac_serial() noexcept:
    """
    Return the number of C++ level functions defined by GiNaC.

    EXAMPLES::

        sage: from sage.symbolic.expression import get_ginac_serial
        sage: get_ginac_serial() >= 35
        True
    """
    global GINAC_FN_SERIAL
    return GINAC_FN_SERIAL


def get_ginac_serial():
    """
    Number of C++ level functions defined by GiNaC. (Defined mainly for testing.)

    EXAMPLES::

        sage: sage.symbolic.expression.get_ginac_serial() >= 35
        True
    """
    return py_get_ginac_serial()


cdef get_fn_serial_c():
    """
    Return overall size of Pynac function registry.
    """
    return g_registered_functions().size()


def get_fn_serial():
    """
    Return the overall size of the Pynac function registry which
    corresponds to the last serial value plus one.

    EXAMPLES::

        sage: from sage.symbolic.expression import get_fn_serial, get_sfunction_from_serial
        sage: get_fn_serial() > 125
        True
        sage: print(get_sfunction_from_serial(get_fn_serial()))
        None
        sage: get_sfunction_from_serial(get_fn_serial() - 1) is not None
        True
    """
    return get_fn_serial_c()


cdef subs_args_to_PyTuple(const GExMap& map, unsigned options, const GExVector& seq):
    """
    Convert arguments from ``GiNaC::subs()`` to a PyTuple.

    EXAMPLES::

        sage: from sage.symbolic.function import BuiltinFunction
        sage: class TFunc(BuiltinFunction):
        ....:     def __init__(self):
        ....:         BuiltinFunction.__init__(self, 'tfunc', nargs=0)
        ....:
        ....:     def _subs_(self, *args):
        ....:         print("len(args): %s, types: %s"%(len(args), str(list(map(type, args)))))
        ....:         return args[-1]
        sage: tfunc = TFunc()
        sage: tfunc(x).subs(x=1)
        len(args): 3, types: [<class 'sage.symbolic.expression.SubstitutionMap'>,
          <class 'int'>,
          <class 'sage.symbolic.expression.Expression'>]
        x
    """
    res = []
    res.append(new_SubstitutionMap_from_GExMap(map))
    res.append(options)
    return tuple(res) + exvector_to_PyTuple(seq)

#################################################################
# Printing helpers
#################################################################

##########################################################################
# Pynac's precedence levels, as extracted from the raw source code on
# 2009-05-15.  If this changes in Pynac it could cause a bug in
# printing.  But it's hardcoded in Pynac now, so there's not much to
# be done (at present).
#    Container: 10
#    Expairseq: 10
#    Relational: 20
#    Numeric: 30
#    Pseries: 38
#    Addition: 40
#    Integral: 45
#    Multiplication: 50
#    Noncummative mult: 50
#    Index: 55
#    Power: 60
#    Clifford: 65
#    Function: 70
#    Structure: 70
##########################################################################

cdef stdstring* py_repr(o, int level) noexcept:
    """
    Return string representation of o.  If level > 0, possibly put
    parentheses around the string.
    """
    s = repr(o)
    if level >= 20:
        # s may need parens (e.g., is in an exponent), so decide if we
        # have to put parentheses around s:
        # A regexp might seem better, but I don't think it's really faster.
        # It would be more readable. Python does the below (with in) very quickly.
        if level <= 50:
            t = s[1:]   # ignore leading minus
        else:
            t = s
        # Python complexes are always printed with parentheses
        # we try to avoid double parentheses
        if not isinstance(o, complex) and \
                (' ' in t or '/' in t or '+' in t or '-' in t or '*' in t
                 or '^' in t):
            s = '(%s)' % s
    return string_from_pystr(s)


cdef stdstring* py_latex(o, int level) noexcept:
    """
    Return latex string representation of o.  If level > 0, possibly
    put parentheses around the string.
    """
    from sage.misc.latex import latex
    s = latex(o)
    if level >= 20:
        if ' ' in s or '/' in s or '+' in s or '-' in s or '*' in s or '^' in s or '\\frac' in s:
            s = '\\left(%s\\right)' % s
    return string_from_pystr(s)


cdef stdstring* string_from_pystr(py_str) except NULL:
    """
    Create a C++ string with the same contents as the given python string.

    Used when passing string output to Pynac for printing, since we don't want
    to mess with reference counts of the python objects and we cannot guarantee
    they won't be garbage collected before the output is printed.
    """
    cdef bytes s
    if isinstance(py_str, bytes):
        s = <bytes>py_str
    elif isinstance(py_str, str):
        # Note: This should only by the case on Python 3 since on Python 2
        # bytes is str
        s = str_to_bytes(py_str)
    else:
        s = b"(INVALID)"  # Avoid segfaults for invalid input
    return new stdstring(s)

cdef stdstring* py_latex_variable(var_name) noexcept:
    r"""
    Return a c++ string containing the latex representation of the given
    variable name.

    Real work is done by the function sage.misc.latex.latex_variable_name.

    EXAMPLES::

        sage: from sage.symbolic.expression import py_latex_variable_for_doctests
        sage: py_latex_variable = py_latex_variable_for_doctests

        sage: py_latex_variable('a')
        a
        sage: py_latex_variable('abc')
        \mathit{abc}
        sage: py_latex_variable('a_00')
        a_{00}
        sage: py_latex_variable('sigma_k')
        \sigma_{k}
        sage: py_latex_variable('sigma389')
        \sigma_{389}
        sage: py_latex_variable('beta_00')
        \beta_{00}
    """
    from sage.misc.latex import latex_variable_name
    py_vlatex = latex_variable_name(var_name)
    return string_from_pystr(py_vlatex)


def py_latex_variable_for_doctests(x):
    r"""
    Internal function used so we can doctest a certain cdef'd method.

    EXAMPLES::

        sage: sage.symbolic.expression.py_latex_variable_for_doctests('x')
        x
        sage: sage.symbolic.expression.py_latex_variable_for_doctests('sigma')
        \sigma
    """
    cdef stdstring* ostr = py_latex_variable(x)
    print(char_to_str(ostr.c_str()))
    del ostr


def py_print_function_pystring(id, args, fname_paren=False):
    """
    Return a string with the representation of the symbolic function specified
    by the given id applied to args.

    INPUT:

    - ``id`` -- serial number of the corresponding symbolic function
    - ``params`` -- set of parameter numbers with respect to which to take the
      derivative
    - ``args`` -- arguments of the function

    EXAMPLES::

        sage: from sage.symbolic.expression import py_print_function_pystring, get_ginac_serial, get_fn_serial, get_sfunction_from_serial
        sage: var('x,y,z')
        (x, y, z)
        sage: foo = function('foo', nargs=2)
        sage: for i in range(get_ginac_serial(), get_fn_serial()):
        ....:   if get_sfunction_from_serial(i) == foo: break

        sage: get_sfunction_from_serial(i) == foo
        True
        sage: py_print_function_pystring(i, (x,y))
        'foo(x, y)'
        sage: py_print_function_pystring(i, (x,y), True)
        '(foo)(x, y)'
        sage: def my_print(self, *args): return "my args are: " + ', '.join(map(repr, args))
        sage: foo = function('foo', nargs=2, print_func=my_print)
        sage: for i in range(get_ginac_serial(), get_fn_serial()):
        ....:   if get_sfunction_from_serial(i) == foo: break

        sage: get_sfunction_from_serial(i) == foo
        True
        sage: py_print_function_pystring(i, (x,y))
        'my args are: x, y'
    """
    cdef Function func = get_sfunction_from_serial(id)
    # This function is called from two places, from function::print in Pynac
    # and from py_print_fderivative. function::print checks if the serial
    # belongs to a function defined at the C++ level. There are no C++ level
    # functions that return an instance of fderivative when derivated. Hence,
    # func will never be None.
    assert(func is not None)

    # if function has a custom print function call it
    if hasattr(func,'_print_'):
        res = func._print_(*args)
        # make sure the output is a string
        if res is None:
            return ""
        if not isinstance(res, str):
            return str(res)
        return res

    # otherwise use default output
    if fname_paren:
        olist = ['(', func._name, ')']
    else:
        olist = [func._name]
    olist.extend(['(', ', '.join(map(repr, args)), ')'])
    return ''.join(olist)


cdef stdstring* py_print_function(unsigned id, args) noexcept:
    return string_from_pystr(py_print_function_pystring(id, args))


def py_latex_function_pystring(id, args, fname_paren=False):
    r"""
    Return a string with the latex representation of the symbolic function
    specified by the given id applied to args.

    See documentation of py_print_function_pystring for more information.

    EXAMPLES::

        sage: from sage.symbolic.expression import py_latex_function_pystring, get_ginac_serial, get_fn_serial, get_sfunction_from_serial
        sage: var('x,y,z')
        (x, y, z)
        sage: foo = function('foo', nargs=2)
        sage: for i in range(get_ginac_serial(), get_fn_serial()):
        ....:   if get_sfunction_from_serial(i) == foo: break

        sage: get_sfunction_from_serial(i) == foo
        True
        sage: py_latex_function_pystring(i, (x,y^z))
        '{\\rm foo}\\left(x, y^{z}\\right)'
        sage: py_latex_function_pystring(i, (x,y^z), True)
        '\\left({\\rm foo}\\right)\\left(x, y^{z}\\right)'
        sage: py_latex_function_pystring(i, (int(0),x))
        '{\\rm foo}\\left(0, x\\right)'

    Test latex_name::

        sage: foo = function('foo', nargs=2, latex_name=r'\mathrm{bar}')
        sage: for i in range(get_ginac_serial(), get_fn_serial()):
        ....:   if get_sfunction_from_serial(i) == foo: break

        sage: get_sfunction_from_serial(i) == foo
        True
        sage: py_latex_function_pystring(i, (x,y^z))
        '\\mathrm{bar}\\left(x, y^{z}\\right)'

    Test custom func::

        sage: def my_print(self, *args): return "my args are: " + ', '.join(map(repr, args))
        sage: foo = function('foo', nargs=2, print_latex_func=my_print)
        sage: for i in range(get_ginac_serial(), get_fn_serial()):
        ....:   if get_sfunction_from_serial(i) == foo: break

        sage: get_sfunction_from_serial(i) == foo
        True
        sage: py_latex_function_pystring(i, (x,y^z))
        'my args are: x, y^z'
    """
    cdef Function func = get_sfunction_from_serial(id)
    # This function is called from two places, from function::print in Pynac
    # and from py_latex_fderivative. function::print checks if the serial
    # belongs to a function defined at the C++ level. There are no C++ level
    # functions that return an instance of fderivative when derivated. Hence,
    # func will never be None.
    assert(func is not None)

    # if function has a custom print method call it
    if hasattr(func, '_print_latex_'):
        res = func._print_latex_(*args)
        # make sure the output is a string
        if res is None:
            return ""
        if not isinstance(res, str):
            return str(res)
        return res

    # otherwise, use the latex name if defined
    if func._latex_name:
        name = func._latex_name
    else:
        # if latex_name is not defined, then call
        # latex_variable_name with "is_fname=True" flag
        from sage.misc.latex import latex_variable_name
        name = latex_variable_name(func._name, is_fname=True)
    if fname_paren:
        olist = [r'\left(', name, r'\right)']
    else:
        olist = [name]
    # print the arguments
    from sage.misc.latex import latex
    olist.extend([r'\left(', ', '.join(latex(x) for x in args),
                  r'\right)'])
    return ''.join(olist)


cdef stdstring* py_latex_function(unsigned id, args) noexcept:
    return string_from_pystr(py_latex_function_pystring(id, args))


def tolerant_is_symbol(a):
    """
    Utility function to test if something is a symbol.

    Returns False for arguments that do not have an is_symbol attribute.
    Returns the result of calling the is_symbol method otherwise.

    EXAMPLES::

        sage: from sage.symbolic.expression import tolerant_is_symbol
        sage: tolerant_is_symbol(var("x"))
        True
        sage: tolerant_is_symbol(None)
        False
        sage: None.is_symbol()
        Traceback (most recent call last):
        ...
        AttributeError: 'NoneType' object has no attribute 'is_symbol'...
    """
    try:
        return a.is_symbol()
    except AttributeError:
        return False


cdef stdstring* py_print_fderivative(unsigned id, params,
        args) noexcept:
    """
    Return a string with the representation of the derivative of the symbolic
    function specified by the given id, lists of params and args.

    INPUT:

    - ``id`` -- serial number of the corresponding symbolic function
    - ``params`` -- set of parameter numbers with respect to which to take the
      derivative
    - ``args`` -- arguments of the function
    """
    if all(tolerant_is_symbol(a) for a in args) and len(set(args)) == len(args):
        diffvarstr = ', '.join(repr(args[i]) for i in params)
        py_res = ''.join(['diff(', py_print_function_pystring(id, args, False),
                          ', ', diffvarstr, ')'])
    else:
        ostr = ''.join(['D[', ', '.join(repr(int(x)) for x in params), ']'])
        fstr = py_print_function_pystring(id, args, True)
        py_res = ostr + fstr
    return string_from_pystr(py_res)


def py_print_fderivative_for_doctests(id, params, args):
    """
    Used for testing a cdef'd function.

    EXAMPLES::

        sage: from sage.symbolic.expression import py_print_fderivative_for_doctests as py_print_fderivative, get_ginac_serial, get_fn_serial, get_sfunction_from_serial
        sage: var('x,y,z')
        (x, y, z)
        sage: foo = function('foo', nargs=2)
        sage: for i in range(get_ginac_serial(), get_fn_serial()):
        ....:     if get_sfunction_from_serial(i) == foo: break

        sage: get_sfunction_from_serial(i) == foo
        True
        sage: py_print_fderivative(i, (0, 1, 0, 1), (x, y^z))
        D[0, 1, 0, 1](foo)(x, y^z)

    Test custom print function::

        sage: def my_print(self, *args): return "func_with_args(" + ', '.join(map(repr, args)) +')'
        sage: foo = function('foo', nargs=2, print_func=my_print)
        sage: for i in range(get_ginac_serial(), get_fn_serial()):
        ....:     if get_sfunction_from_serial(i) == foo: break

        sage: get_sfunction_from_serial(i) == foo
        True
        sage: py_print_fderivative(i, (0, 1, 0, 1), (x, y^z))
        D[0, 1, 0, 1]func_with_args(x, y^z)
    """
    cdef stdstring* ostr = py_print_fderivative(id, params, args)
    print(char_to_str(ostr.c_str()))
    del ostr


cdef stdstring* py_latex_fderivative(unsigned id, params,
        args) noexcept:
    """
    Return a string with the latex representation of the derivative of the
    symbolic function specified by the given id, lists of params and args.

    See documentation of py_print_fderivative for more information.
    """
    if all(tolerant_is_symbol(a) for a in args) and len(set(args)) == len(args):
        param_iter = iter(params)
        v = next(param_iter)
        nv = 1
        diff_args = []
        for next_v in param_iter:
            if next_v == v:
                nv += 1
            else:
                if nv == 1:
                    diff_args.append(r"\partial %s" % (args[v]._latex_(),))
                else:
                    diff_args.append(r"(\partial %s)^{%s}" % (args[v]._latex_(),nv))
                v=next_v
                nv=1
        if nv == 1:
            diff_args.append(r"\partial %s" % (args[v]._latex_(),))
        else:
            diff_args.append(r"(\partial %s)^{%s}" % (args[v]._latex_(),nv))
        if len(params) == 1:
            operator_string=r"\frac{\partial}{%s}" % (''.join(diff_args),)
        else:
            operator_string=r"\frac{\partial^{%s}}{%s}" % (len(params),''.join(diff_args))
        py_res = operator_string+py_latex_function_pystring(id, args, False)
    else:
        ostr = ''.join([r'\mathrm{D}_{',
                        ', '.join(repr(int(x)) for x in params), '}'])
        fstr = py_latex_function_pystring(id, args, True)
        py_res = ostr + fstr
    return string_from_pystr(py_res)


def py_latex_fderivative_for_doctests(id, params, args):
    r"""
    Used internally for writing doctests for certain cdef'd functions.

    EXAMPLES::

        sage: from sage.symbolic.expression import py_latex_fderivative_for_doctests as py_latex_fderivative, get_ginac_serial, get_fn_serial, get_sfunction_from_serial
        sage: var('x,y,z')
        (x, y, z)
        sage: foo = function('foo', nargs=2)
        sage: for i in range(get_ginac_serial(), get_fn_serial()):
        ....:   if get_sfunction_from_serial(i) == foo: break

        sage: get_sfunction_from_serial(i) == foo
        True
        sage: py_latex_fderivative(i, (0, 1, 0, 1), (x, y^z))
        \mathrm{D}_{0, 1, 0, 1}\left({\rm foo}\right)\left(x, y^{z}\right)

    Test latex_name::

        sage: foo = function('foo', nargs=2, latex_name=r'\mathrm{bar}')
        sage: for i in range(get_ginac_serial(), get_fn_serial()):
        ....:   if get_sfunction_from_serial(i) == foo: break

        sage: get_sfunction_from_serial(i) == foo
        True
        sage: py_latex_fderivative(i, (0, 1, 0, 1), (x, y^z))
        \mathrm{D}_{0, 1, 0, 1}\left(\mathrm{bar}\right)\left(x, y^{z}\right)

    Test custom func::

        sage: def my_print(self, *args): return "func_with_args(" + ', '.join(map(repr, args)) +')'
        sage: foo = function('foo', nargs=2, print_latex_func=my_print)
        sage: for i in range(get_ginac_serial(), get_fn_serial()):
        ....:   if get_sfunction_from_serial(i) == foo: break

        sage: get_sfunction_from_serial(i) == foo
        True
        sage: py_latex_fderivative(i, (0, 1, 0, 1), (x, y^z))
        \mathrm{D}_{0, 1, 0, 1}func_with_args(x, y^z)
    """
    cdef stdstring* ostr = py_latex_fderivative(id, params, args)
    print(char_to_str(ostr.c_str()))
    del ostr

#################################################################
# Archive helpers
#################################################################

cdef stdstring* py_dumps(o) noexcept:
    s = dumps(o, compress=False)
    # pynac archive format terminates atoms with zeroes.
    # since pickle output can break the archive format
    # we use the base64 data encoding
    import base64
    s = base64.b64encode(s)
    return string_from_pystr(s)

cdef py_loads(s):
    import base64
    s = base64.b64decode(s)
    return loads(s)

cdef py_get_sfunction_from_serial(unsigned s):
    """
    Return the Python object associated with a serial.
    """
    return get_sfunction_from_serial(s)

cdef unsigned py_get_serial_from_sfunction(f) noexcept:
    """
    Given a Function object return its serial.

    Python's unpickling mechanism is used to unarchive a symbolic function with
    custom methods (evaluation, differentiation, etc.). Pynac extracts a string
    representation from the archive, calls loads() to recreate the stored
    function. This allows us to extract the serial from the Python object to
    set the corresponding member variable of the C++ object representing this
    function.
    """
    return (<Function>f)._serial

cdef unsigned py_get_serial_for_new_sfunction(stdstring &s,
        unsigned nargs) noexcept:
    """
    Return a symbolic function with the given name and number of arguments.

    When unarchiving a user defined symbolic function, Pynac goes through
    the registry of existing functions. If there is no function already defined
    with the archived name and number of arguments, this method is called to
    create one and set up the function tables properly.
    """
    from sage.symbolic.function_factory import function_factory
    cdef Function fn = function_factory(s.c_str(), nargs)
    return fn._serial


#################################################################
# Modular helpers
#################################################################

cdef int py_get_parent_char(o) except -1:
    """
    TESTS:

    :issue:`24072` fixes the workaround provided in :issue:`21187`::

        sage: p = next_prime(2^100)
        sage: R.<y> = FiniteField(p)[]
        sage: y = SR(y)
        Traceback (most recent call last):
        ...
        TypeError: positive characteristic not allowed in symbolic computations
    """
    if not isinstance(o, Element):
        return 0

    c = (<Element>o)._parent.characteristic()

    # Pynac only differentiates between
    # - characteristic 0
    # - characteristic 2
    # - characteristic > 0 but not 2
    #
    # To avoid integer overflow in the last case, we just return 3
    # instead of the actual characteristic.
    if not c:
        return 0
    elif c == 2:
        return 2
    else:
        return 3


#################################################################
# power helpers
#################################################################

cdef py_rational_power_parts(base, exp):
    if type(base) is not Rational:
        base = Rational(base)
    if type(exp) is not Rational:
        exp = Rational(exp)
    res= rational_power_parts(base, exp)
    return res + (bool(res[0] == 1),)

#################################################################
# Binomial Coefficients
#################################################################


cdef py_binomial_int(int n, unsigned int k):
    cdef bint sign
    if n < 0:
        n = -n + (k-1)
        sign = k % 2
    else:
        sign = 0
    cdef Integer ans = PY_NEW(Integer)
    # Compute the binomial coefficient using GMP.
    mpz_bin_uiui(ans.value, n, k)
    # Return the answer or the negative of it (only if k is odd and n is negative).
    if sign:
        return -ans
    else:
        return ans

cdef py_binomial(n, k):
    # Keep track of the sign we should use.
    cdef bint sign
    if n < 0:
        n = k-n-1
        sign = k % 2
    else:
        sign = 0
    # Convert n and k to unsigned ints.
    cdef unsigned int n_ = n, k_ = k
    cdef Integer ans = PY_NEW(Integer)
    # Compute the binomial coefficient using GMP.
    mpz_bin_uiui(ans.value, n_, k_)
    # Return the answer or the negative of it (only if k is odd and n is negative).
    if sign:
        return -ans
    else:
        return ans


def test_binomial(n, k):
    """
    The Binomial coefficients.  It computes the binomial coefficients.  For
    integer n and k and positive n this is the number of ways of choosing k
    objects from n distinct objects.  If n is negative, the formula
    binomial(n,k) == (-1)^k*binomial(k-n-1,k) is used to compute the result.

    INPUT:

    - ``n``, ``k`` -- integers, with ``k >= 0``

    OUTPUT: integer

    EXAMPLES::

        sage: import sage.symbolic.expression
        sage: sage.symbolic.expression.test_binomial(5,2)
        10
        sage: sage.symbolic.expression.test_binomial(-5,3)
        -35
        sage: -sage.symbolic.expression.test_binomial(3-(-5)-1, 3)
        -35
    """
    return py_binomial(n, k)


#################################################################
# GCD
#################################################################
cdef py_gcd(n, k):
    if isinstance(n, Integer) and isinstance(k, Integer):
        if mpz_cmp_si((<Integer>n).value, 1) == 0:
            return n
        elif mpz_cmp_si((<Integer>k).value, 1) == 0:
            return k
        return n.gcd(k)

    if type(n) is Rational and type(k) is Rational:
        return n.content(k)
    try:
        return gcd(n, k)
    except (TypeError, ValueError, AttributeError):
        # some strange meaning in case of weird things with no usual lcm.
        return 1


#################################################################
# LCM
#################################################################
cdef py_lcm(n, k):
    if isinstance(n, Integer) and isinstance(k, Integer):
        if mpz_cmp_si((<Integer>n).value, 1) == 0:
            return k
        elif mpz_cmp_si((<Integer>k).value, 1) == 0:
            return n
        return n.lcm(k)
    try:
        return lcm(n, k)
    except (TypeError, ValueError, AttributeError):
        # some strange meaning in case of weird things with no usual lcm, e.g.,
        # elements of finite fields.
        return 1


#################################################################
# Real Part
#################################################################
cdef py_real(x):
    """
    Return the real part of x.

    TESTS::

        sage: from sage.symbolic.expression import py_real_for_doctests as py_real
        sage: py_real(I)
        0
        sage: py_real(CC(1,5))
        1.00000000000000
        sage: py_real(CC(1))
        1.00000000000000
        sage: py_real(RR(1))
        1.00000000000000

        sage: py_real(Mod(2,7))
        2

        sage: py_real(QQ['x'].gen())
        x
        sage: py_real(float(2))
        2.0
        sage: py_real(complex(2,2))
        2.0
    """
    if isinstance(x, (float, int)):
        return x
    elif isinstance(x, complex):
        return x.real

    try:
        return x.real()
    except AttributeError:
        pass
    try:
        return x.real_part()
    except AttributeError:
        pass

    return x  # assume x is real


def py_real_for_doctests(x):
    """
    Used for doctesting py_real.

    TESTS::

        sage: from sage.symbolic.expression import py_real_for_doctests
        sage: py_real_for_doctests(I)
        0
    """
    return py_real(x)


#################################################################
# Imaginary Part
#################################################################
cdef py_imag(x):
    """
    Return the imaginary part of x.

    TESTS::

        sage: from sage.symbolic.expression import py_imag_for_doctests as py_imag
        sage: py_imag(I)
        1
        sage: py_imag(CC(1,5))
        5.00000000000000
        sage: py_imag(CC(1))
        0.000000000000000
        sage: py_imag(RR(1))
        0
        sage: py_imag(Mod(2,7))
        0

        sage: py_imag(QQ['x'].gen())
        0
        sage: py_imag(float(2))
        0.0
        sage: py_imag(complex(2,2))
        2.0
    """
    if isinstance(x, float):
        return 0.0
    if isinstance(x, complex):
        return x.imag
    try:
        return x.imag()
    except AttributeError:
        pass
    try:
        return x.imag_part()
    except AttributeError:
        pass

    return 0  # assume x is real


def py_imag_for_doctests(x):
    """
    Used for doctesting py_imag.

    TESTS::

        sage: from sage.symbolic.expression import py_imag_for_doctests
        sage: py_imag_for_doctests(I)
        1
    """
    return py_imag(x)


#################################################################
# Conjugate
#################################################################
cdef py_conjugate(x):
    try:
        return x.conjugate()
    except AttributeError:
        return x  # assume is real since it doesn't have an imag attribute.


cdef bint py_is_rational(x) noexcept:
    return (type(x) is Rational or
            type(x) is Integer or
            isinstance(x, int))


cdef bint py_is_equal(x, y) noexcept:
    """
    Return ``True`` precisely if x and y are equal.
    """
    return bool(x == y)


cdef bint py_is_integer(x) noexcept:
    r"""
    Return ``True`` if pynac should treat this object as an integer.

    EXAMPLES::

        sage: from sage.symbolic.expression import py_is_integer_for_doctests
        sage: py_is_integer = py_is_integer_for_doctests

        sage: py_is_integer(1r)
        True
        sage: py_is_integer(3^57)
        True
        sage: py_is_integer(SR(5))
        True
        sage: SCR = SR.subring(no_variables=True); SCR
        Symbolic Constants Subring
        sage: py_is_integer(SCR(5))
        True
        sage: py_is_integer(4/2)
        True
        sage: py_is_integer(QQbar(sqrt(2))^2)
        True
        sage: py_is_integer(3.0)
        False
        sage: py_is_integer(3.0r)
        False
    """
    if isinstance(x, (int, Integer)):
        return True
    if not isinstance(x, Element):
        return False
    P = (<Element>x)._parent
    from sage.symbolic.ring import SymbolicRing
    return (isinstance(P, SymbolicRing) or P.is_exact()) and x in ZZ


def py_is_integer_for_doctests(x):
    """
    Used internally for doctesting purposes.

    TESTS::

        sage: sage.symbolic.expression.py_is_integer_for_doctests(1r)
        True
        sage: sage.symbolic.expression.py_is_integer_for_doctests(1/3)
        False
        sage: sage.symbolic.expression.py_is_integer_for_doctests(2)
        True
    """
    return py_is_integer(x)


cdef bint py_is_even(x) noexcept:
    try:
        return not(x % 2)
    except Exception:
        try:
            return not(ZZ(x) % 2)
        except Exception:
            pass
    return 0


cdef bint py_is_crational(x) noexcept:
    if py_is_rational(x):
        return True
    return isinstance(x, Element) and (<Element>x)._parent is pynac_I._parent


def py_is_crational_for_doctest(x):
    r"""
    Return ``True`` if pynac should treat this object as an element of `\QQ(i)`.

    TESTS::

        sage: from sage.symbolic.expression import py_is_crational_for_doctest
        sage: py_is_crational_for_doctest(1)
        True
        sage: py_is_crational_for_doctest(-2r)
        True
        sage: py_is_crational_for_doctest(1.5)
        False
        sage: py_is_crational_for_doctest(I)
        True
        sage: py_is_crational_for_doctest(I+1/2)
        True
    """
    return py_is_crational(x)


cdef bint py_is_real(a) noexcept:
    if isinstance(a, (int, Integer, float)):
        return True
    try:
        P = parent(a)
        if P.is_field() and P.is_finite():
            return False
    except NotImplementedError:
        return False
    except (TypeError, AttributeError):
        pass
    return py_imag(a) == 0


cdef bint py_is_prime(n) noexcept:
    try:
        return n.is_prime()
    except Exception:  # yes, I'm doing this on purpose.
        pass
    try:
        return is_prime(n)
    except Exception:
        pass
    return False


cdef bint py_is_exact(x) noexcept:
    if isinstance(x, (int, Integer)):
        return True
    if not isinstance(x, Element):
        return False
    P = (<Element>x)._parent
    from sage.symbolic.ring import SymbolicRing
    return isinstance(P, SymbolicRing) or P.is_exact()


cdef py_numer(n):
    """
    Return the numerator of the given object. This is called for
    typesetting coefficients.

    TESTS::

        sage: from sage.symbolic.expression import py_numer_for_doctests as py_numer
        sage: py_numer(2r)
        2
        sage: py_numer(3)
        3
        sage: py_numer(2/3)
        2
        sage: C.<i> = NumberField(x^2+1)
        sage: py_numer(2/3*i)
        2*i
        sage: class no_numer:
        ....:   def denominator(self):
        ....:       return 5
        ....:   def __mul__(left, right):
        ....:       return 42
        ...
        sage: py_numer(no_numer())
        42
    """
    if isinstance(n, (int, Integer)):
        return n
    try:
        return n.numerator()
    except AttributeError:
        try:
            return n*n.denominator()
        except AttributeError:
            return n


def py_numer_for_doctests(n):
    """
    This function is used to test py_numer().

    EXAMPLES::

        sage: from sage.symbolic.expression import py_numer_for_doctests
        sage: py_numer_for_doctests(2/3)
        2
    """
    return py_numer(n)

cdef py_denom(n):
    """
    Return the denominator of the given object. This is called for
    typesetting coefficients.

    TESTS::

        sage: from sage.symbolic.expression import py_denom_for_doctests as py_denom
        sage: py_denom(5)
        1
        sage: py_denom(2/3)
        3
        sage: C.<i> = NumberField(x^2+1)
        sage: py_denom(2/3*i)
        3
    """
    if isinstance(n, (int, Integer)):
        return 1
    try:
        return n.denominator()
    except AttributeError:
        return 1


def py_denom_for_doctests(n):
    """
    This function is used to test py_denom().

    EXAMPLES::

        sage: from sage.symbolic.expression import py_denom_for_doctests
        sage: py_denom_for_doctests(2/3)
        3
    """
    return py_denom(n)


cdef bint py_is_cinteger(x) noexcept:
    return py_is_integer(x) or (py_is_crational(x) and py_denom(x) == 1)


def py_is_cinteger_for_doctest(x):
    r"""
    Return ``True`` if pynac should treat this object as an element of `\ZZ(i)`.

    TESTS::

        sage: from sage.symbolic.expression import py_is_cinteger_for_doctest
        sage: py_is_cinteger_for_doctest(1)
        True
        sage: py_is_cinteger_for_doctest(I)
        True
        sage: py_is_cinteger_for_doctest(I - 3)
        True
        sage: py_is_cinteger_for_doctest(I + 1/2)
        False
    """
    return py_is_cinteger(x)

cdef py_float(n, PyObject* kwds):
    """
    Evaluate pynac numeric objects numerically.

    TESTS::

        sage: from sage.symbolic.expression import py_float_for_doctests as py_float
        sage: py_float(I, {'parent':ComplexField(10)})
        1.0*I
        sage: py_float(pi, {'parent':RealField(100)})
        3.1415926535897932384626433833
        sage: py_float(10, {'parent':CDF})
        10.0
        sage: type(py_float(10, {'parent':CDF}))
        <class 'sage.rings.complex_double.ComplexDoubleElement'>
        sage: py_float(1/2, {'parent':CC})
        0.500000000000000
        sage: type(py_float(1/2, {'parent':CC}))
        <class 'sage.rings.complex_mpfr.ComplexNumber'>
    """
    if kwds is not NULL:
        p = (<object>kwds)['parent']
        if p is float:
            try:
                return float(n)
            except TypeError:
                return complex(n)
        elif p is complex:
            return p(n)
        else:
            try:
                return p(n)
            except (TypeError,ValueError):
                return p.complex_field()(n)
    else:
        try:
            return RR(n)
        except TypeError:
            return CC(n)


def py_float_for_doctests(n, kwds):
    """
    This function is for testing py_float.

    EXAMPLES::

        sage: from sage.symbolic.expression import py_float_for_doctests
        sage: py_float_for_doctests(pi, {'parent':RealField(80)})
        3.1415926535897932384626
        sage: py_float_for_doctests(I, {'parent':RealField(80)})
        1.0000000000000000000000*I
        sage: py_float_for_doctests(I, {'parent':float})
        1j
        sage: py_float_for_doctests(pi, {'parent':complex})
        (3.141592653589793+0j)
    """
    return py_float(n, <PyObject*>kwds)


cdef py_RDF_from_double(double x):
    cdef RealDoubleElement r = RealDoubleElement.__new__(RealDoubleElement)
    r._value = x
    return r

#################################################################
# SPECIAL FUNCTIONS
#################################################################
cdef py_tgamma(x):
    """
    The gamma function exported to pynac.

    TESTS::

        sage: from sage.symbolic.expression import py_tgamma_for_doctests as py_tgamma
        sage: py_tgamma(4)
        6
        sage: py_tgamma(1/2)
        1.77245385090552
    """
    if isinstance(x, int):
        x = float(x)
    if type(x) is float:
        return math.tgamma(PyFloat_AS_DOUBLE(x))

    # try / except blocks are faster than
    # if hasattr(x, 'gamma')
    try:
        res = x.gamma()
    except AttributeError:
        return CC(x).gamma()

    # the result should be numeric, however the gamma method of rationals may
    # return symbolic expressions. for example (1/2).gamma() -> sqrt(pi).
    if isinstance(res, Expression):
        try:
            return RR(res)
        except ValueError:
            return CC(res)
    return res


def py_tgamma_for_doctests(x):
    """
    This function is for testing py_tgamma().

    TESTS::

        sage: from sage.symbolic.expression import py_tgamma_for_doctests
        sage: py_tgamma_for_doctests(3)
        2
    """
    return py_tgamma(x)

cdef py_factorial(x):
    """
    The factorial function exported to pynac.

    TESTS::

        sage: from sage.symbolic.expression import py_factorial_py as py_factorial
        sage: py_factorial(4)
        24
        sage: py_factorial(-2/3)
        2.67893853470775
    """
    # factorial(x) is only defined for nonnegative integers x
    # so we first test if x can be coerced into ZZ and is nonnegative.
    # If this is not the case then we return the symbolic expression gamma(x+1)
    # This fixes Issue 9240
    try:
        x_in_ZZ = ZZ(x)
        coercion_success = True
    except (TypeError, ValueError):
        coercion_success = False

    if coercion_success and x_in_ZZ >= 0:
        return factorial(x)
    else:
        return py_tgamma(x+1)


def py_factorial_py(x):
    """
    This function is a python wrapper around py_factorial(). This wrapper
    is needed when we override the eval() method for GiNaC's factorial
    function in sage.functions.other.Function_factorial.

    TESTS::

        sage: from sage.symbolic.expression import py_factorial_py
        sage: py_factorial_py(3)
        6
    """
    return py_factorial(x)

cdef py_doublefactorial(x):
    n = Integer(x)
    if n < -1:
        raise ValueError("argument must be >= -1")
    from sage.misc.misc_c import prod  # fast balanced product
    return prod([n - 2*i for i in range(n//2)])


def doublefactorial(n):
    """
    The double factorial combinatorial function:

        n!! == n * (n-2) * (n-4) * ... * ({1|2}) with 0!! == (-1)!! == 1.

    INPUT:

    - ``n`` -- integer ``>= 1``

    EXAMPLES::

        sage: from sage.symbolic.expression import doublefactorial
        sage: doublefactorial(-1)
        1
        sage: doublefactorial(0)
        1
        sage: doublefactorial(1)
        1
        sage: doublefactorial(5)
        15
        sage: doublefactorial(20)
        3715891200
        sage: prod( [20,18,..,2] )
        3715891200
    """
    return py_doublefactorial(n)


cdef py_fibonacci(n):
    from sage.libs.pari import pari
    return Integer(pari(n).fibonacci())

cdef py_step(n):
    """
    Return step function of n.
    """
    from sage.symbolic.ring import SR
    if n < 0:
        return SR(0)
    elif n > 0:
        return SR(1)
    return SR(Rational((1,2)))

cdef py_bernoulli(x):
    return bernoulli(x)

cdef py_sin(x):
    """
    TESTS::

        sage: sin(float(2)) #indirect doctest
        0.9092974268256817
        sage: sin(2.)
        0.909297426825682
        sage: sin(2.*I)
        3.62686040784702*I
        sage: sin(QQbar(I))   # known bug
        I*sinh(1)
    """
    try:
        return x.sin()
    except AttributeError:
        pass
    try:
        return RR(x).sin()
    except (TypeError, ValueError):
        return CC(x).sin()

cdef py_cos(x):
    """
    TESTS::

        sage: cos(float(2)) #indirect doctest
        -0.4161468365471424
        sage: cos(2.)
        -0.416146836547142
        sage: cos(2.*I)
        3.76219569108363
        sage: cos(QQbar(I))   # known bug
        cosh(1)
    """
    try:
        return x.cos()
    except AttributeError:
        pass
    try:
        return RR(x).cos()
    except (TypeError, ValueError):
        return CC(x).cos()

cdef py_stieltjes(x):
    """
    Return the Stieltjes constant of the given index.

    The value is expected to be a nonnegative integer.

    TESTS::

        sage: from sage.symbolic.expression import py_stieltjes_for_doctests as py_stieltjes
        sage: py_stieltjes(0)
        0.577215664901533
        sage: py_stieltjes(1.0)
        -0.0728158454836767
        sage: py_stieltjes(RealField(100)(5))
        0.00079332381730106270175333487744
        sage: py_stieltjes(-1)
        Traceback (most recent call last):
        ...
        ValueError: Stieltjes constant of negative index
    """
    n = ZZ(x)
    if n < 0:
        raise ValueError("Stieltjes constant of negative index")
    import mpmath
    if isinstance(x, Element) and hasattr((<Element>x)._parent, 'prec'):
        prec = (<Element>x)._parent.prec()
    else:
        prec = 53
    return mpmath_utils.call(mpmath.stieltjes, n, prec=prec)


def py_stieltjes_for_doctests(x):
    """
    This function is for testing py_stieltjes().

    EXAMPLES::

        sage: from sage.symbolic.expression import py_stieltjes_for_doctests
        sage: py_stieltjes_for_doctests(0.0)
        0.577215664901533
    """
    return py_stieltjes(x)

cdef py_zeta(x):
    """
    Return the value of the zeta function at the given value.

    The value is expected to be a numerical object, in RR, CC, RDF or CDF,
    different from 1.

    TESTS::

        sage: from sage.symbolic.expression import py_zeta_for_doctests as py_zeta
        sage: py_zeta(CC.0)
        0.00330022368532410 - 0.418155449141322*I
        sage: py_zeta(CDF(5))
        1.03692775514337
        sage: py_zeta(RealField(100)(5))
        1.0369277551433699263313654865
    """
    try:
        return x.zeta()
    except AttributeError:
        return CC(x).zeta()


def py_zeta_for_doctests(x):
    """
    This function is for testing py_zeta().

    EXAMPLES::

        sage: from sage.symbolic.expression import py_zeta_for_doctests
        sage: py_zeta_for_doctests(CC.0)
        0.00330022368532410 - 0.418155449141322*I
    """
    return py_zeta(x)

cdef py_exp(x):
    """
    Return the value of the exp function at the given value.

    The value is expected to be a numerical object, in RR, CC, RDF or CDF.

    TESTS::

        sage: from sage.symbolic.expression import py_exp_for_doctests as py_exp
        sage: py_exp(CC(1))
        2.71828182845905
        sage: py_exp(CC(.5*I))
        0.877582561890373 + 0.479425538604203*I
        sage: py_exp(float(1))
        2.718281828459045...
        sage: py_exp(QQbar(I))
        0.540302305868140 + 0.841470984807897*I
    """
    if type(x) is float:
        return math.exp(PyFloat_AS_DOUBLE(x))
    try:
        return x.exp()
    except AttributeError:
        pass
    try:
        return RR(x).exp()
    except (TypeError, ValueError):
        return CC(x).exp()


def py_exp_for_doctests(x):
    """
    This function tests py_exp.

    EXAMPLES::

        sage: from sage.symbolic.expression import py_exp_for_doctests
        sage: py_exp_for_doctests(CC(2))
        7.38905609893065
    """
    return py_exp(x)

cdef py_log(x):
    """
    Return the value of the log function at the given value.

    The value is expected to be a numerical object, in RR, CC, RDF or CDF.

    TESTS::

        sage: from sage.symbolic.expression import py_log_for_doctests as py_log
        sage: py_log(CC(e))
        1.00000000000000
        sage: py_log(CC.0)
        1.57079632679490*I
        sage: py_log(float(e))
        1.0
        sage: py_log(float(0))
        -inf
        sage: py_log(float(-1))
        3.141592653589793j
        sage: py_log(int(1))
        0.0
        sage: py_log(int(0))
        -inf
        sage: py_log(complex(0))
        -inf
        sage: py_log(2)
        0.693147180559945
    """
    cdef gsl_complex res
    cdef double real, imag
    if isinstance(x, int):
        x = float(x)
    if type(x) is float:
        real = PyFloat_AS_DOUBLE(x)
        if real > 0:
            return math.log(real)
        elif real < 0:
            res = gsl_complex_log(gsl_complex_rect(real, 0))
            return PyComplex_FromDoubles(GSL_REAL(res), GSL_IMAG(res))
        else:
            return float('-inf')
    elif type(x) is complex:
        real = PyComplex_RealAsDouble(x)
        imag = PyComplex_ImagAsDouble(x)
        if real == 0 and imag == 0:
            return float('-inf')
        res = gsl_complex_log(gsl_complex_rect(real, imag))
        return PyComplex_FromDoubles(GSL_REAL(res), GSL_IMAG(res))
    elif isinstance(x, Integer):
        return x.log().n()
    elif hasattr(x, 'log'):
        return x.log()
    try:
        return RR(x).log()
    except (TypeError, ValueError):
        return CC(x).log()


def py_log_for_doctests(x):
    """
    This function tests py_log.

    EXAMPLES::

        sage: from sage.symbolic.expression import py_log_for_doctests
        sage: py_log_for_doctests(CC(e))
        1.00000000000000
    """
    return py_log(x)

cdef py_tan(x):
    try:
        return x.tan()
    except AttributeError:
        pass
    try:
        return RR(x).tan()
    except TypeError:
        return CC(x).tan()

cdef py_asin(x):
    try:
        return x.arcsin()
    except AttributeError:
        return RR(x).arcsin()


cdef py_acos(x):
    try:
        return x.arccos()
    except AttributeError:
        return RR(x).arccos()


cdef py_atan(x):
    try:
        return x.arctan()
    except AttributeError:
        return RR(x).arctan()


cdef py_atan2(x, y):
    """
    Return the value of the two argument arctan function at the given values.

    The values are expected to be numerical objects, for example in RR, CC,
    RDF or CDF.

    Note that the usual call signature of this function has the arguments
    reversed.

    TESTS::

        sage: from sage.symbolic.expression import py_atan2_for_doctests as py_atan2
        sage: py_atan2(0, 1)
        1.57079632679490
        sage: py_atan2(0.r, 1.r)
        1.5707963267948966
        sage: CC100 = ComplexField(100)
        sage: py_atan2(CC100(0), CC100(1))
        1.5707963267948966192313216916
        sage: RR100 = RealField(100)
        sage: py_atan2(RR100(0), RR100(1))
        1.5707963267948966192313216916

    Check that :issue:`21428` is fixed::

        sage: plot(real(sqrt(x - 1.*I)), (x,0,1))
        Graphics object consisting of 1 graphics primitive

    Check that :issue:`22553` is fixed::

        sage: arctan2(1.5, -1.300000000000001)
        2.284887025407...
        sage: atan2(2.1000000000000000000000000000000000000, -1.20000000000000000000000000000000)
        2.089942441041419571002776071...

    Check that :issue:`22877` is fixed::

        sage: atan2(CC(I), CC(I+1))
        0.553574358897045 + 0.402359478108525*I
        sage: atan2(CBF(I), CBF(I+1))
        [0.55357435889705 +/- ...] + [0.402359478108525 +/- ...]*I

    Check that :issue:`23776` is fixed and RDF input gives real output::

        sage: atan2(RDF(-3), RDF(-1))
        -1.8925468811915387
    """
    from sage.symbolic.constants import I, pi, NaN
    P = coercion_model.common_parent(x, y)
    if P is ZZ:
        P = RR
    if y != 0:
        if RR.has_coerce_map_from(P):
            if x > 0:
                res = py_atan(abs(y/x))
            elif x < 0:
                res = P(pi) - py_atan(abs(y/x))
            else:
                res = P(pi)/2
            return res if y > 0 else -res
        else:
            return -I*py_log((x + I*y)/py_sqrt(x**2 + y**2))
    else:
        if x > 0:
            return P(0)
        elif x < 0:
            return P(pi)
        else:
            return P(NaN)


def py_atan2_for_doctests(x, y):
    """
    Wrapper function to test py_atan2.

    TESTS::

        sage: from sage.symbolic.expression import py_atan2_for_doctests
        sage: py_atan2_for_doctests(0., 1.)
        1.57079632679490
    """
    return py_atan2(x, y)


cdef py_sinh(x):
    try:
        return x.sinh()
    except AttributeError:
        return RR(x).sinh()


cdef py_cosh(x):
    if type(x) is float:
        return math.cosh(PyFloat_AS_DOUBLE(x))
    try:
        return x.cosh()
    except AttributeError:
        return RR(x).cosh()


cdef py_tanh(x):
    try:
        return x.tanh()
    except AttributeError:
        return RR(x).tanh()


cdef py_asinh(x):
    try:
        return x.arcsinh()
    except AttributeError:
        pass
    try:
        return RR(x).arcsinh()
    except TypeError:
        return CC(x).arcsinh()


cdef py_acosh(x):
    try:
        return x.arccosh()
    except AttributeError:
        pass
    try:
        return RR(x).arccosh()
    except TypeError:
        return CC(x).arccosh()


cdef py_atanh(x):
    try:
        return x.arctanh()
    except AttributeError:
        pass
    try:
        return RR(x).arctanh()
    except TypeError:
        return CC(x).arctanh()


cdef py_lgamma(x):
    """
    Return the value of the principal branch of the log gamma function at the
    given value.

    The value is expected to be a numerical object, in RR, CC, RDF or CDF, or
    of the Python ``float`` or ``complex`` type.

    EXAMPLES::

        sage: from sage.symbolic.expression import py_lgamma_for_doctests as py_lgamma
        sage: py_lgamma(4)
        1.79175946922805
        sage: py_lgamma(4.r)  # abs tol 2e-14
        1.79175946922805
        sage: py_lgamma(4r)  # abs tol 2e-14
        1.79175946922805
        sage: py_lgamma(CC.0)
        -0.650923199301856 - 1.87243664726243*I
        sage: py_lgamma(ComplexField(100).0)
        -0.65092319930185633888521683150 - 1.8724366472624298171188533494*I
    """
    from mpmath import loggamma

    try:
        return x.log_gamma()
    except AttributeError:
        pass
    try:
        return RR(x).log_gamma()
    except TypeError:
        return mpmath_utils.call(loggamma, x, parent=parent(x))


def py_lgamma_for_doctests(x):
    """
    This function tests py_lgamma.

    EXAMPLES::

        sage: from sage.symbolic.expression import py_lgamma_for_doctests
        sage: py_lgamma_for_doctests(CC(I))
        -0.650923199301856 - 1.87243664726243*I
    """
    return py_lgamma(x)


cdef py_isqrt(x):
    return Integer(x).isqrt()


cdef py_sqrt(x):
    try:
        # WORRY: What if Integer's sqrt calls symbolic one and we go in circle?
        return x.sqrt()
    except AttributeError as msg:
        return math.sqrt(float(x))


cdef py_abs(x):
    return abs(x)


cdef py_mod(x, n):
    """
    Return x mod n. Both x and n are assumed to be integers.

    EXAMPLES::

        sage: from sage.symbolic.expression import py_mod_for_doctests as py_mod
        sage: py_mod(I.parent(5), 4)
        1
        sage: py_mod(3, -2)
        -1
        sage: py_mod(3/2, 2)
        Traceback (most recent call last):
        ...
        TypeError: no conversion of this rational to integer


    Note: The original code for this function in GiNaC checks if the arguments
    are integers, and returns 0 otherwise. We omit this check, since all the
    calls to py_mod are preceded by an integer check. We also raise an error
    if converting the arguments to integers fails, since silently returning 0
    would hide possible misuses of this function.

    Regarding the sign of the return value, the CLN reference manual says:

        If x and y are both >= 0, mod(x,y) = rem(x,y) >= 0. In general,
        mod(x,y) has the sign of y or is zero, and rem(x,y) has the sign of
        x or is zero.

    This matches the behavior of the % operator for integers in Sage.
    """
    return Integer(x) % Integer(n)


def py_mod_for_doctests(x, n):
    """
    This function is a python wrapper so py_mod can be tested. The real tests
    are in the docstring for py_mod.

    EXAMPLES::

        sage: from sage.symbolic.expression import py_mod_for_doctests
        sage: py_mod_for_doctests(5, 2)
        1
    """
    return py_mod(x, n)


cdef py_smod(a, b):
    # Modulus (in symmetric representation).
    # Equivalent to Maple's mods.
    # returns a mod b in the range [-iquo(abs(b)-1,2), iquo(abs(b),2)]
    a = Integer(a)
    b = Integer(b)
    b = abs(b)
    c = a % b
    if c > b // 2:
        c -= b
    return c


cdef py_irem(x, n):
    return Integer(x) % Integer(n)


cdef py_iquo(x, n):
    return Integer(x)//Integer(n)


cdef py_iquo2(x, n):
    x = Integer(x)
    n = Integer(n)
    try:
        q = x//n
        r = x - q*n
        return q, r
    except (TypeError, ValueError):
        return 0, 0


cdef int py_int_length(x) except -1:
    # Size in binary notation.  For integers, this is the smallest n >= 0 such
    # that -2^n <= x < 2^n. If x > 0, this is the unique n > 0 such that
    # 2^(n-1) <= x < 2^n.  This returns 0 if x is not an integer.
    return Integer(x).nbits()


cdef py_li(x, n, parent):
    """
    Return a numerical approximation of polylog(n, x) with precision given
    by the ``parent`` argument.

    EXAMPLES::

        sage: from sage.symbolic.expression import py_li_for_doctests as py_li
        sage: py_li(0,2,RR)
        0.000000000000000
        sage: py_li(-1,2,RR)
        -0.822467033424113
        sage: py_li(0, 1, float)
        0.000000000000000
    """
    import mpmath
    try:
        prec = parent.prec()
    except AttributeError:
        prec = 53
    return mpmath_utils.call(mpmath.polylog, n, x, prec=prec)


def py_li_for_doctests(x, n, parent):
    """
    This function is a python wrapper so py_li can be tested. The real tests
    are in the docstring for py_li.

    EXAMPLES::

        sage: from sage.symbolic.expression import py_li_for_doctests
        sage: py_li_for_doctests(0,2,float)
        0.000000000000000
    """
    return py_li(x, n, parent)


cdef py_psi(x):
    """
    EXAMPLES::

        sage: from sage.symbolic.expression import py_psi_for_doctests as py_psi
        sage: py_psi(0)
        Traceback (most recent call last):
        ...
        ValueError: polygamma pole
        sage: py_psi(1)
        -0.577215664901533
        sage: euler_gamma.n()
        0.577215664901533
    """
    import mpmath
    if isinstance(x, Element) and hasattr((<Element>x)._parent, 'prec'):
        prec = (<Element>x)._parent.prec()
    else:
        prec = 53
    return mpmath_utils.call(mpmath.psi, 0, x, prec=prec)


def py_psi_for_doctests(x):
    """
    This function is a python wrapper so py_psi can be tested. The real tests
    are in the docstring for py_psi.

    EXAMPLES::

        sage: from sage.symbolic.expression import py_psi_for_doctests
        sage: py_psi_for_doctests(2)
        0.422784335098467
    """
    return py_psi(x)

cdef py_psi2(n, x):
    """
    EXAMPLES::

        sage: from sage.symbolic.expression import py_psi2_for_doctests as py_psi2
        sage: py_psi2(2, 1)
        -2.40411380631919
    """
    import mpmath
    if isinstance(x, Element) and hasattr((<Element>x)._parent, 'prec'):
        prec = (<Element>x)._parent.prec()
    else:
        prec = 53
    return mpmath_utils.call(mpmath.psi, n, x, prec=prec)


def py_psi2_for_doctests(n, x):
    """
    This function is a python wrapper so py_psi2 can be tested. The real tests
    are in the docstring for py_psi2.

    EXAMPLES::

        sage: from sage.symbolic.expression import py_psi2_for_doctests
        sage: py_psi2_for_doctests(1, 2)
        0.644934066848226
    """
    return py_psi2(n, x)

cdef py_li2(x):
    """
    EXAMPLES::

        sage: from sage.symbolic.expression import py_li2_for_doctests as py_li2
        sage: py_li2(-1.1)
        -0.890838090262283
    """
    import mpmath
    if isinstance(x, Element) and hasattr((<Element>x)._parent, 'prec'):
        prec = (<Element>x)._parent.prec()
    else:
        prec = 53
    return mpmath_utils.call(mpmath.polylog, 2, x, prec=prec)


def py_li2_for_doctests(x):
    """
    This function is a python wrapper so py_psi2 can be tested. The real tests
    are in the docstring for py_psi2.

    EXAMPLES::

        sage: from sage.symbolic.expression import py_li2_for_doctests
        sage: py_li2_for_doctests(-1.1)
        -0.890838090262283
    """
    return py_li2(x)


##################################################################
# Constants
##################################################################

cdef GConstant py_get_constant(const char* name) noexcept:
    """
    Return a constant given its name. This is called by constant::unarchive in
    constant.cpp in Pynac and is used for pickling.
    """
    from sage.symbolic.constants import constants_name_table
    cdef PynacConstant pc
    c = constants_name_table.get(char_to_str(name), None)
    if c is None:
        raise RuntimeError
    else:
        pc = c._pynac
        return pc.pointer[0]

cdef py_eval_constant(unsigned serial, kwds):
    from sage.symbolic.constants import constants_table
    constant = constants_table[serial]
    return kwds['parent'](constant)

cdef py_eval_unsigned_infinity():
    """
    Return ``unsigned_infinity``.
    """
    from sage.rings.infinity import unsigned_infinity
    return unsigned_infinity


def py_eval_unsigned_infinity_for_doctests():
    """
    This function tests py_eval_unsigned_infinity.

    TESTS::

        sage: from sage.symbolic.expression import py_eval_unsigned_infinity_for_doctests as py_eval_unsigned_infinity
        sage: py_eval_unsigned_infinity()
        Infinity
    """
    return py_eval_unsigned_infinity()

cdef py_eval_infinity():
    """
    Return positive infinity, i.e., oo.
    """
    from sage.rings.infinity import infinity
    return infinity


def py_eval_infinity_for_doctests():
    """
    This function tests py_eval_infinity.

    TESTS::

        sage: from sage.symbolic.expression import py_eval_infinity_for_doctests as py_eval_infinity
        sage: py_eval_infinity()
        +Infinity
    """
    return py_eval_infinity()

cdef py_eval_neg_infinity():
    """
    Return ``minus_infinity``.
    """
    from sage.rings.infinity import minus_infinity
    return minus_infinity


def py_eval_neg_infinity_for_doctests():
    """
    This function tests py_eval_neg_infinity.

    TESTS::

        sage: from sage.symbolic.expression import py_eval_neg_infinity_for_doctests as py_eval_neg_infinity
        sage: py_eval_neg_infinity()
        -Infinity
    """
    return py_eval_neg_infinity()

##################################################################
# Constructors
##################################################################

cdef py_integer_from_long(long x):
    return smallInteger(x)

cdef py_integer_from_python_obj(x):
    return Integer(x)

cdef py_integer_from_mpz(mpz_t bigint):
    cdef Integer z = PY_NEW(Integer)
    mpz_set(z.value, bigint)
    return z

cdef py_rational_from_mpq(mpq_t bigrat):
    cdef Rational rat = Rational.__new__(Rational)
    mpq_set(rat.value, bigrat)
    mpq_canonicalize(rat.value)
    return rat


cdef bint py_is_Integer(x) noexcept:
    return isinstance(x, Integer)


cdef bint py_is_Rational(x) noexcept:
    return isinstance(x, Rational)


cdef mpz_ptr py_mpz_from_integer(x) noexcept:
    return <mpz_ptr>((<Integer>x).value)


cdef mpq_ptr py_mpq_from_rational(x) noexcept:
    return <mpq_ptr>((<Rational>x).value)


<<<<<<< HEAD
=======
symbol_table = {'functions': {}}


def register_symbol(obj, conversions, nargs=None):
    """
    Add an object to the symbol table, along with how to convert it to
    other systems such as Maxima, Mathematica, etc.  This table is used
    to convert *from* other systems back to Sage.

    INPUT:

    - `obj` -- a symbolic object or function.

    - `conversions` -- a dictionary of conversions, where the keys
                       are the names of interfaces (e.g.,
                       'maxima'), and the values are the string
                       representation of obj in that system.

    - ``nargs`` -- optional number of arguments. For most functions,
      this can be deduced automatically.

    EXAMPLES::

        sage: from sage.symbolic.expression import register_symbol as rs
        sage: rs(SR(5),{'maxima':'five'})
        sage: SR(maxima_calculus('five'))
        5
    """
    conversions = dict(conversions)
    try:
        conversions['sage'] = obj.name()
    except AttributeError:
        pass
    if nargs is None:
        try:
            nargs = obj.number_of_arguments()
        except AttributeError:
            nargs = -1  # meaning unknown number of arguments
    for system, name in conversions.iteritems():
        system_table = symbol_table.get(system, None)
        if system_table is None:
            symbol_table[system] = system_table = {}
        system_table[(name, nargs)] = obj


>>>>>>> 326f19c6
import sage.rings.integer
ginac_pyinit_Integer(sage.rings.integer.Integer)

import sage.rings.real_double
ginac_pyinit_Float(sage.rings.real_double.RDF)

cdef Element pynac_I


def init_pynac_I():
    """
    Initialize the numeric ``I`` object in pynac. We use the generator of ``QQ(i)``.

    EXAMPLES::

        sage: from sage.symbolic.constants import I as symbolic_I
        sage: symbolic_I
        I
        sage: symbolic_I^2
        -1

    Note that conversions to real fields will give :exc:`TypeError`::

        sage: float(symbolic_I)
        Traceback (most recent call last):
        ...
        TypeError: unable to simplify to float approximation
        sage: gp(symbolic_I)
        I
        sage: RR(symbolic_I)
        Traceback (most recent call last):
        ...
        TypeError: unable to convert '1.00000000000000*I' to a real number

    We can convert to complex fields::

        sage: C = ComplexField(200); C
        Complex Field with 200 bits of precision
        sage: C(symbolic_I)
        1.0000000000000000000000000000000000000000000000000000000000*I
        sage: symbolic_I._complex_mpfr_field_(ComplexField(53))
        1.00000000000000*I

        sage: symbolic_I._complex_double_(CDF)
        1.0*I
        sage: CDF(symbolic_I)
        1.0*I

        sage: z = symbolic_I + symbolic_I; z
        2*I
        sage: C(z)
        2.0000000000000000000000000000000000000000000000000000000000*I
        sage: 1e8*symbolic_I
        1.00000000000000e8*I

        sage: complex(symbolic_I)
        1j

        sage: QQbar(symbolic_I)
        I

        sage: abs(symbolic_I)
        1

        sage: symbolic_I.minpoly()
        x^2 + 1
        sage: maxima(2*symbolic_I)
        2*%i

    TESTS::

        sage: repr(symbolic_I)
        'I'
        sage: latex(symbolic_I)
        i

        sage: I = sage.symbolic.expression.init_pynac_I()
        sage: type(I)
        <class 'sage.symbolic.expression.Expression'>
        sage: type(I.pyobject())
        <class 'sage.rings.number_field.number_field_element_quadratic.NumberFieldElement_gaussian'>

    Check that :issue:`10064` is fixed::

        sage: y = symbolic_I*symbolic_I*x / x  # so y is the expression -1
        sage: y.is_positive()
        False
        sage: z = -x / x
        sage: z.is_positive()
        False
        sage: bool(z == y)
        True

    Check that :issue:`31869` is fixed::

        sage: x * ((3*I + 4)*x - 5)
        ((3*I + 4)*x - 5)*x
    """
    global pynac_I
    from sage.rings.number_field.number_field import GaussianField
    pynac_I = GaussianField().gen()
    ginac_pyinit_I(pynac_I)
    from sage.symbolic.ring import SR
    return new_Expression_from_GEx(SR, g_I)


def init_function_table():
    """
    Initialize the function pointer table in Pynac.  This must be
    called before Pynac is used; otherwise, there will be segfaults.
    """

    py_funcs.py_gcd = &py_gcd
    py_funcs.py_lcm = &py_lcm
    py_funcs.py_real = &py_real
    py_funcs.py_imag = &py_imag
    py_funcs.py_numer = &py_numer
    py_funcs.py_denom = &py_denom

    py_funcs.py_is_rational = &py_is_rational
    py_funcs.py_is_real = &py_is_real
    py_funcs.py_is_integer = &py_is_integer
    py_funcs.py_is_equal = &py_is_equal
    py_funcs.py_is_even = &py_is_even
    py_funcs.py_is_prime = &py_is_prime
    py_funcs.py_is_exact = &py_is_exact

    py_funcs.py_integer_from_mpz = &py_integer_from_mpz
    py_funcs.py_rational_from_mpq = &py_rational_from_mpq
    py_funcs.py_integer_from_long = &py_integer_from_long
    py_funcs.py_integer_from_python_obj = &py_integer_from_python_obj
    py_funcs.py_is_Integer = &py_is_Integer
    py_funcs.py_is_Rational = &py_is_Rational
    py_funcs.py_mpz_from_integer = &py_mpz_from_integer
    py_funcs.py_mpq_from_rational = &py_mpq_from_rational

    py_funcs.py_float = &py_float

    py_funcs.py_factorial = &py_factorial
    py_funcs.py_doublefactorial = &py_doublefactorial
    py_funcs.py_fibonacci = &py_fibonacci
    py_funcs.py_step = &py_step
    py_funcs.py_bernoulli = &py_bernoulli
    py_funcs.py_sin = &py_sin
    py_funcs.py_cos = &py_cos
    py_funcs.py_stieltjes = &py_stieltjes
    py_funcs.py_zeta = &py_zeta
    py_funcs.py_exp = &py_exp
    py_funcs.py_log = &py_log
    py_funcs.py_tan = &py_tan
    py_funcs.py_asin = &py_asin
    py_funcs.py_acos = &py_acos
    py_funcs.py_atan = &py_atan
    py_funcs.py_atan2 = &py_atan2
    py_funcs.py_sinh = &py_sinh
    py_funcs.py_cosh = &py_cosh
    py_funcs.py_tanh = &py_tanh
    py_funcs.py_asinh = &py_asinh
    py_funcs.py_acosh = &py_acosh
    py_funcs.py_atanh = &py_atanh
    py_funcs.py_isqrt = &py_isqrt
    py_funcs.py_sqrt = &py_sqrt
    py_funcs.py_mod = &py_mod
    py_funcs.py_smod = &py_smod
    py_funcs.py_irem = &py_irem
    py_funcs.py_psi = &py_psi
    py_funcs.py_psi2 = &py_psi2

    py_funcs.py_eval_constant = &py_eval_constant
    py_funcs.py_eval_unsigned_infinity = &py_eval_unsigned_infinity
    py_funcs.py_eval_infinity = &py_eval_infinity
    py_funcs.py_eval_neg_infinity = &py_eval_neg_infinity

    py_funcs.py_get_parent_char = &py_get_parent_char

    py_funcs.py_latex = &py_latex
    py_funcs.py_repr = &py_repr

    py_funcs.py_dumps = &py_dumps
    py_funcs.py_loads = &py_loads

    py_funcs.exvector_to_PyTuple = &exvector_to_PyTuple
    py_funcs.pyExpression_to_ex = &pyExpression_to_ex
    py_funcs.ex_to_pyExpression = &ex_to_pyExpression
    py_funcs.subs_args_to_PyTuple = &subs_args_to_PyTuple
    py_funcs.py_print_function = &py_print_function
    py_funcs.py_latex_function = &py_latex_function
    py_funcs.py_get_ginac_serial = &py_get_ginac_serial
    py_funcs.py_get_sfunction_from_serial = &py_get_sfunction_from_serial
    py_funcs.py_get_serial_from_sfunction = &py_get_serial_from_sfunction
    py_funcs.py_get_serial_for_new_sfunction = &py_get_serial_for_new_sfunction

    py_funcs.py_get_constant = &py_get_constant
    py_funcs.py_print_fderivative = &py_print_fderivative
    py_funcs.py_latex_fderivative = &py_latex_fderivative
    py_funcs.paramset_to_PyTuple = &paramset_to_PyTuple


init_function_table()

set_ginac_fn_serial()<|MERGE_RESOLUTION|>--- conflicted
+++ resolved
@@ -2362,54 +2362,6 @@
     return <mpq_ptr>((<Rational>x).value)
 
 
-<<<<<<< HEAD
-=======
-symbol_table = {'functions': {}}
-
-
-def register_symbol(obj, conversions, nargs=None):
-    """
-    Add an object to the symbol table, along with how to convert it to
-    other systems such as Maxima, Mathematica, etc.  This table is used
-    to convert *from* other systems back to Sage.
-
-    INPUT:
-
-    - `obj` -- a symbolic object or function.
-
-    - `conversions` -- a dictionary of conversions, where the keys
-                       are the names of interfaces (e.g.,
-                       'maxima'), and the values are the string
-                       representation of obj in that system.
-
-    - ``nargs`` -- optional number of arguments. For most functions,
-      this can be deduced automatically.
-
-    EXAMPLES::
-
-        sage: from sage.symbolic.expression import register_symbol as rs
-        sage: rs(SR(5),{'maxima':'five'})
-        sage: SR(maxima_calculus('five'))
-        5
-    """
-    conversions = dict(conversions)
-    try:
-        conversions['sage'] = obj.name()
-    except AttributeError:
-        pass
-    if nargs is None:
-        try:
-            nargs = obj.number_of_arguments()
-        except AttributeError:
-            nargs = -1  # meaning unknown number of arguments
-    for system, name in conversions.iteritems():
-        system_table = symbol_table.get(system, None)
-        if system_table is None:
-            symbol_table[system] = system_table = {}
-        system_table[(name, nargs)] = obj
-
-
->>>>>>> 326f19c6
 import sage.rings.integer
 ginac_pyinit_Integer(sage.rings.integer.Integer)
 
