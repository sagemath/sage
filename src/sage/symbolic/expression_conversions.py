--- conflicted
+++ resolved
@@ -15,7 +15,7 @@
 #                  https://www.gnu.org/licenses/
 ###############################################################################
 
-from operator import eq, ne, gt, lt, ge, le, mul, pow, neg, add, truediv
+from operator import eq, ne, mul, pow, neg, add, truediv
 from functools import reduce
 
 import sage.rings.abc
@@ -23,10 +23,9 @@
 from sage.misc.lazy_import import lazy_import
 from sage.symbolic.ring import SR
 from sage.structure.element import Expression
-from sage.functions.all import exp
+from sage.functions.log import exp
 from sage.symbolic.operators import arithmetic_operators, relation_operators, FDerivativeOperator, add_vararg, mul_vararg
 from sage.rings.number_field.number_field_element_base import NumberFieldElement_base
-from sage.rings.universal_cyclotomic_field import UniversalCyclotomicField
 
 lazy_import('sage.symbolic.expression_conversion_sympy', ['SympyConverter', 'sympy_converter'])
 lazy_import('sage.symbolic.expression_conversion_algebraic', ['AlgebraicConverter', 'algebraic'])
@@ -653,14 +652,12 @@
         except (TypeError, AttributeError):
             op = repr(operator)
 
-<<<<<<< HEAD
         return self.interface._function_call_string(op, ops, [])
-=======
-        return self.interface._function_call_string(op,ops,[])
-
-##########
-# Maxima #
-##########
+
+
+# ##########
+#   Maxima
+# ##########
 
 class MaximaConverter(InterfaceInit):
 
@@ -676,77 +673,14 @@
             sage: m.relation(x==3, operator.lt)
             '_SAGE_VAR_x < 3'
         """
-        from operator import eq, ne, gt, lt, ge, le
         lhs = self(ex.lhs())
         rhs = self(ex.rhs())
         if op is eq:
             return f"equal({lhs}, {rhs})"
-        elif op is ne:
+        if op is ne:
             return f"notequal({lhs}, {rhs})"
-        else:
-            rel = self.relation_symbols[op]
-            return f"{lhs} {rel} {rhs}"
-
-
-#########
-# Sympy #
-#########
-class SympyConverter(Converter):
-    """
-    Converts any expression to SymPy.
-
-    EXAMPLES::
-
-        sage: import sympy
-        sage: var('x,y')
-        (x, y)
-        sage: f = exp(x^2) - arcsin(pi+x)/y
-        sage: f._sympy_()
-        exp(x**2) - asin(x + pi)/y
-        sage: _._sage_()
-        -arcsin(pi + x)/y + e^(x^2)
-
-        sage: sympy.sympify(x) # indirect doctest
-        x
-
-    TESTS:
-
-    Make sure we can convert I (:trac:`6424`)::
-
-        sage: bool(I._sympy_() == I)
-        True
-        sage: (x+I)._sympy_()
-        x + I
-
-    """
-    def __init__(self):
-        """
-        TESTS::
-
-            sage: from sage.symbolic.expression_conversions import SympyConverter
-            sage: s = SympyConverter()  # indirect doctest
-            sage: TestSuite(s).run(skip="_test_pickling")
-        """
-        from sage.interfaces.sympy import sympy_init
-        sympy_init()
-
-    def __call__(self, ex=None):
-        """
-        EXAMPLES::
-
-            sage: from sage.symbolic.expression_conversions import SympyConverter
-            sage: s = SympyConverter()
-            sage: f(x, y) = x^2 + y^2; f
-            (x, y) |--> x^2 + y^2
-            sage: s(f)
-            Lambda((x, y), x**2 + y**2)
-        """
-        if is_CallableSymbolicExpression(ex):
-            from sympy import Symbol, Lambda
-            return Lambda(tuple(Symbol(str(arg)) for arg in ex.arguments()),
-                          super().__call__(ex))
-        return super().__call__(ex)
->>>>>>> 60aad6a4
+        rel = self.relation_symbols[op]
+        return f"{lhs} {rel} {rhs}"
 
 
 ##########
@@ -1744,7 +1678,6 @@
     # the same canned results dictionary at each call.
     from sage.calculus.var import function
     from sage.functions.hyperbolic import sinh, cosh, sech, csch, tanh, coth
-    from sage.functions.log import exp
     from sage.functions.trig import sin, cos, sec, csc, tan, cot
     from sage.rings.integer import Integer
     from sage.symbolic.constants import e, I
