r"""
Classes for symbolic functions

.. _symbolic-function-classes:

To enable their usage as part of symbolic expressions, symbolic function
classes are derived from one of the subclasses of :class:`Function`:

 * :class:`BuiltinFunction`: the code of these functions is written in Python;
   many :ref:`special functions<special-functions>` are of this type
 * :class:`GinacFunction`: the code of these functions is written in C++ and
   part of the Pynac support library; most elementary functions are of this type
 * :class:`SymbolicFunction`: symbolic functions defined on the Sage command
   line are of this type

Sage uses ``BuiltinFunction`` and ``GinacFunction`` for its symbolic builtin
functions. Users can define any other additional ``SymbolicFunction`` through
the ``function()`` factory, see :doc:`function_factory`

Several parameters are supported by the superclass' ``__init__()`` method.
Examples follow below.

 * ``nargs``: the number of arguments
 * ``name``: the string that is printed on the CLI; the name of the member
   functions that are attempted for evaluation of Sage element arguments; also
   the name of the Pynac function that is associated with a ``GinacFunction``
 * ``alt_name``: the second name of the member functions that are attempted for
   evaluation of Sage element arguments
 * ``latex_name``: what is printed when ``latex(f(...))`` is called
 * ``conversions``: a dict containing the function's name in other CAS
 * ``evalf_params_first``: if ``False``, when floating-point evaluating the
   expression do not evaluate function arguments before calling the
   ``_evalf_()`` member of the function
 * ``preserved_arg``: if nonzero, the index (starting with ``1``) of the
   function argument that determines the return type. Note that, e.g,
   ``atan2()`` uses both arguments to determine return type, through a
   different mechanism

Function classes can define the following Python member functions:

 * ``_eval_(*args)``: the only mandatory member function, evaluating the
   argument and returning the result; if ``None`` is returned the expression
   stays unevaluated
 * ``_eval_numpy_(*args)``: evaluation of ``f(args)`` with arguments of numpy
   type
 * ``_evalf_(*args, **kwds)``: called when the expression is floating-point
   evaluated; may receive a ``parent`` keyword specifying the expected parent
   of the result. If not defined an attempt is made to convert the result of
   ``_eval_()``.
 * ``_conjugate_(*args)``, ``_real_part_(*args)``, ``_imag_part_(*args)``:
   return conjugate, real part, imaginary part of the expression ``f(args)``
 * ``_derivative_(*args, index)``: return derivative with respect to the
   parameter indexed by ``index`` (starting with 0) of ``f(args)``
 * ``_tderivative_()``: same as ``_derivative_()`` but don't apply chain rule;
   only one of the two functions may be defined
 * ``_power_(*args, expo)``: return ``f(args)^expo``
 * ``_series_(*args, **kwds)``: return the power series at ``at`` up to
   ``order`` with respect to ``var`` of ``f(args)``; these three values are
   received in ``kwds``. If not defined the series is attempted to be computed
   by differentiation.
 * ``print(*args)``: return what should be printed on the CLI with ``f(args)``
 * ``print_latex(*args)``: return what should be output with ``latex(f(args))``

The following examples are intended for Sage developers. Users can define
functions interactively through the ``function()`` factory, see
:doc:`function_factory`.

EXAMPLES:

The simplest example is a function returning nothing, it practically behaves
like a symbol. Setting ``nargs=0`` allows any number of arguments::

    sage: from sage.symbolic.function import BuiltinFunction
    sage: class Test1(BuiltinFunction):
    ....:     def __init__(self):
    ....:         BuiltinFunction.__init__(self, 'test', nargs=0)
    ....:     def _eval_(self, *args):
    ....:         pass
    sage: f = Test1()
    sage: f()                                                                           # needs sage.symbolic
    test()
    sage: f(1,2,3)*f(1,2,3)                                                             # needs sage.symbolic
    test(1, 2, 3)^2

In the following the ``sin`` function of ``CBF(0)`` is called because with
floating point arguments the ``CBF`` element's ``my_sin()`` member function
is attempted, and after that ``sin()`` which succeeds::

    sage: class Test2(BuiltinFunction):
    ....:     def __init__(self):
    ....:         BuiltinFunction.__init__(self, 'my_sin', alt_name='sin',
    ....:                                  latex_name=r'\SIN', nargs=1)
    ....:     def _eval_(self, x):
    ....:         return 5
    ....:     def _evalf_(self, x, **kwds):
    ....:         return 3.5
    sage: f = Test2()
    sage: f(0)
    5
    sage: f(0, hold=True)                                                               # needs sage.symbolic
    my_sin(0)
    sage: f(0, hold=True).n()                                                           # needs sage.rings.real_mpfr
    3.50000000000000
    sage: f(CBF(0))                                                                     # needs sage.libs.flint
    0

    sage: latex(f(0, hold=True))                                                        # needs sage.symbolic
    \SIN\left(0\right)
    sage: f(1,2)
    Traceback (most recent call last):
    ...
    TypeError: Symbolic function my_sin takes exactly 1 arguments (2 given)
"""

# ****************************************************************************
#       Copyright (C) 2008      William Stein <wstein@gmail.com>
#       Copyright (C) 2008-2012 Burcin Erocal <burcin@erocal.org>
#       Copyright (C) 2009      Mike Hansen
#       Copyright (C) 2010      Wilfried Huss
#       Copyright (C) 2012      Michael Orlitzky
#       Copyright (C) 2013      Eviatar Bach
#       Copyright (C) 2013      Robert Bradshaw
#       Copyright (C) 2014      Jeroen Demeyer
#       Copyright (C) 2014      Martin von Gagern
#       Copyright (C) 2015-2020 Frédéric Chapoton
#       Copyright (C) 2016      Vincent Delecroix <vincent.delecroix@u-bordeaux.fr>
#       Copyright (C) 2016-2018 Ralf Stephan
#       Copyright (C) 2018      Erik M. Bray
#       Copyright (C) 2019      Eric Gourgoulhon
#       Copyright (C) 2019      Marc Mezzarobba
#       Copyright (C) 2021      Matthias Koeppe
#
# This program is free software: you can redistribute it and/or modify
# it under the terms of the GNU General Public License as published by
# the Free Software Foundation, either version 2 of the License, or
# (at your option) any later version.
#                  https://www.gnu.org/licenses/
# ****************************************************************************

from sage.structure.sage_object cimport SageObject
from sage.structure.element cimport Element, parent, Expression
<<<<<<< HEAD
from sage.misc.lazy_attribute import lazy_attribute

from sage.structure.parent cimport Parent
=======
>>>>>>> 326f19c6
from sage.structure.coerce cimport (coercion_model,
                                    py_scalar_to_element,
                                    is_numpy_type, is_mpmath_type)
from sage.structure.richcmp cimport richcmp
from sage.misc.lazy_attribute import lazy_attribute
from sage.misc.fpickle import pickle_function, unpickle_function

from sage.symbolic.symbols import symbol_table, register_symbol

try:
    from sage.symbolic.expression import (
        call_registered_function, find_registered_function, register_or_update_function,
        get_sfunction_from_hash, get_sfunction_from_serial as get_sfunction_from_serial
    )
except ImportError:
    register_or_update_function = None

cdef object SR = None, PolynomialRing_commutative = None, MPolynomialRing_polydict_domain = None

# List of functions which ginac allows us to define custom behavior for.
# Changing the order of this list could cause problems unpickling old pickles.
sfunctions_funcs = ['eval', 'evalf', 'conjugate', 'real_part', 'imag_part',
        'derivative', 'power', 'series', 'print', 'print_latex', 'tderivative']


cdef class Function(SageObject):
    """
    Base class for symbolic functions defined through Pynac in Sage.

    This is an abstract base class, with generic code for the interfaces
    and a :meth:`__call__` method. Subclasses should implement the
    :meth:`_is_registered` and :meth:`_register_function` methods.

    This class is not intended for direct use, instead use one of the
    subclasses :class:`BuiltinFunction` or :class:`SymbolicFunction`.
    """
    def __init__(self, name, nargs, latex_name=None, conversions=None,
            evalf_params_first=True, alt_name=None):
        """
        This is an abstract base class. It's not possible to test it directly.

        EXAMPLES::

            sage: f = function('f', nargs=1,  # indirect doctest                        # needs sage.symbolic
            ....:              conjugate_func=lambda self, x: 2r*x)
            sage: f(2)                                                                  # needs sage.symbolic
            f(2)
            sage: f(2).conjugate()                                                      # needs sage.symbolic
            4

        TESTS::

            # eval_func raises exception
            sage: def ef(self, x): raise RuntimeError("foo")
            sage: bar = function("bar", nargs=1, eval_func=ef)                          # needs sage.symbolic
            sage: bar(x)                                                                # needs sage.symbolic
            Traceback (most recent call last):
            ...
            RuntimeError: foo

            # eval_func returns non coercible
            sage: def ef(self, x): return ZZ
            sage: bar = function("bar", nargs=1, eval_func=ef)                          # needs sage.symbolic
            sage: bar(x)                                                                # needs sage.symbolic
            Traceback (most recent call last):
            ...
            TypeError: function did not return a symbolic expression
            or an element that can be coerced into a symbolic expression

            # eval_func is not callable
            sage: bar = function("bar", nargs=1, eval_func=5)                           # needs sage.symbolic
            Traceback (most recent call last):
            ...
            ValueError: eval_func parameter must be callable
        """
        self._name = name
        self._alt_name = alt_name
        self._nargs = nargs
        self._latex_name = latex_name
        self._evalf_params_first = evalf_params_first
        self._conversions = {} if conversions is None else conversions

        # handle custom printing
        # if print_func is defined, it is used instead of name
        # latex printing can be customised either by setting a string latex_name
        # or giving a custom function argument print_latex_func
        if latex_name and hasattr(self, '_print_latex_'):
            raise ValueError("only one of latex_name or _print_latex_ should be specified.")

        # only one of derivative and tderivative should be defined
        if hasattr(self, '_derivative_') and hasattr(self, '_tderivative_'):
            raise ValueError("only one of _derivative_ or _tderivative_ should be defined.")

        for fname in sfunctions_funcs:
            real_fname = '_%s_' % fname
            if hasattr(self, real_fname) and not \
                    callable(getattr(self, real_fname)):
                raise ValueError(real_fname + " parameter must be callable")

        symbol_table['functions'][self._name] = self

        if register_or_update_function:  # Symbolic subsystem present
            if not self._is_registered():
                self._register_function()
            register_symbol(self, self._conversions)

    cdef _is_registered(self):
        """
        Check if this function is already registered. If it is, set
        `self._serial` to the right value.
        """
        raise NotImplementedError("this is an abstract base class, it shouldn't be initialized directly")

    cdef _register_function(self):
        """

        TESTS:

        After :issue:`9240`, pickling and unpickling of symbolic
        functions was broken. We check here that this is fixed
        (:issue:`11919`)::

            sage: # needs sage.symbolic
            sage: f = function('f')(x)
            sage: s = dumps(f)
            sage: loads(s)
            f(x)
            sage: deepcopy(f)
            f(x)
        """
        from .expression import register_or_update_function
        self._serial = register_or_update_function(self, self._name, self._latex_name,
                                                   self._nargs, self._evalf_params_first,
                                                   False)

    def _evalf_try_(self, *args):
        """
        Call :meth:`_evalf_` if one the arguments is numerical and none
        of the arguments are symbolic.

        OUTPUT:

        - ``None`` if we didn't succeed to call :meth:`_evalf_` or if
          the input wasn't suitable for it.

        - otherwise, a numerical value for the function.

        TESTS::

            sage: coth(5)  # indirect doctest                                           # needs sage.symbolic
            coth(5)
            sage: coth(0.5)                                                             # needs sage.rings.real_mpfr
            2.16395341373865
            sage: from sage.symbolic.function import BuiltinFunction
            sage: class Test(BuiltinFunction):
            ....:     def __init__(self):
            ....:         BuiltinFunction.__init__(self, 'test', nargs=2)
            ....:     def _evalf_(self, x, y, parent):
            ....:         return x + 1
            ....:     def _eval_(self, x, y):
            ....:         res = self._evalf_try_(x, y)
            ....:         if res:
            ....:             return res
            ....:         elif x == 2:
            ....:             return 3
            ....:         else:
            ....:             return
            sage: test = Test()
            sage: test(1.3, 4)                                                          # needs sage.rings.real_mpfr
            2.30000000000000
            sage: test(pi, 4)                                                           # needs sage.symbolic
            test(pi, 4)
            sage: test(2, x)                                                            # needs sage.symbolic
            3
            sage: test(2., 4)                                                           # needs sage.rings.real_mpfr
            3.00000000000000
            sage: test(1 + 1.0*I, 2)                                                    # needs sage.symbolic
            2.00000000000000 + 1.00000000000000*I
            sage: class Test2(BuiltinFunction):
            ....:     def __init__(self):
            ....:         BuiltinFunction.__init__(self, 'test', nargs=1)
            ....:     def _evalf_(self, x, parent):
            ....:         return 0.5
            ....:     def _eval_(self, x):
            ....:         res = self._evalf_try_(x)
            ....:         if res:
            ....:             return res
            ....:         else:
            ....:             return 3
            sage: test2 = Test2()
            sage: test2(1.3)                                                            # needs sage.rings.real_mpfr
            0.500000000000000
            sage: test2(pi)                                                             # needs sage.symbolic
            3
        """
        # If any of the inputs is numerical and none is symbolic,
        # try to call _evalf_() directly
        try:
            evalf = self._evalf_  # catch AttributeError early
            if any(self._is_numerical(x) for x in args):
                if not any(isinstance(x, Expression) for x in args):
                    p = coercion_model.common_parent(*args)
                    return evalf(*args, parent=p)
        except Exception:
            pass

    def __hash__(self):
        """
        EXAMPLES::

            sage: f = function('f', nargs=1, conjugate_func=lambda self, x: 2r*x)       # needs sage.symbolic
            sage: f.__hash__()    # random                                              # needs sage.symbolic
            -2224334885124003860
            sage: hash(f(2))      # random                                              # needs sage.symbolic
            4168614485
        """
        return hash(self._name)*(self._nargs+1)*self._serial

    def __repr__(self):
        """
        EXAMPLES::

            sage: foo = function("foo", nargs=2); foo                                   # needs sage.symbolic
            foo
        """
        return self._name

    def _latex_(self):
        r"""
        EXAMPLES::

            sage: from sage.symbolic.function import SymbolicFunction
            sage: s = SymbolicFunction('foo'); s
            foo
            sage: latex(s)
            foo
            sage: s = SymbolicFunction('foo', latex_name=r'{\rm foo}')
            sage: latex(s)
            {\rm foo}
            sage: s._latex_()
            '{\\rm foo}'
        """
        if self._latex_name is not None:
            return self._latex_name
        else:
            return self._name

    def __richcmp__(self, other, op):
        """
        TESTS::

            sage: # needs sage.symbolic
            sage: foo = function("foo", nargs=2)
            sage: foo == foo
            True
            sage: foo == 2
            False
            sage: foo(1, 2).operator() == foo
            True
        """
        try:
            return richcmp((<Function>self)._serial,
                           (<Function>other)._serial, op)
        except AttributeError:
            return NotImplemented

    def __call__(self, *args, bint coerce=True, bint hold=False):
        """
        Evaluates this function at the given arguments.

        We coerce the arguments into symbolic expressions if ``coerce=True``, then
        call the Pynac evaluation method, which in turn passes the arguments to
        a custom automatic evaluation method if ``_eval_()`` is defined.

        EXAMPLES::

            sage: # needs sage.symbolic
            sage: foo = function("foo", nargs=2)
            sage: x,y,z = var("x y z")
            sage: foo(x, y)
            foo(x, y)
            sage: foo(y)
            Traceback (most recent call last):
            ...
            TypeError: Symbolic function foo takes exactly 2 arguments (1 given)
            sage: bar = function("bar")
            sage: bar(x)
            bar(x)
            sage: bar(x, y)
            bar(x, y)

        The `hold` argument prevents automatic evaluation of the function::

            sage: exp(log(x))                                                           # needs sage.symbolic
            x
            sage: exp(log(x), hold=True)                                                # needs sage.symbolic
            e^log(x)

        We can also handle numpy types::

            sage: import numpy                                                          # needs numpy
            sage: sin(numpy.arange(5))                                                  # needs numpy
            array([ 0.        ,  0.84147098,  0.90929743,  0.14112001, -0.7568025 ])

        Symbolic functions evaluate non-exact input numerically, and return
        symbolic expressions on exact input, or if any input is symbolic::

            sage: arctan(1)                                                             # needs sage.symbolic
            1/4*pi
            sage: arctan(float(1))                                                      # needs sage.rings.complex_double
            0.7853981633974483
            sage: type(lambert_w(SR(0)))                                                # needs sage.symbolic
            <class 'sage.symbolic.expression.Expression'>

        Precision of the result depends on the precision of the input::

            sage: arctan(RR(1))                                                         # needs sage.rings.real_mpfr
            0.785398163397448
            sage: arctan(RealField(100)(1))                                             # needs sage.rings.real_mpfr
            0.78539816339744830961566084582

        Return types for non-exact input depends on the input type::

            sage: type(exp(float(0)))
            <... 'float'>
            sage: exp(RR(0)).parent()
            Real Field with 53 bits of precision


        TESTS:

        Test coercion::

            sage: bar(ZZ)                                                               # needs sage.symbolic
            Traceback (most recent call last):
            ...
            TypeError: cannot coerce arguments: ...
            sage: exp(QQbar(I))                                                         # needs sage.rings.number_field sage.symbolic
            e^I

        For functions with single argument, if coercion fails we try to call
        a method with the name of the function on the object::

            sage: M = matrix(SR, 2, 2, [x, 0, 0, I*pi])                                 # needs sage.modules sage.symbolic
            sage: exp(M)                                                                # needs sage.modules sage.symbolic
            [e^x   0]
            [  0  -1]

        Make sure we can pass mpmath arguments (:issue:`13608`)::

            sage: import mpmath                                                         # needs mpmath
            sage: with mpmath.workprec(128): sin(mpmath.mpc('0.5', '1.2'))              # needs mpmath
            mpc(real='0.86807452059118713192871150787046523179886',
                imag='1.3246769633571289324095313649562791720086')

        Check that :issue:`10133` is fixed::

            sage: # needs sage.symbolic
            sage: out = sin(0)
            sage: out, parent(out)
            (0, Integer Ring)
            sage: out = sin(int(0))
            sage: (out, parent(out))
            (0, <... 'int'>)
            sage: out = arctan2(int(0), float(1))
            sage: (out, parent(out))
            (0, <... 'int'>)
            sage: out = arctan2(int(0), RR(1))
            sage: (out, parent(out))
            (0, Integer Ring)

        Check that ``real_part`` and ``imag_part`` still works after :issue:`21216`::

            sage: # needs numpy sage.symbolic
            sage: import numpy
            sage: a = numpy.array([1+2*I, -2-3*I], dtype=complex)
            sage: real_part(a)
            array([ 1., -2.])
            sage: imag_part(a)
            array([ 2., -3.])
        """
        if self._nargs > 0 and len(args) != self._nargs:
            raise TypeError("Symbolic function %s takes exactly %s arguments (%s given)" % (self._name, self._nargs, len(args)))

        # if the given input is a symbolic expression, we don't convert it back
        # to a numeric type at the end
        symbolic_input = any(isinstance(arg, Expression) for arg in args)

        from sage.symbolic.ring import SR

        if coerce:
            try:
                args = [SR.coerce(a) for a in args]
            except TypeError as err:
                # If the function takes only one argument, we try to call
                # a method with the name of this function on the object.
                # This makes the following work:
                #     sage: M = matrix(SR, 2, 2, [x, 0, 0, I*pi])
                #     sage: exp(M)
                #     [e^x   0]
                #     [  0  -1]
                if len(args) == 1:
                    method = getattr(args[0], self._name, None)
                    if callable(method):
                        return method()
                raise TypeError("cannot coerce arguments: %s" % (err))

        else: # coerce == False
            for a in args:
                if not isinstance(a, Expression):
                    raise TypeError("arguments must be symbolic expressions")

        from .expression import call_registered_function
        return call_registered_function(self._serial, self._nargs, args, hold,
                                        not symbolic_input, SR)

    def name(self):
        """
        Return the name of this function.

        EXAMPLES::

            sage: foo = function("foo", nargs=2)                                        # needs sage.symbolic
            sage: foo.name()                                                            # needs sage.symbolic
            'foo'
        """
        return self._name

    def number_of_arguments(self):
        """
        Return the number of arguments that this function takes.

        EXAMPLES::

            sage: # needs sage.symbolic
            sage: foo = function("foo", nargs=2)
            sage: foo.number_of_arguments()
            2
            sage: foo(x, x)
            foo(x, x)
            sage: foo(x)
            Traceback (most recent call last):
            ...
            TypeError: Symbolic function foo takes exactly 2 arguments (1 given)
        """
        return self._nargs

    def variables(self):
        """
        Return the variables (of which there are none) present in this function.

        EXAMPLES::

            sage: sin.variables()
            ()
        """
        return ()

    def default_variable(self):
        """
        Return a default variable.

        EXAMPLES::

            sage: sin.default_variable()                                                # needs sage.symbolic
            x
        """
        from sage.symbolic.ring import SR
        return SR.var('x')

    def _is_numerical(self, x):
        """
        Return ``True`` if `x` is a numerical object.

        This is used to determine whether to call the :meth:`_evalf_`
        method instead of the :meth:`_eval_` method.

        This is a non-static method since whether or not an argument is
        considered numerical may depend on the specific function.

        TESTS::

            sage: [sin._is_numerical(a) for a in [5., 5.4r]]
            [True, True]
            sage: [sin._is_numerical(a) for a in [5, pi]]                               # needs sage.symbolic
            [False, False]
            sage: [sin._is_numerical(R(1)) for R in [RIF, CIF, RBF, CBF]]               # needs sage.libs.flint
            [False, False, False, False]

        The following calls used to yield incorrect results because intervals
        were considered numerical by this method::

            sage: # needs sage.libs.flint
            sage: b = RBF(3/2, 1e-10)
            sage: airy_ai(b)
            airy_ai([1.500000000 +/- 1.01e-10])
            sage: gamma(b, 1)  # abs tol 4.5e-9
            [0.50728223 +/- 4.67e-9]
            sage: hurwitz_zeta(b, b)
            hurwitz_zeta([1.500000000 +/- 1.01e-10], [1.500000000 +/- 1.01e-10])
            sage: hurwitz_zeta(1/2, b)
            hurwitz_zeta(1/2, [1.500000000 +/- 1.01e-10])

            sage: iv = RIF(1, 1.0001)                                                   # needs sage.rings.real_interval_field

            sage: airy_ai(iv)                                                           # needs sage.rings.real_interval_field
            airy_ai(1.0001?)
            sage: airy_ai(CIF(iv))                                                      # needs sage.rings.complex_interval_field sage.rings.real_interval_field
            airy_ai(1.0001?)
        """
        if isinstance(x, (float, complex)):
            return True
        if isinstance(x, Element):
            xparent = (<Element>x)._parent
            return hasattr(xparent, 'precision') and xparent._is_numerical()
        return False

    def _interface_init_(self, I=None):
        """
        EXAMPLES::

             sage: sin._interface_init_(maxima)                                         # needs sage.symbolic
             'sin'
        """
        if I is None:
            return self._name
        return self._conversions.get(I.name(), self._name)

    def _mathematica_init_(self):
        """
        EXAMPLES::

             sage: sin._mathematica_init_()
             'Sin'
             sage: exp._mathematica_init_()
             'Exp'
             sage: (exp(x) + sin(x) + tan(x))._mathematica_init_()                      # needs sage.symbolic
             '(Exp[x])+(Sin[x])+(Tan[x])'
        """
        s = self._conversions.get('mathematica', None)
        return s if s is not None else repr(self).capitalize()

    def _sympy_init_(self, I=None):
        """
        EXAMPLES::

            sage: arcsin._sympy_init_()
            'asin'
            sage: from sage.symbolic.function import SymbolicFunction
            sage: g = SymbolicFunction('g', conversions=dict(sympy='gg'))
            sage: g._sympy_init_()
            'gg'
            sage: g(x)._sympy_()                                                        # needs sage.symbolic
            gg(x)
        """
        return self._conversions.get('sympy', self._name)

    @lazy_attribute
    def _sympy_(self):
        """
        EXAMPLES::

            sage: cos._sympy_()                                                         # needs sympy
            cos
            sage: _(0)                                                                  # needs sympy
            1
        """
        f = self._sympy_init_()
        import sympy
        if getattr(sympy, f, None):
            def return_sympy():
                return getattr(sympy, f)
            return return_sympy
        return NotImplemented

    def _maxima_init_(self, I=None):
        """
        EXAMPLES::

            sage: exp._maxima_init_()
            'exp'
            sage: from sage.symbolic.function import SymbolicFunction
            sage: f = SymbolicFunction('f', latex_name='f', conversions=dict(maxima='ff'))
            sage: f._maxima_init_()
            'ff'
        """
        return self._conversions.get('maxima', self._name)

    def _fast_callable_(self, etb):
        r"""
        Given an ExpressionTreeBuilder, return an Expression representing
        this value.

        EXAMPLES::

            sage: from sage.ext.fast_callable import ExpressionTreeBuilder
            sage: etb = ExpressionTreeBuilder(vars=['x','y'])
            sage: sin._fast_callable_(etb)
            sin(v_0)
            sage: erf._fast_callable_(etb)
            {erf}(v_0)
        """
        args = [etb._var_number(n) for n in range(self.number_of_arguments())]
        return etb.call(self, *args)

    def _eval_numpy_(self, *args):
        r"""
        Evaluates this function at the given arguments.

        At least one of elements of args is supposed to be a numpy array.

        EXAMPLES::

            sage: # needs numpy
            sage: import numpy
            sage: a = numpy.arange(5)
            sage: csc(a)
            doctest:...: RuntimeWarning: divide by zero encountered in ...divide
            array([        inf,  1.18839511,  1.09975017,  7.0861674 , -1.32134871])
            sage: factorial(a)
            Traceback (most recent call last):
            ...
            NotImplementedError: The Function factorial does
            not support numpy arrays as arguments
        """
        raise NotImplementedError("The Function %s does not support numpy arrays as arguments" % self.name())

    def _eval_mpmath_(self, *args):
        r"""
        Evaluates this function for arguments of mpmath types.

        This is only called when no such mpmath function exists. It casts its
        arguments to sage reals of the appropriate precision.

        EXAMPLES:

        At the time of this writing, mpmath had no arcsin, only asin.
        So the following call would actually fall back to the default
        implementation, using sage reals instead of mpmath ones. This
        might change when aliases for these functions are established::

            sage: import mpmath                                                         # needs mpmath
            sage: with mpmath.workprec(128): arcsin(mpmath.mpf('0.5'))                  # needs mpmath
            mpf('0.52359877559829887307710723054658381403157')

        TESTS:

        To ensure that we actually can fall back to an implementation
        not using mpmath, we have to create a custom function which
        will certainly never get created in mpmath. ::

            sage: # needs mpmath
            sage: import mpmath
            sage: from sage.symbolic.function import BuiltinFunction
            sage: class NoMpmathFn(BuiltinFunction):
            ....:         def _eval_(self, arg):
            ....:                 parent = arg.parent()
            ....:                 prec = parent.prec()
            ....:                 assert parent == RealField(prec)
            ....:                 return prec
            sage: noMpmathFn = NoMpmathFn("noMpmathFn")
            sage: with mpmath.workprec(64): noMpmathFn(sqrt(mpmath.mpf('2')))
            64
            sage: mpmath.noMpmathFn = lambda x: 123
            sage: with mpmath.workprec(64): noMpmathFn(sqrt(mpmath.mpf('2')))
            123
            sage: del mpmath.noMpmathFn
        """
        import mpmath
        from sage.libs.mpmath.utils import mpmath_to_sage, sage_to_mpmath
        prec = mpmath.mp.prec
        args = [mpmath_to_sage(x, prec)
                if isinstance(x, (mpmath.mpf, mpmath.mpc)) else x
                for x in args]
        res = self(*args)
        res = sage_to_mpmath(res, prec)
        return res


cdef class GinacFunction(BuiltinFunction):
    """
    This class provides a wrapper around symbolic functions already defined in
    Pynac/GiNaC.

    GiNaC provides custom methods for these functions defined at the C++ level.
    It is still possible to define new custom functionality or override those
    already defined.

    There is also no need to register these functions.
    """
    def __init__(self, name, nargs=1, latex_name=None, conversions=None,
            ginac_name=None, evalf_params_first=True, preserved_arg=None,
            alt_name=None):
        """
        TESTS::

            sage: from sage.functions.trig import Function_sin
            sage: s = Function_sin()  # indirect doctest
            sage: s(0)                                                                  # needs sage.symbolic
            0
            sage: s(pi)                                                                 # needs sage.symbolic
            0
            sage: s(pi/2)                                                               # needs sage.symbolic
            1
        """
        self._ginac_name = ginac_name
        BuiltinFunction.__init__(self, name, nargs, latex_name, conversions,
                evalf_params_first=evalf_params_first,
                preserved_arg=preserved_arg, alt_name=alt_name)

    cdef _is_registered(self):
        from .expression import find_registered_function, get_sfunction_from_serial
        # Since this is function is defined in C++, it is already in
        # ginac's function registry
        fname = self._ginac_name if self._ginac_name is not None else self._name
        self._serial = find_registered_function(fname, self._nargs)
        return bool(get_sfunction_from_serial(self._serial))

    cdef _register_function(self):
        from .expression import register_or_update_function
        # We don't need to add anything to GiNaC's function registry
        # However, if any custom methods were provided in the python class,
        # we should set the properties of the function_options object
        # corresponding to this function
        fname = self._ginac_name if self._ginac_name is not None else self._name
        register_or_update_function(self, fname, self._latex_name,
                                    self._nargs, self._evalf_params_first,
                                    True)


cdef class BuiltinFunction(Function):
    """
    This is the base class for symbolic functions defined in Sage.

    If a function is provided by the Sage library, we don't need to pickle
    the custom methods, since we can just initialize the same library function
    again. This allows us to use Cython for custom methods.

    We assume that each subclass of this class will define one symbolic
    function. Make sure you use subclasses and not just call the initializer
    of this class.
    """
    def __init__(self, name, nargs=1, latex_name=None, conversions=None,
            evalf_params_first=True, alt_name=None, preserved_arg=None):
        """
        TESTS::

            sage: from sage.functions.trig import Function_cot
            sage: c = Function_cot()  # indirect doctest
            sage: c(pi/2)                                                               # needs sage.symbolic
            0
        """
        self._preserved_arg = 0 if preserved_arg is None else preserved_arg
        if preserved_arg and (preserved_arg < 1 or preserved_arg > nargs):
            raise ValueError("preserved_arg must be between 1 and nargs")

        # If we have an _evalf_ method, change _eval_ to a
        # wrapper function which first tries to call _evalf_.
        if hasattr(self, '_evalf_'):
            if hasattr(self, '_eval_'):
                self._eval0_ = self._eval_
                self._eval_ = self._evalf_or_eval_
            else:
                self._eval_ = self._evalf_try_
        Function.__init__(self, name, nargs, latex_name, conversions,
                evalf_params_first, alt_name = alt_name)

    def _method_arguments(self, arg):
        r"""
        Rewrite the arguments before calling a specialized implementation.

        Rewrite the list of arguments of this symbolic function in a form
        suitable for calling dedicated implementations that come as methods of
        a “main” argument.

        The default implementation of this method handles the case of
        univariate functions. Multivariate symbolic functions should override
        it as appropriate.

        Note that it is mandatory for multivariate symbolic functions to
        override this function in order to allow delegating to the method
        implemented on the element.
        For example, ``binomial(n, k)`` tries to call ``n.binomial(k)``
        because :meth:`sage.functions.other.Function_binomial._method_arguments`
        is implemented.

        EXAMPLES::

            sage: zeta._method_arguments(1)
            [1]
            sage: zetaderiv._method_arguments(2, 3)
            [3, 2]
            sage: zeta._method_arguments(2, 3)
            Traceback (most recent call last):
            ...
            TypeError: ...
        """
        return [arg]

    def __call__(self, *args, bint coerce=True, bint hold=False,
                 bint dont_call_method_on_arg=False):
        r"""
        Evaluate this function on the given arguments and return the result.

        EXAMPLES::

            sage: exp(5)                                                                # needs sage.symbolic
            e^5
            sage: gamma(15)
            87178291200

        Python float, Python complex, mpmath mpf and mpc as well as numpy inputs
        are sent to the relevant ``math``, ``cmath``, ``mpmath`` or ``numpy``
        function::

            sage: cos(1.r)
            0.5403023058681398
            sage: assert type(_) is float
            sage: gamma(4.r)
            6.0
            sage: assert type(_) is float

            sage: cos(1jr)  # abstol 1e-15
            (1.5430806348152437-0j)
            sage: assert type(_) is complex

            sage: # needs mpmath
            sage: import mpmath
            sage: cos(mpmath.mpf('1.321412'))
            mpf('0.24680737898640387')
            sage: cos(mpmath.mpc(1,1))
            mpc(real='0.83373002513114902', imag='-0.98889770576286506')

            sage: import numpy                                                          # needs numpy
            sage: if int(numpy.version.short_version[0]) > 1:                           # needs numpy
            ....:     __ = numpy.set_printoptions(legacy="1.25")                        # needs numpy

            sage: sin(numpy.int32(0))                                                   # needs numpy
            0.0
            sage: type(_)                                                               # needs numpy
            <class 'numpy.float64'>

        TESTS::

            sage: from sage.symbolic.function import BuiltinFunction
            sage: class A:
            ....:     def foo(self):
            ....:         return 'foo'
            sage: foo = BuiltinFunction(name='foo')
            sage: foo(A())
            'foo'
            sage: bar = BuiltinFunction(name='bar', alt_name='foo')
            sage: bar(A())
            'foo'
        """
        res = None
        if args and not hold and not all(isinstance(arg, Element) for arg in args):
            # try calling the relevant math, cmath, mpmath or numpy function.
            # And as a fallback try the custom self._eval_numpy_ or
            # self._eval_mpmath_
            module = None
            custom = None
            if any(is_numpy_type(type(arg)) for arg in args):
                import numpy as module
                custom = self._eval_numpy_
            elif any(is_mpmath_type(type(arg)) for arg in args):
                import mpmath as module
                custom = self._eval_mpmath_
            elif all(isinstance(arg, float) for arg in args):
                # We do not include the factorial here as
                # factorial(integer-valued float) is deprecated in Python 3.9.
                # This special case should be removed when
                # Python always raise an error for factorial(float).
                # This case will be delegated to the gamma function.
                # see Github issue #30764
                if self._name != 'factorial':
                    import math as module
            elif all(isinstance(arg, complex) for arg in args):
                import cmath as module

            if module is not None:
                func = getattr(module, self._name, None)
                if func is None and self._alt_name is not None:
                    func = getattr(module, self._alt_name, None)

                if callable(func):
                    try:
                        return func(*args)
                    except (ValueError, TypeError):
                        pass

            if custom is not None:
                return custom(*args)

        if not hold and not dont_call_method_on_arg:
            try:
                method_args = self._method_arguments(*args)
            except TypeError:
                pass
            else:
                # then try to see whether there exists a method on the object
                # with the given name
                arg = py_scalar_to_element(method_args[0])
                method = getattr(arg, self._name, None)
                if method is None and self._alt_name is not None:
                    method = getattr(arg, self._alt_name, None)

                if callable(method):
                    try:
                        res = method(*method_args[1:])
                    except (TypeError, ValueError, ArithmeticError):
                        pass

        if res is None:
            res = self._evalf_try_(*args)
            if res is None:
                res = super().__call__(
                        *args, coerce=coerce, hold=hold)

        cdef Parent arg_parent
        if any(isinstance(x, Element) for x in args):
            if (self._preserved_arg
                    and isinstance(args[self._preserved_arg-1], Element)):
                arg_parent = parent(args[self._preserved_arg-1])
                global SR
                if SR is None:
                    from sage.symbolic.ring import SR
                if arg_parent is SR:
                    return res
                global PolynomialRing_commutative, MPolynomialRing_polydict_domain
                if PolynomialRing_commutative is None:
                    from sage.rings.polynomial.polynomial_ring import PolynomialRing_commutative
                    from sage.rings.polynomial.multi_polynomial_ring import MPolynomialRing_polydict_domain
                if isinstance(arg_parent, (PolynomialRing_commutative,
                                           MPolynomialRing_polydict_domain)):
                    try:
                        return SR(res).polynomial(ring=arg_parent)
                    except TypeError:
                        return res
                else:
                    try:
                        return arg_parent(res)
                    except TypeError:
                        return res
            return res
        if not isinstance(res, Element):
            return res

        # Convert the output back to the corresponding
        # Python type if possible.
        p = res.parent()
        from sage.rings.complex_double import CDF
        from sage.rings.integer_ring import ZZ
        from sage.rings.real_double import RDF
        if ZZ.has_coerce_map_from(p):
            return int(res)
        elif RDF.has_coerce_map_from(p):
            return float(res)
        elif CDF.has_coerce_map_from(p):
            return complex(res)
        else:
            return res

    cdef _is_registered(self):
        """
        TESTS:

        Check if :issue:`13586` is fixed::

            sage: from sage.symbolic.function import BuiltinFunction
            sage: class AFunction(BuiltinFunction):
            ....:       def __init__(self, name, exp=1):
            ....:           self.exponent = exp
            ....:           BuiltinFunction.__init__(self, name, nargs=1)
            ....:       def _eval_(self, arg):
            ....:               return arg**self.exponent
            sage: p2 = AFunction('p2', 2)
            sage: p2(x)                                                                 # needs sage.symbolic
            x^2
            sage: p3 = AFunction('p3', 3)
            sage: p3(x)                                                                 # needs sage.symbolic
            x^3
            sage: loads(dumps(cot)) == cot  # Issue #15138
            True
        """
        from .expression import find_registered_function, get_sfunction_from_serial
        # check if already defined
        cdef unsigned int serial

        # search ginac registry for name and nargs
        try:
            serial = find_registered_function(self._name, self._nargs)
        except ValueError:
            return False

        # if match, get operator from function table
        sfunc = get_sfunction_from_serial(serial)
        if sfunc.__class__ == self.__class__:
            # if the returned function is of the same type
            self._serial = serial
            return True

        return False

    def _evalf_or_eval_(self, *args):
        """
        First try to call :meth:`_evalf_` and return the result if it
        was not ``None``. Otherwise, call :meth:`_eval0_`, which is the
        original version of :meth:`_eval_` saved in :meth:`__init__`.
        """
        res = self._evalf_try_(*args)
        if res is None:
            return self._eval0_(*args)
        else:
            return res

    def __reduce__(self):
        """
        EXAMPLES::

            sage: cot.__reduce__()
            (<class 'sage.functions.trig.Function_cot'>, ())

            sage: f = loads(dumps(cot)) #indirect doctest
            sage: f(pi/2)                                                               # needs sage.symbolic
            0
        """
        return self.__class__, tuple()

    # this is required to read old pickles of erf, elliptic_ec, etc.
    def __setstate__(self, state):
        """
        EXAMPLES::

            sage: cot.__setstate__([1,0])
            Traceback (most recent call last):
            ...
            ValueError: cannot read pickle
            sage: cot.__setstate__([0]) #don't try this at home
        """
        if state[0] == 0:
            # old pickle data
            # we call __init__ since Python only allocates the class and does
            # not call __init__ before passing the pickled state to __setstate__
            self.__init__()
        else:
            # we should never end up here
            raise ValueError("cannot read pickle")


cdef class SymbolicFunction(Function):
    """
    This is the basis for user defined symbolic functions. We try to pickle or
    hash the custom methods, so subclasses must be defined in Python not Cython.
    """
    def __init__(self, name, nargs=0, latex_name=None, conversions=None,
            evalf_params_first=True):
        """
        EXAMPLES::

            sage: from sage.symbolic.function import SymbolicFunction
            sage: class my_function(SymbolicFunction):
            ....:     def __init__(self):
            ....:         SymbolicFunction.__init__(self, 'foo', nargs=2)
            ....:     def _evalf_(self, x, y, parent=None, algorithm=None):
            ....:         return x*y*2r
            ....:     def _conjugate_(self, x, y):
            ....:         return x
            sage: foo = my_function()
            sage: foo
            foo
            sage: foo(2, 3)                                                             # needs sage.symbolic
            foo(2, 3)
            sage: foo(2, 3).n()                                                         # needs sage.rings.real_mpfr
            12.0000000000000
            sage: foo(2, 3).conjugate()                                                 # needs sage.symbolic
            2
        """
        self.__hinit = False
        Function.__init__(self, name, nargs, latex_name, conversions,
                evalf_params_first)

    cdef _is_registered(SymbolicFunction self):
        from .expression import get_sfunction_from_hash
        # see if there is already a SymbolicFunction with the same state
        cdef long myhash = self._hash_()
        cdef SymbolicFunction sfunc = get_sfunction_from_hash(myhash)
        if sfunc is not None:
            # found one, set self._serial to be a copy
            self._serial = sfunc._serial
            return True
        return False

    # cache the hash value of this function
    # this is used very often while unpickling to see if there is already
    # a function with the same properties
    cdef long _hash_(self) except -1:
        if not self.__hinit:
            # create a string representation of this SymbolicFunction
            slist = [self._nargs, self._name, str(self._latex_name),
                    self._evalf_params_first]
            for fname in sfunctions_funcs:
                real_fname = '_%s_' % fname
                if hasattr(self, '%s' % real_fname):
                    slist.append(hash(getattr(self, real_fname).__code__))
                else:
                    slist.append(' ')
            self.__hcache = hash(tuple(slist))
            self.__hinit = True
        return self.__hcache

    def __hash__(self):
        """
        TESTS::

            sage: foo = function("foo", nargs=2)                                        # needs sage.symbolic
            sage: hash(foo)      # random output                                        # needs sage.symbolic
            -6859868030555295348

            sage: def ev(self, x): return 2*x
            sage: foo = function("foo", nargs=2, eval_func=ev)                          # needs sage.symbolic
            sage: hash(foo)      # random output                                        # needs sage.symbolic
            -6859868030555295348
        """
        return self._serial*self._hash_()

    def __getstate__(self):
        """
        Return a tuple describing the state of this object for pickling.

        Pickling :class:`SymbolicFunction` objects is limited by the ability to pickle
        functions in python. We use :func:`~sage.misc.fpickle.pickle_function` for
        this purpose, which only works if there are no nested functions.


        This should return all information that will be required to unpickle
        the object. The functionality for unpickling is implemented in
        :meth:`__setstate__`.

        In order to pickle :class:`SymbolicFunction` objects, we return a tuple containing

         * 0  - as pickle version number
                in case we decide to change the pickle format in the feature
         * name of this function
         * number of arguments
         * latex_name
         * a tuple containing attempts to pickle the following optional
           functions, in the order below
           * ``eval_f``
           * ``evalf_f``
           * ``conjugate_f``
           * ``real_part_f``
           * ``imag_part_f``
           * ``derivative_f``
           * ``power_f``
           * ``series_f``
           * ``print_f``
           * ``print_latex_f``

        EXAMPLES::

            sage: # needs sage.symbolic
            sage: foo = function("foo", nargs=2)
            sage: foo.__getstate__()
            (2, 'foo', 2, None, {}, True,
             [None, None, None, None, None, None, None, None, None, None, None])
            sage: t = loads(dumps(foo))
            sage: t == foo
            True
            sage: var('x,y')
            (x, y)
            sage: t(x, y)
            foo(x, y)

            sage: def ev(self, x, y): return 2*x
            sage: foo = function("foo", nargs=2, eval_func=ev)                          # needs sage.symbolic
            sage: foo.__getstate__()                                                    # needs sage.symbolic
            (2, 'foo', 2, None, {}, True,
             [..., None, None, None, None, None, None, None, None, None, None])

            sage: # needs sage.symbolic
            sage: u = loads(dumps(foo))
            sage: u == foo
            True
            sage: t == u
            False
            sage: u(y, x)
            2*y

            sage: def evalf_f(self, x, **kwds): return int(6)
            sage: foo = function("foo", nargs=1, evalf_func=evalf_f)                    # needs sage.symbolic
            sage: foo.__getstate__()                                                    # needs sage.symbolic
            (2, 'foo', 1, None, {}, True,
             [None, ..., None, None, None, None, None, None, None, None, None])

            sage: # needs sage.symbolic
            sage: v = loads(dumps(foo))
            sage: v == foo
            True
            sage: v == u
            False
            sage: foo(y).n()
            6
            sage: v(y).n()
            6

        Test pickling expressions with symbolic functions::

            sage: u = loads(dumps(foo(x)^2 + foo(y) + x^y)); u                          # needs sage.symbolic
            foo(x)^2 + x^y + foo(y)
            sage: u.subs(y=0)                                                           # needs sage.symbolic
            foo(x)^2 + foo(0) + 1
            sage: u.subs(y=0).n()                                                       # needs sage.symbolic
            43.0000000000000
        """
        return (2, self._name, self._nargs, self._latex_name, self._conversions,
                self._evalf_params_first,
                [pickle_wrapper(getattr(self, '_%s_' % fname, None))
                 for fname in sfunctions_funcs])

    def __setstate__(self, state):
        """
        Initialize the state of the object from data saved in a pickle.

        During unpickling ``__init__`` methods of classes are not called, the saved
        data is passed to the class via this function instead.

        TESTS::

            sage: # needs sage.symbolic
            sage: var('x,y')
            (x, y)
            sage: foo = function("foo", nargs=2)
            sage: bar = function("bar", nargs=1)
            sage: bar.__setstate__(foo.__getstate__())

        ::

            sage: # needs sage.symbolic
            sage: g = function('g', nargs=1, conjugate_func=lambda y, x: 2*x)
            sage: st = g.__getstate__()
            sage: f = function('f')
            sage: f(x)
            f(x)
            sage: f(x).conjugate()      # no special conjugate method
            conjugate(f(x))
            sage: f.__setstate__(st)
            sage: f(x + 1).conjugate()  # now there is a special method
            2*x + 2

        Note that the other direction doesn't work here, since ``foo._hash_()``
        hash already been initialized.::

            sage: bar                                                                   # needs sage.symbolic
            foo
            sage: bar(x, y)                                                             # needs sage.symbolic
            foo(x, y)
        """
        # check input
        if not ((state[0] == 1 and len(state) == 6) or
                (state[0] == 2 and len(state) == 7)):
            raise ValueError("unknown state information")

        name = state[1]
        nargs = state[2]
        latex_name = state[3]
        conversions = state[4]

        if state[0] == 1:
            evalf_params_first = True
            function_pickles = state[5]
        elif state[0] == 2:
            evalf_params_first = state[5]
            function_pickles = state[6]

        for pickle, fname in zip(function_pickles, sfunctions_funcs):
            if pickle:
                real_fname = '_%s_' % fname
                setattr(self, real_fname, unpickle_function(pickle))

        SymbolicFunction.__init__(self, name, nargs, latex_name,
                conversions, evalf_params_first)


def pickle_wrapper(f):
    """
    Return a pickled version of the function ``f``.

    If ``f`` is ``None``, just return ``None``.

    This is a wrapper around :func:`pickle_function`.

    EXAMPLES::

        sage: from sage.symbolic.function import pickle_wrapper
        sage: def f(x): return x*x
        sage: isinstance(pickle_wrapper(f), bytes)
        True
        sage: pickle_wrapper(None) is None
        True
    """
    if f is None:
        return None
    return pickle_function(f)


def unpickle_wrapper(p):
    """
    Return a unpickled version of the function defined by ``p``.

    If ``p`` is ``None``, just return ``None``.

    This is a wrapper around :func:`unpickle_function`.

    EXAMPLES::

        sage: from sage.symbolic.function import pickle_wrapper, unpickle_wrapper
        sage: def f(x): return x*x
        sage: s = pickle_wrapper(f)
        sage: g = unpickle_wrapper(s)
        sage: g(2)
        4
        sage: unpickle_wrapper(None) is None
        True
    """
    if p is None:
        return None
    return unpickle_function(p)<|MERGE_RESOLUTION|>--- conflicted
+++ resolved
@@ -139,12 +139,9 @@
 
 from sage.structure.sage_object cimport SageObject
 from sage.structure.element cimport Element, parent, Expression
-<<<<<<< HEAD
 from sage.misc.lazy_attribute import lazy_attribute
 
 from sage.structure.parent cimport Parent
-=======
->>>>>>> 326f19c6
 from sage.structure.coerce cimport (coercion_model,
                                     py_scalar_to_element,
                                     is_numpy_type, is_mpmath_type)
