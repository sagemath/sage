<<<<<<< HEAD
"Symbolic Integration via External Software"
=======
"""Symbolic integration via external software

TESTS:

Test a few imports, without internet::

    sage: from sage.symbolic.integration.external import mma_free_integrator
    sage: from sage.symbolic.integration.external import sympy_integrator
    sage: sympy_integrator(sin(x), x)
    -cos(x)
"""
>>>>>>> 5078cf84

from sage.symbolic.expression import Expression
from sage.symbolic.ring import SR


def maxima_integrator(expression, v, a=None, b=None):
    """
    Integration using Maxima

    EXAMPLES::

        sage: from sage.symbolic.integration.external import maxima_integrator
        sage: maxima_integrator(sin(x), x)
        -cos(x)
        sage: maxima_integrator(cos(x), x)
        sin(x)
        sage: f(x) = function('f')(x)
        sage: maxima_integrator(f(x), x)
        integrate(f(x), x)
    """
    from sage.calculus.calculus import maxima
    if not isinstance(expression, Expression):
        expression = SR(expression)
    if a is None:
        result = maxima.sr_integral(expression,v)
    else:
        result = maxima.sr_integral(expression, v, a, b)
    return result._sage_()

def sympy_integrator(expression, v, a=None, b=None):
    """
    Integration using SymPy

    EXAMPLES::

        sage: from sage.symbolic.integration.external import sympy_integrator
        sage: sympy_integrator(sin(x), x)
        -cos(x)
        sage: sympy_integrator(cos(x), x)
        sin(x)
    """
    import sympy
    ex = expression._sympy_()
    v = v._sympy_()
    if a is None:
        result = sympy.integrate(ex, v)
    else:
        result = sympy.integrate(ex, (v, a._sympy_(), b._sympy_()))
    return result._sage_()

def mma_free_integrator(expression, v, a=None, b=None):
    """
<<<<<<< HEAD
    Integration using Mathematica's online integrator

    EXAMPLES::

        sage: from sage.symbolic.integration.external import mma_free_integrator
=======
    Function for using integrals.wolfram.com to compute
    symbolic integration.

    EXAMPLE::

        sage: from sage.symbolic.integration.external import mma_free_integrator # optional - internet
>>>>>>> 5078cf84
        sage: mma_free_integrator(sin(x), x) # optional - internet
        -cos(x)

    TESTS:

    Check that :trac:`18212` is resolved::

        sage: var('y')   # optional - internet
        y
        sage: integral(sin(y)^2, y, algorithm='mathematica_free') # optional - internet
        -1/2*cos(y)*sin(y) + 1/2*y
    """
    import re
    # import compatible with py2 and py3
    from six.moves.urllib.request import urlopen
    from six.moves.urllib.parse import urlencode
    # We need to integrate against x
    vars = [str(x) for x in expression.variables()]
    if any(len(x)>1 for x in vars):
        raise NotImplementedError("Mathematica online integrator can only handle single letter variables.")
    x = SR.var('x')
    if repr(v) != 'x':
        for i in range(ord('a'), ord('z')+1):
            if chr(i) not in vars:
                shadow_x = SR.var(chr(i))
                break
<<<<<<< HEAD
        expression = expression.subs({x:shadow_x}).subs({dvar: x})
    params = urlencode({'expr': expression._mathematica_init_(), 'random': 'false'})
    page = urlopen("http://integrals.wolfram.com/home.jsp", params).read()
=======
        expression = expression.subs({x:shadow_x}).subs({v: x})
    params = urllib.urlencode({'expr': expression._mathematica_init_(), 'random': 'false'})
    page = urllib.urlopen("http://integrals.wolfram.com/index.jsp", params).read()
>>>>>>> 5078cf84
    page = page[page.index('"inputForm"'):page.index('"outputForm"')]
    page = re.sub("\s", "", page)
    mexpr = re.match(r".*Integrate.*==</em><br/>(.*)</p>", page).groups()[0]
    try:
        ans = SR(mexpr.lower().replace('[', '(').replace(']', ')'))
        if repr(v) != 'x':
            ans = ans.subs({x:v}).subs({shadow_x:x})
        return ans
    except TypeError:
        raise ValueError("Unable to parse: %s" % mexpr)


def fricas_integrator(expression, v, a=None, b=None, noPole=True):
    """
    Integration using FriCAS

    EXAMPLES::

        sage: from sage.symbolic.integration.external import fricas_integrator  # optional - fricas
        sage: fricas_integrator(sin(x), x)                                      # optional - fricas
        -cos(x)
        sage: fricas_integrator(cos(x), x)                                      # optional - fricas
        sin(x)
        sage: fricas_integrator(1/(x^2-2), x, 0, 1)                             # optional - fricas
        1/4*sqrt(2)*(log(3*sqrt(2) - 4) - log(sqrt(2)))
        sage: fricas_integrator(1/(x^2+6), x, -oo, oo)                          # optional - fricas
        1/6*sqrt(6)*pi
    """
    if not isinstance(expression, Expression):
        expression = SR(expression)
    if a is None:
        result = expression._fricas_().integrate(v)
    else:
        import sage.rings.infinity
        if a == sage.rings.infinity.PlusInfinity():
            a = "%plusInfinity"
        elif a == sage.rings.infinity.MinusInfinity():
            a = "%minusInfinity"
        if b == sage.rings.infinity.PlusInfinity():
            b = "%plusInfinity"
        elif b == sage.rings.infinity.MinusInfinity():
            b = "%minusInfinity"

        if noPole:
            result = expression._fricas_().integrate("{}={}..{}".format(v, a, b), '"noPole"')
        else:
            result = expression._fricas_().integrate("{}={}..{}".format(v, a, b))

    locals = {str(v): v for v in expression.variables()}
    if str(result) == "potentialPole":
        raise ValueError("The integrand has a potential pole"
                         " in the integration interval")

    return result.sage()

def giac_integrator(expression, v, a=None, b=None):
    """
    Integration using Giac

    EXAMPLES::

        sage: from sage.symbolic.integration.external import giac_integrator
        sage: giac_integrator(sin(x), x)
        -cos(x)
        sage: giac_integrator(1/(x^2+6), x, -oo, oo)
        1/6*sqrt(6)*pi
    """
    ex = expression._giac_()
    v = v._giac_()
    if a is None:
        result = ex.integrate(v)
    else:
        result = ex.integrate(v, a._giac_(), b._giac_())
    return result._sage_()<|MERGE_RESOLUTION|>--- conflicted
+++ resolved
@@ -1,19 +1,11 @@
-<<<<<<< HEAD
-"Symbolic Integration via External Software"
-=======
-"""Symbolic integration via external software
+"""Symbolic Integration via External Software
 
-TESTS:
+TESTS::
 
-Test a few imports, without internet::
-
-    sage: from sage.symbolic.integration.external import mma_free_integrator
     sage: from sage.symbolic.integration.external import sympy_integrator
     sage: sympy_integrator(sin(x), x)
     -cos(x)
 """
->>>>>>> 5078cf84
-
 from sage.symbolic.expression import Expression
 from sage.symbolic.ring import SR
 
@@ -65,20 +57,11 @@
 
 def mma_free_integrator(expression, v, a=None, b=None):
     """
-<<<<<<< HEAD
     Integration using Mathematica's online integrator
 
     EXAMPLES::
 
         sage: from sage.symbolic.integration.external import mma_free_integrator
-=======
-    Function for using integrals.wolfram.com to compute
-    symbolic integration.
-
-    EXAMPLE::
-
-        sage: from sage.symbolic.integration.external import mma_free_integrator # optional - internet
->>>>>>> 5078cf84
         sage: mma_free_integrator(sin(x), x) # optional - internet
         -cos(x)
 
@@ -105,15 +88,9 @@
             if chr(i) not in vars:
                 shadow_x = SR.var(chr(i))
                 break
-<<<<<<< HEAD
-        expression = expression.subs({x:shadow_x}).subs({dvar: x})
+        expression = expression.subs({x:shadow_x}).subs({v: x})
     params = urlencode({'expr': expression._mathematica_init_(), 'random': 'false'})
     page = urlopen("http://integrals.wolfram.com/home.jsp", params).read()
-=======
-        expression = expression.subs({x:shadow_x}).subs({v: x})
-    params = urllib.urlencode({'expr': expression._mathematica_init_(), 'random': 'false'})
-    page = urllib.urlopen("http://integrals.wolfram.com/index.jsp", params).read()
->>>>>>> 5078cf84
     page = page[page.index('"inputForm"'):page.index('"outputForm"')]
     page = re.sub("\s", "", page)
     mexpr = re.match(r".*Integrate.*==</em><br/>(.*)</p>", page).groups()[0]
