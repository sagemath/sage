--- conflicted
+++ resolved
@@ -166,14 +166,11 @@
 
 from sage.arith.misc import binomial, factorial, rising_factorial
 from sage.calculus.functional import derivative
-<<<<<<< HEAD
-=======
 from sage.functions.error import erf
 from sage.functions.gamma import gamma
 from sage.functions.hyperbolic import cosh, sinh
 from sage.functions.log import exp, log
 from sage.functions.other import sqrt, real_part
->>>>>>> ef98cb5f
 from sage.libs.mpmath import utils as mpmath_utils
 from sage.misc.latex import latex
 from sage.misc.misc_c import prod
@@ -186,15 +183,6 @@
 from sage.symbolic.expression import Expression
 from sage.symbolic.function import BuiltinFunction
 from sage.symbolic.ring import SR
-<<<<<<< HEAD
-
-from .error import erf
-from .gamma import gamma
-from .hyperbolic import cosh, sinh
-from .log import exp, log
-from .other import sqrt, real_part
-=======
->>>>>>> ef98cb5f
 
 
 def rational_param_as_tuple(x):
