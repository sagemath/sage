--- conflicted
+++ resolved
@@ -230,13 +230,8 @@
 lazy_import('sage.symbolic.constants', 'pi')
 lazy_import('sage.symbolic.ring', 'SR')
 
-<<<<<<< HEAD
 lazy_import('sage.libs.mpmath.sage_utils', 'call', as_='_mpmath_call')
 lazy_import('sage.libs.mpmath.all',
-=======
-lazy_import('sage.libs.mpmath.utils', 'call', as_='_mpmath_utils_call')
-lazy_import('mpmath',
->>>>>>> 370fce78
             ['besseli', 'besselj', 'besselk',
              'bessely', 'hankel1', 'hankel2',
              'struveh', 'struvel'],
@@ -422,11 +417,7 @@
             pass
 
         n, x = get_coercion_model().canonical_coercion(n, x)
-<<<<<<< HEAD
         return _mpmath_call(_mpmath_besselj, n, x, parent=parent)
-=======
-        return _mpmath_utils_call(_mpmath_besselj, n, x, parent=parent)
->>>>>>> 370fce78
 
     def _derivative_(self, n, x, diff_param):
         """
@@ -644,11 +635,7 @@
             pass
 
         n, x = get_coercion_model().canonical_coercion(n, x)
-<<<<<<< HEAD
         return _mpmath_call(_mpmath_bessely, n, x, parent=parent)
-=======
-        return _mpmath_utils_call(_mpmath_bessely, n, x, parent=parent)
->>>>>>> 370fce78
 
     def _derivative_(self, n, x, diff_param):
         """
@@ -839,11 +826,7 @@
             sage: bessel_I(1,3).n(digits=20)                                            # needs sage.symbolic
             3.9533702174026093965
         """
-<<<<<<< HEAD
         return _mpmath_call(_mpmath_besseli, n, x, parent=parent)
-=======
-        return _mpmath_utils_call(_mpmath_besseli, n, x, parent=parent)
->>>>>>> 370fce78
 
     def _derivative_(self, n, x, diff_param):
         """
@@ -1040,11 +1023,7 @@
             sage: bessel_K(0, RealField(128)(1))                                        # needs sage.rings.real_mpfr
             0.42102443824070833333562737921260903614
         """
-<<<<<<< HEAD
         return _mpmath_call(_mpmath_besselk, n, x, parent=parent)
-=======
-        return _mpmath_utils_call(_mpmath_besselk, n, x, parent=parent)
->>>>>>> 370fce78
 
     def _derivative_(self, n, x, diff_param):
         """
@@ -1343,11 +1322,7 @@
             sage: struve_H(1/2, pi).n(200)                                              # needs sage.symbolic
             0.9003163161571060695551991910...
         """
-<<<<<<< HEAD
         return _mpmath_call(_mpmath_struveh, a, z, parent=parent)
-=======
-        return _mpmath_utils_call(_mpmath_struveh, a, z, parent=parent)
->>>>>>> 370fce78
 
     def _derivative_(self, a, z, diff_param=None):
         """
@@ -1462,11 +1437,7 @@
             sage: struve_L(1/2, pi).n(200)                                              # needs sage.symbolic
             4.768054176962864289162484345...
         """
-<<<<<<< HEAD
         return _mpmath_call(_mpmath_struvel, a, z, parent=parent)
-=======
-        return _mpmath_utils_call(_mpmath_struvel, a, z, parent=parent)
->>>>>>> 370fce78
 
     def _derivative_(self, a, z, diff_param=None):
         """
@@ -1544,11 +1515,7 @@
             sage: hankel1(I, I).n()                                                     # needs sage.symbolic
             -0.886357449263715*I
         """
-<<<<<<< HEAD
         return _mpmath_call(_mpmath_hankel1, nu, z, parent=parent)
-=======
-        return _mpmath_utils_call(_mpmath_hankel1, nu, z, parent=parent)
->>>>>>> 370fce78
 
     def _latex_(self):
         r"""
@@ -1635,11 +1602,7 @@
             sage: hankel2(I, I).n()                                                     # needs sage.symbolic
             0.790274862674015 + 0.444006335520019*I
         """
-<<<<<<< HEAD
         return _mpmath_call(_mpmath_hankel2, nu, z, parent=parent)
-=======
-        return _mpmath_utils_call(_mpmath_hankel2, nu, z, parent=parent)
->>>>>>> 370fce78
 
     def _latex_(self):
         r"""
@@ -1735,11 +1698,7 @@
             sage: spherical_bessel_J(I, I).n()                                          # needs sage.symbolic
             0.215520585196889 - 0.282308805801851*I
         """
-<<<<<<< HEAD
         return _mpmath_call(spherical_bessel_f, 'besselj', n, z,
-=======
-        return _mpmath_utils_call(spherical_bessel_f, 'besselj', n, z,
->>>>>>> 370fce78
                                  parent=parent)
 
     def _latex_(self):
@@ -1838,11 +1797,7 @@
             sage: spherical_bessel_Y(I, I).n()                                          # needs sage.symbolic
             -0.174225389805399 + 1.36247234140312*I
         """
-<<<<<<< HEAD
         return _mpmath_call(spherical_bessel_f, 'bessely', n, z,
-=======
-        return _mpmath_utils_call(spherical_bessel_f, 'bessely', n, z,
->>>>>>> 370fce78
                                  parent=parent)
 
     def _latex_(self):
@@ -1940,11 +1895,7 @@
             sage: spherical_hankel1(I, I).n()                                           # needs sage.symbolic
             -1.14695175620623 - 0.456534195607250*I
         """
-<<<<<<< HEAD
         return _mpmath_call(spherical_bessel_f, 'hankel1', n, z,
-=======
-        return _mpmath_utils_call(spherical_bessel_f, 'hankel1', n, z,
->>>>>>> 370fce78
                                  parent=parent)
 
     def _latex_(self):
@@ -2045,11 +1996,7 @@
             sage: spherical_hankel2(I, I).n()                                           # needs sage.symbolic
             1.57799292660001 - 0.108083415996452*I
         """
-<<<<<<< HEAD
         return _mpmath_call(spherical_bessel_f, 'hankel2', n, z,
-=======
-        return _mpmath_utils_call(spherical_bessel_f, 'hankel2', n, z,
->>>>>>> 370fce78
                                   parent=parent)
 
     def _latex_(self):
@@ -2126,11 +2073,7 @@
         sage: spherical_bessel_f('bessely', 3, -4)                                      # needs mpmath
         mpc(real='-0.21864196590306359', imag='0.0')
     """
-<<<<<<< HEAD
     from sage.libs.mpmath.all import mp as ctx
-=======
-    from mpmath import mp as ctx
->>>>>>> 370fce78
     prec = ctx.prec
     try:
         n = ctx.convert(n)
