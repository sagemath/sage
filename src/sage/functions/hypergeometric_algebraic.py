r"""
Algebraic properties of hypergeometric functions.

<<<<<<< HEAD
[Tutorial here]
=======
[Tutorial... coming soon]
>>>>>>> f292abb4

AUTHORS:

- Xavier Caruso, Florian Fürnsinn (2025-10): initial version
"""

# ***************************************************************************
#    Copyright (C) 2025 Xavier Caruso <xavier.caruso@normalesup.org>
#                       Florian Fürnsinn <florian.fuernsinn@univie.ac.at>
#
#    This program is free software: you can redistribute it and/or modify
#    it under the terms of the GNU General Public License as published by
#    the Free Software Foundation, either version 2 of the License, or
#    (at your option) any later version.
#                  https://www.gnu.org/licenses/
# ***************************************************************************

import operator

from sage.misc.latex import latex
from sage.misc.latex import latex_variable_name
from sage.misc.cachefunc import cached_method

from sage.misc.misc_c import prod
from sage.misc.functional import log
from sage.functions.other import ceil
from sage.arith.misc import gcd
from sage.arith.functions import lcm
from sage.matrix.constructor import matrix

from sage.structure.unique_representation import UniqueRepresentation
from sage.structure.parent import Parent
from sage.structure.element import Element
from sage.structure.sequence import Sequence
from sage.structure.category_object import normalize_names

from sage.categories.action import Action
from sage.categories.pushout import pushout
from sage.categories.map import Map
from sage.categories.finite_fields import FiniteFields

from sage.symbolic.ring import SR
from sage.combinat.subset import Subsets
from sage.rings.integer_ring import ZZ
from sage.rings.rational_field import QQ
from sage.rings.finite_rings.finite_field_constructor import FiniteField
from sage.rings.padics.factory import QpFP

from sage.rings.polynomial.polynomial_ring_constructor import PolynomialRing
from sage.rings.power_series_ring import PowerSeriesRing
from sage.rings.polynomial.ore_polynomial_ring import OrePolynomialRing


def insert_zeroes(P, n):
    cs = P.list()
    coeffs = n * len(cs) * [0]
    for i in range(len(cs)):
        coeffs[n*i] = cs[i]
    return P.parent()(coeffs)

def kernel(M, repeat=2):
    n = M.nrows()
    m = M.ncols()
    if n > m + 1:
        raise RuntimeError
    if n <= m:
        K = M.base_ring().base_ring()
        for _ in range(repeat):
            a = K.random_element()
            Me = matrix(n, m, [f(a) for f in M.list()])
            if Me.rank() == n:
                return
    for J in Subsets(range(m), n-1):
        MJ = M.matrix_from_columns(J)
        minor = MJ.delete_rows([0]).determinant()
        if minor.is_zero():
            continue
        ker = [minor]
        for i in range(1, n):
            minor = MJ.delete_rows([i]).determinant()
            ker.append((-1)**i * minor)
        g = ker[0].leading_coefficient() * gcd(ker)
        ker = [c//g for c in ker]
        return ker


# Parameters of hypergeometric functions
########################################

class Parameters():
    r"""
    Class for parameters of hypergeometric functions.
    """
    def __init__(self, top, bottom, add_one=True):
        r"""
        Initialize this set of parameters.

        INPUT:

        - ``top`` -- list of top parameters

        - ``bottom`` -- list of bottom parameters

        - ``add_one`` -- boolean (default: ``True``),
          if ``True``, add an additional one to the bottom
          parameters.

        EXAMPLES::

            sage: from sage.functions.hypergeometric_algebraic import Parameters
            sage: p = Parameters([1/4, 1/3, 1/2], [2/5, 3/5])
            sage: p
            ([1/4, 1/3, 1/2], [2/5, 3/5, 1])
            sage: type(p)
            <class 'sage.functions.hypergeometric_algebraic.Parameters'>

        By default, parameters are sorted, duplicates are removed and
        a trailing `1` is added to the bottom parameters::

            sage: Parameters([1/2, 1/3, 2/3], [2/3])
            ([1/3, 1/2], [1])

        We can avoid adding the trailing `1` by passing ``add_one=False``)::

            sage: Parameters([1/2, 1/3, 2/3], [2/3], add_one=False)
            ([1/3, 1/2], [])
        """
        try:
            top = sorted([QQ(a) for a in top if a is not None])
            bottom = sorted([QQ(b) for b in bottom if b is not None])
        except TypeError:
            raise NotImplementedError("parameters must be rational numbers")
        i = j = 0
        while i < len(top) and j < len(bottom):
            if top[i] == bottom[j]:
                del top[i]
                del bottom[j]
            elif top[i] > bottom[j]:
                j += 1
            else:
                i += 1
        if add_one:
            bottom.append(QQ(1))
        else:
            i = bottom.index(QQ(1))
            bottom.append(QQ(1))
            if i < 0:
                top.append(QQ(1))
                top.sort()
            else:
                del bottom[i]
        self.top = tuple(top)
        self.bottom = tuple(bottom)
        if len(top) == 0 and len(bottom) == 0:
            self.d = 1
            self.bound = 1
        else:
            self.d =  lcm([ a.denominator() for a in top ]
                        + [ b.denominator() for b in bottom ])
            self.bound = 2 * self.d * max(top + bottom) + 1

    def __repr__(self):
        r"""
        Return a string representation of these parameters.

        EXAMPLES::

            sage: from sage.functions.hypergeometric_algebraic import Parameters
            sage: p = Parameters([1/4, 1/3, 1/2], [2/5, 3/5])
            sage: p  # indirect doctest
            ([1/4, 1/3, 1/2], [2/5, 3/5, 1])
        """
        return "(%s, %s)" % (self.top, self.bottom)

    def __hash__(self):
        return hash((self.top, self.bottom))

    def __eq__(self, other):
        return (isinstance(other, Parameters)
            and self.top == other.top and self.bottom == other.bottom)

    def is_balanced(self):
        r"""
        Return ``True`` if there are as many top parameters as bottom
        parameters; ``False`` otherwise.

        EXAMPLES::

            sage: from sage.functions.hypergeometric_algebraic import Parameters
            sage: p = Parameters([1/4, 1/3, 1/2], [2/5, 3/5])
            sage: p
            ([1/4, 1/3, 1/2], [2/5, 3/5, 1])
            sage: p.is_balanced()
            True

        ::

            sage: p = Parameters([1/4, 1/3, 1/2], [2/5, 3/5], add_one=False)
            sage: p
            ([1/4, 1/3, 1/2], [2/5, 3/5])
            sage: p.is_balanced()
            False
        """
        return len(self.top) == len(self.bottom)

    @cached_method
    def christol_sorting(self, c=1):
        r"""
        """
        d = self.d
        def mod2(x):
            return d - (-x) % d
        A = [(mod2(d*c*a), -a, 1) for a in self.top]
        B = [(mod2(d*c*b), -b, -1) for b in self.bottom]
        return sorted(A + B)

    def parenthesis_criterion(self, c):
        AB = self.christol_sorting(c)
        parenthesis = 0
        previous_paren = -1
        for _, _, paren in AB:
            parenthesis += paren
            if parenthesis < 0:
                return False
            previous_paren = paren
        return parenthesis >= 0

    def p_interlacing_number(self, p):
        d = self.d
        A = [(1/2 + (-a) % p, 1) for a in self.top]
        B = [(1 + (-b) % p, -1) for b in self.bottom]
        AB = sorted(A + B)
        s = ""
        interlacing = 0
        previous_paren = -1
        for _, paren in AB:
            if paren == -1 and previous_paren == 1:
                interlacing += 1
            previous_paren = paren
        return interlacing

    def interlacing_criterion(self, c):
        r"""
        Return ``True`` if the sorted lists of the decimal parts (where integers
        are assigned 1 instead of 0) of c*a and c*b for a in the top parameters
        and b in the bottom parameters interlace, i.e., the entries in the sorted
        union of the two lists alternate between entries from the first and from
        the second list. Used to determine algebraicity of the hypergeometric
        function with these parameters with the Beukers-Heckman criterion.

        INPUT:

            - ``c`` -- an integer between 1 and ``self.d``, coprime to ``d``.

        EXAMPLES::

            sage: from sage.functions.hypergeometric_algebraic import Parameters
            sage: p = Parameters([1/3, 2/3], [1/2])
            sage: p
            ([1/3, 2/3], [1/2, 1])
            sage: p.interlacing_criterion(1)
            True
            sage: p.interlacing_criterion(5)
            True

        ::

            sage: from sage.functions.hypergeometric_algebraic import Parameters
            sage: p = Parameters([1/8, 3/8, 5/8], [1/4, 1/2])
            sage: p
            ([1/8, 3/8, 5/8], [1/4, 1/2, 1])
            sage: p.interlacing_criterion(1)
            True
            sage: p.interlacing_criterion(3)
            False
        """
        AB = self.christol_sorting(c)
        previous_paren = -1
        for _, _, paren in AB:
            if paren == previous_paren:
                return False
            previous_paren = paren
        return True

    def remove_positive_integer_differences(self):
        r"""
        Return parameters, where pairs consisting of a top parameter
        and a bottom parameter with positive integer differences are
        removed, starting with pairs of minimal positive integer
        difference.
        EXAMPLES::

            sage: from sage.functions.hypergeometric_algebraic import Parameters
            sage: p = Parameters([5/2, -1/2, 5/3], [3/2, 1/3])
            sage: p
            ([-1/2, 5/3, 5/2], [1/3, 3/2, 1])
            sage: p.remove_positive_integer_differences()
            ([-1/2, 5/3], [1/3, 1])

        The choice of which pair with integer differences to remove first
        is important::

            sage: p = Parameters([4, 2, 1/2], [1, 3])
            sage: p
            ([1/2, 2, 4], [1, 3, 1])
            sage: p.remove_positive_integer_differences()
            ([1/2], [1])
        """
        differences = []
        top = list(self.top)
        bottom = list(self.bottom)
        for i in range(len(top)):
            for j in range(len(bottom)):
                diff = top[i] - bottom[j]
                if diff in ZZ and diff > 0:
                    differences.append((diff, i, j))
        for _, i, j in sorted(differences):
            if top[i] is not None and bottom[j] is not None:
                top[i] = None
                bottom[j] = None
        return Parameters(top, bottom, add_one=False)

    def has_negative_integer_differences(self):
        r"""
        Return ``True`` if there exists a pair of a top parameter and a bottom
        parameter, such that the top one minus the bottom one is a negative integer;
        return ``False`` otherwise.

        EXAMPLES::

            sage: from sage.functions.hypergeometric_algebraic import Parameters
            sage: p = Parameters([1/4, 1/3, 1/2], [2/5, 3/5])
            sage: p
            ([1/4, 1/3, 1/2], [2/5, 3/5, 1])
            sage: p.has_negative_integer_differences()
            False

        ::

            sage: p = Parameters([1/4, 1/3, 1/2], [2/5, 3/2])
            sage: p
            ([1/4, 1/3, 1/2], [2/5, 3/2, 1])
            sage: p.has_negative_integer_differences()
            True
        """
        return any(a - b in ZZ and a < b for a in self.top for b in self.bottom)

    def dwork_image(self, p):
        try:
            top = [(a + (-a) % p) / p for a in self.top]
            bottom = [(b + (-b) % p) / p for b in self.bottom]
        except ZeroDivisionError:
            raise ValueError("denominators of parameters are not coprime to p")
        return Parameters(top, bottom, add_one=False)

    def decimal_part(self):
        top = [1 + a - ceil(a) for a in self.top]
        bottom = [1 + b - ceil(b) for b in self.bottom]
        return Parameters(top, bottom, add_one=False)

    def frobenius_order(self, p):
        param = self.decimal_part()
        iter = param.dwork_image(p)
        i = 1
        while param != iter:
            iter = iter.dwork_image(p)
            i += 1
        return i


# Hypergeometric functions
##########################

class HypergeometricAlgebraic(Element):
    def __init__(self, parent, arg1, arg2=None, scalar=None):
        Element.__init__(self, parent)
        base = parent.base_ring()
        if scalar is None:
            self._scalar = base.one()
        else:
            self._scalar = base(scalar)
        if self._scalar == 0:
            self._parameters = None
        elif isinstance(arg1, HypergeometricAlgebraic):
            self._parameters = arg1._parameters
            self._scalar *= base(arg1._scalar)
        elif isinstance(arg1, Parameters):
            self._parameters = arg1
        else:
            self._parameters = Parameters(arg1, arg2)

    def __hash__(self):
        return hash((self.base_ring(), self._parameters, self._scalar))

    def __eq__(self, other):
        return (isinstance(other, HypergeometricAlgebraic)
            and self.base_ring() is other.base_ring()
            and self._parameters == other._parameters
            and self._scalar == other._scalar)

    def _repr_(self):
        if self._parameters is None:
            return "0"
        scalar = self._scalar
        if scalar == 1:
            s = ""
        elif scalar._is_atomic():
            scalar = str(scalar)
            if scalar == "-1":
                s = "-"
            else:
                s = scalar + "*"
        else:
            s = "(%s)*" % scalar
        s += "hypergeometric(%s, %s, %s)" % (self.top(), self.bottom(), self.parent().variable_name())
        return s

    def _latex_(self):
        if self._parameters is None:
            return "0"
        scalar = self._scalar
        if scalar == 1:
            s = ""
        elif scalar._is_atomic():
            scalar = latex(scalar)
            if scalar == "-1":
                s = "-"
            else:
                s = scalar
        else:
            s = r"\left(%s\right)" % scalar
        top = self.top()
        bottom = self.bottom()
        s += r"\,_{%s} F_{%s} " % (len(top), len(bottom))
        s += r"\left(\begin{matrix} "
        s += ",".join(latex(a) for a in top)
        s += r"\\"
        s += ",".join(latex(b) for b in bottom)
        s += r"\end{matrix}; %s \right)" % self.parent().latex_variable_name()
        return s

    def base_ring(self):
        return self.parent().base_ring()

    def top(self):
        return self._parameters.top

    def bottom(self):
        return self._parameters.bottom[:-1]

    def scalar(self):
        return self._scalar

    def _add_(self, other):
        if self._parameters is None:
            return other
        if isinstance(other, HypergeometricAlgebraic):
            if other._parameters is None:
                return self
            if self._parameters == other._parameters:
                scalar = self._scalar + other._scalar
                return self.parent()(self._parameters, scalar=scalar)
        return SR(self) + SR(other)

    def _neg_(self):
        if self._parameters is None:
            return self
        return self.parent()(self._parameters, scalar=-self._scalar)

    def _sub_(self, other):
        if self._parameters is None:
            return other
        if isinstance(other, HypergeometricAlgebraic):
            if other._parameters is None:
                return self
            if self._parameters == other._parameters:
                scalar = self._scalar - other._scalar
                return self.parent()(self._parameters, scalar=scalar)
        return SR(self) + SR(other)

    def _mul_(self, other):
        return SR(self) * SR(other)

    def _div_(self, other):
        return SR(self) / SR(other)

    def denominator(self):
        return self._parameters.d

    def differential_operator(self, var='d'):
        S = self.parent().polynomial_ring()
        x = S.gen()
        D = OrePolynomialRing(S, S.derivation(), names=var)
        if self._scalar == 0:
            return D.one()
        t = x * D.gen()
        A = D.one()
        for a in self._parameters.top:
            A *= t + S(a)
        B = D.one()
        for b in self._parameters.bottom:
            B *= t + S(b-1)
        L = B - x*A
        return D([ c//x for c in L.list() ])

    def derivative(self):
        top = [a+1 for a in self.top()]
        bottom = [b+1 for b in self.bottom()]
        scalar = prod(self._parameters.top) / prod(self._parameters.bottom)
        scalar = self.base_ring()(scalar) * self._scalar
        return self.parent()(top, bottom, scalar)


class HypergeometricAlgebraic_charzero(HypergeometricAlgebraic):
    def is_defined(self):
        return not any(b in ZZ and b < 0 for b in self._bottom)

    def series(self, prec):
        S = self.parent().power_series_ring()
        c = self._scalar
        coeffs = [c]
        for i in range(prec):
            for a in self._parameters.top:
                c *= a + i
            for b in self._parameters.bottom:
                c /= b + i
            coeffs.append(c)
        return S(coeffs, prec=prec)


class HypergeometricAlgebraic_QQ(HypergeometricAlgebraic_charzero):
    def mod(self, p):
        H = HypergeometricFunctions(FiniteField(p), self.parent().variable_name())
        return H(self._parameters, None, self._scalar)

    __mod__ = mod

    def has_good_reduction(self, p):
        h = self.reduce(p)
        return h.is_defined()

    def is_algebraic(self):
        if any(a in ZZ and a <= 0 for a in self.top()):
            return True
        if not self._parameters.is_balanced():
            return False
        simplified_parameters = self._parameters.remove_positive_integer_differences()
        if simplified_parameters.has_negative_integer_differences():
            return False
        d = simplified_parameters.d
        return all(simplified_parameters.interlacing_criterion(c)
                   for c in range(d) if d.gcd(c) == 1)

    def is_globally_bounded(self, include_infinity=True):
        if include_infinity and len(self.top()) > len(self.bottom()) + 1:
            return False
        d = self.denominator()
        for c in range(d):
            if d.gcd(c) == 1:
                if not self._parameters.parenthesis_criterion(c):
                    return False
        return True


class HypergeometricAlgebraic_GFp(HypergeometricAlgebraic):
    def __init__(self, parent, arg1, arg2=None, scalar=None):
        HypergeometricAlgebraic.__init__(self, parent, arg1, arg2, scalar)
        self._p = self.base_ring().cardinality()

    def is_defined(self):
        p = self._p
        d = self.denominator()
        if d.gcd(p) > 1:
            return False
        u = 1
        if not self._parameters.parenthesis_criterion(u):
            return False
        u = p % d
        while u != 1:
            if not self._parameters.parenthesis_criterion(u):
                return False
            u = p*u % d
        bound = self._parameters.bound
        if bound < p:
            return True
        prec = 1 + p ** ceil(log(self._parameters.bound, p))
        try:
            self.series(prec)
        except ValueError:
            return False
        return True

    def series(self, prec):
        S = self.parent().power_series_ring()
        p = self._p
        pprec = max(1, (len(self.bottom()) + 1) * ceil(log(prec, p)))
        K = QpFP(p, pprec)
        c = K(self._scalar)
        coeffs = [c]
        for i in range(prec-1):
            for a in self._parameters.top:
                c *= a + i
            for b in self._parameters.bottom:
                c /= b + i
            if c.valuation() < 0:
                raise ValueError("denominator appears in the series at the required precision")
            coeffs.append(c)
        return S(coeffs, prec=prec)

    def is_algebraic(self):
        return self.is_defined()

    def p_curvature(self):
        L = self.differential_operator()
        K = L.base_ring().fraction_field()
        S = OrePolynomialRing(K, L.parent().twisting_derivation().extend_to_fraction_field(), names='d')
        L = S(L.list())
        d = S.gen()
        p = self._p
        rows = [ ]
        n = L.degree()
        for i in range(p, p + n):
            Li = d**i % L
            rows.append([Li[j] for j in range(n)])
        return matrix(rows)

    def p_curvature_corank(self):
        return self._parameters.p_interlacing_number(self._p)

    def dwork_relation(self):
        r"""
        Return (P1, h1), ..., (Ps, hs) such that

            self = P1*h1^p + ... + Ps*hs^p
        """
        if not self._parameters.is_balanced():
            raise ValueError("the hypergeometric function must be a pFq with q = p-1")
        if not self.is_defined():
            raise ValueError("this hypergeometric function is not defined")

        H = self.parent()
        p = self._p

        # We compute the series expansion up to x^p
        cs = self.series(p).list()

        # We compute the relevant exponents and associated coefficients
        S = self.parent().polynomial_ring()
        exponents = sorted([(1-b) % p for b in self._parameters.bottom])
        exponents.append(p)
        Ps = []
        for i in range(len(exponents) - 1):
            ei = exponents[i]
            ej = exponents[i+1]
            P = S(cs[ei:ej])
            if P:
                Ps.append((ei, P << ei))

        # We compute the hypergeometric series
        pairs = [ ]
        for r, P in Ps:
            top = [ ]
            for a in self.top():
                ap = (a + (-a) % p) / p  # Dwork map
                ar = prod(a + i for i in range(r))
                if ar % p == 0:
                    top.append(ap + 1)
                else:
                    top.append(ap)
            bottom = [ ]
            for b in self.bottom():
                bp = (b + (-b) % p) / p  # Dwork map
                br = prod(b + i for i in range(r))
                if br % p == 0:
                    bottom.append(bp + 1)
                else:
                    bottom.append(bp)
            pairs.append((P, H(top, bottom)))

        return pairs

    def annihilating_ore_polynomial(self, var='Frob'):
        if not self._parameters.is_balanced():
            raise NotImplementedError("the hypergeometric function is not a pFq with q = p-1")

        K = self.base_ring()
        p = self._p
        S = self.parent().polynomial_ring()
        zero = S.zero()
        Frob = S.frobenius_endomorphism()
        Ore = OrePolynomialRing(S, Frob, names=var)

        # We remove the scalar
        if self._scalar == 0:
            return Ore.one()
        self = self.parent()(self._parameters)

        order = self._parameters.frobenius_order(p)
        bound = self.p_curvature_corank()

        rows = [{self: S.one()}]
        # If row is the i-th item of rows, we have:
        #   self = sum_g row[g] * g**(p**i)
        q = 1
        while True:
            row = {}
            previous_row = rows[-1]
            for _ in range(order):
                row = {}
                for g, P in previous_row.items():
                    for Q, h in g.dwork_relation():
                        # here g = sum(Q * h^p)
                        if h in row:
                            row[h] += P * insert_zeroes(Q, q)
                        else:
                            row[h] = P * insert_zeroes(Q, q)
                previous_row = row
                q *= p  # q = p**i
            rows.append(row)

            i = len(rows)
            Mrows = []
            Mqo = 1
            columns = {}
            for j in range(i-1, max(-1, i-2-bound), -1):
                for col in rows[j]:
                    columns[col] = None
            for j in range(i-1, max(-1, i-2-bound), -1):
                Mrow = []
                for col in columns:
                    Mrow.append(insert_zeroes(rows[j].get(col, zero), Mqo))
                Mrows.append(Mrow)
                Mqo *= p ** order
            M = matrix(S, Mrows)

            ker = kernel(M)
            if ker is not None:
                return insert_zeroes(Ore(ker), order)


# Parent
########

class HypergeometricToSR(Map):
    def _call_(self, h):
        from sage.functions.hypergeometric import _hypergeometric
        return h.scalar() * _hypergeometric(h.top(), h.bottom(), SR.var(h.parent().variable_name()))

class ScalarMultiplication(Action):
    def _act_(self, scalar, h):
        return h.parent()(h, scalar=scalar)


class HypergeometricFunctions(Parent, UniqueRepresentation):
    def __init__(self, base, name, category=None):
        self._name = normalize_names(1, name)[0]
        self._latex_name = latex_variable_name(self._name)
        char = base.characteristic()
        if base in FiniteFields() and base.is_prime_field():
            self.Element = HypergeometricAlgebraic_GFp
        elif char == 0:
            base = pushout(base, QQ)
            if base is QQ:
                self.Element = HypergeometricAlgebraic_QQ
            else:
                self.Element = HypergeometricAlgebraic_charzero
        else:
            raise NotImplementedError("hypergeometric functions are only implemented over finite field and bases of characteristic zero")
        Parent.__init__(self, base, category=category)
        self.register_action(ScalarMultiplication(base, self, False, operator.mul))
        self.register_action(ScalarMultiplication(base, self, True, operator.mul))
        if char == 0:
            SR.register_coercion(HypergeometricToSR(self.Hom(SR)))

    def _repr_(self):
        return "Hypergeometric functions in %s over %s" % (self._name, self._base)

    def _element_constructor_(self, *args, **kwds):
        return self.element_class(self, *args, **kwds)

    def _coerce_map_from_(self, other):
        if (isinstance(other, HypergeometricFunctions)
        and other.has_coerce_map_from(self)):
            return True

    def _pushout_(self, other):
        if isinstance(other, HypergeometricFunctions) and self._name == other._name:
            base = pushout(self.base_ring(), other.base_ring())
            if base is not None:
                return HypergeometricFunctions(base, self._name)
        if SR.has_coerce_map_from(other):
            return SR

    def base_ring(self):
        return self._base

    def variable_name(self):
        return self._name

    def latex_variable_name(self):
        return self._latex_name

    def polynomial_ring(self):
        return PolynomialRing(self.base_ring(), self._name)

    def power_series_ring(self, default_prec=None):
        return PowerSeriesRing(self.base_ring(), self._name, default_prec=default_prec)<|MERGE_RESOLUTION|>--- conflicted
+++ resolved
@@ -1,11 +1,7 @@
 r"""
 Algebraic properties of hypergeometric functions.
 
-<<<<<<< HEAD
-[Tutorial here]
-=======
-[Tutorial... coming soon]
->>>>>>> f292abb4
+[Tutorial]
 
 AUTHORS:
 
