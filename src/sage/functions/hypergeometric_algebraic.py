--- conflicted
+++ resolved
@@ -206,9 +206,6 @@
         return Parameters(top, bottom)
 
     def scalar(self):
-<<<<<<< HEAD
-        return prod(self.top) / prod(self.bottom)
-=======
 	r"""
 	Return the scalar of the derivative of the hypergeometric function with
 	this set of parameters.
@@ -222,8 +219,7 @@
             sage: p.scalar()
             25/144
 	"""
-        return prod(self.alpha) / prod(self.beta)
->>>>>>> fd651581
+        return prod(self.top) / prod(self.bottom)
 
 
 # Hypergeometric functions
