# sage.doctest: needs primecountpy
r"""
Counting primes

EXAMPLES::

    sage: z = sage.functions.prime_pi.PrimePi()
    sage: loads(dumps(z))
    prime_pi
    sage: loads(dumps(z)) == z
    True

AUTHORS:

- \R. Andrew Ohana (2009): initial version of efficient prime_pi

- William Stein (2009): fix plot method

- \R. Andrew Ohana (2011): complete rewrite, ~5x speedup

- Dima Pasechnik (2021): removed buggy cython code, replaced it with
  calls to primecount/primecountpy spkg

"""

# ****************************************************************************
#       Copyright (C) 2009,2011 R. Andrew Ohana <andrew.ohana@gmail.com>
#       Copyright (C) 2009 William Stein <wstein@gmail.com>
#
#  Distributed under the terms of the GNU General Public License (GPL)
#  as published by the Free Software Foundation; either version 2 of
#  the License, or (at your option) any later version.
#                  https://www.gnu.org/licenses/
# ****************************************************************************

from sage.misc.lazy_import import LazyImport
from sage.rings.integer cimport Integer
from sage.symbolic.function cimport BuiltinFunction

_prime_pi = LazyImport('primecountpy.primecount', 'prime_pi', as_name='prime_pi')
_phi = LazyImport('primecountpy.primecount', 'phi', as_name='_phi')


cdef class PrimePi(BuiltinFunction):
    def __init__(self):
        r"""
        The prime counting function, which counts the number of primes less
        than or equal to a given value.

        INPUT:

        - ``x`` -- a real number
        - ``prime_bound`` -- (default 0) a real number < 2^32; :func:`prime_pi` will
          make sure to use all the primes up to ``prime_bound`` (although,
          possibly more) in computing ``prime_pi``, this can potentially
          speedup the time of computation, at a cost to memory usage.

        OUTPUT:

        integer -- the number of primes :math:`\leq` ``x``

        EXAMPLES:

        These examples test common inputs::

            sage: # needs sage.symbolic
            sage: prime_pi(7)
            4
            sage: prime_pi(100)
            25
            sage: prime_pi(1000)
            168
            sage: prime_pi(100000)
            9592
            sage: prime_pi(500509)
            41581

        The following test is to verify that :trac:`4670` has been essentially
        resolved::

            sage: prime_pi(10^10)                                                       # needs sage.symbolic
            455052511

        The :func:`prime_pi` function also has a special plotting method, so it
        plots quickly and perfectly as a step function::

<<<<<<< HEAD
            sage: P = plot(prime_pi, 50, 100)                                           # needs sage.plot
=======
            sage: P = plot(prime_pi, 50, 100)                                           # needs sage.plot sage.symbolic
>>>>>>> 6695becb

        """
        super(PrimePi, self).__init__('prime_pi', latex_name=r"\pi",
                                      conversions={'mathematica': 'PrimePi',
                                                   'pari': 'primepi',
                                                   'sympy': 'primepi'})

    def __call__(self, *args, coerce=True, hold=False):
        r"""
        EXAMPLES::

<<<<<<< HEAD
            sage: prime_pi.__call__(756)                                                # needs sage.symbolic
=======
            sage: # needs sage.symbolic
            sage: prime_pi.__call__(756)
>>>>>>> 6695becb
            133
            sage: prime_pi.__call__(6574, 577)                                          # needs sage.symbolic
            850
            sage: f(x) = prime_pi.__call__(x^2); f(x)                                   # needs sage.symbolic
            prime_pi(x^2)
            sage: f(5)                                                                  # needs sage.symbolic
            9
            sage: prime_pi.__call__(1, 2, 3)
            Traceback (most recent call last):
            ...
            TypeError: Symbolic function prime_pi takes 1 or 2 arguments (3 given)
        """
        if len(args) > 2:
            raise TypeError(f"Symbolic function {self._name} takes 1 or 2"
                            f" arguments ({len(args)} given)")
        return super(PrimePi, self).__call__(args[0], coerce=coerce, hold=hold)

    def _eval_(self, x):
        r"""
        EXAMPLES::

            sage: # needs primecountpy
            sage: prime_pi._eval_(7)
            4
            sage: prime_pi._eval_(100)
            25
            sage: prime_pi._eval_(1000)
            168
            sage: prime_pi._eval_(100000)
            9592
            sage: prime_pi._eval_(500509)
            41581
            sage: prime_pi._eval_(mod(30957, 9750979))
            3337

        Make sure we actually compute correct results for 64-bit entries::

<<<<<<< HEAD
            sage: for i in (32..42): prime_pi(2^i)      # long time (13s on sage.math, 2011), needs primecountpy
=======
            sage: for i in (32..42): prime_pi(2^i)      # long time (13s on sage.math, 2011)
>>>>>>> 6695becb
            203280221
            393615806
            762939111
            1480206279
            2874398515
            5586502348
            10866266172
            21151907950
            41203088796
            80316571436
            156661034233

        This implementation uses 64-bit ints and does not support
        :math:`x \geq 2^63`::

            sage: prime_pi(2^63)                                                        # needs primecountpy
            Traceback (most recent call last):
            ...
            OverflowError: ...to convert...

        TESTS:

        Check that :trac:`24960` is fixed::

            sage: prime_pi(642763101936913)                                             # needs primecountpy
            19439675999019
            sage: prime_pi(10.5)                                                        # needs primecountpy
            4
        """
        from sage.functions.other import floor
        try:
            z = Integer(x)
        except TypeError:
            try:
                z = Integer(floor(x))
            except TypeError:
                return None
        return _prime_pi(z)

    def plot(self, xmin=0, xmax=100, vertical_lines=True, **kwds):
        """
        Draw a plot of the prime counting function from ``xmin`` to ``xmax``.
        All additional arguments are passed on to the line command.

        WARNING: we draw the plot of ``prime_pi`` as a stairstep function with
        explicitly drawn vertical lines where the function jumps. Technically
        there should not be any vertical lines, but they make the graph look
        much better, so we include them. Use the option ``vertical_lines=False``
        to turn these off.

        EXAMPLES::

<<<<<<< HEAD
            sage: plot(prime_pi, 1, 100)                                                # needs sage.plot
            Graphics object consisting of 1 graphics primitive
            sage: prime_pi.plot(1, 51, thickness=2, vertical_lines=False)               # needs sage.plot
=======
            sage: plot(prime_pi, 1, 100)                                                # needs sage.plot sage.symbolic
            Graphics object consisting of 1 graphics primitive
            sage: prime_pi.plot(1, 51, thickness=2, vertical_lines=False)               # needs sage.plot sage.symbolic
>>>>>>> 6695becb
            Graphics object consisting of 16 graphics primitives
        """
        from sage.plot.step import plot_step_function
        if xmax < xmin:
            return plot_step_function([], **kwds)
        if xmax < 2:
            return plot_step_function([(xmin, 0), (xmax, 0)], **kwds)
        y = self(xmin)
        v = [(xmin, y)]
        from sage.rings.fast_arith import prime_range
        for p in prime_range(xmin+1, xmax+1, py_ints=True):
            y += 1
            v.append((p, y))
        v.append((xmax, y))
        return plot_step_function(v, vertical_lines=vertical_lines, **kwds)


prime_pi = PrimePi()


cpdef Integer legendre_phi(x, a):
    r"""
    Legendre's formula, also known as the partial sieve function, is a useful
    combinatorial function for computing the prime counting function (the
    ``prime_pi`` method in Sage). It counts the number of positive integers
    :math:`\leq` ``x`` that are not divisible by the first ``a`` primes.

    INPUT:

    - ``x`` -- a real number

    - ``a`` -- a non-negative integer

    OUTPUT:

    integer -- the number of positive integers :math:`\leq` ``x`` that are not
    divisible by the first ``a`` primes

    EXAMPLES::

        sage: legendre_phi(100, 0)
        100
        sage: legendre_phi(29375, 1)                                                    # needs primecountpy
        14688
        sage: legendre_phi(91753, 5973)                                                 # needs primecountpy
        2893
        sage: legendre_phi(4215701455, 6450023226)                                      # needs primecountpy
        1

    """
    if not isinstance(a, Integer):
        a = Integer(a)
    if a < Integer(0):
        raise ValueError("a (=%s) must be non-negative" % a)
    y = Integer(x)

    # legendre_phi(x, a) = 0 when x <= 0
    if not y:
        return Integer(0)

    # legendre_phi(x, 0) = x
    if a == Integer(0):
        return Integer(y)

    # If a > prime_pi(2^32), we compute phi(x,a) = max(pi(x)-a+1,1)
    if a > Integer(203280221):
        ret = prime_pi(x)-a+Integer(1)
        if ret < Integer(1):
            return Integer(1)
        return ret

    # Deal with the general case
    return Integer(_phi(y, a))


partial_sieve_function = legendre_phi<|MERGE_RESOLUTION|>--- conflicted
+++ resolved
@@ -84,11 +84,7 @@
         The :func:`prime_pi` function also has a special plotting method, so it
         plots quickly and perfectly as a step function::
 
-<<<<<<< HEAD
-            sage: P = plot(prime_pi, 50, 100)                                           # needs sage.plot
-=======
             sage: P = plot(prime_pi, 50, 100)                                           # needs sage.plot sage.symbolic
->>>>>>> 6695becb
 
         """
         super(PrimePi, self).__init__('prime_pi', latex_name=r"\pi",
@@ -100,18 +96,14 @@
         r"""
         EXAMPLES::
 
-<<<<<<< HEAD
-            sage: prime_pi.__call__(756)                                                # needs sage.symbolic
-=======
             sage: # needs sage.symbolic
             sage: prime_pi.__call__(756)
->>>>>>> 6695becb
             133
-            sage: prime_pi.__call__(6574, 577)                                          # needs sage.symbolic
+            sage: prime_pi.__call__(6574, 577)
             850
-            sage: f(x) = prime_pi.__call__(x^2); f(x)                                   # needs sage.symbolic
+            sage: f(x) = prime_pi.__call__(x^2); f(x)
             prime_pi(x^2)
-            sage: f(5)                                                                  # needs sage.symbolic
+            sage: f(5)
             9
             sage: prime_pi.__call__(1, 2, 3)
             Traceback (most recent call last):
@@ -127,7 +119,6 @@
         r"""
         EXAMPLES::
 
-            sage: # needs primecountpy
             sage: prime_pi._eval_(7)
             4
             sage: prime_pi._eval_(100)
@@ -143,11 +134,7 @@
 
         Make sure we actually compute correct results for 64-bit entries::
 
-<<<<<<< HEAD
-            sage: for i in (32..42): prime_pi(2^i)      # long time (13s on sage.math, 2011), needs primecountpy
-=======
             sage: for i in (32..42): prime_pi(2^i)      # long time (13s on sage.math, 2011)
->>>>>>> 6695becb
             203280221
             393615806
             762939111
@@ -163,7 +150,7 @@
         This implementation uses 64-bit ints and does not support
         :math:`x \geq 2^63`::
 
-            sage: prime_pi(2^63)                                                        # needs primecountpy
+            sage: prime_pi(2^63)
             Traceback (most recent call last):
             ...
             OverflowError: ...to convert...
@@ -172,9 +159,9 @@
 
         Check that :trac:`24960` is fixed::
 
-            sage: prime_pi(642763101936913)                                             # needs primecountpy
+            sage: prime_pi(642763101936913)
             19439675999019
-            sage: prime_pi(10.5)                                                        # needs primecountpy
+            sage: prime_pi(10.5)
             4
         """
         from sage.functions.other import floor
@@ -200,15 +187,9 @@
 
         EXAMPLES::
 
-<<<<<<< HEAD
-            sage: plot(prime_pi, 1, 100)                                                # needs sage.plot
-            Graphics object consisting of 1 graphics primitive
-            sage: prime_pi.plot(1, 51, thickness=2, vertical_lines=False)               # needs sage.plot
-=======
             sage: plot(prime_pi, 1, 100)                                                # needs sage.plot sage.symbolic
             Graphics object consisting of 1 graphics primitive
             sage: prime_pi.plot(1, 51, thickness=2, vertical_lines=False)               # needs sage.plot sage.symbolic
->>>>>>> 6695becb
             Graphics object consisting of 16 graphics primitives
         """
         from sage.plot.step import plot_step_function
@@ -251,11 +232,11 @@
 
         sage: legendre_phi(100, 0)
         100
-        sage: legendre_phi(29375, 1)                                                    # needs primecountpy
+        sage: legendre_phi(29375, 1)
         14688
-        sage: legendre_phi(91753, 5973)                                                 # needs primecountpy
+        sage: legendre_phi(91753, 5973)
         2893
-        sage: legendre_phi(4215701455, 6450023226)                                      # needs primecountpy
+        sage: legendre_phi(4215701455, 6450023226)
         1
 
     """
