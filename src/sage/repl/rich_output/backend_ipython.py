--- conflicted
+++ resolved
@@ -463,12 +463,8 @@
             False
         """
         return set([
-<<<<<<< HEAD
-            OutputPlainText, OutputAsciiArt, OutputLatex,
+            OutputPlainText, OutputAsciiArt, OutputUnicodeArt, OutputLatex,
             OutputHtml,
-=======
-            OutputPlainText, OutputAsciiArt, OutputUnicodeArt, OutputLatex,
->>>>>>> 779e5a8e
             OutputImagePng, OutputImageJpg,
             OutputImageSvg, OutputImagePdf,
             OutputSceneJmol,
