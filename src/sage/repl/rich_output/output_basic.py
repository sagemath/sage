# -*- encoding: utf-8 -*-
r"""
Basic Output Types

The Sage rich representation system requires a special container class
to hold the data for each type of rich output. They all inherit from
:class:`OutputBase`, though a more typical example is
:class:`OutputPlainText`. Some output classes consist of more than one
data buffer, for example jmol or certain animation formats. The output
class is independent of user preferences and of the display
backend.

The display backends can define derived classes to attach
backend-specific display functionality to, for example how to launch a
viewer. But they must not change how the output container is
created. To enforce this, the Sage ``_rich_repr_`` magic method will
only ever see the output class defined here. The display manager will
promote it to a backend-specific subclass if necessary prior to
displaying it.

To create new types of output, you must create your own subclass of
:class:`OutputBase` and register it in
:mod:`sage.repl.rich_output.output_catalog`.

.. warning::

    All rich output data in subclasses of :class:`OutputBase` must be
    contained in :class:`~sage.repl.rich_output.buffer.OutputBuffer`
    instances. You must never reference any files on the local file
    system, as there is no guarantee that the notebook server and the
    worker process are on the same computer. Or even share a common
    file system.
"""

#*****************************************************************************
#       Copyright (C) 2015 Volker Braun <vbraun.name@gmail.com>
#
#  Distributed under the terms of the GNU General Public License (GPL)
#  as published by the Free Software Foundation; either version 2 of
#  the License, or (at your option) any later version.
#                  http://www.gnu.org/licenses/
#*****************************************************************************


from sage.structure.sage_object import SageObject
from sage.repl.rich_output.buffer import OutputBuffer


class OutputBase(SageObject):
    """
    Base class for all rich output containers.
    """

    def _repr_(self):
        """
        Return a string representation.

        OUTPUT:

        String.

        EXAMPLES::

            sage: from sage.repl.rich_output.output_basic import OutputBase
            sage: output_base = OutputBase()
            sage: output_base._repr_()
            'OutputBase container'
        """
        return '{0} container'.format(self.__class__.__name__)

    @classmethod
    def example(cls):
        """
        Construct a sample instance

        This static method is meant for doctests, so they can easily
        construct an example.

        OUTPUT:

        An instance of the :class:`OutputBase` subclass.

        EXAMPLES::

            sage: from sage.repl.rich_output.output_basic import OutputBase
            sage: OutputBase.example()
            Traceback (most recent call last):
            ...
            NotImplementedError: derived classes must implement this class method
        """
        raise NotImplementedError('derived classes must implement this class method')


class OutputPlainText(OutputBase):

    def __init__(self, plain_text):
        """
        Plain Text Output

        INPUT:

        - ``plain_text`` --
          :class:`~sage.repl.rich_output.buffer.OutputBuffer`. Alternatively,
          a bytes (string in Python 2.x) or string (unicode in Python
          2.x) can be passed directly which will then be converted
          into an
          :class:`~sage.repl.rich_output.buffer.OutputBuffer`. The
          plain text output.

        This should always be exactly the same as the (non-rich)
        output from the ``_repr_`` method. Every backend object must
        support plain text output as fallback.

        EXAMPLES::

            sage: from sage.repl.rich_output.output_catalog import OutputPlainText
            sage: OutputPlainText('foo')
            OutputPlainText container
        """
        self.text = OutputBuffer(plain_text)

    @classmethod
    def example(cls):
        """
        Construct a sample plain text output container

        This static method is meant for doctests, so they can easily
        construct an example.

        OUTPUT:

        An instance of :class:`OutputPlainText`.

        EXAMPLES::

            sage: from sage.repl.rich_output.output_catalog import OutputPlainText
            sage: OutputPlainText.example()
            OutputPlainText container
            sage: OutputPlainText.example().text.get_str()
            'Example plain text output'
        """
        return cls('Example plain text output')

    def print_to_stdout(self):
        """
        Write the data to stdout.

        This is just a convenience method to help with debugging.

        EXAMPLES::

            sage: from sage.repl.rich_output.output_catalog import OutputPlainText
            sage: plain_text = OutputPlainText.example()
            sage: plain_text.print_to_stdout()
            Example plain text output
        """
        print(self.text.get_str())


class OutputAsciiArt(OutputBase):

    def __init__(self, ascii_art):
        """
        ASCII Art Output

        INPUT:

        - ``ascii_art`` --
          :class:`~sage.repl.rich_output.buffer.OutputBuffer`. Alternatively,
          a string (bytes) can be passed directly which will then be
          converted into an
          :class:`~sage.repl.rich_output.buffer.OutputBuffer`. Ascii
          art rendered into a string.

        EXAMPLES::

            sage: from sage.repl.rich_output.output_catalog import OutputAsciiArt
            sage: OutputAsciiArt(':-}')
            OutputAsciiArt container
        """
        self.ascii_art = OutputBuffer(ascii_art)

    @classmethod
    def example(cls):
        r"""
        Construct a sample ascii art output container

        This static method is meant for doctests, so they can easily
        construct an example.

        OUTPUT:

        An instance of :class:`OutputAsciiArt`.

        EXAMPLES::

            sage: from sage.repl.rich_output.output_catalog import OutputAsciiArt
            sage: OutputAsciiArt.example()
            OutputAsciiArt container
            sage: OutputAsciiArt.example().ascii_art.get_str()
            '[                        *   *   *    * ]\n[      **   **   *    *  *   *  *    *  ]\n[ ***, * , *  , **, ** , *, * , * , *   ]'
        """
        return cls('[                        *   *   *    * ]\n'
                   '[      **   **   *    *  *   *  *    *  ]\n'
                   '[ ***, * , *  , **, ** , *, * , * , *   ]')

    def print_to_stdout(self):
        """
        Write the data to stdout.

        This is just a convenience method to help with debugging.

        EXAMPLES::

            sage: from sage.repl.rich_output.output_catalog import OutputAsciiArt
            sage: ascii_art = OutputAsciiArt.example()
            sage: ascii_art.print_to_stdout()
            [                        *   *   *    * ]
            [      **   **   *    *  *   *  *    *  ]
            [ ***, * , *  , **, ** , *, * , * , *   ]
        """
        print(self.ascii_art.get_str())


class OutputUnicodeArt(OutputBase):

    def __init__(self, unicode_art):
        """
        Unicode Art Output

        Similar to :class:`OutputAsciiArt` but using the entire
        unicode range.

        INPUT:

        - ``unicode_art`` --
          :class:`~sage.repl.rich_output.buffer.OutputBuffer`. Alternatively,
          a string (unicode in Python 2.x) can be passed directly
          which will then be converted into an
          :class:`~sage.repl.rich_output.buffer.OutputBuffer`. Unicode
          art rendered into a string.

        EXAMPLES::

            sage: from sage.repl.rich_output.output_catalog import OutputUnicodeArt
            sage: OutputUnicodeArt(u':-}')
            OutputUnicodeArt container
        """
        # Internally, all buffers store bytes. Unicode is always utf-8
        # encoded.
        if not isinstance(unicode_art, bytes):
            unicode_art = unicode_art.encode('utf-8')
        self.unicode_art = OutputBuffer(unicode_art)

    @classmethod
    def example(cls):
        r"""
        Construct a sample unicode art output container

        This static method is meant for doctests, so they can easily
        construct an example.

        OUTPUT:

        An instance of :class:`OutputUnicodeArt`.

        EXAMPLES::

            sage: from sage.repl.rich_output.output_catalog import OutputUnicodeArt
            sage: OutputUnicodeArt.example()
            OutputUnicodeArt container
            sage: print(OutputUnicodeArt.example().unicode_art.get_unicode())
            ⎛-11   0   1⎞
            ⎜  3  -1   0⎟
            ⎝ -1  -1   0⎠
        """
        return cls(u'⎛-11   0   1⎞\n'
                   u'⎜  3  -1   0⎟\n'
                   u'⎝ -1  -1   0⎠')

    def print_to_stdout(self):
        """
        Write the data to stdout.

        This is just a convenience method to help with debugging.

        EXAMPLES::

            sage: from sage.repl.rich_output.output_catalog import OutputUnicodeArt
            sage: unicode_art = OutputUnicodeArt.example()
            sage: unicode_art.print_to_stdout()
            ⎛-11   0   1⎞
            ⎜  3  -1   0⎟
            ⎝ -1  -1   0⎠
        """
        print(self.unicode_art.get_unicode())


class OutputLatex(OutputBase):

    def __init__(self, latex):
        """
        LaTeX Output

        .. note::

            The LaTeX commands will only use a subset of LaTeX that
            can be displayed by MathJax.

        INPUT:

        - ``latex`` --
          :class:`~sage.repl.rich_output.buffer.OutputBuffer`. Alternatively,
          a string (bytes) can be passed directly which will then be
          converted into an
          :class:`~sage.repl.rich_output.buffer.OutputBuffer`. String
          containing the latex equation code. Excludes the surrounding
          dollar signs / LaTeX equation environment.

        EXAMPLES::

            sage: from sage.repl.rich_output.output_catalog import OutputLatex
<<<<<<< HEAD
            sage: OutputLatex(latex(sqrt(x)))                                   # optional - sage.symbolic
=======
            sage: OutputLatex(latex(sqrt(x)))                                           # optional - sage.symbolic
>>>>>>> a36b1230
            OutputLatex container
        """
        self.latex = OutputBuffer(latex)

    def display_equation(self):
        r"""
        Return the LaTeX code for a display equation

        OUTPUT:

        String.

        EXAMPLES::

            sage: from sage.repl.rich_output.output_catalog import OutputLatex
            sage: rich_output = OutputLatex('1')
            sage: rich_output.latex
            buffer containing 1 bytes
            sage: rich_output.latex.get_str()
            '1'
            sage: rich_output.display_equation()
            '\\begin{equation}\n1\n\\end{equation}'
        """
        return '\n'.join([r'\begin{equation}', self.latex.get_str(),
                          r'\end{equation}'])

    def inline_equation(self):
        r"""
        Return the LaTeX code for an inline equation

        OUTPUT:

        String.

        EXAMPLES::

            sage: from sage.repl.rich_output.output_catalog import OutputLatex
            sage: rich_output = OutputLatex('1')
            sage: rich_output.latex
            buffer containing 1 bytes
            sage: rich_output.latex.get_str()
            '1'
            sage: rich_output.inline_equation()
            '\\begin{math}\n1\n\\end{math}'
        """
        return '\n'.join([r'\begin{math}', self.latex.get_str(), r'\end{math}'])

    @classmethod
    def example(cls):
        r"""
        Construct a sample LaTeX output container

        This static method is meant for doctests, so they can easily
        construct an example.

        OUTPUT:

        An instance of :class:`OutputLatex`.

        EXAMPLES::

            sage: from sage.repl.rich_output.output_catalog import OutputLatex
            sage: OutputLatex.example()
            OutputLatex container
            sage: OutputLatex.example().latex.get_str()
            '\\newcommand{\\Bold}[1]{\\mathbf{#1}}\\int \\sin\\left(x\\right)\\,{d x}'
        """
        return cls(r'\newcommand{\Bold}[1]{\mathbf{#1}}'
                   r'\int \sin\left(x\right)\,{d x}')

    def print_to_stdout(self):
        r"""
        Write the data to stdout.

        This is just a convenience method to help with debugging.

        EXAMPLES::

            sage: from sage.repl.rich_output.output_catalog import OutputLatex
            sage: rich_output = OutputLatex.example()
            sage: rich_output.print_to_stdout()
            \newcommand{\Bold}[1]{\mathbf{#1}}\int \sin\left(x\right)\,{d x}
        """
        print(self.latex.get_str())<|MERGE_RESOLUTION|>--- conflicted
+++ resolved
@@ -320,11 +320,7 @@
         EXAMPLES::
 
             sage: from sage.repl.rich_output.output_catalog import OutputLatex
-<<<<<<< HEAD
-            sage: OutputLatex(latex(sqrt(x)))                                   # optional - sage.symbolic
-=======
             sage: OutputLatex(latex(sqrt(x)))                                           # optional - sage.symbolic
->>>>>>> a36b1230
             OutputLatex container
         """
         self.latex = OutputBuffer(latex)
