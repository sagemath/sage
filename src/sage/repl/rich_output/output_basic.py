--- conflicted
+++ resolved
@@ -320,11 +320,7 @@
         EXAMPLES::
 
             sage: from sage.repl.rich_output.output_catalog import OutputLatex
-<<<<<<< HEAD
-            sage: OutputLatex(latex(sqrt(x)))                                   # optional - sage.symbolic
-=======
             sage: OutputLatex(latex(sqrt(x)))                                           # optional - sage.symbolic
->>>>>>> 08060ed1
             OutputLatex container
         """
         self.latex = OutputBuffer(latex)
