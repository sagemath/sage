--- conflicted
+++ resolved
@@ -1,7 +1,4 @@
-<<<<<<< HEAD
 # sage_setup: distribution = sagemath-repl
-=======
->>>>>>> 0a27566a
 """
 The Sage Preparser
 
