py.install_sources(
  '__init__.py',
  'all.py',
  'all_documented_functions.py',
  'assigned_names.py',
  'context_managers.py',
  'element.pxd',
  'element.pyx',
  'gap_functions.py',
  'gap_globals.py',
  'gap_includes.pxd',
<<<<<<< HEAD
  'libgap.pyx',
=======
  'gap_test.py',
>>>>>>> 1f459003
  'operations.py',
  'sage.gaprc',
  'saved_workspace.py',
  'util.pxd',
  'util.pyx',
  subdir: 'sage/libs/gap',
)

# Ensure that the gaprc file is installed also in editable mode
fs.copyfile('sage.gaprc')

extension_data = {
  'element' : files('element.pyx'),
  'libgap' : files('libgap.pyx'),
  'util' : files('util.pyx'),
}

foreach name, pyx : extension_data
  py.extension_module(
    name,
    sources: pyx,
    subdir: 'sage/libs/gap',
    install: true,
    include_directories: [inc_cpython, inc_rings],
    dependencies: [py_dep, gap, gmp],
  )
endforeach
<|MERGE_RESOLUTION|>--- conflicted
+++ resolved
@@ -9,11 +9,8 @@
   'gap_functions.py',
   'gap_globals.py',
   'gap_includes.pxd',
-<<<<<<< HEAD
   'libgap.pyx',
-=======
   'gap_test.py',
->>>>>>> 1f459003
   'operations.py',
   'sage.gaprc',
   'saved_workspace.py',
