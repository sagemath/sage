"""
libSingular: Conversion Routines and Initialisation

AUTHOR:

- Martin Albrecht <malb@informatik.uni-bremen.de>

- Miguel Marco <mmarco@unizar.es> (2021): added transcendental extensions over Q
"""

# ****************************************************************************
#       Copyright (C) 2005, 2006 William Stein <wstein@gmail.com>
#
# This program is free software: you can redistribute it and/or modify
# it under the terms of the GNU General Public License as published by
# the Free Software Foundation, either version 2 of the License, or
# (at your option) any later version.
#                  https://www.gnu.org/licenses/
# ****************************************************************************

include "sage/libs/ntl/decl.pxi"

cdef extern from "limits.h":
    long INT_MAX
    long INT_MIN

import os

from libc.stdint cimport int64_t
from sage.libs.singular.decl cimport *

from sage.rings.polynomial.polydict import ETuple
from sage.libs.singular.function cimport new_sage_polynomial, access_singular_ring

from sage.rings.rational_field import RationalField
from sage.rings.integer_ring cimport IntegerRing_class
from sage.rings.finite_rings.integer_mod_ring import IntegerModRing_generic
from sage.rings.finite_rings.finite_field_base import FiniteField
from sage.rings.polynomial.polynomial_ring import PolynomialRing_field
from sage.rings.fraction_field import FractionField_generic, FractionField_1poly_field

from sage.rings.finite_rings.finite_field_prime_modn import FiniteField_prime_modn
from sage.rings.finite_rings.finite_field_givaro import FiniteField_givaro
from sage.rings.finite_rings.finite_field_ntl_gf2e import FiniteField_ntl_gf2e
from sage.libs.pari.all import pari
from sage.libs.gmp.all cimport *

from sage.cpython.string import FS_ENCODING
from sage.cpython.string cimport str_to_bytes, char_to_str, bytes_to_str

from sage.rings.polynomial.multi_polynomial_libsingular cimport MPolynomial_libsingular, MPolynomialRing_libsingular

ctypedef struct fraction "fractionObject":
    poly *numerator
    poly *denominator
    int complexity

_saved_options = (int(0),0,0)

cdef Rational si2sa_QQ(number *n, number **nn, ring *_ring):
    """
    Create a sage rational number from a singular one.

    INPUT:

    - ``n`` - a (pointer to) a singular rational number

    - ``*n`` - a pointer to a pointer like before

    - ``_ ring`` - a (pointer to) a singular ring, in whose coefficient field
      lives ``n``

    OUTPUT:

    - A sage Rational

    TESTS::

        sage: P.<x,y,z> = QQ[]
        sage: P(1/3).lc()
        1/3
        sage: P(1).lc()
        1
        sage: P(0).lc()
        0
        sage: P(-1/3).lc()
        -1/3
        sage: type(P(3).lc())
        <class 'sage.rings.rational.Rational'>
    """
    cdef number *nom
    cdef number *denom
    cdef mpq_t _z

    cdef mpz_t nom_z, denom_z

    cdef Rational z

    mpq_init(_z)

    ##  Immediate integers handles carry the tag 'SR_INT', i.e. the last bit is 1.
    ##  This distinguishes immediate integers from other handles which point to
    ##  structures aligned on 4 byte boundaries and therefore have last bit zero.
    ##  (The second bit is reserved as tag to allow extensions of this scheme.)
    ##  Using immediates as pointers and dereferencing them gives address errors.
    nom = nlGetNumerator(n, _ring.cf)
    mpz_init(nom_z)

    if (SR_HDL(nom) & SR_INT): mpz_set_si(nom_z, SR_TO_INT(nom))
    else: mpz_set(nom_z,nom.z)

    mpq_set_num(_z,nom_z)
    nlDelete(&nom,_ring.cf)
    mpz_clear(nom_z)

    denom = nlGetDenom(n, _ring.cf)
    mpz_init(denom_z)

    if (SR_HDL(denom) & SR_INT): mpz_set_si(denom_z, SR_TO_INT(denom))
    else: mpz_set(denom_z,denom.z)

    mpq_set_den(_z, denom_z)
    nlDelete(&denom,_ring.cf)
    mpz_clear(denom_z)

    nn[0] = n
    z = Rational()
    z.set_from_mpq(_z)
    mpq_clear(_z)
    return z

cdef Integer si2sa_ZZ(number *n, ring *_ring):
    """
    Create a sage integer number from a singular one.

    INPUT:

    - ``n`` - a (pointer to) a singular integer number

    - ``_ ring`` - a (pointer to) a singular ring, in whose coefficient field
      lives ``n``

    OUTPUT:

    - A sage Integer


    TESTS::

        sage: P.<x,y,z> = ZZ[]
        sage: P(3).lc()
        3
        sage: P(0).lc()
        0
        sage: P(-3).lc()
        -3
        sage: P(-1234567890).lc()
        -1234567890
        sage: type(P(3).lc())
        <class 'sage.rings.integer.Integer'>
    """
    cdef Integer z
    z = Integer()
    z.set_from_mpz(<mpz_ptr>n)
    return z

cdef FFgivE si2sa_GFqGivaro(number *n, ring *_ring, Cache_givaro cache):
    """
    Create a sage element of a small finite field from a singular one.

    INPUT:

    - ``n`` - a (pointer to) a singular number in a finite field

    - ``_ ring`` - a (pointer to) a singular ring, in whose coefficient field
      lives ``n``

    - ``cache`` - A Givaro number field

    OUTPUT:

        - A sage element of ``cache``

    TESTS::

        sage: K.<a> = GF(5^3)
        sage: R.<x,y,z> = PolynomialRing(K)
        sage: K( (4*R(a)^2 + R(a))^3 )
        a^2
        sage: K(R(0))
        0
    """
    cdef poly *z
    cdef int c, e
    cdef int a
    cdef int ret
    cdef int order
    cdef ring *cfRing = _ring.cf.extRing

    if _ring.cf.cfIsZero(n,_ring.cf):
        return cache._zero_element
    elif _ring.cf.cfIsOne(n,_ring.cf):
        return cache._one_element

    z = <poly*>n

    a = cache.objectptr.indeterminate()
    ret = cache.objectptr.zero
    order = cache.objectptr.cardinality() - 1

    while z:
        c = cache.objectptr.initi(c, <int64_t>p_GetCoeff(z, cfRing))
        e = p_GetExp(z, 1, cfRing)
        if e == 0:
            ret = cache.objectptr.add(ret, c, ret)
        else:
            a = ( e * cache.objectptr.indeterminate() ) % order
            ret = cache.objectptr.axpy(ret, c, a, ret)
        z = <poly*>pNext(<poly*>z)
    return (<FFgivE>cache._zero_element)._new_c(ret)

cdef FFgf2eE si2sa_GFqNTLGF2E(number *n, ring *_ring, Cache_ntl_gf2e cache):
    """
    Create a sage element of a finite field of characteristic 2 from a
    singular one.

    INPUT:

    - ``n`` - a (pointer to) a singular number in a finite field

    - ``_ ring`` - a (pointer to) a singular ring, in whose coefficient field
      lives ``n``

    - ``cache`` - A ntl_gf2e number field

    OUTPUT:

    - A sage element of ``cache``


    TESTS::

        sage: K.<a> = GF(2^20)
        sage: P.<x,y,z> = K[]
        sage: f = a^21*x^2 + 1 # indirect doctest
        sage: f.lc()
        a^11 + a^10 + a^8 + a^7 + a^6 + a^5 + a^2 + a
        sage: type(f.lc())
        <class 'sage.rings.finite_rings.element_ntl_gf2e.FiniteField_ntl_gf2eElement'>
    """
    cdef poly *z
    cdef long c
    cdef int e
    cdef FFgf2eE a
    cdef FFgf2eE ret
    cdef ring *cfRing = _ring.cf.extRing

    if _ring.cf.cfIsZero(n,_ring.cf):
        return cache._zero_element
    elif _ring.cf.cfIsOne(n,_ring.cf):
        return cache._one_element

    z = <poly*>n
    a = cache._gen
    ret = cache._zero_element

    while z:
        c = <long>p_GetCoeff(z, cfRing)
        e = p_GetExp(z, 1, cfRing)
        ret += c * a**e
        z = <poly*>pNext(<poly*>z)
    return ret

cdef object si2sa_GFq_generic(number *n, ring *_ring, object base):
    """
    Create a sage element of a generic finite field from a singular one.

    INPUT:

    - ``n`` - a (pointer to) a singular number in a finite field

    - ``_ ring`` - a (pointer to) a singular ring, in whose coefficient field
      lives ``n``

    - ``base`` - A sage finite field

    OUTPUT:

    - A sage element of ``base``

    TESTS::

        sage: K.<a> = GF(3^16)
        sage: P.<x,y,z> = K[]
        sage: f = a^21*x^2 + 1 # indirect doctest
        sage: f.lc()
        a^12 + a^11 + a^9 + a^8 + a^7 + 2*a^6 + a^5
        sage: type(f.lc())
        <class 'sage.rings.finite_rings.element_pari_ffelt.FiniteFieldElement_pari_ffelt'>

    Try the largest characteristic which Singular supports::

        sage: p = previous_prime(2^31)
        sage: F.<a> = FiniteField(p^2)
        sage: R.<x,y> = F[]
        sage: R(-1).constant_coefficient()  # indirect doctest
        2147483646
    """
    cdef poly *z
    cdef long c
    cdef int e
    cdef object a
    cdef object ret
    cdef ring *cfRing = _ring.cf.extRing

    if _ring.cf.cfIsZero(n,_ring.cf):
        return base.zero()
    elif _ring.cf.cfIsOne(n,_ring.cf):
        return base.one()

    z = <poly*>n

    a = base.gen()
    ret = base.zero()

    while z:
        c = <long>p_GetCoeff(z, cfRing)
        e = p_GetExp(z, 1, cfRing)
        if e == 0:
            ret = ret + c
        elif c != 0:
            ret = ret  + c * a**e
        z = <poly*>pNext(<poly*>z)
    return ret

cdef object si2sa_transext_QQ(number *n, ring *_ring, object base):
    """
    Create a sage element of a transcendental extension of ``QQ`` from a
    singular one.

    INPUT:

    - ``n`` - a (pointer to) a singular number in a transcendental extension
        of the rationals

    - ``_ ring`` - a (pointer to) a singular ring, in whose coefficient field
      lives ``n``

    - ``base`` - A sage FractionField

    OUTPUT:

    - A sage element of ``base``

    TESTS::

        sage: F = PolynomialRing(QQ,'a,b').fraction_field()
        sage: F.inject_variables()
        Defining a, b
        sage: R.<x,y> = F[]
        sage: a*x
        a*x
        sage: I = R.ideal([a*x])
        sage: I
        Ideal (a*x) of Multivariate Polynomial Ring in x, y over Fraction Field of Multivariate Polynomial Ring in a, b over Rational Field
        sage: I.groebner_basis()
        [x]
        sage: I = R.ideal([a*x+b*y^2, (b+a)/(b-a)*x^3-3*y*x])
        sage: I.groebner_basis()
        [x^3 + (3*a - 3*b)/(a + b)*x*y, y^2 + a/b*x]
        sage: R.term_order()
        Degree reverse lexicographic term order
    """

    cdef poly *numer
    cdef poly *denom
    cdef number *c
    cdef int e
    cdef fraction *frac
    cdef object snumer
    cdef object sdenom

    cdef ring *cfRing = _ring.cf.extRing

    if _ring.cf.cfIsZero(n,_ring.cf):
        return base._zero_element
    elif _ring.cf.cfIsOne(n,_ring.cf):
        return base._one_element

    snumer = base(0)
    sdenom = base(0)

    frac = <fraction*>n

    numer = frac.numerator
    denom = frac.denominator

    while numer:
        c = p_GetCoeff(numer, cfRing)
        coeff = si2sa_QQ(c, &c, cfRing)
        numer.coef = c
        for i in range(base.ngens()):
            e = p_GetExp(numer, i+1, cfRing)
            if e!= 0:
                coeff *= base.gen(i)**e
        snumer += coeff
        numer = <poly*>pNext(<poly*>numer)

    if not denom:
        sdenom = base(1)
    else:
        while denom:
            c = p_GetCoeff(denom, cfRing)
            coeff = si2sa_QQ(c, &c, cfRing)
            denom.coef = c
            for i in range(base.ngens()):
                e = p_GetExp(denom, i+1, cfRing)
                if e!= 0:
                    coeff *= base.gen(i)**e
            sdenom += coeff
            denom = <poly*>pNext(<poly*>denom)

    return snumer/sdenom

cdef object si2sa_transext_FF(number *n, ring *_ring, object base):
    """
    Create a sage element of a transcendental extension of a prime field from a
    singular one.

    INPUT:

    - ``n`` - a (pointer to) a singular number in a transcendental extension
      of the rationals

    - ``_ ring`` - a (pointer to) a singular ring, in whose coefficient field
      lives ``n``

    - ``base`` - A sage FractionField

    OUTPUT:

    - A sage element of ``base``

    TESTS::

        sage: F = PolynomialRing(FiniteField(7),'a,b').fraction_field()
        sage: R.<x,y,z> = F[]
        sage: n = R(5)
        sage: n
        -2
        sage: type(n)
        <class 'sage.rings.polynomial.multi_polynomial_libsingular.MPolynomial_libsingular'>
    """

    cdef poly *numer
    cdef poly *denom
    cdef number *c
    cdef int e
    cdef fraction *frac
    cdef object snumer
    cdef object sdenom

    cdef ring *cfRing = _ring.cf.extRing

    if _ring.cf.cfIsZero(n,_ring.cf):
        return base._zero_element
    elif _ring.cf.cfIsOne(n,_ring.cf):
        return base._one_element

    snumer = base(0)
    sdenom = base(0)

    frac = <fraction*>n

    numer = frac.numerator
    denom = frac.denominator

    while numer:



        c = p_GetCoeff(numer, cfRing)
        coeff = base(cfRing.cf.cfInt(c, cfRing.cf))
        numer.coef = c
        for i in range(base.ngens()):
            e = p_GetExp(numer, i+1, cfRing)
            if e!= 0:
                coeff *= base.gen(i)**e
        snumer += coeff
        numer = <poly*>pNext(<poly*>numer)

    if not denom:
        sdenom = base(1)
    else:
        while denom:
            c = p_GetCoeff(denom, cfRing)
            coeff = base(cfRing.cf.cfInt(c, cfRing.cf))
            denom.coef = c
            for i in range(base.ngens()):
                e = p_GetExp(denom, i+1, cfRing)
                if e!= 0:
                    coeff *= base.gen(i)**e
            sdenom += coeff
            denom = <poly*>pNext(<poly*>denom)

    return snumer/sdenom

cdef object si2sa_NF(number *n, ring *_ring, object base):
    """
    Create a sage element of a number field from a singular one.

    INPUT:

    - ``n`` - a (pointer to) a singular number in an algebraic extension of
      the rationals

    - ``_ ring`` - a (pointer to) a singular ring, in whose coefficient field
      lives ``n``

    - ``base`` - A sage NumberField

    OUTPUT:

    - A sage element of ``base``


    TESTS::

        sage: K.<a> = NumberField(x^2 - 2)
        sage: P.<x,y,z> = K[]
        sage: f = a^21*x^2 + 1 # indirect doctest
        sage: f.lc()
        1024*a
        sage: type(f.lc())
        <class 'sage.rings.number_field.number_field_element_quadratic.NumberFieldElement_quadratic_sqrt'>
    """
    cdef poly *z
    cdef number *c
    cdef int e
    cdef object a
    cdef object ret
    cdef ring *cfRing = _ring.cf.extRing

    if _ring.cf.cfIsZero(n,_ring.cf):
        return base._zero_element
    elif _ring.cf.cfIsOne(n,_ring.cf):
        return base._one_element

    z = <poly*>n

    a = base.gen()
    ret = base(0)

    while z:
        # p_GetCoeff returns a reference
        c = p_GetCoeff(z, cfRing)
        # si2sa_QQ might modify c
        coeff = si2sa_QQ(c, &c, cfRing)
        # so we force it back.
        z.coef = c
        #pSetCoeff0(z,c)
        #p_SetCoeff(z, c, cfRing)
        # rather than trying to let Cython and C++ automagically modify it
        #coeff = si2sa_QQ(p_GetCoeff(z, cfRing), cfRing)
        e = p_GetExp(z, 1, cfRing)
        if e == 0:
            ret = ret + coeff
        elif coeff != 0:
            ret = ret + coeff * a**e
        z = <poly*>pNext(<poly*>z)
    return base(ret)

cdef inline object si2sa_ZZmod(number *n, ring *_ring, object base):
    """
    Create a sage element of a ring of integers modulo n from a singular one.

    INPUT:

    - ``n`` - a (pointer to) a singular number in a ring of integers modulo n

    - ``_ ring`` - a (pointer to) a singular ring, in whose coefficient field
      lives ``n``

    - ``base`` - A sage IntegerModRing

    OUTPUT:

    - A sage element of ``base``

    TESTS::

        sage: P.<x,y,z> = Integers(10)[]
        sage: P(3).lc()
        3
        sage: P(13).lc()
        3

        sage: P.<x,y,z> = Integers(16)[]
        sage: P(3).lc()
        3
        sage: P(19).lc()
        3

        sage: P.<x,y,z> = Integers(3**2)[]
        sage: P(3).lc()
        3
        sage: P(12).lc()
        3

        sage: P.<x,y,z> = Integers(2^32)[]
        sage: P(2^32-1).lc()
        4294967295

        sage: P(3).lc()
        3

        sage: P.<x,y,z> = Integers(17^20)[]
        sage: P(17^19 + 3).lc()
        239072435685151324847156

        sage: P(3)
        3
    """
    cdef Integer ret
    if _ring.cf.type == n_Z2m:
        return base(<long>n)
    elif _ring.cf.type == n_Znm or _ring.cf.type == n_Zn:
        ret = Integer()
        ret.set_from_mpz(<mpz_ptr>n)
        return base(ret)

    return base(_ring.cf.cfInt(n,_ring.cf))


cdef list singular_monomial_exponents(poly *p, ring *r):
    r"""
    Return the list of exponents of monomial ``p``.
    """
    cdef int v
    cdef list ml = [None] * r.N

    for v in range(1, r.N + 1):
        ml[v-1] = p_GetExp(p, v, r)
    return ml

cpdef list si2sa_resolution(Resolution res):
    r"""
    Pull the data from Singular resolution ``res`` to construct a Sage
    resolution.

    INPUT:

    - ``res`` -- Singular resolution

    The procedure is destructive and ``res`` is not usable afterward.
<<<<<<< HEAD
=======

    EXAMPLES::

        sage: from sage.libs.singular.singular import si2sa_resolution
        sage: from sage.libs.singular.function import singular_function
        sage: module = singular_function("module")
        sage: mres = singular_function('mres')

        sage: S.<x,y,z,w> = PolynomialRing(QQ)
        sage: I = S.ideal([y*w - z^2, -x*w + y*z, x*z - y^2])
        sage: mod = module(I)
        sage: r = mres(mod, 0)
        sage: si2sa_resolution(r)
        [
                                         [ y  x]
                                         [-z -y]
        [z^2 - y*w y*z - x*w y^2 - x*z], [ w  z]
        ]
>>>>>>> b7f04edc
    """
    cdef ring *singular_ring
    cdef syStrategy singular_res
    cdef poly *p
    cdef poly *p_iter
    cdef poly *first
    cdef poly *previous
    cdef poly *acc
    cdef resolvente mods
    cdef ideal *mod
    cdef int i, j, k, idx, rank, nrows, ncols
    cdef bint zero_mat
    cdef list degs, matdegs

    from sage.modules.free_module import FreeModule
    from sage.matrix.constructor import matrix as _matrix

    singular_res = res._resolution[0]
    sage_ring = res.base_ring
    singular_ring = access_singular_ring(res.base_ring)

    if singular_res.minres != NULL:
        mods = singular_res.minres
    elif singular_res.fullres != NULL:
        mods = singular_res.fullres
    else:
        raise ValueError('Singular resolution is not usable')

    cdef list res_mats = []

    # length is the length of fullres. The length of minres
    # can be shorter. Hence we avoid SEGFAULT by stopping
    # at NULL pointer.
    for idx in range(singular_res.length):
        mod = <ideal *> mods[idx]
        if mod == NULL:
            break
        rank = mod.rank
        free_module = FreeModule(sage_ring, rank)

        nrows = rank
        ncols = mod.ncols # IDELEMS(mod)

        mat = _matrix(sage_ring, nrows, ncols)
        matdegs = []
        zero_mat = True
        for j in range(ncols):
            p = <poly *> mod.m[j]
            degs = []
            # code below copied and modified from to_sage_vector_destructive
            # in sage.libs.singular.function.Converter
            for i in range(1, rank + 1):
                previous = NULL
                acc = NULL
                first = NULL
                p_iter = p
                while p_iter != NULL:
                    if p_GetComp(p_iter, singular_ring) == i:
                        p_SetComp(p_iter, 0, singular_ring)
                        p_Setm(p_iter, singular_ring)
                        if acc == NULL:
                            first = p_iter
                        else:
                            acc.next = p_iter
                        acc = p_iter
                        if p_iter == p:
                            p = pNext(p_iter)
                        if previous != NULL:
                            previous.next = pNext(p_iter)
                        p_iter = pNext(p_iter)
                        acc.next = NULL
                    else:
                        previous = p_iter
                        p_iter = pNext(p_iter)

                if zero_mat:
                    zero_mat = first == NULL

                mat[i - 1, j] = new_sage_polynomial(sage_ring, first)

        # Singular sometimes leaves zero matrix in the resolution. We can stop
        # when one is seen.
        if zero_mat:
            break

        res_mats.append(mat)

    return res_mats

cpdef tuple si2sa_resolution_graded(Resolution res, tuple degrees):
    """
    Pull the data from Singular resolution ``res`` to construct a Sage
    resolution.

    INPUT:

    - ``res`` -- Singular resolution

    - ``degrees`` -- list of integers or integer vectors

    The procedure is destructive, and ``res`` is not usable afterward.
<<<<<<< HEAD
=======

    EXAMPLES::

        sage: from sage.libs.singular.singular import si2sa_resolution_graded
        sage: from sage.libs.singular.function import singular_function
        sage: module = singular_function("module")
        sage: mres = singular_function('mres')

        sage: S.<x,y,z,w> = PolynomialRing(QQ)
        sage: I = S.ideal([y*w - z^2, -x*w + y*z, x*z - y^2])
        sage: mod = module(I)
        sage: r = mres(mod, 0)
        sage: res_mats, res_degs = si2sa_resolution_graded(r, (1, 1, 1, 1))
        sage: res_mats
        [
                                         [ y  x]
                                         [-z -y]
        [z^2 - y*w y*z - x*w y^2 - x*z], [ w  z]
        ]
        sage: res_degs
        [[[2], [2], [2]], [[1, 1, 1], [1, 1, 1]]]
>>>>>>> b7f04edc
    """
    cdef ring *singular_ring
    cdef syStrategy singular_res
    cdef poly *p
    cdef poly *p_iter
    cdef poly *first
    cdef poly *previous
    cdef poly *acc
    cdef resolvente mods
    cdef ideal *mod
    cdef int i, j, k, idx, rank, nrows, ncols
    cdef int ngens = len(degrees)
    cdef bint zero_mat
    cdef list matdegs, exps

    from sage.matrix.constructor import matrix as _matrix

    singular_res = res._resolution[0]
    sage_ring = res.base_ring
    singular_ring = access_singular_ring(res.base_ring)

    if singular_res.minres != NULL:
        mods = singular_res.minres
    elif singular_res.fullres != NULL:
        mods = singular_res.fullres
    else:
        raise ValueError('Singular resolution is not usable')

    cdef list res_mats = []
    cdef list res_degs = []

    # length is the length of fullres. The length of minres
    # can be shorter. Hence we avoid SEGFAULT by stopping
    # at NULL pointer.
    for idx in range(singular_res.length):
        mod = <ideal *> mods[idx]
        if mod == NULL:
            break
        rank = mod.rank
        free_module = sage_ring ** rank

        nrows = rank
        ncols = mod.ncols # IDELEMS(mod)

        mat = _matrix(sage_ring, nrows, ncols)
        matdegs = []
        zero_mat = True
        for j in range(ncols):
            p = <poly *> mod.m[j]
            degs = []
            # code below copied and modified from to_sage_vector_destructive
            # in sage.libs.singular.function.Converter
            for i in range(1, rank + 1):
                previous = NULL
                acc = NULL
                first = NULL
                p_iter = p
                while p_iter != NULL:
                    if p_GetComp(p_iter, singular_ring) == i:
                        p_SetComp(p_iter, 0, singular_ring)
                        p_Setm(p_iter, singular_ring)
                        if acc == NULL:
                            first = p_iter
                        else:
                            acc.next = p_iter
                        acc = p_iter
                        if p_iter == p:
                            p = pNext(p_iter)
                        if previous != NULL:
                            previous.next = pNext(p_iter)
                        p_iter = pNext(p_iter)
                        acc.next = NULL
                    else:
                        previous = p_iter
                        p_iter = pNext(p_iter)

                if zero_mat:
                    zero_mat = first == NULL

                mat[i - 1, j] = new_sage_polynomial(sage_ring, first)

                # degree of a homogeneous polynomial can be computed from the
                # first monomial
                if first != NULL:
                    exps = singular_monomial_exponents(first, singular_ring)
                    deg = 0
                    for k in range(ngens):
                        deg += exps[k] * degrees[k]
                    degs.append(deg)
                else:
                    degs.append(None)

            matdegs.append(degs)  # store degrees of the column

        # Singular sometimes leaves zero matrix in the resolution. We can stop
        # when one is seen.
        if zero_mat:
            break

        res_mats.append(mat)
        res_degs.append(matdegs)

    return (res_mats, res_degs)


cdef number *sa2si_QQ(Rational r, ring *_ring):
    """
    Create a singular number from a sage rational.

    INPUT:

    - ``r`` -- a sage rational number

<<<<<<< HEAD
=======
    - ``_ ring`` -- a (pointer to) a singular ring, where the resul will live

>>>>>>> b7f04edc
    OUTPUT:

    - A (pointer to) a singular number


    TESTS::

        sage: P.<x,y,z> = QQ[]
        sage: P(0) + 1/2 - 2/4
        0
        sage: P(1/2) + 3/5 - 3/5
        1/2
        sage: P(2/3) + 1/4 - 1/4
        2/3
        sage: P(12345678901234567890/23) + 5/2 - 5/2
        12345678901234567890/23
    """
    if _ring != currRing: rChangeCurrRing(_ring)
    return nlInit2gmp( mpq_numref(r.value), mpq_denref(r.value),_ring.cf )

cdef number *sa2si_GFqGivaro(int quo, ring *_ring):
    """
    Create a singular number in a small finite field.

    INPUT:

    - ``quo`` -- a sage integer

<<<<<<< HEAD
=======
    - ``_ ring`` -- a (pointer to) a singular ring, where the resul will live

>>>>>>> b7f04edc
    OUTPUT:

    - A (pointer to) a singular number

    Number field elements are represented as polynomials in the number field
    generator. In this case, ``quo`` is the integer resulting from evaluating
    that polynomial in the characteristic of the field.

    TESTS::

        sage: F = FiniteField(5^2)
        sage: type(F)
        <class 'sage.rings.finite_rings.finite_field_givaro.FiniteField_givaro_with_category'>
        sage: R.<x,y,z> = F[]
        sage: R(0) + 1
        1
        sage: R(F.gen()) + 1
        (z2 + 1)
        sage: R(F.gen()^2) + 1
        (z2 - 1)
    """
    if _ring != currRing:
        rChangeCurrRing(_ring)
    cdef number* n1
    cdef number* n2
    cdef number* a
    cdef number* coeff
    cdef number* apow1
    cdef number* apow2
    cdef int b = _ring.cf.ch

    a = _ring.cf.cfParameter(1, _ring.cf)

    apow1 = _ring.cf.cfInit(1, _ring.cf)
    n1 = _ring.cf.cfInit(0, _ring.cf)

    while quo!=0:
        coeff = _ring.cf.cfInit(quo%b, _ring.cf)

        if not _ring.cf.cfIsZero(coeff, _ring.cf):
            apow2 = _ring.cf.cfMult(coeff, apow1, _ring.cf)
            n2 = _ring.cf.cfAdd(apow2, n1, _ring.cf)
            _ring.cf.cfDelete(&apow2, _ring.cf)
            _ring.cf.cfDelete(&n1, _ring.cf)
            n1 = n2

        apow2 = _ring.cf.cfMult(apow1, a, _ring.cf)
        _ring.cf.cfDelete(&apow1, _ring.cf)
        apow1 = apow2

        quo = quo/b
        _ring.cf.cfDelete(&coeff, _ring.cf)

    _ring.cf.cfDelete(&apow1, _ring.cf)
    _ring.cf.cfDelete(&a, _ring.cf)
    return n1

cdef number *sa2si_GFqNTLGF2E(FFgf2eE elem, ring *_ring):
    """
    Create a singular number from a sage element of a finite field of
    characteristic 2.

    INPUT:

    - ``elem`` -- a sage element of a ntl_gf2e finite field

<<<<<<< HEAD
=======
    - ``_ ring`` -- a (pointer to) a singular ring, where the resul will live

>>>>>>> b7f04edc
    OUTPUT:

    - A (pointer to) a singular number

    TESTS::

        sage: F = FiniteField(2^20)
        sage: type(F)
        <class 'sage.rings.finite_rings.finite_field_ntl_gf2e.FiniteField_ntl_gf2e_with_category'>
        sage: R.<x,y,z> = F[]
        sage: R(0)+1
        1
        sage: R(F.gen()) + 1
        (z20 + 1)
        sage: R(F.gen()^21) + 1
        (z20^11 + z20^10 + z20^8 + z20^7 + z20^6 + z20^5 + z20^2 + z20 + 1)
    """
    if _ring != currRing: rChangeCurrRing(_ring)
    cdef int i
    cdef number *n1
    cdef number *n2
    cdef number *a
    cdef number *coeff
    cdef number *apow1
    cdef number *apow2
    cdef GF2X_c rep = GF2E_rep(elem.x)

    if GF2X_deg(rep) >= 1:
        n1 = _ring.cf.cfInit(0, _ring.cf)
        a = _ring.cf.cfParameter(1,_ring.cf)
        apow1 = _ring.cf.cfInit(1, _ring.cf)

        for i from 0 <= i <= GF2X_deg(rep):
            coeff = _ring.cf.cfInit(GF2_conv_to_long(GF2X_coeff(rep,i)), _ring.cf)

            if not _ring.cf.cfIsZero(coeff,_ring.cf):
                apow2 = _ring.cf.cfMult(coeff, apow1,_ring.cf)
                n2 = _ring.cf.cfAdd(apow2, n1,_ring.cf)
                _ring.cf.cfDelete(&apow2, _ring.cf)
                _ring.cf.cfDelete(&n1, _ring.cf)
                n1 = n2

            apow2 = _ring.cf.cfMult(apow1, a,_ring.cf)
            _ring.cf.cfDelete(&apow1, _ring.cf)
            apow1 = apow2

            _ring.cf.cfDelete(&coeff, _ring.cf)

        _ring.cf.cfDelete(&apow1, _ring.cf)
        _ring.cf.cfDelete(&a, _ring.cf)
    else:
        n1 = _ring.cf.cfInit(GF2_conv_to_long(GF2X_coeff(rep,0)), _ring.cf)

    return n1

cdef number *sa2si_GFq_generic(object elem, ring *_ring):
    """
    Create a singular number from a sage element of a generic finite field.

    INPUT:

    - ``elem`` -- a sage element of a generic finite field

<<<<<<< HEAD
=======
    - ``_ ring`` -- a (pointer to) a singular ring, where the resul will live

>>>>>>> b7f04edc
    OUTPUT:

    - A (pointer to) a singular number

    TESTS::

        sage: F = FiniteField(3^20)
        sage: type(F)
        <class 'sage.rings.finite_rings.finite_field_pari_ffelt.FiniteField_pari_ffelt_with_category'>
        sage: R.<x,y,z> = F[]
        sage: R(0) + 1
        1
        sage: R(F.gen()) + 1
        (z20 + 1)
        sage: R(F.gen()^21) + 1
        (z20^14 - z20^12 - z20^11 - z20^10 - z20^9 + z20^6 + z20^5 + z20^4 - z20^2 + z20 + 1)
    """
    cdef int i
    cdef number *n1
    cdef number *n2
    cdef number *a
    cdef number *coeff
    cdef number *apow1
    cdef number *apow2
    elem = elem.polynomial()

    if _ring != currRing: rChangeCurrRing(_ring)
    if elem.degree() > 0:
        n1 = _ring.cf.cfInit(0, _ring.cf)
        a = _ring.cf.cfParameter(1,_ring.cf)
        apow1 = _ring.cf.cfInit(1, _ring.cf)

        for i from 0 <= i <= elem.degree():
            coeff = _ring.cf.cfInit(int(elem[i]), _ring.cf)

            if not _ring.cf.cfIsZero(coeff,_ring.cf):
                apow2 = _ring.cf.cfMult(coeff, apow1,_ring.cf)
                n2 = _ring.cf.cfAdd(apow2, n1,_ring.cf)
                _ring.cf.cfDelete(&apow2, _ring.cf)
                _ring.cf.cfDelete(&n1, _ring.cf)
                n1 = n2

            apow2 = _ring.cf.cfMult(apow1, a,_ring.cf)
            _ring.cf.cfDelete(&apow1, _ring.cf)
            apow1 = apow2

            _ring.cf.cfDelete(&coeff, _ring.cf)

        _ring.cf.cfDelete(&apow1, _ring.cf)
        _ring.cf.cfDelete(&a, _ring.cf)
    else:
        n1 = _ring.cf.cfInit(int(elem), _ring.cf)

    return n1

cdef number *sa2si_transext_QQ(object elem, ring *_ring):
    """
    Create a singular number from a sage element of a transcendental extension
    of the rationals.

    INPUT:

    - ``elem`` -- a sage element of a FractionField of polynomials over the rationals

<<<<<<< HEAD
=======
    - ``_ ring`` -- a (pointer to) a singular ring, where the resul will live

>>>>>>> b7f04edc
    OUTPUT:

    - A (pointer to) a singular number

    TESTS::

        sage: F = PolynomialRing(QQ,'a,b').fraction_field()
        sage: F.inject_variables()
        Defining a, b
        sage: R.<x,y> = F[]
        sage: a*x
        a*x
        sage: I = R.ideal([a*x])
        sage: I
        Ideal (a*x) of Multivariate Polynomial Ring in x, y over Fraction Field of Multivariate Polynomial Ring in a, b over Rational Field
        sage: I.groebner_basis()
        [x]
        sage: I = R.ideal([a*x+b*y^2, (b+a)/(b-a)*x^3-3*y*x])
        sage: I.groebner_basis()
        [x^3 + (3*a - 3*b)/(a + b)*x*y, y^2 + a/b*x]
        sage: R.term_order()
        Degree reverse lexicographic term order

    ::

        sage: F = PolynomialRing(QQ,'a').fraction_field()
        sage: R.<x,y> = F[]
        sage: F.inject_variables()
        Defining a
        sage: a*x
        a*x
        sage: I = R.ideal([a*x+5*y^2, (1+a)/(1-a)*x^3-3*y*x])
        sage: I
        Ideal (5*y^2 + a*x, (-a - 1)/(a - 1)*x^3 - 3*x*y) of Multivariate Polynomial Ring in x, y over Fraction Field of Univariate Polynomial Ring in a over Rational Field
        sage: I.groebner_basis()
        [x^3 + (3*a - 3)/(a + 1)*x*y, y^2 + a/5*x]

    ::

        sage: F = PolynomialRing(QQ,'a,b').fraction_field()
        sage: R.<x,y> = PolynomialRing(F)
        sage: S.<x,y> = QQ[]
        sage: f = x + y + 1
        sage: R(f)
        x + y + 1
    """
    cdef int j
    cdef number *n1
    cdef number *a
    cdef number *naCoeff
    cdef number *numerator
    cdef number *denominator
    cdef number *cfnum
    cdef number *cfden
    cdef number *aux1
    cdef number *aux2
    cdef number *power
    cdef int ngens
    cdef int ex
    cdef nMapFunc nMapFuncPtr = NULL

    if _ring != currRing:
        rChangeCurrRing(_ring)

    ngens = elem.parent().ngens()

    nMapFuncPtr =  naSetMap(_ring.cf, currRing.cf) # choose correct mapping function

    if nMapFuncPtr is NULL:
        raise RuntimeError("Failed to determine nMapFuncPtr")

    numerdic = elem.numerator().dict()
    denomdic = elem.denominator().dict()

    if numerdic and not isinstance(list(numerdic)[0], (tuple, ETuple)):
        numerdic = {(k,):b for k,b in numerdic.items()}

    if denomdic and not isinstance(list(denomdic)[0], (tuple, ETuple)):
        denomdic = {(k,):b for k,b in denomdic.items()}

    if _ring != currRing:
        rChangeCurrRing(_ring)
    n1 = _ring.cf.cfInit(0, _ring.cf)
    numerator = _ring.cf.cfInit(0, _ring.cf)
    for (exponents, coef) in numerdic.items():
        numer = coef.numerator()
        cfnum = _ring.cf.cfInitMPZ((<Integer>numer).value, _ring.cf)
        denom = coef.denominator()
        cfden = _ring.cf.cfInitMPZ((<Integer>denom).value, _ring.cf)
        naCoeff = _ring.cf.cfDiv(cfnum, cfden, _ring.cf)
        _ring.cf.cfDelete(&cfnum, _ring.cf)
        _ring.cf.cfDelete(&cfden, _ring.cf)
        for (j, ex) in enumerate(exponents):
            a = _ring.cf.cfParameter(j+1, _ring.cf)
            _ring.cf.cfPower(a, ex, &power, _ring.cf)
            aux1 = naCoeff
            naCoeff = _ring.cf.cfMult(aux1, power, _ring.cf)
            _ring.cf.cfDelete(&aux1, _ring.cf)
            _ring.cf.cfDelete(&a, _ring.cf)
            _ring.cf.cfDelete(&power, _ring.cf)
        aux2 = numerator
        numerator = _ring.cf.cfAdd(aux2, naCoeff,_ring.cf)
        _ring.cf.cfDelete(&aux2, _ring.cf)

    if elem.denominator() != 1:
        denominator = _ring.cf.cfInit(0, _ring.cf)

        for (exponents, coef) in denomdic.items():
            numer = coef.numerator()
            cfnum = _ring.cf.cfInitMPZ((<Integer>numer).value, _ring.cf)
            denom = coef.denominator()
            cfden = _ring.cf.cfInitMPZ((<Integer>denom).value, _ring.cf)
            naCoeff = _ring.cf.cfDiv(cfnum, cfden, _ring.cf)
            _ring.cf.cfDelete(&cfnum, _ring.cf)
            _ring.cf.cfDelete(&cfden, _ring.cf)
            for (j, ex) in enumerate(exponents):
                a = _ring.cf.cfParameter(j+1, _ring.cf)
                _ring.cf.cfPower(a, ex, &power, _ring.cf)
                aux1 = naCoeff
                naCoeff = _ring.cf.cfMult(aux1, power, _ring.cf)
                _ring.cf.cfDelete(&aux1, _ring.cf)
                _ring.cf.cfDelete(&a, _ring.cf)
                _ring.cf.cfDelete(&power, _ring.cf)
            aux2 = denominator
            denominator = _ring.cf.cfAdd(aux2, naCoeff,_ring.cf)
            _ring.cf.cfDelete(&aux2, _ring.cf)

    else:
        denominator = _ring.cf.cfInit(1, _ring.cf)

    n1 = _ring.cf.cfDiv(numerator, denominator, _ring.cf)

    _ring.cf.cfDelete(&numerator, _ring.cf)
    _ring.cf.cfDelete(&denominator, _ring.cf)
    _ring.cf.cfDelete(&naCoeff, _ring.cf)
    _ring.cf.cfDelete(&a, _ring.cf)

    return n1

cdef number *sa2si_transext_FF(object elem, ring *_ring):
    """
    Create a singular number from a sage element of a transcendental extension
    of a prime field.

    INPUT:

    - ``elem`` -- a sage element of a FractionField of polynomials over the rationals

<<<<<<< HEAD
=======
    - ``_ ring`` -- a (pointer to) a singular ring, where the resul will live

>>>>>>> b7f04edc
    OUTPUT:

    - A (pointer to) a singular number

    TESTS::

        sage: F = PolynomialRing(FiniteField(7),'a,b').fraction_field()
        sage: R.<x,y,z> = F[]
        sage: n = R(5)
        sage: n + n
        3
        sage: Integer(n)
        5
    """
    cdef int j
    cdef number *n1
    cdef number *a
    cdef number *naCoeff
    cdef number *numerator
    cdef number *denominator
    cdef number *aux1
    cdef number *aux2
    cdef int ngens
    cdef int ex
    cdef nMapFunc nMapFuncPtr = NULL

    if _ring != currRing:
        rChangeCurrRing(_ring)

    ngens = elem.parent().ngens()

    nMapFuncPtr =  naSetMap(_ring.cf, currRing.cf) # choose correct mapping function

    if nMapFuncPtr is NULL:
        raise RuntimeError("Failed to determine nMapFuncPtr")

    numerdic = elem.numerator().dict()
    denomdic = elem.denominator().dict()

    if numerdic and not isinstance(list(numerdic)[0], (tuple, ETuple)):
        numerdic = {(k,):b for k,b in numerdic.items()}

    if denomdic and not isinstance(list(denomdic)[0], (tuple, ETuple)):
        denomdic = {(k,):b for k,b in denomdic.items()}

    if _ring != currRing:
        rChangeCurrRing(_ring)
    numerator = _ring.cf.cfInit(0, _ring.cf)
    for (exponents, coef) in numerdic.items():
        naCoeff = _ring.cf.cfInit(<int>coef, _ring.cf)
        for (j, ex) in enumerate(exponents):
            a = _ring.cf.cfParameter(j+1, _ring.cf)
            for k in range(ex):
                aux1 = naCoeff
                naCoeff = _ring.cf.cfMult(aux1, a ,_ring.cf)
                _ring.cf.cfDelete(&aux1, _ring.cf)
            _ring.cf.cfDelete(&a, _ring.cf)
        aux2 = numerator
        numerator = _ring.cf.cfAdd(aux2, naCoeff,_ring.cf)
        _ring.cf.cfDelete(&naCoeff, _ring.cf)
        _ring.cf.cfDelete(&aux2, _ring.cf)

    if elem.denominator() != 1:
        denominator = _ring.cf.cfInit(0, _ring.cf)

        for (exponents, coef) in denomdic.items():
            naCoeff = _ring.cf.cfInit(<int>coef, _ring.cf)
            for (j, ex) in enumerate(exponents):
                a = _ring.cf.cfParameter(j+1, _ring.cf)
                for k in range(ex):
                    aux1 = naCoeff
                    naCoeff = _ring.cf.cfMult(aux1, a ,_ring.cf)
                    _ring.cf.cfDelete(&aux1, _ring.cf)
                _ring.cf.cfDelete(&a, _ring.cf)
            aux2 = denominator
            denominator = _ring.cf.cfAdd(aux2, naCoeff,_ring.cf)
            _ring.cf.cfDelete(&naCoeff, _ring.cf)
            _ring.cf.cfDelete(&aux2, _ring.cf)

    else:
        denominator = _ring.cf.cfInit(1, _ring.cf)

    n1 = _ring.cf.cfDiv(numerator, denominator, _ring.cf)

    _ring.cf.cfDelete(&numerator, _ring.cf)
    _ring.cf.cfDelete(&denominator, _ring.cf)
    _ring.cf.cfDelete(&a, _ring.cf)

    return n1

cdef number *sa2si_NF(object elem, ring *_ring):
    """
    Create a singular number from a sage element of a number field.

    INPUT:

    - ``elem`` -- a sage element of a NumberField

<<<<<<< HEAD
=======
    - ``_ ring`` -- a (pointer to) a singular ring, where the resul will live

>>>>>>> b7f04edc
    OUTPUT:

    - A (pointer to) a singular number

    TESTS::

        sage: F = NumberField(x^3+x+1, 'a')
        sage: type(F)
        <class 'sage.rings.number_field.number_field.NumberField_absolute_with_category'>
        sage: R.<x,y,z> = F[]
        sage: R(0) + 1
        1
        sage: R(1)
        1
        sage: R(F.gen()) + 1
        (a + 1)
        sage: R(F.gen()^5) + 1
        (-a^2 + a + 2)
    """
    cdef int i
    cdef number *n1
    cdef number *n2
    cdef number *a
    cdef number *nlCoeff
    cdef number *naCoeff
    cdef number *apow1
    cdef number *apow2

    cdef nMapFunc nMapFuncPtr = NULL

    nMapFuncPtr =  naSetMap(_ring.cf, currRing.cf) # choose correct mapping function

    if nMapFuncPtr is NULL:
        raise RuntimeError("Failed to determine nMapFuncPtr")

    elem = list(elem)

    if _ring != currRing:
        rChangeCurrRing(_ring)
    n1 = _ring.cf.cfInit(0, _ring.cf)
    a = _ring.cf.cfParameter(1, _ring.cf)
    apow1 = _ring.cf.cfInit(1, _ring.cf)

    cdef char *_name

    # the result of nlInit2gmp() is in a plain polynomial ring over QQ (not an extension ring!),
    # so we have to get/create one:
    #
    # todo: reuse qqr/ get an existing Singular polynomial ring over Q.
    _name = omStrDup("a")
    cdef char **_ext_names
    _ext_names = <char**>omAlloc0(sizeof(char*))
    _ext_names[0] = omStrDup(_name)
    qqr = rDefault( 0, 1, _ext_names)
    rComplete(qqr,1)
    qqr.ShortOut = 0

    nMapFuncPtr =  naSetMap( qqr.cf , _ring.cf ) # choose correct mapping function
    cdef poly *_p
    for i from 0 <= i < len(elem):
        nlCoeff = nlInit2gmp( mpq_numref((<Rational>elem[i]).value), mpq_denref((<Rational>elem[i]).value),  qqr.cf )
        naCoeff = nMapFuncPtr(nlCoeff, qqr.cf , _ring.cf )
        nlDelete(&nlCoeff, _ring.cf)

        # faster would be to assign the coefficient directly
        apow2 = _ring.cf.cfMult(naCoeff, apow1,_ring.cf)
        n2 = _ring.cf.cfAdd(apow2, n1,_ring.cf)
        _ring.cf.cfDelete(&apow2, _ring.cf)
        _ring.cf.cfDelete(&n1, _ring.cf)
        _ring.cf.cfDelete(&naCoeff, _ring.cf)
        n1 = n2

        apow2 = _ring.cf.cfMult(apow1, a,_ring.cf)
        _ring.cf.cfDelete(&apow1, _ring.cf)
        apow1 = apow2

    _ring.cf.cfDelete(&apow1, _ring.cf)
    _ring.cf.cfDelete(&a, _ring.cf)

    return n1

cdef number *sa2si_ZZ(Integer d, ring *_ring):
    """
    Create a singular number from a sage Integer.

    INPUT:

    - ``elem`` -- a sage Integer

<<<<<<< HEAD
=======
    - ``_ ring`` -- a (pointer to) a singular ring, where the resul will live

>>>>>>> b7f04edc
    OUTPUT:

    - A (pointer to) a singular number

    TESTS::

        sage: P.<x,y,z> = ZZ[]
        sage: P(0) + 1 - 1
        0
        sage: P(1) + 1 - 1
        1
        sage: P(2) + 1 - 1
        2
        sage: P(12345678901234567890) + 2 - 2
        12345678901234567890
    """
    if _ring != currRing: rChangeCurrRing(_ring)
    cdef number *n = nrzInit(0, _ring.cf)
    mpz_set(<mpz_ptr>n, d.value)
    return <number*>n

cdef inline number *sa2si_ZZmod(IntegerMod_abstract d, ring *_ring):
    """
    Create a singular number from a sage element of a IntegerModRing.

    INPUT:

    - ``elem`` - a sage IntegerMod

    - ``_ ring`` - a (pointer to) a singular ring, where the resul will live

    TESTS::

        sage: P.<x,y,z> = Integers(10)[]
        sage: P(3)
        3
        sage: P(13)
        3

        sage: P.<x,y,z> = Integers(16)[]
        sage: P(3)
        3
        sage: P(19)
        3

        sage: P.<x,y,z> = Integers(3^2)[]
        sage: P(3)
        3
        sage: P(12)
        3

        sage: P.<x,y,z> = Integers(2^32)[]
        sage: P(2^32-1)
        4294967295

        sage: P(3)
        3

        sage: P.<x,y,z> = Integers(17^20)[]
        sage: P(17^19 + 3)
        239072435685151324847156

        sage: P(3)
        3
    """
    nr2mModul = d.parent().characteristic()
    if _ring != currRing: rChangeCurrRing(_ring)

    cdef number *nn

    cdef int64_t _d
    cdef char *_name
    cdef char **_ext_names

    cdef nMapFunc nMapFuncPtr = NULL

    if _ring.cf.type == n_Z2m:
        _d = long(d)
        return nr2mMapZp(<number *>_d, currRing.cf, _ring.cf)
    elif _ring.cf.type == n_Zn or _ring.cf.type == n_Znm:
        lift = d.lift()

        # if I understand nrnMapGMP/nMapFuncPtr correctly we need first
        # a source value in ZZr
        # create ZZr, a plain polynomial ring over ZZ with one variable.
        #
        # todo (later): reuse ZZr
        _name = omStrDup("a")
        _ext_names = <char**>omAlloc0(sizeof(char*))
        _ext_names[0] = omStrDup(_name)
        _cf = nInitChar( n_Z, NULL) # integer coefficient ring
        ZZr = rDefault (_cf ,1, _ext_names)
        rComplete(ZZr,1)
        ZZr.ShortOut = 0

        nn = nrzInit(0, ZZr.cf)
        mpz_set(<mpz_ptr>nn, (<Integer>lift).value)
        nMapFuncPtr  = nrnSetMap( ZZr.cf, _ring.cf)

        return nMapFuncPtr(nn, ZZr.cf, _ring.cf)
    else:
        raise ValueError

cdef object si2sa(number *n, ring *_ring, object base):
    r"""
    Create a sage number from a singular one

    INPUT:

    - ``n`` - a (pointer to) a singular number

    - ``_ring`` - a (pointer to) the singular ring where ``n`` lives

    - ``object`` - the sage parent where the result will live

    OUTPUT:

    An element of ``base``
    """
    if isinstance(base, FiniteField_prime_modn):
        return base(_ring.cf.cfInt(n, _ring.cf))

    elif isinstance(base, RationalField):
        return si2sa_QQ(n,&n,_ring)

    elif isinstance(base, IntegerRing_class):
        return si2sa_ZZ(n,_ring)

    elif isinstance(base, FiniteField_givaro):
        return si2sa_GFqGivaro(n, _ring, base._cache)

    elif isinstance(base, FiniteField_ntl_gf2e):
        return si2sa_GFqNTLGF2E(n, _ring, <Cache_ntl_gf2e>base._cache)

    elif isinstance(base, FiniteField):
        return si2sa_GFq_generic(n, _ring, base)

    elif isinstance(base, NumberField) and base.is_absolute():
        return si2sa_NF(n, _ring, base)

    elif isinstance(base, FractionField_generic) and isinstance(base.base(), (MPolynomialRing_libsingular, PolynomialRing_field)) and isinstance(base.base_ring(), RationalField):
        return si2sa_transext_QQ(n, _ring, base)

    elif isinstance(base, FractionField_generic) and isinstance(base.base(), (MPolynomialRing_libsingular, PolynomialRing_field)) and isinstance(base.base_ring(), FiniteField_prime_modn):
        return si2sa_transext_FF(n, _ring, base)

    elif isinstance(base, IntegerModRing_generic):
        if _ring.cf.type == n_unknown:
            return base(_ring.cf.cfInt(n, _ring.cf))
        return si2sa_ZZmod(n, _ring, base)

    else:
        raise ValueError("cannot convert from SINGULAR number")

cdef number *sa2si(Element elem, ring * _ring):
    r"""
    Create a singular number from a sage one.

    INPUT:

    - ``elem`` - a sage element from a parent. The parent must have a
      corresponding singular coefficient type.

    - ``_ring`` - a (pointer to) the singular ring where the result will live.

    OUTPUT:

    a (pointer to) a singular number
    """
    cdef int i = 0
    if isinstance(elem._parent, FiniteField_prime_modn):
        return n_Init(int(elem),_ring.cf)

    elif isinstance(elem._parent, RationalField):
        return sa2si_QQ(elem, _ring)

    elif isinstance(elem._parent, IntegerRing_class):
        return sa2si_ZZ(elem, _ring)

    elif isinstance(elem._parent, FiniteField_givaro):
        return sa2si_GFqGivaro( (<FFgivE>elem)._cache.objectptr.convert(i, (<FFgivE>elem).element ), _ring )

    elif isinstance(elem._parent, FiniteField_ntl_gf2e):
        return sa2si_GFqNTLGF2E(elem, _ring)

    elif isinstance(elem._parent, FiniteField):
        return sa2si_GFq_generic(elem, _ring)

    elif isinstance(elem._parent, NumberField) and elem._parent.is_absolute():
        return sa2si_NF(elem, _ring)
    elif isinstance(elem._parent, IntegerModRing_generic):
        if _ring.cf.type == n_unknown:
            return n_Init(int(elem),_ring.cf)
        return sa2si_ZZmod(elem, _ring)
    elif isinstance(elem._parent, FractionField_generic) and isinstance(elem._parent.base(), (MPolynomialRing_libsingular, PolynomialRing_field)):
        if isinstance(elem._parent.base().base_ring(), RationalField):
            return sa2si_transext_QQ(elem, _ring)
        elif isinstance(elem._parent.base().base_ring(), FiniteField_prime_modn):
            return sa2si_transext_FF(elem, _ring)

    raise ValueError("cannot convert to SINGULAR number")

cdef object si2sa_intvec(intvec *v):
    r"""
    create a sage tuple from a singular vector of integers

    INPUT:

<<<<<<< HEAD
    - ``v`` -- a (pointer to) a singular intvec
=======
    - ``v`` -- a (pointer to) singular intvec
>>>>>>> b7f04edc

    OUTPUT:

    a sage tuple
    """
    cdef int r
    cdef list l = list()
    for r in range(v.length()):
        l.append(v.get(r))
    return tuple(l)

# ==============
# Initialisation
# ==============

cdef extern from *: # hack to get at cython macro
    int unlikely(int)

cdef extern from "dlfcn.h":
    void *dlopen(char *, long)
    char *dlerror()
    void dlclose(void *handle)

cdef extern from "dlfcn.h":
    cdef long RTLD_LAZY
    cdef long RTLD_GLOBAL

cdef int overflow_check(unsigned long e, ring *_ring) except -1:
    """
    Raise an ``OverflowError`` if e is > max degree per variable.

    INPUT:

    - ``e`` -- some integer representing a degree.

    - ``_ring`` -- a pointer to some ring.

    Whether an overflow occurs or not partially depends
    on the number of variables in the ring. See trac ticket
    :trac:`11856`. With Singular 4, it is by default optimized
    for at least 4 variables on 64-bit and 2 variables on 32-bit,
    which in both cases makes a maximal default exponent of
    2^16-1.

    EXAMPLES::

        sage: P.<x,y> = QQ[]
        sage: y^(2^16-1)
        y^65535
        sage: y^2^16
        Traceback (most recent call last):
        ...
        OverflowError: exponent overflow (65536)
    """
    if unlikely(e > _ring.bitmask):
        raise OverflowError("exponent overflow (%d)"%(e))

cdef init_libsingular():
    """
    This initializes the SINGULAR library. This is a hack to some
    extent.

    SINGULAR has a concept of compiled extension modules similar to
    Sage. For this, the compiled modules need to see the symbols from
    the main program. However, SINGULAR is a shared library in this
    context these symbols are not known globally. The work around so
    far is to load the library again and to specify ``RTLD_GLOBAL``.
    """
    global singular_options
    global singular_verbose_options
    global WerrorS_callback
    global error_messages

    cdef void *handle = NULL

    from sage.env import LIBSINGULAR_PATH
    lib = str_to_bytes(LIBSINGULAR_PATH, FS_ENCODING, "surrogateescape")

    # This is a workaround for https://github.com/Singular/Singular/issues/1113
    # and can be removed once that fix makes it into release of Singular that
    # is supported by sage.
    from sage.features import FeatureNotPresentError
    from sage.features.singular import Singular
    from os.path import dirname
    try:
        singular_executable = Singular().absolute_filename()
    except FeatureNotPresentError:
        pass
    else:
        os.environ["SINGULAR_BIN_DIR"] = dirname(singular_executable)

    import platform
    if not platform.system().startswith("CYGWIN"):
        handle = dlopen(lib, RTLD_GLOBAL|RTLD_LAZY)
        if not handle:
            err = dlerror()
            raise ImportError(f"cannot load Singular library from {LIBSINGULAR_PATH} ({err})")

    # load SINGULAR
    siInit(lib)

    if handle:
        dlclose(handle)

    # we set and save some global Singular options
    singular_options = singular_options | Sy_bit(OPT_REDSB) | Sy_bit(OPT_INTSTRATEGY) | Sy_bit(OPT_REDTAIL) | Sy_bit(OPT_REDTHROUGH)
    global _saved_options
    global _saved_verbose_options
    _saved_options = (int(singular_options), 0, 0)
    _saved_verbose_options = int(singular_verbose_options)

    #On(SW_USE_NTL)
    On(SW_USE_EZGCD)
    Off(SW_USE_NTL_SORT)

    WerrorS_callback = libsingular_error_callback

    error_messages = []

# Save/restore the PATH because libSingular clobbers it:
# https://github.com/Singular/Singular/issues/1119
saved_PATH = os.environ["PATH"]
init_libsingular()
os.environ["PATH"] = saved_PATH

cdef void libsingular_error_callback(const_char_ptr s):
    _s = char_to_str(s)
    error_messages.append(_s)

def get_resource(id):
    """
    Return a Singular "resource".

    INPUT:

    - ``id`` -- a single-character string; see
      https://github.com/Singular/Singular/blob/spielwiese/resources/feResource.cc

    OUTPUT:

    A string, or ``None``.

    EXAMPLES::

        sage: from sage.libs.singular.singular import get_resource
        sage: get_resource('D')            # SINGULAR_DATA_DIR
        '...'
        sage: get_resource('i')            # SINGULAR_INFO_FILE
        '.../singular...'
        sage: get_resource('7') is None    # not defined
        True
    """
    cdef char *result = feGetResource(<char>ord(id))
    if result == NULL:
        return None
    return bytes_to_str(result)<|MERGE_RESOLUTION|>--- conflicted
+++ resolved
@@ -653,8 +653,6 @@
     - ``res`` -- Singular resolution
 
     The procedure is destructive and ``res`` is not usable afterward.
-<<<<<<< HEAD
-=======
 
     EXAMPLES::
 
@@ -673,7 +671,6 @@
                                          [-z -y]
         [z^2 - y*w y*z - x*w y^2 - x*z], [ w  z]
         ]
->>>>>>> b7f04edc
     """
     cdef ring *singular_ring
     cdef syStrategy singular_res
@@ -775,8 +772,6 @@
     - ``degrees`` -- list of integers or integer vectors
 
     The procedure is destructive, and ``res`` is not usable afterward.
-<<<<<<< HEAD
-=======
 
     EXAMPLES::
 
@@ -798,7 +793,6 @@
         ]
         sage: res_degs
         [[[2], [2], [2]], [[1, 1, 1], [1, 1, 1]]]
->>>>>>> b7f04edc
     """
     cdef ring *singular_ring
     cdef syStrategy singular_res
@@ -912,11 +906,8 @@
 
     - ``r`` -- a sage rational number
 
-<<<<<<< HEAD
-=======
     - ``_ ring`` -- a (pointer to) a singular ring, where the resul will live
 
->>>>>>> b7f04edc
     OUTPUT:
 
     - A (pointer to) a singular number
@@ -945,11 +936,8 @@
 
     - ``quo`` -- a sage integer
 
-<<<<<<< HEAD
-=======
     - ``_ ring`` -- a (pointer to) a singular ring, where the resul will live
 
->>>>>>> b7f04edc
     OUTPUT:
 
     - A (pointer to) a singular number
@@ -1016,11 +1004,8 @@
 
     - ``elem`` -- a sage element of a ntl_gf2e finite field
 
-<<<<<<< HEAD
-=======
     - ``_ ring`` -- a (pointer to) a singular ring, where the resul will live
 
->>>>>>> b7f04edc
     OUTPUT:
 
     - A (pointer to) a singular number
@@ -1084,11 +1069,8 @@
 
     - ``elem`` -- a sage element of a generic finite field
 
-<<<<<<< HEAD
-=======
     - ``_ ring`` -- a (pointer to) a singular ring, where the resul will live
 
->>>>>>> b7f04edc
     OUTPUT:
 
     - A (pointer to) a singular number
@@ -1153,11 +1135,8 @@
 
     - ``elem`` -- a sage element of a FractionField of polynomials over the rationals
 
-<<<<<<< HEAD
-=======
     - ``_ ring`` -- a (pointer to) a singular ring, where the resul will live
 
->>>>>>> b7f04edc
     OUTPUT:
 
     - A (pointer to) a singular number
@@ -1306,11 +1285,8 @@
 
     - ``elem`` -- a sage element of a FractionField of polynomials over the rationals
 
-<<<<<<< HEAD
-=======
     - ``_ ring`` -- a (pointer to) a singular ring, where the resul will live
 
->>>>>>> b7f04edc
     OUTPUT:
 
     - A (pointer to) a singular number
@@ -1409,11 +1385,8 @@
 
     - ``elem`` -- a sage element of a NumberField
 
-<<<<<<< HEAD
-=======
     - ``_ ring`` -- a (pointer to) a singular ring, where the resul will live
 
->>>>>>> b7f04edc
     OUTPUT:
 
     - A (pointer to) a singular number
@@ -1503,11 +1476,8 @@
 
     - ``elem`` -- a sage Integer
 
-<<<<<<< HEAD
-=======
     - ``_ ring`` -- a (pointer to) a singular ring, where the resul will live
 
->>>>>>> b7f04edc
     OUTPUT:
 
     - A (pointer to) a singular number
@@ -1716,11 +1686,7 @@
 
     INPUT:
 
-<<<<<<< HEAD
-    - ``v`` -- a (pointer to) a singular intvec
-=======
     - ``v`` -- a (pointer to) singular intvec
->>>>>>> b7f04edc
 
     OUTPUT:
 
