# sage_setup: distribution = sagemath-mpmath
"""
mpmath floating-point numbers

Implements mpf and mpc types, with binary operations and support
for interaction with other types. Also implements the main
context class, and related utilities.
"""

#*****************************************************************************
# This program is free software: you can redistribute it and/or modify
# it under the terms of the GNU General Public License as published by
# the Free Software Foundation, either version 2 of the License, or
# (at your option) any later version.
#                  http://www.gnu.org/licenses/
#*****************************************************************************

from cpython.long cimport *
from cpython.float cimport *
from cpython.complex cimport *
from cpython.number cimport *

from cysignals.signals cimport sig_check

from sage.ext.stdsage cimport PY_NEW

from sage.libs.gmp.all cimport *
from sage.rings.integer cimport Integer

DEF ROUND_N = 0
DEF ROUND_F = 1
DEF ROUND_C = 2
DEF ROUND_D = 3
DEF ROUND_U = 4
DEF S_NORMAL = 0
DEF S_ZERO = 1
DEF S_NZERO = 2
DEF S_INF = 3
DEF S_NINF = 4
DEF S_NAN = 5

from sage.libs.mpmath.ext_impl cimport *

import sage.libs.mpmath._vendor.mpmath.rational as rationallib
import sage.libs.mpmath._vendor.mpmath.libmp as libmp
import sage.libs.mpmath._vendor.mpmath.function_docs as function_docs
from sage.libs.mpmath._vendor.mpmath.libmp import to_str
from sage.libs.mpmath._vendor.mpmath.libmp import repr_dps, prec_to_dps, dps_to_prec

DEF OP_ADD = 0
DEF OP_SUB = 1
DEF OP_MUL = 2
DEF OP_DIV = 3
DEF OP_POW = 4
DEF OP_MOD = 5
DEF OP_RICHCMP = 6
DEF OP_EQ = (OP_RICHCMP + 2)
DEF OP_NE = (OP_RICHCMP + 3)
DEF OP_LT = (OP_RICHCMP + 0)
DEF OP_GT = (OP_RICHCMP + 4)
DEF OP_LE = (OP_RICHCMP + 1)
DEF OP_GE = (OP_RICHCMP + 5)

cdef MPopts opts_exact
cdef MPopts opts_double_precision
cdef MPopts opts_mini_prec

opts_exact.prec = 0
opts_exact.rounding = ROUND_N
opts_double_precision.prec = 53
opts_double_precision.rounding = ROUND_N
opts_mini_prec.prec = 5
opts_mini_prec.rounding = ROUND_D

cdef MPF MPF_C_0
cdef MPF MPF_C_1
cdef MPF MPF_C_2

MPF_init(&MPF_C_0)
MPF_set_zero(&MPF_C_0)
MPF_init(&MPF_C_1)
MPF_set_si(&MPF_C_1, 1)
MPF_init(&MPF_C_2)
MPF_set_si(&MPF_C_2, 2)

# Temporaries used for operands in binary operations
cdef mpz_t tmp_mpz
mpz_init(tmp_mpz)

cdef MPF tmp1
cdef MPF tmp2
cdef MPF tmp_opx_re
cdef MPF tmp_opx_im
cdef MPF tmp_opy_re
cdef MPF tmp_opy_im

MPF_init(&tmp1)
MPF_init(&tmp2)
MPF_init(&tmp_opx_re)
MPF_init(&tmp_opx_im)
MPF_init(&tmp_opy_re)
MPF_init(&tmp_opy_im)

cdef class Context
cdef class mpnumber
cdef class mpf_base
cdef class mpf
cdef class mpc
cdef class constant
cdef class wrapped_libmp_function
cdef class wrapped_specfun

cdef __isint(MPF *v):
    return v.special == S_ZERO or (v.special == S_NORMAL and mpz_sgn(v.exp) >= 0)

cdef int MPF_set_any(MPF *re, MPF *im, x, MPopts opts, bint str_tuple_ok) except -1:
    """
    Set re + im*i = x, where x is any Python number.

    Returns 0 if unable to coerce x; 1 if x is real and re was set;
    2 if x is complex and both re and im were set.

    If str_tuple_ok=True, strings and tuples are accepted and converted
    (useful for parsing arguments, but not for arithmetic operands).
    """
    if isinstance(x, mpf):
        MPF_set(re, &(<mpf>x).value)
        return 1
    if isinstance(x, mpc):
        MPF_set(re, &(<mpc>x).re)
        MPF_set(im, &(<mpc>x).im)
        return 2
    if isinstance(x, (int, Integer)):
        MPF_set_int(re, x)
        return 1
    if isinstance(x, float):
        MPF_set_double(re, x)
        return 1
    if isinstance(x, complex):
        MPF_set_double(re, x.real)
        MPF_set_double(im, x.imag)
        return 2
    if isinstance(x, constant):
        MPF_set_tuple(re, x.func(opts.prec, rndmode_to_python(opts.rounding)))
        return 1
    if hasattr(x, "_mpf_"):
        MPF_set_tuple(re, x._mpf_)
        return 1
    if hasattr(x, "_mpc_"):
        r, i = x._mpc_
        MPF_set_tuple(re, r)
        MPF_set_tuple(im, i)
        return 2
    if hasattr(x, "_mpmath_"):
        return MPF_set_any(re, im, x._mpmath_(opts.prec,
            rndmode_to_python(opts.rounding)), opts, False)
    if isinstance(x, rationallib.mpq):
        p, q = x._mpq_
        MPF_set_int(re, p)
        MPF_set_int(im, q)
        MPF_div(re, re, im, opts)
        #MPF_set_tuple(re, libmp.from_rational(p, q, opts.prec,
        #    rndmode_to_python(opts.rounding)))
        return 1
    if hasattr(x, '_mpi_'):
        a, b = x._mpi_
        if a == b:
            MPF_set_tuple(re, a)
            return 1
        raise ValueError("can only create mpf from zero-width interval")
    if str_tuple_ok:
        if isinstance(x, tuple):
            if len(x) == 2:
                MPF_set_man_exp(re, x[0], x[1])
                return 1
            elif len(x) == 4:
                MPF_set_tuple(re, x)
                return 1
        if isinstance(x, str):
            try:
                st = libmp.from_str(x, opts.prec,
                    rndmode_to_python(opts.rounding))
            except ValueError:
                return 0
            MPF_set_tuple(re, st)
            return 1
    return 0

cdef binop(int op, x, y, MPopts opts):
    cdef int typx
    cdef int typy
    cdef MPF xre, xim, yre, yim
    cdef mpf rr
    cdef mpc rc
    cdef MPopts altopts

    if isinstance(x, mpf):
        xre = (<mpf>x).value
        typx = 1
    elif isinstance(x, mpc):
        xre = (<mpc>x).re
        xim = (<mpc>x).im
        typx = 2
    else:
        typx = MPF_set_any(&tmp_opx_re, &tmp_opx_im, x, opts, False)
        if typx == 0:
            return NotImplemented
        xre = tmp_opx_re
        xim = tmp_opx_im

    if isinstance(y, mpf):
        yre = (<mpf>y).value
        typy = 1
    elif isinstance(y, mpc):
        yre = (<mpc>y).re
        yim = (<mpc>y).im
        typy = 2
    else:
        typy = MPF_set_any(&tmp_opy_re, &tmp_opy_im, y, opts, False)
        if typy == 0:
            return NotImplemented
        yre = tmp_opy_re
        yim = tmp_opy_im

    if op == OP_ADD:
        if typx == 1 and typy == 1:
            # Real result
            rr = mpf.__new__(mpf)
            MPF_add(&rr.value, &xre, &yre, opts)
            return rr
        else:
            # Complex result
            rc = mpc.__new__(mpc)
            MPF_add(&rc.re, &xre, &yre, opts)
            if typx == 1:
                MPF_set(&rc.im, &yim)
                #MPF_normalize(&rc.im, opts)
            elif typy == 1:
                MPF_set(&rc.im, &xim)
                #MPF_normalize(&rc.im, opts)
            else:
                MPF_add(&rc.im, &xim, &yim, opts)
            return rc

    elif op == OP_SUB:
        if typx == 1 and typy == 1:
            # Real result
            rr = mpf.__new__(mpf)
            MPF_sub(&rr.value, &xre, &yre, opts)
            return rr
        else:
            # Complex result
            rc = mpc.__new__(mpc)
            MPF_sub(&rc.re, &xre, &yre, opts)
            if typx == 1:
                MPF_neg(&rc.im, &yim)
                MPF_normalize(&rc.im, opts)
            elif typy == 1:
                MPF_set(&rc.im, &xim)
                MPF_normalize(&rc.im, opts)
            else:
                MPF_sub(&rc.im, &xim, &yim, opts)
            return rc

    elif op == OP_MUL:
        if typx == 1 and typy == 1:
            # Real result
            rr = mpf.__new__(mpf)
            MPF_mul(&rr.value, &xre, &yre, opts)
            return rr
        else:
            # Complex result
            rc = mpc.__new__(mpc)
            if typx == 1:
                MPF_mul(&rc.re, &yre, &xre, opts)
                MPF_mul(&rc.im, &yim, &xre, opts)
            elif typy == 1:
                MPF_mul(&rc.re, &xre, &yre, opts)
                MPF_mul(&rc.im, &xim, &yre, opts)
            else:
                # a*c - b*d
                MPF_mul(&rc.re, &xre,   &yre,  opts_exact)
                MPF_mul(&tmp1,  &xim,   &yim,  opts_exact)
                MPF_sub(&rc.re, &rc.re, &tmp1, opts)
                # a*d + b*c
                MPF_mul(&rc.im, &xre,   &yim,  opts_exact)
                MPF_mul(&tmp1,  &xim,   &yre,  opts_exact)
                MPF_add(&rc.im, &rc.im, &tmp1, opts)
            return rc

    elif op == OP_DIV:
        if typx == 1 and typy == 1:
            # Real result
            rr = mpf.__new__(mpf)
            MPF_div(&rr.value, &xre, &yre, opts)
            return rr
        else:
            rc = mpc.__new__(mpc)
            if typy == 1:
                MPF_div(&rc.re, &xre, &yre, opts)
                MPF_div(&rc.im, &xim, &yre, opts)
            else:
                if typx == 1:
                    xim = MPF_C_0
                altopts = opts
                altopts.prec += 10
                # m = c*c + d*d
                MPF_mul(&tmp1, &yre,  &yre, opts_exact)
                MPF_mul(&tmp2, &yim,  &yim, opts_exact)
                MPF_add(&tmp1, &tmp1, &tmp2, altopts)
                # (a*c+b*d)/m
                MPF_mul(&rc.re, &xre,   &yre, opts_exact)
                MPF_mul(&tmp2,  &xim,   &yim, opts_exact)
                MPF_add(&rc.re, &rc.re, &tmp2, altopts)
                MPF_div(&rc.re, &rc.re, &tmp1, opts)
                # (b*c-a*d)/m
                MPF_mul(&rc.im, &xim,   &yre, opts_exact)
                MPF_mul(&tmp2,  &xre,   &yim, opts_exact)
                MPF_sub(&rc.im, &rc.im, &tmp2, altopts)
                MPF_div(&rc.im, &rc.im, &tmp1, opts)
            return rc

    elif op == OP_POW:
        if typx == 1 and typy == 1:
            rr = mpf.__new__(mpf)
            if not MPF_pow(&rr.value, &xre, &yre, opts):
                return rr
        if typx == 1: xim = MPF_C_0
        if typy == 1: yim = MPF_C_0
        rc = mpc.__new__(mpc)
        MPF_complex_pow(&rc.re, &rc.im, &xre, &xim, &yre, &yim, opts)
        return rc

    elif op == OP_MOD:
        if typx != 1 or typx != 1:
            raise TypeError("mod for complex numbers")
        xret = MPF_to_tuple(&xre)
        yret = MPF_to_tuple(&yre)
        v = libmp.mpf_mod(xret, yret, opts.prec, rndmode_to_python(opts.rounding))
        rr = mpf.__new__(mpf)
        MPF_set_tuple(&rr.value, v)
        return rr

    elif op == OP_EQ:
        if typx == 1 and typy == 1:
            return MPF_eq(&xre, &yre)
        if typx == 1:
            return MPF_eq(&xre, &yre) and MPF_eq(&yim, &MPF_C_0)
        if typy == 1:
            return MPF_eq(&xre, &yre) and MPF_eq(&xim, &MPF_C_0)
        return MPF_eq(&xre, &yre) and MPF_eq(&xim, &yim)

    elif op == OP_NE:
        if typx == 1 and typy == 1:
            return MPF_ne(&xre, &yre)
        if typx == 1:
            return MPF_ne(&xre, &yre) or MPF_ne(&yim, &MPF_C_0)
        if typy == 1:
            return MPF_ne(&xre, &yre) or MPF_ne(&xim, &MPF_C_0)
        return MPF_ne(&xre, &yre) or MPF_ne(&xim, &yim)

    elif op == OP_LT:
        if typx != 1 or typy != 1:
            raise ValueError("cannot compare complex numbers")
        return MPF_lt(&xre, &yre)

    elif op == OP_GT:
        if typx != 1 or typy != 1:
            raise ValueError("cannot compare complex numbers")
        return MPF_gt(&xre, &yre)

    elif op == OP_LE:
        if typx != 1 or typy != 1:
            raise ValueError("cannot compare complex numbers")
        return MPF_le(&xre, &yre)

    elif op == OP_GE:
        if typx != 1 or typy != 1:
            raise ValueError("cannot compare complex numbers")
        return MPF_ge(&xre, &yre)

    return NotImplemented


cdef MPopts global_opts

global_context = None

cdef class Context:
    cdef public mpf, mpc, constant  # , def_mp_function
    cdef public trap_complex
    cdef public pretty

    def __cinit__(ctx):
        """
        At present, only a single global context should exist::

            sage: from sage.libs.mpmath.all import mp
            sage: type(mp)
            <class 'sage.libs.mpmath._vendor.mpmath.ctx_mp.MPContext'>
        """
        global global_opts, global_context
        global_opts = opts_double_precision
        global_context = ctx
        ctx.mpf = mpf
        ctx.mpc = mpc
        ctx.constant = constant
        #ctx.def_mp_function = def_mp_function
        ctx._mpq = rationallib.mpq

    def default(ctx):
        """
        Set defaults.

        TESTS::

            sage: import sage.libs.mpmath
            sage: sage.libs.mpmath.all.mp.prec = 100
            sage: sage.libs.mpmath.all.mp.default()
            sage: sage.libs.mpmath.all.mp.prec
            53
        """
        global global_opts
        global_opts = opts_double_precision
        ctx.trap_complex = False
        ctx.pretty = False

    def _get_prec(ctx):
        """
        Controls the working precision in bits::

            sage: from sage.libs.mpmath.all import mp
            sage: mp.prec = 100
            sage: mp.prec
            100
            sage: mp.dps
            29
            sage: mp.prec = 53
        """
        return global_opts.prec

    def _set_prec(ctx, prec):
        """
        Controls the working precision in bits::

            sage: from sage.libs.mpmath.all import mp
            sage: mp.prec = 100
            sage: mp.prec
            100
            sage: mp.dps
            29
            sage: mp.prec = 53
        """
        global_opts.prec = prec

    def _set_dps(ctx, n):
        """
        Controls the working precision in decimal digits::

            sage: from sage.libs.mpmath.all import mp
            sage: mp.dps = 100
            sage: mp.prec
            336
            sage: mp.dps
            100
            sage: mp.prec = 53
        """
        global_opts.prec = dps_to_prec(int(n))

    def _get_dps(ctx):
        """
        Controls the working precision in decimal digits::

            sage: from sage.libs.mpmath.all import mp
            sage: mp.dps = 100
            sage: mp.prec
            336
            sage: mp.dps
            100
            sage: mp.prec = 53
        """
        return prec_to_dps(global_opts.prec)

    dps = property(_get_dps, _set_dps, doc=_get_dps.__doc__)
    prec = property(_get_prec, _set_prec, doc=_get_dps.__doc__)
    _dps = property(_get_dps, _set_dps, doc=_get_dps.__doc__)
    _prec = property(_get_prec, _set_prec, doc=_get_dps.__doc__)

    def _get_prec_rounding(ctx):
        """
        Return the precision and rounding mode::

            sage: from sage.libs.mpmath.all import mp
            sage: mp._get_prec_rounding()
            (53, 'n')
        """
        return global_opts.prec, rndmode_to_python(global_opts.rounding)

    _prec_rounding = property(_get_prec_rounding)

    cpdef mpf make_mpf(ctx, tuple v):
        """
        Create an mpf from tuple data::

            sage: import sage.libs.mpmath
            sage: float(sage.libs.mpmath.all.mp.make_mpf((0,1,-1,1)))
            0.5
        """
        cdef mpf x
        x = mpf.__new__(mpf)
        MPF_set_tuple(&x.value, v)
        return x

    cpdef mpc make_mpc(ctx, tuple v):
        """
        Create an mpc from tuple data::

            sage: import sage.libs.mpmath
            sage: complex(sage.libs.mpmath.all.mp.make_mpc(((0,1,-1,1), (1,1,-2,1))))
            (0.5-0.25j)
        """
        cdef mpc x
        x = mpc.__new__(mpc)
        MPF_set_tuple(&x.re, v[0])
        MPF_set_tuple(&x.im, v[1])
        return x

    def convert(ctx, x, strings=True):
        """
        Convert *x* to an ``mpf``, ``mpc`` or ``mpi``. If *x* is of type ``mpf``,
        ``mpc``, ``int``, ``float``, ``complex``, the conversion
        will be performed losslessly.

        If *x* is a string, the result will be rounded to the present
        working precision. Strings representing fractions or complex
        numbers are permitted.

        TESTS::

            sage: from sage.libs.mpmath.all import mp, convert
            sage: mp.dps = 15; mp.pretty = False
            sage: convert(3.5)
            mpf('3.5')
            sage: convert('2.1')
            mpf('2.1000000000000001')
            sage: convert('3/4')
            mpf('0.75')
            sage: convert('2+3j')
            mpc(real='2.0', imag='3.0')
        """
        cdef mpf rr
        cdef mpc rc
        if isinstance(x, mpnumber):
            return x
        typx = MPF_set_any(&tmp_opx_re, &tmp_opx_im, x, global_opts, strings)
        if typx == 1:
            rr = mpf.__new__(mpf)
            MPF_set(&rr.value, &tmp_opx_re)
            return rr
        if typx == 2:
            rc = mpc.__new__(mpc)
            MPF_set(&rc.re, &tmp_opx_re)
            MPF_set(&rc.im, &tmp_opx_im)
            return rc
        return ctx._convert_fallback(x, strings)

    def isnan(ctx, x):
        """
        For an ``mpf`` *x*, determines whether *x* is not-a-number (nan).

        TESTS::

            sage: from sage.libs.mpmath.all import isnan, nan
            sage: isnan(nan), isnan(3)
            (True, False)
        """
        cdef int s, t, typ
        if isinstance(x, mpf):
            return (<mpf>x).value.special == S_NAN
        if isinstance(x, mpc):
            s = (<mpc>x).re.special
            t = (<mpc>x).im.special
            return s == S_NAN or t == S_NAN
        if type(x) is int or type(x) is long or isinstance(x, Integer) \
            or isinstance(x, rationallib.mpq):
            return False
        typ = MPF_set_any(&tmp_opx_re, &tmp_opx_im, x, global_opts, 0)
        if typ == 1:
            s = tmp_opx_re.special
            return s == S_NAN
        if typ == 2:
            s = tmp_opx_re.special
            t = tmp_opx_im.special
            return s == S_NAN or t == S_NAN
        raise TypeError("isnan() needs a number as input")

    def isinf(ctx, x):
        """
        Return *True* if the absolute value of *x* is infinite;
        otherwise return *False*.

        TESTS::

            sage: from sage.libs.mpmath.all import isinf, inf, mpc
            sage: isinf(inf)
            True
            sage: isinf(-inf)
            True
            sage: isinf(3)
            False
            sage: isinf(3+4j)
            False
            sage: isinf(mpc(3,inf))
            True
            sage: isinf(mpc(inf,3))
            True
        """
        cdef int s, t, typ
        if isinstance(x, mpf):
            s = (<mpf>x).value.special
            return s == S_INF or s == S_NINF
        if isinstance(x, mpc):
            s = (<mpc>x).re.special
            t = (<mpc>x).im.special
            return s == S_INF or s == S_NINF or t == S_INF or t == S_NINF
        if type(x) is int or type(x) is long or isinstance(x, Integer) \
            or isinstance(x, rationallib.mpq):
            return False
        typ = MPF_set_any(&tmp_opx_re, &tmp_opx_im, x, global_opts, 0)
        if typ == 1:
            s = tmp_opx_re.special
            return s == S_INF or s == S_NINF
        if typ == 2:
            s = tmp_opx_re.special
            t = tmp_opx_im.special
            return s == S_INF or s == S_NINF or t == S_INF or t == S_NINF
        raise TypeError("isinf() needs a number as input")

    def isnormal(ctx, x):
        """
        Determine whether *x* is "normal" in the sense of floating-point
        representation; that is, return *False* if *x* is zero, an
        infinity or NaN; otherwise return *True*. By extension, a
        complex number *x* is considered "normal" if its magnitude is
        normal.

        TESTS::

            sage: from sage.libs.mpmath.all import isnormal, inf, nan, mpc
            sage: isnormal(3)
            True
            sage: isnormal(0)
            False
            sage: isnormal(inf); isnormal(-inf); isnormal(nan)
            False
            False
            False
            sage: isnormal(0+0j)
            False
            sage: isnormal(0+3j)
            True
            sage: isnormal(mpc(2,nan))
            False
        """
        # TODO: optimize this
        if hasattr(x, "_mpf_"):
            return bool(x._mpf_[1])
        if hasattr(x, "_mpc_"):
            re, im = x._mpc_
            re_normal = bool(re[1])
            im_normal = bool(im[1])
            if re == libmp.fzero: return im_normal
            if im == libmp.fzero: return re_normal
            return re_normal and im_normal
        if type(x) is int or type(x) is long or isinstance(x, Integer) \
            or isinstance(x, rationallib.mpq):
            return bool(x)
        x = ctx.convert(x)
        if hasattr(x, '_mpf_') or hasattr(x, '_mpc_'):
            return ctx.isnormal(x)
        raise TypeError("isnormal() needs a number as input")

    def isint(ctx, x, gaussian=False):
        """
        Return *True* if *x* is integer-valued; otherwise return
        *False*.

        TESTS::

            sage: from sage.libs.mpmath.all import isint, mpf, inf
            sage: isint(3)
            True
            sage: isint(mpf(3))
            True
            sage: isint(3.2)
            False
            sage: isint(inf)
            False

        Optionally, Gaussian integers can be checked for::

            sage: isint(3+0j)
            True
            sage: isint(3+2j)
            False
            sage: isint(3+2j, gaussian=True)
            True
        """
        cdef MPF v
        cdef MPF w
        cdef int typ
        if type(x) is int or type(x) is long or isinstance(x, Integer):
            return True
        if isinstance(x, mpf):
            v = (<mpf>x).value
            return __isint(&v)
        if isinstance(x, mpc):
            v = (<mpc>x).re
            w = (<mpc>x).im
            if gaussian:
                return __isint(&v) and __isint(&w)
            return (w.special == S_ZERO) and __isint(&v)
        if isinstance(x, rationallib.mpq):
            p, q = x._mpq_
            return not (p % q)
        typ = MPF_set_any(&tmp_opx_re, &tmp_opx_im, x, global_opts, 0)
        if typ == 1:
            return __isint(&tmp_opx_re)
        if typ == 2:
            v = tmp_opx_re
            w = tmp_opx_im
            if gaussian:
                return __isint(&v) and __isint(&w)
            return (w.special == S_ZERO) and __isint(&v)
        raise TypeError("isint() needs a number as input")

    def fsum(ctx, terms, bint absolute=False, bint squared=False):
        """
        Calculate a sum containing a finite number of terms (for infinite
        series, see :func:`nsum`). The terms will be converted to
        mpmath numbers. For len(terms) > 2, this function is generally
        faster and produces more accurate results than the builtin
        Python function :func:`sum`.

        With ``squared=True`` each term is squared, and with ``absolute=True``
        the absolute value of each term is used.

        TESTS::

            sage: from sage.libs.mpmath.all import mp, fsum
            sage: mp.dps = 15; mp.pretty = False
            sage: fsum([1, 2, 0.5, 7])
            mpf('10.5')

        Check that the regression from `mpmath/issues/723 <https://github.com/mpmath/mpmath/issues/723>`__
        has been fixed::

            sage: from mpmath import *
            sage: mp.dps=16
            sage: zeta(-0.01 + 1000j)
            mpc(real='-8.9714595...', imag='8.7321793...')
        """
        cdef MPF sre, sim, tre, tim, tmp
        cdef mpf rr
        cdef mpc rc
        cdef MPopts workopts
        cdef int styp, ttyp
        workopts = global_opts
        workopts.prec = workopts.prec * 2 + 50
        workopts.rounding = ROUND_D
        unknown = global_context.zero
        try:
            sig_check()
            MPF_init(&sre)
            MPF_init(&sim)
            MPF_init(&tre)
            MPF_init(&tim)
            MPF_init(&tmp)
            styp = 1
            for term in terms:
                ttyp = MPF_set_any(&tre, &tim, term, workopts, 0)
                if ttyp == 0:
                    if absolute: term = ctx.absmax(term)
                    if squared: term = term**2
                    unknown += term
                    continue
                if absolute:
                    if squared:
                        if ttyp == 1:
                            MPF_mul(&tre, &tre, &tre, opts_exact)
                            MPF_add(&sre, &sre, &tre, workopts)
                        elif ttyp == 2:
                            # |(a+bi)^2| = a^2+b^2
                            MPF_mul(&tre, &tre, &tre, opts_exact)
                            MPF_add(&sre, &sre, &tre, workopts)
                            MPF_mul(&tim, &tim, &tim, opts_exact)
                            MPF_add(&sre, &sre, &tim, workopts)
                    else:
                        if ttyp == 1:
                            MPF_abs(&tre, &tre)
                            MPF_add(&sre, &sre, &tre, workopts)
                        elif ttyp == 2:
                            # |a+bi| = sqrt(a^2+b^2)
                            MPF_mul(&tre, &tre, &tre, opts_exact)
                            MPF_mul(&tim, &tim, &tim, opts_exact)
                            MPF_add(&tre, &tre, &tim, workopts)
                            MPF_sqrt(&tre, &tre, workopts)
                            MPF_add(&sre, &sre, &tre, workopts)
                elif squared:
                    if ttyp == 1:
                        MPF_mul(&tre, &tre, &tre, opts_exact)
                        MPF_add(&sre, &sre, &tre, workopts)
                    elif ttyp == 2:
                        # (a+bi)^2 = a^2-b^2 + 2i*ab
                        MPF_mul(&tmp, &tre, &tim, opts_exact)
                        MPF_mul(&tmp, &tmp, &MPF_C_2, opts_exact)
                        MPF_add(&sim, &sim, &tmp, workopts)
                        MPF_mul(&tre, &tre, &tre, opts_exact)
                        MPF_add(&sre, &sre, &tre, workopts)
                        MPF_mul(&tim, &tim, &tim, opts_exact)
                        MPF_sub(&sre, &sre, &tim, workopts)
                        styp = 2
                else:
                    if ttyp == 1:
                        MPF_add(&sre, &sre, &tre, workopts)
                    elif ttyp == 2:
                        MPF_add(&sre, &sre, &tre, workopts)
                        MPF_add(&sim, &sim, &tim, workopts)
                        styp = 2
            MPF_clear(&tre)
            MPF_clear(&tim)
            if styp == 1:
                rr = mpf.__new__(mpf)
                MPF_set(&rr.value, &sre)
                MPF_clear(&sre)
                MPF_clear(&sim)
                MPF_normalize(&rr.value, global_opts)
                if unknown is not global_context.zero:
                    return ctx._stupid_add(rr, unknown)
                return rr
            elif styp == 2:
                rc = mpc.__new__(mpc)
                MPF_set(&rc.re, &sre)
                MPF_set(&rc.im, &sim)
                MPF_clear(&sre)
                MPF_clear(&sim)
                MPF_normalize(&rc.re, global_opts)
                MPF_normalize(&rc.im, global_opts)
                if unknown is not global_context.zero:
                    return ctx._stupid_add(rc, unknown)
                return rc
            else:
                MPF_clear(&sre)
                MPF_clear(&sim)
                return +unknown
        except KeyboardInterrupt:
            raise KeyboardInterrupt('Ctrl-C pressed while running fsum')

    def fdot(ctx, A, B=None, bint conjugate=False):
        r"""
        Compute the dot product of the iterables `A` and `B`.

        .. MATH::

            \sum_{k=0} A_k B_k.

        Alternatively, :func:`fdot` accepts a single iterable of pairs.
        In other words, ``fdot(A,B)`` and ``fdot(zip(A,B))`` are equivalent.

        The elements are automatically converted to mpmath numbers.

        TESTS::

            sage: from sage.libs.mpmath.all import mp, fdot
            sage: mp.dps = 15; mp.pretty = False
            sage: A = [2, 1.5r, 3]
            sage: B = [1, -1, 2]
            sage: fdot(A, B)
            mpf('6.5')
            sage: list(zip(A, B))
            [(2, 1), (1.5, -1), (3, 2)]
            sage: fdot(_)
            mpf('6.5')
        """
        if B:
            A = zip(A, B)
        cdef MPF sre, sim, tre, tim, ure, uim, tmp
        cdef mpf rr
        cdef mpc rc
        cdef MPopts workopts
        cdef int styp, ttyp, utyp
        MPF_init(&sre)
        MPF_init(&sim)
        MPF_init(&tre)
        MPF_init(&tim)
        MPF_init(&ure)
        MPF_init(&uim)
        MPF_init(&tmp)
        workopts = global_opts
        workopts.prec = workopts.prec * 2 + 50
        workopts.rounding = ROUND_D
        unknown = global_context.zero
        styp = 1
        for a, b in A:
            ttyp = MPF_set_any(&tre, &tim, a, workopts, 0)
            utyp = MPF_set_any(&ure, &uim, b, workopts, 0)
            if utyp == 2 and conjugate:
                MPF_neg(&uim, &uim)
            if ttyp == 0 or utyp == 0:
                if conjugate:
                    b = b.conj()
                unknown += a * b
                continue
            styp = max(styp, ttyp)
            styp = max(styp, utyp)
            if ttyp == 1:
                if utyp == 1:
                    MPF_mul(&tre, &tre, &ure, opts_exact)
                    MPF_add(&sre, &sre, &tre, workopts)
                elif utyp == 2:
                    MPF_mul(&ure, &ure, &tre, opts_exact)
                    MPF_mul(&uim, &uim, &tre, opts_exact)
                    MPF_add(&sre, &sre, &ure, workopts)
                    MPF_add(&sim, &sim, &uim, workopts)
                    styp = 2
            elif ttyp == 2:
                styp = 2
                if utyp == 1:
                    MPF_mul(&tre, &tre, &ure, opts_exact)
                    MPF_mul(&tim, &tim, &ure, opts_exact)
                    MPF_add(&sre, &sre, &tre, workopts)
                    MPF_add(&sim, &sim, &tim, workopts)
                elif utyp == 2:
                    MPF_mul(&tmp, &tre, &ure, opts_exact)
                    MPF_add(&sre, &sre, &tmp, workopts)
                    MPF_mul(&tmp, &tim, &uim, opts_exact)
                    MPF_sub(&sre, &sre, &tmp, workopts)
                    MPF_mul(&tmp, &tim, &ure, opts_exact)
                    MPF_add(&sim, &sim, &tmp, workopts)
                    MPF_mul(&tmp, &tre, &uim, opts_exact)
                    MPF_add(&sim, &sim, &tmp, workopts)
        MPF_clear(&tre)
        MPF_clear(&tim)
        MPF_clear(&ure)
        MPF_clear(&uim)
        MPF_clear(&tmp)
        if styp == 1:
            rr = mpf.__new__(mpf)
            MPF_set(&rr.value, &sre)
            MPF_clear(&sre)
            MPF_clear(&sim)
            MPF_normalize(&rr.value, global_opts)
            if unknown is not global_context.zero:
                return ctx._stupid_add(rr, unknown)
            return rr
        elif styp == 2:
            rc = mpc.__new__(mpc)
            MPF_set(&rc.re, &sre)
            MPF_set(&rc.im, &sim)
            MPF_clear(&sre)
            MPF_clear(&sim)
            MPF_normalize(&rc.re, global_opts)
            MPF_normalize(&rc.im, global_opts)
            if unknown is not global_context.zero:
                return ctx._stupid_add(rc, unknown)
            return rc
        else:
            MPF_clear(&sre)
            MPF_clear(&sim)
            return +unknown

    # Doing a+b directly doesn't work with mpi, presumably due to
    # Cython trying to be clever with the operation resolution
    cdef _stupid_add(ctx, a, b):
        return a + b

    def _convert_param(ctx, x):
        """
        Internal function for parsing a hypergeometric function parameter.
        Retrurns (T, x) where T = 'Z', 'Q', 'R', 'C' depending on the
        type of the parameter, and with x converted to the canonical
        mpmath type.

        TESTS::

<<<<<<< HEAD
            sage: from sage.libs.mpmath.all import mp
            sage: mp.pretty = True
=======
            sage: from mpmath import mp
>>>>>>> 7726cd9e
            sage: (x, T) = mp._convert_param(3)
            sage: (x, type(x).__name__, T)
            (3, 'int', 'Z')
            sage: (x, T) = mp._convert_param(2.5)
            sage: (x, type(x).__name__, T)
            (mpq(5,2), 'mpq', 'Q')
            sage: (x, T) = mp._convert_param(2.3)
            sage: (str(x), type(x).__name__, T)
            ('2.3', 'mpf', 'R')
            sage: (x, T) = mp._convert_param(2+3j)
            sage: (x, type(x).__name__, T)
            (mpc(real='2.0', imag='3.0'), 'mpc', 'C')
            sage: mp.pretty = False
        """
        cdef MPF v
        cdef bint ismpf, ismpc
        if isinstance(x, (int, Integer)):
            return int(x), 'Z'
        if isinstance(x, tuple):
            p, q = x
            p = int(p)
            q = int(q)
            if not p % q:
                return p // q, 'Z'
            return rationallib.mpq((p,q)), 'Q'
        if isinstance(x, str) and '/' in x:
            p, q = x.split('/')
            p = int(p)
            q = int(q)
            if not p % q:
                return p // q, 'Z'
            return rationallib.mpq((p,q)), 'Q'
        if isinstance(x, constant):
            return x, 'R'
        ismpf = isinstance(x, mpf)
        ismpc = isinstance(x, mpc)
        if not (ismpf or ismpc):
            x = global_context.convert(x)
            ismpf = isinstance(x, mpf)
            ismpc = isinstance(x, mpc)
            if not (ismpf or ismpc):
                return x, 'U'
        if ismpf:
            v = (<mpf>x).value
        elif ismpc:
            if (<mpc>x).im.special != S_ZERO:
                return x, 'C'
            x = (<mpc>x).real
            v = (<mpc>x).re
        # A real number
        if v.special == S_ZERO:
            return 0, 'Z'
        if v.special != S_NORMAL:
            return x, 'U'
        if mpz_sgn(v.exp) >= 0:
            return (mpzi(v.man) << mpzi(v.exp)), 'Z'
        if mpz_cmp_si(v.exp, -4) > 0:
            p = mpzi(v.man)
            q = 1 << (-mpzi(v.exp))
            return rationallib.mpq((p,q)), 'Q'
        return x, 'R'

    def mag(ctx, x):
        """
        Quick logarithmic magnitude estimate of a number. Returns an
        integer or infinity `m` such that `|x| <= 2^m`. It is not
        guaranteed that `m` is an optimal bound, but it will never
        be too large by more than 2 (and probably not more than 1).

        TESTS::

<<<<<<< HEAD
            sage: from sage.libs.mpmath.all import *
            sage: mp.pretty = True
=======
            sage: from mpmath import *
>>>>>>> 7726cd9e
            sage: mag(10), mag(10.0), mag(mpf(10)), int(ceil(log(10,2)))
            (4, 4, 4, 4)
            sage: mag(10j), mag(10+10j)
            (4, 5)
            sage: mag(0.01), int(ceil(log(0.01,2)))
            (-6, -6)
            sage: mag(0), mag(inf), mag(-inf), mag(nan)
            (mpf('-inf'), mpf('+inf'), mpf('+inf'), mpf('nan'))

    ::

            sage: class MyInt(int):
            ....:     pass
            sage: class MyFloat(float):
            ....:     pass
            sage: mag(MyInt(10))
            4
        """
        cdef int typ
        if isinstance(x, (int, Integer)):
            mpz_set_integer(tmp_opx_re.man, x)
            if mpz_sgn(tmp_opx_re.man) == 0:
                return global_context.ninf
            else:
                return mpz_sizeinbase(tmp_opx_re.man,2)
        if isinstance(x, rationallib.mpq):
            p, q = x._mpq_
            mpz_set_integer(tmp_opx_re.man, int(p))
            if mpz_sgn(tmp_opx_re.man) == 0:
                return global_context.ninf
            mpz_set_integer(tmp_opx_re.exp, int(q))
            return 1 + mpz_sizeinbase(tmp_opx_re.man,2) + mpz_sizeinbase(tmp_opx_re.exp,2)
        typ = MPF_set_any(&tmp_opx_re, &tmp_opx_im, x, global_opts, False)
        if typ == 1:
            if tmp_opx_re.special == S_ZERO:
                return global_context.ninf
            if tmp_opx_re.special == S_INF or tmp_opx_re.special == S_NINF:
                return global_context.inf
            if tmp_opx_re.special != S_NORMAL:
                return global_context.nan
            mpz_add_ui(tmp_opx_re.exp, tmp_opx_re.exp, mpz_sizeinbase(tmp_opx_re.man, 2))
            return mpzi(tmp_opx_re.exp)
        if typ == 2:
            if tmp_opx_re.special == S_NAN or tmp_opx_im.special == S_NAN:
                return global_context.nan
            if tmp_opx_re.special == S_INF or tmp_opx_im.special == S_NINF or \
               tmp_opx_im.special == S_INF or tmp_opx_im.special == S_NINF:
                return global_context.inf
            if tmp_opx_re.special == S_ZERO:
                if tmp_opx_im.special == S_ZERO:
                    return global_context.ninf
                else:
                    mpz_add_ui(tmp_opx_im.exp, tmp_opx_im.exp, mpz_sizeinbase(tmp_opx_im.man, 2))
                    return mpzi(tmp_opx_im.exp)
            elif tmp_opx_im.special == S_ZERO:
                mpz_add_ui(tmp_opx_re.exp, tmp_opx_re.exp, mpz_sizeinbase(tmp_opx_re.man, 2))
                return mpzi(tmp_opx_re.exp)
            mpz_add_ui(tmp_opx_im.exp, tmp_opx_im.exp, mpz_sizeinbase(tmp_opx_im.man, 2))
            mpz_add_ui(tmp_opx_re.exp, tmp_opx_re.exp, mpz_sizeinbase(tmp_opx_re.man, 2))
            if mpz_cmp(tmp_opx_re.exp, tmp_opx_im.exp) >= 0:
                mpz_add_ui(tmp_opx_re.exp, tmp_opx_re.exp, 1)
                return mpzi(tmp_opx_re.exp)
            else:
                mpz_add_ui(tmp_opx_im.exp, tmp_opx_im.exp, 1)
                return mpzi(tmp_opx_im.exp)
        raise TypeError("requires an mpf/mpc")

    def _wrap_libmp_function(ctx, mpf_f, mpc_f=None, mpi_f=None, doc="<no doc>"):
        """
        Create a high-level mpmath function from base functions working
        on mpf, mpc and mpi tuple data.

        TESTS::

            sage: from sage.libs.mpmath.all import mp
            sage: mp.pretty = False
            sage: f = lambda x, prec, rnd: x
            sage: g = mp._wrap_libmp_function(f)
            sage: g(mp.mpf(2))
            mpf('2.0')
        """
        name = mpf_f.__name__[4:]
        doc = function_docs.__dict__.get(name, "Computes the %s of x" % doc)
        # workaround lack of closures in Cython
        f_cls = type(name, (wrapped_libmp_function,), {'__doc__':doc})
        f = f_cls(mpf_f, mpc_f, mpi_f, doc)
        return f

    @classmethod
    def _wrap_specfun(cls, name, f, wrap):
        """
        Add the given function as a method to the context object,
        optionally wrapping it to do automatic conversions and
        allocating a small number of guard bits to suppress
        typical roundoff error.

        TESTS::

            sage: from sage.libs.mpmath.all import mp
            sage: mp._wrap_specfun("foo", lambda ctx, x: ctx.prec + x, True)
            sage: mp.pretty = False; mp.prec = 53
            sage: mp.foo(5)       # 53 + 10 guard bits + 5
            mpf('68.0')
        """
        doc = function_docs.__dict__.get(name, getattr(f, '__doc__', '<no doc>'))
        if wrap:
            # workaround lack of closures in Cython
            f_wrapped_cls = type(name, (wrapped_specfun,), {'__doc__':doc})
            f_wrapped = f_wrapped_cls(name, f)
        else:
            f_wrapped = f
        f_wrapped.__doc__ = doc
        setattr(cls, name, f_wrapped)

    cdef MPopts _fun_get_opts(ctx, kwargs) noexcept:
        """
        Helper function that extracts precision and rounding information
        from kwargs, or returns the global working precision and rounding
        if no options are specified.
        """
        cdef MPopts opts
        opts.prec = global_opts.prec
        opts.rounding = global_opts.rounding
        if kwargs:
            if 'prec' in kwargs:
                opts.prec = int(kwargs['prec'])
            if 'dps'  in kwargs:
                opts.prec = libmp.dps_to_prec(int(kwargs['dps']))
            if 'rounding' in kwargs:
                opts.rounding = rndmode_from_python(kwargs['rounding'])
        return opts

    def _sage_sqrt(ctx, x, **kwargs):
        """
        Square root of an mpmath number x, using the Sage mpmath backend.

        TESTS::

            sage: from sage.libs.mpmath.all import mp
            sage: mp.dps = 15
            sage: print(mp.sqrt(2))   # indirect doctest
            1.4142135623731
            sage: print(mp.sqrt(-2))
            (0.0 + 1.4142135623731j)
            sage: print(mp.sqrt(2+2j))
            (1.55377397403004 + 0.643594252905583j)
        """
        cdef MPopts opts
        cdef int typx
        cdef mpf rr
        cdef mpc rc
        cdef tuple rev, imv
        opts = ctx._fun_get_opts(kwargs)
        typx = MPF_set_any(&tmp_opx_re, &tmp_opx_im, x, opts, 1)
        if typx == 1:
            rr = mpf.__new__(mpf)
            if MPF_sqrt(&rr.value, &tmp_opx_re, opts):
                rc = mpc.__new__(mpc)
                MPF_complex_sqrt(&rc.re, &rc.im, &tmp_opx_re, &MPF_C_0, opts)
                return rc
            return rr
        elif typx == 2:
            rc = mpc.__new__(mpc)
            MPF_complex_sqrt(&rc.re, &rc.im, &tmp_opx_re, &tmp_opx_im, opts)
            return rc
        else:
            raise NotImplementedError("unknown argument")

    def _sage_exp(ctx, x, **kwargs):
        """
        Exponential function of an mpmath number x, using the Sage
        mpmath backend.

        EXAMPLES::

            sage: from sage.libs.mpmath.all import mp
            sage: mp.dps = 15
            sage: print(mp.exp(2))   # indirect doctest
            7.38905609893065
            sage: print(mp.exp(2+2j))
            (-3.07493232063936 + 6.71884969742825j)
        """
        cdef MPopts opts
        cdef int typx
        cdef mpf rr
        cdef mpc rc
        cdef tuple rev, imv
        opts = ctx._fun_get_opts(kwargs)
        typx = MPF_set_any(&tmp_opx_re, &tmp_opx_im, x, opts, 1)
        if typx == 1:
            rr = mpf.__new__(mpf)
            MPF_exp(&rr.value, &tmp_opx_re, opts)
            return rr
        elif typx == 2:
            rc = mpc.__new__(mpc)
            MPF_complex_exp(&rc.re, &rc.im, &tmp_opx_re, &tmp_opx_im, opts)
            return rc
        else:
            raise NotImplementedError("unknown argument")

    def _sage_cos(ctx, x, **kwargs):
        """
        Cosine of an mpmath number x, using the Sage mpmath backend.

        EXAMPLES::

            sage: from sage.libs.mpmath.all import mp
            sage: mp.dps = 15
            sage: print(mp.cos(2))   # indirect doctest
            -0.416146836547142
            sage: print(mp.cos(2+2j))
            (-1.56562583531574 - 3.29789483631124j)
        """
        cdef MPopts opts
        cdef int typx
        cdef mpf rr
        cdef mpc rc
        cdef tuple rev, imv
        opts = ctx._fun_get_opts(kwargs)
        typx = MPF_set_any(&tmp_opx_re, &tmp_opx_im, x, global_opts, 1)
        if typx == 1:
            rr = mpf.__new__(mpf)
            MPF_cos(&rr.value, &tmp_opx_re, opts)
            return rr
        elif typx == 2:
            rev = MPF_to_tuple(&tmp_opx_re)
            imv = MPF_to_tuple(&tmp_opx_im)
            cxu = libmp.mpc_cos((rev, imv), opts.prec,
                rndmode_to_python(opts.rounding))
            rc = mpc.__new__(mpc)
            MPF_set_tuple(&rc.re, cxu[0])
            MPF_set_tuple(&rc.im, cxu[1])
            return rc
        else:
            raise NotImplementedError("unknown argument")

    def _sage_sin(ctx, x, **kwargs):
        """
        Sine of an mpmath number x, using the Sage mpmath backend.

        EXAMPLES::

            sage: from sage.libs.mpmath.all import mp
            sage: mp.dps = 15
            sage: print(mp.sin(2))   # indirect doctest
            0.909297426825682
            sage: print(mp.sin(2+2j))
            (3.42095486111701 - 1.50930648532362j)
        """
        cdef MPopts opts
        cdef int typx
        cdef mpf rr
        cdef mpc rc
        cdef tuple rev, imv
        opts = ctx._fun_get_opts(kwargs)
        typx = MPF_set_any(&tmp_opx_re, &tmp_opx_im, x, global_opts, 1)
        if typx == 1:
            rr = mpf.__new__(mpf)
            MPF_sin(&rr.value, &tmp_opx_re, opts)
            return rr
        elif typx == 2:
            rev = MPF_to_tuple(&tmp_opx_re)
            imv = MPF_to_tuple(&tmp_opx_im)
            cxu = libmp.mpc_sin((rev, imv), opts.prec,
                rndmode_to_python(opts.rounding))
            rc = mpc.__new__(mpc)
            MPF_set_tuple(&rc.re, cxu[0])
            MPF_set_tuple(&rc.im, cxu[1])
            return rc
        else:
            raise NotImplementedError("unknown argument")

    def _sage_ln(ctx, x, **kwargs):
        """
        Natural logarithm of an mpmath number x, using the Sage mpmath backend.

        EXAMPLES::

            sage: from sage.libs.mpmath.all import mp
            sage: print(mp.ln(2))   # indirect doctest
            0.693147180559945
            sage: print(mp.ln(-2))
            (0.693147180559945 + 3.14159265358979j)
            sage: print(mp.ln(2+2j))
            (1.03972077083992 + 0.785398163397448j)
        """
        cdef MPopts opts
        cdef int typx
        cdef mpf rr
        cdef mpc rc
        cdef tuple rev, imv
        typx = MPF_set_any(&tmp_opx_re, &tmp_opx_im, x, global_opts, 1)
        prec = global_opts.prec
        rounding = rndmode_to_python(global_opts.rounding)
        opts.prec = global_opts.prec
        opts.rounding = global_opts.rounding
        if kwargs:
            if 'prec' in kwargs: opts.prec = int(kwargs['prec'])
            if 'dps'  in kwargs: opts.prec = libmp.dps_to_prec(int(kwargs['dps']))
            if 'rounding' in kwargs: opts.rounding = rndmode_from_python(kwargs['rounding'])
        if typx == 1:
            if MPF_sgn(&tmp_opx_re) < 0:
                rc = mpc.__new__(mpc)
                MPF_log(&rc.re, &tmp_opx_re, opts)
                MPF_set_pi(&rc.im, opts)
                return rc
            else:
                rr = mpf.__new__(mpf)
                MPF_log(&rr.value, &tmp_opx_re, opts)
                return rr
        elif typx == 2:
            rev = MPF_to_tuple(&tmp_opx_re)
            imv = MPF_to_tuple(&tmp_opx_im)
            cxu = libmp.mpc_log((rev, imv), opts.prec, rndmode_to_python(opts.rounding))
            rc = mpc.__new__(mpc)
            MPF_set_tuple(&rc.re, cxu[0])
            MPF_set_tuple(&rc.im, cxu[1])
            return rc

            #rc = mpc.__new__(mpc)
            #MPF_complex_log(&rc.re, &rc.im, &tmp_opx_re, &tmp_opx_im, opts)
            #return rc
        else:
            raise NotImplementedError("unknown argument")


cdef class wrapped_libmp_function:

    cdef public mpf_f, mpc_f, mpi_f, name, __name__, __doc__

    def __init__(self, mpf_f, mpc_f=None, mpi_f=None, doc="<no doc>"):
        """
        Create a high-level mpmath function from base functions working
        on mpf, mpc and mpi tuple data.

        TESTS::

            sage: from sage.libs.mpmath.ext_main import wrapped_libmp_function
            sage: from sage.libs.mpmath.all import mp
            sage: from sage.libs.mpmath._vendor.mpmath.libmp import mpf_exp, mpf_sqrt
            sage: f = lambda x, prec, rnd: mpf_exp(mpf_sqrt(x, prec, rnd), prec, rnd)
            sage: g = wrapped_libmp_function(f)
            sage: g(mp.mpf(3))
            mpf('5.6522336740340915')
            sage: mp.exp(mp.sqrt(3))
            mpf('5.6522336740340915')
            sage: g(mp.mpf(3), prec=10)
            mpf('5.65625')
            sage: g(mp.mpf(3), prec=10, rounding='u')
            mpf('5.65625')
            sage: g(mp.mpf(3), prec=10, rounding='d')
            mpf('5.640625')
        """
        self.mpf_f = mpf_f
        self.mpc_f = mpc_f
        self.mpi_f = mpi_f
        self.name = self.__name__ = mpf_f.__name__[4:]
        self.__doc__ = function_docs.__dict__.get(self.name, "Computes the %s of x" % doc)

    def __call__(self, x, **kwargs):
        """
        A wrapped mpmath library function performs automatic
        conversions and uses the default working precision
        unless overridden::

            sage: from sage.libs.mpmath.all import mp
            sage: mp.sinh(2)
            mpf('3.6268604078470186')
            sage: mp.sinh(2, prec=10)
            mpf('3.625')
            sage: mp.sinh(2, prec=10, rounding='d')
            mpf('3.625')
            sage: mp.sinh(2, prec=10, rounding='u')
            mpf('3.62890625')
        """
        cdef int typx
        cdef tuple rev, imv, reu, cxu
        cdef mpf rr
        cdef mpc rc
        prec = global_opts.prec
        rounding = rndmode_to_python(global_opts.rounding)
        if kwargs:
            if 'prec' in kwargs: prec = int(kwargs['prec'])
            if 'dps'  in kwargs: prec = libmp.dps_to_prec(int(kwargs['dps']))
            if 'rounding' in kwargs: rounding = kwargs['rounding']
        typx = MPF_set_any(&tmp_opx_re, &tmp_opx_im, x, global_opts, 1)
        if typx == 1:
            rev = MPF_to_tuple(&tmp_opx_re)
            try:
                reu = self.mpf_f(rev, prec, rounding)
                rr = mpf.__new__(mpf)
                MPF_set_tuple(&rr.value, reu)
                return rr
            except libmp.ComplexResult:
                if global_context.trap_complex:
                    raise
                cxu = self.mpc_f((rev, libmp.fzero), prec, rounding)
                rc = mpc.__new__(mpc)
                MPF_set_tuple(&rc.re, cxu[0])
                MPF_set_tuple(&rc.im, cxu[1])
                return rc
        if typx == 2:
            rev = MPF_to_tuple(&tmp_opx_re)
            imv = MPF_to_tuple(&tmp_opx_im)
            cxu = self.mpc_f((rev, imv), prec, rounding)
            rc = mpc.__new__(mpc)
            MPF_set_tuple(&rc.re, cxu[0])
            MPF_set_tuple(&rc.im, cxu[1])
            return rc
        x = global_context.convert(x)
        if hasattr(x, "_mpf_") or hasattr(x, "_mpc_"):
            return self(x, **kwargs)
        #if hasattr(x, "_mpi_"):
        #    if self.mpi_f:
        #        return global_context.make_mpi(self.mpi_f(x._mpi_, prec))
        raise NotImplementedError("%s of a %s" % (self.name, type(x)))


cdef class wrapped_specfun:
    cdef public f, name, __name__, __doc__

    def __init__(self, name, f):
        """
        Create an object holding a wrapped mpmath function
        along with metadata (name and documentation).

        TESTS::

            sage: import sage.libs.mpmath
            sage: from sage.libs.mpmath.ext_main import wrapped_specfun
            sage: f = wrapped_specfun("f", lambda ctx, x: x)
            sage: f.name
            'f'
        """
        self.name = self.__name__ = name
        self.f = f
        self.__doc__ = function_docs.__dict__.get(name, "<no doc>")

    def __call__(self, *args, **kwargs):
        """
        Call wrapped mpmath function. Arguments are automatically converted
        to mpmath number, and the internal working precision is increased
        by a few bits to suppress typical rounding errors::

            sage: from sage.libs.mpmath.all import mp
            sage: from sage.libs.mpmath.ext_main import wrapped_specfun
            sage: f = wrapped_specfun("f", lambda ctx, x: x + ctx.prec)
            sage: f("1")     # 53 + 10 guard bits + 1
            mpf('64.0')
        """
        cdef int origprec
        args = [global_context.convert(a) for a in args]
        origprec = global_opts.prec
        global_opts.prec += 10
        try:
            retval = self.f(global_context, *args, **kwargs)
        finally:
            global_opts.prec = origprec
        return +retval


cdef class mpnumber:

    def __richcmp__(self, other, int op):
        """
        Comparison of mpmath numbers. Compatible numerical types
        are automatically converted to mpmath numbers::

            sage: from sage.libs.mpmath.all import mpf, mpc
            sage: mpf(3) == mpc(3)
            True
            sage: mpf(3) == mpc(4)
            False
            sage: mpf(3) == float(3)
            True
            sage: mpf(3) < float(2.5)
            False
            sage: mpc(3) < mpc(4)
            Traceback (most recent call last):
                ...
            ValueError: cannot compare complex numbers
        """
        return binop(OP_RICHCMP+op, self, other, global_opts)

    def __add__(self, other):
        """
        Addition of mpmath numbers. Compatible numerical types
        are automatically converted to mpmath numbers::

            sage: from sage.libs.mpmath.all import mpf, mpc
            sage: mpf(3) + mpc(3)
            mpc(real='6.0', imag='0.0')
            sage: float(4) + mpf(3)
            mpf('7.0')
        """
        return binop(OP_ADD, self, other, global_opts)

    def __sub__(self, other):
        """
        Subtraction of mpmath numbers. Compatible numerical types
        are automatically converted to mpmath numbers::

            sage: from sage.libs.mpmath.all import mpf, mpc
            sage: mpf(5) - mpc(3)
            mpc(real='2.0', imag='0.0')
            sage: float(4) - mpf(3)
            mpf('1.0')
        """
        return binop(OP_SUB, self, other, global_opts)

    def __mul__(self, other):
        """
        Multiplication of mpmath numbers. Compatible numerical types
        are automatically converted to mpmath numbers::

            sage: from sage.libs.mpmath.all import mpf, mpc
            sage: mpf(5) * mpc(3)
            mpc(real='15.0', imag='0.0')
            sage: float(4) * mpf(3)
            mpf('12.0')
        """
        return binop(OP_MUL, self, other, global_opts)

    def __truediv__(self, other):
        """
        Division of mpmath numbers. Compatible numerical types
        are automatically converted to mpmath numbers::

            sage: from sage.libs.mpmath.all import mpf, mpc
            sage: mpf(10) / mpc(5)
            mpc(real='2.0', imag='0.0')
            sage: float(9) / mpf(3)
            mpf('3.0')
        """
        return binop(OP_DIV, self, other, global_opts)

    def __mod__(self, other):
        """
        Remainder of mpmath numbers. Compatible numerical types
        are automatically converted to mpmath numbers::

            sage: from sage.libs.mpmath.all import mpf
            sage: mpf(12) % float(7)
            mpf('5.0')
        """
        return binop(OP_MOD, self, other, global_opts)

    def __pow__(self, other, mod):
        """
        Exponentiation of mpmath numbers. Compatible numerical types
        are automatically converted to mpmath numbers::

            sage: from sage.libs.mpmath.all import mpf, mpc
            sage: mpf(10) ** mpc(3)
            mpc(real='1000.0', imag='0.0')
            sage: mpf(3) ** float(2)
            mpf('9.0')
        """
        if mod is not None:
            raise ValueError("three-argument pow not supported")
        return binop(OP_POW, self, other, global_opts)

    def ae(s, t, rel_eps=None, abs_eps=None):
        """
        Check if two numbers are approximately equal to within the specified
        tolerance (see mp.almosteq for documentation)::

            sage: from sage.libs.mpmath.all import mpf, mpc
            sage: mpf(3).ae(mpc(3,1e-10))
            False
            sage: mpf(3).ae(mpc(3,1e-10), rel_eps=1e-5)
            True
        """
        return global_context.almosteq(s, t, rel_eps, abs_eps)


cdef class mpf_base(mpnumber):

    # Shared methods for mpf, constant. However, somehow some methods
    # (hash?, __richcmp__?) are not inherited, so they have to
    # be defined multiple times. TODO: fix this.

    def __hash__(self):
        """
        Support hashing of derived classes::

            sage: from sage.libs.mpmath.all import mpf
            sage: from sage.libs.mpmath.ext_main import mpf_base
            sage: class X(mpf_base): _mpf_ = mpf(3.25)._mpf_
            sage: hash(X()) == hash(float(X()))
            True
        """
        return libmp.mpf_hash(self._mpf_)

    def __repr__(self):
        """
        Support repr() of derived classes::

            sage: from sage.libs.mpmath.all import mpf
            sage: from sage.libs.mpmath.ext_main import mpf_base
            sage: class X(mpf_base): _mpf_ = mpf(3.25)._mpf_
            sage: repr(X())
            "mpf('3.25')"
        """
        if global_context.pretty:
            return str(self)
        n = repr_dps(global_opts.prec)
        return "mpf('%s')" % to_str(self._mpf_, n)

    def __str__(self):
        """
        Support str() of derived classes::

            sage: from sage.libs.mpmath.all import mpf
            sage: from sage.libs.mpmath.ext_main import mpf_base
            sage: class X(mpf_base): _mpf_ = mpf(3.25)._mpf_
            sage: str(X())
            '3.25'
        """
        return to_str(self._mpf_, global_context._str_digits)

    @property
    def real(self):
        """
        Support real part of derived classes::

            sage: from sage.libs.mpmath.all import mpf
            sage: from sage.libs.mpmath.ext_main import mpf_base
            sage: class X(mpf_base): _mpf_ = mpf(3.25)._mpf_
            sage: X().real
            mpf('3.25')
        """
        return self

    @property
    def imag(self):
        """
        Support imaginary part of derived classes::

            sage: from sage.libs.mpmath.all import mpf
            sage: from sage.libs.mpmath.ext_main import mpf_base
            sage: class X(mpf_base): _mpf_ = mpf(3.25)._mpf_
            sage: X().imag
            mpf('0.0')
        """
        return global_context.zero

    def conjugate(self):
        """
        Support complex conjugate of derived classes::

            sage: from sage.libs.mpmath.all import mpf
            sage: from sage.libs.mpmath.ext_main import mpf_base
            sage: class X(mpf_base): _mpf_ = mpf(3.25)._mpf_
            sage: X().conjugate()
            mpf('3.25')
        """
        return self

    @property
    def man(self):
        """
        Support mantissa extraction of derived classes::

            sage: from sage.libs.mpmath.all import mpf
            sage: from sage.libs.mpmath.ext_main import mpf_base
            sage: class X(mpf_base): _mpf_ = mpf(3.25)._mpf_
            sage: X().man
            13
        """
        return self._mpf_[1]

    @property
    def exp(self):
        """
        Support exponent extraction of derived classes::

            sage: from sage.libs.mpmath.all import mpf
            sage: from sage.libs.mpmath.ext_main import mpf_base
            sage: class X(mpf_base): _mpf_ = mpf(3.25)._mpf_
            sage: X().exp
            -2
        """
        return self._mpf_[2]

    @property
    def bc(self):
        """
        Support bitcount extraction of derived classes::

            sage: from sage.libs.mpmath.all import mpf
            sage: from sage.libs.mpmath.ext_main import mpf_base
            sage: class X(mpf_base): _mpf_ = mpf(3.25)._mpf_
            sage: X().bc
            4
        """
        return self._mpf_[3]

    # XXX: optimize
    def __int__(self):
        """
        Support integer conversion for derived classes::

            sage: from sage.libs.mpmath.all import mpf
            sage: from sage.libs.mpmath.ext_main import mpf_base
            sage: class X(mpf_base): _mpf_ = mpf(3.25)._mpf_
            sage: int(X())
            3
        """
        return int(libmp.to_int(self._mpf_))

    def __float__(self):
        """
        Support float conversion for derived classes::

            sage: from sage.libs.mpmath.all import mpf
            sage: from sage.libs.mpmath.ext_main import mpf_base
            sage: class X(mpf_base): _mpf_ = mpf(3.25)._mpf_
            sage: float(X())
            3.25
        """
        return libmp.to_float(self._mpf_)

    def __complex__(self):
        """
        Support complex conversion for derived classes::

            sage: from sage.libs.mpmath.all import mpf
            sage: from sage.libs.mpmath.ext_main import mpf_base
            sage: class X(mpf_base): _mpf_ = mpf(3.25)._mpf_
            sage: complex(X())
            (3.25+0j)
        """
        return complex(float(self))

    def to_fixed(self, prec):
        """
        Support conversion to a fixed-point integer for derived classes::

            sage: from sage.libs.mpmath.all import mpf
            sage: from sage.libs.mpmath.ext_main import mpf_base
            sage: class X(mpf_base): _mpf_ = mpf(3.25)._mpf_
            sage: X().to_fixed(30)
            3489660928
        """
        return libmp.to_fixed(self._mpf_, prec)

    def __getstate__(self):
        return libmp.to_pickable(self._mpf_)

    def __setstate__(self, val):
        self._mpf_ = libmp.from_pickable(val)


cdef class mpf(mpf_base):
    """
    An mpf instance holds a real-valued floating-point number. mpf:s
    work analogously to Python floats, but support arbitrary-precision
    arithmetic.
    """

    cdef MPF value

    def __init__(self, x=0, **kwargs):
        """
        Create an mpf from a recognized type, optionally rounding
        to a precision and in a direction different from the default.

        TESTS::

            sage: from sage.libs.mpmath.all import mpf
            sage: mpf()
            mpf('0.0')
            sage: mpf(5)
            mpf('5.0')
            sage: mpf('inf')
            mpf('+inf')
            sage: mpf('nan')
            mpf('nan')
            sage: mpf(float(2.5))
            mpf('2.5')
            sage: mpf("2.5")
            mpf('2.5')
            sage: mpf("0.3")
            mpf('0.29999999999999999')
            sage: mpf("0.3", prec=10)
            mpf('0.2998046875')
            sage: mpf("0.3", prec=10, rounding='u')
            mpf('0.30029296875')
        """
        cdef MPopts opts
        opts = global_opts
        if kwargs:
            if 'prec' in kwargs: opts.prec = int(kwargs['prec'])
            if 'dps'  in kwargs: opts.prec = libmp.dps_to_prec(int(kwargs['dps']))
            if 'rounding' in kwargs: opts.rounding = rndmode_from_python(kwargs['rounding'])
        if MPF_set_any(&self.value, &self.value, x, opts, 1) != 1:
            raise TypeError

    def __reduce__(self):
        """
        Support pickling::

            sage: from sage.libs.mpmath.all import mpf
            sage: loads(dumps(mpf(0.5))) == mpf(0.5)
            True
        """
        return (mpf, (), self._mpf_)

    def _get_mpf(self):
        """
        Return internal representation of ``self`` as a tuple
        of (sign bit, mantissa, exponent, bitcount)::

            sage: from sage.libs.mpmath.all import mp
            sage: mp.mpf(-3)._mpf_
            (1, 3, 0, 2)
        """
        return MPF_to_tuple(&self.value)

    def _set_mpf(self, v):
        """
        Set tuple value of ``self`` (warning: unsafe)::

            sage: from sage.libs.mpmath.all import mp
            sage: x = mp.mpf(-3)
            sage: x._mpf_ = (1, 3, -1, 2)
            sage: x
            mpf('-1.5')
        """
        MPF_set_tuple(&self.value, v)

    _mpf_ = property(_get_mpf, _set_mpf, doc=_get_mpf.__doc__)

    def __bool__(self):
        """
        Return whether the number is nonzero::

            sage: from sage.libs.mpmath.all import mpf
            sage: bool(mpf(3.5))
            True
            sage: bool(mpf(0.0))
            False
        """
        return self.value.special != S_ZERO

    def __hash__(self):
        """
        Hash values are compatible with builtin Python floats
        when the precision is small enough::

            sage: from sage.libs.mpmath.all import mpf
            sage: hash(mpf(2.5)) == hash(float(2.5))
            True
            sage: hash(mpf('inf')) == hash(float(Infinity))
            True
        """
        return libmp.mpf_hash(self._mpf_)

    @property
    def real(self):
        """
        Real part, leaves ``self`` unchanged::

            sage: from sage.libs.mpmath.all import mpf
            sage: mpf(2.5).real
            mpf('2.5')
        """
        return self

    @property
    def imag(self):
        """
        Imaginary part, equal to zero::

            sage: from sage.libs.mpmath.all import mpf
            sage: mpf(2.5).imag
            mpf('0.0')
        """
        return global_context.zero

    def conjugate(self):
        """
        Complex conjugate, leaves ``self`` unchanged::

            sage: from sage.libs.mpmath.all import mpf
            sage: mpf(2.5).conjugate()
            mpf('2.5')
        """
        return self

    @property
    def man(self):
        """
        Return the binary mantissa of ``self``. The result is a Sage
        integer::

            sage: from sage.libs.mpmath.all import mpf
            sage: mpf(-500.5).man
            1001
            sage: type(_)
            <class 'sage.rings.integer.Integer'>
        """
        return self._mpf_[1]

    @property
    def exp(self):
        """
        Return the binary exponent of ``self``::

            sage: from sage.libs.mpmath.all import mpf
            sage: mpf(1/64.).exp
            -6
        """
        return self._mpf_[2]

    @property
    def bc(self):
        """
        Return the number of bits in the mantissa of ``self``::

            sage: from sage.libs.mpmath.all import mpf
            sage: mpf(-256).bc
            1
            sage: mpf(-255).bc
            8
        """
        return self._mpf_[3]

    def to_fixed(self, long prec):
        """
        Convert to a fixed-point integer of the given precision::

            sage: from sage.libs.mpmath.all import mpf
            sage: mpf(7.25).to_fixed(30)
            7784628224
            sage: ZZ(7.25 * 2**30)
            7784628224
        """
        # return libmp.to_fixed(self._mpf_, prec)
        MPF_to_fixed(tmp_mpz, &self.value, prec, False)
        cdef Integer r
        r = PY_NEW(Integer)
        mpz_set(r.value, tmp_mpz)
        return r

    def __int__(self):
        """
        Convert to a Python integer (truncating if necessary)::

            sage: from sage.libs.mpmath.all import mpf
            sage: int(mpf(2.5))
            2
            sage: type(_)
            <... 'int'>
        """
        MPF_to_fixed(tmp_mpz, &self.value, 0, True)
        return mpzi(tmp_mpz)

    def __float__(self):
        """
        Convert to a double-precision Python float::

            sage: from sage.libs.mpmath.all import mpf
            sage: float(mpf(2.5))
            2.5
            sage: type(_)
            <... 'float'>
        """
        return MPF_to_double(&self.value, False)

    def __getstate__(self):
        """
        Support pickling::

            sage: from sage.libs.mpmath.all import mpf
            sage: loads(dumps(mpf(3))) == mpf(3)
            True
        """
        return libmp.to_pickable(self._mpf_)

    def __setstate__(self, val):
        """
        Support pickling::

            sage: from sage.libs.mpmath.all import mpf
            sage: loads(dumps(mpf(3))) == mpf(3)
            True
        """
        self._mpf_ = libmp.from_pickable(val)

    def __cinit__(self):
        """
        Create a new mpf::

            sage: from sage.libs.mpmath.all import mpf
            sage: x = mpf()
        """
        MPF_init(&self.value)

    def __dealloc__(self):
        MPF_clear(&self.value)

    def __neg__(s):
        """
        Negate ``self``, rounded to the current working precision::

            sage: from sage.libs.mpmath.all import mpf
            sage: -mpf(2)
            mpf('-2.0')
        """
        cdef mpf r = mpf.__new__(mpf)
        MPF_neg(&r.value, &s.value)
        MPF_normalize(&r.value, global_opts)
        return r

    def __pos__(s):
        """
        Round the number to the current working precision::

            sage: from sage.libs.mpmath.all import mp, mpf
            sage: mp.prec = 200
            sage: x = mpf(1) / 3
            sage: x.man
            1071292029505993517027974728227441735014801995855195223534251
            sage: mp.prec = 53
            sage: (+x).man
            6004799503160661
            sage: print(+x)
            0.333333333333333
        """
        cdef mpf r = mpf.__new__(mpf)
        MPF_set(&r.value, &s.value)
        MPF_normalize(&r.value, global_opts)
        return r

    def __abs__(s):
        """
        Compute the absolute value, rounded to the current
        working precision::

            sage: from sage.libs.mpmath.all import mpf
            sage: abs(mpf(-2))
            mpf('2.0')
        """
        cdef mpf r = mpf.__new__(mpf)
        MPF_abs(&r.value, &s.value)
        MPF_normalize(&r.value, global_opts)
        return r

    def sqrt(s):
        """
        Compute the square root, rounded to the current
        working precision::

            sage: from sage.libs.mpmath.all import mpf
            sage: mpf(2).sqrt()
            mpf('1.4142135623730951')
        """
        cdef mpf r = mpf.__new__(mpf)
        MPF_sqrt(&r.value, &s.value, global_opts)
        return r

    def __round__(self, *args):
        return round(float(self), *args)

    def __richcmp__(self, other, int op):
        """
        Compare numbers::

            sage: from sage.libs.mpmath.all import mpf
            sage: mpf(3) > 2
            True
            sage: mpf(3) == 3
            True
            sage: mpf(3) == 4
            False
        """
        return binop(OP_RICHCMP+op, self, other, global_opts)


cdef class constant(mpf_base):
    """
    Represent a mathematical constant with dynamic precision.
    When printed or used in an arithmetic operation, a constant
    is converted to a regular mpf at the working precision. A
    regular mpf can also be obtained using the operation +x.
    """

    cdef public name, func, __doc__

    def __init__(self, func, name, docname=''):
        """
        Create a constant from a function computing an mpf
        tuple value::

            sage: from sage.libs.mpmath.all import mp, mpf
            sage: q = mp.constant(lambda prec, rnd: mpf(0.25)._mpf_, "quarter", "q")
            sage: q
            <quarter: 0.25~>
            sage: q + 1
            mpf('1.25')
        """
        self.name = name
        self.func = func
        self.__doc__ = getattr(function_docs, docname, '')

    def __call__(self, prec=None, dps=None, rounding=None):
        """
        Calling a constant is equivalent to rounding it. A
        custom precision and rounding direction can also be passed::

            sage: from sage.libs.mpmath.all import pi
            sage: print(pi(dps=5, rounding='d'))
            3.1415901184082
            sage: print(pi(dps=5, rounding='u'))
            3.14159393310547
        """
        prec2 = global_opts.prec
        rounding2 = rndmode_to_python(global_opts.rounding)
        if not prec: prec = prec2
        if not rounding: rounding = rounding2
        if dps: prec = dps_to_prec(dps)
        return global_context.make_mpf(self.func(prec, rounding))

    @property
    def _mpf_(self):
        """
        Return the tuple value of the constant as if rounded
        to an mpf at the present working precision::

            sage: from sage.libs.mpmath.all import pi
            sage: pi._mpf_
            (0, 884279719003555, -48, 50)
            sage: 884279719003555 / 2.0**48
            3.14159265358979
        """
        prec = global_opts.prec
        rounding = rndmode_to_python(global_opts.rounding)
        return self.func(prec, rounding)

    def __repr__(self):
        """
        Represent ``self`` as a string. With mp.pretty=False, the
        representation differs from that of an ordinary mpf::

<<<<<<< HEAD
            sage: from sage.libs.mpmath.all import mp, pi
            sage: mp.pretty = True
            sage: repr(pi)
=======
            sage: from mpmath import mp
            sage: mp2 = mp.clone()
            sage: mp2.pretty = True
            sage: repr(mp2.pi)
>>>>>>> 7726cd9e
            '3.14159265358979'
            sage: mp2.pretty = False
            sage: repr(mp2.pi)
            '<pi: 3.14159~>'
        """
        if global_context.pretty:
            return str(self)
        return "<%s: %s~>" % (self.name, global_context.nstr(self))

    def __bool__(self):
        """
        Return whether the constant is nonzero::

            sage: from sage.libs.mpmath.all import pi
            sage: bool(pi)
            True
        """
        return self._mpf_ != libmp.fzero

    def __neg__(self):
        """
        Negate the constant::

            sage: from sage.libs.mpmath.all import pi
            sage: -pi
            mpf('-3.1415926535897931')
        """
        return -mpf(self)

    def __pos__(self):
        """
        Instantiate the constant as an mpf::

            sage: from sage.libs.mpmath.all import pi
            sage: +pi
            mpf('3.1415926535897931')
        """
        return mpf(self)

    def __abs__(self):
        """
        Compute the absolute value of the constant::

            sage: from sage.libs.mpmath.all import pi
            sage: abs(pi)
            mpf('3.1415926535897931')
        """
        return abs(mpf(self))

    def sqrt(self):
        """
        Compute the square root of the constant::

            sage: from sage.libs.mpmath.all import pi
            sage: print(pi.sqrt())
            1.77245385090552
        """
        return mpf(self).sqrt()

    # XXX: optimize
    def to_fixed(self, prec):
        """
        Convert to a fixed-point integer::

            sage: from sage.libs.mpmath.all import pi
            sage: float(pi.to_fixed(10) / 2.0**10)
            3.140625
        """
        return libmp.to_fixed(self._mpf_, prec)

    def __getstate__(self):
        return libmp.to_pickable(self._mpf_)

    def __setstate__(self, val):
        self._mpf_ = libmp.from_pickable(val)

    # WHY is this method not inherited from the base class by Cython?
    def __hash__(self):
        """
        A constant hashes as if instantiated to a number::

            sage: from sage.libs.mpmath.all import pi
            sage: hash(pi) == hash(+pi)
            True
        """
        return libmp.mpf_hash(self._mpf_)

    def __richcmp__(self, other, int op):
        """
        A constant hashes as if instantiated to a number::

            sage: from sage.libs.mpmath.all import pi
            sage: pi == pi
            True
            sage: pi > 3.14
            True
            sage: pi < 3.14
            False
        """
        return binop(OP_RICHCMP+op, self, other, global_opts)


cdef class mpc(mpnumber):
    """
    An mpc represents a complex number using a pair of mpf:s (one
    for the real part and another for the imaginary part.) The mpc
    class behaves fairly similarly to Python's complex type.
    """

    cdef MPF re
    cdef MPF im

    def __init__(self, real=0, imag=0):
        """
        Create a new mpc::

            sage: from sage.libs.mpmath.all import mpc
            sage: mpc() == mpc(0,0) == mpc(1,0)-1 == 0
            True
        """
        cdef int typx, typy
        typx = MPF_set_any(&self.re, &self.im, real, global_opts, 1)
        if typx == 2:
            typy = 1
        else:
            typy = MPF_set_any(&self.im, &self.im, imag, global_opts, 1)
        if typx == 0 or typy != 1:
            raise TypeError

    def __cinit__(self):
        """
        Create a new mpc::

            sage: from sage.libs.mpmath.all import mpc
            sage: x = mpc()
        """
        MPF_init(&self.re)
        MPF_init(&self.im)

    def __dealloc__(self):
        MPF_clear(&self.re)
        MPF_clear(&self.im)

    def __reduce__(self):
        """
        Support pickling::

            sage: from sage.libs.mpmath.all import mpc
            sage: loads(dumps(mpc(1,3))) == mpc(1,3)
            True
        """
        return (mpc, (), self._mpc_)

    def __setstate__(self, val):
        """
        Support pickling::

            sage: from sage.libs.mpmath.all import mpc
            sage: loads(dumps(mpc(1,3))) == mpc(1,3)
            True
        """
        self._mpc_ = val[0], val[1]

    def __repr__(self):
        """
        TESTS::

<<<<<<< HEAD
            sage: from sage.libs.mpmath.all import mp
            sage: mp.pretty = True
            sage: repr(mp.mpc(2,3))
=======
            sage: from mpmath import mp
            sage: mp2 = mp.clone()
            sage: mp2.pretty = True
            sage: repr(mp2.mpc(2,3))
>>>>>>> 7726cd9e
            '(2.0 + 3.0j)'
            sage: mp2.pretty = False
            sage: repr(mp2.mpc(2,3))
            "mpc(real='2.0', imag='3.0')"
        """
        if global_context.pretty:
            return str(self)
        re, im = self._mpc_
        n = repr_dps(global_opts.prec)
        return "mpc(real='%s', imag='%s')" % (to_str(re, n), to_str(im, n))

    def __str__(s):
        """
        TESTS::

            sage: from sage.libs.mpmath.all import mp
            sage: str(mp.mpc(2,3))
            '(2.0 + 3.0j)'
        """
        return "(%s)" % libmp.mpc_to_str(s._mpc_, global_context._str_digits)

    def __bool__(self):
        """
        TESTS::

            sage: from sage.libs.mpmath.all import mp
            sage: bool(mp.mpc(0,1))
            True
            sage: bool(mp.mpc(1,0))
            True
            sage: bool(mp.mpc(0,0))
            False
        """
        return self.re.special != S_ZERO or self.im.special != S_ZERO

    #def __complex__(self):
    #    a, b = self._mpc_
    #    return complex(libmp.to_float(a), libmp.to_float(b))

    def __complex__(self):
        """
        TESTS::

            sage: from sage.libs.mpmath.all import mp
            sage: complex(mp.mpc(1,2)) == complex(1,2)
            True
        """
        return complex(MPF_to_double(&self.re, False), MPF_to_double(&self.im, False))

    def _get_mpc(self):
        """
        Return tuple value of ``self``::

            sage: from sage.libs.mpmath.all import mp
            sage: mp.mpc(2,3)._mpc_
            ((0, 1, 1, 1), (0, 3, 0, 2))
        """
        return MPF_to_tuple(&self.re), MPF_to_tuple(&self.im)

    def _set_mpc(self, tuple v):
        """
        Set tuple value of ``self`` (warning: unsafe)::

            sage: from sage.libs.mpmath.all import mp
            sage: x = mp.mpc(2,3)
            sage: x._mpc_ = (x._mpc_[1], x._mpc_[0])
            sage: x
            mpc(real='3.0', imag='2.0')
        """
        MPF_set_tuple(&self.re, v[0])
        MPF_set_tuple(&self.im, v[1])

    _mpc_ = property(_get_mpc, _set_mpc, doc=_get_mpc.__doc__)

    @property
    def real(self):
        """
        Return the real part of ``self`` as an mpf::

            sage: from sage.libs.mpmath.all import mp
            sage: mp.mpc(1,2).real
            mpf('1.0')
        """
        cdef mpf r = mpf.__new__(mpf)
        MPF_set(&r.value, &self.re)
        return r

    @property
    def imag(self):
        """
        Return the imaginary part of ``self`` as an mpf::

            sage: from sage.libs.mpmath.all import mp
            sage: mp.mpc(1,2).imag
            mpf('2.0')
        """
        cdef mpf r = mpf.__new__(mpf)
        MPF_set(&r.value, &self.im)
        return r

    def __hash__(self):
        """
        Return the hash value of ``self``::

        EXAMPLES::

            sage: from sage.libs.mpmath.all import mp
            sage: hash(mp.mpc(2,3)) == hash(complex(2,3))
            True

        TESTS:

        Check that :issue:`31676` is fixed::

            sage: from sage.libs.mpmath.all import mpc
            sage: hash(mpc(1, -1)) == hash(mpc(-1, -1))  # should not return OverflowError: Python int too large to convert to C ssize_t
            False
        """
        return hash(libmp.mpc_hash(self._mpc_))

    def __neg__(s):
        """
        Negate the number::

            sage: from sage.libs.mpmath.all import mpc
            sage: -mpc(1,2)
            mpc(real='-1.0', imag='-2.0')
        """
        cdef mpc r = mpc.__new__(mpc)
        MPF_neg(&r.re, &s.re)
        MPF_neg(&r.im, &s.im)
        MPF_normalize(&r.re, global_opts)
        MPF_normalize(&r.im, global_opts)
        return r

    def conjugate(s):
        """
        Return the complex conjugate::

            sage: from sage.libs.mpmath.all import mpc
            sage: mpc(1,2).conjugate()
            mpc(real='1.0', imag='-2.0')
        """
        cdef mpc r = mpc.__new__(mpc)
        MPF_set(&r.re, &s.re)
        MPF_neg(&r.im, &s.im)
        MPF_normalize(&r.re, global_opts)
        MPF_normalize(&r.im, global_opts)
        return r

    def __pos__(s):
        """
        Round the number to the current working precision::

            sage: from sage.libs.mpmath.all import mp
            sage: mp.prec = 200
            sage: x = mp.mpc(1) / 3
            sage: x.real.man
            1071292029505993517027974728227441735014801995855195223534251
            sage: mp.prec = 53
            sage: +x
            mpc(real='0.33333333333333331', imag='0.0')
            sage: (+x).real.man
            6004799503160661
        """
        cdef mpc r = mpc.__new__(mpc)
        MPF_set(&r.re, &s.re)
        MPF_set(&r.im, &s.im)
        MPF_normalize(&r.re, global_opts)
        MPF_normalize(&r.im, global_opts)
        return r

    def __abs__(s):
        """
        Return the absolute value of ``self``::

            sage: from sage.libs.mpmath.all import mpc
            sage: abs(mpc(3,4))
            mpf('5.0')
        """
        cdef mpf r = mpf.__new__(mpf)
        MPF_hypot(&r.value, &s.re, &s.im, global_opts)
        return r

    def __richcmp__(self, other, int op):
        """
        Complex numbers can be compared for equality::

            sage: from sage.libs.mpmath.all import mpc
            sage: mpc(2,3) == complex(2,3)
            True
            sage: mpc(-2,3) == complex(2,3)
            False
            sage: mpc(-2,3) != complex(2,3)
            True
        """
        return binop(OP_RICHCMP+op, self, other, global_opts)


def hypsum_internal(int p, int q, param_types, str ztype, coeffs, z,
    long prec, long wp, long epsshift, dict magnitude_check, kwargs):
    """
    Internal summation routine for hypergeometric series (wraps
    extension function MPF_hypsum to handle mpf/mpc types).

    EXAMPLES::

        sage: from sage.libs.mpmath.all import mp  # indirect doctest
        sage: mp.dps = 15
        sage: print(mp.hyp1f1(1,2,3))
        6.36184564106256

    .. TODO::

        convert mpf/mpc parameters to fixed-point numbers here
        instead of converting to tuples within MPF_hypsum.
    """
    cdef mpf f
    cdef mpc c
    c = mpc.__new__(mpc)
    have_complex, magn = MPF_hypsum(&c.re, &c.im, p, q, param_types,
        ztype, coeffs, z, prec, wp, epsshift, magnitude_check, kwargs)
    if have_complex:
        v = c
    else:
        f = mpf.__new__(mpf)
        MPF_set(&f.value, &c.re)
        v = f
    return v, have_complex, magn<|MERGE_RESOLUTION|>--- conflicted
+++ resolved
@@ -983,12 +983,7 @@
 
         TESTS::
 
-<<<<<<< HEAD
-            sage: from sage.libs.mpmath.all import mp
-            sage: mp.pretty = True
-=======
-            sage: from mpmath import mp
->>>>>>> 7726cd9e
+            sage: from sage.libs.mpmath.all import mp
             sage: (x, T) = mp._convert_param(3)
             sage: (x, type(x).__name__, T)
             (3, 'int', 'Z')
@@ -1060,12 +1055,7 @@
 
         TESTS::
 
-<<<<<<< HEAD
             sage: from sage.libs.mpmath.all import *
-            sage: mp.pretty = True
-=======
-            sage: from mpmath import *
->>>>>>> 7726cd9e
             sage: mag(10), mag(10.0), mag(mpf(10)), int(ceil(log(10,2)))
             (4, 4, 4, 4)
             sage: mag(10j), mag(10+10j)
@@ -2212,16 +2202,10 @@
         Represent ``self`` as a string. With mp.pretty=False, the
         representation differs from that of an ordinary mpf::
 
-<<<<<<< HEAD
             sage: from sage.libs.mpmath.all import mp, pi
-            sage: mp.pretty = True
-            sage: repr(pi)
-=======
-            sage: from mpmath import mp
             sage: mp2 = mp.clone()
             sage: mp2.pretty = True
             sage: repr(mp2.pi)
->>>>>>> 7726cd9e
             '3.14159265358979'
             sage: mp2.pretty = False
             sage: repr(mp2.pi)
@@ -2389,16 +2373,10 @@
         """
         TESTS::
 
-<<<<<<< HEAD
-            sage: from sage.libs.mpmath.all import mp
-            sage: mp.pretty = True
-            sage: repr(mp.mpc(2,3))
-=======
-            sage: from mpmath import mp
+            sage: from sage.libs.mpmath.all import mp
             sage: mp2 = mp.clone()
             sage: mp2.pretty = True
             sage: repr(mp2.mpc(2,3))
->>>>>>> 7726cd9e
             '(2.0 + 3.0j)'
             sage: mp2.pretty = False
             sage: repr(mp2.mpc(2,3))
