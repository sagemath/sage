"""
Utilities for Sage-mpmath interaction
"""

cimport gmpy2

from sage.ext.stdsage cimport PY_NEW

from sage.rings.integer cimport Integer
from sage.rings.real_mpfr cimport RealNumber
from sage.rings.complex_mpfr cimport ComplexNumber
from sage.structure.element cimport Element

from sage.libs.mpfr cimport *
from sage.libs.gmp.all cimport *

from sage.rings.real_mpfr cimport RealField

<<<<<<< HEAD
gmpy2.import_gmpy2()

=======
cpdef int bitcount(n) noexcept:
    """
    Bitcount of a Sage Integer or Python int/long.

    EXAMPLES::

        sage: from mpmath.libmp import bitcount
        sage: bitcount(0)
        0
        sage: bitcount(1)
        1
        sage: bitcount(100)
        7
        sage: bitcount(-100)
        7
        sage: bitcount(2r)
        2
        sage: bitcount(2L)
        2
    """
    cdef Integer m
    if isinstance(n, Integer):
        m = <Integer>n
    else:
        m = Integer(n)
    if mpz_sgn(m.value) == 0:
        return 0
    return mpz_sizeinbase(m.value, 2)

cpdef isqrt(n):
    """
    Square root (rounded to floor) of a Sage Integer or Python int/long.
    The result is a Sage Integer.

    EXAMPLES::

        sage: from mpmath.libmp import isqrt
        sage: isqrt(0)
        0
        sage: isqrt(100)
        10
        sage: isqrt(10)
        3
        sage: isqrt(10r)
        3
        sage: isqrt(10L)
        3
    """
    cdef Integer m, y
    if isinstance(n, Integer):
        m = <Integer>n
    else:
        m = Integer(n)
    if mpz_sgn(m.value) < 0:
        raise ValueError("square root of negative integer not defined.")
    y = PY_NEW(Integer)
    mpz_sqrt(y.value, m.value)
    return y

cpdef from_man_exp(man, exp, long prec=0, str rnd='d'):
    """
    Create normalized mpf value tuple from mantissa and exponent.

    With prec > 0, rounds the result in the desired direction
    if necessary.

    EXAMPLES::

        sage: from mpmath.libmp import from_man_exp
        sage: from_man_exp(-6, -1)
        (1, 3, 0, 2)
        sage: from_man_exp(-6, -1, 1, 'd')
        (1, 1, 1, 1)
        sage: from_man_exp(-6, -1, 1, 'u')
        (1, 1, 2, 1)
    """
    cdef Integer res
    cdef long bc
    res = Integer(man)
    bc = mpz_sizeinbase(res.value, 2)
    if not prec:
        prec = bc
    if mpz_sgn(res.value) < 0:
        mpz_neg(res.value, res.value)
        return normalize(1, res, exp, bc, prec, rnd)
    else:
        return normalize(0, res, exp, bc, prec, rnd)

cpdef normalize(long sign, Integer man, exp, long bc, long prec, str rnd):
    """
    Create normalized mpf value tuple from full list of components.

    EXAMPLES::

        sage: from mpmath.libmp import normalize
        sage: normalize(0, 4, 5, 3, 53, 'n')
        (0, 1, 7, 1)
    """
    cdef long shift
    cdef Integer res
    cdef unsigned long trail
    if mpz_sgn(man.value) == 0:
        from mpmath.libmp import fzero
        return fzero
    if bc <= prec and mpz_odd_p(man.value):
        return (sign, man, exp, bc)
    shift = bc - prec
    res = PY_NEW(Integer)
    if shift > 0:
        if rnd == 'n':
            if mpz_tstbit(man.value, shift-1) and (mpz_tstbit(man.value, shift)
                or (mpz_scan1(man.value, 0) < (shift-1))):
                mpz_cdiv_q_2exp(res.value, man.value, shift)
            else:
                mpz_fdiv_q_2exp(res.value, man.value, shift)
        elif rnd == 'd':
            mpz_fdiv_q_2exp(res.value, man.value, shift)
        elif rnd == 'f':
            if sign:
                mpz_cdiv_q_2exp(res.value, man.value, shift)
            else:
                mpz_fdiv_q_2exp(res.value, man.value, shift)
        elif rnd == 'c':
            if sign:
                mpz_fdiv_q_2exp(res.value, man.value, shift)
            else:
                mpz_cdiv_q_2exp(res.value, man.value, shift)
        elif rnd == 'u':
            mpz_cdiv_q_2exp(res.value, man.value, shift)
        exp += shift
    else:
        mpz_set(res.value, man.value)
    # Strip trailing bits
    trail = mpz_scan1(res.value, 0)
    if 0 < trail < bc:
        mpz_tdiv_q_2exp(res.value, res.value, trail)
        exp += trail
    bc = mpz_sizeinbase(res.value, 2)
    return (sign, res, int(exp), bc)
>>>>>>> cb030433

cdef mpfr_from_mpfval(mpfr_t res, tuple x):
    """
    Set value of an MPFR number (in place) to that of a given mpmath mpf
    data tuple.
    """
    cdef int sign
    cdef gmpy2.mpz man
    cdef long exp
    sign, man, exp, _ = x
    if man:
        mpfr_set_z(res, man.z, MPFR_RNDZ)
        if sign:
            mpfr_neg(res, res, MPFR_RNDZ)
        mpfr_mul_2si(res, res, exp, MPFR_RNDZ)
        return
    from mpmath.libmp import finf, fninf
    if exp == 0:
        mpfr_set_ui(res, 0, MPFR_RNDZ)
    elif x == finf:
        mpfr_set_inf(res, 1)
    elif x == fninf:
        mpfr_set_inf(res, -1)
    else:
        mpfr_set_nan(res)

cdef mpfr_to_mpfval(mpfr_t value):
    """
    Given an MPFR value, return an mpmath mpf data tuple representing
    the same number.
    """
    if mpfr_nan_p(value):
        from mpmath.libmp import fnan
        return fnan
    if mpfr_inf_p(value):
        from mpmath.libmp import finf, fninf
        if mpfr_sgn(value) > 0:
            return finf
        else:
            return fninf
    if mpfr_sgn(value) == 0:
        from mpmath.libmp import fzero
        return fzero
    sign = 0
    cdef Integer man = PY_NEW(Integer)
    exp = mpfr_get_z_exp(man.value, value)
    if mpz_sgn(man.value) < 0:
        mpz_neg(man.value, man.value)
        sign = 1
    cdef unsigned long trailing
    trailing = mpz_scan1(man.value, 0)
    if trailing:
        mpz_tdiv_q_2exp(man.value, man.value, trailing)
        exp += trailing
    bc = mpz_sizeinbase(man.value, 2)
    return (sign, man.__mpz__(), int(exp), bc)


def mpmath_to_sage(x, prec):
    """
    Convert any mpmath number (mpf or mpc) to a Sage RealNumber or
    ComplexNumber of the given precision.

    EXAMPLES::

        sage: import sage.libs.mpmath.all as a
        sage: a.mpmath_to_sage(a.mpf('2.5'), 53)
        2.50000000000000
        sage: a.mpmath_to_sage(a.mpc('2.5','-3.5'), 53)
        2.50000000000000 - 3.50000000000000*I
        sage: a.mpmath_to_sage(a.mpf('inf'), 53)
        +infinity
        sage: a.mpmath_to_sage(a.mpf('-inf'), 53)
        -infinity
        sage: a.mpmath_to_sage(a.mpf('nan'), 53)
        NaN
        sage: a.mpmath_to_sage(a.mpf('0'), 53)
        0.000000000000000

    A real example::

        sage: RealField(100)(pi)
        3.1415926535897932384626433833
        sage: t = RealField(100)(pi)._mpmath_(); t
        mpf('3.1415926535897932')
        sage: a.mpmath_to_sage(t, 100)
        3.1415926535897932384626433833

    We can ask for more precision, but the result is undefined::

        sage: a.mpmath_to_sage(t, 140) # random
        3.1415926535897932384626433832793333156440
        sage: ComplexField(140)(pi)
        3.1415926535897932384626433832795028841972

    A complex example::

        sage: ComplexField(100)([0, pi])
        3.1415926535897932384626433833*I
        sage: t = ComplexField(100)([0, pi])._mpmath_(); t
        mpc(real='0.0', imag='3.1415926535897932')
        sage: sage.libs.mpmath.all.mpmath_to_sage(t, 100)
        3.1415926535897932384626433833*I

    Again, we can ask for more precision, but the result is undefined::

        sage: sage.libs.mpmath.all.mpmath_to_sage(t, 140) # random
        3.1415926535897932384626433832793333156440*I
        sage: ComplexField(140)([0, pi])
        3.1415926535897932384626433832795028841972*I
    """
    cdef RealNumber y
    cdef ComplexNumber z
    if hasattr(x, "_mpf_"):
        y = RealField(prec)()
        mpfr_from_mpfval(y.value, x._mpf_)
        return y
    elif hasattr(x, "_mpc_"):
        from sage.rings.complex_mpfr import ComplexField
        z = ComplexField(prec)(0)
        re, im = x._mpc_
        mpfr_from_mpfval(z.__re, re)
        mpfr_from_mpfval(z.__im, im)
        return z
    else:
        raise TypeError("cannot convert %r to Sage", x)


def sage_to_mpmath(x, prec):
    """
    Convert any Sage number that can be coerced into a RealNumber
    or ComplexNumber of the given precision into an mpmath mpf or mpc.
    Integers are currently converted to int.

    Lists, tuples and dicts passed as input are converted
    recursively.

    EXAMPLES::

        sage: import sage.libs.mpmath.all as a
        sage: a.mp.dps = 15
        sage: print(a.sage_to_mpmath(2/3, 53))
        0.666666666666667
        sage: print(a.sage_to_mpmath(2./3, 53))
        0.666666666666667
        sage: print(a.sage_to_mpmath(3+4*I, 53))
        (3.0 + 4.0j)
        sage: print(a.sage_to_mpmath(1+pi, 53))
        4.14159265358979
        sage: a.sage_to_mpmath(infinity, 53)
        mpf('+inf')
        sage: a.sage_to_mpmath(-infinity, 53)
        mpf('-inf')
        sage: a.sage_to_mpmath(NaN, 53)
        mpf('nan')
        sage: a.sage_to_mpmath(0, 53)
        0
        sage: a.sage_to_mpmath([0.5, 1.5], 53)
        [mpf('0.5'), mpf('1.5')]
        sage: a.sage_to_mpmath((0.5, 1.5), 53)
        (mpf('0.5'), mpf('1.5'))
        sage: a.sage_to_mpmath({'n':0.5}, 53)
        {'n': mpf('0.5')}
    """
    if isinstance(x, Element):
        if isinstance(x, Integer):
            return int(<Integer>x)
        try:
            if isinstance(x, RealNumber):
                return x._mpmath_()
            else:
                x = RealField(prec)(x)
                return x._mpmath_()
        except TypeError:
            if isinstance(x, ComplexNumber):
                return x._mpmath_()
            else:
                from sage.rings.complex_mpfr import ComplexField
                x = ComplexField(prec)(x)
                return x._mpmath_()
    if isinstance(x, (tuple, list)):
        return type(x)([sage_to_mpmath(v, prec) for v in x])
    if isinstance(x, dict):
        return {k: sage_to_mpmath(v, prec) for k, v in x.items()}
    return x


def call(func, *args, **kwargs):
    """
    Call an mpmath function with Sage objects as inputs and
    convert the result back to a Sage real or complex number.

    By default, a RealNumber or ComplexNumber with the current
    working precision of mpmath (mpmath.mp.prec) will be returned.

    If prec=n is passed among the keyword arguments, the temporary
    working precision will be set to n and the result will also
    have this precision.

    If parent=P is passed, P.prec() will be used as working
    precision and the result will be coerced to P (or the
    corresponding complex field if necessary).

    Arguments should be Sage objects that can be coerced into RealField
    or ComplexField elements. Arguments may also be tuples, lists or
    dicts (which are converted recursively), or any type that mpmath
    understands natively (e.g. Python floats, strings for options).

    EXAMPLES::

        sage: import sage.libs.mpmath.all as a
        sage: a.mp.prec = 53
        sage: a.call(a.erf, 3+4*I)
        -120.186991395079 - 27.7503372936239*I
        sage: a.call(a.polylog, 2, 1/3+4/5*I)
        0.153548951541433 + 0.875114412499637*I
        sage: a.call(a.barnesg, 3+4*I)
        -0.000676375932234244 - 0.0000442236140124728*I
        sage: a.call(a.barnesg, -4)
        0.000000000000000
        sage: a.call(a.hyper, [2,3], [4,5], 1/3)
        1.10703578162508
        sage: a.call(a.hyper, [2,3], [4,(2,3)], 1/3)
        1.95762943509305
        sage: a.call(a.quad, a.erf, [0,1])
        0.486064958112256
        sage: a.call(a.gammainc, 3+4*I, 2/3, 1-pi*I, prec=100)
        -274.18871130777160922270612331 + 101.59521032382593402947725236*I
        sage: x = (3+4*I).n(100)
        sage: y = (2/3).n(100)
        sage: z = (1-pi*I).n(100)
        sage: a.call(a.gammainc, x, y, z, prec=100)
        -274.18871130777160922270612331 + 101.59521032382593402947725236*I
        sage: a.call(a.erf, infinity)
        1.00000000000000
        sage: a.call(a.erf, -infinity)
        -1.00000000000000
        sage: a.call(a.gamma, infinity)
        +infinity
        sage: a.call(a.polylog, 2, 1/2, parent=RR)
        0.582240526465012
        sage: a.call(a.polylog, 2, 2, parent=RR)
        2.46740110027234 - 2.17758609030360*I
        sage: a.call(a.polylog, 2, 1/2, parent=RealField(100))
        0.58224052646501250590265632016
        sage: a.call(a.polylog, 2, 2, parent=RealField(100))
        2.4674011002723396547086227500 - 2.1775860903036021305006888982*I
        sage: a.call(a.polylog, 2, 1/2, parent=CC)
        0.582240526465012
        sage: type(_)
        <class 'sage.rings.complex_mpfr.ComplexNumber'>
        sage: a.call(a.polylog, 2, 1/2, parent=RDF)
        0.5822405264650125
        sage: type(_)
        <class 'sage.rings.real_double...RealDoubleElement...'>

    Check that :issue:`11885` is fixed::

        sage: a.call(a.ei, 1.0r, parent=float)
        1.8951178163559368

    Check that :issue:`14984` is fixed::

        sage: a.call(a.log, -1.0r, parent=float)
        3.141592653589793j
    """
    from mpmath import mp
    orig = mp.prec
    prec = kwargs.pop('prec', orig)
    parent = kwargs.pop('parent', None)
    if parent is not None:
        try:
            prec = parent.prec()
        except AttributeError:
            pass
    prec2 = prec + 20
    args = sage_to_mpmath(args, prec2)
    kwargs = sage_to_mpmath(kwargs, prec2)
    try:
        mp.prec = prec
        y = func(*args, **kwargs)
    finally:
        mp.prec = orig
    y = mpmath_to_sage(y, prec)
    if parent is None:
        return y
    try:
        return parent(y)
    except TypeError as error:
        try:
            return parent.complex_field()(y)
        except AttributeError:
            if parent is float:
                return complex(y)
            else:
                raise TypeError(error)<|MERGE_RESOLUTION|>--- conflicted
+++ resolved
@@ -16,150 +16,7 @@
 
 from sage.rings.real_mpfr cimport RealField
 
-<<<<<<< HEAD
 gmpy2.import_gmpy2()
-
-=======
-cpdef int bitcount(n) noexcept:
-    """
-    Bitcount of a Sage Integer or Python int/long.
-
-    EXAMPLES::
-
-        sage: from mpmath.libmp import bitcount
-        sage: bitcount(0)
-        0
-        sage: bitcount(1)
-        1
-        sage: bitcount(100)
-        7
-        sage: bitcount(-100)
-        7
-        sage: bitcount(2r)
-        2
-        sage: bitcount(2L)
-        2
-    """
-    cdef Integer m
-    if isinstance(n, Integer):
-        m = <Integer>n
-    else:
-        m = Integer(n)
-    if mpz_sgn(m.value) == 0:
-        return 0
-    return mpz_sizeinbase(m.value, 2)
-
-cpdef isqrt(n):
-    """
-    Square root (rounded to floor) of a Sage Integer or Python int/long.
-    The result is a Sage Integer.
-
-    EXAMPLES::
-
-        sage: from mpmath.libmp import isqrt
-        sage: isqrt(0)
-        0
-        sage: isqrt(100)
-        10
-        sage: isqrt(10)
-        3
-        sage: isqrt(10r)
-        3
-        sage: isqrt(10L)
-        3
-    """
-    cdef Integer m, y
-    if isinstance(n, Integer):
-        m = <Integer>n
-    else:
-        m = Integer(n)
-    if mpz_sgn(m.value) < 0:
-        raise ValueError("square root of negative integer not defined.")
-    y = PY_NEW(Integer)
-    mpz_sqrt(y.value, m.value)
-    return y
-
-cpdef from_man_exp(man, exp, long prec=0, str rnd='d'):
-    """
-    Create normalized mpf value tuple from mantissa and exponent.
-
-    With prec > 0, rounds the result in the desired direction
-    if necessary.
-
-    EXAMPLES::
-
-        sage: from mpmath.libmp import from_man_exp
-        sage: from_man_exp(-6, -1)
-        (1, 3, 0, 2)
-        sage: from_man_exp(-6, -1, 1, 'd')
-        (1, 1, 1, 1)
-        sage: from_man_exp(-6, -1, 1, 'u')
-        (1, 1, 2, 1)
-    """
-    cdef Integer res
-    cdef long bc
-    res = Integer(man)
-    bc = mpz_sizeinbase(res.value, 2)
-    if not prec:
-        prec = bc
-    if mpz_sgn(res.value) < 0:
-        mpz_neg(res.value, res.value)
-        return normalize(1, res, exp, bc, prec, rnd)
-    else:
-        return normalize(0, res, exp, bc, prec, rnd)
-
-cpdef normalize(long sign, Integer man, exp, long bc, long prec, str rnd):
-    """
-    Create normalized mpf value tuple from full list of components.
-
-    EXAMPLES::
-
-        sage: from mpmath.libmp import normalize
-        sage: normalize(0, 4, 5, 3, 53, 'n')
-        (0, 1, 7, 1)
-    """
-    cdef long shift
-    cdef Integer res
-    cdef unsigned long trail
-    if mpz_sgn(man.value) == 0:
-        from mpmath.libmp import fzero
-        return fzero
-    if bc <= prec and mpz_odd_p(man.value):
-        return (sign, man, exp, bc)
-    shift = bc - prec
-    res = PY_NEW(Integer)
-    if shift > 0:
-        if rnd == 'n':
-            if mpz_tstbit(man.value, shift-1) and (mpz_tstbit(man.value, shift)
-                or (mpz_scan1(man.value, 0) < (shift-1))):
-                mpz_cdiv_q_2exp(res.value, man.value, shift)
-            else:
-                mpz_fdiv_q_2exp(res.value, man.value, shift)
-        elif rnd == 'd':
-            mpz_fdiv_q_2exp(res.value, man.value, shift)
-        elif rnd == 'f':
-            if sign:
-                mpz_cdiv_q_2exp(res.value, man.value, shift)
-            else:
-                mpz_fdiv_q_2exp(res.value, man.value, shift)
-        elif rnd == 'c':
-            if sign:
-                mpz_fdiv_q_2exp(res.value, man.value, shift)
-            else:
-                mpz_cdiv_q_2exp(res.value, man.value, shift)
-        elif rnd == 'u':
-            mpz_cdiv_q_2exp(res.value, man.value, shift)
-        exp += shift
-    else:
-        mpz_set(res.value, man.value)
-    # Strip trailing bits
-    trail = mpz_scan1(res.value, 0)
-    if 0 < trail < bc:
-        mpz_tdiv_q_2exp(res.value, res.value, trail)
-        exp += trail
-    bc = mpz_sizeinbase(res.value, 2)
-    return (sign, res, int(exp), bc)
->>>>>>> cb030433
 
 cdef mpfr_from_mpfval(mpfr_t res, tuple x):
     """
@@ -310,7 +167,7 @@
         sage: print(a.sage_to_mpmath(1+pi, 53))
         4.14159265358979
         sage: a.sage_to_mpmath(infinity, 53)
-        mpf('+inf')
+        mpf('inf')
         sage: a.sage_to_mpmath(-infinity, 53)
         mpf('-inf')
         sage: a.sage_to_mpmath(NaN, 53)
