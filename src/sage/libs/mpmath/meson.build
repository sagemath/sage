--- conflicted
+++ resolved
@@ -1,14 +1,6 @@
 py.install_sources(
   '__init__.py',
   'all.py',
-<<<<<<< HEAD
-=======
-  'ext_impl.pxd',
-  'ext_impl.pyx',
-  'ext_libmp.pyx',
-  'ext_main.pxd',
-  'ext_main.pyx',
->>>>>>> 83b52a79
   'utils.pxd',
   'utils.pyx',
   subdir: 'sage/libs/mpmath',
