--- conflicted
+++ resolved
@@ -5,7 +5,6 @@
   ecl_proj = subproject('ecl')
   ecl = ecl_proj.get_variable('ecl_dep')
 endif
-<<<<<<< HEAD
 ecl_bin = find_program('ecl', required: false)
 if ecl_bin.found()
   maxima_check = run_command(
@@ -31,15 +30,6 @@
   # ecl does not have any problems with Maxima, so nothing needs to be set here:
   conf_data.set('SAGE_MAXIMA_FAS', '')
 endif
-
-braiding = dependency(
-  'libbraiding',
-  version: '>= 1.3.1',
-  required: false,
-  disabler: true,
-)
-gc = dependency(['bdw-gc-threaded', 'bdw-gc'], version: '>=7.6.4')
-=======
 braiding = dependency('libbraiding', required: false)
 if not braiding.found()
   # Fallback since pkg-config support was only added in v1.3.1
@@ -55,7 +45,6 @@
   required: not is_windows,
   disabler: true,
 )
->>>>>>> d617df42
 homfly = cc.find_library(
   'homfly',
   has_headers: ['homfly.h'],
