--- conflicted
+++ resolved
@@ -99,13 +99,7 @@
 py.install_sources(
   '__init__.py',
   'all.py',
-<<<<<<< HEAD
-  'all__sagemath_coxeter3.py',
-  'all__sagemath_meataxe.py',
-  'all__sagemath_objects.py',
-=======
   'braiding.pyx',
->>>>>>> aa277033
   'ecl.pxd',
   'ecl.pyx',
   'eclsig.h',
