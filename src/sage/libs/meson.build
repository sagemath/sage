--- conflicted
+++ resolved
@@ -112,15 +112,9 @@
 
 foreach name, pyx : extension_data
   deps = dependencies
-<<<<<<< HEAD
   if name == 'ecl'
     deps += [ecl, maxima]
-  elif name == 'sirocco'
-    deps += [sirocco]
   elif name == 'meataxe'
-=======
-  if name == 'meataxe'
->>>>>>> 32d441a7
     deps += [mtx]
   elif name == 'homfly'
     deps += [homfly]
