--- conflicted
+++ resolved
@@ -1,9 +1,6 @@
-<<<<<<< HEAD
 # sage_setup: distribution = sagemath-combinat
-#from symmetrica import *
-=======
+
 # from symmetrica import *
->>>>>>> 2c6dd831
 
 from sage.libs.symmetrica.symmetrica import start
 
