--- conflicted
+++ resolved
@@ -29,13 +29,9 @@
 from cpython.object cimport Py_SIZE
 from cpython.long cimport PyLong_FromLong
 from cpython.longintrepr cimport _PyLong_New, py_long, digit, PyLong_SHIFT
-<<<<<<< HEAD
-from sage.libs.gmp.mpz cimport *
-=======
 from sage.cpython.pycore_long cimport (ob_digit, _PyLong_IsNegative,
     _PyLong_DigitCount, _PyLong_SetSignAndDigitCount)
-from .mpz cimport *
->>>>>>> 7033d7d5
+from sage.libs.gmp.mpz cimport *
 
 cdef extern from *:
     """
