# sage_setup: distribution = sagemath-coxeter3
# sage.doctest: optional - coxeter3

"""
Coxeter Groups implemented with Coxeter3
"""
# ****************************************************************************
#       Copyright (C) 2009-2013 Mike Hansen <mhansen@gmail.com>
#
#  Distributed under the terms of the GNU General Public License (GPL)
#                  https://www.gnu.org/licenses/
# ****************************************************************************

from sage.libs.coxeter3.coxeter import get_CoxGroup, CoxGroupElement
from sage.misc.cachefunc import cached_method

from sage.structure.unique_representation import UniqueRepresentation
from sage.structure.element_wrapper import ElementWrapper
from sage.structure.richcmp import richcmp
from sage.categories.coxeter_groups import CoxeterGroups
from sage.structure.parent import Parent

from sage.combinat.root_system.coxeter_matrix import CoxeterMatrix

from sage.rings.integer_ring import ZZ
from sage.rings.polynomial.polynomial_ring_constructor import PolynomialRing


class CoxeterGroup(UniqueRepresentation, Parent):
    @staticmethod
    def __classcall__(cls, cartan_type, *args, **options):
        """
        TESTS::

            sage: from sage.libs.coxeter3.coxeter_group import CoxeterGroup
            sage: CoxeterGroup(['B',2])
            Coxeter group of type ['B', 2] implemented by Coxeter3
            sage: CoxeterGroup(CartanType(['B', 3]).relabel({1: 3, 2: 2, 3: 1}))
            Coxeter group of type ['B', 3] relabelled by {1: 3, 2: 2, 3: 1} implemented by Coxeter3

        """
        from sage.combinat.root_system.cartan_type import CartanType
        ct = CartanType(cartan_type)
        return super().__classcall__(cls, ct, *args, **options)

    def __init__(self, cartan_type):
        """
        TESTS::

            sage: from sage.libs.coxeter3.coxeter_group import CoxeterGroup
            sage: CoxeterGroup(['A',2])
            Coxeter group of type ['A', 2] implemented by Coxeter3

        As degrees and codegrees are not implemented, they are skipped in the
        testsuite::

            sage: to_skip = ['_test_degrees', '_test_codegrees']
            sage: TestSuite(CoxeterGroup(['A',2])).run(skip=to_skip)
        """
        category = CoxeterGroups()
        if cartan_type.is_finite():
            category = category.Finite()
        Parent.__init__(self, category=category)
        self._coxgroup = get_CoxGroup(cartan_type)
        self._cartan_type = cartan_type

    def _repr_(self):
        """
        EXAMPLES::

            sage: W = CoxeterGroup(['A', 3], implementation='coxeter3'); W      # indirect doctest
            Coxeter group of type ['A', 3] implemented by Coxeter3
            sage: W = CoxeterGroup(['A', 3, 1], implementation='coxeter3'); W
            Coxeter group of type ['A', 3, 1] implemented by Coxeter3
        """
        return "Coxeter group of type %s implemented by Coxeter3" % (self.cartan_type())

    def __iter__(self):
        """
        EXAMPLES::

            sage: W = CoxeterGroup(['A', 2], implementation='coxeter3')
            sage: list(W)
            [[], [1], [2], [1, 2], [2, 1], [1, 2, 1]]
        """
        for x in self._coxgroup:
            yield CoxeterGroup.Element(self, x)

    def cartan_type(self):
        """
        Return the Cartan type for this Coxeter group.

        EXAMPLES::

            sage: W = CoxeterGroup(['A', 3], implementation='coxeter3')
            sage: W.cartan_type()
            ['A', 3]
        """
        return self._cartan_type

    def index_set(self):
        """
        Return the index set for the generators of this Coxeter group.

        EXAMPLES::

            sage: W = CoxeterGroup(['A', 3], implementation='coxeter3')
            sage: W.index_set()
            (1, 2, 3)
            sage: C = CoxeterGroup(['A', 3,1], implementation='coxeter3')
            sage: C.index_set()
            (0, 1, 2, 3)
        """
        return self.cartan_type().index_set()

    def bruhat_interval(self, u, v):
        """
        Return the Bruhat interval between ``u`` and ``v``.

        EXAMPLES::

            sage: W = CoxeterGroup(['A', 3], implementation='coxeter3')
            sage: W.bruhat_interval([1],[3,1,2,3])
            [[1], [1, 2], [1, 3], [1, 2, 3], [1, 3, 2], [1, 2, 3, 2]]
        """
        u, v = self(u), self(v)
        return self._coxgroup.bruhat_interval(u.value, v.value)

    def cardinality(self):
        """
        Return the cardinality of this Coxeter group.

        EXAMPLES::

            sage: W = CoxeterGroup(['A', 3], implementation='coxeter3')
            sage: W.cardinality()
            24
        """
        return self._coxgroup.order()

    def one(self):
        """
        Return the identity element of this Coxeter group.

        EXAMPLES::

            sage: W = CoxeterGroup(['A', 3], implementation='coxeter3')
            sage: W.one()
            []

        """
        return self.element_class(self, [])

    def simple_reflections(self):
        """
        Return the family of generators for this Coxeter group.

        EXAMPLES::

            sage: W = CoxeterGroup(['A', 3], implementation='coxeter3')
            sage: s = W.simple_reflections()
            sage: s[2]*s[1]*s[2]
            [1, 2, 1]
        """
        from sage.sets.family import Family
        return Family(self.index_set(), lambda i: self.element_class(self, [i]))

    gens = simple_reflections

    def from_reduced_word(self, w):
        """
        Return an element of ``self`` from its (reduced) word.

        EXAMPLES::

            sage: W = CoxeterGroup(['A', 3], implementation='coxeter3')
            sage: W.from_reduced_word([1, 3])
            [1, 3]
            sage: W.from_reduced_word([3, 1])
            [1, 3]
        """
        return self.element_class(self, w)

    def rank(self):
        """
        Return the rank of this Coxeter group, that is, the number of generators.

        EXAMPLES::

            sage: W = CoxeterGroup(['A', 3], implementation='coxeter3')
            sage: W.rank()
            3
        """
        return self._coxgroup.rank()

    def is_finite(self):
        """
        Return True if this is a finite Coxeter group.

        EXAMPLES::

            sage: W = CoxeterGroup(['A', 3], implementation='coxeter3')
            sage: W.is_finite()
            True
        """
        return self._coxgroup.is_finite()

    def length(self, x):
        """
        Return the length of an element ``x`` in this Coxeter group.
        This is just the length of a reduced word for ``x``.

        EXAMPLES::

            sage: W = CoxeterGroup(['A', 3], implementation='coxeter3')
            sage: W.length(W([1,2]))
            2
            sage: W.length(W([1,1]))
            0

        """
        return x.length()

    @cached_method
    def coxeter_matrix(self):
        """
        Return the Coxeter matrix for this Coxeter group.

        The columns and rows are ordered according to the result of
        :meth:`index_set`.

        EXAMPLES::

            sage: W = CoxeterGroup(['A', 3], implementation='coxeter3')
            sage: m = W.coxeter_matrix(); m
            [1 3 2]
            [3 1 3]
            [2 3 1]
            sage: m.index_set() == W.index_set()
            True

        """
        return CoxeterMatrix(self._coxgroup.coxeter_matrix(), self.index_set())

    def root_system(self):
        """
        Return the root system associated with this Coxeter group.

        EXAMPLES::

            sage: W = CoxeterGroup(['A', 3], implementation='coxeter3')
            sage: R = W.root_system(); R
            Root system of type ['A', 3]
            sage: alpha = R.root_space().basis()
            sage: alpha[2] + alpha[3]
            alpha[2] + alpha[3]
        """
        return self.cartan_type().root_system()

    def _an_element_(self):
        """
        Return an element of this Coxeter group.

        EXAMPLES::

            sage: W = CoxeterGroup(['A', 3], implementation='coxeter3')
            sage: W._an_element_()
            []

        """
        return self.element_class(self, [])

    def m(self, i, j):
        r"""
        This is deprecated, use ``self.coxeter_matrix()[i,j]`` instead.

        TESTS::

            sage: W = CoxeterGroup(['A', 3], implementation='coxeter3')
            sage: W.m(1, 1)
            doctest:warning...:
            DeprecationWarning: the .m(i, j) method has been deprecated; use .coxeter_matrix()[i,j] instead.
            See https://github.com/sagemath/sage/issues/30237 for details.
            1
        """
        from sage.misc.superseded import deprecation
        deprecation(30237, "the .m(i, j) method has been deprecated; use .coxeter_matrix()[i,j] instead.")
        return self.coxeter_matrix()[i,j]

    def kazhdan_lusztig_polynomial(self, u, v, constant_term_one=True):
        r"""
        Return the Kazhdan-Lusztig polynomial `P_{u,v}`.

        INPUT:

        - ``u``, ``v`` -- elements of the underlying Coxeter group
        - ``constant_term_one`` -- (default: True) True uses the constant equals one convention,
           False uses the Leclerc-Thibon convention

        .. SEEALSO::

            - :class:`~sage.combinat.kazhdan_lusztig.KazhdanLusztigPolynomial`
            - :meth:`parabolic_kazhdan_lusztig_polynomial`

        EXAMPLES::

            sage: W = CoxeterGroup(['A', 3], implementation='coxeter3')
            sage: W.kazhdan_lusztig_polynomial([], [1,2, 1])
            1
            sage: W.kazhdan_lusztig_polynomial([1],[3,2])
            0
            sage: W = CoxeterGroup(['A',3],implementation='coxeter3')
            sage: W.kazhdan_lusztig_polynomial([2],[2,1,3,2])
            q + 1

        .. NOTE::

            Coxeter3, as well as Sage's native implementation in
            :class:`~sage.combinat.kazhdan_lusztig.KazhdanLusztigPolynomial`
            use the convention under which Kazhdan-Lusztig
            polynomials give the change of basis from the `(C_w)_{w\in W}`
            basis to the `(T_w)_{w\in W}` of the Hecke algebra of `W` with
            parameters `q` and `q^{-1}`:

                .. MATH:: C_w = \sum_u  P_{u,w} T_u.

            In particular, `P_{u,u}=1`::

                sage: all(W.kazhdan_lusztig_polynomial(u,u) == 1 for u in W)
                True

            This convention differs from Theorem 2.7 in [LT1998]_ by:

            .. MATH::

                {}^{LT} P_{y,w}(q) = q^{\ell(w)-\ell(y)} P_{y,w}(q^{-2})

            To access the Leclerc-Thibon convention use::

                sage: W = CoxeterGroup(['A',3],implementation='coxeter3')
                sage: W.kazhdan_lusztig_polynomial([2],[2,1,3,2],constant_term_one=False)
                q^3 + q

        TESTS:

        We check that Coxeter3 and Sage's implementation give the same results::

            sage: C = CoxeterGroup(['B', 3], implementation='coxeter3')
            sage: W = WeylGroup("B3",prefix="s")
            sage: [s1,s2,s3] = W.simple_reflections()
            sage: R.<q> = LaurentPolynomialRing(QQ)
            sage: KL = KazhdanLusztigPolynomial(W,q)
            sage: all(KL.P(1,w) == C.kazhdan_lusztig_polynomial([],w.reduced_word()) for w in W)  # long (15s)
            True
        """
        u, v = self(u), self(v)
        p = u.value.kazhdan_lusztig_polynomial(v.value)
        if constant_term_one:
            return p
        ZZq = PolynomialRing(ZZ, 'q', sparse=True)
        # This is the same as q**len_diff * p(q**(-2))
        len_diff = v.length()-u.length()
        d = {-2*deg+len_diff: coeff for deg,coeff in enumerate(p) if coeff != 0}
        return ZZq(d)

    def parabolic_kazhdan_lusztig_polynomial(self, u, v, J, constant_term_one=True):
        r"""
        Return the parabolic Kazhdan-Lusztig polynomial `P_{u,v}^{-,J}`.

        INPUT:

        - ``u``, ``v`` -- minimal length coset representatives of `W/W_J` for this Coxeter group `W`
        - ``J`` -- a subset of the index set of ``self`` specifying the parabolic subgroup

        This method implements the parabolic Kazhdan-Lusztig polynomials
        `P^{-,J}_{u,v}` of [Deo1987b]_, which are defined as
        `P^{-,J}_{u,v} = \sum_{z\in W_J} (-1)^{\ell(z)} P_{yz,w}(q)`
        with the conventions in Sage.
        As for :meth:`kazhdan_lusztig_polynomial` the convention
        differs from Theorem 2.7 in [LT1998]_ by:

        .. MATH::

            {}^{LT} P_{y,w}^{-,J}(q) = q^{\ell(w)-\ell(y)} P_{y,w}^{-,J}(q^{-2})

        EXAMPLES::

            sage: W = CoxeterGroup(['A',3], implementation='coxeter3')
            sage: W.parabolic_kazhdan_lusztig_polynomial([],[3,2],[1,3])
            0
            sage: W.parabolic_kazhdan_lusztig_polynomial([2],[2,1,3,2],[1,3])
            q

            sage: C = CoxeterGroup(['A',3,1], implementation='coxeter3')
            sage: C.parabolic_kazhdan_lusztig_polynomial([],[1],[0])
            1
            sage: C.parabolic_kazhdan_lusztig_polynomial([],[1,2,1],[0])
            1
            sage: C.parabolic_kazhdan_lusztig_polynomial([],[0,1,0,1,2,1],[0])
            q
            sage: w=[1, 2, 1, 3, 0, 2, 1, 0, 3, 0, 2]
            sage: v=[1, 2, 1, 3, 0, 1, 2, 1, 0, 3, 0, 2, 1, 0, 3, 0, 2]
            sage: C.parabolic_kazhdan_lusztig_polynomial(w,v,[1,3])
            q^2 + q
            sage: C.parabolic_kazhdan_lusztig_polynomial(w,v,[1,3],constant_term_one=False)
            q^4 + q^2

        TESTS::

            sage: W = CoxeterGroup(['A', 3], implementation='coxeter3')
            sage: type(W.parabolic_kazhdan_lusztig_polynomial([2],[],[1]))
            <class 'sage.rings.polynomial.polynomial_integer_dense_flint.Polynomial_integer_dense_flint'>
        """
        u = self(u)
        v = self(v)
        if any(d in J for d in u.descents()) or any(d in J for d in v.descents()):
            raise ValueError("u and v have to be minimal coset representatives")
        J_set = set(J)
        WOI = self.weak_order_ideal(lambda x: J_set.issuperset(x.descents()))
        if constant_term_one:
            P = PolynomialRing(ZZ, 'q')
            return P.sum((-1)**(z.length()) * self.kazhdan_lusztig_polynomial(u*z,v)
                         for z in WOI if (u*z).bruhat_le(v))
        P = PolynomialRing(ZZ, 'q', sparse=True)
        return P.sum((-1)**(z.length()) * self.kazhdan_lusztig_polynomial(u*z,v, constant_term_one=False).shift(z.length())
                     for z in WOI if (u*z).bruhat_le(v))

    class Element(ElementWrapper):
        wrapped_class = CoxGroupElement

        def __init__(self, parent, x):
            """
            TESTS::

                sage: W = CoxeterGroup(['A', 3], implementation='coxeter3')
                sage: W([2,1,2])
                [1, 2, 1]

            Check that :issue:`32266` is fixed::

<<<<<<< HEAD
                sage: # optional - coxeter3
=======
>>>>>>> @{-1}
                sage: A3 = CoxeterGroup('A3', implementation='coxeter3')
                sage: s1,s2,s3 = A3.simple_reflections()
                sage: s1*s3
                [1, 3]
                sage: s3*s1
                [1, 3]
                sage: s3*s1 == s1*s3
                True
            """
            if not isinstance(x, CoxGroupElement):
                x = CoxGroupElement(parent._coxgroup, x).reduced()
            x = x.normal_form()
            ElementWrapper.__init__(self, parent, x)

        def __iter__(self):
            """
            Return an iterator for the elements in the reduced word.

            EXAMPLES::

                sage: W = CoxeterGroup(['A', 3], implementation='coxeter3')
                sage: w = W([1,2,1])
                sage: list(iter(w))
                [1, 2, 1]
            """
            return iter(self.value)

        def coatoms(self):
            """
            Return the coatoms (or co-covers) of this element in the Bruhat order.

            EXAMPLES::

                sage: W = CoxeterGroup(['B', 3], implementation='coxeter3')
                sage: w = W([1,2,3])
                sage: w.coatoms()
                [[2, 3], [3, 1], [1, 2]]
            """
            W = self.parent()
            return [W(w) for w in self.value.coatoms()]

        def _richcmp_(self, other, op):
            """
            Return lexicographic comparison of ``self`` and ``other``.

            EXAMPLES::

<<<<<<< HEAD
                sage: # optional - coxeter3
=======
>>>>>>> @{-1}
                sage: W = CoxeterGroup(['B', 3], implementation='coxeter3')
                sage: w = W([1,2,3])
                sage: v = W([3,1,2])
                sage: v < w
                False
                sage: w < v
                True

            Some tests for equality::

                sage: W = CoxeterGroup(['A', 3], implementation='coxeter3')
                sage: W([1,2,1]) == W([2,1,2])
                True
                sage: W([1,2,1]) == W([2,1])
                False
            """
            return richcmp(list(self), list(other), op)

        def reduced_word(self):
            """
            Return the reduced word of ``self``.

            EXAMPLES::

                sage: W = CoxeterGroup(['B', 3], implementation='coxeter3')
                sage: w = W([1,2,3])
                sage: w.reduced_word()
                [1, 2, 3]
            """
            return list(self)

        def __invert__(self):
            """
            Return the inverse of this Coxeter group element.

            EXAMPLES::

                sage: W = CoxeterGroup(['A', 3], implementation='coxeter3')
                sage: w = W([1,2,3])
                sage: ~w
                [3, 2, 1]
            """
            return self.__class__(self.parent(), ~self.value)

        inverse = __invert__

        def __getitem__(self, i):
            """
            EXAMPLES::

<<<<<<< HEAD
                sage: # optional - coxeter3
=======
>>>>>>> @{-1}
                sage: W = CoxeterGroup(['A', 3], implementation='coxeter3')
                sage: w0 = W([1,2,1])
                sage: w0[0]
                1
                sage: w0[1]
                2

            """
            # Allow the error message to be raised by the underlying element
            return self.value[i]

        def _mul_(self, y):
            """
            EXAMPLES::

<<<<<<< HEAD
                sage: # optional - coxeter3
=======
>>>>>>> @{-1}
                sage: W = CoxeterGroup(['A', 3], implementation='coxeter3')
                sage: s = W.gens()
                sage: s[1]._mul_(s[1])
                []
                sage: s[1]*s[2]*s[1]
                [1, 2, 1]
                sage: s[2]*s[1]*s[2]
                [1, 2, 1]
            """
            return self.__class__(self.parent(), self.value * y.value)

        def __len__(self):
            """
            EXAMPLES::

<<<<<<< HEAD
                sage: # optional - coxeter3
=======
>>>>>>> @{-1}
                sage: W = CoxeterGroup(['A', 3], implementation='coxeter3')
                sage: w = W([1,2,1])
                sage: w.length()
                3
                sage: len(w)
                3
            """
            return len(self.value)

        length = __len__

        def bruhat_le(self, v):
            r"""
            Return whether ``self`` `\le` ``v`` in Bruhat order.

            EXAMPLES::

                sage: W = CoxeterGroup(['A', 3], implementation='coxeter3')
                sage: W([]).bruhat_le([1,2,1])
                True
            """
            v = self.parent()(v)
            return self.value.bruhat_le(v.value)

        def poincare_polynomial(self):
            """
            Return the Poincaré polynomial associated with this element.

            EXAMPLES::

<<<<<<< HEAD
                sage: # optional - coxeter3
=======
>>>>>>> @{-1}
                sage: W = CoxeterGroup(['A', 2], implementation='coxeter3')
                sage: W.long_element().poincare_polynomial()
                t^3 + 2*t^2 + 2*t + 1
                sage: W = CoxeterGroup(['A', 3], implementation='coxeter3')
                sage: W([2,1,3,2]).poincare_polynomial()
                t^4 + 4*t^3 + 5*t^2 + 3*t + 1
                sage: W([1,2,3,2,1]).poincare_polynomial()
                t^5 + 4*t^4 + 6*t^3 + 5*t^2 + 3*t + 1
                sage: rw = sage.combinat.permutation.from_reduced_word
                sage: p = [w.poincare_polynomial() for w in W]
                sage: [rw(w.reduced_word()) for i,w in enumerate(W) if p[i] != p[i].reverse()]
                [[3, 4, 1, 2], [4, 2, 3, 1]]
            """
            return self.value.poincare_polynomial()

        def has_right_descent(self, i):
            """
            Return whether ``i`` is a right descent of this element.

            EXAMPLES::

                sage: W = CoxeterGroup(['A', 4], implementation='coxeter3')
                sage: W([1,2]).has_right_descent(1)
                False
                sage: W([1,2]).has_right_descent(2)
                True
            """
            return i in self.value.right_descents()

        def has_left_descent(self, i):
            """
            Return True if ``i`` is a left descent of this element.

            EXAMPLES::

                sage: W = CoxeterGroup(['A', 4], implementation='coxeter3')
                sage: W([1,2]).has_left_descent(1)
                True
                sage: W([1,2]).has_left_descent(2)
                False
            """
            return i in self.value.left_descents()

        def action(self, v):
            """
            Return the action of this Coxeter group element on the root space.

            INPUT:

            - ``v`` -- an element of the root space associated with the Coxeter group for ``self``

            EXAMPLES::

<<<<<<< HEAD
                sage: # optional - coxeter3
=======
>>>>>>> @{-1}
                sage: W = CoxeterGroup(['B', 3], implementation='coxeter3')
                sage: R = W.root_system().root_space()
                sage: v = R.an_element(); v
                2*alpha[1] + 2*alpha[2] + 3*alpha[3]
                sage: w = W([1,2,3])
                sage: w.action(v)
                -alpha[1] + alpha[2] + alpha[3]
            """
            # TODO: Find a better way to do this
            W = self.parent().root_system().root_space().weyl_group()
            w = W.from_reduced_word(list(self))
            return w.action(v)

        def action_on_rational_function(self, f):
            r"""
            Return the natural action of this Coxeter group element on a
            polynomial considered as an element of `S(\mathfrak{h}^*)`.

            .. NOTE::

               Note that the number of variables in the polynomial
               ring must correspond to the rank of this Coxeter
               group. The ordering of the variables is assumed to
               coincide with the result of :meth:`index_set`.

            EXAMPLES::

<<<<<<< HEAD
                sage: # optional - coxeter3
=======
>>>>>>> @{-1}
                sage: W = CoxeterGroup(['A', 3], implementation='coxeter3')
                sage: S = PolynomialRing(QQ, 'x,y,z').fraction_field()
                sage: x,y,z = S.gens()
                sage: W([1]).action_on_rational_function(x+y+z)
                (x^2*y + x*z + 1)/x
                sage: W([2]).action_on_rational_function(x+y+z)
                (x*y^2 + y^2*z + 1)/y
                sage: W([3]).action_on_rational_function(x+y+z)
                (y*z^2 + x*z + 1)/z
            """
            Q = f.parent()
            Q_gens = Q.gens()
            W = self.parent()
            R = W.root_system().root_space()
            alpha = R.basis()
            n = W.rank()

            if Q.ngens() != n:
                raise ValueError("the number of generators for the polynomial "
                                 "ring must be the same as the rank of the "
                                 "root system")

            basis_elements = [alpha[i] for i in W.index_set()]
            basis_to_order = {s: i for i, s in enumerate(W.index_set())}

            results = []
            for poly in [f.numerator(), f.denominator()]:
                result = 0
                exponents = poly.exponents()

                for exponent in exponents:
                    # Construct something in the root lattice from the exponent vector
                    exponent = sum(e*b for e, b in zip(exponent, basis_elements))
                    exponent = self.action(exponent)

                    monomial = 1
                    for s, c in exponent.monomial_coefficients().items():
                        monomial *= Q_gens[basis_to_order[s]]**int(c)

                    result += monomial

                results.append(result)

            numerator, denominator = results
            return numerator / denominator<|MERGE_RESOLUTION|>--- conflicted
+++ resolved
@@ -438,10 +438,6 @@
 
             Check that :issue:`32266` is fixed::
 
-<<<<<<< HEAD
-                sage: # optional - coxeter3
-=======
->>>>>>> @{-1}
                 sage: A3 = CoxeterGroup('A3', implementation='coxeter3')
                 sage: s1,s2,s3 = A3.simple_reflections()
                 sage: s1*s3
@@ -489,10 +485,6 @@
 
             EXAMPLES::
 
-<<<<<<< HEAD
-                sage: # optional - coxeter3
-=======
->>>>>>> @{-1}
                 sage: W = CoxeterGroup(['B', 3], implementation='coxeter3')
                 sage: w = W([1,2,3])
                 sage: v = W([3,1,2])
@@ -543,10 +535,6 @@
             """
             EXAMPLES::
 
-<<<<<<< HEAD
-                sage: # optional - coxeter3
-=======
->>>>>>> @{-1}
                 sage: W = CoxeterGroup(['A', 3], implementation='coxeter3')
                 sage: w0 = W([1,2,1])
                 sage: w0[0]
@@ -562,10 +550,6 @@
             """
             EXAMPLES::
 
-<<<<<<< HEAD
-                sage: # optional - coxeter3
-=======
->>>>>>> @{-1}
                 sage: W = CoxeterGroup(['A', 3], implementation='coxeter3')
                 sage: s = W.gens()
                 sage: s[1]._mul_(s[1])
@@ -581,10 +565,6 @@
             """
             EXAMPLES::
 
-<<<<<<< HEAD
-                sage: # optional - coxeter3
-=======
->>>>>>> @{-1}
                 sage: W = CoxeterGroup(['A', 3], implementation='coxeter3')
                 sage: w = W([1,2,1])
                 sage: w.length()
@@ -615,10 +595,6 @@
 
             EXAMPLES::
 
-<<<<<<< HEAD
-                sage: # optional - coxeter3
-=======
->>>>>>> @{-1}
                 sage: W = CoxeterGroup(['A', 2], implementation='coxeter3')
                 sage: W.long_element().poincare_polynomial()
                 t^3 + 2*t^2 + 2*t + 1
@@ -672,10 +648,6 @@
 
             EXAMPLES::
 
-<<<<<<< HEAD
-                sage: # optional - coxeter3
-=======
->>>>>>> @{-1}
                 sage: W = CoxeterGroup(['B', 3], implementation='coxeter3')
                 sage: R = W.root_system().root_space()
                 sage: v = R.an_element(); v
@@ -703,10 +675,6 @@
 
             EXAMPLES::
 
-<<<<<<< HEAD
-                sage: # optional - coxeter3
-=======
->>>>>>> @{-1}
                 sage: W = CoxeterGroup(['A', 3], implementation='coxeter3')
                 sage: S = PolynomialRing(QQ, 'x,y,z').fraction_field()
                 sage: x,y,z = S.gens()
