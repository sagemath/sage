<<<<<<< HEAD
# sage_setup: distribution = sagemath-graphs
=======
# sage.doctest: needs sage.graphs sage.groups
>>>>>>> 9cd16e3e
r"""
Access to the KnotInfo database

This module contains the class :class:`KnotInfoBase` which is derived from
:class:`Enum` and provides knots and links listed in the databases at the
web-pages `KnotInfo <https://knotinfo.math.indiana.edu/>`__
and `LinkInfo <https://linkinfo.sitehost.iu.edu/>`__ as its items.

This interface contains a set of about twenty knots and links statically as
demonstration cases. The complete database can be installed as an optional Sage
package using

- ``sage -i database_knotinfo`` (does not install if the current version is present)
- ``sage -f database_knotinfo`` (installs even if the current version is present)

This will install a `Python wrapper <https://github.com/soehms/database_knotinfo#readme>`__
for the original databases in Sage. This wrapper perfoms an automatic progress
of version numbers. For more details and further install instructions please see
the correspondig web-page.

To perform all the doctests concerning the usage of the database on the installation
add the option ``-c``. In this case (for instance ``sage -f -c database_knotinfo``)
the installation breaks on failing tests.

The installation of the complete database  will be necessary in order to have
access to all the properties recorded in the databases, as well.

If the entire database is installed as explained above, the import instructions
for :class:`KnotInfo` and :class:`KnotInfoSeries`, which can be seen in the opening
lines of the examples, are unnecessary.

Be aware that there are a couple of conventions used differently on KnotInfo as
in Sage.

For different conventions regarding normalization of the polynomial invariants see
the according documentation of :meth:`KnotInfoBase.homfly_polynomial`,
:meth:`KnotInfoBase.jones_polynomial` and :meth:`KnotInfoBase.alexander_polynomial`.

Also, note that the braid notation is used according to Sage, even thought in
the source where it is taken from, the braid generators are assumed to have a
negative crossing which would be opposite to the convention in Sage (see definition
3 of
:arxiv:`Gittings, T., "Minimum Braids: A Complete Invariant of Knots and Links" <math/0401051>`).

Furthermore, note that not all columns available in the database are visible on the web
pages. It is planned to remove non-visible columns from the database in the future (see
the `Python Wrapper <https://github.com/soehms/database_knotinfo#readme>`__ for
updated information).

EXAMPLES::

    sage: L = KnotInfo.L4a1_0
    sage: L.pd_notation()
    [[6, 1, 7, 2], [8, 3, 5, 4], [2, 5, 3, 6], [4, 7, 1, 8]]
    sage: L.pd_notation(original=True)
    '{{6, 1, 7, 2}, {8, 3, 5, 4}, {2, 5, 3, 6}, {4, 7, 1, 8}}'
    sage: L.is_knot()
    False
    sage: L.num_components()
    2

Items for knots need a leading ``K`` for technical reason::

    sage: K = KnotInfo.K4_1
    sage: K.is_knot()
    True

Injecting the variable name into the namespace::

    sage: KnotInfo.K5_1.inject()
    Defining K5_1
    sage: K5_1.dt_notation()
    [6, 8, 10, 2, 4]

Defining a link from the original name string::

    sage: KnotInfo('L6a1{1}').inject()
    Defining L6a1_1
    sage: L6a1_1.is_alternating()
    True

Obtaining an instance of :class:`~sage.groups.braid.Braid`::

    sage: L.braid()                                                                     # needs sage.groups
    s1^-2*s0^-1*s1*s0^-1
    sage: type(_)                                                                       # needs sage.groups
    <class 'sage.groups.braid.BraidGroup_class_with_category.element_class'>

Obtaining an instance of :class:`Link`::

    sage: l = L.link(); l
    Link with 2 components represented by 4 crossings
    sage: type(l)
    <class 'sage.knots.link.Link'>

If you have `SnapPy <https://snappy.math.uic.edu/index.html>`__ installed inside
Sage, you can obtain an instance of :class:`~spherogram.links.links_base.Link`,
too::

    sage: # optional - snappy
    sage: L6 = KnotInfo.L6a1_0
    sage: l6s = L6.link(snappy=True); l6s
    ...
    <Link: 2 comp; 6 cross>
    sage: type(l6s)
    <class 'spherogram.links.invariants.Link'>
    sage: l6  = L6.link()
    sage: l6 == l6s.sage_link()
    True
    sage: L6.link(L6.items.name, snappy=True)
    <Link L6a1: 2 comp; 6 cross>
    sage: l6sn = _
    sage: l6s == l6sn
    False
    sage: l6m = l6.mirror_image()
    sage: l6sn.sage_link().is_isotopic(l6m)
    True

But observe that the name conversion to SnapPy does not distinguish orientation
types::

    sage: L6b = KnotInfo.L6a1_1
    sage: L6b.link(L6b.items.name, snappy=True)  # optional - snappy
    <Link L6a1: 2 comp; 6 cross>
    sage: _.PD_code() == l6sn.PD_code()          # optional - snappy
    True

Obtaining the HOMFLY-PT polynomial::

    sage: L.homfly_polynomial()                                                         # needs sage.groups
    -v^-1*z - v^-3*z - v^-3*z^-1 + v^-5*z^-1
    sage: _ == l.homfly_polynomial(normalization='vz')                                  # needs sage.groups
    True


Obtaining the original string from the database for an arbitrary property::

    sage: K[K.items.classical_conway_name]  # optional - database_knotinfo
    '4_1'

Further methods::

    sage: K.crossing_number()
    4
    sage: K.gauss_notation()
    [-1, 2, -3, 1, -4, 3, -2, 4]
    sage: K.dt_notation()
    [4, 6, 8, 2]
    sage: K.determinant()
    5
    sage: K.symmetry_type()
    'fully amphicheiral'
    sage: _ == K[K.items.symmetry_type]
    True
    sage: K.is_reversible()
    True
    sage: K.is_amphicheiral()
    True
    sage: K.jones_polynomial()                                                          # needs sage.symbolic
    t^2 - t - 1/t + 1/t^2 + 1
    sage: K.kauffman_polynomial()
    a^2*z^2 + a*z^3 - a^2 - a*z + 2*z^2 + a^-1*z^3 - 1 - a^-1*z + a^-2*z^2 - a^-2
    sage: K.alexander_polynomial()
    t^2 - 3*t + 1

Using the ``column_type`` of a property::

    sage: def select_column(i):
    ....:     return i.column_type() != i.types.OnlyLinks and K[i] == 'Y'
    sage: [i.column_name() for i in K.items if select_column(i)]  # optional - database_knotinfo
    ['Alternating', 'Fibered', 'Quasialternating', 'Adequate']

You can launch web-pages attached to the links::

    sage: # not tested
    sage: K.diagram()
    True
    sage: L.diagram(single=True)
    True
    sage: L.knot_atlas_webpage()
    True
    sage: K.knotilus_webpage()
    True

and the description web-pages of the properties::

    sage: K.items.positive.description_webpage()  # not tested
    True

To see all the properties available in this interface you can use "tab-completion".
For example type ``K.items.`` and than hit the :kbd:`Tab` key. You can select the item
you want from the list. If you know some first letters type them first to obtain a
reduced selection list.

In a similar way you may select the knots and links. Here you have to type ``KnotInfo.``
or ``KnotInfo.L7`` before stroking the :kbd:`Tab` key. In the latter case  the selection list
will be reduced to proper links with 7 crossings.

Finally there is a method :meth:`Link.get_knotinfo` of class :class:`Link` to find an instance
in the KnotInfo database::

    sage: L = Link([[3,1,2,4], [8,9,1,7], [5,6,7,3], [4,18,6,5],
    ....:           [17,19,8,18], [9,10,11,14], [10,12,13,11],
    ....:           [12,19,15,13], [20,16,14,15], [16,20,17,2]])
    sage: L.get_knotinfo()
    (<KnotInfo.K0_1: '0_1'>, <SymmetryMutant.itself: 's'>)


REFERENCES:

- `KnotInfo <https://knotinfo.math.indiana.edu/>`__
- `LinkInfo <https://linkinfo.sitehost.iu.edu/>`__


AUTHORS:

- Sebastian Oehms August 2020: initial version
- Sebastian Oehms June   2022: add :meth:`conway_polynomial` and :meth:`khovanov_polynomial` (:issue:`33969`)

Thanks to Chuck Livingston and Allison Moore for their support. For further acknowledgments see the correspondig hompages.
"""


##############################################################################
#       Copyright (C) 2020 Sebastian Oehms <seb.oehms@gmail.com>
#
# This program is free software: you can redistribute it and/or modify
# it under the terms of the GNU General Public License as published by
# the Free Software Foundation, either version 2 of the License, or
# (at your option) any later version.
#                  http://www.gnu.org/licenses/
##############################################################################


from enum import Enum
from sage.misc.cachefunc import cached_method
from sage.misc.lazy_import import lazy_import
from sage.misc.sage_eval import sage_eval
from sage.structure.sage_object import SageObject
from sage.structure.unique_representation import UniqueRepresentation
from sage.rings.integer_ring import ZZ
from sage.knots.knot import Knots
from sage.databases.knotinfo_db import KnotInfoColumns, db

lazy_import('sage.groups.braid', 'BraidGroup')


def eval_knotinfo(string, locals={}, to_tuple=True):
    r"""
    Preparse a string from the KnotInfo database and evaluate it by ``sage_eval``.

    INPUT:

    - ``string``  -- string that gives a value of some database entry
    - ``locals``      -- dictionary of locals passed to ``sage_eval``

    EXAMPLES::

        sage: from sage.knots.knotinfo import eval_knotinfo
        sage: L = KnotInfo.L4a1_0
        sage: L.braid_notation(original=True)
        '{3, {-2, -2, -1, 2, -1}}'
        sage: eval_knotinfo(_)
        (3, (-2, -2, -1, 2, -1))
        sage: KnotInfo.K13a_1.kauffman_polynomial()  # optional - database_knotinfo # indirect doctest
        Traceback (most recent call last):
        ...
        NotImplementedError: this value is not provided by the database
    """
    if not string:
        # An empty string in the database Excel spreadsheet indicates that
        # the property is not provided for that particular knot or link.
        raise NotImplementedError('this value is not provided by the database')
    if to_tuple:
        new_string = string.replace('{', '(')
        new_string = new_string.replace('}', ')')
    else:
        new_string = string.replace('{', '[')
        new_string = new_string.replace('}', ']')
    new_string = new_string.replace(';', ',')
    return sage_eval(new_string, locals=locals)

def knotinfo_int(string):
    r"""
    Preparse a string from the KnotInfo database representing an integer.

    INPUT:

    - ``string`` -- string that gives a value of some database entry

    EXAMPLES::

        sage: from sage.knots.knotinfo import knotinfo_int
        sage: knotinfo_int('7')
        7
        sage: KnotInfo.K13a_1.braid_index() # optional - database_knotinfo # indirect doctest
        Traceback (most recent call last):
        ...
        NotImplementedError: this integer is not provided by the database
    """
    if not string:
        # an empty string in the Excel sheet of the database indicates that
        # the property is not provided for this special knot or link.
        raise NotImplementedError('this integer is not provided by the database')
    else:
        return int(string)

def knotinfo_bool(string):
    r"""
    Preparse a string from the KnotInfo database representing a boolean.

    INPUT:

    - ``string``  -- string that gives a value of some database entry

    EXAMPLES::

        sage: from sage.knots.knotinfo import knotinfo_bool
        sage: knotinfo_bool('Y')
        True
        sage: KnotInfo.K13a_1.is_almost_alternating() # optional - database_knotinfo # indirect doctest
        Traceback (most recent call last):
        ...
        NotImplementedError: this boolean is not provided by the database
    """
    if not string:
        # an empty string in the Excel sheet of the database indicates that
        # the property is not provided for this special knot or link.
        raise NotImplementedError('this boolean is not provided by the database')
    if string == 'Y':
        return True
    elif string == 'N':
        return False
    raise ValueError('%s is not a KnotInfo boolean')


class SymmetryMutant(Enum):
    r"""
    Enum to specify the symmetry mutant link of the prime link listed in the
    KnotInfo and LinkInfo databases. From the KnotInfo description page:

        If a knot is viewed as the oriented diffeomorphism
        class of an oriented pair, `K = (S_3, S_1)`, with `S_i`
        diffeomorphic to `S^i`, there are four oriented knots
        associated to any particular knot `K`. In addition to
        `K` itself, there is the reverse, `K^r = (S_3, -S_1)`,
        the concordance inverse, `-K = (-S_3, -S_1)`, and the
        mirror image, `K^m = (-S_3, S_1)`.
    """
    itself = 's'
    reverse = 'r'
    concordance_inverse = 'mr'
    mirror_image = 'm'
    mixed = 'x' # to be used in connection with KnotInfoSeries
    unknown = '?'

    def __gt__(self, other):
        r"""
        Implement comparison of different items in order to have ``sorted`` work.

        EXAMPLES::

            sage: from sage.knots.knotinfo import SymmetryMutant
            sage: sorted(SymmetryMutant)        # indirect doctest
            [<SymmetryMutant.mixed: 'x'>,
            <SymmetryMutant.itself: 's'>,
            <SymmetryMutant.reverse: 'r'>,
            <SymmetryMutant.concordance_inverse: 'mr'>,
            <SymmetryMutant.mirror_image: 'm'>,
            <SymmetryMutant.unknown: '?'>]
        """
        # We use the reversal of the alphabetical order of the values so that
        # `itself` occurs before the mirrored cases
        return self.value < other.value


# ---------------------------------------------------------------------------------
# KnotInfoBase
# ---------------------------------------------------------------------------------
class KnotInfoBase(Enum):
    r"""
    Enum class to select the knots and links listed in the databases at the web-pages
    `KnotInfo <https://knotinfo.math.indiana.edu/>`__ and `LinkInfo <https://linkinfo.sitehost.iu.edu/>`__.

    EXAMPLES::

        sage: [knot.name for knot in KnotInfo if knot.crossing_number() < 5]
        ['K0_1', 'K3_1', 'K4_1', 'L2a1_0', 'L2a1_1', 'L4a1_0', 'L4a1_1']

    More examples and information can be seen in the module header
    :mod:`~sage.knots.knotinfo` (by typing)::

        sage: import sage.knots.knotinfo   # not tested
        sage: sage.knots.knotinfo?         # not tested

    TESTS:

        sage: KnotInfo.K7_1.inject()
        Defining K7_1
        sage: TestSuite(K7_1).run()
    """

    def __gt__(self, other):
        r"""
        Implement comparison of different items in order to have ``sorted`` work.

        EXAMPLES::

            sage: KnotInfo.L4a1_0 < KnotInfo.L4a1_1 # indirect doctest
            True
            sage: KnotInfo.L2a1_0 < KnotInfo.K3_1   # indirect doctest
            False
            sage: KnotInfo.K10_3 > KnotInfo.K3_1    # optional - database_knotinfo
            True
        """
        if self.__class__ is other.__class__:
            tups = (not self.is_knot(),  self.crossing_number(),  self.value)
            tupo = (not other.is_knot(), other.crossing_number(), other.value)
            return tups > tupo
        return NotImplemented

    @property
    def items(self):
        r"""
        Return an Enum class to select a column item of the KnotInfo database.

        EXAMPLES::

            sage: L = KnotInfo.L4a1_0
            sage: it = L.items
            sage: [i.name for i in it if i.name.startswith('braid')]
            ['braid_index', 'braid_length', 'braid_notation', 'braid_notation_old']
            sage: L.items.dt_notation.column_name()
            'DT Notation'

        To check if the item is available for proper links or only knots type::

            sage: it.gauss_notation.column_type()
            <KnotInfoColumnTypes.KnotsAndLinks: 'B'>
            sage: it.dt_notation.column_type()
            <KnotInfoColumnTypes.OnlyKnots: 'K'>

        To see the description of the item in your web browser type::

            sage: it.gauss_notation.description_webpage()    # not tested
            True
        """
        return db.columns()

    @cached_method
    def __getitem__(self, item):
        r"""
        EXAMPLES::

            sage: L = KnotInfo.L4a1_0
            sage: L[L.items.alternating]
            'Y'
            sage: L[L.items.arc_notation]
            '{{6, 4}, {3, 5}, {4, 2}, {1, 3}, {2, 6}, {5, 1}}'
            sage: L[L.items.braid_notation]
            '{3, {-2, -2, -1, 2, -1}}'
            sage: L[0]
            Traceback (most recent call last):
            ...
            KeyError: "item must be an instance of <enum 'KnotInfoColumns'>"
        """
        if not isinstance(item, KnotInfoColumns):
            raise KeyError('item must be an instance of %s' % (KnotInfoColumns))
        if item.column_type() == item.types.OnlyLinks and self.is_knot():
            raise KeyError('item not available for knots' % (KnotInfoColumns))
        if item.column_type() == item.types.OnlyKnots and not self.is_knot():
            raise KeyError('item not available for links' % (KnotInfoColumns))

        l = db.read(item)
        ind = db.read_row_dict()[self.name][0]
        offset = 0
        if item.column_type() == item.types.OnlyLinks:
            offset = self._offset_knots()

        return l[ind - offset]

    def _offset_knots(self):
        r"""
        Return the list index of the first proper link in a combined
        list containing knots and proper links together which is the
        case for columns used for KnotInfo and LinkInfo in common.
        This index is exactly the total number of knots recorded
        in KnotInfo.

        EXAMPLES::

            sage: L = KnotInfo.L4a1_0
            sage: L._offset_knots()          # optional - database_knotinfo
            12966
        """
        return db.read_num_knots()

    @cached_method
    def _braid_group(self):
        r"""
        Return the braid group corresponding to the braid index
        of ``self``.

        EXAMPLES::

            sage: L = KnotInfo.L4a1_0
            sage: L._braid_group()                                                      # needs sage.groups
            Braid group on 3 strands
        """
        try:
            n = self.braid_index()
        except NotImplementedError:
            bn = self.braid_notation()
            n = max(abs(i) for i in bn) + 1

        if n == 1:
            return BraidGroup(2)
        else:
            return BraidGroup(n)

    @cached_method
    def _homfly_pol_ring(self, var1, var2):
        r"""
        Return the parent Laurent polynomial ring for the HOMFLY-PT
        polynomial according to Sage's internal one.

        EXAMPLES::

            sage: L = KnotInfo.L4a1_1
            sage: L._homfly_pol_ring('u', 'v')                                          # needs sage.groups
            Multivariate Laurent Polynomial Ring in u, v over Integer Ring
        """
        K3_1 = Knots().from_table(3,1)
        return K3_1.homfly_polynomial(var1=var1, var2=var2).parent()

    @cached_method
    def pd_notation(self, original=False):
        r"""
        Return the value of column ``pd_notation`` for this
        link as a Python list of Python lists. For more information
        type ``KnotInfo.K0_1.items.pd_notation.description_webpage()``.

        INPUT:

        - ``original`` -- boolean (default: ``False``) if set to
          ``True`` the original table entry is returned as a string

        OUTPUT:

        Python list of python lists each entry of the outer list
        representing a crossing.

        EXAMPLES::

            sage: L = KnotInfo.L4a1_0
            sage: L.pd_notation()
            [[6, 1, 7, 2], [8, 3, 5, 4], [2, 5, 3, 6], [4, 7, 1, 8]]
            sage: L.pd_notation(original=True)
            '{{6, 1, 7, 2}, {8, 3, 5, 4}, {2, 5, 3, 6}, {4, 7, 1, 8}}'
            sage: K = KnotInfo.K4_1
            sage: K.pd_notation()
            [[4, 2, 5, 1], [8, 6, 1, 5], [6, 3, 7, 4], [2, 7, 3, 8]]
        """
        if self.is_knot():
            pd_notation = self[self.items.pd_notation]
        else:
            pd_notation = self[self.items.pd_notation_vector]

        if original:
            return pd_notation

        if not pd_notation:
            # don't forget the unknot
            return []

        return eval_knotinfo(pd_notation, to_tuple=False)

    @cached_method
    def dt_notation(self, original=False):
        r"""
        Return the value of column ``dt_notation`` for this
        link as a Python list of Python lists. For more information
        type ``KnotInfo.K0_1.items.dt_notation.description_webpage()``.

        INPUT:

        - ``original`` -- boolean (default: ``False``) if set to
          ``True`` the original table entry is returned as a string

        OUTPUT:

        Python list of python lists each entry of the outer list
        representing a crossing.

        EXAMPLES::

            sage: L = KnotInfo.L4a1_0
            sage: L.dt_notation()
            [[6, 8], [2, 4]]
            sage: L.dt_notation(original=True)
            '[{6, 8}, {2, 4}]'
            sage: L = KnotInfo.L4a1_0
            sage: K = KnotInfo.K4_1
            sage: K.dt_notation()
            [4, 6, 8, 2]
        """
        if self.is_knot():
            dt_notation = self[self.items.dt_notation]
        else:
            dt_notation = self[self.items.dt_code]

        if original:
            return dt_notation

        if not dt_notation:
            # don't forget the unknot
            return []

        return eval_knotinfo(dt_notation, to_tuple=False)

    @cached_method
    def gauss_notation(self, original=False):
        r"""
        Return the value of column ``gauss_notation`` for this
        link as a Python list of Python lists. For more information
        type ``KnotInfo.K0_1.items.gauss_notation.description_webpage()``.

        INPUT:

        - ``original`` -- boolean (default: ``False``) if set to
          ``True`` the original table entry is returned as a string

        OUTPUT:

        Python list of

        EXAMPLES::

            sage: L = KnotInfo.L4a1_0
            sage: L.gauss_notation()
            [[1, -3, 2, -4], [3, -1, 4, -2]]
            sage: L.gauss_notation(original=True)
            '{{1, -3, 2, -4}, {3, -1, 4, -2}}'
        """
        gauss_notation = self[self.items.gauss_notation]
        if original:
            return gauss_notation

        if not gauss_notation:
            # don't forget the unknot
            return []

        return eval_knotinfo(gauss_notation, to_tuple=False)

    @cached_method
    def braid_notation(self, original=False):
        r"""
        Return the value of column ``braid_notation`` for this
        link as a Python tuple (Tietze form). For more information
        type ``KnotInfo.K0_1.items.braid_notation.description_webpage()``.

        INPUT:

        - ``original`` -- boolean (default: ``False``) if set to
          ``True`` the original table entry is returned as a string

        OUTPUT:

        Python tuple representing the braid whose closure is ``self``
        in Tietze form.

        ..NOTE::

            There has been a major change to braid representatives for
            proper links since version 2021.10.1. The former braid
            reresentatives can be obtained by the column
            ``braid_notation_old`` (see the final example below).

        EXAMPLES::

            sage: L = KnotInfo.L4a1_0
            sage: L.braid_notation()
            (-2, -2, -1, 2, -1)
            sage: L.braid_notation(original=True)
            '{3, {-2, -2, -1, 2, -1}}'
            sage: L[L.items.braid_notation_old]
            '{4, {1, -2, 3, -2, -1, -2, -3, -2}}'

        TESTS:

        Check that :issue:`33966` is fixed::

            sage: KnotInfo.K0_1.braid_notation()
            (1,)
        """
        braid_notation = self[self.items.braid_notation]
        if original:
            return braid_notation

        if not braid_notation:
            # don't forget the unknot
            return (1, )

        braid_notation = eval_knotinfo(braid_notation)
        if type(braid_notation) is list:
            # in some cases there are a pair of braid representations
            # in the database. If this is the case we select the
            # corresponding to the braid index.
            if type(braid_notation[0]) is tuple:
                i = self.braid_index()
                for b in braid_notation:
                    if -i < min(b) and max(b) < i:
                        braid_notation = b
                        break

        if not self.is_knot():
            # in linkinfo the braid_notation includes the braid_index as
            # first item of a pair
            braid_notation = braid_notation[1]
        return braid_notation

    @cached_method
    def braid_index(self):
        r"""
        Return the value of column ``braid_index`` for this
        link as a Python int.

        OUTPUT:

        Python int giving the minimum of strands needed to
        represent ``self`` as closure of a braid.

        EXAMPLES::

            sage: L = KnotInfo.L4a1_0
            sage: L.braid_index()
            3
            sage: KnotInfo.K13a_1.inject()    # optional - database_knotinfo
            Defining K13a_1
            sage: K13a_1.braid_index()        # optional - database_knotinfo
            Traceback (most recent call last):
            ...
            NotImplementedError: this integer is not provided by the database

        """
        if self.is_knot():
            return knotinfo_int(self[self.items.braid_index])
        else:
            braid_notation = self[self.items.braid_notation]
            braid_notation = eval_knotinfo(braid_notation)
            return knotinfo_int(braid_notation[0])

    @cached_method
    def braid_length(self):
        r"""
        Return the value of column ``braid_length`` for this
        link as a Python int.

        OUTPUT:

        Python int giving the minimum length of a braid word
        needed to represent ``self`` as closure of a braid.

        EXAMPLES::

            sage: K = KnotInfo.K3_1
            sage: K.braid_length()
            3
        """
        return knotinfo_int(self[self.items.braid_length])

    @cached_method
    def braid(self):
        r"""
        Return the braid notation of ``self`` as an instance of :class:`~sage.groups.braid.Braid`.

        EXAMPLES::

            sage: K = KnotInfo.K3_1
            sage: K.braid()                                                             # needs sage.groups
            s^3
            sage: K.braid_notation()
            (1, 1, 1)
            sage: KnotInfo.K13n_1448.braid()    # optional - database_knotinfo
            s0^-1*s1*s2*s3*s4*s3^2*s2^-1*s1^-1*s0*s2^-1*s1*(s3*s2)^2*s4^-1*s3*s2*s1^-1*s3*s2^-1*s3
        """
        return self._braid_group()(self.braid_notation())

    @cached_method
    def num_components(self):
        r"""
        Return the number of components of ``self``.

        EXAMPLES::

            sage: KnotInfo.L6a1_0.num_components()
            2
        """
        return db.read_row_dict()[self.name][1]

    @cached_method
    def crossing_number(self):
        r"""
        Return the minimal number of crossings of ``self``.

        .. NOTE::

           In contrast to the number of crossings displayed for instances
           of :class:`Link` this number is the minimum over all possible
           diagrams of the link. The number of crossings displayed in
           the representation string of :class:`Link` refers to the
           special diagram which could be larger.

        EXAMPLES::

            sage: KnotInfo.L4a1_0.crossing_number()
            4
            sage: KnotInfo.K3_1.crossing_number()
            3
            sage: Link(KnotInfo.L4a1_0.braid())                                         # needs sage.groups
            Link with 2 components represented by 5 crossings
        """
        return knotinfo_int(self[self.items.crossing_number])

    @cached_method
    def determinant(self):
        r"""
        Return the determinant of ``self``.

        From the KnotInfo description page:

            The determinant of a knot is `\det(V + V^t)`, where `V` is a Seifert
            matrix for the knot.

        To read the complete description type
        ``KnotInfo.K0_1.items.determinant.description_webpage()``.

        .. NOTE::

           KnotInfo's value for the unknot ``0_1`` is zero. This is not
           compatible whith Sage's result (the value of the Alexander
           polynomial at -1). Since this method is needed to identify
           Sage links we take the according value in that case.

        EXAMPLES::

            sage: KnotInfo.L4a1_0.determinant()
            4
            sage: KnotInfo.K3_1.determinant()
            3
            sage: KnotInfo.K0_1.determinant()
            1
        """
        if self.crossing_number() == 0:
            # see note above
            return 1
        return knotinfo_int(self[self.items.determinant])

    @cached_method
    def three_genus(self):
        r"""
        Return the three genus of ``self``.

        From the KnotInfo description page:

            The three-genus of a knot is defined to be the minimal genus of
            a Seifert surface for a knot.

        To read the complete description type
        ``KnotInfo.K0_1.items.three_genus.description_webpage()``.

        EXAMPLES::

            sage: KnotInfo.K5_2.three_genus()     # optional - database_knotinfo
            1

        Note that this differs from the corresponding result in Sage
        since the latter is obtained for a Seifert surface that does not
        have the minimal genus::

            sage: KnotInfo.K5_2.link().genus()                                          # needs sage.groups
            3
        """
        return knotinfo_int(self[self.items.three_genus])

    @cached_method
    def signature(self):
        r"""
        Return the signature of ``self``.

        From the KnotInfo description page:

            The signature of a knot, `\sigma (K)`, is equal to `\sigma (V + V^t)`,
            the signature of `V + V^t` where `V` is a Seifert matrix for the knot
            and `V^t` is its transpose.

        To read the complete description type
        ``KnotInfo.K0_1.items.signatur.description_webpage()``.

        EXAMPLES::

            sage: KnotInfo.K5_2.signature()       # optional - database_knotinfo
            1
        """
        return knotinfo_int(self[self.items.signature])

    @cached_method
    def is_knot(self):
        r"""
        Return whether ``self`` is a knot or a proper link.

        EXAMPLES::

            sage: KnotInfo.L7a1_0.is_knot()      # optional - database_knotinfo
            False
            sage: KnotInfo.K6_3.is_knot()
            True
        """
        return self.num_components() == 1

    @cached_method
    def name_unoriented(self):
        r"""
        Return the part of the name of ``self`` which is independent on the
        orientation.

        EXAMPLES::

            sage: KnotInfo.L10a122_1_0.name_unoriented()  # optional - database_knotinfo
            'L10a122'
        """
        return self[self.items.name_unoriented]

    @cached_method
    def symmetry_type(self):
        r"""
        Return the symmetry type of ``self``.

        From the KnotInfo description page:

            If a knot is viewed as the oriented diffeomorphism
            class of an oriented pair, `K = (S_3, S_1)`, with `S_i`
            diffeomorphic to `S^i`, there are four oriented knots
            associated to any particular knot `K`. In addition to
            `K` itself, there is the reverse, `K^r = (S_3, -S_1)`,
            the concordance inverse, `-K = (-S_3, -S_1)`, and the
            mirror image, `K^m = (-S_3, S_1)`. A knot is called
            reversible if `K = K^r`, negative amphicheiral if
            `K = -K`, and positive amphicheiral if `K = K^m`.

            A knot possessing any two of these types of symmetry
            has all three. Thus, in the table, a knot is called
            reversible if that is the only type of symmetry it has,
            and likewise for negative amphicheiral. If it has none
            of these types of symmetry it is called chiral, and if
            it has all three it is called fully amphicheiral.

            For prime knots with fewer than 12 crossings, all
            amphicheiral knots are negative amphicheiral.

        EXAMPLES::

            sage: KnotInfo.K6_1.series().inject()
            Defining K6
            sage: [(K.name, K.symmetry_type()) for K in K6]
            [('K6_1', 'reversible'),
             ('K6_2', 'reversible'),
             ('K6_3', 'fully amphicheiral')]
        """
        if not self.is_knot():
            raise NotImplementedError('this is only available for knots')

        symmetry_type = self[self.items.symmetry_type].strip() # for example K10_88 is a case with trailing whitespaces
        if not symmetry_type and self.crossing_number() == 0:
            return 'fully amphicheiral'
        return symmetry_type

    @cached_method
    def is_reversible(self):
        r"""
        Return whether ``self`` is reversible.

        EXAMPLES::

            sage: KnotInfo.K6_3.is_reversible()
            True

        TESTS::

            sage: KnotInfo.K10_67.is_reversible() # optional - database_knotinfo
            False
            sage: KnotInfo.L7a4_0.is_reversible() # optional - database_knotinfo
        """
        if self.is_knot():
            symmetry_type = self.symmetry_type()
            if symmetry_type == 'reversible':
                return True
            if symmetry_type == 'fully amphicheiral':
                return True
            return False

        # revert orientation
        b = self.braid()
        bt = list(b.Tietze())
        bt.reverse()
        br = b.parent()(tuple(bt))
        if b.is_conjugated(br):
            return True
        return None

    @cached_method
    def is_amphicheiral(self, positive=False):
        r"""
        Return whether ``self`` is amphicheiral.

        INPUT:

        - ``positive`` -- boolean (default: ``False``) whether to check
          if ``self`` is positive or negative amphicheiral (see documentation
          of :meth:`symmetry_type`)

        OUTPUT:

        Boolean or ``None`` if this cannot be determined.

        ``True`` if ``self`` is fully or negative amphicheiral per default. If
        ``positive`` is set to ``True`` than fully and positive amphicheiral
        links give ``True``.

        .. NOTE::

            For proper links this property is not provided in the database.
            Anyway, we support it here in this case, as well, except for a few
            items where it cannot be determined easily and where ``None``
            is returned as answer.

        EXAMPLES::

            sage: # optional - database_knotinfo
            sage: Kp = KnotInfo.K12a_427
            sage: Kp.is_amphicheiral()
            False
            sage: Kp.is_amphicheiral(positive=True)
            True
            sage: Kn = KnotInfo.K10_88
            sage: Kn.is_amphicheiral()
            True
            sage: Kn.is_amphicheiral(positive=True)
            False
            sage: KnotInfo.L4a1_0.is_amphicheiral()                                     # needs sage.groups
            False
            sage: KnotInfo.L10n59_1.is_amphicheiral()
            True
            sage: KnotInfo.L10n36_0.inject()
            Defining L10n36_0
            sage: L10n36_0.is_amphicheiral() is None
            True
        """
        if self.is_knot():
            symmetry_type = self.symmetry_type()
            if positive:
                if symmetry_type == 'positive amphicheiral':
                    return True
            else:
                if symmetry_type == 'negative amphicheiral':
                    return True

            if symmetry_type == 'fully amphicheiral':
                return True
            return False

        h = self.homfly_polynomial()
        v, z = h.parent().gens()
        hm = h.subs(v=~v, z=-z)
        if h != hm:
            return False

        k = self.kauffman_polynomial()
        a, z = k.parent().gens()
        km = k.subs(a=~a)
        if k != km:
            return False

        b = self.braid()
        bi = ~b
        if b.is_conjugated(bi):
            # at least negative amphicheiral
            if not positive:
                return True

        # revert orientation (back)
        bit = list(bi.Tietze())
        bit.reverse()
        bm = b.parent()(tuple(bit))
        if b.is_conjugated(bm):
            if positive:
                return True

        return None

    @cached_method
    def is_alternating(self):
        r"""
        Return whether ``self`` is alternating.

        EXAMPLES::

            sage: KnotInfo.K5_2.is_alternating()
            True
        """
        return knotinfo_bool(self[self.items.alternating])

    @cached_method
    def is_almost_alternating(self):
        r"""
        Return whether ``self`` is almost alternating.

        EXAMPLES::

            sage: KnotInfo.K5_2.is_almost_alternating() # optional - database_knotinfo
            False
        """
        db._feature.require()    # column not available in demo-version
        return knotinfo_bool(self[self.items.almost_alternating])

    @cached_method
    def is_quasi_alternating(self):
        r"""
        Return whether ``self`` is quasi alternating.

        EXAMPLES::

            sage: KnotInfo.K5_2.is_quasi_alternating() # optional - database_knotinfo
            True
        """
        db._feature.require()    # column not available in demo-version
        return knotinfo_bool(self[self.items.quasi_alternating])

    @cached_method
    def is_adequate(self):
        r"""
        Return whether ``self`` is adequate.

        EXAMPLES::

            sage: KnotInfo.K5_2.is_adequate()         # optional - database_knotinfo
            True
        """
        db._feature.require()    # column not available in demo-version
        return knotinfo_bool(self[self.items.adequate])

    @cached_method
    def is_positive(self):
        r"""
        Return whether ``self`` is positive.

        EXAMPLES::

            sage: KnotInfo.K5_2.is_positive()
            True
        """
        return knotinfo_bool(self[self.items.positive])

    @cached_method
    def is_quasipositive(self):
        r"""
        Return whether ``self`` is quasi-positive.

        EXAMPLES::

            sage: KnotInfo.K5_2.is_quasipositive()     # optional - database_knotinfo
            True
        """
        db._feature.require()    # column not available in demo-version
        return knotinfo_bool(self[self.items.quasipositive])

    @cached_method
    def is_strongly_quasipositive(self):
        r"""
        Return whether ``self`` is strongly quasi-positive.

        EXAMPLES::

            sage: KnotInfo.K5_2.is_strongly_quasipositive() # optional - database_knotinfo
            True
        """
        db._feature.require()    # column not available in demo-version
        return knotinfo_bool(self[self.items.strongly_quasipositive])

    @cached_method
    def is_positive_braid(self):
        r"""
        Return whether ``self`` is a positive braid.

        EXAMPLES::

            sage: KnotInfo.K5_2.is_positive_braid()         # optional - database_knotinfo
            False
        """
        db._feature.require()    # column not available in demo-version
        return knotinfo_bool(self[self.items.positive_braid])

    @cached_method
    def is_fibered(self):
        r"""
        Return whether ``self`` is fibered.

        EXAMPLES::

            sage: KnotInfo.K6_3.is_fibered()
            True
        """
        return knotinfo_bool(self[self.items.fibered])

    @cached_method
    def is_oriented(self):
        r"""
        Return whether ``self`` is oriented.

        EXAMPLES::

            sage: KnotInfo.L6a2_1.is_oriented()
            True
        """
        return not knotinfo_bool(self[self.items.unoriented])

    @cached_method
    def homfly_polynomial(self, var1='v', var2='z', original=False):
        r"""
        Return the HOMFLY-PT polynomial according to the value of column
        ``homfly_polynomial`` for this knot or link (in the latter case the
        column ``homflypt_polynomial`` is used) as an instance of the
        element class according to the output of :meth:`Link.homfly_polynomial`
        of :class:`Link`.

        The HOMFLY-PT polynomial `P(L)` of a link `L` satisfies the following skein
        relation (see the corresponding `KnotInfo description page
        <https://knotinfo.math.indiana.edu/descriptions/jones_homfly_kauffman_description/polynomial_defn.html)>`__):

        .. MATH::

            P(O) = 1,\,\,\,   v^{-1} P(L_+) -  v P(L_-) = z P(L_0)

        INPUT:

        - ``var1`` -- string (default ``v``) for the name of the first variable
        - ``var2`` -- string (default ``z``) for the name of the second variable
        - ``original`` -- boolean (default ``False``) if set to
          ``True`` the original table entry is returned as a string

        OUTPUT:

        A Laurent polynomial over the integers, more precisely an instance of
        :class:`~sage.rings.polynomial.laurent_polynomial.LaurentPolynomial_mpair`.
        If ``original`` is set to ``True`` then a string is returned.

        .. NOTE::

            The skein-relation for the HOMFLY-PT polynomial given on KnotInfo
            does not match the default used in Sage. For comparison you have
            to use the keyword argument ``normalization='vz'`` on the side
            of Sage.

        EXAMPLES::

            sage: # needs sage.groups
            sage: K3_1 = KnotInfo.K3_1
            sage: PK3_1 = K3_1.homfly_polynomial(); PK3_1
            -v^4 + v^2*z^2 + 2*v^2
            sage: K3_1.homfly_polynomial(original=True)
            '(2*v^2-v^4)+v^2*z^2'
            sage: PK3_1 == K3_1.link().homfly_polynomial(normalization='vz')
            True

        for proper links::

            sage: # needs sage.groups
            sage: L4a1_1 = KnotInfo.L4a1_1
            sage: PL4a1_1 = L4a1_1.homfly_polynomial(var1='x', var2='y'); PL4a1_1
            -x^5*y + x^3*y^3 - x^5*y^-1 + 3*x^3*y + x^3*y^-1
            sage: _ == L4a1_1.link().homfly_polynomial('x', 'y', 'vz')
            True

        check the skein-relation from the KnotInfo description page (applied to one
        of the positive crossings of the right-handed trefoil)::

            sage: # needs sage.groups
            sage: R = PK3_1.parent()
            sage: PO = R.one()
            sage: L2a1_1 = KnotInfo.L2a1_1
            sage: PL2a1_1 = L2a1_1.homfly_polynomial()
            sage: v, z = R.gens()
            sage: ~v*PK3_1 -v*PO == z*PL2a1_1
            True

        TESTS::

            sage: # needs sage.groups
            sage: H = KnotInfo.L11n459_1_1_1.homfly_polynomial()   # optional - database_knotinfo
            sage: all(L.homfly_polynomial() == L.link().homfly_polynomial(normalization='vz')\
                      for L in KnotInfo if L.crossing_number() < 7)
            True

        REFERENCES:

        - :wikipedia:`HOMFLY_polynomial`
        """
        if self.is_knot():
            homfly_polynomial = self[self.items.homfly_polynomial]
        else:
            homfly_polynomial = self[self.items.homflypt_polynomial]

        if original:
            return homfly_polynomial

        R = self._homfly_pol_ring(var1, var2)
        if not homfly_polynomial and self.crossing_number() == 0:
            return R.one()

        # As of February 2021 there is a wrong character for the link in the
        # last row of the database. This is removed here (see SPKG.rst and
        # the test above). Once this is fixed upstream, the following three
        # lines of code can be removed again:
        if self.value == 'L11n459{1,1,1}':
            if homfly_polynomial.endswith('}'):
                homfly_polynomial = homfly_polynomial.strip('}')

        L, M = R.gens()
        lc = {'v': L, 'z':M}
        return eval_knotinfo(homfly_polynomial, locals=lc)

    @cached_method
    def kauffman_polynomial(self, var1='a', var2='z', original=False):
        r"""
        Return the Kauffman polynomial according to the value of column
        ``kauffman_polynomial`` for this knot or link as an instance of
        :class:`~sage.rings.polynomial.laurent_polynomial.LaurentPolynomial_mpair`.

        The Kauffman polynomial `F(L)` respectivlely its corresponding invariant
        under regular isotopy `\Delta (L) = a^{w(L)} F(L)` where `w(L)` is the
        writhe of the link `L` satisfies the following skein relation
        (see the corresponding `KnotInfo description page
        <https://knotinfo.math.indiana.edu/descriptions/jones_homfly_kauffman_description/polynomial_defn.html)>`__):

        .. MATH::

            \Delta(O) = 1,\,\,\,   \Delta(L_+) -  \Delta(L_-) = z (\Delta(L_0 + \Delta(L_{\infty}))

        Furthermore, removing a curl of sign `\epsilon` leads to a multiplication
        of `\Delta(L)` with `a^{\epsilon}`.

        INPUT:

        - ``var1`` -- (default: ``'a'``) the first variable
        - ``var2`` -- (default: ``'z'``) the second variable
        - ``original`` -- boolean (default: ``False``) if set to
          ``True`` the original table entry is returned as a string

        OUTPUT:

        A Laurent polynomial over the integers, more precisely an instance of
        :class:`~sage.rings.polynomial.laurent_polynomial.LaurentPolynomial_mpair`.
        If ``original`` is set to ``False`` then a string is returned.

        EXAMPLES::

            sage: # needs sage.modules
            sage: L = KnotInfo.L2a1_1
            sage: K = KnotInfo.K4_1

            sage: L.kauffman_polynomial()
            a^-1*z - a^-1*z^-1 + a^-2 + a^-3*z - a^-3*z^-1
            sage: K.kauffman_polynomial()
            a^2*z^2 + a*z^3 - a^2 - a*z + 2*z^2 + a^-1*z^3 - 1 - a^-1*z + a^-2*z^2 - a^-2

        Comparison with Jones polynomial::

            sage: # needs sage.symbolic
            sage: k    = _
            sage: a, z = k.variables()
            sage: j    = K.jones_polynomial(skein_normalization=True)
            sage: t,   = j.variables()
            sage: k.subs(a=-t^3, z=~t+t) == j.subs(t=t^4)
            True

        Check the skein relation::

            sage: K3_1    = KnotInfo.K3_1
            sage: FK3_1   = K3_1.kauffman_polynomial()
            sage: FL2a1_1 = L.kauffman_polynomial()
            sage: z, a    = FK3_1.variables()
            sage: ΔK3_1   = FK3_1   * a**K3_1.link().writhe()
            sage: ΔL2a1_1 = FL2a1_1 * a**L.link().writhe()
            sage: ΔO1p    = a          # unknot with one positive curl
            sage: ΔO2n    = a**-2      # unknot with two negative curls
            sage: ΔK3_1 + ΔO1p == z*(ΔL2a1_1 + ΔO2n)
            True

        REFERENCES:

        - :wikipedia:`Kauffman_polynomial`
        """
        kauffman_polynomial = self[self.items.kauffman_polynomial]

        if original:
            return kauffman_polynomial

        from sage.rings.polynomial.laurent_polynomial_ring import LaurentPolynomialRing
        R = LaurentPolynomialRing(ZZ, (var1, var2))
        if not kauffman_polynomial and self.crossing_number() == 0:
            return R.one()

        a, z = R.gens()
        lc = {'a':  a, 'z': z}
        return R(eval_knotinfo(kauffman_polynomial, locals=lc))

    @cached_method
    def jones_polynomial(self, variab=None, skein_normalization=False, puiseux=False, original=False, use_sqrt=False):
        r"""
        Return the Jones polynomial according to the value of column
        ``jones_polynomial`` for this knot or link as an element of the symbolic
        ring :class:`~sage.symbolic.ring.SR` or an instance of
        :class:`~sage.rings.polynomial.laurent_polynomial.LaurentPolynomial`
        depending on the keyword ``skein_normalization``. Using the keyword
        ``puiseux`` instead of an element of the symbolic ring an instance of
        :class:`~sage.rings.puiseux_series_ring_element.PuiseuxSeries` can be
        returned.

        The Jones polynomial `V(L)` of a link `L` satisfies the following skein
        relation (see the corresponding `KnotInfo description page
        <https://knotinfo.math.indiana.edu/descriptions/jones_homfly_kauffman_description/polynomial_defn.html)>`__):

        .. MATH::

            V(O) = 1,\,\,\,   t^{-1} V(L_+) -  t V(L_-) = (t^{\frac{1}{2}} - t^{-\frac{1}{2}}) V(L_0)

        INPUT:

        - ``variab`` -- variable (default: ``None``) used according to :meth:`Link.jones_polynomial`
        - ``skein_normalization`` -- boolean (default: ``False``) used according
          to :meth:`Link.jones_polynomial`
        - ``puiseux`` -- boolean (default ``True``) only used in case
          ``skein_normalization=False``. If set to ``True`` instead of an element
          of the symbolic ring an instance of :class:`~sage.rings.puiseux_series_ring_element.PuiseuxSeries`
          is returned
        - ``original`` -- boolean (default ``False``) if set to
          ``True`` the original table entry is returned as a string
        - ``use_sqrt`` -- boolean (default ``False``) see the note below


        OUTPUT:

        Depends on the keywords (in excluding order):

        - ``original=True`` a string according to the original value from the
          database
        - ``skein_normalization=True`` a Laurent polynomial over the integers,
          more precisely an instance of :class:`~sage.rings.polynomial.laurent_polynomial.LaurentPolynomial`
        - ``puiseux=True`` a puiseux series over the integers, more precisely an
          instance of :class:`~sage.rings.puiseux_series_ring_element.PuiseuxSeries`

        In all other cases an element of the symbolic ring :class:`~sage.symbolic.ring.SR`.

        .. NOTE::

            There is a difference to Sage's conventions concerning the Jones
            polynomial in the case of proper links. KnotInfo does not display
            these polynomials in the indeterminate `t` used in the skein relation.
            Instead a variable `x` is used defined by `x^2 = t`. Sage uses `t` in
            both cases, knots and proper links. Thus, to obtain the Jones polynomial
            for a proper link in `t` you have to set the keyword ``use_sqrt``
            to ``True``.

        EXAMPLES::

            sage: K = KnotInfo.K4_1
            sage: Kj = K.jones_polynomial(); Kj                                         # needs sage.symbolic
            t^2 - t - 1/t + 1/t^2 + 1
            sage: Kjs = K.jones_polynomial(skein_normalization=True); Kjs
            A^-8 - A^-4 + 1 - A^4 + A^8
            sage: Kjp = K.jones_polynomial(puiseux=True); Kjp
            t^-2 - t^-1 + 1 - t + t^2

        for proper links::

            sage: L = KnotInfo.L2a1_1
            sage: Lj = L.jones_polynomial(); Lj                                         # needs sage.symbolic
            -x^5 - x
            sage: Ljt = L.jones_polynomial(use_sqrt=True); Ljt                          # needs sage.symbolic
            -t^(5/2) - sqrt(t)
            sage: Ljp = L.jones_polynomial(puiseux=True); Ljp
            -t^(1/2) - t^(5/2)
            sage: Ljs = L.jones_polynomial(skein_normalization=True); Ljs
            -A^2 - A^10
            sage: Lj.parent()                                                           # needs sage.symbolic
            Symbolic Ring
            sage: Ljt.parent()                                                          # needs sage.symbolic
            Symbolic Ring
            sage: Ljp.parent()
            Puiseux Series Ring in t over Integer Ring
            sage: Ljs.parent()
            Univariate Laurent Polynomial Ring in A over Integer Ring

        Comparison with Sage's results::

            sage: k = K.link()
            sage: kj = k.jones_polynomial()                                             # needs sage.symbolic
            sage: bool(Kj == kj)                                                        # needs sage.symbolic
            True
            sage: kjs = k.jones_polynomial(skein_normalization=True)
            sage: Kjs == kjs
            True
            sage: l = L.link()
            sage: lj = l.jones_polynomial()                                             # needs sage.symbolic
            sage: bool(Lj == lj)                                                        # needs sage.symbolic
            False
            sage: bool(Ljt == lj)   # see note above                                    # needs sage.symbolic
            True
            sage: ljs = l.jones_polynomial(skein_normalization=True)
            sage: Ljs == ljs
            True

        Check the skein-relation from the KnotInfo description page (applied to one
        of the positive crossings of the right-handed trefoil)::

            sage: # needs sage.symbolic
            sage: K3_1  = KnotInfo.K3_1

            sage: # needs sage.symbolic
            sage: K3_1j = K3_1.jones_polynomial()
            sage: L2a1_1j = Ljt     # see note above
            sage: R = L2a1_1j.parent()
            sage: Oj = R(1)
            sage: t = R('t')
            sage: lhs = expand(~t*K3_1j - t*Oj)
            sage: rhs = expand((sqrt(t) - ~sqrt(t))*L2a1_1j)
            sage: bool(lhs == rhs)
            True

        The same with the Puiseux series version::

            sage: K3_1jp = K3_1.jones_polynomial(puiseux=True)
            sage: L2a1_1jp = Ljp
            sage: R = L2a1_1jp.parent()
            sage: Ojp = R(1)
            sage: t = R('t')
            sage: ~t*K3_1jp - t*Ojp == (t^(1/2)-~t^(1/2))*L2a1_1jp
            True

        The same in the case of skein normalization (using `t = A^4`)::

            sage: K3_1js = K3_1.jones_polynomial(skein_normalization=True)
            sage: L2a1_1js = L.jones_polynomial(skein_normalization=True)
            sage: Rs = K3_1js.parent()
            sage: Ojs = Rs.one()
            sage: A, = Rs.gens()
            sage: ~A^4*K3_1js - A^4*Ojs == (A^2-~A^2)*L2a1_1js
            True

        REFERENCES:

        - :wikipedia:`Jones_polynomial`
        """
        jones_polynomial = self[self.items.jones_polynomial]

        if original:
            return jones_polynomial

        if skein_normalization:
            if not variab:
                variab = 'A'
            from sage.rings.polynomial.laurent_polynomial_ring import LaurentPolynomialRing
            R = LaurentPolynomialRing(ZZ, variab)
        else:
            if not variab:
                if use_sqrt or self.is_knot() or puiseux:
                    variab = 't'
                else:
                    variab = 'x'
            if puiseux:
                from sage.rings.puiseux_series_ring import PuiseuxSeriesRing  # since PuiseuxPolynomial is not available, so far
                R = PuiseuxSeriesRing(ZZ, variab)
            else:
                from sage.symbolic.ring import SR
                R = SR

        if not jones_polynomial and self.crossing_number() == 0:
            return R(1)

        t = R(variab)
        if skein_normalization:
            if self.is_knot():
                lc = {'t':  t**4}
            else:
                lc = {'x':  t**2}
        else:
            if self.is_knot():
                lc = {'t':  t}
            elif puiseux:
                lc = {'x':  t**(1/2)}
            elif use_sqrt:
                from sage.misc.functional import sqrt
                lc = {'x':  sqrt(t)}
            else:
                lc = {'x':  t}

        return R(eval_knotinfo(jones_polynomial, locals=lc))

    @cached_method
    def alexander_polynomial(self, var='t', original=False, laurent_poly=False):
        r"""
        Return the Alexander polynomial according to the value of column
        ``alexander_polynomial`` for this knot as an instance of
        :class:`~sage.rings.polynomial.polynomial_element.Polynomial`.

        It is obtained from the Seifert matrix `V` of ``self`` by the following
        formula (see the KnotInfo description web-page; to launch it see the
        example below):

        .. MATH::

            A(L) = \det(V -t V^t)

        Here `V^t` stands for the transpose of `V`.


        INPUT:

        - ``var`` -- (default: ``'t'``) the variable
        - ``original`` -- boolean (default: ``False``) if set to
          ``True`` the original table entry is returned as a string
        - ``laurent_poly`` -- boolean (default ``False``) see the note below

        OUTPUT:

        A polynomial over the integers, more precisely an instance of
        :class:`~sage.rings.polynomial.polynomial_element.Polynomial`.
        If ``laurent_poly`` is set to ``True`` a Laurent polynomial
        over the integers, more precisely an instance of
        :class:`~sage.rings.polynomial.laurent_polynomial.LaurentPolynomial`
        is returned. If ``original`` is set to ``True`` then a string
        is returned.

        .. NOTE::

            As an invariant the Alexander polynomial is only unique up to
            a unit factor in the Laurent polynomial ring over the integers
            in the indeterminate `t`. While the normalization of the exponents
            in KnotInfo guarantees it to be a proper polynomial, this is
            not the case for the implementation in Sage. Use the keyword
            ``laurent_poly`` to achiev a normalization according to Sage.
            But, still there may be a difference in sign (see the example below).

        EXAMPLES::

            sage: K = KnotInfo.K4_1
            sage: Ka = K.alexander_polynomial(); Ka
            t^2 - 3*t + 1

        Comparison with Sage's results::

            sage: k = K.link()
            sage: ka = k.alexander_polynomial(); ka                                     # needs sage.groups
            -t^-1 + 3 - t
            sage: K.alexander_polynomial(laurent_poly=True)                             # needs sage.groups
            t^-1 - 3 + t
            sage: _ == -ka                                                              # needs sage.groups
            True

        Launch the KnotInfo description web-page::

            sage: K.items.alexander_polynomial.description_webpage() # not tested
            True
        """
        alexander_polynomial = self[self.items.alexander_polynomial]

        if original:
            return alexander_polynomial

        if laurent_poly:
            from sage.rings.polynomial.laurent_polynomial_ring import LaurentPolynomialRing
            R = LaurentPolynomialRing(ZZ, var)
        else:
            from sage.rings.polynomial.polynomial_ring_constructor import PolynomialRing
            R = PolynomialRing(ZZ, var)

        if not alexander_polynomial and self.crossing_number() == 0:
            return R.one()

        t, = R.gens()
        lc = {'t':  t}
        ap = R(eval_knotinfo(alexander_polynomial, locals=lc))
        if not laurent_poly or ap.is_constant():
            return ap

        exp = ap.exponents()
        return t ** ((-max(exp) - min(exp)) // 2) * ap

    @cached_method
    def conway_polynomial(self, var='t', original=False):
        r"""
        Return the Conway polynomial according to the value of column
        ``conway_polynomial`` for this knot or link as an instance of
        :class:`~sage.rings.polynomial.polynomial_element.Polynomial`.

        It is obtained from the Seifert matrix `V` of ``self`` by the following
        formula (see the KnotInfo description web-page; to launch it see the
        example below):

        .. MATH::

            \nabla(L) = \det(t^{\frac{1}{2}} V -t^{\frac{-1}{2}} V^t)

        Here `V^t` stands for the transpose of `V`.


        INPUT:

        - ``var`` -- (default: ``'t'``) the variable
        - ``original`` -- boolean (default: ``False``) if set to
          ``True`` the original table entry is returned as a string

        OUTPUT:

        A polynomial over the integers, more precisely an instance of
        :class:`~sage.rings.polynomial.polynomial_element.Polynomial`.
        If ``original`` is set to ``True`` then a string is returned.

        EXAMPLES::

            sage: K = KnotInfo.K4_1
            sage: Kc = K.conway_polynomial(); Kc
            -t^2 + 1
            sage: L = KnotInfo.L5a1_0
            sage: Lc = L.conway_polynomial(); Lc
            t^3

        Comparison to Sage's results::

            sage: Kc == K.link().conway_polynomial()                                    # needs sage.groups
            True
            sage: Lc == L.link().conway_polynomial()                                    # needs sage.groups
            True

        Launch the KnotInfo description web-page::

            sage: K.items.conway_polynomial.description_webpage()  # not tested
            True
        """
        conway_polynomial = self[self.items.conway_polynomial]

        if original:
            return conway_polynomial

        from sage.rings.polynomial.polynomial_ring_constructor import PolynomialRing
        R = PolynomialRing(ZZ, var)

        if not conway_polynomial and self.crossing_number() == 0:
            return R.one()

        t, = R.gens()
        lc = {'z':  t}
        return R(eval_knotinfo(conway_polynomial, locals=lc))

    @cached_method
    def khovanov_polynomial(self, var1='q', var2='t', base_ring=ZZ, original=False, reduced=False, odd=False, KhoHo=False):
        r"""
        Return the Khovanov polynomial according to the value of column
        ``khovanov_polynomial`` for this knot or link as an instance of
        :class:`~sage.rings.polynomial.laurent_polynomial.LaurentPolynomial_mpair`.

        INPUT:

        - ``var1`` -- (default: ``'q'``) the first variable
        - ``var2`` -- (default: ``'t'``) the second variable
        - ``base_ring`` -- (default: ``ZZ``) the ring of the polynomial's
          coefficients
        - ``original`` -- boolean (default: ``False``); if set to
          ``True`` the original table entry is returned as a string
        - ``reduced`` -- boolean (default: ``False``); if set to ``True``
          the reduced version of the homology is used
        - ``odd`` -- boolean (default: ``False``); if set to ``True``
          the odd version of the homology is used
        - ``KhoHo`` -- boolean (deprecated). The corresponding values have
          disappeared from the database since January 2024

        OUTPUT:

        A Laurent polynomial over the integers, more precisely an instance of
        :class:`~sage.rings.polynomial.laurent_polynomial.LaurentPolynomial_mpair`.
        If ``original`` is set to ``True`` then a string is returned.

        .. NOTE ::

            The data used for multi-component links were calculated with the program
            `KhoHo <https://github.com/AShumakovitch/KhoHo>`__.which uses the ``DT``
            notation. For knots data calculated with
            `KnotJob <https://www.maths.dur.ac.uk/users/dirk.schuetz/knotjob.html>`__
            are used. The latter program is more accurate in terms of orientation
            and reflection as it is based on ``PD`` code.

        EXAMPLES::

            sage: # needs sage.modules
            sage: K = KnotInfo.K6_3
            sage: Kk = K.khovanov_polynomial(); Kk
            q^7*t^3 + q^5*t^2 + q^3*t^2 + q^3*t + q*t + 2*q + 2*q^-1 + q^-1*t^-1
            + q^-3*t^-1 + q^-3*t^-2 + q^-5*t^-2 + q^-7*t^-3
            sage: Kk2 = K.khovanov_polynomial(var1='p', base_ring=GF(2)); Kk2
            p^7*t^3 + p^5*t^3 + p^5*t^2 + p^3*t + p^-1 + p^-1*t^-1 + p^-3*t^-2 + p^-7*t^-3

            sage: # needs sage.modules
            sage: L = KnotInfo.L5a1_0
            sage: Lk = L.khovanov_polynomial(); Lk
            q^4*t^2 + t + 2 + 2*q^-2 + q^-2*t^-1 + q^-4*t^-2 + q^-6*t^-2 + q^-8*t^-3
            sage: L.khovanov_polynomial(original=True)
             '2 + 2/q^2 + 1/(q^8*t^3) + 1/(q^6*t^2) + 1/(q^4*t^2) + 1/(q^2*t) + t + q^4*t^2'

        Obtaining the reduced homology (for knots only)::

            sage: # needs sage.modules
            sage: Kkr = K.khovanov_polynomial(reduced=True); Kkr
            q^6*t^3 + 2*q^4*t^2 + 2*q^2*t + 3 + 2*q^-2*t^-1 + 2*q^-4*t^-2 + q^-6*t^-3
            sage: K.khovanov_polynomial(base_ring=QQ, reduced=True) == Kkr
            True
            sage: Kkr2 = K.khovanov_polynomial(base_ring=GF(2), reduced=True); Kkr2
            q^6*t^3 + 1 + q^-6*t^-3
            sage: KnotInfo.K8_19.inject()                               # optional database_knotinfo
            Defining K8_19
            sage: K8kr = K8_19.khovanov_polynomial(reduced=True); K8kr  # optional database_knotinfo
            q^16*t^5 + q^12*t^4 + q^12*t^3 + q^10*t^2 + q^6

        Obtaining the odd Khovanov homology (for knots only)::

            sage: # needs sage.modules
            sage: K.khovanov_polynomial(odd=True) == Kkr
            True
            sage: K.khovanov_polynomial(base_ring=QQ, odd=True) == Kkr
            True
            sage: K.khovanov_polynomial(base_ring=GF(2), odd=True) == Kkr2
            True
            sage: K8ko = K8_19.khovanov_polynomial(odd=True); K8ko     # optional database_knotinfo
            q^16*t^5 + q^10*t^2 + q^6
            sage: K8kr == K8ko                                         # optional database_knotinfo
            False


        Comparison to Sage's results::

            sage: # needs sage.modules
            sage: Kk == K.link().khovanov_polynomial()
            True
            sage: Kk2 == K.link().khovanov_polynomial(var1='p', base_ring=GF(2))
            True
            sage: Lk == L.link().khovanov_polynomial()
            True

        TESTS::

            sage: # needs sage.modules
            sage: KnotInfo.K0_1.inject()
            Defining K0_1
            sage: K0_1.khovanov_polynomial()
            q + q^-1
            sage: K0_1.khovanov_polynomial(reduced=True)
            1
            sage: K0_1.khovanov_polynomial(odd=True)
            1
            sage: K0_1.khovanov_polynomial(base_ring=GF(3), reduced=True)
            Traceback (most recent call last):
            ...
            ValueError: characteristic 3 of base ring is not valid
            sage: K0_1.khovanov_polynomial(base_ring=GF(3), odd=True)
            Traceback (most recent call last):
            ...
            ValueError: characteristic 3 of base ring is not valid
            sage: L.khovanov_polynomial(base_ring=GF(2))
            Traceback (most recent call last):
            ...
            NotImplementedError: Khovanov polynomial available only for knots in characteristic 2

        REFERENCES:

        - :wikipedia:`Khovanov_homology`
        - :wikipedia:`Reduced_homology`
        - [ORS2013]_
        """
        ch = base_ring.characteristic()
        integral = ch == 0 and base_ring.is_field()
        if not self.is_knot():
            # KnotJob calculated results only available for knots
            khovanov_polynomial = self[self.items.khovanov_polynomial]
            KhoHo = True
        else:
            if KhoHo:
                KhoHo = False
                from sage.misc.superseded import deprecation
                deprecation(37014, "the KhoHo option is deprecated and ignored.")
            if reduced:
                if integral:
                    khovanov_polynomial = self[self.items.khovanov_reduced_integral_polynomial]
                elif ch == 0:
                    khovanov_polynomial = self[self.items.khovanov_reduced_rational_polynomial]
                elif ch == 2:
                    khovanov_polynomial = self[self.items.khovanov_reduced_mod2_polynomial]
                else:
                    raise ValueError('characteristic %s of base ring is not valid' % ch)
            elif odd:
                if integral:
                    khovanov_polynomial = self[self.items.khovanov_odd_integral_polynomial]
                elif ch == 0:
                    khovanov_polynomial = self[self.items.khovanov_odd_rational_polynomial]
                elif ch == 2:
                    khovanov_polynomial = self[self.items.khovanov_odd_mod2_polynomial]
                else:
                    raise ValueError('characteristic %s of base ring is not valid' % ch)
            else:
                khovanov_polynomial = self[self.items.khovanov_unreduced_integral_polynomial]

        if original:
            return khovanov_polynomial

        from sage.rings.polynomial.laurent_polynomial_ring import LaurentPolynomialRing
        var_names = [var1, var2]
        R = LaurentPolynomialRing(base_ring, var_names)

        if not khovanov_polynomial and self.crossing_number() == 0:
            if reduced or odd:
                return R.one()
            else:
                return R({(1, 0): 1, (-1, 0): 1})

        if ch == 2:
            if not self.is_knot():
                raise NotImplementedError('Khovanov polynomial available only for knots in characteristic 2')
            if KhoHo:
                khovanov_torsion_polynomial = self[self.items.khovanov_torsion_polynomial]
                khovanov_torsion_polynomial = khovanov_torsion_polynomial.replace('Q', 'q')
                khovanov_polynomial = '%s + %s' % (khovanov_polynomial, khovanov_torsion_polynomial)

        if not khovanov_polynomial:
            # given just for links with less than 12 crossings
            raise NotImplementedError('Khovanov polynomial not available for this link')

        from sage.repl.preparse import implicit_mul
        # since implicit_mul does not know about the choice of variable names
        # we have to insert * between them separately
        for i in ['q', 't', 'T', ')']:
            for j in ['q', 't', 'T', '(']:
                khovanov_polynomial = khovanov_polynomial.replace('%s%s' % (i, j), '%s*%s' % (i, j))
        khovanov_polynomial = implicit_mul(khovanov_polynomial)
        gens = R.gens_dict()
        lc = {}
        lc['q'] = gens[var1]
        lc['t'] = gens[var2]
        if ch == 2:
            lc['T'] = 1
        else:
            lc['T'] = 0

        return R(eval_knotinfo(khovanov_polynomial, locals=lc))

    @cached_method
    def link(self, use_item=db.columns().pd_notation, snappy=False):
        r"""
        Return ``self`` as an instance of :class:`Link` or optional
        ``spherogram.links.invariants.Link``  (SnapPy).

        INPUT:

        - ``use_item`` -- (default: ``self.items.pd_notation``)
          instance of :class:`KnotInfoColumns` to choose the column
          that should be used to construct the link. Allowed values
          are:

          - ``self.items.pd_notation``
          - ``self.items.braid_notation``
          - ``self.items.name``           (only for ``snappy=True``)
          - ``self.items.dt_notation``    (only for knots and ``snappy=False``)
          - ``self.items.gauss_notation`` (only for knots and ``snappy=False``)

        - ``snappy`` boolean (default ``False``) if set to ``True``
          the target of the conversion is the ``pip`` installable
          package `SnapPy <https://snappy.math.uic.edu/index.html>`__
          (explicitely, ``spherogram.links.invariants.Link``).
          If SnapPy is not installed an :class:`ImportError` is raised. To
          install SnapPy use ``sage -pip install snappy``.

        .. NOTE::

            We use the PD-notation to construct ``self`` as
            default. This ensures that the number of crossings
            displayed in the representation string of the link
            coincides with the crossing number as a topological
            invariant.

            Furthermore, note that the mirror version may depend
            on the used KnotInfo-notation. For instance, regarding to
            the knot ``5_1`` the Gauss- and the DT-notation refer to
            the mirror image (see example below).

        EXAMPLES::

            sage: K = KnotInfo.K3_1
            sage: K.link()
            Knot represented by 3 crossings
            sage: _.braid()                                                             # needs sage.groups
            s^3
            sage: _ == K.braid()                                                        # needs sage.groups
            True

        using ``dt_notation``::

            sage: K.link(use_item=K.items.dt_notation)
            Knot represented by 3 crossings
            sage: _.braid()                                                             # needs sage.groups
            s^3

            sage: L = KnotInfo.L4a1_0
            sage: L.link()
            Link with 2 components represented by 4 crossings

            sage: L.link(use_item=L.items.dt_notation)
            Traceback (most recent call last):
            ...
            ValueError: link construction using Columns.dt_notation not possible

        using ``snappy``::

            sage: L2  = KnotInfo.L2a1_1
            sage: l2  = L2.link()
            sage: l2s = L2.link(snappy=True).sage_link()  # optional -  snappy
            sage: l2 == l2s                               # optional -  snappy
            True

        but observe::

            sage: K7   = KnotInfo.K7_2
            sage: k7s  = K7.link(snappy=True); k7s        # optional - snappy
            <Link: 1 comp; 7 cross>
            sage: k7sn = K7.link(K7.items.name, snappy=True); k7sn     # optional - snappy
            <Link 7_2: 1 comp; 7 cross>
            sage: k7s.sage_link().is_isotopic(k7sn)       # optional - snappy
            False
            sage: k7snm = k7sn.sage_link().mirror_image() # optional - snappy
            sage: k7s.sage_link().is_isotopic(k7snm)      # optional - snappy
            True

        using ``braid_notation``::

            sage: L2.link(use_item=L.items.braid_notation) == l2                        # needs sage.groups
            True

        observe::

            sage: L.link(use_item=L.items.braid_notation)                               # needs sage.groups
            Link with 2 components represented by 5 crossings

            sage: K6_1 = KnotInfo.K6_1
            sage: K6_1.link().braid() == K6_1.braid()                                   # needs sage.groups
            False

        also observe::

            sage: K4_1 = KnotInfo.K4_1
            sage: K4_1.link().pd_code()
            [[4, 2, 5, 1], [8, 6, 1, 5], [6, 3, 7, 4], [2, 7, 3, 8]]
            sage: K4_1.pd_notation()
            [[4, 2, 5, 1], [8, 6, 1, 5], [6, 3, 7, 4], [2, 7, 3, 8]]

            sage: # needs sage.groups
            sage: K5_1 = KnotInfo.K5_1
            sage: K5_1.link().braid()
            s^5
            sage: K5_1.link(K5_1.items.dt_notation).braid()
            s^-5
            sage: K5_1.link(K5_1.items.gauss_notation).braid()
            s^-5
        """
        if not isinstance(use_item, KnotInfoColumns):
            raise TypeError('%s must be an instance of %s' % (use_item, KnotInfoColumns))

        if snappy:
            try:
                from snappy import Link
            except ImportError:
                raise ImportError('this option demands snappy to be installed')
        elif self.is_knot():
            from sage.knots.knot import Knot as Link
        else:
            from sage.knots.link import Link

        if use_item == self.items.pd_notation:
            return Link(self.pd_notation())
        elif use_item == self.items.braid_notation:
            return Link(self.braid())
        elif use_item == self.items.name and snappy:
            if not self.is_knot():
                use_item = self.items.name_unoriented
            return Link(self[use_item])
        elif self.is_knot() and not snappy:
            # Construction via Gauss and DT-Code only possible for knots
            from sage.knots.knot import Knots
            if use_item == self.items.dt_notation:
                return Knots().from_dowker_code(self.dt_notation())
            elif use_item == self.items.gauss_notation:
                return Knots().from_gauss_code(self.gauss_notation())

        raise ValueError('link construction using %s not possible' % use_item)

    @cached_method
    def is_unique(self):
        r"""
        Return whether there is no other isotopic link in the database or not.

        OUTPUT:

        Boolean or ``None`` if this cannot be determined.

        EXAMPLES::

            sage: # needs sage.groups
            sage: KnotInfo.L4a1_0.is_unique()
            True
            sage: KnotInfo.L5a1_0.is_unique()
            False
            sage: L = KnotInfo.L9a43_0_1             # optional - database_knotinfo
            sage: L.series(oriented=True).inject()   # optional - database_knotinfo
            Defining L9a43
            sage: [(L,L.is_unique()) for L in L9a43] # optional - database_knotinfo
            [(<KnotInfo.L9a43_0_0: 'L9a43{0,0}'>, True),
             (<KnotInfo.L9a43_1_0: 'L9a43{1,0}'>, False),
             (<KnotInfo.L9a43_0_1: 'L9a43{0,1}'>, None),
             (<KnotInfo.L9a43_1_1: 'L9a43{1,1}'>, False)]
        """
        # an isotopic pair must have the same unoriented name. So, we can focus
        # on such series
        if self.is_knot():
            return True
        S = self.series(oriented=True)
        hp = self.homfly_polynomial()
        Sl = S.list(homfly=hp)
        if len(Sl) == 1:
            return True
        kp = self.kauffman_polynomial()
        Sl = [L for L in Sl if L != self and L.kauffman_polynomial() == kp]
        if not Sl:
            return True

        b = self.braid()
        for L in Sl:
            Lb = L.braid()
            if L.braid() == b:
                return False
            if Lb.is_conjugated(b):
                return False

        return None

    @cached_method
    def is_recoverable(self, unique=True):
        r"""
        Return if ``self`` can be recovered from its conversion to Sage links
        using the ``pd_notation`` and the ``braid_notation`` and their
        mirror images.

        The method is indirectly used by the ``TestSuite`` of the series of ``self``.

        INPUT:

        - ``unique`` -- boolean (default: ``True``) if set to ``False``
          it is only checked if ``self`` is among the recovered items

        EXAMPLES::

            sage: # needs sage.groups
            sage: KnotInfo.L4a1_0.inject()
            Defining L4a1_0
            sage: L4a1_0.is_recoverable()
            True
            sage: L4a1_0.is_recoverable(unique=False)
            True
            sage: KnotInfo.L5a1_0.inject()
            Defining L5a1_0
            sage: L5a1_0.is_recoverable()
            False
            sage: L5a1_0.is_recoverable(unique=False)
            True
        """
        def recover(mirror, braid):
            r"""
            Check if ``self`` can be recovered form its associated
            Sage link.
            """
            if braid:
                l = self.link(self.items.braid_notation)
            else:
                l = self.link()
            if mirror:
                if self.is_amphicheiral():
                    # no need to test again
                    return True
                l = l.mirror_image()

            def check_result(L, m):
                r"""
                Check a single result from ``get_knotinfo``.
                """
                if L != self:
                    return False
                if mirror:
                    return m is SymmetryMutant.mirror_image
                else:
                    return m is SymmetryMutant.itself

            try:
                L, m = l.get_knotinfo()
                if isinstance(L, KnotInfoBase):
                    return check_result(L,m)
                elif unique:
                    return False
            except NotImplementedError:
                if unique:
                    return False
            Llist = l.get_knotinfo(unique=False)
            return any(check_result(L, m) for (L, m) in Llist)

        from sage.misc.misc import some_tuples
        return all(recover(mirror, braid) for mirror, braid in some_tuples([True, False], 2, 4))

    def inject(self, verbose=True):
        """
        Inject ``self`` with its name into the namespace of the
        Python code from which this function is called.

        INPUT:

        - ``verbose`` -- boolean (default: ``True``) to suppress
          the message printed on the invocation

        EXAMPLES::

            sage: KnotInfo.K5_2.inject()
            Defining K5_2
            sage: K5_2.is_alternating()
            True
        """
        name = self.name
        if verbose:
            print("Defining %s" % (name))
        from sage.repl.user_globals import set_global
        set_global(name, self)

    @cached_method
    def series(self, oriented=False):
        r"""
        Return the series of links ``self`` belongs to.

        INPUT:

        - ``oriented`` -- boolean (default: ``False``) it only affects proper links.
          By default the items of the series will be again series of links
          collecting all orientation mutants of an unoriented name. To obtain
          the series of the individual links this keyword has to be set to
          ``True``.

        EXAMPLES::

            sage: K5 = KnotInfo.K5_2.series()
            sage: K5(1)
            <KnotInfo.K5_1: '5_1'>
            sage: KnotInfo.L4a1_1.series().inject()
            Defining L4a
            sage: L4a(1)
            Series of links L4a1
            sage: KnotInfo.L4a1_1.series(oriented=True).inject()
            Defining L4a1
            sage: L4a(1) == L4a1
            True
            sage: L4a1(1)
            <KnotInfo.L4a1_1: 'L4a1{1}'>
        """
        if oriented:
            S = KnotInfoSeries(self.crossing_number(), self.is_knot(), self.is_alternating(), self.name_unoriented())
        else:
            S = KnotInfoSeries(self.crossing_number(), self.is_knot(), self.is_alternating())
        return S

    def diagram(self, single=False, new=0, autoraise=True):
        r"""
        Launch the diagram of ``self`` given on the KnotInfo web-page.

        INPUT:

        - ``single`` -- boolean (default ``False``) if set to ``True`` only one
          diagram is shown.
        - ``new`` -- ``int`` according to :func:`open` of :mod:`webbrowser`
          (``0`` default, ``1`` new window, ``2`` new tab)
        - ``autoraise`` -- boolean (default ``True``)

        EXAMPLES::

            sage: K = KnotInfo.K3_1
            sage: K.diagram()            # not tested
            True
            sage: K.diagram(single=True) # not tested
            True
        """
        import webbrowser
        if self.is_knot():
            filename = db.filename.knots
        else:
            filename = db.filename.links

        if single:
            return webbrowser.open(filename.diagram_url(self[self.items.diagram], single=single), new=new, autoraise=autoraise)
        else:
            return webbrowser.open(filename.diagram_url(self[self.items.name]), new=new, autoraise=autoraise)

    def knot_atlas_webpage(self, new=0, autoraise=True):
        r"""
        Launch the Knot Atlas web-page for ``self``.

        INPUT:

        - ``new`` -- ``int`` according to :func:`open` of :mod:`webbrowser`
          (``0`` default, ``1`` new window, ``2`` new tab)
        - ``autoraise`` -- boolean (default ``True``)

        EXAMPLES::

            sage: K = KnotInfo.K3_1
            sage: K.knot_atlas_webpage()        # not tested
            True
        """
        import webbrowser
        return webbrowser.open(self[self.items.knot_atlas_anon], new=new, autoraise=autoraise)

    def knotilus_webpage(self, new=0, autoraise=True):
        r"""
        Launch the Knotilus web-page for ``self``.

        INPUT:

        - ``new`` -- ``int`` according to :func:`open` of :mod:`webbrowser`
          (``0`` default, ``1`` new window, ``2`` new tab)
        - ``autoraise`` -- boolean (default ``True``)

        EXAMPLES::

            sage: K = KnotInfo.K3_1
            sage: K.knotilus_webpage(new=1)   # not tested
            True
        """
        import webbrowser
        return webbrowser.open(self[self.items.knotilus_page_anon], new=new, autoraise=autoraise)


# --------------------------------------------------------------------------------------------
# KnotInfoSeries
# --------------------------------------------------------------------------------------------
class KnotInfoSeries(UniqueRepresentation, SageObject):
    r"""
    This class can be used to access knots and links via their index
    according to the series they belong to.

    INPUT:

    - ``crossing_number`` -- integer giving the crossing numer of this series
      of links
    - ``is_knot``         -- boolean whether this series is a series of knots
      or proper links
    - ``is_alternating``  -- boolean whether this series is restriced to
      alternating links or not
      This is not relevant for knots with less than 11 crossings
    - ``name_unoriented`` -- string restricting the series to all links with
      that ``name_unoriented``

    EXAMPLES::

        sage: from sage.knots.knotinfo import KnotInfoSeries
        sage: K6 = KnotInfoSeries(6, True, True); K6
        Series of knots K6
        sage: K6(3)
        <KnotInfo.K6_3: '6_3'>
        sage: list(K6)
        [<KnotInfo.K6_1: '6_1'>, <KnotInfo.K6_2: '6_2'>, <KnotInfo.K6_3: '6_3'>]
        sage: L6a = KnotInfoSeries(6, False, True); L6a
        Series of links L6a
        sage: L6a(2)
        Series of links L6a2
        sage: _.inject()
        Defining L6a2
        sage: list(L6a2)
        [<KnotInfo.L6a2_0: 'L6a2{0}'>, <KnotInfo.L6a2_1: 'L6a2{1}'>]
        sage: L6a2(0).series() == L6a
        True
        sage: L6a2(0) == L6a2('0')
        True
    """

    def __init__(self, crossing_number, is_knot, is_alternating, name_unoriented=None):
        r"""
        Python constructor.

        EXAMPLES::

            sage: from sage.knots.knotinfo import KnotInfoSeries
            sage: L6a = KnotInfoSeries(6, False, True); L6a
            Series of links L6a
        """
        self._crossing_number = crossing_number
        self._is_knot = is_knot
        self._is_alternating = is_alternating
        self._name_unoriented = name_unoriented

    @cached_method
    def list(self, oriented=False, comp=None, det=None, homfly=None):
        r"""
        Return this series as a Python list.

        INPUT:

        - ``oriented`` -- boolean (default: ``False``) it only affects
          series of proper links. By default the list items of a series of proper
          links are again series of links collecting all orientation types of an
          unoriented name. To obtain the list of the individual links this
          keyword has to be set to ``True``

        - ``comp`` (default: ``None``) if given an integer for this
          keyword the list is restriced to links having the according number
          of components. This keyword implies ``oriented=True``

        - ``det`` (default: ``None``) if given an integer for this
          keyword the list is restriced to links having the according value
          for its determinant. This keyword implies ``oriented=True``

        - ``homfly`` (default: ``None``) if given a HOMFLY-PT polynomial
          having ``normalization='vz'`` for this keyword the list is restriced to
          links having the according value for its HOMFLY-PT polynomial. This
          keyword implies ``oriented=True``

        EXAMPLES::

            sage: from sage.knots.knotinfo import KnotInfoSeries
            sage: K6 = KnotInfoSeries(6, True, True); K6
            Series of knots K6
            sage: K6.list()
            [<KnotInfo.K6_1: '6_1'>, <KnotInfo.K6_2: '6_2'>, <KnotInfo.K6_3: '6_3'>]
            sage: KnotInfoSeries(2, False, True).inject()
            Defining L2a
            sage: L2a.list()
            [Series of links L2a1]
            sage: L2a.list(oriented=True)
            [<KnotInfo.L2a1_0: 'L2a1{0}'>, <KnotInfo.L2a1_1: 'L2a1{1}'>]
        """
        if homfly is not None:
            # additional restriction to number of components, determinant and
            # HOMFLY-PT polynomial
            l = self.list(oriented=True, comp=comp, det=det)
            return [L for L in l if L.homfly_polynomial() == homfly]

        if det is not None:
            # additional restriction to number of components and determinant
            l = self.list(oriented=True, comp=comp)
            return [L for L in l if L.determinant() == det]

        if comp is not None:
            # additional restriction to number of components
            l = self.list(oriented=True)
            return [L for L in l if L.num_components() == comp]

        # default case
        is_knot = self._is_knot
        cross_nr = self._crossing_number
        is_alt = self._is_alternating
        n_unori = self._name_unoriented

        res = []
        curr_n_unori = None
        for K in KnotInfo:
            if K.is_knot() != is_knot:
                continue
            if K.crossing_number() != cross_nr:
                continue
            if not is_knot or cross_nr > 10:
                if K.is_alternating() != is_alt:
                    continue
            if is_knot or oriented:
                res.append(K)
            else:
                this_n_unori = K.name_unoriented()
                if n_unori:
                    if this_n_unori != n_unori:
                        continue
                    res.append(K)
                elif this_n_unori != curr_n_unori:
                    if curr_n_unori:
                        res.append(KnotInfoSeries(cross_nr, is_knot, is_alt, curr_n_unori))
                    curr_n_unori = this_n_unori
                else:
                    continue

        if curr_n_unori:
            res.append(KnotInfoSeries(cross_nr, is_knot, is_alt, curr_n_unori))
        return res

    @cached_method
    def lower_list(self, oriented=False, comp=None, det=None, homfly=None):
        r"""
        Return this series together with all series with smaller crossing number
        as a Python list.

        INPUT:

        - ``oriented`` -- boolean (default: ``False``) see the
          description for :meth:`list`

        - ``comp`` (default: ``None``) see the description for
          :meth:`list`

        - ``det`` (default: ``None``) see the description for
          :meth:`list`

        - ``homfly`` (default: ``None``) see the description for
          :meth:`list`

        EXAMPLES::

            sage: from sage.knots.knotinfo import KnotInfoSeries
            sage: KnotInfoSeries(5, True, True).lower_list()
            [<KnotInfo.K0_1: '0_1'>,
             <KnotInfo.K3_1: '3_1'>,
             <KnotInfo.K4_1: '4_1'>,
             <KnotInfo.K5_1: '5_1'>,
             <KnotInfo.K5_2: '5_2'>]
            sage: KnotInfoSeries(4, False, True).lower_list()
            [Series of links L2a1, Series of links L4a1]
            sage: KnotInfoSeries(4, False, True).lower_list(oriented=True)
            [<KnotInfo.L2a1_0: 'L2a1{0}'>,
             <KnotInfo.L2a1_1: 'L2a1{1}'>,
             <KnotInfo.L4a1_0: 'L4a1{0}'>,
             <KnotInfo.L4a1_1: 'L4a1{1}'>]
        """
        l = []
        cr = self._crossing_number
        if cr > 0:
            LS = type(self)(cr - 1, self._is_knot, self._is_alternating, self._name_unoriented )
            l = LS.lower_list(oriented=oriented, comp=comp, det=det, homfly=homfly)
        return l + self.list(oriented=oriented, comp=comp, det=det, homfly=homfly)

    def __repr__(self):
        r"""
        Return the representation string of ``self``.

        EXAMPLES::

            sage: from sage.knots.knotinfo import KnotInfoSeries
            sage: KnotInfoSeries(6, True, True)
            Series of knots K6
            sage: _.__repr__()
            'Series of knots K6'
        """
        if self._is_knot:
            return 'Series of knots %s' % (self._name())
        else:
            return 'Series of links %s' % (self._name())

    def __getitem__(self, item):
        r"""
        Return the given ``item`` from the list of ``self``
        (making the Python build-in ``list`` work).

        EXAMPLES::

            sage: from sage.knots.knotinfo import KnotInfoSeries
            sage: KnotInfoSeries(6, True, True).inject()
            Defining K6
            sage: list(K6)                      # indirect doctest
            [<KnotInfo.K6_1: '6_1'>, <KnotInfo.K6_2: '6_2'>, <KnotInfo.K6_3: '6_3'>]
        """
        from sage.rings.integer import Integer
        if not type(item) in (int, Integer):
            raise ValueError('item must be an integer')
        l = self.list()
        max_item = len(l)
        if item < 0 or item > max_item:
            raise ValueError('item must be non negative and smaller than %s' % (max_item))

        return l[item]

    def __call__(self, item):
        r"""
        Return the given ``item`` from the list of ``self``
        (making the function call for ``self`` work).
        In contrast to ``__getitem__`` the first ``item``
        has to be ``1`` (not ``0``).

        EXAMPLES::

            sage: from sage.knots.knotinfo import KnotInfoSeries
            sage: KnotInfoSeries(6, True, True).inject()
            Defining K6
            sage: K6(2)                         # indirect doctest
            <KnotInfo.K6_2: '6_2'>

            sage: # optional - database_knotinfo
            sage: KnotInfo.L8a21_0_1_0.inject()
            Defining L8a21_0_1_0
            sage: L8a21_0_1_0.series().inject()
            Defining L8a
            sage: L8a(1)
            Series of links L8a1
            sage: L8a(21)(2)     == L8a21_0_1_0
            True
            sage: L8a(21)('010') == L8a21_0_1_0
            True
        """
        if self._name_unoriented:
            if isinstance(item, str):
                # allow input as dual number according to naming
                item = int(item, 2)
            return self[item]

        from sage.rings.integer import Integer
        if not type(item) in (int, Integer):
            raise ValueError('item must be an integer')
        l = self.list()
        max_item = len(l) + 1
        if item < 1 or item > max_item:
            raise ValueError('item must be positive and smaller than %s' % (max_item))

        return l[item-1]

    def _name(self):
        r"""
        Return the name of the series.

        EXAMPLES::

            sage: from sage.knots.knotinfo import KnotInfoSeries
            sage: KnotInfoSeries(6, True, True)._name()
            'K6'
        """
        is_knot = self._is_knot
        cross_nr = self._crossing_number
        is_alt = self._is_alternating
        n_unori = self._name_unoriented

        alt = 'a'
        if not is_alt:
            alt = 'n'

        if is_knot:
            if cross_nr > 10:
                res = 'K%s%s' % (cross_nr, alt)
            else:
                res = 'K%s' % (cross_nr)
        elif n_unori:
            res = '%s' % (n_unori)
        else:
            res = 'L%s%s' % (cross_nr, alt)
        return res

    def is_recoverable(self, unique=True, max_samples=8):
        r"""
        Return if all items of ``self`` can be recovered from its conversion to
        Sage links using the ``pd_notation`` and the ``braid_notation`` and their
        mirror images.

        The method is indirectly used by the ``TestSuite``.

        INPUT:

        - ``unique`` -- boolean (default: ``True``) see
          :meth:`KnotInfoBase.is_recoverable`
        - ``max_samples`` -- non negative integer or ``infinity`` (optional,
          default ``8``) limits the number of items to check (random sample).
          If set to ``infinity`` then no limit is set.

        EXAMPLES::

            sage: # needs sage.groups
            sage: KnotInfo.L4a1_0.series().inject()
            Defining L4a
            sage: L4a.is_recoverable()
            True
            sage: L4a.is_recoverable(unique=False)
            True
            sage: KnotInfo.L5a1_0.series().inject()
            Defining L5a
            sage: L5a.is_recoverable()
            False
            sage: L5a.is_recoverable(unique=False)
            True
        """
        from sage.misc.misc import some_tuples
        l = self.list(oriented=True)
        bound = len(l)
        return all(L.is_recoverable(unique=unique) for L, in some_tuples(l, 1, bound, max_samples=max_samples))

    def _test_recover(self, **options):
        r"""
        Method used by ``TestSuite``. Tests if all links of the series can be
        recovered from their conversion to Sage links. It uses :meth:`is_recoverable`.
        Thus, per default maximal `8` items (random sample) are tested. Use the
        option ``max_samples`` to choose another limit or test all
        (``max_samples=infinity``)

        EXAMPLES::

<<<<<<< HEAD
            sage: # needs sage.groups
=======
>>>>>>> 9cd16e3e
            sage: TestSuite(KnotInfo.L5a1_0.series()).run(verbose=True)  # indirect doctest
            running ._test_category() . . . pass
            running ._test_new() . . . pass
            running ._test_not_implemented_methods() . . . pass
            running ._test_pickling() . . . pass
            running ._test_recover() . . . pass
            sage: TestSuite(KnotInfo.K6_1.series()).run(max_samples=infinity)  # indirect doctest
        """
        tester = options['tester']
        max_samples = tester._max_samples
        try:
            if max_samples:
                tester.assertTrue(self.is_recoverable(unique=False, max_samples=max_samples))
            else:
                tester.assertTrue(self.is_recoverable(unique=False))
        except ImportError:
            pass

    def inject(self, verbose=True):
        r"""
        Inject ``self`` with its name into the namespace of the
        Python code from which this function is called.

        INPUT:

        - ``verbose`` -- boolean (default: ``True``) to suppress
          the message printed on the invocation

        EXAMPLES::

            sage: KnotInfoSeries(6, True, True).inject()
            Defining K6
            sage: K6(2)
            <KnotInfo.K6_2: '6_2'>
        """
        name = self._name()
        if verbose:
            print("Defining %s" % (name))
        from sage.repl.user_globals import set_global
        set_global(name, self)


KnotInfo = KnotInfoBase('KnotInfo', db.row_names())<|MERGE_RESOLUTION|>--- conflicted
+++ resolved
@@ -1,8 +1,5 @@
-<<<<<<< HEAD
 # sage_setup: distribution = sagemath-graphs
-=======
 # sage.doctest: needs sage.graphs sage.groups
->>>>>>> 9cd16e3e
 r"""
 Access to the KnotInfo database
 
@@ -86,9 +83,9 @@
 
 Obtaining an instance of :class:`~sage.groups.braid.Braid`::
 
-    sage: L.braid()                                                                     # needs sage.groups
+    sage: L.braid()
     s1^-2*s0^-1*s1*s0^-1
-    sage: type(_)                                                                       # needs sage.groups
+    sage: type(_)
     <class 'sage.groups.braid.BraidGroup_class_with_category.element_class'>
 
 Obtaining an instance of :class:`Link`::
@@ -132,9 +129,9 @@
 
 Obtaining the HOMFLY-PT polynomial::
 
-    sage: L.homfly_polynomial()                                                         # needs sage.groups
+    sage: L.homfly_polynomial()
     -v^-1*z - v^-3*z - v^-3*z^-1 + v^-5*z^-1
-    sage: _ == l.homfly_polynomial(normalization='vz')                                  # needs sage.groups
+    sage: _ == l.homfly_polynomial(normalization='vz')
     True
 
 
@@ -509,7 +506,7 @@
         EXAMPLES::
 
             sage: L = KnotInfo.L4a1_0
-            sage: L._braid_group()                                                      # needs sage.groups
+            sage: L._braid_group()
             Braid group on 3 strands
         """
         try:
@@ -532,7 +529,7 @@
         EXAMPLES::
 
             sage: L = KnotInfo.L4a1_1
-            sage: L._homfly_pol_ring('u', 'v')                                          # needs sage.groups
+            sage: L._homfly_pol_ring('u', 'v')
             Multivariate Laurent Polynomial Ring in u, v over Integer Ring
         """
         K3_1 = Knots().from_table(3,1)
@@ -782,7 +779,7 @@
         EXAMPLES::
 
             sage: K = KnotInfo.K3_1
-            sage: K.braid()                                                             # needs sage.groups
+            sage: K.braid()
             s^3
             sage: K.braid_notation()
             (1, 1, 1)
@@ -822,7 +819,7 @@
             4
             sage: KnotInfo.K3_1.crossing_number()
             3
-            sage: Link(KnotInfo.L4a1_0.braid())                                         # needs sage.groups
+            sage: Link(KnotInfo.L4a1_0.braid())
             Link with 2 components represented by 5 crossings
         """
         return knotinfo_int(self[self.items.crossing_number])
@@ -883,7 +880,7 @@
         since the latter is obtained for a Seifert surface that does not
         have the minimal genus::
 
-            sage: KnotInfo.K5_2.link().genus()                                          # needs sage.groups
+            sage: KnotInfo.K5_2.link().genus()
             3
         """
         return knotinfo_int(self[self.items.three_genus])
@@ -1052,7 +1049,7 @@
             True
             sage: Kn.is_amphicheiral(positive=True)
             False
-            sage: KnotInfo.L4a1_0.is_amphicheiral()                                     # needs sage.groups
+            sage: KnotInfo.L4a1_0.is_amphicheiral()
             False
             sage: KnotInfo.L10n59_1.is_amphicheiral()
             True
@@ -1268,7 +1265,6 @@
 
         EXAMPLES::
 
-            sage: # needs sage.groups
             sage: K3_1 = KnotInfo.K3_1
             sage: PK3_1 = K3_1.homfly_polynomial(); PK3_1
             -v^4 + v^2*z^2 + 2*v^2
@@ -1279,7 +1275,6 @@
 
         for proper links::
 
-            sage: # needs sage.groups
             sage: L4a1_1 = KnotInfo.L4a1_1
             sage: PL4a1_1 = L4a1_1.homfly_polynomial(var1='x', var2='y'); PL4a1_1
             -x^5*y + x^3*y^3 - x^5*y^-1 + 3*x^3*y + x^3*y^-1
@@ -1289,7 +1284,6 @@
         check the skein-relation from the KnotInfo description page (applied to one
         of the positive crossings of the right-handed trefoil)::
 
-            sage: # needs sage.groups
             sage: R = PK3_1.parent()
             sage: PO = R.one()
             sage: L2a1_1 = KnotInfo.L2a1_1
@@ -1300,7 +1294,6 @@
 
         TESTS::
 
-            sage: # needs sage.groups
             sage: H = KnotInfo.L11n459_1_1_1.homfly_polynomial()   # optional - database_knotinfo
             sage: all(L.homfly_polynomial() == L.link().homfly_polynomial(normalization='vz')\
                       for L in KnotInfo if L.crossing_number() < 7)
@@ -1369,7 +1362,6 @@
 
         EXAMPLES::
 
-            sage: # needs sage.modules
             sage: L = KnotInfo.L2a1_1
             sage: K = KnotInfo.K4_1
 
@@ -1665,11 +1657,11 @@
         Comparison with Sage's results::
 
             sage: k = K.link()
-            sage: ka = k.alexander_polynomial(); ka                                     # needs sage.groups
+            sage: ka = k.alexander_polynomial(); ka
             -t^-1 + 3 - t
-            sage: K.alexander_polynomial(laurent_poly=True)                             # needs sage.groups
+            sage: K.alexander_polynomial(laurent_poly=True)
             t^-1 - 3 + t
-            sage: _ == -ka                                                              # needs sage.groups
+            sage: _ == -ka
             True
 
         Launch the KnotInfo description web-page::
@@ -1742,9 +1734,9 @@
 
         Comparison to Sage's results::
 
-            sage: Kc == K.link().conway_polynomial()                                    # needs sage.groups
-            True
-            sage: Lc == L.link().conway_polynomial()                                    # needs sage.groups
+            sage: Kc == K.link().conway_polynomial()
+            True
+            sage: Lc == L.link().conway_polynomial()
             True
 
         Launch the KnotInfo description web-page::
@@ -1806,7 +1798,6 @@
 
         EXAMPLES::
 
-            sage: # needs sage.modules
             sage: K = KnotInfo.K6_3
             sage: Kk = K.khovanov_polynomial(); Kk
             q^7*t^3 + q^5*t^2 + q^3*t^2 + q^3*t + q*t + 2*q + 2*q^-1 + q^-1*t^-1
@@ -1814,7 +1805,6 @@
             sage: Kk2 = K.khovanov_polynomial(var1='p', base_ring=GF(2)); Kk2
             p^7*t^3 + p^5*t^3 + p^5*t^2 + p^3*t + p^-1 + p^-1*t^-1 + p^-3*t^-2 + p^-7*t^-3
 
-            sage: # needs sage.modules
             sage: L = KnotInfo.L5a1_0
             sage: Lk = L.khovanov_polynomial(); Lk
             q^4*t^2 + t + 2 + 2*q^-2 + q^-2*t^-1 + q^-4*t^-2 + q^-6*t^-2 + q^-8*t^-3
@@ -1823,7 +1813,6 @@
 
         Obtaining the reduced homology (for knots only)::
 
-            sage: # needs sage.modules
             sage: Kkr = K.khovanov_polynomial(reduced=True); Kkr
             q^6*t^3 + 2*q^4*t^2 + 2*q^2*t + 3 + 2*q^-2*t^-1 + 2*q^-4*t^-2 + q^-6*t^-3
             sage: K.khovanov_polynomial(base_ring=QQ, reduced=True) == Kkr
@@ -1837,7 +1826,6 @@
 
         Obtaining the odd Khovanov homology (for knots only)::
 
-            sage: # needs sage.modules
             sage: K.khovanov_polynomial(odd=True) == Kkr
             True
             sage: K.khovanov_polynomial(base_ring=QQ, odd=True) == Kkr
@@ -1852,7 +1840,6 @@
 
         Comparison to Sage's results::
 
-            sage: # needs sage.modules
             sage: Kk == K.link().khovanov_polynomial()
             True
             sage: Kk2 == K.link().khovanov_polynomial(var1='p', base_ring=GF(2))
@@ -1862,7 +1849,6 @@
 
         TESTS::
 
-            sage: # needs sage.modules
             sage: KnotInfo.K0_1.inject()
             Defining K0_1
             sage: K0_1.khovanov_polynomial()
@@ -2009,16 +1995,16 @@
             sage: K = KnotInfo.K3_1
             sage: K.link()
             Knot represented by 3 crossings
-            sage: _.braid()                                                             # needs sage.groups
+            sage: _.braid()
             s^3
-            sage: _ == K.braid()                                                        # needs sage.groups
+            sage: _ == K.braid()
             True
 
         using ``dt_notation``::
 
             sage: K.link(use_item=K.items.dt_notation)
             Knot represented by 3 crossings
-            sage: _.braid()                                                             # needs sage.groups
+            sage: _.braid()
             s^3
 
             sage: L = KnotInfo.L4a1_0
@@ -2053,16 +2039,16 @@
 
         using ``braid_notation``::
 
-            sage: L2.link(use_item=L.items.braid_notation) == l2                        # needs sage.groups
+            sage: L2.link(use_item=L.items.braid_notation) == l2
             True
 
         observe::
 
-            sage: L.link(use_item=L.items.braid_notation)                               # needs sage.groups
+            sage: L.link(use_item=L.items.braid_notation)
             Link with 2 components represented by 5 crossings
 
             sage: K6_1 = KnotInfo.K6_1
-            sage: K6_1.link().braid() == K6_1.braid()                                   # needs sage.groups
+            sage: K6_1.link().braid() == K6_1.braid()
             False
 
         also observe::
@@ -2073,7 +2059,6 @@
             sage: K4_1.pd_notation()
             [[4, 2, 5, 1], [8, 6, 1, 5], [6, 3, 7, 4], [2, 7, 3, 8]]
 
-            sage: # needs sage.groups
             sage: K5_1 = KnotInfo.K5_1
             sage: K5_1.link().braid()
             s^5
@@ -2124,7 +2109,6 @@
 
         EXAMPLES::
 
-            sage: # needs sage.groups
             sage: KnotInfo.L4a1_0.is_unique()
             True
             sage: KnotInfo.L5a1_0.is_unique()
@@ -2178,7 +2162,6 @@
 
         EXAMPLES::
 
-            sage: # needs sage.groups
             sage: KnotInfo.L4a1_0.inject()
             Defining L4a1_0
             sage: L4a1_0.is_recoverable()
@@ -2685,7 +2668,6 @@
 
         EXAMPLES::
 
-            sage: # needs sage.groups
             sage: KnotInfo.L4a1_0.series().inject()
             Defining L4a
             sage: L4a.is_recoverable()
@@ -2714,10 +2696,6 @@
 
         EXAMPLES::
 
-<<<<<<< HEAD
-            sage: # needs sage.groups
-=======
->>>>>>> 9cd16e3e
             sage: TestSuite(KnotInfo.L5a1_0.series()).run(verbose=True)  # indirect doctest
             running ._test_category() . . . pass
             running ._test_new() . . . pass
