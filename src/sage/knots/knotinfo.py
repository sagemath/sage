# sage.doctest: needs sage.graphs sage.groups
r"""
Access to the KnotInfo database

This module contains the class :class:`KnotInfoBase` which is derived from
:class:`Enum` and provides knots and links listed in the databases at the
web-pages `KnotInfo <https://knotinfo.math.indiana.edu/>`__
and `LinkInfo <https://linkinfo.sitehost.iu.edu/>`__ as its items.

This interface contains a set of about twenty knots and links statically as
demonstration cases. The complete database can be installed as an optional Sage
package using

- ``sage -i database_knotinfo`` (does not install if the current version is present)
- ``sage -f database_knotinfo`` (installs even if the current version is present)

This will install a `Python wrapper <https://github.com/soehms/database_knotinfo#readme>`__
for the original databases in Sage. This wrapper performs an automatic progress
of version numbers. For more details and further install instructions please see
the corresponding web-page.

To perform all the doctests concerning the usage of the database on the installation
add the option ``-c``. In this case (for instance ``sage -f -c database_knotinfo``)
the installation breaks on failing tests.

The installation of the complete database  will be necessary in order to have
access to all the properties recorded in the databases, as well.

If the entire database is installed as explained above, the import instructions
for :class:`KnotInfo` and :class:`KnotInfoSeries`, which can be seen in the opening
lines of the examples, are unnecessary.

Be aware that there are a couple of conventions used differently on KnotInfo as
in Sage.

For different conventions regarding normalization of the polynomial invariants see
the according documentation of :meth:`KnotInfoBase.homfly_polynomial`,
:meth:`KnotInfoBase.jones_polynomial` and :meth:`KnotInfoBase.alexander_polynomial`.

Also, note that the braid notation is used according to Sage, even thought in
the source where it is taken from, the braid generators are assumed to have a
negative crossing which would be opposite to the convention in Sage (see definition
3 of
:arxiv:`Gittings, T., "Minimum Braids: A Complete Invariant of Knots and Links" <math/0401051>`).

Furthermore, note that not all columns available in the database are visible on the web
pages. It is planned to remove non-visible columns from the database in the future (see
the `Python Wrapper <https://github.com/soehms/database_knotinfo#readme>`__ for
updated information).

EXAMPLES::

    sage: L = KnotInfo.L4a1_0
    sage: L.pd_notation()
    [[6, 1, 7, 2], [8, 3, 5, 4], [2, 5, 3, 6], [4, 7, 1, 8]]
    sage: L.pd_notation(original=True)
    '{{6, 1, 7, 2}, {8, 3, 5, 4}, {2, 5, 3, 6}, {4, 7, 1, 8}}'
    sage: L.is_knot()
    False
    sage: L.num_components()
    2

Items for knots need a leading ``K`` for technical reason::

    sage: K = KnotInfo.K4_1
    sage: K.is_knot()
    True

Injecting the variable name into the namespace::

    sage: KnotInfo.K5_1.inject()
    Defining K5_1
    sage: K5_1.dt_notation()
    [6, 8, 10, 2, 4]

Defining a link from the original name string::

    sage: KnotInfo('L6a1{1}').inject()
    Defining L6a1_1
    sage: L6a1_1.is_alternating()
    True

Obtaining an instance of :class:`~sage.groups.braid.Braid`::

    sage: L.braid()
    s1^-2*s0^-1*s1*s0^-1
    sage: type(_)
    <class 'sage.groups.braid.BraidGroup_class_with_category.element_class'>

Obtaining an instance of :class:`Link`::

    sage: l = L.link(); l
    Link with 2 components represented by 4 crossings
    sage: type(l)
    <class 'sage.knots.link.Link'>

If you have `SnapPy <https://snappy.math.uic.edu/index.html>`__ installed inside
Sage, you can obtain an instance of :class:`~spherogram.links.links_base.Link`,
too::

    sage: # optional - snappy
    sage: L6 = KnotInfo.L6a1_0
    sage: l6s = L6.link(snappy=True); l6s
    <Link: 2 comp; 6 cross>
    sage: type(l6s)
    <class 'spherogram.links.invariants.Link'>
    sage: l6  = L6.link()
    sage: l6 == l6s.sage_link()
    True
    sage: L6.link(L6.items.name, snappy=True)
    <Link L6a1: 2 comp; 6 cross>
    sage: l6sn = _
    sage: l6s == l6sn
    False
    sage: l6m = l6.mirror_image()
    sage: l6sn.sage_link().is_isotopic(l6m)
    True

But observe that the name conversion to SnapPy does not distinguish orientation
types::

    sage: L6b = KnotInfo.L6a1_1
    sage: L6b.link(L6b.items.name, snappy=True)  # optional - snappy
    <Link L6a1: 2 comp; 6 cross>
    sage: _.PD_code() == l6sn.PD_code()          # optional - snappy
    True

Obtaining the HOMFLY-PT polynomial::

    sage: L.homfly_polynomial()
    -v^-1*z - v^-3*z - v^-3*z^-1 + v^-5*z^-1
    sage: _ == l.homfly_polynomial(normalization='vz')
    True


Obtaining the original string from the database for an arbitrary property::

    sage: K[K.items.classical_conway_name]  # optional - database_knotinfo
    '4_1'

Further methods::

    sage: K.crossing_number()
    4
    sage: K.gauss_notation()
    [-1, 2, -3, 1, -4, 3, -2, 4]
    sage: K.dt_notation()
    [4, 6, 8, 2]
    sage: K.determinant()
    5
    sage: K.symmetry_type()
    <SymmetryType.ful_amphicheiral: 'fully amphicheiral'>
    sage: K.is_reversible()
    True
    sage: K.is_amphicheiral()
    True
    sage: K.jones_polynomial()                                                          # needs sage.symbolic
    t^2 - t - 1/t + 1/t^2 + 1
    sage: K.kauffman_polynomial()
    a^2*z^2 + a*z^3 - a^2 - a*z + 2*z^2 + a^-1*z^3 - 1 - a^-1*z + a^-2*z^2 - a^-2
    sage: K.alexander_polynomial()
    t^2 - 3*t + 1

Using the ``column_type`` of a property::

    sage: def select_column(i):
    ....:     return i.column_type() != i.types.OnlyLinks and K[i] == 'Y'
    sage: [i.column_name() for i in K.items if select_column(i)]  # optional - database_knotinfo
    ['Alternating', 'Fibered', 'Quasialternating', 'Adequate']

You can launch web-pages attached to the links::

    sage: # not tested
    sage: K.diagram()
    True
    sage: L.diagram(single=True)
    True
    sage: L.knot_atlas_webpage()
    True
    sage: K.knotilus_webpage()
    True

and the description web-pages of the properties::

    sage: K.items.positive.description_webpage()  # not tested
    True

To see all the properties available in this interface you can use "tab-completion".
For example type ``K.items.`` and than hit the :kbd:`Tab` key. You can select the item
you want from the list. If you know some first letters type them first to obtain a
reduced selection list.

In a similar way you may select the knots and links. Here you have to type ``KnotInfo.``
or ``KnotInfo.L7`` before stroking the :kbd:`Tab` key. In the latter case  the selection list
will be reduced to proper links with 7 crossings.

Finally there is a method :meth:`Link.get_knotinfo` of class :class:`Link` to find an instance
in the KnotInfo database::

    sage: L = Link([[3,1,2,4], [8,9,1,7], [5,6,7,3], [4,18,6,5],
    ....:           [17,19,8,18], [9,10,11,14], [10,12,13,11],
    ....:           [12,19,15,13], [20,16,14,15], [16,20,17,2]])
    sage: L.get_knotinfo()
    KnotInfo['K0_1']


REFERENCES:

- `KnotInfo <https://knotinfo.math.indiana.edu/>`__
- `LinkInfo <https://linkinfo.sitehost.iu.edu/>`__


AUTHORS:

- Sebastian Oehms August 2020: initial version
- Sebastian Oehms June   2022: add :meth:`conway_polynomial` and :meth:`khovanov_polynomial` (:issue:`33969`)

Thanks to Chuck Livingston and Allison Moore for their support. For further acknowledgments see the corresponding hompages.
"""


##############################################################################
#       Copyright (C) 2020 Sebastian Oehms <seb.oehms@gmail.com>
#
# This program is free software: you can redistribute it and/or modify
# it under the terms of the GNU General Public License as published by
# the Free Software Foundation, either version 2 of the License, or
# (at your option) any later version.
#                  https://www.gnu.org/licenses/
##############################################################################


from enum import Enum
from sage.misc.cachefunc import cached_method
from sage.misc.lazy_import import lazy_import
from sage.misc.sage_eval import sage_eval
from sage.structure.sage_object import SageObject
from sage.structure.unique_representation import UniqueRepresentation
from sage.rings.integer_ring import ZZ
from sage.knots.knot import Knots
from sage.databases.knotinfo_db import KnotInfoColumns, db

lazy_import('sage.groups.braid', 'BraidGroup')


def eval_knotinfo(string, locals={}, to_tuple=True):
    r"""
    Preparse a string from the KnotInfo database and evaluate it by ``sage_eval``.

    INPUT:

    - ``string`` -- string that gives a value of some database entry
    - ``locals`` -- dictionary of locals passed to ``sage_eval``

    EXAMPLES::

        sage: from sage.knots.knotinfo import eval_knotinfo
        sage: L = KnotInfo.L4a1_0
        sage: L.braid_notation(original=True)
        '{3, {-2, -2, -1, 2, -1}}'
        sage: eval_knotinfo(_)
        (3, (-2, -2, -1, 2, -1))
        sage: KnotInfo.K13a_1.kauffman_polynomial()  # optional - database_knotinfo # indirect doctest
        Traceback (most recent call last):
        ...
        NotImplementedError: this value is not provided by the database
    """
    if not string:
        # An empty string in the database Excel spreadsheet indicates that
        # the property is not provided for that particular knot or link.
        raise NotImplementedError('this value is not provided by the database')
    if to_tuple:
        new_string = string.replace('{', '(')
        new_string = new_string.replace('}', ')')
    else:
        new_string = string.replace('{', '[')
        new_string = new_string.replace('}', ']')
    new_string = new_string.replace(';', ',')
    return sage_eval(new_string, locals=locals)


def knotinfo_int(string):
    r"""
    Preparse a string from the KnotInfo database representing an integer.

    INPUT:

    - ``string`` -- string that gives a value of some database entry

    EXAMPLES::

        sage: from sage.knots.knotinfo import knotinfo_int
        sage: knotinfo_int('7')
        7
        sage: KnotInfo.K13a_1.braid_index() # optional - database_knotinfo # indirect doctest
        Traceback (most recent call last):
        ...
        NotImplementedError: this integer is not provided by the database
    """
    if not string:
        # an empty string in the Excel sheet of the database indicates that
        # the property is not provided for this special knot or link.
        raise NotImplementedError('this integer is not provided by the database')
    else:
        return int(string)


def knotinfo_bool(string):
    r"""
    Preparse a string from the KnotInfo database representing a boolean.

    INPUT:

    - ``string`` -- string that gives a value of some database entry

    EXAMPLES::

        sage: from sage.knots.knotinfo import knotinfo_bool
        sage: knotinfo_bool('Y')
        True
        sage: KnotInfo.K13a_1.is_almost_alternating() # optional - database_knotinfo # indirect doctest
        Traceback (most recent call last):
        ...
        NotImplementedError: this boolean is not provided by the database
    """
    if not string:
        # an empty string in the Excel sheet of the database indicates that
        # the property is not provided for this special knot or link.
        raise NotImplementedError('this boolean is not provided by the database')
    if string == 'Y':
        return True
    elif string == 'N':
        return False
    raise ValueError('%s is not a KnotInfo boolean')


class SymmetryMutant(Enum):
    r"""
    Enum to specify the symmetry mutant link of the prime link listed in the
    KnotInfo and LinkInfo databases. From the KnotInfo description page:

        If a knot is viewed as the oriented diffeomorphism
        class of an oriented pair, `K = (S_3, S_1)`, with `S_i`
        diffeomorphic to `S^i`, there are four oriented knots
        associated to any particular knot `K`. In addition to
        `K` itself, there is the reverse, `K^r = (S_3, -S_1)`,
        the concordance inverse, `-K = (-S_3, -S_1)`, and the
        mirror image, `K^m = (-S_3, S_1)`.
    """
    itself = 's'
    reverse = 'r'
    concordance_inverse = 'c'
    mirror_image = 'm'
    mixed = 'x'  # to be used in connection with KnotInfoSeries
    unknown = '?'

    def __gt__(self, other):
        r"""
        Implement comparison of different items in order to have ``sorted`` work.

        EXAMPLES::

            sage: from sage.knots.knotinfo import SymmetryMutant
            sage: sorted(SymmetryMutant)        # indirect doctest
            [<SymmetryMutant.mixed: 'x'>,
            <SymmetryMutant.itself: 's'>,
            <SymmetryMutant.reverse: 'r'>,
            <SymmetryMutant.mirror_image: 'm'>,
            <SymmetryMutant.concordance_inverse: 'c'>,
            <SymmetryMutant.unknown: '?'>]
        """
        # We use the reversal of the alphabetical order of the values so that
        # `itself` occurs before the mirrored cases
        return self.value < other.value

    def rev(self):
        r"""
        Return the reverse of ``self``.

        EXAMPLES::

            sage: from sage.knots.knotinfo import SymmetryMutant
            sage: all( sym.rev().rev() == sym for sym in SymmetryMutant)
            True
        """
        if self is SymmetryMutant.itself:
            return SymmetryMutant.reverse
        elif self is SymmetryMutant.reverse:
            return SymmetryMutant.itself
        elif self is SymmetryMutant.mirror_image:
            return SymmetryMutant.concordance_inverse
        elif self is SymmetryMutant.concordance_inverse:
            return SymmetryMutant.mirror_image
        return self

    def mir(self):
        r"""
        Return the mirror image of ``self``.

        EXAMPLES::

            sage: from sage.knots.knotinfo import SymmetryMutant
            sage: all( sym.mir().mir() == sym for sym in SymmetryMutant)
            True
        """
        if self is SymmetryMutant.itself:
            return SymmetryMutant.mirror_image
        elif self is SymmetryMutant.reverse:
            return SymmetryMutant.concordance_inverse
        elif self is SymmetryMutant.mirror_image:
            return SymmetryMutant.itself
        elif self is SymmetryMutant.concordance_inverse:
            return SymmetryMutant.reverse
        return self

    def matches(self, link):
        r"""
        Return the list of other symmetry mutants that give isotopic links
        with respect to ``link`` and ``self``. For ``self`` is
        ``SymmetryMutant.unknown`` a boolean is returned which is ``True``
        if the chirality of ``link`` is unknown.

        EXAMPLES::

            sage: from sage.knots.knotinfo import SymmetryMutant
            sage: SymmetryMutant.itself.matches(KnotInfo.K6_1)
            [<SymmetryMutant.reverse: 'r'>]
            sage: SymmetryMutant.mirror_image.matches(KnotInfo.K6_1)
            [<SymmetryMutant.concordance_inverse: 'c'>]
        """
        rev = link.is_reversible()
        achp = link.is_amphicheiral(positive=True)
        ach = link.is_amphicheiral()
        if self is SymmetryMutant.unknown:
            return rev is None or ach is None or achp is None
        res = []
        if rev:
            res.append(self.rev())
        if achp:
            res.append(self.mir())
        if ach:
            res.append(self.rev().mir())
        return res

    def is_minimal(self, link) -> bool:
        r"""
        Return whether ``self`` is minimal among its matching mutants.

        EXAMPLES::

            sage: from sage.knots.knotinfo import SymmetryMutant
            sage: SymmetryMutant.itself.is_minimal(KnotInfo.K6_1)
            True
            sage: SymmetryMutant.concordance_inverse.is_minimal(KnotInfo.K6_1)
            False
        """
        if self in [SymmetryMutant.unknown, SymmetryMutant.mixed]:
            return False
        matches = self.matches(link)
        return all(self < other for other in matches)


# ---------------------------------------------------------------------------------
# KnotInfoBase
# ---------------------------------------------------------------------------------
class KnotInfoBase(Enum):
    r"""
    Enum class to select the knots and links listed in the databases at the web-pages
    `KnotInfo <https://knotinfo.math.indiana.edu/>`__ and `LinkInfo <https://linkinfo.sitehost.iu.edu/>`__.

    EXAMPLES::

        sage: [knot.name for knot in KnotInfo if knot.crossing_number() < 5]
        ['K0_1', 'K3_1', 'K4_1', 'L2a1_0', 'L2a1_1', 'L4a1_0', 'L4a1_1']

    More examples and information can be seen in the module header
    :mod:`~sage.knots.knotinfo` (by typing)::

        sage: import sage.knots.knotinfo   # not tested
        sage: sage.knots.knotinfo?         # not tested

    TESTS:

        sage: KnotInfo.K7_1.inject()
        Defining K7_1
        sage: TestSuite(K7_1).run()
    """

    def __gt__(self, other):
        r"""
        Implement comparison of different items in order to have ``sorted`` work.

        EXAMPLES::

            sage: KnotInfo.L4a1_0 < KnotInfo.L4a1_1 # indirect doctest
            True
            sage: KnotInfo.L2a1_0 < KnotInfo.K3_1   # indirect doctest
            False
            sage: KnotInfo.K10_3 > KnotInfo.K3_1    # optional - database_knotinfo
            True
        """
        if self.__class__ is other.__class__:
            tups = (not self.is_knot(), self.crossing_number(), self.value)
            tupo = (not other.is_knot(), other.crossing_number(), other.value)
            return tups > tupo
        return NotImplemented

    @property
    def items(self):
        r"""
        Return an Enum class to select a column item of the KnotInfo database.

        EXAMPLES::

            sage: L = KnotInfo.L4a1_0
            sage: it = L.items
            sage: [i.name for i in it if i.name.startswith('braid')]
            ['braid_index', 'braid_length', 'braid_notation', 'braid_notation_old']
            sage: L.items.dt_notation.column_name()
            'DT Notation'

        To check if the item is available for proper links or only knots type::

            sage: it.gauss_notation.column_type()
            <KnotInfoColumnTypes.KnotsAndLinks: 'B'>
            sage: it.dt_notation.column_type()
            <KnotInfoColumnTypes.OnlyKnots: 'K'>

        To see the description of the item in your web browser type::

            sage: it.gauss_notation.description_webpage()    # not tested
            True
        """
        return db.columns()

    @cached_method
    def __getitem__(self, item):
        r"""
        EXAMPLES::

            sage: L = KnotInfo.L4a1_0
            sage: L[L.items.alternating]
            'Y'
            sage: L[L.items.arc_notation]
            '{{6, 4}, {3, 5}, {4, 2}, {1, 3}, {2, 6}, {5, 1}}'
            sage: L[L.items.braid_notation]
            '{3, {-2, -2, -1, 2, -1}}'
            sage: L[0]
            Traceback (most recent call last):
            ...
            KeyError: "item must be an instance of <enum 'KnotInfoColumns'>"
        """
        if not isinstance(item, KnotInfoColumns):
            raise KeyError('item must be an instance of %s' % (KnotInfoColumns))
        if item.column_type() == item.types.OnlyLinks and self.is_knot():
            raise KeyError('item not available for knots' % (KnotInfoColumns))
        if item.column_type() == item.types.OnlyKnots and not self.is_knot():
            raise KeyError('item not available for links' % (KnotInfoColumns))

        l = db.read(item)
        ind = db.read_row_dict()[self.name][0]
        offset = 0
        if item.column_type() == item.types.OnlyLinks:
            offset = self._offset_knots()

        return l[ind - offset]

    def _offset_knots(self):
        r"""
        Return the list index of the first proper link in a combined
        list containing knots and proper links together which is the
        case for columns used for KnotInfo and LinkInfo in common.
        This index is exactly the total number of knots recorded
        in KnotInfo.

        EXAMPLES::

            sage: L = KnotInfo.L4a1_0
            sage: L._offset_knots()          # optional - database_knotinfo
            12966
        """
        return db.read_num_knots()

    @cached_method
    def _braid_group(self):
        r"""
        Return the braid group corresponding to the braid index
        of ``self``.

        EXAMPLES::

            sage: L = KnotInfo.L4a1_0
            sage: L._braid_group()
            Braid group on 3 strands
        """
        try:
            n = self.braid_index()
        except NotImplementedError:
            bn = self.braid_notation()
            n = max(abs(i) for i in bn) + 1

        if n == 1:
            return BraidGroup(2)
        else:
            return BraidGroup(n)

    @cached_method
    def _homfly_pol_ring(self, var1, var2):
        r"""
        Return the parent Laurent polynomial ring for the HOMFLY-PT
        polynomial according to Sage's internal one.

        EXAMPLES::

            sage: L = KnotInfo.L4a1_1
            sage: L._homfly_pol_ring('u', 'v')
            Multivariate Laurent Polynomial Ring in u, v over Integer Ring
        """
        K3_1 = Knots().from_table(3, 1)
        return K3_1.homfly_polynomial(var1=var1, var2=var2).parent()

    @cached_method
    def pd_notation(self, original=False):
        r"""
        Return the value of column ``pd_notation`` for this
        link as a Python list of Python lists. For more information
        type ``KnotInfo.K0_1.items.pd_notation.description_webpage()``.

        INPUT:

        - ``original`` -- boolean (default: ``False``); if set to
          ``True`` the original table entry is returned as a string

        OUTPUT:

        Python list of python lists each entry of the outer list
        representing a crossing.

        EXAMPLES::

            sage: L = KnotInfo.L4a1_0
            sage: L.pd_notation()
            [[6, 1, 7, 2], [8, 3, 5, 4], [2, 5, 3, 6], [4, 7, 1, 8]]
            sage: L.pd_notation(original=True)
            '{{6, 1, 7, 2}, {8, 3, 5, 4}, {2, 5, 3, 6}, {4, 7, 1, 8}}'
            sage: K = KnotInfo.K4_1
            sage: K.pd_notation()
            [[4, 2, 5, 1], [8, 6, 1, 5], [6, 3, 7, 4], [2, 7, 3, 8]]
        """
        if self.is_knot():
            pd_notation = self[self.items.pd_notation]
        else:
            pd_notation = self[self.items.pd_notation_vector]

        if original:
            return pd_notation

        if not pd_notation:
            # don't forget the unknot
            return []

        return eval_knotinfo(pd_notation, to_tuple=False)

    @cached_method
    def dt_notation(self, original=False):
        r"""
        Return the value of column ``dt_notation`` for this
        link as a Python list of Python lists. For more information
        type ``KnotInfo.K0_1.items.dt_notation.description_webpage()``.

        INPUT:

        - ``original`` -- boolean (default: ``False``); if set to
          ``True`` the original table entry is returned as a string

        OUTPUT:

        Python list of python lists each entry of the outer list
        representing a crossing.

        EXAMPLES::

            sage: L = KnotInfo.L4a1_0
            sage: L.dt_notation()
            [[6, 8], [2, 4]]
            sage: L.dt_notation(original=True)
            '[{6, 8}, {2, 4}]'
            sage: L = KnotInfo.L4a1_0
            sage: K = KnotInfo.K4_1
            sage: K.dt_notation()
            [4, 6, 8, 2]
        """
        if self.is_knot():
            dt_notation = self[self.items.dt_notation]
        else:
            dt_notation = self[self.items.dt_code]

        if original:
            return dt_notation

        if not dt_notation:
            # don't forget the unknot
            return []

        return eval_knotinfo(dt_notation, to_tuple=False)

    @cached_method
    def gauss_notation(self, original=False):
        r"""
        Return the value of column ``gauss_notation`` for this
        link as a Python list of Python lists. For more information
        type ``KnotInfo.K0_1.items.gauss_notation.description_webpage()``.

        INPUT:

        - ``original`` -- boolean (default: ``False``); if set to
          ``True`` the original table entry is returned as a string

        EXAMPLES::

            sage: L = KnotInfo.L4a1_0
            sage: L.gauss_notation()
            [[1, -3, 2, -4], [3, -1, 4, -2]]
            sage: L.gauss_notation(original=True)
            '{{1, -3, 2, -4}, {3, -1, 4, -2}}'
        """
        gauss_notation = self[self.items.gauss_notation]
        if original:
            return gauss_notation

        if not gauss_notation:
            # don't forget the unknot
            return []

        return eval_knotinfo(gauss_notation, to_tuple=False)

    @cached_method
    def braid_notation(self, original=False):
        r"""
        Return the value of column ``braid_notation`` for this
        link as a Python tuple (Tietze form). For more information
        type ``KnotInfo.K0_1.items.braid_notation.description_webpage()``.

        INPUT:

        - ``original`` -- boolean (default: ``False``); if set to
          ``True`` the original table entry is returned as a string

        OUTPUT:

        Python tuple representing the braid whose closure is ``self``
        in Tietze form.

        ..NOTE::

            There has been a major change to braid representatives for
            proper links since version 2021.10.1. The former braid
            representatives can be obtained by the column
            ``braid_notation_old`` (see the final example below).

        EXAMPLES::

            sage: L = KnotInfo.L4a1_0
            sage: L.braid_notation()
            (-2, -2, -1, 2, -1)
            sage: L.braid_notation(original=True)
            '{3, {-2, -2, -1, 2, -1}}'
            sage: L[L.items.braid_notation_old]
            '{4, {1, -2, 3, -2, -1, -2, -3, -2}}'

        TESTS:

        Check that :issue:`33966` is fixed::

            sage: KnotInfo.K0_1.braid_notation()
            (1,)
        """
        braid_notation = self[self.items.braid_notation]
        if original:
            return braid_notation

        if not braid_notation:
            # don't forget the unknot
            return (1, )

        braid_notation = eval_knotinfo(braid_notation)
        if type(braid_notation) in (list, tuple):
            # in some cases there are a pair of braid representations
            # in the database. If this is the case we select the
            # corresponding to the braid index.
            if type(braid_notation[0]) is tuple:
                i = self.braid_index()
                for b in braid_notation:
                    if -i < min(b) and max(b) < i:
                        braid_notation = b
                        break

        if not self.is_knot():
            # in linkinfo the braid_notation includes the braid_index as
            # first item of a pair
            braid_notation = braid_notation[1]
        return braid_notation

    @cached_method
    def braid_index(self):
        r"""
        Return the value of column ``braid_index`` for this
        link as a Python int.

        OUTPUT:

        Python int giving the minimum of strands needed to
        represent ``self`` as closure of a braid.

        EXAMPLES::

            sage: L = KnotInfo.L4a1_0
            sage: L.braid_index()
            3
            sage: KnotInfo.K13a_1.inject()    # optional - database_knotinfo
            Defining K13a_1
            sage: K13a_1.braid_index()        # optional - database_knotinfo
            Traceback (most recent call last):
            ...
            NotImplementedError: this integer is not provided by the database
        """
        if self.is_knot():
            return knotinfo_int(self[self.items.braid_index])
        else:
            braid_notation = self[self.items.braid_notation]
            braid_notation = eval_knotinfo(braid_notation)
            return knotinfo_int(braid_notation[0])

    @cached_method
    def braid_length(self):
        r"""
        Return the value of column ``braid_length`` for this
        link as a Python int.

        OUTPUT:

        Python int giving the minimum length of a braid word
        needed to represent ``self`` as closure of a braid.

        EXAMPLES::

            sage: K = KnotInfo.K3_1
            sage: K.braid_length()
            3
        """
        return knotinfo_int(self[self.items.braid_length])

    @cached_method
    def braid(self):
        r"""
        Return the braid notation of ``self`` as an instance of :class:`~sage.groups.braid.Braid`.

        EXAMPLES::

            sage: K = KnotInfo.K3_1
            sage: K.braid()
            s^3
            sage: K.braid_notation()
            (1, 1, 1)
            sage: KnotInfo.K13n_1448.braid()    # optional - database_knotinfo
            s0^-1*s1*s2*s3*s4*s3^2*s2^-1*s1^-1*s0*s2^-1*s1*(s3*s2)^2*s4^-1*s3*s2*s1^-1*s3*s2^-1*s3
        """
        return self._braid_group()(self.braid_notation())

    @cached_method
    def num_components(self):
        r"""
        Return the number of components of ``self``.

        EXAMPLES::

            sage: KnotInfo.L6a1_0.num_components()
            2
        """
        return db.read_row_dict()[self.name][1]

    @cached_method
    def crossing_number(self):
        r"""
        Return the minimal number of crossings of ``self``.

        .. NOTE::

           In contrast to the number of crossings displayed for instances
           of :class:`Link` this number is the minimum over all possible
           diagrams of the link. The number of crossings displayed in
           the representation string of :class:`Link` refers to the
           special diagram which could be larger.

        EXAMPLES::

            sage: KnotInfo.L4a1_0.crossing_number()
            4
            sage: KnotInfo.K3_1.crossing_number()
            3
            sage: Link(KnotInfo.L4a1_0.braid())
            Link with 2 components represented by 5 crossings
        """
        return knotinfo_int(self[self.items.crossing_number])

    @cached_method
    def determinant(self):
        r"""
        Return the determinant of ``self``.

        From the KnotInfo description page:

            The determinant of a knot is `\det(V + V^t)`, where `V` is a Seifert
            matrix for the knot.

        To read the complete description type
        ``KnotInfo.K0_1.items.determinant.description_webpage()``.

        .. NOTE::

           KnotInfo's value for the unknot ``0_1`` is zero. This is not
           compatible with Sage's result (the value of the Alexander
           polynomial at -1). Since this method is needed to identify
           Sage links we take the according value in that case.

        EXAMPLES::

            sage: KnotInfo.L4a1_0.determinant()
            4
            sage: KnotInfo.K3_1.determinant()
            3
            sage: KnotInfo.K0_1.determinant()
            1
        """
        if self.crossing_number() == 0:
            # see note above
            return 1
        return knotinfo_int(self[self.items.determinant])

    @cached_method
    def three_genus(self):
        r"""
        Return the three genus of ``self``.

        From the KnotInfo description page:

            The three-genus of a knot is defined to be the minimal genus of
            a Seifert surface for a knot.

        To read the complete description type
        ``KnotInfo.K0_1.items.three_genus.description_webpage()``.

        EXAMPLES::

            sage: KnotInfo.K5_2.three_genus()     # optional - database_knotinfo
            1

        Note that this differs from the corresponding result in Sage
        since the latter is obtained for a Seifert surface that does not
        have the minimal genus::

            sage: KnotInfo.K5_2.link().genus()
            3
        """
        return knotinfo_int(self[self.items.three_genus])

    @cached_method
    def signature(self):
        r"""
        Return the signature of ``self``.

        From the KnotInfo description page:

            The signature of a knot, `\sigma (K)`, is equal to `\sigma (V + V^t)`,
            the signature of `V + V^t` where `V` is a Seifert matrix for the knot
            and `V^t` is its transpose.

        To read the complete description type
        ``KnotInfo.K0_1.items.signatur.description_webpage()``.

        EXAMPLES::

            sage: KnotInfo.K5_2.signature()       # optional - database_knotinfo
            -2
        """
        return knotinfo_int(self[self.items.signature])

    @cached_method
    def is_knot(self) -> bool:
        r"""
        Return whether ``self`` is a knot or a proper link.

        EXAMPLES::

            sage: KnotInfo.L7a1_0.is_knot()      # optional - database_knotinfo
            False
            sage: KnotInfo.K6_3.is_knot()
            True
        """
        return self.num_components() == 1

    @cached_method
    def name_unoriented(self):
        r"""
        Return the part of the name of ``self`` which is independent on the
        orientation.

        EXAMPLES::

            sage: KnotInfo.L10a122_1_0.name_unoriented()  # optional - database_knotinfo
            'L10a122'
        """
        return self[self.items.name_unoriented]

    @cached_method
    def symmetry_type(self):
        r"""
        Return the symmetry type of ``self``.

        From the KnotInfo description page:

            If a knot is viewed as the oriented diffeomorphism
            class of an oriented pair, `K = (S_3, S_1)`, with `S_i`
            diffeomorphic to `S^i`, there are four oriented knots
            associated to any particular knot `K`. In addition to
            `K` itself, there is the reverse, `K^r = (S_3, -S_1)`,
            the concordance inverse, `-K = (-S_3, -S_1)`, and the
            mirror image, `K^m = (-S_3, S_1)`. A knot is called
            reversible if `K = K^r`, negative amphicheiral if
            `K = -K`, and positive amphicheiral if `K = K^m`.

            A knot possessing any two of these types of symmetry
            has all three. Thus, in the table, a knot is called
            reversible if that is the only type of symmetry it has,
            and likewise for negative amphicheiral. If it has none
            of these types of symmetry it is called chiral, and if
            it has all three it is called fully amphicheiral.

            For prime knots with fewer than 12 crossings, all
            amphicheiral knots are negative amphicheiral.

        EXAMPLES::

            sage: KnotInfo.K6_1.series().inject()
            Defining K6
            sage: [(K.name, K.symmetry_type()) for K in K6]
            [('K6_1', <SymmetryType.reversible: 'reversible'>),
             ('K6_2', <SymmetryType.reversible: 'reversible'>),
             ('K6_3', <SymmetryType.ful_amphicheiral: 'fully amphicheiral'>)]
        """
        if not self.is_knot():
            raise NotImplementedError('this is only available for knots')

        symmetry_type = self[self.items.symmetry_type].strip()  # for example K10_88 is a case with trailing whitespaces
        from sage.knots.knot import SymmetryType
        if not symmetry_type and self.crossing_number() == 0:
            return SymmetryType.ful_amphicheiral
        return SymmetryType(symmetry_type)

    @cached_method
    def is_reversible(self) -> bool:
        r"""
        Return whether ``self`` is reversible.

        EXAMPLES::

            sage: KnotInfo.K6_3.is_reversible()
            True

        TESTS::

            sage: KnotInfo.K10_67.is_reversible() # optional - database_knotinfo
            False
            sage: KnotInfo.L7a4_0.is_reversible() # optional - database_knotinfo
        """
        if self.is_knot():
            from sage.knots.knot import SymmetryType
            symmetry_type = self.symmetry_type()
            if symmetry_type == SymmetryType.reversible:
                return True
<<<<<<< HEAD
            if symmetry_type == SymmetryType.ful_amphicheiral:
                return True
            return False
=======
            return symmetry_type == 'fully amphicheiral'
>>>>>>> 931cc5e8

        # revert orientation
        b = self.braid()
        bt = list(b.Tietze())
        bt.reverse()
        br = b.parent()(tuple(bt))
        if b.is_conjugated(br):
            return True
        return None

    @cached_method
    def is_amphicheiral(self, positive=False) -> bool:
        r"""
        Return whether ``self`` is amphicheiral.

        INPUT:

        - ``positive`` -- boolean (default: ``False``); whether to check
          if ``self`` is positive or negative amphicheiral (see documentation
          of :meth:`symmetry_type`)

        OUTPUT: boolean or ``None`` if this cannot be determined

        ``True`` if ``self`` is fully or negative amphicheiral per default. If
        ``positive`` is set to ``True`` than fully and positive amphicheiral
        links give ``True``.

        .. NOTE::

            For proper links this property is not provided in the database.
            Anyway, we support it here in this case, as well, except for a few
            items where it cannot be determined easily and where ``None``
            is returned as answer.

        EXAMPLES::

            sage: # optional - database_knotinfo
            sage: Kp = KnotInfo.K12a_427
            sage: Kp.is_amphicheiral()
            False
            sage: Kp.is_amphicheiral(positive=True)
            True
            sage: Kn = KnotInfo.K10_88
            sage: Kn.is_amphicheiral()
            True
            sage: Kn.is_amphicheiral(positive=True)
            False
            sage: KnotInfo.L4a1_0.is_amphicheiral()
            False
            sage: KnotInfo.L10n59_1.is_amphicheiral()
            True
            sage: KnotInfo.L10n36_0.inject()
            Defining L10n36_0
            sage: L10n36_0.is_amphicheiral() is None
            True
        """
        if self.is_knot():
            symmetry_type = self.symmetry_type()
            from sage.knots.knot import SymmetryType
            if positive:
                if symmetry_type == SymmetryType.pos_amphicheiral:
                    return True
            else:
                if symmetry_type == SymmetryType.neg_amphicheiral:
                    return True

<<<<<<< HEAD
            if symmetry_type == SymmetryType.ful_amphicheiral:
                return True
            return False
=======
            return symmetry_type == 'fully amphicheiral'
>>>>>>> 931cc5e8

        h = self.homfly_polynomial()
        v, z = h.parent().gens()
        hm = h.subs(v=~v, z=-z)
        if h != hm:
            return False

        k = self.kauffman_polynomial()
        a, z = k.parent().gens()
        km = k.subs(a=~a)
        if k != km:
            return False

        b = self.braid()
        bi = ~b
        if b.is_conjugated(bi):
            # at least negative amphicheiral
            if not positive:
                return True

        # revert orientation (back)
        bit = list(bi.Tietze())
        bit.reverse()
        bm = b.parent()(tuple(bit))
        if b.is_conjugated(bm):
            if positive:
                return True

        return None

    @cached_method
    def is_hyperbolic(self) -> bool:
        r"""
        Return whether ``self`` is hyperbolic.

        EXAMPLES::

            sage: KnotInfo.K3_1.is_hyperbolic()
            False
            sage: KnotInfo.K5_2.is_hyperbolic()
            True
        """
        geometric_type = self[self.items.geometric_type]
        return geometric_type == 'hyperbolic'

    @cached_method
    def is_alternating(self) -> bool:
        r"""
        Return whether ``self`` is alternating.

        EXAMPLES::

            sage: KnotInfo.K5_2.is_alternating()
            True
        """
        return knotinfo_bool(self[self.items.alternating])

    @cached_method
    def is_almost_alternating(self) -> bool:
        r"""
        Return whether ``self`` is almost alternating.

        EXAMPLES::

            sage: KnotInfo.K5_2.is_almost_alternating() # optional - database_knotinfo
            False
        """
        db._feature.require()    # column not available in demo-version
        return knotinfo_bool(self[self.items.almost_alternating])

    @cached_method
    def is_quasi_alternating(self) -> bool:
        r"""
        Return whether ``self`` is quasi alternating.

        EXAMPLES::

            sage: KnotInfo.K5_2.is_quasi_alternating() # optional - database_knotinfo
            True
        """
        db._feature.require()    # column not available in demo-version
        return knotinfo_bool(self[self.items.quasi_alternating])

    @cached_method
    def is_adequate(self) -> bool:
        r"""
        Return whether ``self`` is adequate.

        EXAMPLES::

            sage: KnotInfo.K5_2.is_adequate()         # optional - database_knotinfo
            True
        """
        db._feature.require()    # column not available in demo-version
        return knotinfo_bool(self[self.items.adequate])

    @cached_method
    def is_positive(self) -> bool:
        r"""
        Return whether ``self`` is positive.

        EXAMPLES::

            sage: KnotInfo.K5_2.is_positive()
            True
        """
        return knotinfo_bool(self[self.items.positive])

    @cached_method
    def is_quasipositive(self) -> bool:
        r"""
        Return whether ``self`` is quasi-positive.

        EXAMPLES::

            sage: KnotInfo.K5_2.is_quasipositive()     # optional - database_knotinfo
            True
        """
        db._feature.require()    # column not available in demo-version
        return knotinfo_bool(self[self.items.quasipositive])

    @cached_method
    def is_strongly_quasipositive(self) -> bool:
        r"""
        Return whether ``self`` is strongly quasi-positive.

        EXAMPLES::

            sage: KnotInfo.K5_2.is_strongly_quasipositive() # optional - database_knotinfo
            True
        """
        db._feature.require()    # column not available in demo-version
        return knotinfo_bool(self[self.items.strongly_quasipositive])

    @cached_method
    def is_positive_braid(self) -> bool:
        r"""
        Return whether ``self`` is a positive braid.

        EXAMPLES::

            sage: KnotInfo.K5_2.is_positive_braid()         # optional - database_knotinfo
            False
        """
        db._feature.require()    # column not available in demo-version
        return knotinfo_bool(self[self.items.positive_braid])

    @cached_method
    def is_fibered(self) -> bool:
        r"""
        Return whether ``self`` is fibered.

        EXAMPLES::

            sage: KnotInfo.K6_3.is_fibered()
            True
        """
        return knotinfo_bool(self[self.items.fibered])

    @cached_method
    def is_oriented(self) -> bool:
        r"""
        Return whether ``self`` is oriented.

        EXAMPLES::

            sage: KnotInfo.L6a2_1.is_oriented()
            True
        """
        return not knotinfo_bool(self[self.items.unoriented])

    @cached_method
    def cosmetic_crossing_conjecture_verified(self):
        r"""
        Return whether the Cosmetic Crossing Conjecture has been verified
        for ``self``.

        From the KnotInfo `description page <https://knotinfo.math.indiana.edu/descriptions/cosmetic_crossing.html>`__:

            A crossing change in a diagram of a knot ``K`` is called cosmetic if
            the resulting diagram also represents ``K``. The cosmetic crossing
            conjecture posits that for any knot ``K``, the only cosmetic crossing
            changes are nugatory, i.e. there exists an embedded 2-sphere in
            ``S3`` which intersects K only at the two points of the relevant
            crossing. Conversely, it is not hard to see that any nugatory
            crossing change is cosmetic.

        EXAMPLES::

            sage: knots = [K for K in KnotInfo if K.is_knot() and K.crossing_number() < 10]
            sage: all(K.cosmetic_crossing_conjecture_verified() for K in knots)
            True
        """
        cosmetic_crossing = self[self.items.cosmetic_crossing]
        if self.crossing_number() == 0:
            return True
        if not cosmetic_crossing or cosmetic_crossing == 'Unknown':
            return False
        if not knotinfo_bool(cosmetic_crossing):
            return True
        raise AssertionError(f'{self} is a counterexample to the cosmetic crossing conjecture')

    @cached_method
    def homfly_polynomial(self, var1='v', var2='z', original=False):
        r"""
        Return the HOMFLY-PT polynomial according to the value of column
        ``homfly_polynomial`` for this knot or link (in the latter case the
        column ``homflypt_polynomial`` is used) as an instance of the
        element class according to the output of :meth:`Link.homfly_polynomial`
        of :class:`Link`.

        The HOMFLY-PT polynomial `P(L)` of a link `L` satisfies the following skein
        relation (see the corresponding `KnotInfo description page
        <https://knotinfo.math.indiana.edu/descriptions/jones_homfly_kauffman_description/polynomial_defn.html)>`__):

        .. MATH::

            P(O) = 1,\,\,\,   v^{-1} P(L_+) -  v P(L_-) = z P(L_0)

        INPUT:

        - ``var1`` -- string (default: ``'v'``); for the name of the first variable
        - ``var2`` -- string (default: ``'z'``); for the name of the second variable
        - ``original`` -- boolean (default: ``False``); if set to
          ``True`` the original table entry is returned as a string

        OUTPUT:

        A Laurent polynomial over the integers, more precisely an instance of
        :class:`~sage.rings.polynomial.laurent_polynomial.LaurentPolynomial_mpair`.
        If ``original`` is set to ``True`` then a string is returned.

        .. NOTE::

            The skein-relation for the HOMFLY-PT polynomial given on KnotInfo
            does not match the default used in Sage. For comparison you have
            to use the keyword argument ``normalization='vz'`` on the side
            of Sage.

        EXAMPLES::

            sage: K3_1 = KnotInfo.K3_1
            sage: PK3_1 = K3_1.homfly_polynomial(); PK3_1
            -v^4 + v^2*z^2 + 2*v^2
            sage: K3_1.homfly_polynomial(original=True)
            '(2*v^2-v^4)+v^2*z^2'
            sage: PK3_1 == K3_1.link().homfly_polynomial(normalization='vz')
            True

        for proper links::

            sage: L4a1_1 = KnotInfo.L4a1_1
            sage: PL4a1_1 = L4a1_1.homfly_polynomial(var1='x', var2='y'); PL4a1_1
            -x^5*y + x^3*y^3 - x^5*y^-1 + 3*x^3*y + x^3*y^-1
            sage: _ == L4a1_1.link().homfly_polynomial('x', 'y', 'vz')
            True

        check the skein-relation from the KnotInfo description page (applied to one
        of the positive crossings of the right-handed trefoil)::

            sage: R = PK3_1.parent()
            sage: PO = R.one()
            sage: L2a1_1 = KnotInfo.L2a1_1
            sage: PL2a1_1 = L2a1_1.homfly_polynomial()
            sage: v, z = R.gens()
            sage: ~v*PK3_1 -v*PO == z*PL2a1_1
            True

        TESTS::

            sage: H = KnotInfo.L11n459_1_1_1.homfly_polynomial()   # optional - database_knotinfo
            sage: all(L.homfly_polynomial() == L.link().homfly_polynomial(normalization='vz')\
            ....:     for L in KnotInfo if L.crossing_number() < 7)
            True

        REFERENCES:

        - :wikipedia:`HOMFLY_polynomial`
        """
        if self.is_knot():
            homfly_polynomial = self[self.items.homfly_polynomial]
        else:
            homfly_polynomial = self[self.items.homflypt_polynomial]

        if original:
            return homfly_polynomial

        R = self._homfly_pol_ring(var1, var2)
        if not homfly_polynomial and self.crossing_number() == 0:
            return R.one()

        # As of February 2021 there is a wrong character for the link in the
        # last row of the database. This is removed here (see SPKG.rst and
        # the test above). Once this is fixed upstream, the following three
        # lines of code can be removed again:
        if self.value == 'L11n459{1,1,1}':
            if homfly_polynomial.endswith('}'):
                homfly_polynomial = homfly_polynomial.strip('}')

        L, M = R.gens()
        lc = {'v': L, 'z': M}
        return eval_knotinfo(homfly_polynomial, locals=lc)

    @cached_method
    def kauffman_polynomial(self, var1='a', var2='z', original=False):
        r"""
        Return the Kauffman polynomial according to the value of column
        ``kauffman_polynomial`` for this knot or link as an instance of
        :class:`~sage.rings.polynomial.laurent_polynomial.LaurentPolynomial_mpair`.

        The Kauffman polynomial `F(L)` respectivlely its corresponding invariant
        under regular isotopy `\Delta (L) = a^{w(L)} F(L)` where `w(L)` is the
        writhe of the link `L` satisfies the following skein relation
        (see the corresponding `KnotInfo description page
        <https://knotinfo.math.indiana.edu/descriptions/jones_homfly_kauffman_description/polynomial_defn.html)>`__):

        .. MATH::

            \Delta(O) = 1,\,\,\,   \Delta(L_+) -  \Delta(L_-) = z (\Delta(L_0 + \Delta(L_{\infty}))

        Furthermore, removing a curl of sign `\epsilon` leads to a multiplication
        of `\Delta(L)` with `a^{\epsilon}`.

        INPUT:

        - ``var1`` -- (default: ``'a'``) the first variable
        - ``var2`` -- (default: ``'z'``) the second variable
        - ``original`` -- boolean (default: ``False``); if set to
          ``True`` the original table entry is returned as a string

        OUTPUT:

        A Laurent polynomial over the integers, more precisely an instance of
        :class:`~sage.rings.polynomial.laurent_polynomial.LaurentPolynomial_mpair`.
        If ``original`` is set to ``False`` then a string is returned.

        EXAMPLES::

            sage: L = KnotInfo.L2a1_1
            sage: K = KnotInfo.K4_1

            sage: L.kauffman_polynomial()
            a^-1*z - a^-1*z^-1 + a^-2 + a^-3*z - a^-3*z^-1
            sage: K.kauffman_polynomial()
            a^2*z^2 + a*z^3 - a^2 - a*z + 2*z^2 + a^-1*z^3 - 1 - a^-1*z + a^-2*z^2 - a^-2

        Comparison with Jones polynomial::

            sage: # needs sage.symbolic
            sage: k    = _
            sage: a, z = k.variables()
            sage: j    = K.jones_polynomial(skein_normalization=True)
            sage: t,   = j.variables()
            sage: k.subs(a=-t^3, z=~t+t) == j.subs(t=t^4)
            True

        Check the skein relation::

            sage: K3_1    = KnotInfo.K3_1
            sage: FK3_1   = K3_1.kauffman_polynomial()
            sage: FL2a1_1 = L.kauffman_polynomial()
            sage: z, a    = FK3_1.variables()
            sage: ΔK3_1   = FK3_1   * a**K3_1.link().writhe()
            sage: ΔL2a1_1 = FL2a1_1 * a**L.link().writhe()
            sage: ΔO1p    = a          # unknot with one positive curl
            sage: ΔO2n    = a**-2      # unknot with two negative curls
            sage: ΔK3_1 + ΔO1p == z*(ΔL2a1_1 + ΔO2n)
            True

        REFERENCES:

        - :wikipedia:`Kauffman_polynomial`
        """
        kauffman_polynomial = self[self.items.kauffman_polynomial]

        if original:
            return kauffman_polynomial

        from sage.rings.polynomial.laurent_polynomial_ring import LaurentPolynomialRing
        R = LaurentPolynomialRing(ZZ, (var1, var2))
        if not kauffman_polynomial and self.crossing_number() == 0:
            return R.one()

        a, z = R.gens()
        lc = {'a': a, 'z': z}
        return R(eval_knotinfo(kauffman_polynomial, locals=lc))

    @cached_method
    def jones_polynomial(self, variab=None, skein_normalization=False, puiseux=False, original=False, use_sqrt=False):
        r"""
        Return the Jones polynomial according to the value of column
        ``jones_polynomial`` for this knot or link as an element of the symbolic
        ring :class:`~sage.symbolic.ring.SR` or an instance of
        :class:`~sage.rings.polynomial.laurent_polynomial.LaurentPolynomial`
        depending on the keyword ``skein_normalization``. Using the keyword
        ``puiseux`` instead of an element of the symbolic ring an instance of
        :class:`~sage.rings.puiseux_series_ring_element.PuiseuxSeries` can be
        returned.

        The Jones polynomial `V(L)` of a link `L` satisfies the following skein
        relation (see the corresponding `KnotInfo description page
        <https://knotinfo.math.indiana.edu/descriptions/jones_homfly_kauffman_description/polynomial_defn.html)>`__):

        .. MATH::

            V(O) = 1,\,\,\,   t^{-1} V(L_+) -  t V(L_-) = (t^{\frac{1}{2}} - t^{-\frac{1}{2}}) V(L_0)

        INPUT:

        - ``variab`` -- variable (default: ``None``); used according to
          :meth:`Link.jones_polynomial`
        - ``skein_normalization`` -- boolean (default: ``False``); used
          according to :meth:`Link.jones_polynomial`
        - ``puiseux`` -- boolean (default: ``True``); only used in case
          ``skein_normalization=False``. If set to ``True`` instead of an element
          of the symbolic ring an instance of :class:`~sage.rings.puiseux_series_ring_element.PuiseuxSeries`
          is returned
        - ``original`` -- boolean (default: ``False``); if set to
          ``True`` the original table entry is returned as a string
        - ``use_sqrt`` -- boolean (default: ``False``); see the note below

        OUTPUT:

        Depends on the keywords (in excluding order):

        - ``original=True`` a string according to the original value from the
          database
        - ``skein_normalization=True`` a Laurent polynomial over the integers,
          more precisely an instance of :class:`~sage.rings.polynomial.laurent_polynomial.LaurentPolynomial`
        - ``puiseux=True`` a puiseux series over the integers, more precisely an
          instance of :class:`~sage.rings.puiseux_series_ring_element.PuiseuxSeries`

        In all other cases an element of the symbolic ring :class:`~sage.symbolic.ring.SR`.

        .. NOTE::

            There is a difference to Sage's conventions concerning the Jones
            polynomial in the case of proper links. KnotInfo does not display
            these polynomials in the indeterminate `t` used in the skein relation.
            Instead a variable `x` is used defined by `x^2 = t`. Sage uses `t` in
            both cases, knots and proper links. Thus, to obtain the Jones polynomial
            for a proper link in `t` you have to set the keyword ``use_sqrt``
            to ``True``.

        EXAMPLES::

            sage: K = KnotInfo.K4_1
            sage: Kj = K.jones_polynomial(); Kj                                         # needs sage.symbolic
            t^2 - t - 1/t + 1/t^2 + 1
            sage: Kjs = K.jones_polynomial(skein_normalization=True); Kjs
            A^-8 - A^-4 + 1 - A^4 + A^8
            sage: Kjp = K.jones_polynomial(puiseux=True); Kjp
            t^-2 - t^-1 + 1 - t + t^2

        for proper links::

            sage: L = KnotInfo.L2a1_1
            sage: Lj = L.jones_polynomial(); Lj                                         # needs sage.symbolic
            -x^5 - x
            sage: Ljt = L.jones_polynomial(use_sqrt=True); Ljt                          # needs sage.symbolic
            -t^(5/2) - sqrt(t)
            sage: Ljp = L.jones_polynomial(puiseux=True); Ljp
            -t^(1/2) - t^(5/2)
            sage: Ljs = L.jones_polynomial(skein_normalization=True); Ljs
            -A^2 - A^10
            sage: Lj.parent()                                                           # needs sage.symbolic
            Symbolic Ring
            sage: Ljt.parent()                                                          # needs sage.symbolic
            Symbolic Ring
            sage: Ljp.parent()
            Puiseux Series Ring in t over Integer Ring
            sage: Ljs.parent()
            Univariate Laurent Polynomial Ring in A over Integer Ring

        Comparison with Sage's results::

            sage: k = K.link()
            sage: kj = k.jones_polynomial()                                             # needs sage.symbolic
            sage: bool(Kj == kj)                                                        # needs sage.symbolic
            True
            sage: kjs = k.jones_polynomial(skein_normalization=True)
            sage: Kjs == kjs
            True
            sage: l = L.link()
            sage: lj = l.jones_polynomial()                                             # needs sage.symbolic
            sage: bool(Lj == lj)                                                        # needs sage.symbolic
            False
            sage: bool(Ljt == lj)   # see note above                                    # needs sage.symbolic
            True
            sage: ljs = l.jones_polynomial(skein_normalization=True)
            sage: Ljs == ljs
            True

        Check the skein-relation from the KnotInfo description page (applied to one
        of the positive crossings of the right-handed trefoil)::

            sage: K3_1  = KnotInfo.K3_1

            sage: # needs sage.symbolic
            sage: K3_1j = K3_1.jones_polynomial()
            sage: L2a1_1j = Ljt     # see note above
            sage: R = L2a1_1j.parent()
            sage: Oj = R(1)
            sage: t = R('t')
            sage: lhs = expand(~t*K3_1j - t*Oj)
            sage: rhs = expand((sqrt(t) - ~sqrt(t))*L2a1_1j)
            sage: bool(lhs == rhs)
            True

        The same with the Puiseux series version::

            sage: K3_1jp = K3_1.jones_polynomial(puiseux=True)
            sage: L2a1_1jp = Ljp
            sage: R = L2a1_1jp.parent()
            sage: Ojp = R(1)
            sage: t = R('t')
            sage: ~t*K3_1jp - t*Ojp == (t^(1/2)-~t^(1/2))*L2a1_1jp
            True

        The same in the case of skein normalization (using `t = A^4`)::

            sage: K3_1js = K3_1.jones_polynomial(skein_normalization=True)
            sage: L2a1_1js = L.jones_polynomial(skein_normalization=True)
            sage: Rs = K3_1js.parent()
            sage: Ojs = Rs.one()
            sage: A, = Rs.gens()
            sage: ~A^4*K3_1js - A^4*Ojs == (A^2-~A^2)*L2a1_1js
            True

        REFERENCES:

        - :wikipedia:`Jones_polynomial`
        """
        jones_polynomial = self[self.items.jones_polynomial]

        if original:
            return jones_polynomial

        if skein_normalization:
            if not variab:
                variab = 'A'
            from sage.rings.polynomial.laurent_polynomial_ring import LaurentPolynomialRing
            R = LaurentPolynomialRing(ZZ, variab)
        else:
            if not variab:
                if use_sqrt or self.is_knot() or puiseux:
                    variab = 't'
                else:
                    variab = 'x'
            if puiseux:
                from sage.rings.puiseux_series_ring import PuiseuxSeriesRing  # since PuiseuxPolynomial is not available, so far
                R = PuiseuxSeriesRing(ZZ, variab)
            else:
                from sage.symbolic.ring import SR
                R = SR

        if not jones_polynomial and self.crossing_number() == 0:
            return R.one()

        t = R(variab)
        if skein_normalization:
            if self.is_knot():
                lc = {'t': t**4}
            else:
                lc = {'x': t**2}
        else:
            if self.is_knot():
                lc = {'t': t}
            elif puiseux:
                lc = {'x': t**(1/2)}
            elif use_sqrt:
                from sage.misc.functional import sqrt
                lc = {'x': sqrt(t)}
            else:
                lc = {'x': t}

        return R(eval_knotinfo(jones_polynomial, locals=lc))

    @cached_method
    def alexander_polynomial(self, var='t', original=False, laurent_poly=False):
        r"""
        Return the Alexander polynomial according to the value of column
        ``alexander_polynomial`` for this knot as an instance of
        :class:`~sage.rings.polynomial.polynomial_element.Polynomial`.

        It is obtained from the Seifert matrix `V` of ``self`` by the following
        formula (see the KnotInfo description web-page; to launch it see the
        example below):

        .. MATH::

            A(L) = \det(V -t V^t)

        Here `V^t` stands for the transpose of `V`.


        INPUT:

        - ``var`` -- (default: ``'t'``) the variable
        - ``original`` -- boolean (default: ``False``); if set to
          ``True`` the original table entry is returned as a string
        - ``laurent_poly`` -- boolean (default: ``False``); see the note below

        OUTPUT:

        A polynomial over the integers, more precisely an instance of
        :class:`~sage.rings.polynomial.polynomial_element.Polynomial`.
        If ``laurent_poly`` is set to ``True`` a Laurent polynomial
        over the integers, more precisely an instance of
        :class:`~sage.rings.polynomial.laurent_polynomial.LaurentPolynomial`
        is returned. If ``original`` is set to ``True`` then a string
        is returned.

        .. NOTE::

            As an invariant the Alexander polynomial is only unique up to
            a unit factor in the Laurent polynomial ring over the integers
            in the indeterminate `t`. While the normalization of the exponents
            in KnotInfo guarantees it to be a proper polynomial, this is
            not the case for the implementation in Sage. Use the keyword
            ``laurent_poly`` to achiev a normalization according to Sage.
            But, still there may be a difference in sign (see the example below).

        EXAMPLES::

            sage: K = KnotInfo.K4_1
            sage: Ka = K.alexander_polynomial(); Ka
            t^2 - 3*t + 1

        Comparison with Sage's results::

            sage: k = K.link()
            sage: ka = k.alexander_polynomial(); ka
            -t^-1 + 3 - t
            sage: K.alexander_polynomial(laurent_poly=True)
            t^-1 - 3 + t
            sage: _ == -ka
            True

        Launch the KnotInfo description web-page::

            sage: K.items.alexander_polynomial.description_webpage() # not tested
            True
        """
        alexander_polynomial = self[self.items.alexander_polynomial]

        if original:
            return alexander_polynomial

        if laurent_poly:
            from sage.rings.polynomial.laurent_polynomial_ring import LaurentPolynomialRing
            R = LaurentPolynomialRing(ZZ, var)
        else:
            from sage.rings.polynomial.polynomial_ring_constructor import PolynomialRing
            R = PolynomialRing(ZZ, var)

        if not alexander_polynomial and self.crossing_number() == 0:
            return R.one()

        t, = R.gens()
        lc = {'t': t}
        ap = R(eval_knotinfo(alexander_polynomial, locals=lc))
        if not laurent_poly or ap.is_constant():
            return ap

        exp = ap.exponents()
        return t ** ((-max(exp) - min(exp)) // 2) * ap

    @cached_method
    def conway_polynomial(self, var='t', original=False):
        r"""
        Return the Conway polynomial according to the value of column
        ``conway_polynomial`` for this knot or link as an instance of
        :class:`~sage.rings.polynomial.polynomial_element.Polynomial`.

        It is obtained from the Seifert matrix `V` of ``self`` by the following
        formula (see the KnotInfo description web-page; to launch it see the
        example below):

        .. MATH::

            \nabla(L) = \det(t^{\frac{1}{2}} V -t^{\frac{-1}{2}} V^t)

        Here `V^t` stands for the transpose of `V`.


        INPUT:

        - ``var`` -- (default: ``'t'``) the variable
        - ``original`` -- boolean (default: ``False``); if set to
          ``True`` the original table entry is returned as a string

        OUTPUT:

        A polynomial over the integers, more precisely an instance of
        :class:`~sage.rings.polynomial.polynomial_element.Polynomial`.
        If ``original`` is set to ``True`` then a string is returned.

        EXAMPLES::

            sage: K = KnotInfo.K4_1
            sage: Kc = K.conway_polynomial(); Kc
            -t^2 + 1
            sage: L = KnotInfo.L5a1_0
            sage: Lc = L.conway_polynomial(); Lc
            t^3

        Comparison to Sage's results::

            sage: Kc == K.link().conway_polynomial()
            True
            sage: Lc == L.link().conway_polynomial()
            True

        Launch the KnotInfo description web-page::

            sage: K.items.conway_polynomial.description_webpage()  # not tested
            True
        """
        conway_polynomial = self[self.items.conway_polynomial]

        if original:
            return conway_polynomial

        from sage.rings.polynomial.polynomial_ring_constructor import PolynomialRing
        R = PolynomialRing(ZZ, var)

        if not conway_polynomial and self.crossing_number() == 0:
            return R.one()

        t, = R.gens()
        lc = {'z': t}
        return R(eval_knotinfo(conway_polynomial, locals=lc))

    @cached_method
    def khovanov_polynomial(self, var1='q', var2='t', torsion='T', ring=None, original=False,
                            reduced=False, odd=False, base_ring=None):
        r"""
        Return the Khovanov polynomial according to the value of columns
        ``khovanov_*`` for this knot or link as an instance of
        :class:`~sage.rings.polynomial.laurent_polynomial.LaurentPolynomial_mpair`.

        INPUT:

        - ``var1`` -- (default: ``'q'``) the first variable; its exponents
          correspond to the height of Khovanov homology
        - ``var2`` -- (default: ``'t'``) the second variable; its exponents
          correspond to the degree of Khovanov homology
        - ``torsion`` -- (default: ``'T'``) additional variable to indicate
          the torsion of the integral homology group corresponding to the
          monomial; monomials without it correspond to torsion free ``ring``
          modules; if it appears, its exponents stands for the modulus of
          the torsion
        - ``ring`` -- (default: ``ZZ`` for knots and ``QQ`` for proper links)
          the ring for the homology
        - ``original`` -- boolean (default: ``False``); if set to
          ``True`` the original table entry is returned as a string
        - ``reduced`` -- boolean (default: ``False``); if set to ``True``
          the reduced version of the homology is used
        - ``odd`` -- boolean (default: ``False``); if set to ``True``
          the odd version of the homology is used

        OUTPUT:

        A two or three (for integral homology) variate Laurent polynomial over
        ``ZZ``, more precisely an instance of
        :class:`~sage.rings.polynomial.laurent_polynomial.LaurentPolynomial_mpair`.
        If ``original`` is set to ``True`` then a string is returned.

        .. NOTE ::

            The data used for multi-component links were calculated with the program
            `KhoHo <https://github.com/AShumakovitch/KhoHo>`__.which uses the ``DT``
            notation. For knots data calculated with
            `KnotJob <https://www.maths.dur.ac.uk/users/dirk.schuetz/knotjob.html>`__
            are used. The latter program is more accurate in terms of orientation
            and reflection as it is based on ``PD`` code.

        EXAMPLES::

            sage: K = KnotInfo.K6_3
            sage: Kk = K.khovanov_polynomial(); Kk
            q^7*t^3 + q^5*t^3*T^2 + q^5*t^2 + q^3*t^2*T^2 + q^3*t^2 + q^3*t + q*t*T^2 + q*t
             + 2*q + q^-1*T^2 + 2*q^-1 + q^-1*t^-1 + q^-3*t^-1*T^2 + q^-3*t^-1 + q^-3*t^-2
             + q^-5*t^-2*T^2 + q^-5*t^-2 + q^-7*t^-3
            sage: L = KnotInfo.L5a1_0
            sage: Lk = L.khovanov_polynomial(); Lk
            q^4*t^2 + t + 2 + 2*q^-2 + q^-2*t^-1 + q^-4*t^-2 + q^-6*t^-2 + q^-8*t^-3
            sage: L.khovanov_polynomial(original=True)
             '2 + 2/q^2 + 1/(q^8*t^3) + 1/(q^6*t^2) + 1/(q^4*t^2) + 1/(q^2*t) + t + q^4*t^2'

        Obtaining the reduced homology (for knots only)::

            sage: Kkr = K.khovanov_polynomial(reduced=True); Kkr
            q^6*t^3 + 2*q^4*t^2 + 2*q^2*t + 3 + 2*q^-2*t^-1 + 2*q^-4*t^-2 + q^-6*t^-3
            sage: K.khovanov_polynomial(ring=QQ, reduced=True) == Kkr
            True
            sage: Kkr2 = K.khovanov_polynomial(var1='p', ring=GF(2), reduced=True); Kkr2
            p^6*t^3 + 2*p^4*t^2 + 2*p^2*t + 3 + 2*p^-2*t^-1 + 2*p^-4*t^-2 + p^-6*t^-3
            sage: KnotInfo.K8_19.inject()                               # optional database_knotinfo
            Defining K8_19
            sage: K8kr = K8_19.khovanov_polynomial(reduced=True); K8kr  # optional database_knotinfo
            q^16*t^5 + q^12*t^4 + q^12*t^3 + q^10*t^2 + q^6

        Obtaining the odd Khovanov homology (for knots only)::

            sage: K.khovanov_polynomial(odd=True) == Kkr
            True
            sage: K.khovanov_polynomial(ring=QQ, odd=True) == Kkr
            True
            sage: K.khovanov_polynomial(var1='p', ring=GF(2), odd=True) == Kkr2
            True
            sage: K8ko = K8_19.khovanov_polynomial(odd=True); K8ko     # optional database_knotinfo
            q^14*t^5*T^3 + q^16*t^5 + q^12*t^4*T^2 + q^10*t^2 + q^6
            sage: K8kr == K8ko                                         # optional database_knotinfo
            False

        Caution::

            sage: Kk2 = K.khovanov_polynomial(ring=GF(2))
            Traceback (most recent call last):
            ...
            NotImplementedError: unreduced Khovanov polynomial available only for integral homology

        Comparison to Sage's results::

            sage: Kk == K.link().khovanov_polynomial()
            True
            sage: Lk == L.link().khovanov_polynomial(ring=QQ)
            True

        TESTS::

            sage: KnotInfo.K0_1.inject()
            Defining K0_1
            sage: K0_1.khovanov_polynomial()
            q + q^-1
            sage: K0_1.khovanov_polynomial(reduced=True)
            1
            sage: K0_1.khovanov_polynomial(odd=True)
            1
            sage: K0_1.khovanov_polynomial(ring=GF(3), reduced=True)
            Traceback (most recent call last):
            ...
            ValueError: characteristic 3 of ring is not valid
            sage: K0_1.khovanov_polynomial(ring=GF(3), odd=True)
            Traceback (most recent call last):
            ...
            ValueError: characteristic 3 of ring is not valid
            sage: L.khovanov_polynomial(ring=GF(2))
            Traceback (most recent call last):
            ...
            NotImplementedError: Khovanov polynomial not available for multi-component links for this ring

        REFERENCES:

        - :wikipedia:`Khovanov_homology`
        - :wikipedia:`Reduced_homology`
        - [ORS2013]_
        - `KnotInfo <https://knotinfo.math.indiana.edu/descriptions/khovanov_unreduced_integral_polynomial.html>`__
        """
        if not ring:
            if self.is_knot():
                ring = ZZ
            else:
                from sage.rings.rational_field import QQ
                ring = QQ

        if base_ring:
            ring = base_ring
            from sage.misc.superseded import deprecation
            deprecation(40149, "base_ring is deprecated, use argument ring instead.")

        ch = ring.characteristic()
        integral = (ch == 0) and (not ring.is_field())
        if not self.is_knot():
            # KnotJob calculated results only available for knots
            if ch == 0 and ring.is_field():
                khovanov_polynomial = self[self.items.khovanov_polynomial]
            else:
                raise NotImplementedError('Khovanov polynomial not available for multi-component links for this ring')
        else:
            if reduced:
                if integral:
                    khovanov_polynomial = self[self.items.khovanov_reduced_integral_polynomial]
                elif ch == 0:
                    khovanov_polynomial = self[self.items.khovanov_reduced_rational_polynomial]
                elif ch == 2:
                    khovanov_polynomial = self[self.items.khovanov_reduced_mod2_polynomial]
                else:
                    raise ValueError('characteristic %s of ring is not valid' % ch)
            elif odd:
                if integral:
                    khovanov_polynomial = self[self.items.khovanov_odd_integral_polynomial]
                elif ch == 0:
                    khovanov_polynomial = self[self.items.khovanov_odd_rational_polynomial]
                elif ch == 2:
                    khovanov_polynomial = self[self.items.khovanov_odd_mod2_polynomial]
                else:
                    raise ValueError('characteristic %s of ring is not valid' % ch)
            else:
                if integral:
                    khovanov_polynomial = self[self.items.khovanov_unreduced_integral_polynomial]
                else:
                    raise NotImplementedError('unreduced Khovanov polynomial available only for integral homology')

        if original:
            return khovanov_polynomial

        from sage.rings.polynomial.laurent_polynomial_ring import LaurentPolynomialRing
        if integral:
            var_names = [var1, var2, torsion]
        else:
            var_names = [var1, var2]

        R = LaurentPolynomialRing(ZZ, var_names)

        if not khovanov_polynomial and self.crossing_number() == 0:
            if reduced or odd:
                return R.one()
            else:
                if integral:
                    return R({(1, 0, 0): 1, (-1, 0, 0): 1})
                else:
                    return R({(1, 0): 1, (-1, 0): 1})

        if not khovanov_polynomial:
            # given just for links with less than 12 crossings
            raise NotImplementedError('Khovanov polynomial not available for this link')

        from sage.repl.preparse import implicit_mul
        # since implicit_mul does not know about the choice of variable names
        # we have to insert * between them separately
        for i in ['q', 't', 'T', ')']:
            for j in ['q', 't', 'T', '(']:
                khovanov_polynomial = khovanov_polynomial.replace('%s%s' % (i, j), '%s*%s' % (i, j))
        khovanov_polynomial = implicit_mul(khovanov_polynomial)
        gens = R.gens_dict()
        lc = {}
        lc['q'] = gens[var1]
        lc['t'] = gens[var2]
        if integral:
            lc['T'] = gens[torsion]

        return R(eval_knotinfo(khovanov_polynomial, locals=lc))

    @cached_method
    def link(self, use_item=db.columns().pd_notation, snappy=False):
        r"""
        Return ``self`` as an instance of :class:`Link` or optional
        ``spherogram.links.invariants.Link``  (SnapPy).

        INPUT:

        - ``use_item`` -- (default: ``self.items.pd_notation``)
          instance of :class:`KnotInfoColumns` to choose the column
          that should be used to construct the link. Allowed values
          are:

          - ``self.items.pd_notation``
          - ``self.items.braid_notation``
          - ``self.items.name``           (only for ``snappy=True``)
          - ``self.items.dt_notation``    (only for knots and ``snappy=False``)
          - ``self.items.gauss_notation`` (only for knots and ``snappy=False``)

        - ``snappy`` -- boolean (default: ``False``); if set to ``True``
          the target of the conversion is the ``pip`` installable
          package `SnapPy <https://snappy.math.uic.edu/index.html>`__
          (explicitely, ``spherogram.links.invariants.Link``).
          If SnapPy is not installed an :exc:`ImportError` is raised. To
          install SnapPy use ``sage -pip install snappy``.

        .. NOTE::

            We use the PD-notation to construct ``self`` as
            default. This ensures that the number of crossings
            displayed in the representation string of the link
            coincides with the crossing number as a topological
            invariant.

            Furthermore, note that the mirror version may depend
            on the used KnotInfo-notation. For instance, regarding to
            the knot ``5_1`` the Gauss- and the DT-notation refer to
            the mirror image (see example below).

        EXAMPLES::

            sage: K = KnotInfo.K3_1
            sage: K.link()
            Knot represented by 3 crossings
            sage: _.braid()
            s^3
            sage: _ == K.braid()
            True

        using ``dt_notation``::

            sage: K.link(use_item=K.items.dt_notation)
            Knot represented by 3 crossings
            sage: _.braid()
            s^3

            sage: L = KnotInfo.L4a1_0
            sage: L.link()
            Link with 2 components represented by 4 crossings

            sage: L.link(use_item=L.items.dt_notation)
            Traceback (most recent call last):
            ...
            ValueError: link construction using Columns.dt_notation not possible

        using ``snappy``::

            sage: L2  = KnotInfo.L2a1_1
            sage: l2  = L2.link()
            sage: l2s = L2.link(snappy=True).sage_link()  # optional -  snappy
            sage: l2 == l2s                               # optional -  snappy
            True

        but observe::

            sage: K7   = KnotInfo.K7_2
            sage: k7s  = K7.link(snappy=True); k7s        # optional - snappy
            <Link: 1 comp; 7 cross>
            sage: k7sn = K7.link(K7.items.name, snappy=True); k7sn     # optional - snappy
            <Link 7_2: 1 comp; 7 cross>
            sage: k7s.sage_link().is_isotopic(k7sn)       # optional - snappy
            False
            sage: k7snm = k7sn.sage_link().mirror_image() # optional - snappy
            sage: k7s.sage_link().is_isotopic(k7snm)      # optional - snappy
            True

        using ``braid_notation``::

            sage: L2.link(use_item=L.items.braid_notation) == l2
            True

        observe::

            sage: L.link(use_item=L.items.braid_notation)
            Link with 2 components represented by 5 crossings

            sage: K6_1 = KnotInfo.K6_1
            sage: K6_1.link().braid() == K6_1.braid()
            False

        also observe::

            sage: K4_1 = KnotInfo.K4_1
            sage: K4_1.link().pd_code()
            [[4, 2, 5, 1], [8, 6, 1, 5], [6, 3, 7, 4], [2, 7, 3, 8]]
            sage: K4_1.pd_notation()
            [[4, 2, 5, 1], [8, 6, 1, 5], [6, 3, 7, 4], [2, 7, 3, 8]]

            sage: K5_1 = KnotInfo.K5_1
            sage: K5_1.link().braid()
            s^5
            sage: K5_1.link(K5_1.items.dt_notation).braid()
            s^-5
            sage: K5_1.link(K5_1.items.gauss_notation).braid()
            s^-5
        """
        if not isinstance(use_item, KnotInfoColumns):
            raise TypeError('%s must be an instance of %s' % (use_item, KnotInfoColumns))

        if snappy:
            try:
                from snappy import Link
            except ImportError:
                raise ImportError('this option demands snappy to be installed')
        elif self.is_knot():
            from sage.knots.knot import Knot as Link
        else:
            from sage.knots.link import Link

        if use_item == self.items.pd_notation:
            return Link(self.pd_notation())
        elif use_item == self.items.braid_notation:
            return Link(self.braid())
        elif use_item == self.items.name and snappy:
            if not self.is_knot():
                use_item = self.items.name_unoriented
            return Link(self[use_item])
        elif self.is_knot() and not snappy:
            # Construction via Gauss and DT-Code only possible for knots
            from sage.knots.knot import Knots
            if use_item == self.items.dt_notation:
                return Knots().from_dowker_code(self.dt_notation())
            elif use_item == self.items.gauss_notation:
                return Knots().from_gauss_code(self.gauss_notation())

        raise ValueError('link construction using %s not possible' % use_item)

    @cached_method
    def is_unique(self) -> bool:
        r"""
        Return whether there is no other isotopic link in the database or not.

        OUTPUT: boolean or ``None`` if this cannot be determined

        EXAMPLES::

            sage: KnotInfo.L4a1_0.is_unique()
            True
            sage: KnotInfo.L5a1_0.is_unique()
            False
            sage: L = KnotInfo.L9a43_0_1             # optional - database_knotinfo
            sage: L.series(oriented=True).inject()   # optional - database_knotinfo
            Defining L9a43
            sage: [(L,L.is_unique()) for L in L9a43] # optional - database_knotinfo
            [(<KnotInfo.L9a43_0_0: 'L9a43{0,0}'>, True),
             (<KnotInfo.L9a43_1_0: 'L9a43{1,0}'>, False),
             (<KnotInfo.L9a43_0_1: 'L9a43{0,1}'>, None),
             (<KnotInfo.L9a43_1_1: 'L9a43{1,1}'>, False)]
        """
        # an isotopic pair must have the same unoriented name. So, we can focus
        # on such series
        if self.is_knot():
            return True
        S = self.series(oriented=True)
        hp = self.homfly_polynomial()
        Sl = S.list(homfly=hp)
        if len(Sl) == 1:
            return True
        kp = self.kauffman_polynomial()
        Sl = [L for L in Sl if L != self and L.kauffman_polynomial() == kp]
        if not Sl:
            return True

        b = self.braid()
        for L in Sl:
            Lb = L.braid()
            if L.braid() == b:
                return False
            if Lb.is_conjugated(b):
                return False

        return None

    @cached_method
    def is_recoverable(self, unique=True) -> bool:
        r"""
        Return if ``self`` can be recovered from its conversion to Sage links
        using the ``pd_notation`` and the ``braid_notation`` and their
        mirror images.

        The method is indirectly used by the ``TestSuite`` of the series of ``self``.

        INPUT:

        - ``unique`` -- boolean (default: ``True``); if set to ``False``
          it is only checked if ``self`` is among the recovered items

        EXAMPLES::

            sage: KnotInfo.L4a1_0.inject()
            Defining L4a1_0
            sage: L4a1_0.is_recoverable()
            True
            sage: L4a1_0.is_recoverable(unique=False)
            True
            sage: KnotInfo.L5a1_0.inject()
            Defining L5a1_0
            sage: L5a1_0.is_recoverable()
            False
            sage: L5a1_0.is_recoverable(unique=False)
            True

        TESTS:

            sage: KnotInfo.K12a_165.is_recoverable(unique=False)  # optional - database_knotinfo, long time
            True
        """
        def recover(sym_mut, braid):
            r"""
            Check if ``self`` can be recovered form its associated
            Sage link.
            """
            if braid:
                l = self.link(self.items.braid_notation)
            else:
                l = self.link()
            if sym_mut is SymmetryMutant.mirror_image:
                l = l.mirror_image()
            elif sym_mut is SymmetryMutant.reverse:
                l = l.reverse()
            elif sym_mut is SymmetryMutant.concordance_inverse:
                l = l.mirror_image().reservse()

            def check_result(res):
                r"""
                Check a single result from ``get_knotinfo``.
                """
                if type(res) is tuple:
                    L, s = res
                else:
                    L, s = res.to_knotinfo()[0]
                if not isinstance(L, KnotInfoBase):
                    return False
                if L != self:
                    return False
                return s == sym_mut

            try:
                res = l.get_knotinfo(unique=unique)
            except NotImplementedError:
                return False
            if unique:
                return check_result(res)
            else:
                return any(check_result(r) for r in res)

        from sage.misc.misc import some_tuples
        if SymmetryMutant.unknown.matches(self):
            sym_muts = [SymmetryMutant.unknown]
        else:
            sym_muts = [s for s in SymmetryMutant if s.is_minimal(self)]
        return all(recover(sym, braid) for sym, braid in some_tuples(sym_muts, 2, 8))

    def inject(self, verbose=True):
        """
        Inject ``self`` with its name into the namespace of the
        Python code from which this function is called.

        INPUT:

        - ``verbose`` -- boolean (default: ``True``); whether to suppress
          the message printed on the invocation

        EXAMPLES::

            sage: KnotInfo.K5_2.inject()
            Defining K5_2
            sage: K5_2.is_alternating()
            True
        """
        name = self.name
        if verbose:
            print("Defining %s" % (name))
        from sage.repl.user_globals import set_global
        set_global(name, self)

    @cached_method
    def series(self, oriented=False):
        r"""
        Return the series of links ``self`` belongs to.

        INPUT:

        - ``oriented`` -- boolean (default: ``False``); it only affects proper
          links. By default the items of the series will be again series of
          links collecting all orientation mutants of an unoriented name. To
          obtain the series of the individual links this keyword has to be set
          to ``True``.

        EXAMPLES::

            sage: K5 = KnotInfo.K5_2.series()
            sage: K5(1)
            <KnotInfo.K5_1: '5_1'>
            sage: KnotInfo.L4a1_1.series().inject()
            Defining L4a
            sage: L4a(1)
            Series of links L4a1
            sage: KnotInfo.L4a1_1.series(oriented=True).inject()
            Defining L4a1
            sage: L4a(1) == L4a1
            True
            sage: L4a1(1)
            <KnotInfo.L4a1_1: 'L4a1{1}'>
        """
        if oriented:
            S = KnotInfoSeries(self.crossing_number(), self.is_knot(), self.is_alternating(), self.name_unoriented())
        else:
            S = KnotInfoSeries(self.crossing_number(), self.is_knot(), self.is_alternating())
        return S

    def diagram(self, single=False, new=0, autoraise=True):
        r"""
        Launch the diagram of ``self`` given on the KnotInfo web-page.

        INPUT:

        - ``single`` -- boolean (default: ``False``); if set to ``True`` only one
          diagram is shown
        - ``new`` -- integer according to :func:`open` of :mod:`webbrowser`
          (``0`` default, ``1`` new window, ``2`` new tab)
        - ``autoraise`` -- boolean (default: ``True``)

        EXAMPLES::

            sage: K = KnotInfo.K3_1
            sage: K.diagram()            # not tested
            True
            sage: K.diagram(single=True) # not tested
            True
        """
        import webbrowser
        if self.is_knot():
            filename = db.filename.knots
        else:
            filename = db.filename.links

        if single:
            return webbrowser.open(filename.diagram_url(self[self.items.diagram], single=single), new=new, autoraise=autoraise)
        else:
            return webbrowser.open(filename.diagram_url(self[self.items.name]), new=new, autoraise=autoraise)

    def knot_atlas_webpage(self, new=0, autoraise=True):
        r"""
        Launch the Knot Atlas web-page for ``self``.

        INPUT:

        - ``new`` -- integer according to :func:`open` of :mod:`webbrowser`
          (``0`` default, ``1`` new window, ``2`` new tab)
        - ``autoraise`` -- boolean (default: ``True``)

        EXAMPLES::

            sage: K = KnotInfo.K3_1
            sage: K.knot_atlas_webpage()        # not tested
            True
        """
        import webbrowser
        return webbrowser.open(self[self.items.knot_atlas_anon], new=new, autoraise=autoraise)

    def knotilus_webpage(self, new=0, autoraise=True):
        r"""
        Launch the Knotilus web-page for ``self``.

        INPUT:

        - ``new`` -- integer according to :func:`open` of :mod:`webbrowser`
          (``0`` default, ``1`` new window, ``2`` new tab)
        - ``autoraise`` -- boolean (default: ``True``)

        EXAMPLES::

            sage: K = KnotInfo.K3_1
            sage: K.knotilus_webpage(new=1)   # not tested
            True
        """
        import webbrowser
        return webbrowser.open(self[self.items.knotilus_page_anon], new=new, autoraise=autoraise)


# --------------------------------------------------------------------------------------------
# KnotInfoSeries
# --------------------------------------------------------------------------------------------
class KnotInfoSeries(UniqueRepresentation, SageObject):
    r"""
    This class can be used to access knots and links via their index
    according to the series they belong to.

    INPUT:

    - ``crossing_number`` -- integer giving the crossing number of this series
      of links
    - ``is_knot`` -- boolean; whether this series is a series of knots
      or proper links
    - ``is_alternating`` -- boolean; whether this series is restricted to
      alternating links or not
      This is not relevant for knots with less than 11 crossings
    - ``name_unoriented`` -- string restricting the series to all links with
      that ``name_unoriented``

    EXAMPLES::

        sage: from sage.knots.knotinfo import KnotInfoSeries
        sage: K6 = KnotInfoSeries(6, True, True); K6
        Series of knots K6
        sage: K6(3)
        <KnotInfo.K6_3: '6_3'>
        sage: list(K6)
        [<KnotInfo.K6_1: '6_1'>, <KnotInfo.K6_2: '6_2'>, <KnotInfo.K6_3: '6_3'>]
        sage: L6a = KnotInfoSeries(6, False, True); L6a
        Series of links L6a
        sage: L6a(2)
        Series of links L6a2
        sage: _.inject()
        Defining L6a2
        sage: list(L6a2)
        [<KnotInfo.L6a2_0: 'L6a2{0}'>, <KnotInfo.L6a2_1: 'L6a2{1}'>]
        sage: L6a2(0).series() == L6a
        True
        sage: L6a2(0) == L6a2('0')
        True
    """

    def __init__(self, crossing_number, is_knot, is_alternating, name_unoriented=None):
        r"""
        Python constructor.

        EXAMPLES::

            sage: from sage.knots.knotinfo import KnotInfoSeries
            sage: L6a = KnotInfoSeries(6, False, True); L6a
            Series of links L6a
        """
        self._crossing_number = crossing_number
        self._is_knot = is_knot
        self._is_alternating = is_alternating
        self._name_unoriented = name_unoriented

    @cached_method
    def list(self, oriented=False, comp=None, det=None, homfly=None):
        r"""
        Return this series as a Python list.

        INPUT:

        - ``oriented`` -- boolean (default: ``False``); it only affects
          series of proper links. By default the list items of a series of proper
          links are again series of links collecting all orientation types of an
          unoriented name. To obtain the list of the individual links this
          keyword has to be set to ``True``.

        - ``comp`` -- (default: ``None``) if given an integer for this
          keyword the list is restricted to links having the according number
          of components. This keyword implies ``oriented=True``.

        - ``det`` -- (default: ``None``) if given an integer for this
          keyword the list is restricted to links having the according value
          for its determinant. This keyword implies ``oriented=True``.

        - ``homfly`` -- (default: ``None``) if given a HOMFLY-PT polynomial
          having ``normalization='vz'`` for this keyword the list is restricted
          to links having the according value for its HOMFLY-PT
          polynomial. This keyword implies ``oriented=True``.

        EXAMPLES::

            sage: from sage.knots.knotinfo import KnotInfoSeries
            sage: K6 = KnotInfoSeries(6, True, True); K6
            Series of knots K6
            sage: K6.list()
            [<KnotInfo.K6_1: '6_1'>, <KnotInfo.K6_2: '6_2'>, <KnotInfo.K6_3: '6_3'>]
            sage: KnotInfoSeries(2, False, True).inject()
            Defining L2a
            sage: L2a.list()
            [Series of links L2a1]
            sage: L2a.list(oriented=True)
            [<KnotInfo.L2a1_0: 'L2a1{0}'>, <KnotInfo.L2a1_1: 'L2a1{1}'>]
        """
        if homfly is not None:
            # additional restriction to number of components, determinant and
            # HOMFLY-PT polynomial
            l = self.list(oriented=True, comp=comp, det=det)
            return [L for L in l if L.homfly_polynomial() == homfly]

        if det is not None:
            # additional restriction to number of components and determinant
            l = self.list(oriented=True, comp=comp)
            return [L for L in l if L.determinant() == det]

        if comp is not None:
            # additional restriction to number of components
            l = self.list(oriented=True)
            return [L for L in l if L.num_components() == comp]

        # default case
        is_knot = self._is_knot
        cross_nr = self._crossing_number
        is_alt = self._is_alternating
        n_unori = self._name_unoriented

        res = []
        curr_n_unori = None
        for K in KnotInfo:
            if K.is_knot() != is_knot:
                continue
            if K.crossing_number() != cross_nr:
                continue
            if not is_knot or cross_nr > 10:
                if K.is_alternating() != is_alt:
                    continue
            if is_knot or oriented:
                res.append(K)
            else:
                this_n_unori = K.name_unoriented()
                if n_unori:
                    if this_n_unori != n_unori:
                        continue
                    res.append(K)
                elif this_n_unori != curr_n_unori:
                    if curr_n_unori:
                        res.append(KnotInfoSeries(cross_nr, is_knot, is_alt, curr_n_unori))
                    curr_n_unori = this_n_unori
                else:
                    continue

        if curr_n_unori:
            res.append(KnotInfoSeries(cross_nr, is_knot, is_alt, curr_n_unori))
        return res

    @cached_method
    def lower_list(self, oriented=False, comp=None, det=None, homfly=None):
        r"""
        Return this series together with all series with smaller crossing number
        as a Python list.

        INPUT:

        - ``oriented`` -- boolean (default: ``False``); see the
          description for :meth:`list`

        - ``comp`` -- (default: ``None``) see the description for
          :meth:`list`

        - ``det`` -- (default: ``None``) see the description for
          :meth:`list`

        - ``homfly`` -- (default: ``None``) see the description for
          :meth:`list`

        EXAMPLES::

            sage: from sage.knots.knotinfo import KnotInfoSeries
            sage: KnotInfoSeries(5, True, True).lower_list()
            [<KnotInfo.K0_1: '0_1'>,
             <KnotInfo.K3_1: '3_1'>,
             <KnotInfo.K4_1: '4_1'>,
             <KnotInfo.K5_1: '5_1'>,
             <KnotInfo.K5_2: '5_2'>]
            sage: KnotInfoSeries(4, False, True).lower_list()
            [Series of links L2a1, Series of links L4a1]
            sage: KnotInfoSeries(4, False, True).lower_list(oriented=True)
            [<KnotInfo.L2a1_0: 'L2a1{0}'>,
             <KnotInfo.L2a1_1: 'L2a1{1}'>,
             <KnotInfo.L4a1_0: 'L4a1{0}'>,
             <KnotInfo.L4a1_1: 'L4a1{1}'>]
        """
        l = []
        cr = self._crossing_number
        if cr > 0:
            LS = type(self)(cr - 1, self._is_knot, self._is_alternating, self._name_unoriented)
            l = LS.lower_list(oriented=oriented, comp=comp, det=det, homfly=homfly)
        return l + self.list(oriented=oriented, comp=comp, det=det, homfly=homfly)

    def __repr__(self):
        r"""
        Return the representation string of ``self``.

        EXAMPLES::

            sage: from sage.knots.knotinfo import KnotInfoSeries
            sage: KnotInfoSeries(6, True, True)
            Series of knots K6
            sage: _.__repr__()
            'Series of knots K6'
        """
        if self._is_knot:
            return 'Series of knots %s' % (self._name())
        else:
            return 'Series of links %s' % (self._name())

    def __getitem__(self, item):
        r"""
        Return the given ``item`` from the list of ``self``
        (making the Python build-in ``list`` work).

        EXAMPLES::

            sage: from sage.knots.knotinfo import KnotInfoSeries
            sage: KnotInfoSeries(6, True, True).inject()
            Defining K6
            sage: list(K6)                      # indirect doctest
            [<KnotInfo.K6_1: '6_1'>, <KnotInfo.K6_2: '6_2'>, <KnotInfo.K6_3: '6_3'>]
        """
        from sage.rings.integer import Integer
        if type(item) not in (int, Integer):
            raise ValueError('item must be an integer')
        l = self.list()
        max_item = len(l)
        if item < 0 or item > max_item:
            raise ValueError('item must be nonnegative and smaller than %s' % (max_item))

        return l[item]

    def __call__(self, item):
        r"""
        Return the given ``item`` from the list of ``self``
        (making the function call for ``self`` work).
        In contrast to ``__getitem__`` the first ``item``
        has to be ``1`` (not ``0``).

        EXAMPLES::

            sage: from sage.knots.knotinfo import KnotInfoSeries
            sage: KnotInfoSeries(6, True, True).inject()
            Defining K6
            sage: K6(2)                         # indirect doctest
            <KnotInfo.K6_2: '6_2'>

            sage: # optional - database_knotinfo
            sage: KnotInfo.L8a21_0_1_0.inject()
            Defining L8a21_0_1_0
            sage: L8a21_0_1_0.series().inject()
            Defining L8a
            sage: L8a(1)
            Series of links L8a1
            sage: L8a(21)(2)     == L8a21_0_1_0
            True
            sage: L8a(21)('010') == L8a21_0_1_0
            True
        """
        if self._name_unoriented:
            if isinstance(item, str):
                # allow input as dual number according to naming
                item = int(item, 2)
            return self[item]

        from sage.rings.integer import Integer
        if type(item) not in (int, Integer):
            raise ValueError('item must be an integer')
        l = self.list()
        max_item = len(l) + 1
        if item < 1 or item > max_item:
            raise ValueError('item must be positive and smaller than %s' % (max_item))

        return l[item-1]

    def _name(self):
        r"""
        Return the name of the series.

        EXAMPLES::

            sage: from sage.knots.knotinfo import KnotInfoSeries
            sage: KnotInfoSeries(6, True, True)._name()
            'K6'
        """
        is_knot = self._is_knot
        cross_nr = self._crossing_number
        is_alt = self._is_alternating
        n_unori = self._name_unoriented

        alt = 'a'
        if not is_alt:
            alt = 'n'

        if is_knot:
            if cross_nr > 10:
                res = 'K%s%s' % (cross_nr, alt)
            else:
                res = 'K%s' % (cross_nr)
        elif n_unori:
            res = '%s' % (n_unori)
        else:
            res = 'L%s%s' % (cross_nr, alt)
        return res

    def is_recoverable(self, unique=True, max_samples=8) -> bool:
        r"""
        Return if all items of ``self`` can be recovered from its conversion to
        Sage links using the ``pd_notation`` and the ``braid_notation`` and their
        mirror images.

        The method is indirectly used by the ``TestSuite``.

        INPUT:

        - ``unique`` -- boolean (default: ``True``); see
          :meth:`KnotInfoBase.is_recoverable`
        - ``max_samples`` -- nonnegative integer or ``infinity``
          (default: `8`); limits the number of items to check (random sample).
          If set to ``infinity`` then no limit is set.

        EXAMPLES::

            sage: KnotInfo.L4a1_0.series().inject()
            Defining L4a
            sage: L4a.is_recoverable()
            True
            sage: L4a.is_recoverable(unique=False)
            True
            sage: KnotInfo.L5a1_0.series().inject()
            Defining L5a
            sage: L5a.is_recoverable()
            False
            sage: L5a.is_recoverable(unique=False)
            True
        """
        from sage.misc.misc import some_tuples
        l = self.list(oriented=True)
        bound = len(l)
        return all(L.is_recoverable(unique=unique) for L, in some_tuples(l, 1, bound, max_samples=max_samples))

    def _test_recover(self, **options):
        r"""
        Method used by ``TestSuite``. Tests if all links of the series can be
        recovered from their conversion to Sage links. It uses :meth:`is_recoverable`.
        Thus, per default maximal `8` items (random sample) are tested. Use the
        option ``max_samples`` to choose another limit or test all
        (``max_samples=infinity``)

        EXAMPLES::

            sage: TestSuite(KnotInfo.L5a1_0.series()).run(verbose=True)  # indirect doctest
            running ._test_category() . . . pass
            running ._test_new() . . . pass
            running ._test_not_implemented_methods() . . . pass
            running ._test_pickling() . . . pass
            running ._test_recover() . . . pass
            sage: TestSuite(KnotInfo.K6_1.series()).run(max_samples=infinity)  # indirect doctest
        """
        tester = options['tester']
        max_samples = tester._max_samples
        try:
            if max_samples:
                tester.assertTrue(self.is_recoverable(unique=False, max_samples=max_samples))
            else:
                tester.assertTrue(self.is_recoverable(unique=False))
        except ImportError:
            pass

    def inject(self, verbose=True):
        r"""
        Inject ``self`` with its name into the namespace of the
        Python code from which this function is called.

        INPUT:

        - ``verbose`` -- boolean (default: ``True``); to suppress
          the message printed on the invocation

        EXAMPLES::

            sage: KnotInfoSeries(6, True, True).inject()
            Defining K6
            sage: K6(2)
            <KnotInfo.K6_2: '6_2'>
        """
        name = self._name()
        if verbose:
            print("Defining %s" % (name))
        from sage.repl.user_globals import set_global
        set_global(name, self)


KnotInfo = KnotInfoBase('KnotInfo', db.row_names())<|MERGE_RESOLUTION|>--- conflicted
+++ resolved
@@ -1078,13 +1078,7 @@
             symmetry_type = self.symmetry_type()
             if symmetry_type == SymmetryType.reversible:
                 return True
-<<<<<<< HEAD
-            if symmetry_type == SymmetryType.ful_amphicheiral:
-                return True
-            return False
-=======
-            return symmetry_type == 'fully amphicheiral'
->>>>>>> 931cc5e8
+            return symmetry_type == SymmetryType.ful_amphicheiral
 
         # revert orientation
         b = self.braid()
@@ -1151,13 +1145,7 @@
                 if symmetry_type == SymmetryType.neg_amphicheiral:
                     return True
 
-<<<<<<< HEAD
-            if symmetry_type == SymmetryType.ful_amphicheiral:
-                return True
-            return False
-=======
-            return symmetry_type == 'fully amphicheiral'
->>>>>>> 931cc5e8
+            return symmetry_type == SymmetryType.ful_amphicheiral
 
         h = self.homfly_polynomial()
         v, z = h.parent().gens()
