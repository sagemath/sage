--- conflicted
+++ resolved
@@ -832,12 +832,7 @@
 
         EXAMPLES::
 
-<<<<<<< HEAD
-            sage: from sage.knots.knotinfo import KnotInfo
             sage: KnotInfo.K5_2.three_genus()     # optional - database_knotinfo
-=======
-            sage: KnotInfo.K5_2.three_genus()     # optional - databsase_knotinfo
->>>>>>> 321c4f1a
             1
 
         Note that this differs from the corresponding result in Sage
@@ -865,12 +860,7 @@
 
         EXAMPLES::
 
-<<<<<<< HEAD
-            sage: from sage.knots.knotinfo import KnotInfo
             sage: KnotInfo.K5_2.signature()       # optional - database_knotinfo
-=======
-            sage: KnotInfo.K5_2.signature()       # optional - databsase_knotinfo
->>>>>>> 321c4f1a
             1
         """
         return knotinfo_int(self[self.items.signature])
@@ -1002,12 +992,7 @@
             True
             sage: Kn.is_amphicheiral(positive=True)
             False
-<<<<<<< HEAD
-
             sage: KnotInfo.L4a1_0.is_amphicheiral()                                     # needs sage.groups
-=======
-            sage: KnotInfo.L4a1_0.is_amphicheiral()
->>>>>>> 321c4f1a
             False
             sage: KnotInfo.L10n59_1.is_amphicheiral()
             True
@@ -1223,11 +1208,7 @@
 
         EXAMPLES::
 
-<<<<<<< HEAD
             sage: # needs sage.groups
-            sage: from sage.knots.knotinfo import KnotInfo
-=======
->>>>>>> 321c4f1a
             sage: K3_1 = KnotInfo.K3_1
             sage: PK3_1 = K3_1.homfly_polynomial(); PK3_1
             -v^4 + v^2*z^2 + 2*v^2
@@ -1328,11 +1309,7 @@
 
         EXAMPLES::
 
-<<<<<<< HEAD
             sage: # needs sage.modules
-            sage: from sage.knots.knotinfo import KnotInfo
-=======
->>>>>>> 321c4f1a
             sage: L = KnotInfo.L2a1_1
             sage: L.kauffman_polynomial()
             a^-1*z - a^-1*z^-1 + a^-2 + a^-3*z - a^-3*z^-1
@@ -1765,11 +1742,7 @@
 
         EXAMPLES::
 
-<<<<<<< HEAD
             sage: # needs sage.modules
-            sage: from sage.knots.knotinfo import KnotInfo
-=======
->>>>>>> 321c4f1a
             sage: K = KnotInfo.K6_3
             sage: Kk = K.khovanov_polynomial(); Kk
             q^7*t^3 + q^5*t^2 + q^3*t^2 + q^3*t + q*t + 2*q + 2*q^-1 + q^-1*t^-1
@@ -2087,11 +2060,7 @@
 
         EXAMPLES::
 
-<<<<<<< HEAD
             sage: # needs sage.groups
-            sage: from sage.knots.knotinfo import KnotInfo
-=======
->>>>>>> 321c4f1a
             sage: KnotInfo.L4a1_0.is_unique()
             True
             sage: KnotInfo.L5a1_0.is_unique()
@@ -2145,11 +2114,7 @@
 
         EXAMPLES::
 
-<<<<<<< HEAD
             sage: # needs sage.groups
-            sage: from sage.knots.knotinfo import KnotInfo
-=======
->>>>>>> 321c4f1a
             sage: KnotInfo.L4a1_0.inject()
             Defining L4a1_0
             sage: L4a1_0.is_recoverable()
@@ -2580,10 +2545,6 @@
             <KnotInfo.K6_2: '6_2'>
 
             sage: # optional - database_knotinfo
-<<<<<<< HEAD
-            sage: from sage.knots.knotinfo import KnotInfo
-=======
->>>>>>> 321c4f1a
             sage: KnotInfo.L8a21_0_1_0.inject()
             Defining L8a21_0_1_0
             sage: L8a21_0_1_0.series().inject()
@@ -2659,11 +2620,7 @@
 
         EXAMPLES::
 
-<<<<<<< HEAD
             sage: # needs sage.groups
-            sage: from sage.knots.knotinfo import KnotInfo
-=======
->>>>>>> 321c4f1a
             sage: KnotInfo.L4a1_0.series().inject()
             Defining L4a
             sage: L4a.is_recoverable()
@@ -2692,13 +2649,8 @@
 
         EXAMPLES::
 
-<<<<<<< HEAD
             sage: # needs sage.groups
-            sage: from sage.knots.knotinfo import KnotInfo
             sage: TestSuite(KnotInfo.L5a1_0.series()).run(verbose=True)  # indirect doctest
-=======
-            sage: TestSuite(KnotInfo.L5a1_0.series()).run(verbose=True)  # indirec doctest
->>>>>>> 321c4f1a
             running ._test_category() . . . pass
             running ._test_new() . . . pass
             running ._test_not_implemented_methods() . . . pass
@@ -2728,7 +2680,6 @@
 
         EXAMPLES::
 
-            sage: from sage.knots.knotinfo import KnotInfoSeries
             sage: KnotInfoSeries(6, True, True).inject()
             Defining K6
             sage: K6(2)
