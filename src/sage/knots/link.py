# sage_setup: distribution = sagemath-graphs
r"""
Links

A knot is defined as embedding of the circle `\mathbb{S}^1` in the
3-dimensional sphere `\mathbb{S}^3`, considered up to ambient isotopy.
They represent the physical idea of a knotted rope, but with the
particularity that the rope is closed. That is, the ends of the
rope are joined.

A link is an embedding of one or more copies of `\mathbb{S}^1` in
`\mathbb{S}^3`, considered up to ambient isotopy. That is, a link
represents the idea of one or more tied ropes. Every knot is a link,
but not every link is a knot.

Generically, the projection of a link on `\RR^2` is a curve with
crossings. The crossings are represented to show which strand goes
over the other. This curve is called a planar diagram of the link.
If we remove the crossings, the resulting connected components are
segments. These segments are called the edges of the diagram.

REFERENCES:

- :wikipedia:`Knot_(mathematics)`
- [Col2013]_
- [KnotAtlas]_

.. SEEALSO::

    There are also tables of link and knot invariants at web-pages
    `KnotInfo <https://knotinfo.math.indiana.edu/>`__ and
    `LinkInfo <https://linkinfo.sitehost.iu.edu>`__. These can be
    used inside Sage after installing the optional package
    ``database_knotinfo`` (type ``sage -i database_knotinfo`` in a command shell,
    see :mod:`~sage.knots.knotinfo`).

AUTHORS:

- Miguel Angel Marco Buzunariz
- Amit Jamadagni
- Sebastian Oehms (October 2020, add :meth:`get_knotinfo` and :meth:`is_isotopic`)
- Sebastian Oehms (May 2022): add :meth:`links_gould_polynomial`
- Sebastian Oehms (May 2023): change the convention about the ``pd_code`` from
  clockwise to anti-clockwise (see :issue:`35665`).
"""

# ****************************************************************************
#       Copyright (C) 2014  Miguel Angel Marco Buzunariz
#                           Amit Jamadagni
#
# This program is free software: you can redistribute it and/or modify
# it under the terms of the GNU General Public License as published by
# the Free Software Foundation, either version 2 of the License, or
# (at your option) any later version.
#
#                  https://www.gnu.org/licenses/
# ****************************************************************************

from copy import deepcopy, copy
from itertools import combinations

from sage.rings.integer_ring import ZZ
from sage.graphs.digraph import DiGraph
from sage.graphs.graph import Graph
from sage.rings.polynomial.laurent_polynomial_ring import LaurentPolynomialRing
from sage.misc.lazy_import import lazy_import
from sage.rings.integer import Integer
from sage.misc.flatten import flatten
from sage.misc.cachefunc import cached_method
from sage.structure.sage_object import SageObject

lazy_import("sage.functions.generalized", "sign")
lazy_import('sage.groups.braid', ['Braid', 'BraidGroup'])
lazy_import('sage.homology.chain_complex', 'ChainComplex')
lazy_import('sage.matrix.constructor', 'matrix')
lazy_import('sage.numerical.mip', 'MixedIntegerLinearProgram')
lazy_import("sage.symbolic.ring", "SR")


class Link(SageObject):
    r"""
    A link.

    A link is an embedding of one or more copies of `\mathbb{S}^1` in
    `\mathbb{S}^3`, considered up to ambient isotopy. That is, a link
    represents the idea of one or more tied ropes. Every knot is a link,
    but not every link is a knot.

    A link can be created by using one of the conventions mentioned below:

    Braid:

    - The closure of a braid is a link::

        sage: # needs sage.groups
        sage: B = BraidGroup(8)
        sage: L = Link(B([-1, -1, -1, -2, 1, -2, 3, -2, 3])); L
        Link with 1 component represented by 9 crossings
        sage: L = Link(B([1, 2, 1, -2, -1])); L
        Link with 2 components represented by 5 crossings

      .. NOTE::

          The strands of the braid that have no crossings at all
          are removed.

    - Oriented Gauss Code:

      Label the crossings from `1` to `n` (where `n` is the number of
      crossings) and start moving along the link. Trace every component of
      the link, by starting at a particular point on one component of the
      link and writing down each of the crossings that you encounter until
      returning to the starting point. The crossings are written with sign
      depending on whether we cross them as over or undercrossing. Each
      component is then represented as a list whose elements are the
      crossing numbers. A second list of `+1` and `-1`'s keeps track of
      the orientation of each crossing::

        sage: L = Link([[[-1, 2, 3, -4, 5, -6, 7, 8, -2, -5, 6, 1, -8, -3, 4, -7]],
        ....:           [-1, -1, -1, -1, 1, 1, -1, 1]])
        sage: L
        Link with 1 component represented by 8 crossings

      For links there may be more than one component and the input is
      as follows::

        sage: L = Link([[[-1, 2], [-3, 4], [1, 3, -4, -2]], [-1, -1, 1, 1]])
        sage: L
        Link with 3 components represented by 4 crossings

    - Planar Diagram (PD) Code:

      The diagram of the link is formed by segments that are adjacent to
      the crossings. Label each one of this segments with a positive number,
      and for each crossing, write down the four incident segments. The
      order of these segments is anti-clockwise, starting with the incoming
      undercrossing.

      There is no particular distinction between knots and links for
      this input.

    EXAMPLES:

    One of the representations of the trefoil knot::

        sage: L = Link([[1, 5, 2, 4], [5, 3, 6, 2], [3, 1, 4, 6]])
        sage: L
        Link with 1 component represented by 3 crossings

    .. PLOT::
        :width: 300 px

        L = Link([[1, 5, 2, 4], [5, 3, 6, 2], [3, 1, 4, 6]])
        sphinx_plot(L.plot())

    One of the representations of the Hopf link::

        sage: L = Link([[1, 4, 2, 3], [4, 1, 3, 2]])
        sage: L
        Link with 2 components represented by 2 crossings

    .. PLOT::
        :width: 300 px

        L = Link([[1, 4, 2, 3], [4, 1, 3, 2]])
        sphinx_plot(L.plot())

    We can construct links from the braid group::

        sage: # needs sage.groups
        sage: B = BraidGroup(4)
        sage: L = Link(B([-1, -1, -1, -2, 1, -2, 3, -2])); L
        Link with 2 components represented by 8 crossings

    .. PLOT::
        :width: 300 px

        B = BraidGroup(4)
        L = Link(B([-1, -1, -1, -2, 1, -2, 3, -2]))
        sphinx_plot(L.plot())

    ::

        sage: L = Link(B([1, 2, 1, 3])); L                                              # needs sage.groups
        Link with 2 components represented by 4 crossings

    .. PLOT::
        :width: 300 px

        B = BraidGroup(4)
        L = Link(B([1, 2, 1, 3]))
        sphinx_plot(L.plot())

    We construct the "monster" unknot using a planar code, and
    then construct the oriented Gauss code and braid representation::

        sage: L = Link([[3,4,2,1], [8,7,1,9], [5,3,7,6], [4,5,6,18],
        ....:           [17,18,8,19], [9,14,11,10], [10,11,13,12],
        ....:           [12,13,15,19], [20,15,14,16], [16,2,17,20]])
        sage: L.oriented_gauss_code()
        [[[1, -4, 3, -1, 10, -9, 6, -7, 8, 5, 4, -3, 2, -6, 7, -8, 9, -10, -5, -2]],
         [1, -1, 1, 1, 1, -1, -1, -1, -1, -1]]
        sage: L.braid()                                                                 # needs sage.groups
        s0*s1^-3*s2^-1*s1*s3*s2^2*s1^-1*s0^-1*s2*s1^-1*s3^-1*s2*s1^-1

    .. PLOT::
        :width: 300 px

        L = Link([[3,4,2,1], [8,7,1,9], [5,3,7,6], [4,5,6,18],
                  [17,18,8,19], [9,14,11,10], [10,11,13,12],
                  [12,13,15,19], [20,15,14,16], [16,2,17,20]])
        sphinx_plot(L.plot())

    We construct the Ochiai unknot by using an oriented Gauss code::

        sage: L = Link([[[1,-2,-3,-8,-12,13,-14,15,-7,-1,2,-4,10,11,-13,12,
        ....:             -11,-16,4,3,-5,6,-9,7,-15,14,16,-10,8,9,-6,5]],
        ....:           [-1,-1,1,1,1,1,-1,1,1,-1,1,-1,-1,-1,-1,-1]])
        sage: L.pd_code()
        [[10, 1, 11, 2], [2, 11, 3, 12], [3, 21, 4, 20], [12, 20, 13, 19],
         [21, 1, 22, 32], [31, 23, 32, 22], [9, 24, 10, 25], [4, 30, 5, 29],
         [23, 31, 24, 30], [28, 13, 29, 14], [17, 15, 18, 14], [5, 16, 6, 17],
         [15, 6, 16, 7], [7, 26, 8, 27], [25, 8, 26, 9], [18, 27, 19, 28]]

    .. PLOT::
        :width: 300 px

        L = Link([[[1,-2,-3,-8,-12,13,-14,15,-7,-1,2,-4,10,11,-13,12,
                    -11,-16,4,3,-5,6,-9,7,-15,14,16,-10,8,9,-6,5]],
                  [-1,-1,1,1,1,1,-1,1,1,-1,1,-1,-1,-1,-1,-1]])
        sphinx_plot(L.plot())

    We construct the knot `7_1` and compute some invariants::

        sage: # needs sage.groups
        sage: B = BraidGroup(2)
        sage: L = Link(B([1]*7))

    .. PLOT::
        :width: 300 px

        B = BraidGroup(2)
        L = Link(B([1]*7))
        sphinx_plot(L.plot())

    ::

        sage: # needs sage.groups
        sage: L.alexander_polynomial()
        t^-3 - t^-2 + t^-1 - 1 + t - t^2 + t^3
        sage: L.jones_polynomial()
        -t^10 + t^9 - t^8 + t^7 - t^6 + t^5 + t^3
        sage: L.determinant()
        7
        sage: L.signature()
        -6

    The links here have removed components in which no strand is used::

        sage: # needs sage.groups
        sage: B = BraidGroup(8)
        sage: b = B([1])
        sage: L = Link(b)
        sage: b.components_in_closure()
        7
        sage: L.number_of_components()
        1
        sage: L.braid().components_in_closure()
        1
        sage: L.braid().parent()
        Braid group on 2 strands

    .. WARNING::

        Equality of knots is done by comparing the corresponding braids,
        which may give false negatives.

    .. NOTE::

        The behavior of removing unused strands from an element of a
        braid group may change without notice in the future. Do not
        rely on this feature.

    .. TODO::

        Implement methods to creating new links from previously created links.
    """

    def __init__(self, data):
        r"""
        Initialize ``self``.

        TESTS::

            sage: # needs sage.groups
            sage: B = BraidGroup(8)
            sage: L = Link(B([-1, -1, -1, -2,1, -2, 3, -2]))
            sage: TestSuite(L).run()
            sage: L = Link(B([1, 2, 1]))
            sage: TestSuite(L).run()
            sage: L = Link(B.one())

            sage: L = Link([[1, 1, 2, 2]])
            sage: TestSuite(L).run()
            sage: L = Link([])
            sage: L = Link([[], []])

            sage: Link([[[-1, 2, -1, 2]],  [1, 1, 1, 1]])
            Traceback (most recent call last):
            ...
            ValueError: invalid input: data is not a valid oriented Gauss code

            sage: Link([[[-1, 2, 3, 4]]])
            Traceback (most recent call last):
            ...
            ValueError: invalid PD code: crossings must be represented by four segments

            sage: L = Link([[1, 5, 2, 4], [5, 3, 6, 2], [3, 1, 4, 3]])
            Traceback (most recent call last):
            ...
            ValueError: invalid PD code: each segment must appear twice

        Segments in PD code must be labelled by positive integers::

            sage: code = [(2, 5, 3, 0), (4, 1, 5, 2), (0, 3, 1, 4)]
            sage: Knot(code)
            Traceback (most recent call last):
            ...
            ValueError: invalid PD code: segment label 0 not allowed

            sage: L = Link(5)
            Traceback (most recent call last):
            ...
            ValueError: invalid input: data must be either a list or a braid

        Verify that :issue:`29692` is fixed::

            sage: # needs sage.groups
            sage: B = BraidGroup(5)
            sage: L = Link(B([3,4,3,-4])); L
            Link with 1 component represented by 4 crossings
            sage: L.braid()
            s0*s1*s0*s1^-1

        PD code can be a list of 4-tuples::

            sage: code = [(2, 5, 3, 6), (4, 1, 5, 2), (6, 3, 1, 4)]
            sage: K = Knot(code); K.alexander_polynomial()                              # needs sage.groups
            t^-1 - 1 + t
        """
        if isinstance(data, list):
            # either oriented Gauss or PD code
            if len(data) != 2 or not all(isinstance(i, list) for i in data[0]):
                # PD code
                if any(len(i) != 4 for i in data):
                    raise ValueError("invalid PD code: crossings must be represented by four segments")
                flat = flatten(data)
                if 0 in flat:
                    raise ValueError("invalid PD code: segment label 0 not allowed")
                if any(flat.count(i) != 2 for i in set(flat)):
                    raise ValueError("invalid PD code: each segment must appear twice")
                self._pd_code = [list(vertex) for vertex in data]
                self._oriented_gauss_code = None
                self._braid = None
            else:
                # oriented Gauss code
                flat = flatten(data[0])
                if flat:
                    a, b = max(flat), min(flat)
                    if 2 * len(data[1]) != len(flat) or set(range(b, a + 1)) - set([0]) != set(flat):
                        raise ValueError("invalid input: data is not a valid oriented Gauss code")
                self._oriented_gauss_code = data
                self._pd_code = None
                self._braid = None

        else:
            if isinstance(data, Braid):
                # Remove all unused strands
                support = sorted(set().union(*((abs(x), abs(x) + 1) for x in data.Tietze())))
                d = {}
                for i, s in enumerate(support):
                    d[s] = i + 1
                    d[-s] = -i - 1
                if not support:
                    B = BraidGroup(2)
                else:
                    B = BraidGroup(len(support))
                self._braid = B([d[x] for x in data.Tietze()])
                self._oriented_gauss_code = None
                self._pd_code = None

            else:
                raise ValueError("invalid input: data must be either a list or a braid")

        self._mirror = None  # set on invocation of :meth:`mirror_image`
        self._reverse = None  # set on invocation of :meth:`reverse`

    def arcs(self, presentation='pd'):
        r"""
        Return the arcs of ``self``.

        Arcs are the connected components of the planar diagram.

        INPUT:

        - ``presentation`` -- one of the following:

          * ``'pd'`` - the arcs are returned as lists of parts in the PD code
          * ``'gauss_code'`` - the arcs are returned as pieces of the Gauss
            code that start with a negative number, and end with the
            following negative one; of there exist a closed arc,
            it is returned as a list of positive numbers only

        OUTPUT:

        A list of lists representing the arcs based upon ``presentation``.

        EXAMPLES::

            sage: K = Knot([[[1,-2,3,-1,2,-3]],[1,1,1]])
            sage: K.arcs()
            [[1, 2], [3, 4], [5, 6]]
            sage: K.arcs(presentation='gauss_code')
            [[-3, 1, -2], [-2, 3, -1], [-1, 2, -3]]

        ::

            sage: L = Link([[1, 2, 3, 4], [3, 2, 1, 4]])
            sage: L.arcs()
            [[2, 4], [1], [3]]
            sage: L.arcs(presentation='gauss_code')
            [[-2, -1], [-1, -2], [2, 1]]
            sage: L.gauss_code()
            [[-1, -2], [2, 1]]
        """
        if presentation == 'pd':
            pd_code = self.pd_code()
            G = DiGraph()
            for e in set(flatten(pd_code)):
                G.add_vertex(e)
            for cr in zip(pd_code, self.orientation()):
                if cr[1] == 1:
                    G.add_edge(cr[0][3], cr[0][1])
                else:
                    G.add_edge(cr[0][1], cr[0][3])
            res = []
            for S in G.connected_components_subgraphs():
                check = S.is_directed_acyclic(certificate=True)
                if check[0]:
                    source = S.sources()[0]
                    sink = S.sinks()[0]
                    res.append(S.shortest_path(source, sink))
                else:
                    res.append(check[1])
            return res
        elif presentation == 'gauss_code':
            res = []
            for comp in self.gauss_code():
                if not any(i < 0 for i in comp):
                    res.append(comp)
                else:
                    rescom = []
                    par = []
                    for i in comp:
                        par.append(i)
                        if i < 0:
                            rescom.append(copy(par))
                            par = [i]
                    rescom[0] = par + rescom[0]
                    res = res + rescom
            return res

    def fundamental_group(self, presentation='wirtinger'):
        r"""
        Return the fundamental group of the complement of ``self``.

        INPUT:

        - ``presentation`` -- string; one of the following:

          * ``'wirtinger'`` - (default) the Wirtinger presentation
            (see :wikipedia:`Link_group`)
          * ``'braid'`` - the presentation is given by the braid action
            on the free group (see chapter 2 of [Bir1975]_)

        OUTPUT:

        - a finitely presented group

        EXAMPLES::

            sage: # needs sage.groups
            sage: L = Link([[1, 4, 3, 2], [3, 4, 1, 2]])
            sage: L.fundamental_group()
            Finitely presented group < x0, x1, x2 | x1*x0^-1*x2^-1*x0, x2*x0*x1^-1*x0^-1 >
            sage: L.fundamental_group('braid')
            Finitely presented group < x0, x1 | 1, 1 >

        We can see, for instance, that the  two presentations of the group
        of the figure eight knot correspond to isomorphic groups::

            sage: # needs sage.groups
            sage: K8 = Knot([[[1, -2, 4, -3, 2, -1, 3, -4]], [1, 1, -1, -1]])
            sage: GA = K8.fundamental_group(); GA
            Finitely presented group < x0, x1, x2, x3 |
             x2*x0*x3^-1*x0^-1, x0*x2*x1^-1*x2^-1,
             x1*x3^-1*x2^-1*x3, x3*x1^-1*x0^-1*x1 >
            sage: GB = K8.fundamental_group(presentation='braid'); GB
            Finitely presented group
             < x0, x1, x2 | x1*x2^-1*x1^-1*x0*x1*x2*x1*x2^-1*x1^-1*x0^-1*x1*x2*x1^-1*x0^-1,
                            x1*x2^-1*x1^-1*x0*x1*x2*x1^-1*x2^-1*x1^-1*x0^-1*x1*x2*x1^-1*x0*x1*x2*x1*x2^-1*x1^-1*x0^-1*x1*x2*x1^-2,
                            x1*x2^-1*x1^-1*x0*x1*x2*x1^-1*x2^-1 >
            sage: GA.simplified()
            Finitely presented group
             < x0, x1 | x1^-1*x0*x1*x0^-1*x1*x0*x1^-1*x0^-1*x1*x0^-1 >
            sage: GB.simplified()
            Finitely presented group
             < x0, x2 | x2^-1*x0*x2^-1*x0^-1*x2*x0*x2^-1*x0*x2*x0^-1 >
        """
        from sage.groups.free_group import FreeGroup
        if presentation == 'braid':
            b = self.braid()
            F = FreeGroup(b.strands())
            rels = []
            for x in F.gens():
                rels.append(x * b / x)
            return F.quotient(rels)
        elif presentation == 'wirtinger':
            arcs = self.arcs(presentation='pd')
            F = FreeGroup(len(arcs))
            rels = []
            for crossing, orientation in zip(self.pd_code(), self.orientation()):
                a = arcs.index([i for i in arcs if crossing[0] in i][0])
                b = arcs.index([i for i in arcs if crossing[3] in i][0])
                c = arcs.index([i for i in arcs if crossing[2] in i][0])
                ela = F.gen(a)
                elb = F.gen(b)
                if orientation < 0:
                    elb = elb.inverse()
                elc = F.gen(c)
                rels.append(ela * elb / elc / elb)
            return F.quotient(rels)

    def _repr_(self):
        r"""
        Return a string representation.

        OUTPUT: string representation

        EXAMPLES::

            sage: # needs sage.groups
            sage: B = BraidGroup(8)
            sage: L = Link(B([1, 2, 1, 2])); L
            Link with 1 component represented by 4 crossings

            sage: L = Link([[[-1, 2], [-3, 4], [1, 3, -4, -2]], [-1, -1, 1, 1]])
            sage: L
            Link with 3 components represented by 4 crossings
        """
        number_of_components = self.number_of_components()
        if number_of_components > 1:
            plural = 's'
        else:
            plural = ''
        pd_len = len(self.pd_code())
        return 'Link with {} component{} represented by {} crossings'.format(number_of_components, plural, pd_len)

    def __eq__(self, other):
        r"""
        Check equality.

        TESTS::

            sage: # needs sage.groups
            sage: B = BraidGroup(8)
            sage: L1 = Link(B([-1, -1, -1, -2, 1, -2, 3, -2, 5, 4]))
            sage: L2 = Link(B([-1, -1, -1, -2, 1, -2, 3, -2, 5, 4]))
            sage: L1 == L2
            True
            sage: L3 = Link(B([-1, -1, -1, -2, 1, -2, 3, -2]))
            sage: L1 == L3
            False
        """
        if not isinstance(other, self.__class__):
            return False
        if self._pd_code is not None:
            if self.pd_code() == other.pd_code():
                return True
        if self._oriented_gauss_code is not None:
            if self.oriented_gauss_code() == other.oriented_gauss_code():
                return True
        return self.braid() == other.braid()

    def __hash__(self):
        r"""
        Return the hash of ``self``.

        EXAMPLES::

            sage: # needs sage.groups
            sage: B = BraidGroup(8)
            sage: L1 = Link(B([-1, -1, -1, -2, 1, -2, 3, -2, 5, 4]))
            sage: H = hash(L1)
        """
        return hash(self.braid())

    def __ne__(self, other):
        r"""
        Check inequality.

        TESTS::

            sage: # needs sage.groups
            sage: B = BraidGroup(8)
            sage: L1 = Link(B([-1, -1, -1, -2, 1, -2, 3, -2, 5, 4]))
            sage: L2 = Link(B([-1, -1, -1, -2, 1, -2, 3, -2, 5, 4]))
            sage: L1 != L2
            False
            sage: L3 = Link(B([-1, -1, -1, -2, 1, -2, 3, -2]))
            sage: L1 != L3
            True
        """
        return not self.__eq__(other)

    def braid(self, remove_loops=False):
        r"""
        Return a braid representation of ``self``.

        INPUT:

        - ``remove_loops`` -- boolean (default: ``False``). If set to ``True``
          loops will be removed first. This can reduce the number of strands
          needed for an ambient isotopic braid closure. However, this can lead
          to a loss of the regular isotopy.

        OUTPUT: an element in the braid group

        .. WARNING::

            For the unknot with no crossings, this returns the identity
            of the braid group with 2 strands because this disregards
            strands with no crossings.

        EXAMPLES::

            sage: # needs sage.groups
            sage: L = Link([[2, 4, 1, 3], [4, 2, 3, 1]])
            sage: L.braid()
            s^2
            sage: L = Link([[[-1, 2, -3, 1, -2, 3]], [-1, -1, -1]])
            sage: L.braid()
            s^-3
            sage: L = Link([[1,7,2,8], [8,5,9,4], [3,10,4,9], [10,6,7,1], [5,2,6,3]])
            sage: L.braid()
            (s0*s1^-1)^2*s1^-1

        using ``remove_loops=True``::

            sage: L = Link([[2, 7, 1, 1], [7, 3, 9, 2], [4, 11, 3, 9], [11, 5, 5, 4]])
            sage: L.braid()
            s0*s1^-1*s2*s3^-1
            sage: L.braid(remove_loops=True)
            1

        TESTS::

            sage: # needs sage.groups
            sage: L = Link([])
            sage: L.braid()
            1
            sage: L = Link([[], []])
            sage: L.braid()
            1

        Check that :issue:`25050` is solved::

            sage: # needs sage.groups
            sage: A = Link([[[1, 2, -2, -1, -3, -4, 4, 3]], [1, 1, 1, 1]])
            sage: A.braid()
            s0*s1*s2*s3

        Check that :issue:`36884` is solved::

            sage: L = Link([[1, 7, 2, 6], [3, 1, 4, 8], [5, 5, 6, 4], [7, 3, 8, 2]])
            sage: L.braid()
            s0^3*s1*s0*s1^-1
            sage: L.braid(remove_loops=True)
            s^3
        """
        if remove_loops:
            L = self.remove_loops()
            if L != self:
                return L.braid(remove_loops=remove_loops)

        if self._braid is not None:
            return self._braid

        from sage.groups.braid import BraidGroup
        comp = self._isolated_components()
        if len(comp) > 1:
            L1 = Link(comp[0])
            L2 = Link(flatten(comp[1:], max_level=1))
            b1 = L1.braid(remove_loops=remove_loops)
            b2 = L2.braid(remove_loops=remove_loops)
            n1 = b1.parent().strands()
            n2 = b2.parent().strands()
            t1 = list(b1.Tietze())
            t2 = [sign(x) * (abs(x) + n1) for x in b2.Tietze()]
            B = BraidGroup(n1 + n2)
            self._braid = B(t1 + t2)
            return self._braid

        pd_code = self.pd_code()
        if not pd_code:
            B = BraidGroup(2)
            self._braid = B.one()
            return self._braid

        # look for possible Vogel moves, perform them and call recursively to the modified link
        def idx(cross, edge):
            r"""
            Return the index of an edge in a crossing taking loops into account.
            A loop appears as an edge which occurs twice in the crossing.
            In all cases the second occurrence is the correct one needed in
            the Vogel algorithm (see :issue:`36884`).
            """
            i = cross.index(edge)
            if cross.count(edge) > 1:
                return cross.index(edge, i+1)
            else:
                return i

        seifert_circles = self.seifert_circles()
        newedge = max(flatten(pd_code)) + 1
        for region in self.regions():
            n = len(region)
            for i in range(n - 1):
                a = region[i]
                seifcirca = [x for x in seifert_circles if abs(a) in x]
                for j in range(i + 1, n):
                    b = region[j]
                    seifcircb = [x for x in seifert_circles if abs(b) in x]
                    if seifcirca != seifcircb and sign(a) == sign(b):
                        tails, heads = self._directions_of_edges()

                        newPD = [list(vertex) for vertex in pd_code]
                        if sign(a) == 1:
                            # -------------------------------------------------
                            # Visualize insertion of the two new crossings D, E
                            #  \   /
                            #  a\ /b    existing edges, a down, b up
                            #    D
                            # n3/ \n0   newedge + 3, newedge
                            #   \ /
                            #    E
                            # n1/ \n2   newedge + 1, newedge + 2
                            #  /   \
                            # C1   C2   existing crossings
                            # -------------------------------------------------
                            C1 = newPD[newPD.index(heads[a])]
                            C1[idx(C1, a)] = newedge + 1
                            C2 = newPD[newPD.index(tails[b])]
                            C2[idx(C2, b)] = newedge + 2
                            newPD.append([newedge + 3, newedge, b, a]) # D
                            newPD.append([newedge + 2, newedge, newedge + 3, newedge + 1]) # E
                            self._braid = Link(newPD).braid(remove_loops=remove_loops)
                            return self._braid
                        else:
                            # -------------------------------------------------
                            # Visualize insertion of the two new crossings D, E
                            # C1   C2   existing crossings
                            #  \   /
                            # n1\ /n2   newedge + 1, newedge + 2
                            #    D
                            # n3/ \n0   newedge + 3, newedge
                            #   \ /
                            #    E
                            #  a/ \b    existing edges, a up, b down
                            #  /   \
                            # -------------------------------------------------
                            C1 = newPD[newPD.index(heads[-a])]
                            C1[idx(C1, -a)] = newedge + 1
                            C2 = newPD[newPD.index(tails[-b])]
                            C2[idx(C2, -b)] = newedge + 2
                            newPD.append([newedge + 2, newedge + 1, newedge + 3, newedge]) # D
                            newPD.append([newedge + 3, -a, -b, newedge]) # E
                            self._braid = Link(newPD).braid(remove_loops=remove_loops)
                            return self._braid

        # We are in the case where no Vogel moves are necessary.
        G = DiGraph()
        G.add_vertices([tuple(c) for c in seifert_circles])
        for i,c in enumerate(pd_code):
            if self.orientation()[i] == 1:
                a = [x for x in seifert_circles if c[3] in x][0]
                b = [x for x in seifert_circles if c[0] in x][0]
            else:
                a = [x for x in seifert_circles if c[0] in x][0]
                b = [x for x in seifert_circles if c[1] in x][0]
            G.add_edge(tuple(a), tuple(b))

        # Get a simple path from a source to a sink in the digraph
        it = G.all_paths_iterator(starting_vertices=G.sources(), ending_vertices=G.sinks(), simple=True)
        ordered_cycles = next(it)

        B = BraidGroup(len(ordered_cycles))
        available_crossings = copy(pd_code)
        oc_set = set(ordered_cycles[0])
        for i,x in enumerate(pd_code):
            if any(elt in oc_set for elt in x):
                crossing = x
                crossing_index = i
                break
        available_crossings.remove(crossing)
        status = [None for i in ordered_cycles]
        orientation = self.orientation()
        if orientation[crossing_index] == 1:
            b = B([1])
            status[0] = crossing[2]
            status[1] = crossing[1]
        else:
            b = B([-1])
            status[0] = crossing[3]
            status[1] = crossing[2]
        counter = 0
        while available_crossings:
            possibles = [x for x in available_crossings if status[counter] in x]
            if len(status) < counter + 2 or status[counter + 1] is not None:
                possibles = [x for x in possibles if status[counter + 1] in x]
            if possibles:
                added = possibles[0]
                if orientation[pd_code.index(added)] == 1:
                    b *= B([counter + 1])
                    status[counter] = added[2]
                    status[counter + 1] = added[1]
                else:
                    b *= B([-counter - 1])
                    status[counter] = added[3]
                    status[counter + 1] = added[2]
                if counter > 0:
                    counter -= 1
                available_crossings.remove(added)
            else:
                counter += 1
        self._braid = b
        return b

    def _directions_of_edges(self):
        r"""
        Return the directions of the edges given by the PD code of ``self``.

        OUTPUT:

        A tuple of two dictionaries. The first one assigns
        each edge of the PD code to the crossing where it starts.
        The second dictionary assigns it to where it ends.

        EXAMPLES::

            sage: L = Link([[1, 4, 2, 3], [2, 4, 1, 3]])
            sage: tails, heads = L._directions_of_edges()
            sage: tails
            {1: [2, 4, 1, 3], 2: [1, 4, 2, 3], 3: [1, 4, 2, 3], 4: [2, 4, 1, 3]}
            sage: heads
            {1: [1, 4, 2, 3], 2: [2, 4, 1, 3], 3: [2, 4, 1, 3], 4: [1, 4, 2, 3]}

        ::

            sage: L = Link([[1,4,2,5], [5,2,6,3], [3,6,4,1]])
            sage: tails, heads = L._directions_of_edges()
            sage: tails
            {1: [3, 6, 4, 1],
             2: [1, 4, 2, 5],
             3: [5, 2, 6, 3],
             4: [3, 6, 4, 1],
             5: [1, 4, 2, 5],
             6: [5, 2, 6, 3]}
            sage: heads
            {1: [1, 4, 2, 5],
             2: [5, 2, 6, 3],
             3: [3, 6, 4, 1],
             4: [1, 4, 2, 5],
             5: [5, 2, 6, 3],
             6: [3, 6, 4, 1]}

        ::

            sage: L = Link([[1,3,3,2], [2,5,5,4], [4,7,7,1]])
            sage: tails, heads = L._directions_of_edges()
            sage: tails
            {1: [4, 7, 7, 1],
             2: [1, 3, 3, 2],
             3: [1, 3, 3, 2],
             4: [2, 5, 5, 4],
             5: [2, 5, 5, 4],
             7: [4, 7, 7, 1]}
            sage: heads
            {1: [1, 3, 3, 2],
             2: [2, 5, 5, 4],
             3: [1, 3, 3, 2],
             4: [4, 7, 7, 1],
             5: [2, 5, 5, 4],
             7: [4, 7, 7, 1]}
        """
        tails = {}
        heads = {}
        pd_code = self.pd_code()
        for C in pd_code:
            tails[C[2]] = C
            a = C[2]
            D = C
            while a not in heads:
                next_crossing = [x for x in pd_code if a in x and x != D]
                if not next_crossing:
                    heads[a] = D
                    tails[a] = D
                    if D[0] == a:
                        a = D[2]
                    elif D[3] == a:
                        a = D[1]
                    else:
                        a = D[3]
                else:
                    heads[a] = next_crossing[0]
                    tails[a] = D
                    D = next_crossing[0]
                    a = D[(D.index(a)+2) % 4]

        unassigned = set(flatten(pd_code)).difference(set(tails))
        while unassigned:
            a = unassigned.pop()
            for x in pd_code:
                if a in x:
                    D = x
                    break
            while a not in heads:
                tails[a] = D
                for x in pd_code:
                    if a in x and x != D:
                        next_crossing = x
                        break
                heads[a] = next_crossing
                D = next_crossing
                a = D[(D.index(a)+2) % 4]
                if a in unassigned:
                    unassigned.remove(a)
        return tails, heads

    @cached_method
    def _enhanced_states(self):
        r"""
        Return the enhanced states of the diagram.

        Each enhanced state is represented as a tuple containing:

        - A tuple with the type of smoothing made at each crossing (0 represents
          a A-type smoothing, and 1 represents B-type).

        - A tuple with the circles marked as negative. Each circle is
          represented by the smoothings it goes through. Each smoothing
          is represented by the indices of the two strands, and the
          index of the chord, counted clockwise.

        - A tuple with the circles marked as negative.

        - The i-index (degree) corresponding to the state.

        - the j-index (height) corresponding to the state.

        EXAMPLES::

            sage: K = Link([[[1,-2,3,-1,2,-3]],[-1,-1,-1]])
            sage: K.pd_code()
            [[4, 1, 5, 2], [2, 5, 3, 6], [6, 3, 1, 4]]
            sage: K._enhanced_states()
            (((0, 0, 0),
              (((1, 4, 7), (4, 1, 9)), ((2, 5, 7), (5, 2, 8)), ((3, 6, 9), (6, 3, 8))),
              (),
              -3,
              -9),
             ((0, 0, 0),
              (((2, 5, 7), (5, 2, 8)), ((3, 6, 9), (6, 3, 8))),
              (((1, 4, 7), (4, 1, 9)),),
              -3,
              -7),
             ((0, 0, 0),
              (((1, 4, 7), (4, 1, 9)), ((3, 6, 9), (6, 3, 8))),
              (((2, 5, 7), (5, 2, 8)),),
              -3,
              -7),
             ((0, 0, 0),
              (((1, 4, 7), (4, 1, 9)), ((2, 5, 7), (5, 2, 8))),
              (((3, 6, 9), (6, 3, 8)),),
              -3,
              -7),
             ((0, 0, 0),
              (((3, 6, 9), (6, 3, 8)),),
              (((1, 4, 7), (4, 1, 9)), ((2, 5, 7), (5, 2, 8))),
              -3,
              -5),
             ((0, 0, 0),
              (((2, 5, 7), (5, 2, 8)),),
              (((1, 4, 7), (4, 1, 9)), ((3, 6, 9), (6, 3, 8))),
              -3,
              -5),
             ((0, 0, 0),
              (((1, 4, 7), (4, 1, 9)),),
              (((2, 5, 7), (5, 2, 8)), ((3, 6, 9), (6, 3, 8))),
              -3,
              -5),
             ((0, 0, 0),
              (),
              (((1, 4, 7), (4, 1, 9)), ((2, 5, 7), (5, 2, 8)), ((3, 6, 9), (6, 3, 8))),
              -3,
              -3),
             ((1, 0, 0),
              (((3, 6, 9), (6, 3, 8)), ((4, 1, 9), (4, 2, 7), (5, 1, 7), (5, 2, 8))),
              (),
              -2,
              -7),
             ((1, 0, 0),
              (((4, 1, 9), (4, 2, 7), (5, 1, 7), (5, 2, 8)),),
              (((3, 6, 9), (6, 3, 8)),),
              -2,
              -5),
             ((1, 0, 0),
              (((3, 6, 9), (6, 3, 8)),),
              (((4, 1, 9), (4, 2, 7), (5, 1, 7), (5, 2, 8)),),
              -2,
              -5),
             ((1, 0, 0),
              (),
              (((3, 6, 9), (6, 3, 8)), ((4, 1, 9), (4, 2, 7), (5, 1, 7), (5, 2, 8))),
              -2,
              -3),
             ((0, 1, 0),
              (((1, 4, 7), (4, 1, 9)), ((2, 5, 7), (2, 6, 8), (3, 5, 8), (3, 6, 9))),
              (),
              -2,
              -7),
             ((0, 1, 0),
              (((2, 5, 7), (2, 6, 8), (3, 5, 8), (3, 6, 9)),),
              (((1, 4, 7), (4, 1, 9)),),
              -2,
              -5),
             ((0, 1, 0),
              (((1, 4, 7), (4, 1, 9)),),
              (((2, 5, 7), (2, 6, 8), (3, 5, 8), (3, 6, 9)),),
              -2,
              -5),
             ((0, 1, 0),
              (),
              (((1, 4, 7), (4, 1, 9)), ((2, 5, 7), (2, 6, 8), (3, 5, 8), (3, 6, 9))),
              -2,
              -3),
             ((1, 1, 0),
              (((2, 6, 8), (3, 5, 8), (3, 6, 9), (4, 1, 9), (4, 2, 7), (5, 1, 7)),),
              (),
              -1,
              -5),
             ((1, 1, 0),
              (),
              (((2, 6, 8), (3, 5, 8), (3, 6, 9), (4, 1, 9), (4, 2, 7), (5, 1, 7)),),
              -1,
              -3),
             ((0, 0, 1),
              (((1, 3, 9), (1, 4, 7), (6, 3, 8), (6, 4, 9)), ((2, 5, 7), (5, 2, 8))),
              (),
              -2,
              -7),
             ((0, 0, 1),
              (((2, 5, 7), (5, 2, 8)),),
              (((1, 3, 9), (1, 4, 7), (6, 3, 8), (6, 4, 9)),),
              -2,
              -5),
             ((0, 0, 1),
              (((1, 3, 9), (1, 4, 7), (6, 3, 8), (6, 4, 9)),),
              (((2, 5, 7), (5, 2, 8)),),
              -2,
              -5),
             ((0, 0, 1),
              (),
              (((1, 3, 9), (1, 4, 7), (6, 3, 8), (6, 4, 9)), ((2, 5, 7), (5, 2, 8))),
              -2,
              -3),
             ((1, 0, 1),
              (((1, 3, 9), (4, 2, 7), (5, 1, 7), (5, 2, 8), (6, 3, 8), (6, 4, 9)),),
              (),
              -1,
              -5),
             ((1, 0, 1),
              (),
              (((1, 3, 9), (4, 2, 7), (5, 1, 7), (5, 2, 8), (6, 3, 8), (6, 4, 9)),),
              -1,
              -3),
             ((0, 1, 1),
              (((1, 3, 9), (1, 4, 7), (2, 5, 7), (2, 6, 8), (3, 5, 8), (6, 4, 9)),),
              (),
              -1,
              -5),
             ((0, 1, 1),
              (),
              (((1, 3, 9), (1, 4, 7), (2, 5, 7), (2, 6, 8), (3, 5, 8), (6, 4, 9)),),
              -1,
              -3),
             ((1, 1, 1),
              (((1, 3, 9), (3, 5, 8), (5, 1, 7)), ((2, 6, 8), (4, 2, 7), (6, 4, 9))),
              (),
              0,
              -5),
             ((1, 1, 1),
              (((2, 6, 8), (4, 2, 7), (6, 4, 9)),),
              (((1, 3, 9), (3, 5, 8), (5, 1, 7)),),
              0,
              -3),
             ((1, 1, 1),
              (((1, 3, 9), (3, 5, 8), (5, 1, 7)),),
              (((2, 6, 8), (4, 2, 7), (6, 4, 9)),),
              0,
              -3),
             ((1, 1, 1),
              (),
              (((1, 3, 9), (3, 5, 8), (5, 1, 7)), ((2, 6, 8), (4, 2, 7), (6, 4, 9))),
              0,
              -1))
        """
        writhe = self.writhe()
        crossings = self.pd_code()
        ncross = len(crossings)
        smoothings = []
        nmax = max(flatten(crossings)) + 1
        for i in range(2 ** ncross):
            v = Integer(i).bits()
            v = v + (ncross - len(v))*[0]
            G = Graph()
            for j, cr in enumerate(crossings):
                n = nmax + j
                if not v[j]:
                    # For negative crossings, we go from undercrossings to the left
                    G.add_edge((cr[1], cr[0], n), cr[0])
                    G.add_edge((cr[1], cr[0], n), cr[1])
                    G.add_edge((cr[3], cr[2], n), cr[2])
                    G.add_edge((cr[3], cr[2], n), cr[3])
                else:
                    # positive crossings, from undercrossing to the right
                    G.add_edge((cr[0], cr[3], n), cr[0])
                    G.add_edge((cr[0], cr[3], n), cr[3])
                    G.add_edge((cr[2], cr[1], n), cr[2])
                    G.add_edge((cr[2], cr[1], n), cr[1])
            sm = set(tuple(sorted(x for x in b if isinstance(x, tuple)))
                     for b in G.connected_components(sort=False))
            iindex = (writhe - ncross + 2 * sum(v)) // 2
            jmin = writhe + iindex - len(sm)
            jmax = writhe + iindex + len(sm)
            smoothings.append((tuple(v), sm, iindex, jmin, jmax))
        states = []  # we got all the smoothings, now find all the states
        for sm in smoothings:
            for k in range(len(sm[1])+1):
                for circpos in combinations(sorted(sm[1]), k):  # Add each state
                    circneg = sm[1].difference(circpos)
                    j = writhe + sm[2] + len(circpos) - len(circneg)
                    states.append((sm[0], tuple(sorted(circneg)), tuple(circpos), sm[2], j))
        return tuple(states)

    @cached_method
    def _khovanov_homology_cached(self, height, ring=ZZ):
        r"""
        Return the Khovanov homology of the link.

        INPUT:

        - ``height`` -- the height of the homology to compute
        - ``ring`` -- (default: ``ZZ``) the coefficient ring

        OUTPUT:

        The Khovanov homology of the Link in the given height. It is given
        as a tuple of key-value pairs, whose keys are the degrees.

        .. NOTE::

            This method is intended only as the cache for
            :meth:`khovanov_homology`.

        EXAMPLES::

            sage: K = Link([[[1, -2, 3, -1, 2, -3]],[-1, -1, -1]])
            sage: K._khovanov_homology_cached(-5)                                       # needs sage.modules
            ((-3, 0), (-2, Z), (-1, 0), (0, 0))

        The figure eight knot::

            sage: L = Link([[1, 6, 2, 7], [5, 2, 6, 3], [3, 1, 4, 8], [7, 5, 8, 4]])
            sage: L._khovanov_homology_cached(-1)                                       # needs sage.modules
            ((-2, 0), (-1, Z), (0, Z), (1, 0), (2, 0))
        """
        crossings = self.pd_code()
        ncross = len(crossings)
        states = [(_0, set(_1), set(_2), _3, _4)
                  for (_0, _1, _2, _3, _4) in self._enhanced_states()]
        bases = {}  # arrange them by (i,j)
        for st in states:
            i, j = st[3], st[4]
            if j == height:
                if (i,j) in bases:
                    bases[i,j].append(st)
                else:
                    bases[i,j] = [st]
        complexes = {}
        for (i, j) in bases:
            if (i+1, j) in bases:
                m = matrix(ring, len(bases[(i,j)]), len(bases[(i+1,j)]))
                for ii in range(m.nrows()):
                    V1 = bases[(i,j)][ii]
                    for jj in range(m.ncols()):
                        V2 = bases[(i+1, j)][jj]
                        V20 = V2[0]
                        difs = [index for index,value in enumerate(V1[0]) if value != V20[index]]
                        if len(difs) == 1 and not (V2[2].intersection(V1[1]) or V2[1].intersection(V1[2])):
                            m[ii,jj] = (-1)**sum(V2[0][x] for x in range(difs[0]+1, ncross))
                            # Here we have the matrix constructed, now we have to put it in the dictionary of complexes
            else:
                m = matrix(ring, len(bases[(i,j)]), 0)
            complexes[i] = m.transpose()
            if not (i-1, j) in bases:
                complexes[i-1] = matrix(ring, len(bases[(i,j)]), 0)
        homologies = ChainComplex(complexes).homology()
        return tuple(sorted(homologies.items()))

    def khovanov_homology(self, ring=ZZ, height=None, degree=None):
        r"""
        Return the Khovanov homology of the link.

        INPUT:

        - ``ring`` -- (default: ``ZZ``) the coefficient ring

        - ``height`` -- the height of the homology to compute,
          if not specified, all the heights are computed

        - ``degree`` -- the degree of the homology to compute,
          if not specified, all the degrees are computed

        OUTPUT:

        The Khovanov homology of the Link. It is given as a dictionary
        whose keys are the different heights. For each height, the
        homology is given as another dictionary whose keys are the degrees.

        EXAMPLES::

            sage: K = Link([[[1, -2, 3, -1, 2, -3]],[-1, -1, -1]])
            sage: K.khovanov_homology()                                                 # needs sage.modules
            {-9: {-3: Z},
             -7: {-3: 0, -2: C2},
             -5: {-3: 0, -2: Z, -1: 0, 0: 0},
             -3: {-3: 0, -2: 0, -1: 0, 0: Z},
             -1: {0: Z}}

        The figure eight knot::

            sage: L = Link([[1, 6, 2, 7], [5, 2, 6, 3], [3, 1, 4, 8], [7, 5, 8, 4]])
            sage: L.khovanov_homology(height=-1)                                        # needs sage.modules
            {-1: {-2: 0, -1: Z, 0: Z, 1: 0, 2: 0}}

        The Hopf link::

            sage: # needs sage.groups sage.modules
            sage: B = BraidGroup(2)
            sage: b = B([1, 1])
            sage: K = Link(b)
            sage: K.khovanov_homology(degree=2)
            {2: {2: 0}, 4: {2: Z}, 6: {2: Z}}

        TESTS:

        Check that :issue:`31001` is fixed::

            sage: # needs sage.modules
            sage: L = Link([])
            sage: L.khovanov_homology()
            {-1: {0: Z}, 1: {0: Z}}
            sage: L.khovanov_homology(height=-1)
            {-1: {0: Z}}
            sage: L.khovanov_homology(height=0)
            {}
            sage: L.khovanov_homology(QQ, height=1)
            {1: {0: Vector space of dimension 1 over Rational Field}}
            sage: L.khovanov_homology(GF(2), degree=0)
            {-1: {0: Vector space of dimension 1 over Finite Field of size 2},
             1: {0: Vector space of dimension 1 over Finite Field of size 2}}
            sage: L.khovanov_homology(degree=1)
            {}
            sage: L.khovanov_homology(degree=0, height=1)
            {1: {0: Z}}
            sage: L.khovanov_homology(degree=1, height=1)
            {}
        """
        if not self.pd_code():  # special case for the unknot with no crossings
            from sage.homology.homology_group import HomologyGroup
            homs = {-1: {0: HomologyGroup(1, ring, [0])},
                    1: {0: HomologyGroup(1, ring, [0])}}
            if height is not None:
                if height not in homs:
                    return {}
                homs = {height: homs[height]}
            if degree is not None:
                homs = {ht: {degree: homs[ht][degree]} for ht in homs if degree in homs[ht]}
            return homs

        if height is not None:
            heights = [height]
        else:
            heights = sorted(set(state[-1] for state in self._enhanced_states()))
        if degree is not None:
            homs = {j: dict(self._khovanov_homology_cached(j, ring)) for j in heights}
            homologies = {j: {degree: homs[j][degree]} for j in homs if degree in homs[j]}
        else:
            homologies = {j: dict(self._khovanov_homology_cached(j, ring)) for j in heights}
        return homologies

    def oriented_gauss_code(self):
        r"""
        Return the oriented Gauss code of ``self``.

        The oriented Gauss code has two parts:

        a. the Gauss code

        b. the orientation of each crossing

        The following orientation was taken into consideration for
        construction of knots:

        From the outgoing of the overcrossing if we move in the clockwise
        direction to reach the outgoing of the undercrossing then we label
        that crossing as `-1`.

        From the outgoing of the overcrossing if we move in the anticlockwise
        direction to reach the outgoing of the undercrossing then we label
        that crossing as `+1`.

        One more consideration we take in while constructing the orientation
        is the order of the orientation is same as the ordering of the
        crossings in the Gauss code.

        .. NOTE::

            Convention: under is denoted by `-1`, and over by `+1` in the
            crossing info.

        EXAMPLES::

            sage: L = Link([[1, 10, 2, 11], [6, 3, 7, 2], [3, 9, 4, 12],
            ....:           [9, 6, 10, 5], [8, 4, 5, 1], [11, 7, 12, 8]])
            sage: L.oriented_gauss_code()
            [[[-1, 2, -3, 5], [4, -2, 6, -5], [-4, 1, -6, 3]], [-1, 1, 1, 1, -1, -1]]
            sage: L = Link([[1, 3, 2, 4], [6, 2, 3, 1], [7, 5, 8, 4], [5, 7, 6, 8]])
            sage: L.oriented_gauss_code()
            [[[-1, 2], [-3, 4], [1, 3, -4, -2]], [-1, -1, 1, 1]]

            sage: # needs sage.groups
            sage: B = BraidGroup(8)
            sage: b = B([1, 1, 1, 1, 1])
            sage: L = Link(b)
            sage: L.oriented_gauss_code()
            [[[1, -2, 3, -4, 5, -1, 2, -3, 4, -5]], [1, 1, 1, 1, 1]]

        TESTS::

            sage: L = Link([])
            sage: L.oriented_gauss_code()
            [[], []]

            sage: # needs sage.groups
            sage: L = Link(BraidGroup(2).one())
            sage: L.oriented_gauss_code()
            [[], []]
        """
        if self._oriented_gauss_code is not None:
            return self._oriented_gauss_code

        pd = self.pd_code()
        orient = self.orientation()
        crossing_info = {}
        for i, j in enumerate(pd):
            if orient[i] == -1:
                crossing_info[(j[0], -1, i + 1)] = j[2]
                crossing_info[(j[1], 1, i + 1)] = j[3]
            elif orient[i] == 1:
                crossing_info[(j[0], -1, i + 1)] = j[2]
                crossing_info[(j[3], 1, i + 1)] = j[1]
        edges = {}
        cross_number = {}
        for i, j in crossing_info.items():
            edges[i[0]] = [j]
            if i[1] == 1:
                cross_number[i[0]] = i[2]
            elif i[1] == -1:
                cross_number[i[0]] = -i[2]
        edges_graph = DiGraph(edges)
        d = edges_graph.all_simple_cycles()
        code = []
        for i in d:
            l = []
            for j in i:
                l.append(cross_number[j])
            del l[-1]
            code.append(l)
        oriented_code = [code, orient]
        self._oriented_gauss_code = oriented_code
        return self._oriented_gauss_code

    def pd_code(self):
        r"""
        Return the planar diagram code of ``self``.

        The planar diagram is returned in the following format.

        We construct the crossing by starting with the entering component
        of the undercrossing, move in the anti-clockwise direction (see the
        note below) and then generate the list. If the crossing is given by
        `[a, b, c, d]`, then we interpret this information as:

        1. `a` is the entering component of the undercrossing;
        2. `b, d` are the components of the overcrossing;
        3. `c` is the leaving component of the undercrossing.

        .. NOTE::

            Until version 10.0 the convention to read the ``PD`` code has been
            to list the components in clockwise direction. As of version 10.1
            the convention has changed, since it was opposite to the usage in
            most other places.

            Thus, if you use ``PD`` codes from former Sage releases with this
            version you should check for the correct mirror type.

        EXAMPLES::

            sage: L = Link([[[1, -2, 3, -4, 2, -1, 4, -3]], [1, 1, -1, -1]])
            sage: L.pd_code()
            [[6, 2, 7, 1], [2, 6, 3, 5], [8, 3, 1, 4], [4, 7, 5, 8]]

            sage: # needs sage.groups
            sage: B = BraidGroup(2)
            sage: b = B([1, 1, 1, 1, 1])
            sage: L = Link(b)
            sage: L.pd_code()
            [[2, 4, 3, 1], [4, 6, 5, 3], [6, 8, 7, 5], [8, 10, 9, 7], [10, 2, 1, 9]]
            sage: L = Link([[[2, -1], [1, -2]], [1, 1]])
            sage: L.pd_code()
            [[2, 4, 1, 3], [4, 2, 3, 1]]
            sage: L = Link([[1, 2, 3, 3], [2, 4, 5, 5], [4, 1, 7, 7]])
            sage: L.pd_code()
            [[1, 2, 3, 3], [2, 4, 5, 5], [4, 1, 7, 7]]

        TESTS::

            sage: L = Link([[], []])
            sage: L.pd_code()
            []

            sage: # needs sage.groups
            sage: L = Link(BraidGroup(2).one())
            sage: L.pd_code()
            []
        """
        if self._pd_code is not None:
            return self._pd_code

        if self._oriented_gauss_code is not None:
            oriented_gauss_code = self._oriented_gauss_code
            d_dic = {}
            if len(oriented_gauss_code[0]) > 1:
                d = flatten(oriented_gauss_code[0])
                for i, j in enumerate(d):
                    d_dic[j] = [i + 1, i + 2]
                # here we collect the final component in each Gauss code
                last_component = [i[-1] for i in oriented_gauss_code[0]]
                first_component = [i[0] for i in oriented_gauss_code[0]]
                # here we correct the last_component
                for i, j in zip(last_component, first_component):
                    d_dic[i][1] = d_dic[j][0]
                crossing_dic = {}
                for i,x in enumerate(oriented_gauss_code[1]):
                    if x == -1:
                        crossing_dic[i + 1] = [d_dic[-(i + 1)][0], d_dic[i + 1][0],
                                               d_dic[-(i + 1)][1], d_dic[i + 1][1]]
                    elif x == 1:
                        crossing_dic[i + 1] = [d_dic[-(i + 1)][0], d_dic[i + 1][1],
                                               d_dic[-(i + 1)][1], d_dic[i + 1][0]]
            elif len(oriented_gauss_code[0]) == 1:
                for i, j in enumerate(oriented_gauss_code[0][0]):
                    d_dic[j] = [i + 1, i + 2]
                d_dic[oriented_gauss_code[0][0][-1]][1] = 1
                crossing_dic = {}
                for i, x in enumerate(oriented_gauss_code[1]):
                    if x == -1:
                        crossing_dic[i + 1] = [d_dic[-(i + 1)][0], d_dic[i + 1][0],
                                               d_dic[-(i + 1)][1], d_dic[i + 1][1]]
                    elif x == 1:
                        crossing_dic[i + 1] = [d_dic[-(i + 1)][0], d_dic[i + 1][1],
                                               d_dic[-(i + 1)][1], d_dic[i + 1][0]]
            else:
                crossing_dic = {}

            pd = list(crossing_dic.values())
            self._pd_code = pd
            return self._pd_code

        if self._braid is not None:
            strings = list(range(1, self._braid.strands() + 1))
            b = list(self._braid.Tietze())
            pd = []
            strings_max = strings[-1]
            for i in b:
                if i > 0:
                    pd.append(
                        [strings[i], strings_max + 2, strings_max + 1, strings[i - 1]])
                else:
                    pd.append(
                        [strings[abs(i) - 1], strings[abs(i)], strings_max + 2, strings_max + 1])
                strings[abs(i) - 1] = strings_max + 1
                strings[abs(i)] = strings_max + 2
                strings_max = strings_max + 2
            for i in pd:
                for j in range(4):
                    if i[j] in strings:
                        i[j] = strings.index(i[j]) + 1
            self._pd_code = pd
            return pd

        raise AssertionError("invalid state")

    def gauss_code(self):
        r"""
        Return the Gauss code of ``self``.

        The Gauss code is generated by the following procedure:

        a. Number the crossings from `1` to `n`.
        b. Select a point on the knot and start moving along the component.
        c. At each crossing, take the number of the crossing, along with
           sign, which is `-` if it is an undercrossing and `+` if it is a
           overcrossing.

        EXAMPLES::

            sage: L = Link([[1, 4, 2, 3], [4, 1, 3, 2]])
            sage: L.gauss_code()
            [[-1, 2], [1, -2]]

            sage: # needs sage.groups
            sage: B = BraidGroup(8)
            sage: L = Link(B([1, -2, 1, -2, -2]))
            sage: L.gauss_code()
            [[-1, 3, -4, 5], [1, -2, 4, -5, 2, -3]]

            sage: L = Link([[[-1, 2], [-3, 4], [1, 3, -4, -2]], [-1, -1, 1, 1]])
            sage: L.gauss_code()
            [[-1, 2], [-3, 4], [1, 3, -4, -2]]
        """
        return self.oriented_gauss_code()[0]

    def dowker_notation(self):
        r"""
        Return the Dowker notation of ``self``.

        Similar to the PD code we number the components, so every crossing
        is represented by four numbers. We focus on the incoming entities
        of the under and the overcrossing. It is the pair of incoming
        undercrossing and the incoming overcrossing. This information at
        every crossing gives the Dowker notation.

        OUTPUT:

        A list containing the pair of incoming under cross and the incoming
        over cross.

        EXAMPLES::

            sage: L = Link([[[-1, 2, -3, 4, 5, 1, -2, 6, 7, 3, -4, -7, -6,-5]],
            ....:           [-1, -1, -1, -1, 1, -1, 1]])
            sage: L.dowker_notation()
            [(1, 6), (7, 2), (3, 10), (11, 4), (14, 5), (13, 8), (12, 9)]

            sage: # needs sage.groups
            sage: B = BraidGroup(4)
            sage: L = Link(B([1, 2, 1, 2]))
            sage: L.dowker_notation()
            [(2, 1), (3, 5), (6, 4), (7, 9)]
            sage: L = Link([[1, 4, 2, 3], [4, 1, 3, 2]])
            sage: L.dowker_notation()
            [(1, 3), (4, 2)]
        """
        pd = self.pd_code()
        orient = self.orientation()
        dn = [(i[0], i[1]) if orient[j] == -1 else (i[0], i[3])
              for j, i in enumerate(pd)]
        return dn

    def _braid_word_components(self):
        r"""
        Return the disjoint braid components, if any, else return the braid
        of ``self``.

        For example consider the braid ``[-1, 3, 1, 3]`` this can be viewed
        as a braid with components as ``[-1, 1]`` and ``[3, 3]``. There is no
        common crossing to these two (in sense there is a crossing between
        strand `1` and `2`, crossing between `3` and `4` but no crossing
        between strand `2` and `3`, so these can be viewed as independent
        components in the braid).

        OUTPUT: list containing the components

        EXAMPLES::

            sage: # needs sage.groups
            sage: B = BraidGroup(4)
            sage: L = Link(B([-1, 3, 1, 3]))
            sage: L._braid_word_components()
            ([-1, 1], [3, 3])
            sage: B = BraidGroup(8)
            sage: L = Link(B([-1, 3, 1, 5, 1, 7, 1, 6]))
            sage: L._braid_word_components()
            ([-1, 1, 1, 1], [3], [5, 7, 6])
            sage: L = Link(B([-2, 4, 1, 6, 1, 4]))
            sage: L._braid_word_components()
            ([-2, 1, 1], [4, 4], [6])
        """
        ml = list(self.braid().Tietze())
        if not ml:
            return tuple()

        l = set(abs(k) for k in ml)
        missing1 = set(range(min(l), max(l) + 1)) - l
        if not missing1:
            return (ml,)

        missing = sorted(missing1)
        x = [[] for i in range(len(missing) + 1)]
        for i,a in enumerate(missing):
            for j, mlj in enumerate(ml):
                if mlj != 0 and abs(mlj) < a:
                    x[i].append(mlj)
                    ml[j] = 0
                elif mlj != 0 and abs(mlj) > missing[-1]:
                    x[-1].append(mlj)
                    ml[j] = 0
        return tuple([a for a in x if a])

    def _braid_word_components_vector(self):
        r"""
        The list from the :meth:`_braid_word_components` is flattened to
        give out the vector form.

        OUTPUT: list containing braid word components

        EXAMPLES::

            sage: # needs sage.groups
            sage: B = BraidGroup(4)
            sage: L = Link(B([-1, 3, 1, 3]))
            sage: L._braid_word_components_vector()
            [-1, 1, 3, 3]
            sage: B = BraidGroup(8)
            sage: L = Link(B([-1, 3, 1, 5, 1, 7, 1, 6]))
            sage: L._braid_word_components_vector()
            [-1, 1, 1, 1, 3, 5, 7, 6]
            sage: L = Link(B([-2, 4, 1, 6, 1, 4]))
            sage: L._braid_word_components_vector()
            [-2, 1, 1, 4, 4, 6]
        """
        return flatten(self._braid_word_components())

    def _homology_generators(self):
        r"""
        The set of generators for the first homology group of the connected
        Seifert surface of the given link.

        This method uses the :meth:`_braid_word_components_vector` to generate
        the homology generators. The position of the repeated element w.r.t.
        the braid word component vector list is compiled into a list.

        This is based on Lemma 3.1 in [Col2013]_.

        OUTPUT:

        A list of integers `i \in \{1, 2, \ldots, n-1\}` corresponding
        to the simple generators `s_i` that gives a homology generator or
        `0` if the position does not represent a generator.

        EXAMPLES::

            sage: # needs sage.groups sage.modules
            sage: B = BraidGroup(4)
            sage: L = Link(B([-1, 3, 1, 3]))
            sage: L._homology_generators()
            [1, 0, 3]
            sage: B = BraidGroup(8)
            sage: L = Link(B([-1, 3, 1, 5, 1, 7, 1, 6]))
            sage: L._homology_generators()
            [1, 2, 3, 0, 0, 0, 0]
            sage: L = Link(B([-2, 4, 1, 6, 1, 4]))
            sage: L._homology_generators()
            [0, 2, 0, 4, 0]
        """
        x = self._braid_word_components_vector()
        hom_gen = []
        for j in range(len(x) - 1):
            a = abs(x[j])
            for i in range(j + 1, len(x)):
                if a == abs(x[i]):
                    hom_gen.append(i)
                    break
            else:
                hom_gen.append(0)
        return hom_gen

    @cached_method
    def seifert_matrix(self):
        r"""
        Return the Seifert matrix associated with ``self``.

        ALGORITHM:

        This is the algorithm presented in Section 3.3 of [Col2013]_.

        OUTPUT:

        The intersection matrix of a (not necessarily minimal) Seifert surface.

        EXAMPLES::

            sage: # needs sage.groups sage.modules
            sage: B = BraidGroup(4)
            sage: L = Link(B([-1, 3, 1, 3]))
            sage: L.seifert_matrix()
            [ 0  0]
            [ 0 -1]
            sage: B = BraidGroup(8)
            sage: L = Link(B([-1, 3, 1, 5, 1, 7, 1, 6]))
            sage: L.seifert_matrix()
            [ 0  0  0]
            [ 1 -1  0]
            [ 0  1 -1]
            sage: L = Link(B([-2, 4, 1, 6, 1, 4]))
            sage: L.seifert_matrix()
            [-1  0]
            [ 0 -1]
        """
        x = self._braid_word_components_vector()
        h = self._homology_generators()
        indices = [i for i, hi in enumerate(h) if hi]
        N = len(indices)
        A = matrix(ZZ, N, N, 0)
        for ni, i in enumerate(indices):
            hi = h[i]
            A[ni, ni] = -(x[i] + x[hi]).sign()
            for nj in range(ni + 1, N):
                j = indices[nj]
                if hi > h[j] or hi < j:
                    continue
                if hi == j:
                    if x[j] > 0:
                        A[nj, ni] = 1
                    else:
                        A[ni, nj] = -1
                elif abs(x[i]) - abs(x[j]) == 1:
                    A[nj, ni] = -1
                elif abs(x[j]) - abs(x[i]) == 1:
                    A[ni, nj] = 1
        A.set_immutable()
        return A

    @cached_method
    def number_of_components(self):
        r"""
        Return the number of connected components of ``self``.

        OUTPUT: number of connected components

        EXAMPLES::

            sage: # needs sage.groups
            sage: B = BraidGroup(4)
            sage: L = Link(B([-1, 3, 1, 3]))
            sage: L.number_of_components()
            4
            sage: B = BraidGroup(8)
            sage: L = Link(B([-2, 4, 1, 6, 1, 4]))
            sage: L.number_of_components()
            5
            sage: L = Link(B([1, 2, 1, 2]))
            sage: L.number_of_components()
            1
            sage: L = Link(B.one())
            sage: L.number_of_components()
            1
        """
        G = Graph()
        pd = self.pd_code()
        if not pd:
            return ZZ.one()
        G.add_vertices(set(flatten(pd)))
        for c in pd:
            G.add_edge(c[0], c[2])
            G.add_edge(c[3], c[1])
        return G.connected_components_number()

    def is_knot(self):
        r"""
        Return ``True`` if ``self`` is a knot.

        Every knot is a link but the converse is not true.

        EXAMPLES::

            sage: # needs sage.groups
            sage: B = BraidGroup(4)
            sage: L = Link(B([1, 3, 1, -3]))
            sage: L.is_knot()
            False
            sage: B = BraidGroup(8)
            sage: L = Link(B([1, 2, 3, 4, 5, 6]))
            sage: L.is_knot()
            True
        """
        return self.number_of_components() == 1

    def genus(self):
        r"""
        Return the genus of ``self``.

        EXAMPLES::

            sage: # needs sage.groups
            sage: B = BraidGroup(4)
            sage: L = Link(B([-1, 3, 1, 3]))
            sage: L.genus()
            0
            sage: L = Link(B([1,3]))
            sage: L.genus()
            0
            sage: B = BraidGroup(8)
            sage: L = Link(B([-2, 4, 1, 6, 1, 4]))
            sage: L.genus()
            0
            sage: L = Link(B([1, 2, 1, 2]))
            sage: L.genus()
            1
        """
        b = self.braid().Tietze()
        if not b:
            return ZZ.zero()

        B = self.braid().parent()
        x = self._braid_word_components()
        q = []
        s_tmp = []
        for xi in x:
            tmp = []
            b1 = min(abs(k) for k in xi)
            for xij in xi:
                if xij > 0:
                    xij = xij - b1 + 1
                else:
                    xij = xij + b1 - 1
                tmp.append(xij)
            s_tmp.append(B(tmp))
        s = []
        for i in s_tmp:
            b = i.Tietze()
            s.append(list(b))
        t = [Link(B(si)).number_of_components() for si in s]
        for i, j in enumerate(s):
            if not j:
                s[i].append(-2)
        for i in s:
            q2 = max(abs(k) + 1 for k in i)
            q.append(q2)
        g = [((2 - t[i]) + len(x[i]) - q[i]) / 2 for i in range(len(x))]
        return sum(g, ZZ.zero())

    def signature(self):
        r"""
        Return the signature of ``self``.

        This is defined as the signature of the symmetric matrix

        .. MATH::

             V + V^{t},

        where `V` is the :meth:`Seifert matrix <seifert_matrix>`.

        .. SEEALSO:: :meth:`omega_signature`, :meth:`seifert_matrix`

        EXAMPLES::

            sage: # needs sage.groups sage.modules
            sage: B = BraidGroup(4)
            sage: L = Link(B([-1, 3, 1, 3]))
            sage: L.signature()
            -1
            sage: B = BraidGroup(8)
            sage: L = Link(B([-2, 4, 1, 6, 1, 4]))
            sage: L.signature()
            -2
            sage: L = Link(B([1, 2, 1, 2]))
            sage: L.signature()
            -2
        """
        V = self.seifert_matrix()
        m = V + V.transpose()
        return ZZ.sum(j.real().sign() for j in m.eigenvalues())

    def omega_signature(self, omega):
        r"""
        Compute the `\omega`-signature of ``self``.

        INPUT:

        - `\omega` -- a complex number of modulus 1. This is assumed to be
          coercible to ``QQbar``.

        This is defined as the signature of the Hermitian matrix

        .. MATH::

             (1 - \omega) V + (1 - \omega^{-1}) V^{t},

        where `V` is the :meth:`Seifert matrix <seifert_matrix>`,
        as explained on page 122 of [Liv1993]_.

        According to [Con2018]_, this is also known as the
        Levine-Tristram signature, the equivariant signature or the
        Tristram-Levine signature.

        .. SEEALSO:: :meth:`signature`, :meth:`seifert_matrix`

        EXAMPLES::

            sage: # needs sage.groups sage.modules sage.rings.number_field
            sage: B = BraidGroup(4)
            sage: K = Knot(B([1,1,1,2,-1,2,-3,2,-3]))
            sage: omega = QQbar.zeta(3)
            sage: K.omega_signature(omega)
            -2
        """
        from sage.rings.qqbar import QQbar
        omega = QQbar(omega)
        V = self.seifert_matrix()
        m = (1 - omega) * V + (1 - omega.conjugate()) * V.transpose()
        return ZZ.sum(j.real().sign() for j in m.eigenvalues())

    def alexander_polynomial(self, var='t'):
        r"""
        Return the Alexander polynomial of ``self``.

        INPUT:

        - ``var`` -- (default: ``'t'``) the variable in the polynomial

        EXAMPLES:

        We begin by computing the Alexander polynomial for the
        figure-eight knot::

            sage: # needs sage.groups sage.modules
            sage: B = BraidGroup(3)
            sage: L = Link(B([1, -2, 1, -2]))
            sage: L.alexander_polynomial()
            -t^-1 + 3 - t

        The "monster" unknot::

            sage: L = Link([[3,1,2,4],[8,9,1,7],[5,6,7,3],[4,18,6,5],
            ....:           [17,19,8,18],[9,10,11,14],[10,12,13,11],
            ....:           [12,19,15,13],[20,16,14,15],[16,20,17,2]])
            sage: L.alexander_polynomial()                                              # needs sage.groups sage.modules
            1

        Some additional examples::

            sage: # needs sage.groups sage.modules
            sage: B = BraidGroup(2)
            sage: L = Link(B([1]))
            sage: L.alexander_polynomial()
            1
            sage: L = Link(B.one())
            sage: L.alexander_polynomial()
            1
            sage: B = BraidGroup(3)
            sage: L = Link(B([1, 2, 1, 2]))
            sage: L.alexander_polynomial()
            t^-1 - 1 + t

        When the Seifert surface is disconnected, the Alexander
        polynomial is defined to be `0`::

            sage: # needs sage.groups sage.modules
            sage: B = BraidGroup(4)
            sage: L = Link(B([1,3]))
            sage: L.alexander_polynomial()
            0

        TESTS::

            sage: # needs sage.groups sage.modules
            sage: B = BraidGroup(4)
            sage: L = Link(B([-1, 3, 1, 3]))
            sage: L.alexander_polynomial()
            0
            sage: L = Link(B([1,3,1,1,3,3]))
            sage: L.alexander_polynomial()
            0
            sage: B = BraidGroup(8)
            sage: L = Link(B([-2, 4, 1, 6, 1, 4]))
            sage: L.alexander_polynomial()
            0

        .. SEEALSO:: :meth:`conway_polynomial`
        """
        R = LaurentPolynomialRing(ZZ, var)
        # The Alexander polynomial of disjoint links are defined to be 0
        if len(self._braid_word_components()) > 1:
            return R.zero()
        t = R.gen()
        seifert_matrix = self.seifert_matrix()
        f = (seifert_matrix - t * seifert_matrix.transpose()).determinant()
        # could we use a charpoly here ? or faster determinant ?
        if f != 0:
            exp = f.exponents()
            return t ** ((-max(exp) - min(exp)) // 2) * f
        return f

    def conway_polynomial(self):
        """
        Return the Conway polynomial of ``self``.

        This is closely related to the Alexander polynomial.

        See :wikipedia:`Alexander_polynomial` for the definition.

        EXAMPLES::

            sage: # needs sage.groups sage.modules
            sage: B = BraidGroup(3)
            sage: L = Link(B([1, -2, 1, -2]))
            sage: L.conway_polynomial()
            -t^2 + 1
            sage: Link([[1, 5, 2, 4], [3, 9, 4, 8], [5, 1, 6, 10],
            ....:       [7, 3, 8, 2], [9, 7, 10, 6]])
            Link with 1 component represented by 5 crossings
            sage: _.conway_polynomial()
            2*t^2 + 1
            sage: B = BraidGroup(4)
            sage: L = Link(B([1,3]))
            sage: L.conway_polynomial()
            0

        .. SEEALSO:: :meth:`alexander_polynomial`
        """
        alex = self.alexander_polynomial()
        L = alex.parent()
        R = L.polynomial_ring()
        if alex == 0:
            return R.zero()

        t = L.gen()
        alex = alex(t**2)
        exp = alex.exponents()
        alex = t**((-max(exp) - min(exp)) // 2) * alex

        conway = R.zero()
        t_poly = R.gen()
        binom = t - ~t
        while alex:
            M = max(alex.exponents())
            coeff = alex[M]
            alex -= coeff * binom**M
            conway += coeff * t_poly**M
        return conway

    def khovanov_polynomial(self, var1='q', var2='t', base_ring=ZZ):
        r"""
        Return the Khovanov polynomial of ``self``.

        This is the Poincaré polynomial of the Khovanov homology.

        INPUT:

        - ``var1`` -- (default: ``'q'``) the first variable. Its exponents
          give the (torsion free) rank of the height of Khovanov homology
        - ``var2`` -- (default: ``'t'``) the second variable. Its exponents
          give the (torsion free) rank of the degree of Khovanov homology
        - ``base_ring`` -- (default: ``ZZ``) the ring of the polynomial's
          coefficients

        OUTPUT:

        A two variate Laurent Polynomial over the ``base_ring``, more precisely an
        instance of :class:`~sage.rings.polynomial.laurent_polynomial.LaurentPolynomial`.

        EXAMPLES::

            sage: K = Link([[[1, -2, 3, -1, 2, -3]],[-1, -1, -1]])
            sage: K.khovanov_polynomial()                                               # needs sage.modules
            q^-1 + q^-3 + q^-5*t^-2 + q^-9*t^-3
            sage: K.khovanov_polynomial(base_ring=GF(2))                                # needs sage.modules
            q^-1 + q^-3 + q^-5*t^-2 + q^-7*t^-2 + q^-9*t^-3

        The figure eight knot::

            sage: L = Link([[1, 6, 2, 7], [5, 2, 6, 3], [3, 1, 4, 8], [7, 5, 8, 4]])
            sage: L.khovanov_polynomial(var1='p')                                       # needs sage.modules
            p^5*t^2 + p*t + p + p^-1 + p^-1*t^-1 + p^-5*t^-2
            sage: L.khovanov_polynomial(var1='p', var2='s', base_ring=GF(4))            # needs sage.modules sage.rings.finite_rings
            p^5*s^2 + p^3*s^2 + p*s + p + p^-1 + p^-1*s^-1 + p^-3*s^-1 + p^-5*s^-2

        The Hopf link::

            sage: # needs sage.groups
            sage: B = BraidGroup(2)
            sage: b = B([1, 1])
            sage: K = Link(b)
            sage: K.khovanov_polynomial()                                               # needs sage.modules
            q^6*t^2 + q^4*t^2 + q^2 + 1

        .. SEEALSO:: :meth:`khovanov_homology`
        """
        L = LaurentPolynomialRing(base_ring, [var1, var2])
        ch = base_ring.characteristic()
        coeff = {}
        kh = self.khovanov_homology()
        from sage.rings.infinity import infinity
        for h in kh:
            for d in kh[h]:
                H = kh[h][d]
                gens = [g for g in H.gens() if g.order() == infinity or ch.divides(g.order())]
                l = len(gens)
                if l:
                    coeff[(h,d)] = l
        return L(coeff)

    def determinant(self):
        r"""
        Return the determinant of ``self``.

        EXAMPLES::

            sage: # needs sage.groups sage.modules
            sage: B = BraidGroup(4)
            sage: L = Link(B([-1, 2, 1, 2]))
            sage: L.determinant()
            1
            sage: B = BraidGroup(8)
            sage: L = Link(B([2, 4, 2, 3, 1, 2]))
            sage: L.determinant()
            3
            sage: L = Link(B([1]*16 + [2,1,2,1,2,2,2,2,2,2,2,1,2,1,2,-1,2,-2]))
            sage: L.determinant()
            65
            sage: B = BraidGroup(3)
            sage: Link(B([1, 2, 1, 1, 2])).determinant()
            4

        TESTS::

            sage: # needs sage.groups sage.modules
            sage: B = BraidGroup(3)
            sage: Link(B([1, 2, 1, -2, -1])).determinant()
            0

        REFERENCES:

        - Definition 6.6.3 in [Cro2004]_
        """
        V = self.seifert_matrix()
        m = V + V.transpose()
        return Integer(abs(m.det()))

    def is_alternating(self):
        r"""
        Return whether the given knot diagram is alternating.

        Alternating diagram implies every overcross is followed by an
        undercross or the vice-versa.

        We look at the Gauss code if the sign is alternating, ``True``
        is returned else the knot is not alternating ``False`` is returned.

        .. WARNING::

            This does not check if a knot admits an alternating diagram
            or not. Thus, this term is used differently than in some of
            the literature, such as in Hoste-Thistlethwaite table.

        .. NOTE::

            Links with more than one component are considered to not
            be alternating (knots) even when such a diagram exists.

        EXAMPLES::

            sage: # needs sage.groups
            sage: B = BraidGroup(4)
            sage: L = Link(B([-1, -1, -1, -1]))
            sage: L.is_alternating()
            False
            sage: L = Link(B([1, -2, -1, 2]))
            sage: L.is_alternating()
            False
            sage: L = Link(B([-1, 3, 1, 3, 2]))
            sage: L.is_alternating()
            False
            sage: L = Link(B([1]*16 + [2,1,2,1,2,2,2,2,2,2,2,1,2,1,2,-1,2,-2]))
            sage: L.is_alternating()
            False
            sage: L = Link(B([-1,2,-1,2]))
            sage: L.is_alternating()
            True

        We give the `5_2` knot with an alternating diagram and a
        non-alternating diagram::

            sage: K5_2 = Link([[1, 4, 2, 5], [3, 8, 4, 9], [5, 10, 6, 1],
            ....:              [7, 2, 8, 3], [9, 6, 10, 7]])
            sage: K5_2.is_alternating()
            True

            sage: # needs sage.groups
            sage: K5_2b = Link(K5_2.braid())
            sage: K5_2b.is_alternating()
            False

        TESTS:

        Check that :issue:`31001` is fixed::

            sage: L = Knot([])
            sage: L.is_alternating()
            True
        """
        if not self.is_knot():
            return False
        x = self.gauss_code()
        if not x:
            return True
        s = [Integer(i).sign() for i in x[0]]
        return (s == [(-1) ** (i + 1) for i in range(len(x[0]))]
                or s == [(-1) ** i for i in range(len(x[0]))])

    def orientation(self):
        r"""
        Return the orientation of the crossings of the link diagram
        of ``self``.

        EXAMPLES::

            sage: L = Link([[1, 2, 5, 4], [3, 7, 6, 5], [4, 6, 9, 8], [7, 11, 10, 9],
            ....:           [8, 10, 13, 1], [11, 3, 2, 13]])
            sage: L.orientation()
            [-1, 1, -1, 1, -1, 1]
            sage: L = Link([[1, 6, 2, 7], [7, 2, 8, 3], [3, 10, 4, 11], [11, 4, 12, 5],
            ....:           [14, 6, 1, 5], [13, 8, 14, 9], [12, 10, 13, 9]])
            sage: L.orientation()
            [-1, -1, -1, -1, 1, -1, 1]
            sage: L = Link([[1, 3, 3, 2], [2, 5, 5, 4], [4, 7, 7, 1]])
            sage: L.orientation()
            [-1, -1, -1]
        """
        directions = self._directions_of_edges()[0]
        orientation = []
        for C in self.pd_code():
            if C[0] == C[3] or C[2] == C[1]:
                orientation.append(-1)
            elif C[3] == C[2] or C[0] == C[1]:
                orientation.append(1)
            elif directions[C[3]] == C:
                orientation.append(-1)
            else:
                orientation.append(1)
        return orientation

    def seifert_circles(self):
        r"""
        Return the Seifert circles from the link diagram of ``self``.

        Seifert circles are the circles obtained by smoothing all crossings
        respecting the orientation of the segments.

        Each Seifert circle is represented as a list of the segments
        that form it.

        EXAMPLES::

            sage: L = Link([[[1, -2, 3, -4, 2, -1, 4, -3]], [1, 1, -1, -1]])
            sage: L.seifert_circles()
            [[1, 7, 5, 3], [2, 6], [4, 8]]
            sage: L = Link([[[-1, 2, 3, -4, 5, -6, 7, 8, -2, -5, 6, 1, -8, -3, 4, -7]],
            ....:           [-1, -1, -1, -1, 1, 1, -1, 1]])
            sage: L.seifert_circles()
            [[1, 13, 9, 3, 15, 5, 11, 7], [2, 10, 6, 12], [4, 16, 8, 14]]
            sage: L = Link([[[-1, 2, -3, 4, 5, 1, -2, 6, 7, 3, -4, -7, -6, -5]],
            ....:           [-1, -1, -1, -1, 1, -1, 1]])
            sage: L.seifert_circles()
            [[1, 7, 3, 11, 5], [2, 8, 14, 6], [4, 12, 10], [9, 13]]
            sage: L = Link([[1, 7, 2, 6], [7, 3, 8, 2], [3, 11, 4, 10], [11, 5, 12, 4],
            ....:           [14, 5, 1, 6], [13, 9, 14, 8], [12, 9, 13, 10]])
            sage: L.seifert_circles()
            [[1, 7, 3, 11, 5], [2, 8, 14, 6], [4, 12, 10], [9, 13]]
            sage: L = Link([[[-1, 2, -3, 5], [4, -2, 6, -5], [-4, 1, -6, 3]],
            ....:           [-1, 1, 1, 1, -1, -1]])
            sage: L.seifert_circles()
            [[1, 11, 8], [2, 7, 12, 4, 5, 10], [3, 9, 6]]

            sage: # needs sage.groups
            sage: B = BraidGroup(2)
            sage: L = Link(B([1, 1, 1]))
            sage: L.seifert_circles()
            [[1, 3, 5], [2, 4, 6]]

        TESTS:

        Check that :issue:`25050` is solved::

            sage: A = Link([[[1, 2, -2, -1, -3, -4, 4, 3]], [1, 1, 1, 1]])
            sage: A.seifert_circles()
            [[3], [7], [1, 5], [2, 4], [6, 8]]
        """
        pd = self.pd_code()
        available_segments = set(flatten(pd))
        result = []
        # detect looped segments. They must be their own seifert circles
        for a in available_segments:
            if any(C.count(a) > 1 for C in pd):
                result.append([a])
        # remove the looped segments from the available
        for a in result:
            available_segments.remove(a[0])
        tails, heads = self._directions_of_edges()
        while available_segments:
            a = available_segments.pop()
            if heads[a] == tails[a]:
                result.append([a])
            else:
                C = heads[a]
                par = []
                while a not in par:
                    par.append(a)
                    posnext = C[(C.index(a) - 1) % 4]
                    if tails[posnext] == C and not [posnext] in result:
                        a = posnext
                    else:
                        a = C[(C.index(a) + 1) % 4]
                    if a in available_segments:
                        available_segments.remove(a)
                    C = heads[a]
                result.append(par)
        return result

    def regions(self):
        r"""
        Return the regions from the link diagram of ``self``.

        Regions are obtained always turning left at each crossing.

        Then the regions are represented as a list with the segments that form
        its boundary, with a sign depending on the orientation of the segment
        as part of the boundary.

        EXAMPLES::

            sage: L = Link([[[-1, +2, -3, 4, +5, +1, -2, +6, +7, 3, -4, -7, -6,-5]],
            ....:           [-1, -1, -1, -1, 1, -1, 1]])
            sage: L.regions()
            [[14, -5, 12, -9], [13, 9], [11, 5, 1, 7, 3], [10, -3, 8, -13],
             [6, -1], [4, -11], [2, -7], [-2, -6, -14, -8], [-4, -10, -12]]
            sage: L = Link([[[1, -2, 3, -4, 2, -1, 4, -3]],[1, 1, -1, -1]])
            sage: L.regions()
            [[8, 4], [7, -4, 1], [6, -1, -3], [5, 3, -8], [2, -5, -7], [-2, -6]]
            sage: L = Link([[[-1, +2, 3, -4, 5, -6, 7, 8, -2, -5, +6, +1, -8, -3, 4, -7]],
            ....:           [-1, -1, -1, -1, 1, 1, -1, 1]])
            sage: L.regions()
            [[16, 8, 14, 4], [15, -4], [13, -8, 1], [12, -1, -7], [11, 7, -16, 5],
             [10, -5, -15, -3], [9, 3, -14], [6, -11], [2, -9, -13], [-2, -12, -6, -10]]

            sage: # needs sage.groups
            sage: B = BraidGroup(2)
            sage: L = Link(B([-1, -1, -1]))
            sage: L.regions()
            [[6, -5], [5, 1, 3], [4, -3], [2, -1], [-2, -6, -4]]
            sage: L = Link([[[1, -2, 3, -4], [-1, 5, -3, 2, -5, 4]],
            ....:           [-1, 1, 1, -1, -1]])
            sage: L.regions()
            [[10, -4, -7], [9, 7, -3], [8, 3], [6, -9, -2], [5, 2, -8, 4],
             [1, -5], [-1, -10, -6]]
            sage: L = Link([[1, 3, 3, 2], [2, 4, 4, 5], [5, 6, 6, 7], [7, 8, 8, 1]])
            sage: L.regions()
            [[-3], [-4], [-6], [-8], [7, 1, 2, 5], [-1, 8, -7, 6, -5, 4, -2, 3]]

        .. NOTE::

            The link diagram is assumed to have only one completely isolated
            component. This is because otherwise some regions would have
            disconnected boundary.

        TESTS::

            sage: # needs sage.groups
            sage: B = BraidGroup(6)
            sage: L = Link(B([1, 3, 5]))
            sage: L.regions()
            Traceback (most recent call last):
            ...
            NotImplementedError: can only have one isolated component
        """
        if len(self._isolated_components()) != 1:
            raise NotImplementedError("can only have one isolated component")
        pd = self.pd_code()
        if len(pd) == 1:
            if pd[0][0] == pd[0][3]:
                return [[-pd[0][2]], [pd[0][0]], [pd[0][2], -pd[0][0]]]
            else:
                return [[pd[0][2]], [-pd[0][0]], [-pd[0][2], pd[0][0]]]

        tails, heads = self._directions_of_edges()
        available_edges = set(flatten(pd))

        loops = [i for i in available_edges if heads[i] == tails[i]]
        available_edges = available_edges.union({-i for i in available_edges})
        regions = []

        for edge in loops:
            cros = heads[edge]
            if cros[3] == edge:
                regions.append([edge])
            else:
                regions.append([-edge])
            available_edges.remove(edge)
            available_edges.remove(-edge)
        available_edges = sorted(available_edges)

        while available_edges:
            edge = available_edges.pop()
            region = []
            while edge not in region:
                region.append(edge)
                if edge > 0:
                    cros = heads[edge]
                    ind = cros.index(edge)
                else:
                    cros = tails[-edge]
                    ind = cros.index(-edge)
                next_edge = cros[(ind - 1) % 4]
                if [next_edge] in regions:
                    region.append(-next_edge)
                    next_edge = cros[(ind + 1) % 4]
                elif [-next_edge] in regions:
                    region.append(next_edge)
                    next_edge = cros[(ind + 1) % 4]
                if tails[next_edge] == cros:
                    edge = next_edge
                else:
                    edge = -next_edge
                if edge in available_edges:
                    available_edges.remove(edge)
            regions.append(region)
        return regions

    def remove_loops(self):
        r"""
        Return an ambient isotopic link in which all loops are removed.

        EXAMPLES::

            sage: b = BraidGroup(4)((3, 2, -1, -1))
            sage: L = Link(b)
            sage: L.remove_loops()
            Link with 2 components represented by 2 crossings
            sage: K4 = Link([[1, 7, 2, 6], [3, 1, 4, 8], [5, 5, 6, 4], [7, 3, 8, 2]])
            sage: K3 = K4.remove_loops()
            sage: K3.pd_code()
            [[1, 7, 2, 4], [3, 1, 4, 8], [7, 3, 8, 2]]
            sage: U = Link([[1, 2, 2, 1]])
            sage: U.remove_loops()
            Link with 1 component represented by 0 crossings
        """
        pd = self.pd_code()
        new_pd = []
        loop_crossings = []
        for cr in pd:
            if len(set(cr)) == 4:
                new_pd.append(list(cr))
            else:
                loop_crossings.append(cr)
        if not loop_crossings:
            return self
        if not new_pd:
            # trivial knot
            return type(self)([])
        new_edges = flatten(new_pd)
        for cr in loop_crossings:
            rem = set([e for e in cr if e in new_edges])
            if len(rem) == 2:
                # put remaining edges together
                a, b = sorted(rem)
                for ncr in new_pd:
                    if b in ncr:
                        ncr[ncr.index(b)] = a
                        break
        res = type(self)(new_pd)
        return res.remove_loops()

    @cached_method
    def mirror_image(self):
        r"""
        Return the mirror image of ``self``.

        EXAMPLES::

            sage: # needs sage.groups
            sage: g = BraidGroup(2).gen(0)
            sage: K = Link(g^3)
            sage: K2 = K.mirror_image(); K2
            Link with 1 component represented by 3 crossings
            sage: K2.braid()
            s^-3

        .. PLOT::
            :width: 300 px

            g = BraidGroup(2).gen(0)
            K = Link(g**3)
            sphinx_plot(K.plot())

        .. PLOT::
            :width: 300 px

            g = BraidGroup(2).gen(0)
            K = Link(g**3)
            sphinx_plot(K.mirror_image().plot())

        ::

            sage: K = Knot([[[1, -2, 3, -1, 2, -3]], [1, 1, 1]])
            sage: K2 = K.mirror_image(); K2
            Knot represented by 3 crossings
            sage: K.pd_code()
            [[4, 2, 5, 1], [2, 6, 3, 5], [6, 4, 1, 3]]
            sage: K2.pd_code()
            [[4, 1, 5, 2], [2, 5, 3, 6], [6, 3, 1, 4]]

        .. PLOT::
            :width: 300 px

            K = Link([[[1,-2,3,-1,2,-3]],[1,1,1]])
            sphinx_plot(K.plot())

        .. PLOT::
            :width: 300 px

            K = Link([[[1,-2,3,-1,2,-3]],[1,1,1]])
            K2 = K.mirror_image()
            sphinx_plot(K2.plot())

        TESTS:

        check that :issue:`30997` is fixed::

            sage: L = Link([[6, 2, 7, 1], [5, 13, 6, 12], [8, 3, 9, 4],
            ....:           [2, 13, 3, 14], [14, 8, 15, 7], [11, 17, 12, 16],
            ....:           [9, 18, 10, 11], [17, 10, 18, 5], [4, 16, 1, 15]]) # L9n25{0}{0} from KnotInfo
            sage: Lmm = L.mirror_image().mirror_image()
            sage: L == Lmm
            True
        """
        # Use the braid information if it is the shortest version
        #   of what we have already computed
        if self._mirror:
            return self._mirror

        if self._braid:
            lb = len(self._braid.Tietze())

            if self._pd_code:
                lpd = len(self.pd_code())
            else:
                lpd = float('inf')

            if self._oriented_gauss_code:
                logc = len(self.oriented_gauss_code()[-1])
            else:
                logc = float('inf')

            if lb <= logc and lb <= lpd:
                self._mirror = type(self)(self._braid.mirror_image())
                self._mirror._mirror = self
                return self._mirror

        # Otherwise we fallback to the PD code
        pd = [[a[0], a[3], a[2], a[1]] for a in self.pd_code()]
        self._mirror = type(self)(pd)
        self._mirror._mirror = self
        return self._mirror

    def reverse(self):
        r"""
        Return the reverse of ``self``. This is the link obtained from ``self``
        by reverting the orientation on all components.

        EXAMPLES::

           sage: K3 = Knot([[5, 2, 4, 1], [3, 6, 2, 5], [1, 4, 6, 3]])
           sage: K3r = K3.reverse(); K3r.pd_code()
           [[4, 1, 5, 2], [2, 5, 3, 6], [6, 3, 1, 4]]
           sage: K3 == K3r                                                              # needs sage.groups
           True

        a non reversable knot::

            sage: # needs sage.groups
            sage: K8_17 = Knot([[6, 1, 7, 2], [14, 7, 15, 8], [8, 4, 9, 3],
            ....:               [2, 14, 3, 13], [12, 6, 13, 5], [4, 10, 5, 9],
            ....:               [16, 11, 1, 12], [10, 15, 11, 16]])
            sage: K8_17r = K8_17.reverse()
            sage: b = K8_17.braid(); b
            s0^2*s1^-1*(s1^-1*s0)^2*s1^-1
            sage: br = K8_17r.braid(); br
            s0^-1*s1*s0^-2*s1^2*s0^-1*s1
            sage: b.is_conjugated(br)
            False
            sage: b == br.reverse()
            False
            sage: b.is_conjugated(br.reverse())
            True
            sage: K8_17b = Link(b)
            sage: K8_17br = K8_17b.reverse()
            sage: bbr = K8_17br.braid(); bbr
            (s1^-1*s0)^2*s1^-2*s0^2
            sage: br == bbr
            False
            sage: br.is_conjugated(bbr)
            True
        """
        if self._reverse:
            return self._reverse

        b = self._braid
        if b and len(b.Tietze()) <= len(self.pd_code()):
            self._reverse = type(self)(self._braid.reverse())
            self._reverse._reverse = self
            return self._reverse

        # Otherwise we fallback to the PD code
        pd = [[a[2], a[3], a[0], a[1]] for a in self.pd_code()]
        self._reverse = type(self)(pd)
        self._reverse._reverse = self
        return self._reverse

    def writhe(self):
        r"""
        Return the writhe of ``self``.

        EXAMPLES::

            sage: L = Link([[[1, -2, 3, -4, 2, -1, 4, -3]],[1, 1, -1, -1]])
            sage: L.writhe()
            0
            sage: L = Link([[[-1, 2, -3, 4, 5, 1, -2, 6, 7, 3, -4, -7, -6,-5]],
            ....:            [-1, -1, -1, -1, 1, -1, 1]])
            sage: L.writhe()
            -3
            sage: L = Link([[[-1, 2, 3, -4, 5, -6, 7, 8, -2, -5, 6, 1, -8, -3, 4, -7]],
            ....:            [-1, -1, -1, -1, 1, 1, -1, 1]])
            sage: L.writhe()
            -2
        """
        x = self.oriented_gauss_code()
        pos = x[1].count(1)
        neg = (-1) * x[1].count(-1)
        return pos + neg

    def jones_polynomial(self, variab=None, skein_normalization=False, algorithm='jonesrep'):
        r"""
        Return the Jones polynomial of ``self``.

        The normalization is so that the unknot has Jones polynomial `1`.
        If ``skein_normalization`` is ``True``, the variable of the result
        is replaced by a itself to the power of `4`, so that the result
        agrees with the conventions of [Lic1997]_ (which in particular differs
        slightly from the conventions used otherwise in this class), had
        one used the conventional Kauffman bracket variable notation directly.

        If ``variab`` is ``None`` return a polynomial in the variable `A`
        or `t`, depending on the value ``skein_normalization``. In
        particular, if ``skein_normalization`` is ``False``, return the
        result in terms of the variable `t`, also used in [Lic1997]_.

        ALGORITHM:

        The calculation goes through one of two possible algorithms,
        depending on the value of ``algorithm``. Possible values are
        ``'jonesrep'`` which uses the Jones representation of a braid
        representation of ``self`` to compute the polynomial of the
        trace closure of the braid, and ``statesum`` which recursively
        computes the Kauffman bracket of ``self``. Depending on how the
        link is given, there might be significant time gains in using
        one over the other. When the trace closure of the braid is
        ``self``, the algorithms give the same result.

        INPUT:

        - ``variab`` -- variable (default: ``None``); the variable in the
          resulting polynomial; if unspecified, use either a default variable
          in `\ZZ[A,A^{-1}]` or the variable `t` in the symbolic ring

        - ``skein_normalization`` -- boolean (default: ``False``); determines
          the variable of the resulting polynomial

        - ``algorithm`` -- string (default: ``'jonesrep'``); algorithm to use
          and can be one of the following:

          * ``'jonesrep'`` - use the Jones representation of the braid
            representation

          * ``'statesum'`` - recursively computes the Kauffman bracket

        OUTPUT:

        If ``skein_normalization`` if ``False``, this returns an element
        in the symbolic ring as the Jones polynomial of the link might
        have fractional powers when the link is not a knot. Otherwise the
        result is a Laurent polynomial in ``variab``.

        EXAMPLES:

        The unknot::

            sage: # needs sage.groups
            sage: B = BraidGroup(9)
            sage: b = B([1, 2, 3, 4, 5, 6, 7, 8])
            sage: Link(b).jones_polynomial()
            1

        The "monster" unknot::

            sage: L = Link([[3,1,2,4],[8,9,1,7],[5,6,7,3],[4,18,6,5],
            ....:           [17,19,8,18],[9,10,11,14],[10,12,13,11],
            ....:           [12,19,15,13],[20,16,14,15],[16,20,17,2]])
            sage: L.jones_polynomial()                                                  # needs sage.symbolic
            1

        The Ochiai unknot::

            sage: L = Link([[[1,-2,-3,-8,-12,13,-14,15,-7,-1,2,-4,10,11,-13,12,
            ....:             -11,-16,4,3,-5,6,-9,7,-15,14,16,-10,8,9,-6,5]],
            ....:           [-1,-1,1,1,1,1,-1,1,1,-1,1,-1,-1,-1,-1,-1]])
            sage: L.jones_polynomial()          # long time                             # needs sage.symbolic
            1

        Two unlinked unknots::

            sage: # needs sage.groups
            sage: B = BraidGroup(4)
            sage: b = B([1, 3])
            sage: Link(b).jones_polynomial()                                            # needs sage.symbolic
            -sqrt(t) - 1/sqrt(t)

        The Hopf link::

            sage: # needs sage.groups
            sage: B = BraidGroup(2)
            sage: b = B([-1,-1])
            sage: Link(b).jones_polynomial()                                            # needs sage.symbolic
            -1/sqrt(t) - 1/t^(5/2)

        Different representations of the trefoil and one of its mirror::

            sage: # needs sage.groups
            sage: B = BraidGroup(2)
            sage: b = B([-1, -1, -1])
            sage: Link(b).jones_polynomial(skein_normalization=True)
            -A^-16 + A^-12 + A^-4
            sage: Link(b).jones_polynomial()
            1/t + 1/t^3 - 1/t^4
            sage: B = BraidGroup(3)
            sage: b = B([-1, -2, -1, -2])
            sage: Link(b).jones_polynomial(skein_normalization=True)
            -A^-16 + A^-12 + A^-4
            sage: R.<x> = LaurentPolynomialRing(GF(2))
            sage: Link(b).jones_polynomial(skein_normalization=True, variab=x)
            x^-16 + x^-12 + x^-4
            sage: B = BraidGroup(3)
            sage: b = B([1, 2, 1, 2])
            sage: Link(b).jones_polynomial(skein_normalization=True)
            A^4 + A^12 - A^16

        `K11n42` (the mirror of the "Kinoshita-Terasaka" knot) and `K11n34`
        (the mirror of the "Conway" knot) in [KnotAtlas]_::

            sage: # needs sage.groups
            sage: B = BraidGroup(4)
            sage: K11n42 = Link(B([1, -2, 3, -2, 3, -2, -2, -1, 2, -3, -3, 2, 2]))
            sage: K11n34 = Link(B([1, 1, 2, -3, 2, -3, 1, -2, -2, -3, -3]))
            sage: bool(K11n42.jones_polynomial() == K11n34.jones_polynomial())          # needs sage.symbolic
            True

        The two algorithms for computation give the same result when the
        trace closure of the braid representation is the link itself::

            sage: # needs sage.symbolic
            sage: L = Link([[[-1, 2, -3, 4, 5, 1, -2, 6, 7, 3, -4, -7, -6, -5]],
            ....:           [-1, -1, -1, -1, 1, -1, 1]])
            sage: jonesrep = L.jones_polynomial(algorithm='jonesrep')
            sage: statesum = L.jones_polynomial(algorithm='statesum')
            sage: bool(jonesrep == statesum)
            True

        When we have thrown away unknots so that the trace closure of the
        braid is not necessarily the link itself, this is only true up to a
        power of the Jones polynomial of the unknot::

            sage: # needs sage.groups
            sage: B = BraidGroup(3)
            sage: b = B([1])
            sage: L = Link(b)
            sage: b.components_in_closure()
            2
            sage: L.number_of_components()
            1
            sage: b.jones_polynomial()                                                  # needs sage.symbolic
            -sqrt(t) - 1/sqrt(t)
            sage: L.jones_polynomial()                                                  # needs sage.symbolic
            1
            sage: L.jones_polynomial(algorithm='statesum')                              # needs sage.symbolic
            1

        TESTS::

            sage: L = Link([])
            sage: L.jones_polynomial(algorithm='statesum')                              # needs sage.symbolic
            1

            sage: L.jones_polynomial(algorithm='other')
            Traceback (most recent call last):
            ...
            ValueError: bad value of algorithm

        Check that :issue:`31001` is fixed::

            sage: L.jones_polynomial()                                                  # needs sage.groups
            1
        """
        if algorithm == 'statesum':
            poly = self._bracket()
            t = poly.parent().gens()[0]
            writhe = self.writhe()
            jones = poly * (-t)**(-3 * writhe)
            # Switch to the variable A to have the result agree with the output
            # of the jonesrep algorithm
            A = LaurentPolynomialRing(ZZ, 'A').gen()
            jones = jones(A**-1)

            if skein_normalization:
                if variab is None:
                    return jones
                else:
                    return jones(variab)
            else:
                if variab is None:
                    variab = 't'
                # We force the result to be in the symbolic ring because of the expand
                return jones(SR(variab)**(ZZ(1)/ZZ(4))).expand()
        elif algorithm == 'jonesrep':
            braid = self.braid()
            # Special case for the trivial knot with no crossings
            if not braid.Tietze():
                if skein_normalization:
                    return LaurentPolynomialRing(ZZ, 'A').one()
                else:
                    return SR.one()
            return braid.jones_polynomial(variab, skein_normalization)

        raise ValueError("bad value of algorithm")

    @cached_method
    def _bracket(self):
        r"""
        Return the Kaufmann bracket polynomial of the diagram of ``self``.

        Note that this is not an invariant of the link, but of the diagram.
        In particular, it is not invariant under Reidemeister I moves.

        EXAMPLES::

            sage: L = Link([[[-1, 2, 3, -4, 5, -6, 7, 8, -2, -5, 6, 1, -8, -3, 4, -7]],
            ....:           [-1, -1, -1, -1, 1, 1, -1, 1]])
            sage: L._bracket()
            -t^-10 + 2*t^-6 - t^-2 + 2*t^2 - t^6 + t^10 - t^14
            sage: L = Link([[2, 1, 3, 4], [4, 3, 1, 2]])
            sage: L._bracket()
            -t^-4 - t^4
        """
        t = LaurentPolynomialRing(ZZ, 't').gen()
        pd_code = self.pd_code()
        if not pd_code:
            return t.parent().one()
        if len(pd_code) == 1:
            if pd_code[0][0] == pd_code[0][3]:
                return -t**(-3)
            else:
                return -t**3

        cross = pd_code[0]
        rest = [list(vertex) for vertex in pd_code[1:]]
        [a, b, c, d] = cross
        if a == d and c == b and len(rest) > 0:
            return (~t + t**(-5)) * Link(rest)._bracket()
        elif a == b and c == d and len(rest) > 0:
            return (t + t**5) * Link(rest)._bracket()
        elif a == d:
            for cross in rest:
                if b in cross:
                    cross[cross.index(b)] = c
            return -t**(-3) * Link(rest)._bracket()
        elif a == b:
            for cross in rest:
                if c in cross:
                    cross[cross.index(c)] = d
            return -t**3 * Link(rest)._bracket()
        elif c == d:
            for cross in rest:
                if b in cross:
                    cross[cross.index(b)] = a
            return -t**3 * Link(rest)._bracket()
        elif c == b:
            for cross in rest:
                if d in cross:
                    cross[cross.index(d)] = a
            return -t**(-3) * Link(rest)._bracket()
        else:
            rest_2 = [list(vertex) for vertex in rest]
            for cross in rest:
                if b in cross:
                    cross[cross.index(b)] = a
                if c in cross:
                    cross[cross.index(c)] = d
            for cross in rest_2:
                if b in cross:
                    cross[cross.index(b)] = c
                if d in cross:
                    cross[cross.index(d)] = a
            return t * Link(rest)._bracket() + ~t * Link(rest_2)._bracket()

    @cached_method
    def _isolated_components(self):
        r"""
        Return the PD codes of the isolated components of ``self``.

        Isolated components are links corresponding to subdiagrams that
        do not have any common crossing.

        EXAMPLES::

            sage: L = Link([[1, 1, 2, 2], [3, 3, 4, 4]])
            sage: L._isolated_components()
            [[[1, 1, 2, 2]], [[3, 3, 4, 4]]]
        """
        G = Graph()
        for c in self.pd_code():
            G.add_vertex(tuple(c))
        V = G.vertices(sort=True)
        setV = [set(c) for c in V]
        for i in range(len(V) - 1):
            for j in range(i + 1, len(V)):
                if setV[i].intersection(setV[j]):
                    G.add_edge(V[i], V[j])
        return [[list(i) for i in j]
                for j in G.connected_components(sort=False)]

    @cached_method
    def homfly_polynomial(self, var1=None, var2=None, normalization='lm'):
        r"""
        Return the HOMFLY polynomial of ``self``.

        The HOMFLY polynomial `P(K)` of a link `K` is a Laurent polynomial
        in two variables defined using skein relations and for the unknot
        `U`, we have `P(U) = 1`.

        INPUT:

        - ``var1`` -- (default: ``'L'``) the first variable. If ``normalization``
          is set to ``az`` resp. ``vz`` the default is ``a`` resp. ``v``
        - ``var2`` -- (default: ``'M'``) the second variable. If ``normalization``
          is set to ``az`` resp. ``vz`` the default is ``z``
        - ``normalization`` -- (default: ``lm``) the system of coordinates
          and can be one of the following:

          * ``'lm'`` -- corresponding to the Skein relation
            `L\cdot P(K _+) + L^{-1}\cdot P(K _-) + M\cdot P(K _0) = 0`

          * ``'az'`` -- corresponding to the Skein relation
            `a\cdot P(K _+) - a^{-1}\cdot P(K _-) = z  \cdot P(K _0)`

          * ``'vz'`` -- corresponding to the Skein relation
            `v^{-1}\cdot P(K _+) - v\cdot P(K _-) = z  \cdot P(K _0)`

          where `P(K _+)`, `P(K _-)` and `P(K _0)` represent the HOMFLY
          polynomials of three links that vary only in one crossing;
          that is the positive, negative, or smoothed links respectively

        OUTPUT:

        A Laurent polynomial over the integers.

        .. NOTE::

            Use the ``'az'`` normalization to agree with the data
            in [KnotAtlas]_

            Use the ``'vz'`` normalization to agree with the data
            `KnotInfo <http://www.indiana.edu/~knotinfo/>`__.

        EXAMPLES:

        We give some examples::

            sage: # needs sage.groups
            sage: g = BraidGroup(2).gen(0)
            sage: K = Knot(g^5)
            sage: K.homfly_polynomial()                                                 # needs sage.libs.homfly
            L^-4*M^4 - 4*L^-4*M^2 + 3*L^-4 - L^-6*M^2 + 2*L^-6

        The Hopf link::

            sage: L = Link([[1,4,2,3],[4,1,3,2]])
            sage: L.homfly_polynomial('x', 'y')                                         # needs sage.libs.homfly
            -x^-1*y + x^-1*y^-1 + x^-3*y^-1

        Another version of the Hopf link where the orientation
        has been changed. Therefore we substitute `x \mapsto L^{-1}`
        and `y \mapsto M`::

            sage: L = Link([[1,3,2,4], [4,2,3,1]])
            sage: L.homfly_polynomial()                                                 # needs sage.libs.homfly
            L^3*M^-1 - L*M + L*M^-1
            sage: L = Link([[1,3,2,4], [4,2,3,1]])
            sage: L.homfly_polynomial(normalization='az')                               # needs sage.libs.homfly
            a^3*z^-1 - a*z - a*z^-1

        The figure-eight knot::

            sage: L = Link([[2,5,4,1], [5,3,7,6], [6,9,1,4], [9,7,3,2]])
            sage: L.homfly_polynomial()                                                 # needs sage.libs.homfly
            -L^2 + M^2 - 1 - L^-2
            sage: L.homfly_polynomial('a', 'z', 'az')                                   # needs sage.libs.homfly
            a^2 - z^2 - 1 + a^-2

        The "monster" unknot::

            sage: L = Link([[3,1,2,4], [8,9,1,7], [5,6,7,3], [4,18,6,5],
            ....:           [17,19,8,18], [9,10,11,14], [10,12,13,11],
            ....:           [12,19,15,13], [20,16,14,15], [16,20,17,2]])
            sage: L.homfly_polynomial()                                                 # needs sage.libs.homfly
            1

        Comparison with KnotInfo::

            sage: KI, m = K.get_knotinfo(); KI, m
<<<<<<< HEAD
             (<KnotInfo.K5_1: '5_1'>, False)
            sage: K.homfly_polynomial(normalization='vz') == KI.homfly_polynomial()     # needs sage.libs.homfly
=======
             (<KnotInfo.K5_1: '5_1'>, <SymmetryMutant.itself: 's'>)
            sage: K.homfly_polynomial(normalization='vz') == KI.homfly_polynomial()
>>>>>>> 5ae0bc7a
            True

        The knot `9_6`::

            sage: # needs sage.groups sage.libs.homfly
            sage: B = BraidGroup(3)
            sage: K = Knot(B([-1,-1,-1,-1,-1,-1,-2,1,-2,-2]))
            sage: K.homfly_polynomial()
            L^10*M^4 - L^8*M^6 - 3*L^10*M^2 + 4*L^8*M^4 + L^6*M^6 + L^10
             - 3*L^8*M^2 - 5*L^6*M^4 - L^8 + 7*L^6*M^2 - 3*L^6
            sage: K.homfly_polynomial('a', 'z', normalization='az')
            -a^10*z^4 + a^8*z^6 - 3*a^10*z^2 + 4*a^8*z^4 + a^6*z^6 - a^10
             + 3*a^8*z^2 + 5*a^6*z^4 - a^8 + 7*a^6*z^2 + 3*a^6

        TESTS:

        This works with isolated components::

            sage: # needs sage.libs.homfly
            sage: L = Link([[[1, -1], [2, -2]], [1, 1]])
            sage: L2 = Link([[1, 4, 2, 3], [2, 4, 1, 3]])
            sage: L2.homfly_polynomial()
            -L*M^-1 - L^-1*M^-1
            sage: L.homfly_polynomial()
            -L*M^-1 - L^-1*M^-1
            sage: L.homfly_polynomial(normalization='az')
            a*z^-1 - a^-1*z^-1
            sage: L2.homfly_polynomial('α', 'ζ', 'az')
            α*ζ^-1 - α^-1*ζ^-1
            sage: L.homfly_polynomial(normalization='vz')
            -v*z^-1 + v^-1*z^-1
            sage: L2.homfly_polynomial('ν', 'ζ', 'vz')
            -ν*ζ^-1 + ν^-1*ζ^-1

        Check that :issue:`30346` is fixed::

            sage: L = Link([])
            sage: L.homfly_polynomial()                                                 # needs sage.libs.homfly
            1

        REFERENCES:

        - :wikipedia:`HOMFLY_polynomial`
        - http://mathworld.wolfram.com/HOMFLYPolynomial.html
        """
        if not var1:
            if normalization == 'az':
                var1 = 'a'
            elif normalization == 'vz':
                var1 = 'v'
            else:
                var1 = 'L'
        if not var2:
            if normalization == 'lm':
                var2 = 'M'
            else:
                var2 = 'z'

        L = LaurentPolynomialRing(ZZ, [var1, var2])
        if len(self._isolated_components()) > 1:
            if normalization == 'lm':
                fact = L({(1, -1):-1, (-1, -1):-1})
            elif normalization == 'az':
                fact = L({(1, -1):1, (-1, -1):-1})
            elif normalization == 'vz':
                fact = L({(1, -1):-1, (-1, -1):1})
            else:
                raise ValueError('normalization must be either `lm`, `az` or `vz`')
            fact = fact ** (len(self._isolated_components())-1)
            for i in self._isolated_components():
                fact = fact * Link(i).homfly_polynomial(var1, var2, normalization)
            return fact
        s = '{}'.format(self.number_of_components())
        ogc = self.oriented_gauss_code()
        if not ogc[0]:
            return L.one()
        for comp in ogc[0]:
            s += ' {}'.format(len(comp))
            for cr in comp:
                s += ' {} {}'.format(abs(cr)-1, sign(cr))
        for i, cr in enumerate(ogc[1]):
            s += ' {} {}'.format(i, cr)
        from sage.libs.homfly import homfly_polynomial_dict
        dic = homfly_polynomial_dict(s)
        if normalization == 'lm':
            return L(dic)
        elif normalization == 'az':
            auxdic = {}
            for a in dic:
                if (a[0] + a[1]) % 4 == 0:
                    auxdic[a] = dic[a]
                else:
                    auxdic[a] = -dic[a]
            if self.number_of_components() % 2:
                return L(auxdic)
            else:
                return -L(auxdic)
        elif normalization == 'vz':
            h_az = self.homfly_polynomial(var1=var1, var2=var2, normalization='az')
            a, z = h_az.parent().gens()
            v = ~a
            return h_az.subs({a:v})
        else:
            raise ValueError('normalization must be either `lm`, `az` or `vz`')

    def links_gould_polynomial(self, varnames='t0, t1'):
        r"""
        Return the Links-Gould polynomial of ``self``. See [MW2012]_, section 3
        and references given there. See also the docstring of
        :meth:`~sage.groups.braid.Braid.links_gould_polynomial`.

        INPUT:

        - ``varnames`` -- string (default ``t0, t1``)

        OUTPUT:

        A Laurent polynomial in the given variable names.

        EXAMPLES::

            sage: Hopf = Link([[1, 3, 2, 4], [4, 2, 3, 1]])
            sage: Hopf.links_gould_polynomial()                                         # needs sage.groups
            -1 + t1^-1 + t0^-1 - t0^-1*t1^-1
        """
        return self.braid().links_gould_polynomial(varnames=varnames)

    def _coloring_matrix(self, n=None):
        r"""
        Return the coloring matrix of ``self``.

        The coloring matrix is a matrix over a prime field
        whose right kernel gives the colorings of the diagram.

        INPUT:

        - ``n`` -- the number of colors to consider (if ommitted the
          value of the determinant of ``self`` will be taken)

        OUTPUT:

        a matrix over the residue class ring of integers modulo ``n``.

        EXAMPLES::

            sage: # needs sage.libs.pari sage.modules
            sage: K = Link([[[1, -2, 3, -1, 2, -3]], [1, 1, 1]])
            sage: K._coloring_matrix(3)
            [2 2 2]
            [2 2 2]
            [2 2 2]
            sage: K8 = Knot([[[1, -2, 4, -3, 2, -1, 3, -4]], [1, 1, -1, -1]])
            sage: K8._coloring_matrix(4)
            [2 0 3 3]
            [3 3 2 0]
            [0 3 3 2]
            [3 2 0 3]

        REFERENCES:

        - :wikipedia:`Fox_n-coloring`
        """
        if not n:
            n = self.determinant()
        from sage.rings.finite_rings.integer_mod_ring import IntegerModRing
        R = IntegerModRing(n)
        arcs = self.arcs(presentation='pd')
        di = len(arcs)
        M = matrix(R, di, di)
        crossings = self.pd_code()
        for i in range(di):
            crossing = crossings[i]
            for j in range(di):
                arc = arcs[j]
                if crossing[3] in arc:
                    M[i, j] += 2
                if crossing[0] in arc:
                    M[i, j] -= 1
                if crossing[2] in arc:
                    M[i, j] -= 1
        return M

    def is_colorable(self, n=None):
        r"""
        Return whether the link is ``n``-colorable.

        A link is ``n``-colorable if its arcs can be painted with
        ``n`` colours, labeled from ``0`` to ``n - 1``, in such a way
        that at any crossing, the average of the indices of the
        undercrossings equals twice the index of the overcrossing.

        INPUT:

        - ``n`` -- the number of colors to consider (if ommitted the
          value of the determinant of ``self`` will be taken)

        EXAMPLES:

        We show that the trefoil knot is 3-colorable::

            sage: K = Link([[[1, -2, 3, -1, 2, -3]], [1, 1, 1]])
            sage: K.is_colorable(3)                                                     # needs sage.libs.pari sage.modules
            True

        But the figure eight knot is not::

            sage: K8 = Link([[[1, -2, 4, -3, 2, -1, 3, -4]], [1, 1, -1, -1]])
            sage: K8.is_colorable(3)                                                    # needs sage.libs.pari sage.modules
            False

        But it is colorable with respect to the value of its determinant::

            sage: K8.determinant()
            5
            sage: K8.is_colorable()
            True

        An examples with non prime determinant::

            sage: K = Knots().from_table(6, 1)
            sage: K.determinant()
            9
            sage: K.is_colorable()
            True

        REFERENCES:

        - :wikipedia:`Fox_n-coloring`

        - Chapter 3 of [Liv1993]_

        .. SEEALSO:: :meth:`colorings` and :meth:`coloring_maps`
        """
        M = self._coloring_matrix(n=n)
        if M.base_ring().is_field():
            return self._coloring_matrix(n=n).nullity() > 1
        else:
            # nullity is not implemented in this case
            return M.right_kernel_matrix().dimensions()[0] > 1

    def colorings(self, n=None):
        r"""
        Return the ``n``-colorings of ``self``.

        INPUT:

        - ``n`` -- the number of colors to consider (if ommitted the value
          of the determinant of ``self`` will be taken). Note that there
          are no colorings if n is coprime to the determinant of ``self``

        OUTPUT:

        a list with the colorings. Each coloring is represented as
        a dictionary that maps a tuple of the edges forming each arc
        (as in the PD code) to the index of the corresponding color.

        EXAMPLES::

            sage: K = Link([[[1, -2, 3, -1, 2, -3]], [1, 1, 1]])
            sage: K.colorings(3)                                                        # needs sage.libs.pari sage.modules
            [{(1, 2): 0, (3, 4): 1, (5, 6): 2},
             {(1, 2): 0, (3, 4): 2, (5, 6): 1},
             {(1, 2): 1, (3, 4): 0, (5, 6): 2},
             {(1, 2): 1, (3, 4): 2, (5, 6): 0},
             {(1, 2): 2, (3, 4): 0, (5, 6): 1},
             {(1, 2): 2, (3, 4): 1, (5, 6): 0}]
            sage: K.pd_code()
            [[4, 2, 5, 1], [2, 6, 3, 5], [6, 4, 1, 3]]
            sage: K.arcs('pd')
            [[1, 2], [3, 4], [5, 6]]

        Note that ``n`` is not the number of different colors to be used. It
        can be looked upon the size of the color palette::

            sage: K = Knots().from_table(9, 15)
            sage: cols = K.colorings(13); len(cols)
            156
            sage: max(cols[0].values())
            12
            sage: max(cols[13].values())
            9

        REFERENCES:

        - :wikipedia:`Fox_n-coloring`

        - Chapter 3 of [Liv1993]_

        .. SEEALSO:: :meth:`is_colorable` and :meth:`coloring_maps`
        """
        from sage.modules.free_module import FreeModule
        M = self._coloring_matrix(n=n)
        KM = M.right_kernel_matrix()
        F = FreeModule(M.base_ring(), KM.dimensions()[0])
        K = [v*KM for v in F]
        res = set([])
        arcs = self.arcs('pd')
        for coloring in K:
            colors = sorted(set(coloring))
            if len(colors) >= 2:
                res.add(tuple(coloring))
        return [{tuple(arc): col for arc, col in zip(arcs, c)}
                for c in sorted(res)]

    def coloring_maps(self, n=None, finitely_presented=False):
        r"""
        Return the ``n``-coloring maps of ``self``. These are group
        homomorphisms from the fundamental group of ``self`` to the
        ``n``-th dihedral group.

        INPUT:

        - ``n`` -- the number of colors to consider (if ommitted the value
          of the determinant of ``self`` will be taken). Note that there
          are no coloring maps if n is coprime to the determinant of ``self``

        - ``finitely_presented`` (default ``False``) whether to choose the
          dihedral groups as finitely presented groups. If not set to ``True``
          they are represented as permutation groups.

        OUTPUT:

        a list of group homomporhisms from the fundamental group of ``self``
        to the ``n``-th dihedral group (represented according to the key
        argument ``finitely_presented``).

        EXAMPLES::

          sage: L5a1_1 = Link([[8, 2, 9, 1], [10, 7, 5, 8], [4, 10, 1, 9],
          ....:                [2, 5, 3, 6], [6, 3, 7, 4]])
          sage: L5a1_1.determinant()
          8
          sage: L5a1_1.coloring_maps(2)
          [Group morphism:
             From: Finitely presented group < x0, x1, x2, x3, x4 | x4*x1*x0^-1*x1^-1, x0*x4^-1*x3^-1*x4, x2*x0*x1^-1*x0^-1, x1*x3^-1*x2^-1*x3, x3*x2^-1*x4^-1*x2 >
             To:   Dihedral group of order 4 as a permutation group,
           Group morphism:
             From: Finitely presented group < x0, x1, x2, x3, x4 | x4*x1*x0^-1*x1^-1, x0*x4^-1*x3^-1*x4, x2*x0*x1^-1*x0^-1, x1*x3^-1*x2^-1*x3, x3*x2^-1*x4^-1*x2 >
             To:   Dihedral group of order 4 as a permutation group]
          sage: col_maps = L5a1_1.coloring_maps(4); len(col_maps)
          12
          sage: col_maps = L5a1_1.coloring_maps(5); len(col_maps)
          0
          sage: col_maps = L5a1_1.coloring_maps(12); len(col_maps)
          36
          sage: col_maps = L5a1_1.coloring_maps(); len(col_maps)
          56

        applying the map::

          sage: cm1 = col_maps[0]
          sage: gs = L5a1_1.fundamental_group().gens()
          sage: d = cm1(gs[0]); d
          (1,8)(2,7)(3,6)(4,5)
          sage: d.parent()
          Dihedral group of order 16 as a permutation group

        using the finitely presented dihedral group::

          sage: col_maps = L5a1_1.coloring_maps(2, finitely_presented=True)
          sage: d = col_maps[0](gs[1]); d
          b*a
          sage: d.parent()
          Finitely presented group < a, b | a^2, b^2, (a*b)^2 >

        REFERENCES:

        - :wikipedia:`Fox_n-coloring`

        - Chapter 3 of [Liv1993]_

        .. SEEALSO:: :meth:`is_colorable` and :meth:`colorings`
        """
        if not n:
            n = self.determinant()

        if finitely_presented:
            from sage.groups.finitely_presented_named import DihedralPresentation
            D = DihedralPresentation(n)
        else:
            from sage.groups.perm_gps.permgroup_named import DihedralGroup
            D = DihedralGroup(n)

        a, b = D.gens()
        gr = self.fundamental_group()
        cols = self.colorings(n=n)
        maps = []
        for c in cols:
            t = list(c.values())
            ims = [b*a**i for i in t]
            maps.append(gr.hom(ims))
        return maps

    def plot(self, gap=0.1, component_gap=0.5, solver=None,
             color='blue', **kwargs):
        r"""
        Plot ``self``.

        INPUT:

        - ``gap`` -- (default: 0.1) the size of the blank gap left for
          the crossings

        - ``component_gap`` -- (default: 0.5) the gap between isolated
          components

        - ``solver`` -- the linear solver to use, see
          :class:`~sage.numerical.mip.MixedIntegerLinearProgram`.

        - ``color`` -- (default: 'blue') a color or a coloring (as returned
          by :meth:`colorings`.

        The usual keywords for plots can be used here too.

        EXAMPLES:

        We construct the simplest version of the unknot::

            sage: L = Link([[2, 1, 1, 2]])
            sage: L.plot()                                                              # needs sage.plot
            Graphics object consisting of ... graphics primitives

        .. PLOT::
            :width: 300 px

            B = BraidGroup(2)
            L = Link([[2, 1, 1, 2]])
            sphinx_plot(L.plot())

        We construct a more interesting example of the unknot::

            sage: L = Link([[2, 1, 4, 5], [3, 5, 6, 7], [4, 1, 9, 6], [9, 2, 3, 7]])
            sage: L.plot()                                                              # needs sage.plot
            Graphics object consisting of ... graphics primitives

        .. PLOT::
            :width: 300 px

            L = Link([[2,1,4,5], [3,5,6,7], [4,1,9,6], [9,2,3,7]])
            sphinx_plot(L.plot())

        The "monster" unknot::

            sage: L = Link([[3,1,2,4], [8,9,1,7], [5,6,7,3], [4,18,6,5],
            ....:           [17,19,8,18], [9,10,11,14], [10,12,13,11],
            ....:           [12,19,15,13], [20,16,14,15], [16,20,17,2]])
            sage: L.plot()                                                              # needs sage.plot
            Graphics object consisting of ... graphics primitives

        .. PLOT::
            :width: 300 px

            L = Link([[3,1,2,4],[8,9,1,7],[5,6,7,3],[4,18,6,5],
                      [17,19,8,18],[9,10,11,14],[10,12,13,11],
                      [12,19,15,13],[20,16,14,15],[16,20,17,2]])
            sphinx_plot(L.plot())

        The Ochiai unknot::

            sage: L = Link([[[1,-2,-3,-8,-12,13,-14,15,-7,-1,2,-4,10,11,-13,12,
            ....:             -11,-16,4,3,-5,6,-9,7,-15,14,16,-10,8,9,-6,5]],
            ....:           [-1,-1,1,1,1,1,-1,1,1,-1,1,-1,-1,-1,-1,-1]])
            sage: L.plot()                                                              # needs sage.plot
            Graphics object consisting of ... graphics primitives

        .. PLOT::
            :width: 300 px

            L = Link([[[1,-2,-3,-8,-12,13,-14,15,-7,-1,2,-4,10,11,-13,12,
                        -11,-16,4,3,-5,6,-9,7,-15,14,16,-10,8,9,-6,5]],
                      [-1,-1,1,1,1,1,-1,1,1,-1,1,-1,-1,-1,-1,-1]])
            sphinx_plot(L.plot())

        One of the representations of the trefoil knot::

            sage: L = Link([[1, 5, 2, 4], [5, 3, 6, 2], [3, 1, 4, 6]])
            sage: L.plot()                                                              # needs sage.plot
            Graphics object consisting of 14 graphics primitives

        .. PLOT::
            :width: 300 px

            L = Link([[1, 5, 2, 4], [5, 3, 6, 2], [3, 1, 4, 6]])
            sphinx_plot(L.plot())

        The figure-eight knot::

            sage: L = Link([[2, 1, 4, 5], [5, 6, 7, 3], [6, 4, 1, 9], [9, 2, 3, 7]])
            sage: L.plot()                                                              # needs sage.plot
            Graphics object consisting of ... graphics primitives

        .. PLOT::
            :width: 300 px

            L = Link([[2,1,4,5], [5,6,7,3], [6,4,1,9], [9,2,3,7]])
            sphinx_plot(L.plot())

        The knot `K11n121` in [KnotAtlas]_::

            sage: L = Link([[4,2,5,1], [10,3,11,4], [5,16,6,17], [7,12,8,13],
            ....:           [18,9,19,10], [2,11,3,12], [13,20,14,21], [15,6,16,7],
            ....:           [22,18,1,17], [8,19,9,20], [21,14,22,15]])
            sage: L.plot()                                                              # needs sage.plot
            Graphics object consisting of ... graphics primitives

        .. PLOT::
            :width: 300 px

            L = Link([[4,2,5,1], [10,3,11,4], [5,16,6,17], [7,12,8,13],
                      [18,9,19,10], [2,11,3,12], [13,20,14,21], [15,6,16,7],
                      [22,18,1,17], [8,19,9,20], [21,14,22,15]])
            sphinx_plot(L.plot())

        One of the representations of the Hopf link::

            sage: L = Link([[1, 4, 2, 3], [4, 1, 3, 2]])
            sage: L.plot()                                                              # needs sage.plot
            Graphics object consisting of ... graphics primitives

        .. PLOT::
            :width: 300 px

            L = Link([[1, 4, 2, 3], [4, 1, 3, 2]])
            sphinx_plot(L.plot())

        Plotting links with multiple isolated components::

            sage: L = Link([[[-1, 2, -3, 1, -2, 3], [4, -5, 6, -4, 5, -6]],
            ....:            [1, 1, 1, 1, 1, 1]])
            sage: L.plot()                                                              # needs sage.plot
            Graphics object consisting of ... graphics primitives

        .. PLOT::
            :width: 300 px

            L = Link([[[-1,2,-3,1,-2,3], [4,-5,6,-4,5,-6]], [1,1,1,1,1,1]])
            sphinx_plot(L.plot())

        If a coloring is passed, the different arcs are plotted with
        the corresponding colors (see :meth:`colorings`)::

            sage: # needs sage.groups
            sage: B = BraidGroup(4)
            sage: b = B([1,2,3,1,2,-1,-3,2,3])
            sage: L = Link(b)
            sage: L.plot(color=L.colorings()[0])                                        # needs sage.plot
            Graphics object consisting of ... graphics primitives

        .. PLOT::
            :width: 300 px

            B = BraidGroup(4)
            b = B([1, 2, 3, 1, 2, -1, -3, 2, 3])
            L = Link(b)
            sphinx_plot(L.plot(color=L.colorings()[0]))

        TESTS:

        Check that :issue:`20315` is fixed::

            sage: L = Link([[2,1,4,5], [5,6,7,3], [6,4,1,9], [9,2,3,7]])
            sage: L.plot(solver='GLPK')                                                 # needs sage.plot
            Graphics object consisting of ... graphics primitives
            sage: L.plot(solver='Coin')         # optional - sage_numerical_backends_coin, needs sage.plot
            Graphics object consisting of ... graphics primitives
            sage: L.plot(solver='CPLEX')        # optional - cplex                      # needs sage.plot
            Graphics object consisting of ... graphics primitives
            sage: L.plot(solver='Gurobi')       # optional - gurobi                     # needs sage.plot
            Graphics object consisting of ... graphics primitives
        """
        pd_code = self.pd_code()
        if type(color) is not dict:
            coloring = {int(i): color for i in set(flatten(pd_code))}
        else:
            from sage.plot.colors import rainbow
            ncolors = max([int(i) for i in color.values()]) + 1
            arcs = self.arcs()
            rainb = rainbow(ncolors)
            coloring = {int(i): rainb[color[tuple(j)]] for j in arcs for i in j}
        comp = self._isolated_components()
        # Handle isolated components individually
        if len(comp) > 1:
            L1 = Link(comp[0])
            L2 = Link(flatten(comp[1:], max_level=1))
            P1 = L1.plot(gap, **kwargs)
            P2 = L2.plot(gap, **kwargs)
            xtra = P1.get_minmax_data()['xmax'] + component_gap - P2.get_minmax_data()['xmin']
            for P in P2:
                if hasattr(P, 'path'):
                    for p in P.path[0]:
                        p[0] += xtra
                    for p in P.vertices:
                        p[0] += xtra
                else:
                    P.xdata = [p + xtra for p in P.xdata]
            return P1 + P2

        if 'axes' not in kwargs:
            kwargs['axes'] = False
        if 'aspect_ratio' not in kwargs:
            kwargs['aspect_ratio'] = 1

        from sage.plot.line import line
        from sage.plot.bezier_path import bezier_path
        from sage.plot.circle import circle

        # Special case for the unknot
        if not pd_code:
            return circle((0,0), ZZ(1)/ZZ(2), color=color, **kwargs)

        # The idea is the same followed in spherogram, but using MLP instead of
        # network flows.
        # We start by computing a way to bend the edges left or right
        # such that the resulting regions are in fact closed regions
        # with straight angles, and using the minimal number of bends.
        regions = sorted(self.regions(), key=len)
        regions = regions[:-1]
        edges = list(set(flatten(pd_code)))
        edges.sort()
        MLP = MixedIntegerLinearProgram(maximization=False, solver=solver)
        # v will be the list of variables in the MLP problem. There will be
        # two variables for each edge: number of right bendings and number of
        # left bendings (at the end, since we are minimizing the total, only one
        # of each will be nonzero
        v = MLP.new_variable(nonnegative=True, integer=True)
        # one condition for each region
        for i in range(len(regions)):
            cond = 0
            r = regions[i]
            for e in r:
                if e > 0:
                    cond = cond + v[2*edges.index(e)] - v[2*edges.index(e) + 1]
                else:
                    cond = cond - v[2*edges.index(-e)] + v[2*edges.index(-e) + 1]
            MLP.add_constraint(cond == 4 - len(r))
        MLP.set_objective(MLP.sum(v.values()))
        MLP.solve()
        # we store the result in a vector s packing right bends as negative left ones
        values = MLP.get_values(v, convert=ZZ, tolerance=1e-3)
        s = [values[2*i] - values[2*i + 1]
             for i in range(len(edges))]
        # segments represents the different parts of the previous edges after bending
        segments = {e: [(e,i) for i in range(abs(s[edges.index(e)])+1)] for e in edges}
        pieces = {tuple(i): [i] for j in segments.values() for i in j}
        nregions = []
        for r in regions:
            nregion = []
            for e in r:
                if e > 0:
                    rev = segments[e][:-1]
                    sig = sign(s[edges.index(e)])
                    nregion += [[a, sig] for a in rev]
                    nregion.append([segments[e][-1], 1])
                else:
                    rev = segments[-e][1:]
                    rev.reverse()
                    sig = sign(s[edges.index(-e)])
                    nregion += [[a, -sig] for a in rev]
                    nregion.append([segments[-e][0], 1])
            nregions.append(nregion)
        N = max(segments) + 1
        segments = [i for j in segments.values() for i in j]
        badregions = [nr for nr in nregions if any(-1 == x[1] for x in nr)]
        while badregions:
            badregion = badregions[0]
            a = 0
            while badregion[a][1] != -1:
                a += 1
            c = -1
            b = a
            while c != 2:
                if b == len(badregion)-1:
                    b = 0
                else:
                    b += 1
                c += badregion[b][1]
            otherregion = [nr for nr in nregions
                           if any(badregion[b][0] == x[0] for x in nr)]
            if len(otherregion) == 1:
                otherregion = None
            elif otherregion[0] == badregion:
                otherregion = otherregion[1]
            else:
                otherregion = otherregion[0]
            N1 = N
            N = N + 2
            N2 = N1 + 1
            segments.append(N1)
            segments.append(N2)
            if type(badregion[b][0]) in (int, Integer):
                segmenttoadd = [x for x in pieces
                                if badregion[b][0] in pieces[x]]
                if len(segmenttoadd) > 0:
                    pieces[segmenttoadd[0]].append(N2)
            else:
                pieces[tuple(badregion[b][0])].append(N2)

            if a < b:
                r1 = badregion[:a] + [[badregion[a][0],0], [N1,1]] + badregion[b:]
                r2 = badregion[a+1:b] + [[N2,1],[N1,1]]
            else:
                r1 = badregion[b:a] + [[badregion[a][0],0], [N1,1]]
                r2 = badregion[:b] + [[N2,1],[N1,1]] + badregion[a+1:]

            if otherregion:
                c = [x for x in otherregion if badregion[b][0] == x[0]]
                c = otherregion.index(c[0])
                otherregion.insert(c+1, [N2,otherregion[c][1]])
                otherregion[c][1] = 0
            nregions.remove(badregion)
            nregions.append(r1)
            nregions.append(r2)
            badregions = [nr for nr in nregions if any(x[1] == -1 for x in nr)]
        MLP = MixedIntegerLinearProgram(maximization=False, solver=solver)
        v = MLP.new_variable(nonnegative=True, integer=True)
        for e in segments:
            MLP.set_min(v[e], 1)
        for r in nregions:
            horp = []
            horm = []
            verp = []
            verm = []
            direction = 0
            for se in r:
                if direction % 4 == 0:
                    horp.append(v[se[0]])
                elif direction == 1:
                    verp.append(v[se[0]])
                elif direction == 2:
                    horm.append(v[se[0]])
                elif direction == 3:
                    verm.append(v[se[0]])
                if se[1] == 1:
                    direction += 1
            MLP.add_constraint(MLP.sum(horp) - MLP.sum(horm) == 0)
            MLP.add_constraint(MLP.sum(verp) - MLP.sum(verm) == 0)
        MLP.set_objective(MLP.sum(v.values()))
        MLP.solve()
        v = MLP.get_values(v)
        lengths = {piece: sum(v[a] for a in pieces[piece]) for piece in pieces}
        image = line([], **kwargs)
        crossings = {tuple(pd_code[0]): (0, 0, 0)}
        availables = pd_code[1:]
        used_edges = []
        ims = line([], **kwargs)
        while len(used_edges) < len(edges):
            cross_keys = list(crossings.keys())
            i = 0
            j = 0
            while cross_keys[i][j] in used_edges:
                if j < 3:
                    j += 1
                else:
                    j = 0
                    i += 1
            c = cross_keys[i]
            e = c[j]
            kwargs['color'] = coloring[e]
            used_edges.append(e)
            direction = (crossings[c][2] + c.index(e)) % 4
            orien = self.orientation()[pd_code.index(list(c))]
            if s[edges.index(e)] < 0:
                turn = -1
            else:
                turn = 1
            lengthse = [lengths[(e,k)] for k in range(abs(s[edges.index(e)])+1)]
            if c.index(e) == 0 or (c.index(e) == 3 and orien == 1) or (c.index(e) == 1 and orien == -1):
                turn = -turn
                lengthse.reverse()
            tailshort = (c.index(e) % 2 == 0)
            x0 = crossings[c][0]
            y0 = crossings[c][1]
            im = []
            for l in lengthse:
                if direction == 0:
                    x1 = x0 + l
                    y1 = y0
                elif direction == 1:
                    x1 = x0
                    y1 = y0 + l
                elif direction == 2:
                    x1 = x0 - l
                    y1 = y0
                elif direction == 3:
                    x1 = x0
                    y1 = y0 - l
                im.append(([[x0, y0], [x1, y1]], l, direction))
                direction = (direction + turn) % 4
                x0 = x1
                y0 = y1
            direction = (direction - turn) % 4
            c2 = [ee for ee in availables if e in ee]
            if len(c2) == 1:
                availables.remove(c2[0])
                crossings[tuple(c2[0])] = (x1, y1, (direction - c2[0].index(e) + 2) % 4)
            c2 = [ee for ee in pd_code if e in ee and ee != list(c)]
            if not c2:
                headshort = not tailshort
            else:
                headshort = (c2[0].index(e) % 2 == 0)
            a = deepcopy(im[0][0])
            b = deepcopy(im[-1][0])

            def delta(u, v):
                if u < v:
                    return -gap
                if u > v:
                    return gap
                return 0

            if tailshort:
                im[0][0][0][0] += delta(a[1][0], im[0][0][0][0])
                im[0][0][0][1] += delta(a[1][1], im[0][0][0][1])
            if headshort:
                im[-1][0][1][0] -= delta(b[1][0], im[-1][0][0][0])
                im[-1][0][1][1] -= delta(b[1][1], im[-1][0][0][1])
            l = line([], **kwargs)
            c = 0
            p = im[0][0][0]
            if len(im) == 4 and max(x[1] for x in im) == 1:
                l = bezier_path([[im[0][0][0], im[0][0][1], im[-1][0][0], im[-1][0][1]]], **kwargs)
                p = im[-1][0][1]
            else:
                while c < len(im)-1:
                    if im[c][1] > 1:
                        (a, b) = im[c][0]
                        if b[0] > a[0]:
                            e = [b[0] - 1, b[1]]
                        elif b[0] < a[0]:
                            e = [b[0] + 1, b[1]]
                        elif b[1] > a[1]:
                            e = [b[0], b[1] - 1]
                        elif b[1] < a[1]:
                            e = [b[0], b[1] + 1]
                        l += line((p, e), **kwargs)
                        p = e
                    if im[c+1][1] == 1 and c < len(im) - 2:
                        xr = round(im[c+2][0][1][0])
                        yr = round(im[c+2][0][1][1])
                        xp = xr - im[c+2][0][1][0]
                        yp = yr - im[c+2][0][1][1]
                        q = [p[0] + im[c+1][0][1][0] - im[c+1][0][0][0] - xp,
                             p[1] + im[c+1][0][1][1] - im[c+1][0][0][1] - yp]
                        l += bezier_path([[p, im[c+1][0][0], im[c+1][0][1], q]], **kwargs)
                        c += 2
                        p = q
                    else:
                        if im[c+1][1] == 1:
                            q = im[c+1][0][1]
                        else:
                            q = [im[c+1][0][0][0] + sign(im[c+1][0][1][0] - im[c+1][0][0][0]),
                                 im[c+1][0][0][1] + sign(im[c+1][0][1][1] - im[c+1][0][0][1])]
                        l += bezier_path([[p, im[c+1][0][0], q]], **kwargs)
                        p = q
                        c += 1
            l += line([p, im[-1][0][1]], **kwargs)
            image += l
            ims += sum(line(a[0], **kwargs) for a in im)
        return image

    def _markov_move_cmp(self, braid):
        r"""
        Return whether ``self`` can be transformed to the closure of ``braid``
        by a sequence of Markov moves.

        More precisely it is checked whether the braid of ``self`` is conjugated
        to the given braid in the following sense. If both braids have the same
        number of strands it is checked if they are conjugated to each other in
        their common braid group (Markov move I).  If the number of strands differs,
        the braid having less strands is extended by Markov moves II (appendening
        the largest generator or its inverse recursively) until a common braid
        group can be achieved, where conjugation is tested.

        Be aware, that a negative result does not ensure that ``self`` is not
        isotopic to the closure of ``braid``.

        EXAMPLES::

            sage: # needs sage.groups
            sage: b = BraidGroup(4)((1, 2, -3, 2, 2, 2, 2, 2, 2, -1, 2, 3, 2))
            sage: L = Link([[2, 5, 4, 1], [5, 7, 6, 4], [7, 9, 8, 6], [9, 11, 10, 8],
            ....:           [11, 13, 12, 10], [13, 15, 14, 12], [15, 17, 16, 14],
            ....:           [3, 19, 18, 17], [16, 18, 21, 1], [19, 3, 2, 21]])
            sage: L._markov_move_cmp(b)  # both are isotopic to ``9_3``
            True
            sage: bL = L.braid(); bL
            s0^7*s1*s0^-1*s1
            sage: Lb = Link(b); Lb
            Link with 1 component represented by 13 crossings
            sage: Lb._markov_move_cmp(bL)
            True
            sage: L == Lb
            False
            sage: b.strands() > bL.strands()
            True

        REFERENCES:

        - :wikipedia:`Markov_theorem`
        """
        sb = self.braid()
        sb_ind = sb.strands()

        ob = braid
        ob_ind = ob.strands()

        if sb_ind == ob_ind:
            return sb.is_conjugated(ob)

        if sb_ind > ob_ind:
            # if the braid of self has more strands we have to perfom
            # Markov II moves
            B = sb.parent()
            g = B.gen(ob_ind-1)
            ob = B(ob)
            if sb_ind > ob_ind+1:
                # proceed by recursion
                res = self._markov_move_cmp(ob*g)
                if not res:
                    res = self._markov_move_cmp(ob*~g)
            else:
                res = sb.is_conjugated(ob*g)
                if not res:
                    res = sb.is_conjugated(ob*~g)
            return res
        else:
            L = Link(ob)
            return L._markov_move_cmp(sb)

    @cached_method
    def _knotinfo_matching_list(self):
        r"""
        Return a list of links from the KnotInfo and LinkInfo databases which match
        the properties of ``self`` as much as possible.

        OUTPUT:

        A tuple ``(l, proved)`` where ``l`` is the matching list and ``proved`` a boolean
        telling if the entries of ``l`` are checked to be isotopic to self or not.

        EXAMPLES::

            sage: KnotInfo.L5a1_0.inject()
            Defining L5a1_0
<<<<<<< HEAD
            sage: L5a1_0.link()._knotinfo_matching_list()                               # needs sage.libs.homfly
            ([<KnotInfo.L5a1_0: 'L5a1{0}'>], True)
            sage: Link(L5a1_0.braid())._knotinfo_matching_list()                        # needs sage.libs.homfly
=======
            sage: ML = L5a1_0.link()._knotinfo_matching_list(); ML
>>>>>>> 5ae0bc7a
            ([<KnotInfo.L5a1_0: 'L5a1{0}'>, <KnotInfo.L5a1_1: 'L5a1{1}'>], True)
            sage: ML == Link(L5a1_0.braid())._knotinfo_matching_list()
            True

        Care is needed for links having non irreducible HOMFLY-PT polynomials::

            sage: k4_1 = KnotInfo.K4_1.link()
            sage: k5_2 = KnotInfo.K5_2.link()
            sage: k = k4_1.connected_sum(k5_2)
            sage: k._knotinfo_matching_list()   # optional - database_knotinfo          # needs sage.libs.homfly
            ([<KnotInfo.K9_12: '9_12'>], False)

        """
        from sage.knots.knotinfo import KnotInfoSeries
        pd_code = self.pd_code()
        cr = len(pd_code)
        co = self.number_of_components()

        # set the limits for the KnotInfoSeries
        if cr > 11 and co > 1:
            cr = 11
        if cr > 13:
            cr = 13

        Hp = self.homfly_polynomial(normalization='vz')

        det = None
        if cr > 6:
            # for larger crossing numbers the KnotInfoSeries become very
            # large, as well. For better performance we restrict the cached
            # lists by the determinant and number of components.
            #
            # Since :meth:`determinant` is not implemented for proper links
            # we have to go back to the roots.
            ap = self.alexander_polynomial()
            det = Integer(abs(ap(-1)))

        is_knot = self.is_knot()
        if is_knot and cr < 11:
            S = KnotInfoSeries(cr, True, None)
            l = S.lower_list(oriented=True, comp=co, det=det, homfly=Hp)
        else:
            # the result of :meth:`is_alternating` depends on the specific
            # diagram of the link. For example ``K11a_2`` is an alternating
            # knot but ``Link(KnotInfo.K11a_2.braid()).is_alternating()``
            # gives ``False``. Therefore, we have to take both series
            # into consideration.
            Sa = KnotInfoSeries(cr, is_knot, True)
            Sn = KnotInfoSeries(cr, is_knot, False)
            la = Sa.lower_list(oriented=True, comp=co, det=det, homfly=Hp)
            ln = Sn.lower_list(oriented=True, comp=co, det=det, homfly=Hp)
            l = sorted(list(set(la + ln)))

        br = self.braid()
        br_ind = br.strands()

        res = []
        for L in l:
            if L.pd_notation() == pd_code:
                # pd_notation is unique in the KnotInfo database
                res.append(L)
                continue

            Lbraid = L.braid()
            if Lbraid.strands() <= br_ind:
                if self._markov_move_cmp(Lbraid):
                    res.append(L)

        if res:
            if len(res) > 1 or res[0].is_unique():
                return res, True
        return l, False

    def _knotinfo_matching_dict(self):
        r"""
        Return a dictionary mapping items of the enum :class:`~sage.knots.knotinfo.SymmetryType`
        to list of links from the KnotInfo and LinkInfo databases which match
        the properties of the according symmetry mutant of ``self`` as much as
        possible.

        OUTPUT:

        A pair (``match_lists, proves``) of dictionaries with keys from the
        enum :class:`~sage.knots.knotinfo.SymmetryType`. The first dictionary maps these keys to
        the corresponding matching list and ``proves`` maps them to booleans
        telling if the entries of the corresponding ``match_lists`` are checked
        to be isotopic to the symmetry mutant of ``self`` or not.

        EXAMPLES::

            sage: KnotInfo.L4a1_0.inject()
            Defining L4a1_0
            sage: L4a1_0.link()._knotinfo_matching_dict()
            ({<SymmetryMutant.itself: 's'>: [<KnotInfo.L4a1_0: 'L4a1{0}'>],
              <SymmetryMutant.reverse: 'r'>: [<KnotInfo.L4a1_0: 'L4a1{0}'>],
              <SymmetryMutant.concordance_inverse: 'mr'>: [],
              <SymmetryMutant.mirror_image: 'm'>: []},
             {<SymmetryMutant.itself: 's'>: True,
              <SymmetryMutant.reverse: 'r'>: True,
              <SymmetryMutant.concordance_inverse: 'mr'>: False,
              <SymmetryMutant.mirror_image: 'm'>: False})
        """
        from sage.knots.knotinfo import SymmetryMutant
        mutant = {}
        mutant[SymmetryMutant.itself] = self
        mutant[SymmetryMutant.mirror_image] = self.mirror_image()
        mutant[SymmetryMutant.reverse] = self.reverse()
        mutant[SymmetryMutant.concordance_inverse] = mutant[SymmetryMutant.mirror_image].reverse()
        match_lists = {k: list(mutant[k]._knotinfo_matching_list()[0]) for k in mutant.keys()}
        proves = {k: mutant[k]._knotinfo_matching_list()[1] for k in mutant.keys()}
        return match_lists, proves

    def get_knotinfo(self, mirror_version=True, unique=True):
        r"""
        Identify this link as an item of the KnotInfo database (if possible).

        INPUT:

        - ``mirror_version`` -- boolean (default is ``True``). If set to ``False``
          the result of the method will be just the instance of :class:`~sage.knots.knotinfo.KnotInfoBase`
          (by default the result is a tuple of the instance and an enum, see
          explanation of the output below)

        - ``unique`` -- boolean (default is ``True``). This only affects the case
          where a unique identification is not possible. If set to ``False`` you
          can obtain a matching list (see explanation of the output below)

        OUTPUT:

        A tuple ``(K, m)`` where ``K`` is an instance of :class:`~sage.knots.knotinfo.KnotInfoBase`
        and ``m`` an instance of :class:`~sage.knots.knotinfo.SymmetryMutant`
        (for chiral links) specifying the symmetry mutant of ``K`` to which
        ``self`` is isotopic. The value of ``m`` is ``unknown`` if it cannot
        be determined uniquely and the keyword option ``unique=False`` is given.

        For proper links, if the orientation mutant cannot be uniquely determined,
        K will be a series of links gathering all links having the same unoriented
        name, that is an instance of :class:`~sage.knots.knotinfo.KnotInfoSeries`.

        If ``mirror_version`` is set to ``False`` then the result is just ``K``
        (that is: ``m`` is suppressed).

        If it is not possible to determine a unique result
        a :class:`NotImplementedError`
        will be raised. To avoid this you can set ``unique`` to ``False``. You
        will get a list of matching candidates instead.

        .. NOTE::

            The identification of proper links may fail to be unique due to the
            following fact: In opposite to the database for knots, there are pairs
            of oriented mutants of an unoriented link which are isotopic to each
            other. For example ``L5a1_0`` and ``L5a1_1`` is such a pair.

            This is because all combinatorial possible oriented mutants are
            listed with individual names regardless whether they are pairwise
            non isotopic or not. In such a case the identification is not
            unique and therefore a series of the links will be returned which
            gathers all having the same unoriented name.

            To obtain the individual oriented links being isotopic to ``self``
            use the keyword ``unique`` (see the examples for ``L2a1_1`` and
            ``L5a1_0`` below).

        EXAMPLES::

            sage: # optional - database_knotinfo
            sage: from sage.knots.knotinfo import KnotInfo
            sage: L = Link([[4,1,5,2], [10,4,11,3], [5,17,6,16], [7,13,8,12],
            ....:           [18,10,19,9], [2,12,3,11], [13,21,14,20], [15,7,16,6],
            ....:           [22,17,1,18], [8,20,9,19], [21,15,22,14]])
            sage: L.get_knotinfo()
            (<KnotInfo.K11n_121: '11n_121'>, <SymmetryMutant.mirror_image: 'm'>)
            sage: K = KnotInfo.K10_25
            sage: l = K.link()
            sage: l.get_knotinfo()
            (<KnotInfo.K10_25: '10_25'>, <SymmetryMutant.itself: 's'>)
            sage: k11  = KnotInfo.K11n_82.link()
            sage: k11m = k11.mirror_image()
            sage: k11mr = k11m.reverse()
            sage: k11mr.get_knotinfo()
            (<KnotInfo.K11n_82: '11n_82'>, <SymmetryMutant.concordance_inverse: 'mr'>)
            sage: k11r = k11.reverse()
            sage: k11r.get_knotinfo()
            (<KnotInfo.K11n_82: '11n_82'>, <SymmetryMutant.reverse: 'r'>)
            sage: k11rm = k11r.mirror_image()
            sage: k11rm.get_knotinfo()
            (<KnotInfo.K11n_82: '11n_82'>, <SymmetryMutant.concordance_inverse: 'mr'>)

        Knots with more than 13 and proper links having more than 11 crossings
        cannot be identified. In addition non prime links or even links whose
        HOMFLY-PT polynomial is not irreducible cannot be identified::

            sage: # needs sage.groups
            sage: b, = BraidGroup(2).gens()
            sage: Link(b**13).get_knotinfo()    # optional - database_knotinfo
            (<KnotInfo.K13a_4878: '13a_4878'>, <SymmetryMutant.itself: 's'>)
            sage: Link(b**14).get_knotinfo()
            Traceback (most recent call last):
            ...
            NotImplementedError: this link having more than 11 crossings cannot be determined

            sage: Link([[1, 4, 2, 5], [3, 8, 4, 1], [5, 2, 6, 3],
            ....:       [6, 10, 7, 9], [10, 8, 9, 7]])
            Link with 2 components represented by 5 crossings
            sage: _.get_knotinfo()                                                      # needs sage.libs.homfly
            Traceback (most recent call last):
            ...
            NotImplementedError: this (possibly non prime) link cannot be determined

        Lets identify the monster unknot::

            sage: L = Link([[3,1,2,4], [8,9,1,7], [5,6,7,3], [4,18,6,5],
            ....:           [17,19,8,18], [9,10,11,14], [10,12,13,11],
            ....:           [12,19,15,13], [20,16,14,15], [16,20,17,2]])
            sage: L.get_knotinfo()
            (<KnotInfo.K0_1: '0_1'>, <SymmetryMutant.itself: 's'>)

        Usage of option ``mirror_version``::

            sage: L.get_knotinfo(mirror_version=False) == KnotInfo.K0_1
            True

        Usage of option ``unique``::

            sage: # optional - database_knotinfo
            sage: l = K.link(K.items.gauss_notation)
            sage: l.get_knotinfo()
            Traceback (most recent call last):
            ...
            NotImplementedError: this link cannot be uniquely determined
            use keyword argument `unique` to obtain more details
            sage: l.get_knotinfo(unique=False)
<<<<<<< HEAD
            [(<KnotInfo.K10_25: '10_25'>, False), (<KnotInfo.K10_56: '10_56'>, False)]
            sage: k11  = KnotInfo.K11n_82.link()
            sage: k11m = k11.mirror_image()
            sage: k11mr = k11m.reverse()
            sage: k11mr.get_knotinfo()
            Traceback (most recent call last):
            ...
            NotImplementedError: mirror type of this link cannot be uniquely determined
            use keyword argument `unique` to obtain more details
            sage: k11mr.get_knotinfo(unique=False)
            [(<KnotInfo.K11n_82: '11n_82'>, '?')]

            sage: # optional - database_knotinfo, needs sage.groups
=======
            [(<KnotInfo.K10_25: '10_25'>, <SymmetryMutant.itself: 's'>),
             (<KnotInfo.K10_25: '10_25'>, <SymmetryMutant.reverse: 'r'>),
             (<KnotInfo.K10_56: '10_56'>, <SymmetryMutant.itself: 's'>),
             (<KnotInfo.K10_56: '10_56'>, <SymmetryMutant.reverse: 'r'>)]
>>>>>>> 5ae0bc7a
            sage: t = (1, -2, 1, 1, -2, 1, -2, -2)
            sage: l8 = Link(BraidGroup(3)(t))
            sage: l8.get_knotinfo()
            Traceback (most recent call last):
            ...
            NotImplementedError: this link cannot be uniquely determined
            use keyword argument `unique` to obtain more details
            sage: l8.get_knotinfo(unique=False)
            [(<KnotInfo.L8a19_0_0: 'L8a19{0,0}'>, <SymmetryMutant.itself: 's'>),
             (<KnotInfo.L8a19_1_1: 'L8a19{1,1}'>, <SymmetryMutant.itself: 's'>)]
            sage: t = (2, -3, -3, -2, 3, 3, -2, 3, 1, -2, -2, 1)
            sage: l12 = Link(BraidGroup(5)(t))
            sage: l12.get_knotinfo()
            Traceback (most recent call last):
            ...
            NotImplementedError: this link having more than 11 crossings
            cannot be uniquely determined
            use keyword argument `unique` to obtain more details
            sage: l12.get_knotinfo(unique=False)
            [(<KnotInfo.L10n36_0: 'L10n36{0}'>, <SymmetryMutant.unknown: '?'>),
             (<KnotInfo.L10n36_1: 'L10n36{1}'>, <SymmetryMutant.itself: 's'>),
             (<KnotInfo.L10n36_1: 'L10n36{1}'>, <SymmetryMutant.reverse: 'r'>),
             (<KnotInfo.L10n36_1: 'L10n36{1}'>,
              <SymmetryMutant.concordance_inverse: 'mr'>),
             (<KnotInfo.L10n36_1: 'L10n36{1}'>, <SymmetryMutant.mirror_image: 'm'>),
             (<KnotInfo.L10n59_0: 'L10n59{0}'>, <SymmetryMutant.itself: 's'>),
             (<KnotInfo.L10n59_1: 'L10n59{1}'>, <SymmetryMutant.itself: 's'>)]

        Furthermore, if the result is a complete  series of oriented links having
        the same unoriented name (according to the note above) the option can be
        used to achieve more detailed information::

            sage: # needs sage.groups
            sage: L2a1 = Link(b**2)
            sage: L2a1.get_knotinfo()
            (Series of links L2a1, <SymmetryMutant.mixed: 'x'>)
            sage: L2a1.get_knotinfo(unique=False)
            [(<KnotInfo.L2a1_0: 'L2a1{0}'>, <SymmetryMutant.concordance_inverse: 'mr'>),
             (<KnotInfo.L2a1_0: 'L2a1{0}'>, <SymmetryMutant.mirror_image: 'm'>),
             (<KnotInfo.L2a1_1: 'L2a1{1}'>, <SymmetryMutant.itself: 's'>),
             (<KnotInfo.L2a1_1: 'L2a1{1}'>, <SymmetryMutant.reverse: 'r'>)]

            sage: KnotInfo.L5a1_0.inject()
            Defining L5a1_0
            sage: l5 = Link(L5a1_0.braid())
            sage: l5.get_knotinfo()
            (Series of links L5a1, <SymmetryMutant.itself: 's'>)
            sage: _[0].inject()
            Defining L5a1
            sage: list(L5a1)
            [<KnotInfo.L5a1_0: 'L5a1{0}'>, <KnotInfo.L5a1_1: 'L5a1{1}'>]
            sage: l5.get_knotinfo(unique=False)
            [(<KnotInfo.L5a1_0: 'L5a1{0}'>, <SymmetryMutant.itself: 's'>),
             (<KnotInfo.L5a1_0: 'L5a1{0}'>, <SymmetryMutant.reverse: 'r'>),
             (<KnotInfo.L5a1_1: 'L5a1{1}'>, <SymmetryMutant.itself: 's'>),
             (<KnotInfo.L5a1_1: 'L5a1{1}'>, <SymmetryMutant.reverse: 'r'>)]

        Clarifying the series around the Perko pair (:wikipedia:`Perko_pair`)::

            sage: for i in range(160, 166):           # optional - database_knotinfo
            ....:     K = Knots().from_table(10, i)
            ....:     print('%s_%s' %(10, i), '--->', K.get_knotinfo())
            10_160 ---> (<KnotInfo.K10_160: '10_160'>, <SymmetryMutant.itself: 's'>)
            10_161 ---> (<KnotInfo.K10_161: '10_161'>, <SymmetryMutant.mirror_image: 'm'>)
            10_162 ---> (<KnotInfo.K10_162: '10_162'>, <SymmetryMutant.itself: 's'>)
            10_163 ---> (<KnotInfo.K10_163: '10_163'>, <SymmetryMutant.itself: 's'>)
            10_164 ---> (<KnotInfo.K10_164: '10_164'>, <SymmetryMutant.itself: 's'>)
            10_165 ---> (<KnotInfo.K10_165: '10_165'>, <SymmetryMutant.mirror_image: 'm'>)

        Clarifying ther Perko series against `SnapPy
        <https://snappy.math.uic.edu/index.html>`__::

            sage: import snappy                    # optional - snappy
            ...

            sage: # optional - database_knotinfo snappy
            sage: from sage.knots.knotinfo import KnotInfoSeries
            sage: KnotInfoSeries(10, True, True)
            Series of knots K10
            sage: _.inject()
            Defining K10
            sage: for i in range(160, 166):
            ....:     K = K10(i)
            ....:     k = K.link(K.items.name, snappy=True)
            ....:     print(k, '--->', k.sage_link().get_knotinfo())
            <Link 10_160: 1 comp; 10 cross> ---> (<KnotInfo.K10_160: '10_160'>, <SymmetryMutant.itself: 's'>)
            <Link 10_161: 1 comp; 10 cross> ---> (<KnotInfo.K10_161: '10_161'>, <SymmetryMutant.mirror_image: 'm'>)
            <Link 10_162: 1 comp; 10 cross> ---> (<KnotInfo.K10_161: '10_161'>, <SymmetryMutant.itself: 's'>)
            <Link 10_163: 1 comp; 10 cross> ---> (<KnotInfo.K10_162: '10_162'>, <SymmetryMutant.itself: 's'>)
            <Link 10_164: 1 comp; 10 cross> ---> (<KnotInfo.K10_163: '10_163'>, <SymmetryMutant.itself: 's'>)
            <Link 10_165: 1 comp; 10 cross> ---> (<KnotInfo.K10_164: '10_164'>, <SymmetryMutant.itself: 's'>)
            sage: snappy.Link('10_166')
            <Link 10_166: 1 comp; 10 cross>
            sage: _.sage_link().get_knotinfo()
            (<KnotInfo.K10_165: '10_165'>, <SymmetryMutant.mirror_image: 'm'>)

        Another pair of confusion (see the corresponding `Warning
        <http://katlas.math.toronto.edu/wiki/10_86>`__)::

            sage: # optional - database_knotinfo snappy
            sage: Ks10_86 = snappy.Link('10_86')
            sage: Ks10_83 = snappy.Link('10_83')
            sage: Ks10_86.sage_link().get_knotinfo(unique=False)
            [(<KnotInfo.K10_83: '10_83'>, <SymmetryMutant.concordance_inverse: 'mr'>),
            (<KnotInfo.K10_83: '10_83'>, <SymmetryMutant.mirror_image: 'm'>)]
            sage: Ks10_83.sage_link().get_knotinfo(unique=False)
            [(<KnotInfo.K10_86: '10_86'>, <SymmetryMutant.itself: 's'>),
            (<KnotInfo.K10_86: '10_86'>, <SymmetryMutant.reverse: 'r'>)]

        TESTS::

            sage: # optional - database_knotinfo
            sage: L = KnotInfo.L10a171_1_1_0
            sage: l = L.link(L.items.braid_notation)
            sage: l.get_knotinfo(unique=False)
            [(<KnotInfo.L10a171_0_1_0: 'L10a171{0,1,0}'>,
              <SymmetryMutant.concordance_inverse: 'mr'>),
             (<KnotInfo.L10a171_0_1_0: 'L10a171{0,1,0}'>,
              <SymmetryMutant.mirror_image: 'm'>),
             (<KnotInfo.L10a171_1_0_1: 'L10a171{1,0,1}'>,
              <SymmetryMutant.concordance_inverse: 'mr'>),
             (<KnotInfo.L10a171_1_0_1: 'L10a171{1,0,1}'>,
              <SymmetryMutant.mirror_image: 'm'>),
             (<KnotInfo.L10a171_1_1_0: 'L10a171{1,1,0}'>, <SymmetryMutant.itself: 's'>),
             (<KnotInfo.L10a171_1_1_0: 'L10a171{1,1,0}'>, <SymmetryMutant.reverse: 'r'>),
             (<KnotInfo.L10a171_1_1_1: 'L10a171{1,1,1}'>, <SymmetryMutant.itself: 's'>),
             (<KnotInfo.L10a171_1_1_1: 'L10a171{1,1,1}'>, <SymmetryMutant.reverse: 'r'>)]
            sage: KnotInfo.L10a151_0_0.link().get_knotinfo()
            Traceback (most recent call last):
            ...
            NotImplementedError: this link cannot be uniquely determined (unknown chirality)
            use keyword argument `unique` to obtain more details
            sage: KnotInfo.L10a151_0_0.link().get_knotinfo(unique=False)
            [(<KnotInfo.L10a151_0_0: 'L10a151{0,0}'>, <SymmetryMutant.unknown: '?'>),
             (<KnotInfo.L10a151_0_1: 'L10a151{0,1}'>, <SymmetryMutant.unknown: '?'>),
             (<KnotInfo.L10a151_1_0: 'L10a151{1,0}'>, <SymmetryMutant.unknown: '?'>),
             (<KnotInfo.L10a151_1_1: 'L10a151{1,1}'>, <SymmetryMutant.unknown: '?'>)]

            sage: L = KnotInfo.L6a2_0
            sage: L1 = L.link()
            sage: L2 = L.link(L.items.braid_notation)
            sage: L1.get_knotinfo() == L2.get_knotinfo()
            True
        """
        # ToDo: extension to non prime links in which case an element of the monoid
        # over :class:`KnotInfo` should be returned

        non_unique_hint = '\nuse keyword argument `unique` to obtain more details'
        from sage.knots.knotinfo import SymmetryMutant

        def answer(L):
            r"""
            Return a single item of the KnotInfo database according to the keyword
            arguments ``mirror_version``.
            """
            if not mirror_version:
                return L

            chiral = True
            ach = L.is_amphicheiral()
            achp = L.is_amphicheiral(positive=True)
            rev = L.is_reversible()
            if ach is None and achp is None and rev is None:
                if unique:
                    raise NotImplementedError('this link cannot be uniquely determined (unknown chirality)%s' % non_unique_hint)
                chiral = None
            elif ach and achp:
                chiral = False

            sym_mut = None
            if chiral is None:
                sym_mut = SymmetryMutant.unknown
            elif not chiral:
                sym_mut = SymmetryMutant.itself
            else:
                for k in match_lists:
                    lk = match_lists[k]
                    if proves[k] and L in lk:
                        lk.remove(L)
                        sym_mut = k
                        break

            if not sym_mut:
                for k in match_lists:
                    lk = match_lists[k]
                    if L in lk:
                        lk.remove(L)
                        sym_mut = k
                        break

            if not sym_mut:
                # In case of a chiral link this means that the HOMFLY-PT
                # polynomial does not distinguish mirror images (see the above
                # example ``L10n36_0``).
                sym_mut = SymmetryMutant.unknown

            if unique and sym_mut is SymmetryMutant.unknown:
                raise NotImplementedError('symmetry mutant of this link cannot be uniquely determined%s' % non_unique_hint)

            return L, sym_mut

        def answer_unori(S):
            r"""
            Return a series of oriented links having the same unoriented name
            according to the keyword ``mirror_version``.
            """
            if not mirror_version:
                return S

            sym_mut = [answer(L)[1] for L in S]
            if all(i is SymmetryMutant.mirror_image for i in sym_mut):
                # all matching links are mirrored to self
                return S, SymmetryMutant.mirror_image
            if all(i is SymmetryMutant.itself  for i in sym_mut):
                # all matching links are self itself
                return S, SymmetryMutant.itself
            if any(i is SymmetryMutant.unknown for i in sym_mut):
                # unknown chirality for a matching link
                return S, SymmetryMutant.unknown
            # finally several mirror types match
            return S, SymmetryMutant.mixed

        def answer_list(l):
            r"""
            Return a list of items of the KnotInfo database according to the keyword
            argument ``unique``.
            """
            if not unique:
                return sorted(set([answer(L) for L in l]))

            if len(set(l)) == 1:
                return answer(l[0])

            if not l[0].is_knot():
                S = l[0].series(oriented=True)
                if set(list(S)) == set(l):
                    return answer_unori(S)

            raise NotImplementedError('this link cannot be uniquely determined%s' % non_unique_hint)

        match_lists, proves = self._knotinfo_matching_dict()

        # first add only proved matching lists
        proved = any(proves[k] for k in proves.keys())

        l = []
        if proved and unique and self.is_knot():
            for k in match_lists.keys():
                if proves[k]:
                    l += match_lists[k]
        else:
            # for multi-component links there could regularily be more than one
            # matching entry
            for k in match_lists.keys():
                l += match_lists[k]

        if l and not unique:
            return answer_list(l)

        if proved:
            return answer_list(l)

        # here we come if we cannot be sure about the found result

        uniq_txt = ('', '')
        if l:
            uniq_txt = (' uniquely', non_unique_hint)

        cr = len(self.pd_code())
        if self.is_knot() and cr > 13:
            # we cannot not be sure if this link is recorded in the KnotInfo database
            raise NotImplementedError('this knot having more than 13 crossings cannot be%s determined%s' % uniq_txt)

        if not self.is_knot() and cr > 11:
            # we cannot not be sure if this link is recorded in the KnotInfo database
            raise NotImplementedError('this link having more than 11 crossings cannot be%s determined%s' % uniq_txt)

        H = self.homfly_polynomial(normalization='vz')

        if sum(exp for f, exp in H.factor()) > 1:
            # we cannot be sure if this is a prime link (see the example for the connected
            # sum of K4_1 and K5_2 in the doctest of :meth:`_knotinfo_matching_list`)
            raise NotImplementedError('this (possibly non prime) link cannot be%s determined%s' % uniq_txt)

        if not l:
            from sage.features.databases import DatabaseKnotInfo
            DatabaseKnotInfo().require()
            return l

        return answer_list(l)

    def is_isotopic(self, other):
        r"""
        Check whether ``self`` is isotopic to ``other``.

        INPUT:

        - ``other`` -- another instance of :class:`Link`

        EXAMPLES::

            sage: l1 = Link([[2, 9, 3, 10], [4, 13, 5, 14], [6, 11, 7, 12],
            ....:            [8, 1, 9, 2], [10, 7, 11, 8], [12, 5, 13, 6],
            ....:            [14, 3, 1, 4]])
            sage: l2 = Link([[1, 8, 2, 9], [9, 2, 10, 3], [3, 14, 4, 1],
            ....:            [13, 4, 14, 5], [5, 12, 6, 13], [11, 6, 12, 7],
            ....:            [7, 10, 8, 11]])
            sage: l1.is_isotopic(l2)                                                    # needs sage.groups
            True

            sage: l3 = l2.mirror_image()
            sage: l1.is_isotopic(l3)                                                    # needs sage.groups
            False

            sage: # optional - database_knotinfo
            sage: L = KnotInfo.L7a7_0_0
            sage: L.series(oriented=True).inject()
            Defining L7a7
            sage: L == L7a7(0)
            True
            sage: l = L.link()
            sage: l.is_isotopic(L7a7(1).link())                                         # needs sage.groups
            Traceback (most recent call last):
            ...
            NotImplementedError: comparison not possible!
            sage: l.is_isotopic(L7a7(2).link())                                         # needs sage.groups
            True
            sage: l.is_isotopic(L7a7(3).link())                                         # needs sage.groups
            False

        Using verbosity::

            sage: set_verbose(1)
            sage: l1.is_isotopic(l2)
            verbose 1 (... link.py, is_isotopic) identified by KnotInfo (KnotInfo.K7_2, SymmetryMutant.mirror_image)
            True
            sage: l1.is_isotopic(l3)
            verbose 1 (... link.py, is_isotopic) different Homfly-PT polynomials
            False
            sage: set_verbose(0)

        TESTS:

        Check that :issue:`37668` is fixed::

            sage: L = KnotInfo.L6a2_0
            sage: L1 = L.link()
            sage: L2 = L.link(L.items.braid_notation)
            sage: set_verbose(1)
            sage: L1.is_isotopic(L2)
            verbose 1 (... link.py, is_isotopic) identified by KnotInfo uniquely (KnotInfo.L6a2_0, SymmetryMutant.itself)
            True
            sage: KnotInfo.K0_1.link().is_isotopic(KnotInfo.L2a1_0.link())
            verbose 1 (... link.py, is_isotopic) different number of components
            False

            sage: # optional - database_knotinfo
            sage: K = KnotInfo.K10_67
            sage: K1 = K.link()
            sage: K1r = K.link().reverse()
            sage: K1.is_isotopic(K1r)
            verbose 1 (... link.py, is_isotopic) unidentified by KnotInfo ([<KnotInfo.K10_67: '10_67'>], SymmetryMutant.itself != [<KnotInfo.K10_67: '10_67'>], SymmetryMutant.reverse)
            False
            sage: KnotInfo.K10_25.link().is_isotopic(KnotInfo.K10_56.link())
            verbose 1 (... link.py, is_isotopic) unidentified by KnotInfo ([<KnotInfo.K10_25: '10_25'>] != [<KnotInfo.K10_56: '10_56'>], SymmetryMutant.itself)
            False
            sage: KnotInfo.L8n2_0.link().is_isotopic(KnotInfo.L8n2_1.link())
            verbose 1 (... link.py, is_isotopic) identified by KnotInfoSeries ([<KnotInfo.L8n2_0: 'L8n2{0}'>, <KnotInfo.L8n2_1: 'L8n2{1}'>], SymmetryMutant.reverse)
            True
            sage: set_verbose(0)

        """
        from sage.misc.verbose import verbose
        if not isinstance(other, Link):
            verbose('other is not a link')
            return False

        if self == other:
            # surely isotopic
            verbose('identified by representation')
            return True

        if self.number_of_components() != other.number_of_components():
            # surely non isotopic
            verbose('different number of components')
            return False

        if self.homfly_polynomial() != other.homfly_polynomial():
            # surely non isotopic
            verbose('different Homfly-PT polynomials')
            return False

        if self._markov_move_cmp(other.braid()):
            # surely isotopic
            verbose('identified via Markov moves')
            return True

        slists, sproves = self._knotinfo_matching_dict()
        olists, oproves = other._knotinfo_matching_dict()
        proved_s = None
        proved_o = None
        for k in slists.keys():
            sl = slists[k]
            ol = olists[k]
            sp = sproves[k]
            op = oproves[k]
            if sp and op:
                if sorted(sl) == sorted(ol):
                    if len(sl) == 1:
                        verbose('identified by KnotInfo uniquely (%s, %s)' % (sl[0], k))
                        return True
                    elif not self.is_knot():
                        if len(set([l.series(oriented=True) for l in sl])) == 1:
                            # all matches are orientation mutants of each other
                            verbose('identified by KnotInfoSeries (%s, %s)' % (sl, k))
                            return True
                        else:
                            verbose('KnotInfoSeries non-unique (%s, %s)' % (sl, k))
                    else:
                        verbose('KnotInfo non-unique (%s, %s)' % (sl, k))
                else:
                    common = [l for l in sl if l in ol]
                    if common:
                        # better don't trust
                        verbose('KnotInfo common: %s' % common)
                    else:
                        verbose('unidentified by KnotInfo (%s != %s, %s)' % (sl, ol, k))
                        return False
            elif sp:
                proved_s = (sl, k)
            elif op:
                proved_o = (ol, k)
        if proved_s and proved_o:
            sl, sk = proved_s
            ol, ok = proved_o
            verbose('unidentified by KnotInfo (%s, %s != %s, %s)' % (sl, sk, ol, ok))
            return False

        for k in slists.keys():
            # second loop without provings
            sl = slists[k]
            ol = olists[k]
            if sorted(sl) == sorted(ol) and len(sl) == 1:
                verbose('identified by KnotInfo (%s, %s)' % (sl[0], k))
                return True

        raise NotImplementedError('comparison not possible!')<|MERGE_RESOLUTION|>--- conflicted
+++ resolved
@@ -3072,13 +3072,8 @@
         Comparison with KnotInfo::
 
             sage: KI, m = K.get_knotinfo(); KI, m
-<<<<<<< HEAD
-             (<KnotInfo.K5_1: '5_1'>, False)
+             (<KnotInfo.K5_1: '5_1'>, <SymmetryMutant.itself: 's'>)
             sage: K.homfly_polynomial(normalization='vz') == KI.homfly_polynomial()     # needs sage.libs.homfly
-=======
-             (<KnotInfo.K5_1: '5_1'>, <SymmetryMutant.itself: 's'>)
-            sage: K.homfly_polynomial(normalization='vz') == KI.homfly_polynomial()
->>>>>>> 5ae0bc7a
             True
 
         The knot `9_6`::
@@ -4023,13 +4018,7 @@
 
             sage: KnotInfo.L5a1_0.inject()
             Defining L5a1_0
-<<<<<<< HEAD
-            sage: L5a1_0.link()._knotinfo_matching_list()                               # needs sage.libs.homfly
-            ([<KnotInfo.L5a1_0: 'L5a1{0}'>], True)
-            sage: Link(L5a1_0.braid())._knotinfo_matching_list()                        # needs sage.libs.homfly
-=======
-            sage: ML = L5a1_0.link()._knotinfo_matching_list(); ML
->>>>>>> 5ae0bc7a
+            sage: ML = L5a1_0.link()._knotinfo_matching_list(); ML                      # needs sage.libs.homfly
             ([<KnotInfo.L5a1_0: 'L5a1{0}'>, <KnotInfo.L5a1_1: 'L5a1{1}'>], True)
             sage: ML == Link(L5a1_0.braid())._knotinfo_matching_list()
             True
@@ -4263,26 +4252,10 @@
             NotImplementedError: this link cannot be uniquely determined
             use keyword argument `unique` to obtain more details
             sage: l.get_knotinfo(unique=False)
-<<<<<<< HEAD
-            [(<KnotInfo.K10_25: '10_25'>, False), (<KnotInfo.K10_56: '10_56'>, False)]
-            sage: k11  = KnotInfo.K11n_82.link()
-            sage: k11m = k11.mirror_image()
-            sage: k11mr = k11m.reverse()
-            sage: k11mr.get_knotinfo()
-            Traceback (most recent call last):
-            ...
-            NotImplementedError: mirror type of this link cannot be uniquely determined
-            use keyword argument `unique` to obtain more details
-            sage: k11mr.get_knotinfo(unique=False)
-            [(<KnotInfo.K11n_82: '11n_82'>, '?')]
-
-            sage: # optional - database_knotinfo, needs sage.groups
-=======
             [(<KnotInfo.K10_25: '10_25'>, <SymmetryMutant.itself: 's'>),
              (<KnotInfo.K10_25: '10_25'>, <SymmetryMutant.reverse: 'r'>),
              (<KnotInfo.K10_56: '10_56'>, <SymmetryMutant.itself: 's'>),
              (<KnotInfo.K10_56: '10_56'>, <SymmetryMutant.reverse: 'r'>)]
->>>>>>> 5ae0bc7a
             sage: t = (1, -2, 1, 1, -2, 1, -2, -2)
             sage: l8 = Link(BraidGroup(3)(t))
             sage: l8.get_knotinfo()
