# sage.doctest: needs sage.graphs sage.groups
r"""
Links

A knot is defined as embedding of the circle `\mathbb{S}^1` in the
3-dimensional sphere `\mathbb{S}^3`, considered up to ambient isotopy.
They represent the physical idea of a knotted rope, but with the
particularity that the rope is closed. That is, the ends of the
rope are joined.

A link is an embedding of one or more copies of `\mathbb{S}^1` in
`\mathbb{S}^3`, considered up to ambient isotopy. That is, a link
represents the idea of one or more tied ropes. Every knot is a link,
but not every link is a knot.

Generically, the projection of a link on `\RR^2` is a curve with
crossings. The crossings are represented to show which strand goes
over the other. This curve is called a planar diagram of the link.
If we remove the crossings, the resulting connected components are
segments. These segments are called the edges of the diagram.

REFERENCES:

- :wikipedia:`Knot_(mathematics)`
- [Col2013]_
- [KnotAtlas]_

.. SEEALSO::

    There are also tables of link and knot invariants at web-pages
    `KnotInfo <https://knotinfo.org/>`__ and
    `LinkInfo <https://link-info-repo.onrender.com>`__. These can be
    used inside Sage after installing the optional package
    ``database_knotinfo`` (type ``sage -i database_knotinfo`` in a command shell,
    see :mod:`~sage.knots.knotinfo`).

AUTHORS:

- Miguel Angel Marco Buzunariz
- Amit Jamadagni
- Sebastian Oehms (October 2020, add :meth:`get_knotinfo` and :meth:`is_isotopic`)
- Sebastian Oehms (May 2022): add :meth:`links_gould_polynomial`
- Sebastian Oehms (May 2023): change the convention about the ``pd_code`` from
  clockwise to anti-clockwise (see :issue:`35665`).
"""

# ****************************************************************************
#       Copyright (C) 2014  Miguel Angel Marco Buzunariz
#                           Amit Jamadagni
#
# This program is free software: you can redistribute it and/or modify
# it under the terms of the GNU General Public License as published by
# the Free Software Foundation, either version 2 of the License, or
# (at your option) any later version.
#
#                  https://www.gnu.org/licenses/
# ****************************************************************************

from copy import deepcopy, copy
from itertools import combinations

from sage.rings.integer_ring import ZZ
from sage.graphs.digraph import DiGraph
from sage.graphs.graph import Graph
from sage.rings.polynomial.laurent_polynomial_ring import LaurentPolynomialRing
from sage.misc.lazy_import import lazy_import
from sage.rings.integer import Integer
from sage.misc.flatten import flatten
from sage.misc.cachefunc import cached_method
from sage.structure.sage_object import SageObject

lazy_import("sage.functions.generalized", "sign")
lazy_import('sage.groups.braid', ['Braid', 'BraidGroup'])
lazy_import('sage.homology.chain_complex', 'ChainComplex')
lazy_import('sage.matrix.constructor', 'matrix')
lazy_import('sage.numerical.mip', 'MixedIntegerLinearProgram')
lazy_import("sage.symbolic.ring", "SR")


def sort(link):
    r"""
    Return a tuple of integers to order links in display lists.
    This can used in the sorted function with the ``key``
    option to ensure consistent doctest results.

    EXAMPLES::

        sage: l = [Knots().from_table(i + 3, 1) for i in range(4)]
        sage: from sage.knots.link import sort
        sage: sorted(l, key=sort, reverse=True)
        [Knot represented by 7 crossings,
         Knot represented by 5 crossings,
         Knot represented by 4 crossings,
         Knot represented by 3 crossings]
        sage: l = [Knots().from_table(8, i+1) for i in range(21)]
        sage: ls = sorted(l, key=sort)
        sage: perm = [l.index(K) for K in ls]
        sage: perm
        [20, 19, 1, 6, 9, 15, 4, 8, 16, 17, 18, 11, 14, 7, 10, 13, 5, 3, 12, 0, 2]
    """
    co = link.number_of_components()
    cr = len(link.pd_code())
    b = link.braid()
    st = b.strands()
    t = b.Tietze()
    tl = len(t)
    ts = sum(t)
    from sage.misc.misc_c import prod
    tp = prod(t)
    return tuple([co, cr, st, tl, ts, tp])


class Link(SageObject):
    r"""
    A link.

    A link is an embedding of one or more copies of `\mathbb{S}^1` in
    `\mathbb{S}^3`, considered up to ambient isotopy. That is, a link
    represents the idea of one or more tied ropes. Every knot is a link,
    but not every link is a knot.

    A link can be created by using one of the conventions mentioned below:

    Braid:

    - The closure of a braid is a link::

        sage: B = BraidGroup(8)
        sage: L = Link(B([-1, -1, -1, -2, 1, -2, 3, -2, 3])); L
        Link with 1 component represented by 9 crossings
        sage: L = Link(B([1, 2, 1, -2, -1])); L
        Link with 2 components represented by 5 crossings

      .. NOTE::

          The strands of the braid that have no crossings at all
          are removed.

    - Oriented Gauss Code:

      Label the crossings from `1` to `n` (where `n` is the number of
      crossings) and start moving along the link. Trace every component of
      the link, by starting at a particular point on one component of the
      link and writing down each of the crossings that you encounter until
      returning to the starting point. The crossings are written with sign
      depending on whether we cross them as over or undercrossing. Each
      component is then represented as a list whose elements are the
      crossing numbers. A second list of `+1` and `-1`'s keeps track of
      the orientation of each crossing::

        sage: L = Link([[[-1, 2, 3, -4, 5, -6, 7, 8, -2, -5, 6, 1, -8, -3, 4, -7]],
        ....:           [-1, -1, -1, -1, 1, 1, -1, 1]])
        sage: L
        Link with 1 component represented by 8 crossings

      For links there may be more than one component and the input is
      as follows::

        sage: L = Link([[[-1, 2], [-3, 4], [1, 3, -4, -2]], [-1, -1, 1, 1]])
        sage: L
        Link with 3 components represented by 4 crossings

    - Planar Diagram (PD) Code:

      The diagram of the link is formed by segments that are adjacent to
      the crossings. Label each one of this segments with a positive number,
      and for each crossing, write down the four incident segments. The
      order of these segments is anti-clockwise, starting with the incoming
      undercrossing.

      There is no particular distinction between knots and links for
      this input.

    EXAMPLES:

    One of the representations of the trefoil knot::

        sage: L = Link([[1, 5, 2, 4], [5, 3, 6, 2], [3, 1, 4, 6]])
        sage: L
        Link with 1 component represented by 3 crossings

    .. PLOT::
        :width: 300 px

        L = Link([[1, 5, 2, 4], [5, 3, 6, 2], [3, 1, 4, 6]])
        sphinx_plot(L.plot())

    One of the representations of the Hopf link::

        sage: L = Link([[1, 4, 2, 3], [4, 1, 3, 2]])
        sage: L
        Link with 2 components represented by 2 crossings

    .. PLOT::
        :width: 300 px

        L = Link([[1, 4, 2, 3], [4, 1, 3, 2]])
        sphinx_plot(L.plot())

    We can construct links from the braid group::

        sage: B = BraidGroup(4)
        sage: L = Link(B([-1, -1, -1, -2, 1, -2, 3, -2])); L
        Link with 2 components represented by 8 crossings

    .. PLOT::
        :width: 300 px

        B = BraidGroup(4)
        L = Link(B([-1, -1, -1, -2, 1, -2, 3, -2]))
        sphinx_plot(L.plot())

    ::

        sage: L = Link(B([1, 2, 1, 3])); L
        Link with 2 components represented by 4 crossings

    .. PLOT::
        :width: 300 px

        B = BraidGroup(4)
        L = Link(B([1, 2, 1, 3]))
        sphinx_plot(L.plot())

    We construct the "monster" unknot using a planar code, and
    then construct the oriented Gauss code and braid representation::

        sage: L = Link([[3,4,2,1], [8,7,1,9], [5,3,7,6], [4,5,6,18],
        ....:           [17,18,8,19], [9,14,11,10], [10,11,13,12],
        ....:           [12,13,15,19], [20,15,14,16], [16,2,17,20]])
        sage: L.oriented_gauss_code()
        [[[1, -4, 3, -1, 10, -9, 6, -7, 8, 5, 4, -3, 2, -6, 7, -8, 9, -10, -5, -2]],
         [1, -1, 1, 1, 1, -1, -1, -1, -1, -1]]
        sage: L.braid()
        s0*s1^-3*s2^-1*s1*s3*s2^2*s1^-1*s0^-1*s2*s1^-1*s3^-1*s2*s1^-1

    .. PLOT::
        :width: 300 px

        L = Link([[3,4,2,1], [8,7,1,9], [5,3,7,6], [4,5,6,18],
                  [17,18,8,19], [9,14,11,10], [10,11,13,12],
                  [12,13,15,19], [20,15,14,16], [16,2,17,20]])
        sphinx_plot(L.plot())

    We construct the Ochiai unknot by using an oriented Gauss code::

        sage: L = Link([[[1,-2,-3,-8,-12,13,-14,15,-7,-1,2,-4,10,11,-13,12,
        ....:             -11,-16,4,3,-5,6,-9,7,-15,14,16,-10,8,9,-6,5]],
        ....:           [-1,-1,1,1,1,1,-1,1,1,-1,1,-1,-1,-1,-1,-1]])
        sage: L.pd_code()
        [[10, 1, 11, 2], [2, 11, 3, 12], [3, 21, 4, 20], [12, 20, 13, 19],
         [21, 1, 22, 32], [31, 23, 32, 22], [9, 24, 10, 25], [4, 30, 5, 29],
         [23, 31, 24, 30], [28, 13, 29, 14], [17, 15, 18, 14], [5, 16, 6, 17],
         [15, 6, 16, 7], [7, 26, 8, 27], [25, 8, 26, 9], [18, 27, 19, 28]]

    .. PLOT::
        :width: 300 px

        L = Link([[[1,-2,-3,-8,-12,13,-14,15,-7,-1,2,-4,10,11,-13,12,
                    -11,-16,4,3,-5,6,-9,7,-15,14,16,-10,8,9,-6,5]],
                  [-1,-1,1,1,1,1,-1,1,1,-1,1,-1,-1,-1,-1,-1]])
        sphinx_plot(L.plot())

    We construct the knot `7_1` and compute some invariants::

        sage: B = BraidGroup(2)
        sage: L = Link(B([1]*7))

    .. PLOT::
        :width: 300 px

        B = BraidGroup(2)
        L = Link(B([1]*7))
        sphinx_plot(L.plot())

    ::

        sage: L.alexander_polynomial()
        t^-3 - t^-2 + t^-1 - 1 + t - t^2 + t^3
        sage: L.jones_polynomial()
        -t^10 + t^9 - t^8 + t^7 - t^6 + t^5 + t^3
        sage: L.determinant()
        7
        sage: L.signature()
        -6

    The links here have removed components in which no strand is used::

        sage: B = BraidGroup(8)
        sage: b = B([1])
        sage: L = Link(b)
        sage: b.components_in_closure()
        7
        sage: L.number_of_components()
        1
        sage: L.braid().components_in_closure()
        1
        sage: L.braid().parent()
        Braid group on 2 strands

    .. WARNING::

        Equality of knots is done by comparing the corresponding braids,
        which may give false negatives.

    .. NOTE::

        The behavior of removing unused strands from an element of a
        braid group may change without notice in the future. Do not
        rely on this feature.

    .. TODO::

        Implement methods to creating new links from previously created links.
    """

    def __init__(self, data):
        r"""
        Initialize ``self``.

        TESTS::

            sage: B = BraidGroup(8)
            sage: L = Link(B([-1, -1, -1, -2,1, -2, 3, -2]))
            sage: TestSuite(L).run()
            sage: L = Link(B([1, 2, 1]))
            sage: TestSuite(L).run()
            sage: L = Link(B.one())

            sage: L = Link([[1, 1, 2, 2]])
            sage: TestSuite(L).run()
            sage: L = Link([])
            sage: L = Link([[], []])

            sage: Link([[[-1, 2, -1, 2]],  [1, 1, 1, 1]])
            Traceback (most recent call last):
            ...
            ValueError: invalid input: data is not a valid oriented Gauss code

            sage: Link([[[-1, 2, 3, 4]]])
            Traceback (most recent call last):
            ...
            ValueError: invalid PD code: crossings must be represented by four segments

            sage: L = Link([[1, 5, 2, 4], [5, 3, 6, 2], [3, 1, 4, 3]])
            Traceback (most recent call last):
            ...
            ValueError: invalid PD code: each segment must appear twice

        Segments in PD code must be labelled by positive integers::

            sage: code = [(2, 5, 3, 0), (4, 1, 5, 2), (0, 3, 1, 4)]
            sage: Knot(code)
            Traceback (most recent call last):
            ...
            ValueError: invalid PD code: segment label 0 not allowed

            sage: L = Link(5)
            Traceback (most recent call last):
            ...
            ValueError: invalid input: data must be either a list or a braid

        Verify that :issue:`29692` is fixed::

            sage: B = BraidGroup(5)
            sage: L = Link(B([3,4,3,-4])); L
            Link with 1 component represented by 4 crossings
            sage: L.braid()
            s0*s1*s0*s1^-1

        PD code can be a list of 4-tuples::

            sage: code = [(2, 5, 3, 6), (4, 1, 5, 2), (6, 3, 1, 4)]
            sage: K = Knot(code); K.alexander_polynomial()
            t^-1 - 1 + t
        """
<<<<<<< HEAD
        from sage.features.snappy import SnapPy
        self._snappy = SnapPy()
=======
        self._pd_code = None
        self._oriented_gauss_code = None
        self._braid = None
        self._mirror = None  # set on invocation of :meth:`mirror_image`
        self._reverse = None  # set on invocation of :meth:`reverse`
>>>>>>> 1f459003

        if isinstance(data, list):
            # either oriented Gauss or PD code
            if len(data) != 2 or not all(isinstance(i, list) for i in data[0]):
                # PD code
                if any(len(i) != 4 for i in data):
                    raise ValueError("invalid PD code: crossings must be represented by four segments")
                flat = flatten(data)
                if 0 in flat:
                    raise ValueError("invalid PD code: segment label 0 not allowed")
                if any(flat.count(i) != 2 for i in set(flat)):
                    raise ValueError("invalid PD code: each segment must appear twice")
                self._pd_code = [list(vertex) for vertex in data]
            else:
                # oriented Gauss code
                flat = flatten(data[0])
                if flat:
                    a, b = max(flat), min(flat)
                    if 2 * len(data[1]) != len(flat) or set(range(b, a + 1)) - set([0]) != set(flat):
                        raise ValueError("invalid input: data is not a valid oriented Gauss code")
                self._oriented_gauss_code = data
<<<<<<< HEAD
                self._pd_code = None
                self._braid = None
=======
>>>>>>> 1f459003

        elif isinstance(data, Braid):
            # Remove all unused strands
            support = sorted(set().union(*((abs(x), abs(x) + 1) for x in data.Tietze())))
            d = {}
            for i, s in enumerate(support):
                d[s] = i + 1
                d[-s] = -i - 1
            if not support:
                B = BraidGroup(2)
            else:
                B = BraidGroup(len(support))
            self._braid = B([d[x] for x in data.Tietze()])
<<<<<<< HEAD
            self._oriented_gauss_code = None
            self._pd_code = None
=======
>>>>>>> 1f459003

        else:
            # construct from instances of external packages
            from_external = False
<<<<<<< HEAD
            if self._snappy.is_present():
                from snappy import Link as SnapPyLink
                if isinstance(data, SnapPyLink):
                    L = data.sage_link()
                    self._pd_code = L._pd_code
                    self._braid = L._braid
                    self._oriented_gauss_code = L._oriented_gauss_code
=======
            from sage.interfaces.interface import InterfaceElement
            if isinstance(data, InterfaceElement):
                L = data.sage()
                if isinstance(L, Link):
                    self._pd_code = L._pd_code
>>>>>>> 1f459003
                    from_external = True

            if not from_external:
                raise ValueError("invalid input: data must be either a list or a braid")

    @cached_method
    def _regina_(self, regina):
        r"""
        Return ``self`` as in instance of the Regina link class.
        This method requires the optional package Regina to be present.

        EXAMPLES::

            sage: K = Knot([[[1,-2,3,-1,2,-3]],[1,1,1]])
            sage: Krp = regina(K); Krp.pdData()       # optional regina
            [[2, 6, 3, 5], [4, 2, 5, 1], [6, 4, 1, 3]]
            sage: K.is_isotopic(Link(Krp))            # optional regina
            True
        """
        # reduce arc numbers
        L = regina.Link()  # empty Link
        pd = self.pd_code()
        segments = list(set(flatten(pd)))
        red = {i: segments.index(i) + 1 for i in segments}
        pd_red = [[red[i] for i in cr] for cr in pd]
        return L.fromPD(pd_red)

    @cached_method
    def snappy_link(self, use_braid=False):
        r"""
        Return ``self`` as in instance of the SnapPy link class.
        This method requires the optional package SnapPy to be present.

        INPUT:

        - ``use_braid`` -- boolean (default ``False``). If set ``True`` the
          SnapPy link is constructed from the braid representation of ``self``.
          Otherwise the ``PD`` code is used.

        EXAMPLES::

            sage: # optional snappy
            sage: K = Knot([[[1,-2,3,-1,2,-3]],[1,1,1]])
            sage: Ksp = K.snappy_link(); Ksp.PD_code()
            [(3, 1, 4, 0), (1, 5, 2, 4), (5, 3, 0, 2)]
            sage: K.is_isotopic(Link(Ksp))
            True
            sage: Ksb = K.snappy_link(use_braid=True); Ksb.PD_code()
            [(1, 5, 2, 4), (5, 3, 0, 2), (3, 1, 4, 0)]
            sage: K.is_isotopic(Link(Ksb))
            True
        """
        self._snappy.require()
        from snappy import Link as SnapPyLink
        if use_braid:
            return SnapPyLink(self.braid())
        else:
            return SnapPyLink(self.pd_code())

    def arcs(self, presentation='pd'):
        r"""
        Return the arcs of ``self``.

        Arcs are the connected components of the planar diagram.

        INPUT:

        - ``presentation`` -- one of the following:

          * ``'pd'`` -- the arcs are returned as lists of parts in the PD code
          * ``'gauss_code'`` -- the arcs are returned as pieces of the Gauss
            code that start with a negative number, and end with the
            following negative one; of there exist a closed arc,
            it is returned as a list of positive numbers only

        OUTPUT: list of lists representing the arcs based upon ``presentation``

        EXAMPLES::

            sage: K = Knot([[[1,-2,3,-1,2,-3]],[1,1,1]])
            sage: K.arcs()
            [[1, 2], [3, 4], [5, 6]]
            sage: K.arcs(presentation='gauss_code')
            [[-3, 1, -2], [-2, 3, -1], [-1, 2, -3]]

        ::

            sage: L = Link([[1, 2, 3, 4], [3, 2, 1, 4]])
            sage: L.arcs()
            [[2, 4], [1], [3]]
            sage: L.arcs(presentation='gauss_code')
            [[-2, -1], [-1, -2], [2, 1]]
            sage: L.gauss_code()
            [[-1, -2], [2, 1]]
        """
        if presentation == 'pd':
            pd_code = self.pd_code()
            G = DiGraph()
            for e in set(flatten(pd_code)):
                G.add_vertex(e)
            for cr in zip(pd_code, self.orientation()):
                if cr[1] == 1:
                    G.add_edge(cr[0][3], cr[0][1])
                else:
                    G.add_edge(cr[0][1], cr[0][3])
            res = []
            for S in G.connected_components_subgraphs():
                check = S.is_directed_acyclic(certificate=True)
                if check[0]:
                    source = S.sources()[0]
                    sink = S.sinks()[0]
                    res.append(S.shortest_path(source, sink))
                else:
                    res.append(check[1])
            return res
        elif presentation == 'gauss_code':
            res = []
            for comp in self.gauss_code():
                if not any(i < 0 for i in comp):
                    res.append(comp)
                else:
                    rescom = []
                    par = []
                    for i in comp:
                        par.append(i)
                        if i < 0:
                            rescom.append(copy(par))
                            par = [i]
                    rescom[0] = par + rescom[0]
                    res = res + rescom
            return res

    def fundamental_group(self, presentation='wirtinger', algorithm=None):
        r"""
        Return the fundamental group of the complement of ``self``.

        INPUT:

        - ``presentation`` -- string; one of the following:

          * ``'wirtinger'`` -- (default) the Wirtinger presentation
            (see :wikipedia:`Link_group`)
          * ``'braid'`` -- the presentation is given by the braid action
            on the free group (see chapter 2 of [Bir1975]_)

        - ``algorithm`` -- (default: ``None``) per default native calculation
          is used; this can be changed to use algorithms of Regina (if the
          according optional package is installed):

          * ``regina.ALG_WIRTINGER`` -- the Wirtinger presentation via Regina

          * ``regina.ALG_SIMPLIFY`` -- a simplified presentation from Regina

          * ``regina.ALG_USE_EXTERIOR`` -- use Regina's implementation for the
            exterior of ``self``

        OUTPUT: a finitely presented group

        EXAMPLES::

            sage: L = Link([[1, 4, 3, 2], [3, 4, 1, 2]])
            sage: L.fundamental_group()
            Finitely presented group < x0, x1, x2 | x1*x0^-1*x2^-1*x0, x2*x0*x1^-1*x0^-1 >
            sage: L.fundamental_group('braid')
            Finitely presented group < x0, x1 | 1, 1 >

        We can see, for instance, that the  two presentations of the group
        of the figure eight knot correspond to isomorphic groups::

            sage: K8 = Knot([[[1, -2, 4, -3, 2, -1, 3, -4]], [1, 1, -1, -1]])
            sage: GA = K8.fundamental_group(); GA
            Finitely presented group < x0, x1, x2, x3 |
             x2*x0*x3^-1*x0^-1, x0*x2*x1^-1*x2^-1,
             x1*x3^-1*x2^-1*x3, x3*x1^-1*x0^-1*x1 >
            sage: GB = K8.fundamental_group(presentation='braid'); GB
            Finitely presented group
             < x0, x1, x2 | x1*x2^-1*x1^-1*x0*x1*x2*x1*x2^-1*x1^-1*x0^-1*x1*x2*x1^-1*x0^-1,
                            x1*x2^-1*x1^-1*x0*x1*x2*x1^-1*x2^-1*x1^-1*x0^-1*x1*x2*x1^-1*x0*x1*x2*x1*x2^-1*x1^-1*x0^-1*x1*x2*x1^-2,
                            x1*x2^-1*x1^-1*x0*x1*x2*x1^-1*x2^-1 >
            sage: GA.simplified()
            Finitely presented group
             < x0, x1 | x1^-1*x0*x1*x0^-1*x1*x0*x1^-1*x0^-1*x1*x0^-1 >
            sage: GB.simplified()
            Finitely presented group
             < x0, x2 | x2^-1*x0*x2^-1*x0^-1*x2*x0*x2^-1*x0*x2*x0^-1 >

        Using algorithms of Regina::

            sage: # optional regina
            sage: K8.fundamental_group(algorithm=regina.ALG_WIRTINGER)
            Finitely presented group < x0, x1, x2, x3 |
             x0*x3*x0^-1*x2^-1, x2*x1*x2^-1*x0^-1,
             x3*x1*x3^-1*x2^-1, x1*x3*x1^-1*x0^-1 >
            sage: K8.fundamental_group(algorithm=regina.ALG_SIMPLIFY)
            Finitely presented group < x0, x1 | x0*x1^-1*x0^-1*x1*x0^2*x1*x0^-1*x1^-1 >
            sage: K8.fundamental_group(algorithm=regina.ALG_USE_EXTERIOR)
            Finitely presented group < x0, x1 | x0^2*x1^-1*x0^-1*x1*x0*x1*x0^-1*x1^-1 >
        """
        if algorithm:
            from sage.interfaces.regina import regina
            if isinstance(algorithm, regina._object_class()):
                if not isinstance(algorithm._inst, regina.AlgorithmExt._name):
                    raise TypeError('algorithm must be of type %s' % regina.AlgorithmExt._name)
                Lr = regina(self)
                if algorithm == regina.ALG_WIRTINGER:
                    return Lr.group(simplify=False).sage()
                elif algorithm == regina.ALG_SIMPLIFY:
                    return Lr.group().sage()
                elif algorithm == regina.ALG_USE_EXTERIOR:
                    return Lr.complement().group().sage()
                else:
                    raise ValueError('algorithm %s is not supported' % algorithm)
        from sage.groups.free_group import FreeGroup
        if presentation == 'braid':
            b = self.braid()
            F = FreeGroup(b.strands())
            rels = [x * b / x for x in F.gens()]
            return F.quotient(rels)
        elif presentation == 'wirtinger':
            arcs = self.arcs(presentation='pd')
            F = FreeGroup(len(arcs))
            rels = []
            for crossing, orientation in zip(self.pd_code(), self.orientation()):
                a = next(idx for idx, i in enumerate(arcs) if crossing[0] in i)
                b = next(idx for idx, i in enumerate(arcs) if crossing[3] in i)
                c = next(idx for idx, i in enumerate(arcs) if crossing[2] in i)
                ela = F.gen(a)
                elb = F.gen(b)
                if orientation < 0:
                    elb = elb.inverse()
                elc = F.gen(c)
                rels.append(ela * elb / elc / elb)
            return F.quotient(rels)

    def _repr_(self) -> str:
        r"""
        Return a string representation.

        OUTPUT: string representation

        EXAMPLES::

            sage: B = BraidGroup(8)
            sage: L = Link(B([1, 2, 1, 2])); L
            Link with 1 component represented by 4 crossings

            sage: L = Link([[[-1, 2], [-3, 4], [1, 3, -4, -2]], [-1, -1, 1, 1]])
            sage: L
            Link with 3 components represented by 4 crossings
        """
        number_of_components = self.number_of_components()
        if number_of_components > 1:
            plural = 's'
        else:
            plural = ''
        pd_len = len(self.pd_code())
        return 'Link with {} component{} represented by {} crossings'.format(number_of_components, plural, pd_len)

    def __eq__(self, other):
        r"""
        Check equality.

        TESTS::

            sage: B = BraidGroup(8)
            sage: L1 = Link(B([-1, -1, -1, -2, 1, -2, 3, -2, 5, 4]))
            sage: L2 = Link(B([-1, -1, -1, -2, 1, -2, 3, -2, 5, 4]))
            sage: L1 == L2
            True
            sage: L3 = Link(B([-1, -1, -1, -2, 1, -2, 3, -2]))
            sage: L1 == L3
            False
        """
        if not isinstance(other, self.__class__):
            return False
        if self._pd_code is not None:
            if self.pd_code() == other.pd_code():
                return True
        if self._oriented_gauss_code is not None:
            if self.oriented_gauss_code() == other.oriented_gauss_code():
                return True
        return self.braid() == other.braid()

    def __hash__(self):
        r"""
        Return the hash of ``self``.

        EXAMPLES::

            sage: B = BraidGroup(8)
            sage: L1 = Link(B([-1, -1, -1, -2, 1, -2, 3, -2, 5, 4]))
            sage: H = hash(L1)
        """
        return hash(self.braid())

    def __ne__(self, other):
        r"""
        Check inequality.

        TESTS::

            sage: B = BraidGroup(8)
            sage: L1 = Link(B([-1, -1, -1, -2, 1, -2, 3, -2, 5, 4]))
            sage: L2 = Link(B([-1, -1, -1, -2, 1, -2, 3, -2, 5, 4]))
            sage: L1 != L2
            False
            sage: L3 = Link(B([-1, -1, -1, -2, 1, -2, 3, -2]))
            sage: L1 != L3
            True
        """
        return not self.__eq__(other)

    def braid(self, remove_loops=False):
        r"""
        Return a braid representation of ``self``.

        INPUT:

        - ``remove_loops`` -- boolean (default: ``False``); if set to ``True``
          loops will be removed first. This can reduce the number of strands
          needed for an ambient isotopic braid closure. However, this can lead
          to a loss of the regular isotopy.

        OUTPUT: an element in the braid group

        .. WARNING::

            For the unknot with no crossings, this returns the identity
            of the braid group with 2 strands because this disregards
            strands with no crossings.

        EXAMPLES::

            sage: L = Link([[2, 4, 1, 3], [4, 2, 3, 1]])
            sage: L.braid()
            s^2
            sage: L = Link([[[-1, 2, -3, 1, -2, 3]], [-1, -1, -1]])
            sage: L.braid()
            s^-3
            sage: L = Link([[1,7,2,8], [8,5,9,4], [3,10,4,9], [10,6,7,1], [5,2,6,3]])
            sage: L.braid()
            (s0*s1^-1)^2*s1^-1

        using ``remove_loops=True``::

            sage: L = Link([[2, 7, 1, 1], [7, 3, 9, 2], [4, 11, 3, 9], [11, 5, 5, 4]])
            sage: L.braid()
            s0*s1^-1*s2*s3^-1
            sage: L.braid(remove_loops=True)
            1

        TESTS::

            sage: L = Link([])
            sage: L.braid()
            1
            sage: L = Link([[], []])
            sage: L.braid()
            1

        Check that :issue:`25050` is solved::

            sage: A = Link([[[1, 2, -2, -1, -3, -4, 4, 3]], [1, 1, 1, 1]])
            sage: A.braid()
            s0*s1*s2*s3

        Check that :issue:`36884` is solved::

            sage: L = Link([[1, 7, 2, 6], [3, 1, 4, 8], [5, 5, 6, 4], [7, 3, 8, 2]])
            sage: L.braid()
            s0^3*s1*s0*s1^-1
            sage: L.braid(remove_loops=True)
            s^3
        """
        if remove_loops:
            L = self.remove_loops()
            if L != self:
                return L.braid(remove_loops=remove_loops)

        if self._braid is not None:
            return self._braid

        from sage.groups.braid import BraidGroup
        comp = self._isolated_components()
        if len(comp) > 1:
            L1 = Link(comp[0])
            L2 = Link(flatten(comp[1:], max_level=1))
            b1 = L1.braid(remove_loops=remove_loops)
            b2 = L2.braid(remove_loops=remove_loops)
            n1 = b1.parent().strands()
            n2 = b2.parent().strands()
            t1 = list(b1.Tietze())
            t2 = [sign(x) * (abs(x) + n1) for x in b2.Tietze()]
            B = BraidGroup(n1 + n2)
            self._braid = B(t1 + t2)
            return self._braid

        pd_code = self.pd_code()
        if not pd_code:
            B = BraidGroup(2)
            self._braid = B.one()
            return self._braid

        # look for possible Vogel moves, perform them and call recursively to the modified link
        def idx(cross, edge):
            r"""
            Return the index of an edge in a crossing taking loops into account.
            A loop appears as an edge which occurs twice in the crossing.
            In all cases the second occurrence is the correct one needed in
            the Vogel algorithm (see :issue:`36884`).
            """
            i = cross.index(edge)
            if cross.count(edge) > 1:
                return cross.index(edge, i + 1)
            return i

        seifert_circles = self.seifert_circles()
        newedge = max(flatten(pd_code)) + 1
        for region in self.regions():
            n = len(region)
            for i in range(n - 1):
                a = region[i]
                seifcirca = [x for x in seifert_circles if abs(a) in x]
                for j in range(i + 1, n):
                    b = region[j]
                    seifcircb = [x for x in seifert_circles if abs(b) in x]
                    if seifcirca != seifcircb and sign(a) == sign(b):
                        tails, heads = self._directions_of_edges()

                        newPD = [list(vertex) for vertex in pd_code]
                        if sign(a) == 1:
                            # -------------------------------------------------
                            # Visualize insertion of the two new crossings D, E
                            #  \   /
                            #  a\ /b    existing edges, a down, b up
                            #    D
                            # n3/ \n0   newedge + 3, newedge
                            #   \ /
                            #    E
                            # n1/ \n2   newedge + 1, newedge + 2
                            #  /   \
                            # C1   C2   existing crossings
                            # -------------------------------------------------
                            C1 = newPD[newPD.index(heads[a])]
                            C1[idx(C1, a)] = newedge + 1
                            C2 = newPD[newPD.index(tails[b])]
                            C2[idx(C2, b)] = newedge + 2
                            newPD.append([newedge + 3, newedge, b, a])  # D
                            newPD.append([newedge + 2, newedge, newedge + 3, newedge + 1])  # E
                            self._braid = Link(newPD).braid(remove_loops=remove_loops)
                            return self._braid
                        else:
                            # -------------------------------------------------
                            # Visualize insertion of the two new crossings D, E
                            # C1   C2   existing crossings
                            #  \   /
                            # n1\ /n2   newedge + 1, newedge + 2
                            #    D
                            # n3/ \n0   newedge + 3, newedge
                            #   \ /
                            #    E
                            #  a/ \b    existing edges, a up, b down
                            #  /   \
                            # -------------------------------------------------
                            C1 = newPD[newPD.index(heads[-a])]
                            C1[idx(C1, -a)] = newedge + 1
                            C2 = newPD[newPD.index(tails[-b])]
                            C2[idx(C2, -b)] = newedge + 2
                            newPD.append([newedge + 2, newedge + 1, newedge + 3, newedge])  # D
                            newPD.append([newedge + 3, -a, -b, newedge])  # E
                            self._braid = Link(newPD).braid(remove_loops=remove_loops)
                            return self._braid

        # We are in the case where no Vogel moves are necessary.
        G = DiGraph()
        G.add_vertices([tuple(c) for c in seifert_circles])
        for i, c in enumerate(pd_code):
            if self.orientation()[i] == 1:
                a = next(x for x in seifert_circles if c[3] in x)
                b = next(x for x in seifert_circles if c[0] in x)
            else:
                a = next(x for x in seifert_circles if c[0] in x)
                b = next(x for x in seifert_circles if c[1] in x)
            G.add_edge(tuple(a), tuple(b))

        # Get a simple path from a source to a sink in the digraph
        it = G.all_paths_iterator(starting_vertices=G.sources(), ending_vertices=G.sinks(), simple=True)
        ordered_cycles = next(it)

        B = BraidGroup(len(ordered_cycles))
        available_crossings = copy(pd_code)
        oc_set = set(ordered_cycles[0])
        for i, x in enumerate(pd_code):
            if any(elt in oc_set for elt in x):
                crossing = x
                crossing_index = i
                break
        available_crossings.remove(crossing)
        status = [None for i in ordered_cycles]
        orientation = self.orientation()
        if orientation[crossing_index] == 1:
            b = B([1])
            status[0] = crossing[2]
            status[1] = crossing[1]
        else:
            b = B([-1])
            status[0] = crossing[3]
            status[1] = crossing[2]
        counter = 0
        while available_crossings:
            possibles = [x for x in available_crossings if status[counter] in x]
            if len(status) < counter + 2 or status[counter + 1] is not None:
                possibles = [x for x in possibles if status[counter + 1] in x]
            if possibles:
                added = possibles[0]
                if orientation[pd_code.index(added)] == 1:
                    b *= B([counter + 1])
                    status[counter] = added[2]
                    status[counter + 1] = added[1]
                else:
                    b *= B([-counter - 1])
                    status[counter] = added[3]
                    status[counter + 1] = added[2]
                if counter > 0:
                    counter -= 1
                available_crossings.remove(added)
            else:
                counter += 1
        self._braid = b
        return b

    def _directions_of_edges(self):
        r"""
        Return the directions of the edges given by the PD code of ``self``.

        OUTPUT:

        A tuple of two dictionaries. The first one assigns
        each edge of the PD code to the crossing where it starts.
        The second dictionary assigns it to where it ends.

        EXAMPLES::

            sage: L = Link([[1, 4, 2, 3], [2, 4, 1, 3]])
            sage: tails, heads = L._directions_of_edges()
            sage: tails
            {1: [2, 4, 1, 3], 2: [1, 4, 2, 3], 3: [1, 4, 2, 3], 4: [2, 4, 1, 3]}
            sage: heads
            {1: [1, 4, 2, 3], 2: [2, 4, 1, 3], 3: [2, 4, 1, 3], 4: [1, 4, 2, 3]}

        ::

            sage: L = Link([[1,4,2,5], [5,2,6,3], [3,6,4,1]])
            sage: tails, heads = L._directions_of_edges()
            sage: tails
            {1: [3, 6, 4, 1],
             2: [1, 4, 2, 5],
             3: [5, 2, 6, 3],
             4: [3, 6, 4, 1],
             5: [1, 4, 2, 5],
             6: [5, 2, 6, 3]}
            sage: heads
            {1: [1, 4, 2, 5],
             2: [5, 2, 6, 3],
             3: [3, 6, 4, 1],
             4: [1, 4, 2, 5],
             5: [5, 2, 6, 3],
             6: [3, 6, 4, 1]}

        ::

            sage: L = Link([[1,3,3,2], [2,5,5,4], [4,7,7,1]])
            sage: tails, heads = L._directions_of_edges()
            sage: tails
            {1: [4, 7, 7, 1],
             2: [1, 3, 3, 2],
             3: [1, 3, 3, 2],
             4: [2, 5, 5, 4],
             5: [2, 5, 5, 4],
             7: [4, 7, 7, 1]}
            sage: heads
            {1: [1, 3, 3, 2],
             2: [2, 5, 5, 4],
             3: [1, 3, 3, 2],
             4: [4, 7, 7, 1],
             5: [2, 5, 5, 4],
             7: [4, 7, 7, 1]}
        """
        tails = {}
        heads = {}
        pd_code = self.pd_code()
        for C in pd_code:
            tails[C[2]] = C
            a = C[2]
            D = C
            while a not in heads:
                next_crossing = [x for x in pd_code if a in x and x != D]
                if not next_crossing:
                    heads[a] = D
                    tails[a] = D
                    if D[0] == a:
                        a = D[2]
                    elif D[3] == a:
                        a = D[1]
                    else:
                        a = D[3]
                else:
                    heads[a] = next_crossing[0]
                    tails[a] = D
                    D = next_crossing[0]
                    a = D[(D.index(a) + 2) % 4]

        unassigned = set(flatten(pd_code)).difference(set(tails))
        while unassigned:
            a = unassigned.pop()
            for x in pd_code:
                if a in x:
                    D = x
                    break
            while a not in heads:
                tails[a] = D
                for x in pd_code:
                    if a in x and x != D:
                        next_crossing = x
                        break
                heads[a] = next_crossing
                D = next_crossing
                a = D[(D.index(a) + 2) % 4]
                if a in unassigned:
                    unassigned.remove(a)
        return tails, heads

    @cached_method
    def _enhanced_states(self):
        r"""
        Return the enhanced states of the diagram.

        Each enhanced state is represented as a tuple containing:

        - A tuple with the type of smoothing made at each crossing (0 represents
          a A-type smoothing, and 1 represents B-type).

        - A tuple with the circles marked as negative. Each circle is
          represented by the smoothings it goes through. Each smoothing
          is represented by the indices of the two strands, and the
          index of the chord, counted clockwise.

        - A tuple with the circles marked as negative.

        - The i-index (degree) corresponding to the state.

        - the j-index (height) corresponding to the state.

        EXAMPLES::

            sage: K = Link([[[1,-2,3,-1,2,-3]],[-1,-1,-1]])
            sage: K.pd_code()
            [[4, 1, 5, 2], [2, 5, 3, 6], [6, 3, 1, 4]]
            sage: K._enhanced_states()
            (((0, 0, 0),
              (((1, 4, 7), (4, 1, 9)), ((2, 5, 7), (5, 2, 8)), ((3, 6, 9), (6, 3, 8))),
              (),
              -3,
              -9),
             ((0, 0, 0),
              (((2, 5, 7), (5, 2, 8)), ((3, 6, 9), (6, 3, 8))),
              (((1, 4, 7), (4, 1, 9)),),
              -3,
              -7),
             ((0, 0, 0),
              (((1, 4, 7), (4, 1, 9)), ((3, 6, 9), (6, 3, 8))),
              (((2, 5, 7), (5, 2, 8)),),
              -3,
              -7),
             ((0, 0, 0),
              (((1, 4, 7), (4, 1, 9)), ((2, 5, 7), (5, 2, 8))),
              (((3, 6, 9), (6, 3, 8)),),
              -3,
              -7),
             ((0, 0, 0),
              (((3, 6, 9), (6, 3, 8)),),
              (((1, 4, 7), (4, 1, 9)), ((2, 5, 7), (5, 2, 8))),
              -3,
              -5),
             ((0, 0, 0),
              (((2, 5, 7), (5, 2, 8)),),
              (((1, 4, 7), (4, 1, 9)), ((3, 6, 9), (6, 3, 8))),
              -3,
              -5),
             ((0, 0, 0),
              (((1, 4, 7), (4, 1, 9)),),
              (((2, 5, 7), (5, 2, 8)), ((3, 6, 9), (6, 3, 8))),
              -3,
              -5),
             ((0, 0, 0),
              (),
              (((1, 4, 7), (4, 1, 9)), ((2, 5, 7), (5, 2, 8)), ((3, 6, 9), (6, 3, 8))),
              -3,
              -3),
             ((1, 0, 0),
              (((3, 6, 9), (6, 3, 8)), ((4, 1, 9), (4, 2, 7), (5, 1, 7), (5, 2, 8))),
              (),
              -2,
              -7),
             ((1, 0, 0),
              (((4, 1, 9), (4, 2, 7), (5, 1, 7), (5, 2, 8)),),
              (((3, 6, 9), (6, 3, 8)),),
              -2,
              -5),
             ((1, 0, 0),
              (((3, 6, 9), (6, 3, 8)),),
              (((4, 1, 9), (4, 2, 7), (5, 1, 7), (5, 2, 8)),),
              -2,
              -5),
             ((1, 0, 0),
              (),
              (((3, 6, 9), (6, 3, 8)), ((4, 1, 9), (4, 2, 7), (5, 1, 7), (5, 2, 8))),
              -2,
              -3),
             ((0, 1, 0),
              (((1, 4, 7), (4, 1, 9)), ((2, 5, 7), (2, 6, 8), (3, 5, 8), (3, 6, 9))),
              (),
              -2,
              -7),
             ((0, 1, 0),
              (((2, 5, 7), (2, 6, 8), (3, 5, 8), (3, 6, 9)),),
              (((1, 4, 7), (4, 1, 9)),),
              -2,
              -5),
             ((0, 1, 0),
              (((1, 4, 7), (4, 1, 9)),),
              (((2, 5, 7), (2, 6, 8), (3, 5, 8), (3, 6, 9)),),
              -2,
              -5),
             ((0, 1, 0),
              (),
              (((1, 4, 7), (4, 1, 9)), ((2, 5, 7), (2, 6, 8), (3, 5, 8), (3, 6, 9))),
              -2,
              -3),
             ((1, 1, 0),
              (((2, 6, 8), (3, 5, 8), (3, 6, 9), (4, 1, 9), (4, 2, 7), (5, 1, 7)),),
              (),
              -1,
              -5),
             ((1, 1, 0),
              (),
              (((2, 6, 8), (3, 5, 8), (3, 6, 9), (4, 1, 9), (4, 2, 7), (5, 1, 7)),),
              -1,
              -3),
             ((0, 0, 1),
              (((1, 3, 9), (1, 4, 7), (6, 3, 8), (6, 4, 9)), ((2, 5, 7), (5, 2, 8))),
              (),
              -2,
              -7),
             ((0, 0, 1),
              (((2, 5, 7), (5, 2, 8)),),
              (((1, 3, 9), (1, 4, 7), (6, 3, 8), (6, 4, 9)),),
              -2,
              -5),
             ((0, 0, 1),
              (((1, 3, 9), (1, 4, 7), (6, 3, 8), (6, 4, 9)),),
              (((2, 5, 7), (5, 2, 8)),),
              -2,
              -5),
             ((0, 0, 1),
              (),
              (((1, 3, 9), (1, 4, 7), (6, 3, 8), (6, 4, 9)), ((2, 5, 7), (5, 2, 8))),
              -2,
              -3),
             ((1, 0, 1),
              (((1, 3, 9), (4, 2, 7), (5, 1, 7), (5, 2, 8), (6, 3, 8), (6, 4, 9)),),
              (),
              -1,
              -5),
             ((1, 0, 1),
              (),
              (((1, 3, 9), (4, 2, 7), (5, 1, 7), (5, 2, 8), (6, 3, 8), (6, 4, 9)),),
              -1,
              -3),
             ((0, 1, 1),
              (((1, 3, 9), (1, 4, 7), (2, 5, 7), (2, 6, 8), (3, 5, 8), (6, 4, 9)),),
              (),
              -1,
              -5),
             ((0, 1, 1),
              (),
              (((1, 3, 9), (1, 4, 7), (2, 5, 7), (2, 6, 8), (3, 5, 8), (6, 4, 9)),),
              -1,
              -3),
             ((1, 1, 1),
              (((1, 3, 9), (3, 5, 8), (5, 1, 7)), ((2, 6, 8), (4, 2, 7), (6, 4, 9))),
              (),
              0,
              -5),
             ((1, 1, 1),
              (((2, 6, 8), (4, 2, 7), (6, 4, 9)),),
              (((1, 3, 9), (3, 5, 8), (5, 1, 7)),),
              0,
              -3),
             ((1, 1, 1),
              (((1, 3, 9), (3, 5, 8), (5, 1, 7)),),
              (((2, 6, 8), (4, 2, 7), (6, 4, 9)),),
              0,
              -3),
             ((1, 1, 1),
              (),
              (((1, 3, 9), (3, 5, 8), (5, 1, 7)), ((2, 6, 8), (4, 2, 7), (6, 4, 9))),
              0,
              -1))
        """
        writhe = self.writhe()
        crossings = self.pd_code()
        ncross = len(crossings)
        smoothings = []
        nmax = max(flatten(crossings)) + 1
        for i in range(2 ** ncross):
            v = Integer(i).bits()
            v = v + (ncross - len(v)) * [0]
            G = Graph()
            for j, cr in enumerate(crossings):
                n = nmax + j
                if not v[j]:
                    # For negative crossings, we go from undercrossings to the left
                    G.add_edge((cr[1], cr[0], n), cr[0])
                    G.add_edge((cr[1], cr[0], n), cr[1])
                    G.add_edge((cr[3], cr[2], n), cr[2])
                    G.add_edge((cr[3], cr[2], n), cr[3])
                else:
                    # positive crossings, from undercrossing to the right
                    G.add_edge((cr[0], cr[3], n), cr[0])
                    G.add_edge((cr[0], cr[3], n), cr[3])
                    G.add_edge((cr[2], cr[1], n), cr[2])
                    G.add_edge((cr[2], cr[1], n), cr[1])
            sm = set(tuple(sorted(x for x in b if isinstance(x, tuple)))
                     for b in G.connected_components(sort=False))
            iindex = (writhe - ncross + 2 * sum(v)) // 2
            jmin = writhe + iindex - len(sm)
            jmax = writhe + iindex + len(sm)
            smoothings.append((tuple(v), sm, iindex, jmin, jmax))
        states = []  # we got all the smoothings, now find all the states
        for sm in smoothings:
            for k in range(len(sm[1]) + 1):
                for circpos in combinations(sorted(sm[1]), k):  # Add each state
                    circneg = sm[1].difference(circpos)
                    j = writhe + sm[2] + len(circpos) - len(circneg)
                    states.append((sm[0], tuple(sorted(circneg)), tuple(circpos), sm[2], j))
        return tuple(states)

    @cached_method
    def _khovanov_homology_cached(self, height, implementation, ring=ZZ, **kwds):
        r"""
        Return the Khovanov homology of the link.

        INPUT:

        - ``height`` -- the height of the homology to compute
        - ``implementation=`` -- can be one of the
          following:

          * ``'native'`` -- uses the original Sage implementation
          * ``'Khoca'`` -- uses the implementation of the optional package
            ``khoca`` package is present

        - ``ring`` -- (default: ``ZZ``) the coefficient ring
        - ``kwds`` -- dictionary of options to be passes to ``Khoca``

        OUTPUT:

        The Khovanov homology of the Link in the given height. It is given
        as a tuple of key-value pairs, whose keys are the degrees.

        .. NOTE::

            This method is intended only as the cache for
            :meth:`khovanov_homology`.

        EXAMPLES::

            sage: K = Link([[[1, -2, 3, -1, 2, -3]],[-1, -1, -1]])
            sage: K._khovanov_homology_cached(-5, 'native')                             # needs sage.modules
            ((-3, 0), (-2, Z), (-1, 0), (0, 0))

        The figure eight knot::

            sage: L = Link([[1, 6, 2, 7], [5, 2, 6, 3], [3, 1, 4, 8], [7, 5, 8, 4]])
            sage: L._khovanov_homology_cached(-1, 'native')                             # needs sage.modules
            ((-2, 0), (-1, Z), (0, Z), (1, 0), (2, 0))
        """
        crossings = self.pd_code()

        if implementation == 'Khoca':
            from sage.interfaces.khoca import khoca_raw_data
            raw_data = khoca_raw_data(self, ring, **kwds)
            data = {(d, t): raw_data[(h, d, t)] for (h, d, t) in raw_data if h == height}

            from sage.homology.homology_group import HomologyGroup
            if not data:
                return [(0, HomologyGroup(0, ring))]

            torsion = set([k[1] for k in data])
            invfac = {}
            for d in [k[0] for k in data]:
                invfac[d] = []
                for t in torsion:
                    if (d, t) in data:
                        invfac[d] += [t]*data[(d, t)]
            res = []
            for d in invfac:
                ifac = sorted(invfac[d])
                res += [(d, HomologyGroup(len(ifac), ring, ifac))]
            return tuple(sorted(res))

        ncross = len(crossings)
        states = [(_0, set(_1), set(_2), _3, _4)
                  for (_0, _1, _2, _3, _4) in self._enhanced_states()]
        bases = {}  # arrange them by (i,j)
        for st in states:
            i, j = st[3], st[4]
            if j == height:
                if (i, j) in bases:
                    bases[i, j].append(st)
                else:
                    bases[i, j] = [st]
        complexes = {}
        for (i, j), bij in bases.items():
            if (i + 1, j) in bases:
                m = matrix(ring, len(bij), len(bases[(i + 1, j)]))
                for ii in range(m.nrows()):
                    V1 = bij[ii]
                    for jj in range(m.ncols()):
                        V2 = bases[(i + 1, j)][jj]
                        V20 = V2[0]
                        difs = [index for index, value in enumerate(V1[0])
                                if value != V20[index]]
                        if len(difs) == 1 and not (V2[2].intersection(V1[1]) or V2[1].intersection(V1[2])):
                            m[ii, jj] = (-1)**sum(V2[0][x] for x in range(difs[0] + 1, ncross))
                            # Here we have the matrix constructed, now we have to put it in the dictionary of complexes
            else:
                m = matrix(ring, len(bij), 0)
            complexes[i] = m.transpose()
            if (i - 1, j) not in bases:
                complexes[i - 1] = matrix(ring, len(bases[(i, j)]), 0)
        homologies = ChainComplex(complexes).homology()
        return tuple(sorted(homologies.items()))

    def khovanov_homology(self, ring=ZZ, height=None, degree=None, implementation='native', **kwds):
        r"""
        Return the Khovanov homology of the link.

        INPUT:

        - ``ring`` -- (default: ``ZZ``) the coefficient ring

        - ``height`` -- the height of the homology to compute,
          if not specified, all the heights are computed

        - ``degree`` -- the degree of the homology to compute,
          if not specified, all the degrees are computed

        - ``implementation=`` -- string (default 'native') can be one of the
          following:

          * ``'native'`` -- uses the original Sage implementation

          * ``'Khoca'`` -- uses the implementation of the optional package
            ``khoca``

        - ``kwds`` -- dictionary of options to be passed to ``Khoca``

          * ``reduced`` -- boolean (default ``False``); if
            ``True``, then returns the reduced homology

          * ``equivariant`` -- positive integer (default ``2``); if this is
            `n`, then it returns the  Khovanov-Rozansky `sl(n)`-homology
            with `n > 2` of bipartite knots

          * ``frobenius_algebra`` -- tuple of integers (default ``(0, 0)``); the
            elements of the tuple are interpreted as modulus coefficients of
            the underlying Frobenius algebra

          * ``root`` -- integer specifying a root of the modulus of the
            Frobenius algeba


        OUTPUT:

        The Khovanov homology of the Link. It is given as a dictionary
        whose keys are the different heights. For each height, the
        homology is given as another dictionary whose keys are the degrees.

        EXAMPLES::

            sage: K = Link([[[1, -2, 3, -1, 2, -3]],[-1, -1, -1]])
            sage: K.khovanov_homology()                                                 # needs sage.modules
            {-9: {-3: Z},
             -7: {-3: 0, -2: C2},
             -5: {-3: 0, -2: Z, -1: 0, 0: 0},
             -3: {-3: 0, -2: 0, -1: 0, 0: Z},
             -1: {0: Z}}
            sage: K.khovanov_homology(implementation='Khoca')                           # optional khoca, needs sage.modules
            {-9: {-3: Z}, -7: {-3: 0, -2: C2}, -5: {-3: 0, -2: Z}, -3: {0: Z}, -1: {0: Z}}

        The figure eight knot::

            sage: L = Link([[1, 6, 2, 7], [5, 2, 6, 3], [3, 1, 4, 8], [7, 5, 8, 4]])
            sage: L.khovanov_homology(height=-1)                                        # needs sage.modules
            {-1: {-2: 0, -1: Z, 0: Z, 1: 0, 2: 0}}

        The Hopf link::

            sage: # needs sage.modules
            sage: B = BraidGroup(2)
            sage: b = B([1, 1])
            sage: K = Link(b)
            sage: K.khovanov_homology(degree=2)
            {2: {2: 0}, 4: {2: Z}, 6: {2: Z}}
            sage: K.khovanov_homology(degree=2, implementation='Khoca')                 # optional - khoca
            {4: {2: Z}, 6: {2: Z}}

        Caution::

            sage: K.khovanov_homology(base_ring=QQ)
            Traceback (most recent call last):
            ...
            ValueError: invalid keyword(s): ['base_ring']

        TESTS:

        Check that :issue:`31001` is fixed::

            sage: # needs sage.modules
            sage: L = Link([])
            sage: L.khovanov_homology()
            {-1: {0: Z}, 1: {0: Z}}
            sage: L.khovanov_homology(height=-1)
            {-1: {0: Z}}
            sage: L.khovanov_homology(height=0)
            {}
            sage: L.khovanov_homology(QQ, height=1)
            {1: {0: Vector space of dimension 1 over Rational Field}}
            sage: L.khovanov_homology(GF(2), degree=0)
            {-1: {0: Vector space of dimension 1 over Finite Field of size 2},
             1: {0: Vector space of dimension 1 over Finite Field of size 2}}
            sage: L.khovanov_homology(degree=1)
            {}
            sage: L.khovanov_homology(degree=0, height=1)
            {1: {0: Z}}
            sage: L.khovanov_homology(degree=1, height=1)
            {}
        """
        khoca = False
        if implementation == 'Khoca':
            khoca = True
            from sage.interfaces.khoca import check_kwds
            check_kwds(**kwds)
        elif implementation != 'native':
            raise ValueError('%s is not a recognized implementation')
        elif kwds:
            raise ValueError(f"invalid keyword(s): {list(kwds)}")

        if not self.pd_code():  # special case for the unknot with no crossings
            from sage.homology.homology_group import HomologyGroup
            homs = {-1: {0: HomologyGroup(1, ring, [0])},
                    1: {0: HomologyGroup(1, ring, [0])}}
            if height is not None:
                if height not in homs:
                    return {}
                homs = {height: homs[height]}
            if degree is not None:
                homs = {ht: {degree: homs[ht][degree]} for ht in homs if degree in homs[ht]}
            return homs

        if height is not None:
            heights = [height]
        else:
            heights = sorted(set(state[-1] for state in self._enhanced_states()))
            if khoca:
                from sage.interfaces.khoca import khoca_raw_data
                raw_data = khoca_raw_data(self, ring, **kwds)
                heights = sorted(set(k[0] for k in raw_data))
        if degree is not None:
            homs = {j: dict(self._khovanov_homology_cached(j, implementation, ring, **kwds)) for j in heights}
            homologies = {j: {degree: homs[j][degree]} for j in homs if degree in homs[j]}
        else:
            homologies = {j: dict(self._khovanov_homology_cached(j, implementation, ring, **kwds)) for j in heights}
        return homologies

    def oriented_gauss_code(self):
        r"""
        Return the oriented Gauss code of ``self``.

        The oriented Gauss code has two parts:

        a. the Gauss code

        b. the orientation of each crossing

        The following orientation was taken into consideration for
        construction of knots:

        From the outgoing of the overcrossing if we move in the clockwise
        direction to reach the outgoing of the undercrossing then we label
        that crossing as `-1`.

        From the outgoing of the overcrossing if we move in the anticlockwise
        direction to reach the outgoing of the undercrossing then we label
        that crossing as `+1`.

        One more consideration we take in while constructing the orientation
        is the order of the orientation is same as the ordering of the
        crossings in the Gauss code.

        .. NOTE::

            Convention: under is denoted by `-1`, and over by `+1` in the
            crossing info.

        EXAMPLES::

            sage: L = Link([[1, 10, 2, 11], [6, 3, 7, 2], [3, 9, 4, 12],
            ....:           [9, 6, 10, 5], [8, 4, 5, 1], [11, 7, 12, 8]])
            sage: L.oriented_gauss_code()
            [[[-1, 2, -3, 5], [4, -2, 6, -5], [-4, 1, -6, 3]], [-1, 1, 1, 1, -1, -1]]
            sage: L = Link([[1, 3, 2, 4], [6, 2, 3, 1], [7, 5, 8, 4], [5, 7, 6, 8]])
            sage: L.oriented_gauss_code()
            [[[-1, 2], [-3, 4], [1, 3, -4, -2]], [-1, -1, 1, 1]]

            sage: B = BraidGroup(8)
            sage: b = B([1, 1, 1, 1, 1])
            sage: L = Link(b)
            sage: L.oriented_gauss_code()
            [[[1, -2, 3, -4, 5, -1, 2, -3, 4, -5]], [1, 1, 1, 1, 1]]

        TESTS::

            sage: L = Link([])
            sage: L.oriented_gauss_code()
            [[], []]

            sage: L = Link(BraidGroup(2).one())
            sage: L.oriented_gauss_code()
            [[], []]
        """
        if self._oriented_gauss_code is not None:
            return self._oriented_gauss_code

        pd = self.pd_code()
        orient = self.orientation()
        crossing_info = {}
        for i, j in enumerate(pd):
            if orient[i] == -1:
                crossing_info[(j[0], -1, i + 1)] = j[2]
                crossing_info[(j[1], 1, i + 1)] = j[3]
            elif orient[i] == 1:
                crossing_info[(j[0], -1, i + 1)] = j[2]
                crossing_info[(j[3], 1, i + 1)] = j[1]
        edges = {}
        cross_number = {}
        for i, j in crossing_info.items():
            edges[i[0]] = [j]
            if i[1] == 1:
                cross_number[i[0]] = i[2]
            elif i[1] == -1:
                cross_number[i[0]] = -i[2]
        edges_graph = DiGraph(edges)
        d = edges_graph.all_simple_cycles()
        code = []
        for i in d:
            l = [cross_number[j] for j in i]
            del l[-1]
            code.append(l)
        oriented_code = [code, orient]
        self._oriented_gauss_code = oriented_code
        return self._oriented_gauss_code

    def pd_code(self):
        r"""
        Return the planar diagram code of ``self``.

        The planar diagram is returned in the following format.

        We construct the crossing by starting with the entering component
        of the undercrossing, move in the anti-clockwise direction (see the
        note below) and then generate the list. If the crossing is given by
        `[a, b, c, d]`, then we interpret this information as:

        1. `a` is the entering component of the undercrossing;
        2. `b, d` are the components of the overcrossing;
        3. `c` is the leaving component of the undercrossing.

        .. NOTE::

            Until version 10.0 the convention to read the ``PD`` code has been
            to list the components in clockwise direction. As of version 10.1
            the convention has changed, since it was opposite to the usage in
            most other places.

            Thus, if you use ``PD`` codes from former Sage releases with this
            version you should check for the correct mirror type.

        EXAMPLES::

            sage: L = Link([[[1, -2, 3, -4, 2, -1, 4, -3]], [1, 1, -1, -1]])
            sage: L.pd_code()
            [[6, 2, 7, 1], [2, 6, 3, 5], [8, 3, 1, 4], [4, 7, 5, 8]]

            sage: B = BraidGroup(2)
            sage: b = B([1, 1, 1, 1, 1])
            sage: L = Link(b)
            sage: L.pd_code()
            [[2, 4, 3, 1], [4, 6, 5, 3], [6, 8, 7, 5], [8, 10, 9, 7], [10, 2, 1, 9]]
            sage: L = Link([[[2, -1], [1, -2]], [1, 1]])
            sage: L.pd_code()
            [[2, 4, 1, 3], [4, 2, 3, 1]]
            sage: L = Link([[1, 2, 3, 3], [2, 4, 5, 5], [4, 1, 7, 7]])
            sage: L.pd_code()
            [[1, 2, 3, 3], [2, 4, 5, 5], [4, 1, 7, 7]]

        TESTS::

            sage: L = Link([[], []])
            sage: L.pd_code()
            []

            sage: L = Link(BraidGroup(2).one())
            sage: L.pd_code()
            []
        """
        if self._pd_code is not None:
            return self._pd_code

        if self._oriented_gauss_code is not None:
            oriented_gauss_code = self._oriented_gauss_code
            d_dic = {}
            if len(oriented_gauss_code[0]) > 1:
                d = flatten(oriented_gauss_code[0])
                for i, j in enumerate(d):
                    d_dic[j] = [i + 1, i + 2]
                # here we collect the final component in each Gauss code
                last_component = [i[-1] for i in oriented_gauss_code[0]]
                first_component = [i[0] for i in oriented_gauss_code[0]]
                # here we correct the last_component
                for i, j in zip(last_component, first_component):
                    d_dic[i][1] = d_dic[j][0]
                crossing_dic = {}
                for i, x in enumerate(oriented_gauss_code[1]):
                    if x == -1:
                        crossing_dic[i + 1] = [d_dic[-(i + 1)][0], d_dic[i + 1][0],
                                               d_dic[-(i + 1)][1], d_dic[i + 1][1]]
                    elif x == 1:
                        crossing_dic[i + 1] = [d_dic[-(i + 1)][0], d_dic[i + 1][1],
                                               d_dic[-(i + 1)][1], d_dic[i + 1][0]]
            elif len(oriented_gauss_code[0]) == 1:
                for i, j in enumerate(oriented_gauss_code[0][0]):
                    d_dic[j] = [i + 1, i + 2]
                d_dic[oriented_gauss_code[0][0][-1]][1] = 1
                crossing_dic = {}
                for i, x in enumerate(oriented_gauss_code[1]):
                    if x == -1:
                        crossing_dic[i + 1] = [d_dic[-(i + 1)][0], d_dic[i + 1][0],
                                               d_dic[-(i + 1)][1], d_dic[i + 1][1]]
                    elif x == 1:
                        crossing_dic[i + 1] = [d_dic[-(i + 1)][0], d_dic[i + 1][1],
                                               d_dic[-(i + 1)][1], d_dic[i + 1][0]]
            else:
                crossing_dic = {}

            pd = list(crossing_dic.values())
            self._pd_code = pd
            return self._pd_code

        if self._braid is not None:
            strings = list(range(1, self._braid.strands() + 1))
            b = list(self._braid.Tietze())
            pd = []
            strings_max = strings[-1]
            for i in b:
                if i > 0:
                    pd.append(
                        [strings[i], strings_max + 2, strings_max + 1, strings[i - 1]])
                else:
                    pd.append(
                        [strings[abs(i) - 1], strings[abs(i)], strings_max + 2, strings_max + 1])
                strings[abs(i) - 1] = strings_max + 1
                strings[abs(i)] = strings_max + 2
                strings_max = strings_max + 2
            for i in pd:
                for j in range(4):
                    if i[j] in strings:
                        i[j] = strings.index(i[j]) + 1
            self._pd_code = pd
            return pd

        raise AssertionError("invalid state")

    def gauss_code(self):
        r"""
        Return the Gauss code of ``self``.

        The Gauss code is generated by the following procedure:

        a. Number the crossings from `1` to `n`.
        b. Select a point on the knot and start moving along the component.
        c. At each crossing, take the number of the crossing, along with
           sign, which is `-` if it is an undercrossing and `+` if it is a
           overcrossing.

        EXAMPLES::

            sage: L = Link([[1, 4, 2, 3], [4, 1, 3, 2]])
            sage: L.gauss_code()
            [[-1, 2], [1, -2]]

            sage: B = BraidGroup(8)
            sage: L = Link(B([1, -2, 1, -2, -2]))
            sage: L.gauss_code()
            [[-1, 3, -4, 5], [1, -2, 4, -5, 2, -3]]

            sage: L = Link([[[-1, 2], [-3, 4], [1, 3, -4, -2]], [-1, -1, 1, 1]])
            sage: L.gauss_code()
            [[-1, 2], [-3, 4], [1, 3, -4, -2]]
        """
        return self.oriented_gauss_code()[0]

    def dowker_notation(self):
        r"""
        Return the Dowker notation of ``self``.

        Similar to the PD code we number the components, so every crossing
        is represented by four numbers. We focus on the incoming entities
        of the under and the overcrossing. It is the pair of incoming
        undercrossing and the incoming overcrossing. This information at
        every crossing gives the Dowker notation.

        OUTPUT:

        A list containing the pair of incoming under cross and the incoming
        over cross.

        EXAMPLES::

            sage: L = Link([[[-1, 2, -3, 4, 5, 1, -2, 6, 7, 3, -4, -7, -6,-5]],
            ....:           [-1, -1, -1, -1, 1, -1, 1]])
            sage: L.dowker_notation()
            [(1, 6), (7, 2), (3, 10), (11, 4), (14, 5), (13, 8), (12, 9)]

            sage: B = BraidGroup(4)
            sage: L = Link(B([1, 2, 1, 2]))
            sage: L.dowker_notation()
            [(2, 1), (3, 5), (6, 4), (7, 9)]
            sage: L = Link([[1, 4, 2, 3], [4, 1, 3, 2]])
            sage: L.dowker_notation()
            [(1, 3), (4, 2)]
        """
        pd = self.pd_code()
        orient = self.orientation()
        dn = [(i[0], i[1]) if orient[j] == -1 else (i[0], i[3])
              for j, i in enumerate(pd)]
        return dn

    def _braid_word_components(self):
        r"""
        Return the disjoint braid components, if any, else return the braid
        of ``self``.

        For example consider the braid ``[-1, 3, 1, 3]`` this can be viewed
        as a braid with components as ``[-1, 1]`` and ``[3, 3]``. There is no
        common crossing to these two (in sense there is a crossing between
        strand `1` and `2`, crossing between `3` and `4` but no crossing
        between strand `2` and `3`, so these can be viewed as independent
        components in the braid).

        OUTPUT: list containing the components

        EXAMPLES::

            sage: B = BraidGroup(4)
            sage: L = Link(B([-1, 3, 1, 3]))
            sage: L._braid_word_components()
            ([-1, 1], [3, 3])
            sage: B = BraidGroup(8)
            sage: L = Link(B([-1, 3, 1, 5, 1, 7, 1, 6]))
            sage: L._braid_word_components()
            ([-1, 1, 1, 1], [3], [5, 7, 6])
            sage: L = Link(B([-2, 4, 1, 6, 1, 4]))
            sage: L._braid_word_components()
            ([-2, 1, 1], [4, 4], [6])
        """
        ml = list(self.braid().Tietze())
        if not ml:
            return tuple()

        l = set(abs(k) for k in ml)
        missing1 = set(range(min(l), max(l) + 1)) - l
        if not missing1:
            return (ml,)

        missing = sorted(missing1)
        x = [[] for i in range(len(missing) + 1)]
        for i, a in enumerate(missing):
            for j, mlj in enumerate(ml):
                if mlj != 0 and abs(mlj) < a:
                    x[i].append(mlj)
                    ml[j] = 0
                elif mlj != 0 and abs(mlj) > missing[-1]:
                    x[-1].append(mlj)
                    ml[j] = 0
        return tuple([a for a in x if a])

    def _braid_word_components_vector(self):
        r"""
        The list from the :meth:`_braid_word_components` is flattened to
        give out the vector form.

        OUTPUT: list containing braid word components

        EXAMPLES::

            sage: B = BraidGroup(4)
            sage: L = Link(B([-1, 3, 1, 3]))
            sage: L._braid_word_components_vector()
            [-1, 1, 3, 3]
            sage: B = BraidGroup(8)
            sage: L = Link(B([-1, 3, 1, 5, 1, 7, 1, 6]))
            sage: L._braid_word_components_vector()
            [-1, 1, 1, 1, 3, 5, 7, 6]
            sage: L = Link(B([-2, 4, 1, 6, 1, 4]))
            sage: L._braid_word_components_vector()
            [-2, 1, 1, 4, 4, 6]
        """
        return flatten(self._braid_word_components())

    def _homology_generators(self):
        r"""
        The set of generators for the first homology group of the connected
        Seifert surface of the given link.

        This method uses the :meth:`_braid_word_components_vector` to generate
        the homology generators. The position of the repeated element w.r.t.
        the braid word component vector list is compiled into a list.

        This is based on Lemma 3.1 in [Col2013]_.

        OUTPUT:

        A list of integers `i \in \{1, 2, \ldots, n-1\}` corresponding
        to the simple generators `s_i` that gives a homology generator or
        `0` if the position does not represent a generator.

        EXAMPLES::

            sage: # needs sage.modules
            sage: B = BraidGroup(4)
            sage: L = Link(B([-1, 3, 1, 3]))
            sage: L._homology_generators()
            [1, 0, 3]
            sage: B = BraidGroup(8)
            sage: L = Link(B([-1, 3, 1, 5, 1, 7, 1, 6]))
            sage: L._homology_generators()
            [1, 2, 3, 0, 0, 0, 0]
            sage: L = Link(B([-2, 4, 1, 6, 1, 4]))
            sage: L._homology_generators()
            [0, 2, 0, 4, 0]
        """
        x = self._braid_word_components_vector()
        hom_gen = []
        for j in range(len(x) - 1):
            a = abs(x[j])
            for i in range(j + 1, len(x)):
                if a == abs(x[i]):
                    hom_gen.append(i)
                    break
            else:
                hom_gen.append(0)
        return hom_gen

    @cached_method
    def seifert_matrix(self):
        r"""
        Return the Seifert matrix associated with ``self``.

        ALGORITHM:

        This is the algorithm presented in Section 3.3 of [Col2013]_.

        OUTPUT:

        The intersection matrix of a (not necessarily minimal) Seifert surface.

        EXAMPLES::

            sage: # needs sage.modules
            sage: B = BraidGroup(4)
            sage: L = Link(B([-1, 3, 1, 3]))
            sage: L.seifert_matrix()
            [ 0  0]
            [ 0 -1]
            sage: B = BraidGroup(8)
            sage: L = Link(B([-1, 3, 1, 5, 1, 7, 1, 6]))
            sage: L.seifert_matrix()
            [ 0  0  0]
            [ 1 -1  0]
            [ 0  1 -1]
            sage: L = Link(B([-2, 4, 1, 6, 1, 4]))
            sage: L.seifert_matrix()
            [-1  0]
            [ 0 -1]
        """
        x = self._braid_word_components_vector()
        h = self._homology_generators()
        indices = [i for i, hi in enumerate(h) if hi]
        N = len(indices)
        A = matrix(ZZ, N, N, 0)
        for ni, i in enumerate(indices):
            hi = h[i]
            A[ni, ni] = -(x[i] + x[hi]).sign()
            for nj in range(ni + 1, N):
                j = indices[nj]
                if hi > h[j] or hi < j:
                    continue
                if hi == j:
                    if x[j] > 0:
                        A[nj, ni] = 1
                    else:
                        A[ni, nj] = -1
                elif abs(x[i]) - abs(x[j]) == 1:
                    A[nj, ni] = -1
                elif abs(x[j]) - abs(x[i]) == 1:
                    A[ni, nj] = 1
        A.set_immutable()
        return A

    @cached_method
    def number_of_components(self):
        r"""
        Return the number of connected components of ``self``.

        OUTPUT: number of connected components

        EXAMPLES::

            sage: B = BraidGroup(4)
            sage: L = Link(B([-1, 3, 1, 3]))
            sage: L.number_of_components()
            4
            sage: B = BraidGroup(8)
            sage: L = Link(B([-2, 4, 1, 6, 1, 4]))
            sage: L.number_of_components()
            5
            sage: L = Link(B([1, 2, 1, 2]))
            sage: L.number_of_components()
            1
            sage: L = Link(B.one())
            sage: L.number_of_components()
            1
        """
        G = Graph()
        pd = self.pd_code()
        if not pd:
            return ZZ.one()
        G.add_vertices(set(flatten(pd)))
        for c in pd:
            G.add_edge(c[0], c[2])
            G.add_edge(c[3], c[1])
        return G.connected_components_number()

    def is_knot(self) -> bool:
        r"""
        Return ``True`` if ``self`` is a knot.

        Every knot is a link but the converse is not true.

        EXAMPLES::

            sage: B = BraidGroup(4)
            sage: L = Link(B([1, 3, 1, -3]))
            sage: L.is_knot()
            False
            sage: B = BraidGroup(8)
            sage: L = Link(B([1, 2, 3, 4, 5, 6]))
            sage: L.is_knot()
            True
        """
        return self.number_of_components() == 1

    def genus(self):
        r"""
        Return the genus of ``self``.

        EXAMPLES::

            sage: B = BraidGroup(4)
            sage: L = Link(B([-1, 3, 1, 3]))
            sage: L.genus()
            0
            sage: L = Link(B([1,3]))
            sage: L.genus()
            0
            sage: B = BraidGroup(8)
            sage: L = Link(B([-2, 4, 1, 6, 1, 4]))
            sage: L.genus()
            0
            sage: L = Link(B([1, 2, 1, 2]))
            sage: L.genus()
            1
        """
        b = self.braid().Tietze()
        if not b:
            return ZZ.zero()

        B = self.braid().parent()
        x = self._braid_word_components()
        q = []
        s_tmp = []
        for xi in x:
            tmp = []
            b1 = min(abs(k) for k in xi)
            for xij in xi:
                if xij > 0:
                    xij = xij - b1 + 1
                else:
                    xij = xij + b1 - 1
                tmp.append(xij)
            s_tmp.append(B(tmp))
        s = []
        for i in s_tmp:
            b = i.Tietze()
            s.append(list(b))
        t = [Link(B(si)).number_of_components() for si in s]
        for i, j in enumerate(s):
            if not j:
                j.append(-2)
        for i in s:
            q2 = max(abs(k) + 1 for k in i)
            q.append(q2)
        g = [((2 - t[i]) + len(x[i]) - q[i]) / 2 for i in range(len(x))]
        return sum(g, ZZ.zero())

    def signature(self):
        r"""
        Return the signature of ``self``.

        This is defined as the signature of the symmetric matrix

        .. MATH::

             V + V^{t},

        where `V` is the :meth:`Seifert matrix <seifert_matrix>`.

        .. SEEALSO:: :meth:`omega_signature`, :meth:`seifert_matrix`

        EXAMPLES::

            sage: # needs sage.modules
            sage: B = BraidGroup(4)
            sage: L = Link(B([-1, 3, 1, 3]))
            sage: L.signature()
            -1
            sage: B = BraidGroup(8)
            sage: L = Link(B([-2, 4, 1, 6, 1, 4]))
            sage: L.signature()
            -2
            sage: L = Link(B([1, 2, 1, 2]))
            sage: L.signature()
            -2
        """
        V = self.seifert_matrix()
        m = V + V.transpose()
        return ZZ.sum(j.real().sign() for j in m.eigenvalues())

    def omega_signature(self, omega):
        r"""
        Compute the `\omega`-signature of ``self``.

        INPUT:

        - `\omega` -- a complex number of modulus 1; this is assumed to be
          coercible to ``QQbar``

        This is defined as the signature of the Hermitian matrix

        .. MATH::

             (1 - \omega) V + (1 - \omega^{-1}) V^{t},

        where `V` is the :meth:`Seifert matrix <seifert_matrix>`,
        as explained on page 122 of [Liv1993]_.

        According to [Con2018]_, this is also known as the
        Levine-Tristram signature, the equivariant signature or the
        Tristram-Levine signature.

        .. SEEALSO:: :meth:`signature`, :meth:`seifert_matrix`

        EXAMPLES::

            sage: # needs sage.modules sage.rings.number_field
            sage: B = BraidGroup(4)
            sage: K = Knot(B([1,1,1,2,-1,2,-3,2,-3]))
            sage: omega = QQbar.zeta(3)
            sage: K.omega_signature(omega)
            -2
        """
        from sage.rings.qqbar import QQbar
        omega = QQbar(omega)
        V = self.seifert_matrix()
        m = (1 - omega) * V + (1 - omega.conjugate()) * V.transpose()
        return ZZ.sum(j.real().sign() for j in m.eigenvalues())

    def alexander_polynomial(self, var='t'):
        r"""
        Return the Alexander polynomial of ``self``.

        INPUT:

        - ``var`` -- (default: ``'t'``) the variable in the polynomial

        EXAMPLES:

        We begin by computing the Alexander polynomial for the
        figure-eight knot::

            sage: # needs sage.modules
            sage: B = BraidGroup(3)
            sage: L = Link(B([1, -2, 1, -2]))
            sage: L.alexander_polynomial()
            -t^-1 + 3 - t

        The "monster" unknot::

            sage: L = Link([[3,1,2,4],[8,9,1,7],[5,6,7,3],[4,18,6,5],
            ....:           [17,19,8,18],[9,10,11,14],[10,12,13,11],
            ....:           [12,19,15,13],[20,16,14,15],[16,20,17,2]])
            sage: L.alexander_polynomial()                                              # needs sage.modules
            1

        Some additional examples::

            sage: # needs sage.modules
            sage: B = BraidGroup(2)
            sage: L = Link(B([1]))
            sage: L.alexander_polynomial()
            1
            sage: L = Link(B.one())
            sage: L.alexander_polynomial()
            1
            sage: B = BraidGroup(3)
            sage: L = Link(B([1, 2, 1, 2]))
            sage: L.alexander_polynomial()
            t^-1 - 1 + t

        When the Seifert surface is disconnected, the Alexander
        polynomial is defined to be `0`::

            sage: # needs sage.modules
            sage: B = BraidGroup(4)
            sage: L = Link(B([1,3]))
            sage: L.alexander_polynomial()
            0

        TESTS::

            sage: # needs sage.modules
            sage: B = BraidGroup(4)
            sage: L = Link(B([-1, 3, 1, 3]))
            sage: L.alexander_polynomial()
            0
            sage: L = Link(B([1,3,1,1,3,3]))
            sage: L.alexander_polynomial()
            0
            sage: B = BraidGroup(8)
            sage: L = Link(B([-2, 4, 1, 6, 1, 4]))
            sage: L.alexander_polynomial()
            0

        .. SEEALSO:: :meth:`conway_polynomial`
        """
        R = LaurentPolynomialRing(ZZ, var)
        # The Alexander polynomial of disjoint links are defined to be 0
        if len(self._braid_word_components()) > 1:
            return R.zero()
        t = R.gen()
        seifert_matrix = self.seifert_matrix()
        f = (seifert_matrix - t * seifert_matrix.transpose()).determinant()
        # could we use a charpoly here ? or faster determinant ?
        if f != 0:
            exp = f.exponents()
            return t ** ((-max(exp) - min(exp)) // 2) * f
        return f

    def conway_polynomial(self):
        """
        Return the Conway polynomial of ``self``.

        This is closely related to the Alexander polynomial.

        See :wikipedia:`Alexander_polynomial` for the definition.

        EXAMPLES::

            sage: # needs sage.modules
            sage: B = BraidGroup(3)
            sage: L = Link(B([1, -2, 1, -2]))
            sage: L.conway_polynomial()
            -t^2 + 1
            sage: Link([[1, 5, 2, 4], [3, 9, 4, 8], [5, 1, 6, 10],
            ....:       [7, 3, 8, 2], [9, 7, 10, 6]])
            Link with 1 component represented by 5 crossings
            sage: _.conway_polynomial()
            2*t^2 + 1
            sage: B = BraidGroup(4)
            sage: L = Link(B([1,3]))
            sage: L.conway_polynomial()
            0

        .. SEEALSO:: :meth:`alexander_polynomial`
        """
        alex = self.alexander_polynomial()
        L = alex.parent()
        R = L.polynomial_ring()
        if alex == 0:
            return R.zero()

        t = L.gen()
        alex = alex(t**2)
        exp = alex.exponents()
        alex = t**((-max(exp) - min(exp)) // 2) * alex

        conway = R.zero()
        t_poly = R.gen()
        binom = t - ~t
        while alex:
            M = max(alex.exponents())
            coeff = alex[M]
            alex -= coeff * binom**M
            conway += coeff * t_poly**M
        return conway

    def khovanov_polynomial(self, var1='q', var2='t', torsion='T', ring=ZZ,
                            base_ring=None, implementation='native', **kwds):
        r"""
        Return the Khovanov polynomial of ``self``.

        This is the Poincaré polynomial of the Khovanov homology.

        INPUT:

        - ``var1`` -- (default: ``'q'``) the first variable. Its exponents
          correspond to the height of Khovanov homology
        - ``var2`` -- (default: ``'t'``) the second variable. Its exponents
          correspond to the degree of Khovanov homology
        - ``torsion`` -- (default: ``'T'``) additional variable to indicate
          the torsion of the integral homology group corresponding to the
          monomial; monomials without it correspond to torsion free ``ring``
          modules; if it appears its exponents stands for the modulus of
          the torsion
        - ``ring`` -- (default: ``ZZ``) the ring of the homology. This will
          be transferred to :meth:`khovanov_homology`
        - ``implementation=`` -- string (default 'native') can be one of the
          following:

          * ``'native'`` -- uses the original Sage implementation

          * ``'Khoca'`` -- uses the implementation of the optional package
            ``khoca``

        - ``kwds`` -- dictionary of options to be passes to ``Khoca``
          for details see :meth:`khovanov_homology`

        Here we follow the conventions used in
        `KnotInfo <https://knotinfo.org/descriptions/khovanov_unreduced_integral_polynomial.html>`__

        OUTPUT:

        A two or three (for integral homology) variate Laurent polynomial over
        ``ZZ``, more precisely an instance of
        :class:`~sage.rings.polynomial.laurent_polynomial.LaurentPolynomial_mpair`.

        EXAMPLES::

            sage: K = Link([[[1, -2, 3, -1, 2, -3]],[-1, -1, -1]])
            sage: K.khovanov_polynomial()                                               # needs sage.modules
            q^-1 + q^-3 + q^-5*t^-2 + q^-7*t^-2*T^2 + q^-9*t^-3
            sage: K.khovanov_polynomial(implementation='Khoca') == _                    # optional khoca, needs sage.modules
            True
            sage: K.khovanov_polynomial(ring=GF(2))                                     # needs sage.modules
            q^-1 + q^-3 + q^-5*t^-2 + q^-7*t^-2 + q^-7*t^-3 + q^-9*t^-3
            sage: K.khovanov_polynomial(ring=GF(2), implementation='Khoca') == _        # optional khoca, needs sage.modules
            True

        The figure eight knot::

            sage: # needs sage.modules
            sage: L = Link([[1, 6, 2, 7], [5, 2, 6, 3], [3, 1, 4, 8], [7, 5, 8, 4]])
            sage: L.khovanov_polynomial(var1='p')                                       # needs sage.modules
            p^5*t^2 + p^3*t^2*T^2 + p*t + p + p^-1 + p^-1*t^-1
              + p^-3*t^-1*T^2 + p^-5*t^-2
            sage: L.khovanov_polynomial(var1='p', var2='s', ring=GF(4))                 # needs sage.modules sage.rings.finite_rings
            p^5*s^2 + p^3*s^2 + p^3*s + p*s + p + p^-1 + p^-1*s^-1
              + p^-3*s^-1 + p^-3*s^-2 + p^-5*s^-2
            sage: L.khovanov_polynomial(var1='p', var2='s', ring=GF(4),                 # optional khoca, sage.rings.finite_rings
            ....:                       implementation='Khoca') == _                    # optional khoca, sage.rings.finite_rings
            True

        The Hopf link::

            sage: B = BraidGroup(2)
            sage: b = B([1, 1])
            sage: K = Link(b)
            sage: K.khovanov_polynomial()                                               # needs sage.modules
            q^6*t^2 + q^4*t^2 + q^2 + 1
            sage: K.khovanov_polynomial(implementation='Khoca') == _                    # optional khoca, needs sage.modules
            True

        .. SEEALSO:: :meth:`khovanov_homology`
        """
        if base_ring:
            ring = base_ring
            from sage.misc.superseded import deprecation
            deprecation(40149, "base_ring is deprecated, use argument ring instead.")

        ch = ring.characteristic()
        integral = False
        if ch == 0 and not ring.is_field():
            integral = True
            L = LaurentPolynomialRing(ZZ, [var1, var2, torsion])
        else:
            L = LaurentPolynomialRing(ZZ, [var1, var2])
        coeff = {}
        kh = self.khovanov_homology(ring=ring, implementation=implementation, **kwds)
        from sage.rings.infinity import infinity
        for h in kh:
            for d in kh[h]:
                H = kh[h][d]
                gens = {g: g.order() for g in H.gens()}
                if integral:
                    tor_count = {}
                    for g, tor in gens.items():
                        if tor in tor_count:
                            tor_count[tor] += 1
                        else:
                            tor_count[tor] = 1
                    for tor, ell in tor_count.items():
                        if tor is infinity:
                            coeff[(h, d, 0)] = ell
                        else:
                            coeff[(h, d, tor)] = ell
                else:
                    coeff[(h, d)] = len(gens)
        return L(coeff)

    def determinant(self):
        r"""
        Return the determinant of ``self``.

        EXAMPLES::

            sage: # needs sage.modules
            sage: B = BraidGroup(4)
            sage: L = Link(B([-1, 2, 1, 2]))
            sage: L.determinant()
            1
            sage: B = BraidGroup(8)
            sage: L = Link(B([2, 4, 2, 3, 1, 2]))
            sage: L.determinant()
            3
            sage: L = Link(B([1]*16 + [2,1,2,1,2,2,2,2,2,2,2,1,2,1,2,-1,2,-2]))
            sage: L.determinant()
            65
            sage: B = BraidGroup(3)
            sage: Link(B([1, 2, 1, 1, 2])).determinant()
            4

        TESTS::

            sage: # needs sage.modules
            sage: B = BraidGroup(3)
            sage: Link(B([1, 2, 1, -2, -1])).determinant()
            0

        REFERENCES:

        - Definition 6.6.3 in [Cro2004]_
        """
        V = self.seifert_matrix()
        m = V + V.transpose()
        return Integer(abs(m.det()))

    def is_alternating(self) -> bool:
        r"""
        Return whether the given knot diagram is alternating.

        Alternating diagram implies every overcross is followed by an
        undercross or the vice-versa.

        We look at the Gauss code if the sign is alternating, ``True``
        is returned else the knot is not alternating ``False`` is returned.

        .. WARNING::

            This does not check if a knot admits an alternating diagram
            or not. Thus, this term is used differently than in some of
            the literature, such as in Hoste-Thistlethwaite table.

        .. NOTE::

            Links with more than one component are considered to not
            be alternating (knots) even when such a diagram exists.

        EXAMPLES::

            sage: B = BraidGroup(4)
            sage: L = Link(B([-1, -1, -1, -1]))
            sage: L.is_alternating()
            False
            sage: L = Link(B([1, -2, -1, 2]))
            sage: L.is_alternating()
            False
            sage: L = Link(B([-1, 3, 1, 3, 2]))
            sage: L.is_alternating()
            False
            sage: L = Link(B([1]*16 + [2,1,2,1,2,2,2,2,2,2,2,1,2,1,2,-1,2,-2]))
            sage: L.is_alternating()
            False
            sage: L = Link(B([-1,2,-1,2]))
            sage: L.is_alternating()
            True

        We give the `5_2` knot with an alternating diagram and a
        non-alternating diagram::

            sage: K5_2 = Link([[1, 4, 2, 5], [3, 8, 4, 9], [5, 10, 6, 1],
            ....:              [7, 2, 8, 3], [9, 6, 10, 7]])
            sage: K5_2.is_alternating()
            True

            sage: K5_2b = Link(K5_2.braid())
            sage: K5_2b.is_alternating()
            False

        TESTS:

        Check that :issue:`31001` is fixed::

            sage: L = Knot([])
            sage: L.is_alternating()
            True
        """
        if not self.is_knot():
            return False
        x = self.gauss_code()
        if not x:
            return True
        s = [Integer(i).sign() for i in x[0]]
        return (s == [(-1) ** (i + 1) for i in range(len(x[0]))]
                or s == [(-1) ** i for i in range(len(x[0]))])

    def orientation(self):
        r"""
        Return the orientation of the crossings of the link diagram
        of ``self``.

        EXAMPLES::

            sage: L = Link([[1, 2, 5, 4], [3, 7, 6, 5], [4, 6, 9, 8], [7, 11, 10, 9],
            ....:           [8, 10, 13, 1], [11, 3, 2, 13]])
            sage: L.orientation()
            [-1, 1, -1, 1, -1, 1]
            sage: L = Link([[1, 6, 2, 7], [7, 2, 8, 3], [3, 10, 4, 11], [11, 4, 12, 5],
            ....:           [14, 6, 1, 5], [13, 8, 14, 9], [12, 10, 13, 9]])
            sage: L.orientation()
            [-1, -1, -1, -1, 1, -1, 1]
            sage: L = Link([[1, 3, 3, 2], [2, 5, 5, 4], [4, 7, 7, 1]])
            sage: L.orientation()
            [-1, -1, -1]
        """
        directions = self._directions_of_edges()[0]
        orientation = []
        for C in self.pd_code():
            if C[0] == C[3] or C[2] == C[1]:
                orientation.append(-1)
            elif C[3] == C[2] or C[0] == C[1]:
                orientation.append(1)
            elif directions[C[3]] == C:
                orientation.append(-1)
            else:
                orientation.append(1)
        return orientation

    def seifert_circles(self):
        r"""
        Return the Seifert circles from the link diagram of ``self``.

        Seifert circles are the circles obtained by smoothing all crossings
        respecting the orientation of the segments.

        Each Seifert circle is represented as a list of the segments
        that form it.

        EXAMPLES::

            sage: L = Link([[[1, -2, 3, -4, 2, -1, 4, -3]], [1, 1, -1, -1]])
            sage: L.seifert_circles()
            [[1, 7, 5, 3], [2, 6], [4, 8]]
            sage: L = Link([[[-1, 2, 3, -4, 5, -6, 7, 8, -2, -5, 6, 1, -8, -3, 4, -7]],
            ....:           [-1, -1, -1, -1, 1, 1, -1, 1]])
            sage: L.seifert_circles()
            [[1, 13, 9, 3, 15, 5, 11, 7], [2, 10, 6, 12], [4, 16, 8, 14]]
            sage: L = Link([[[-1, 2, -3, 4, 5, 1, -2, 6, 7, 3, -4, -7, -6, -5]],
            ....:           [-1, -1, -1, -1, 1, -1, 1]])
            sage: L.seifert_circles()
            [[1, 7, 3, 11, 5], [2, 8, 14, 6], [4, 12, 10], [9, 13]]
            sage: L = Link([[1, 7, 2, 6], [7, 3, 8, 2], [3, 11, 4, 10], [11, 5, 12, 4],
            ....:           [14, 5, 1, 6], [13, 9, 14, 8], [12, 9, 13, 10]])
            sage: L.seifert_circles()
            [[1, 7, 3, 11, 5], [2, 8, 14, 6], [4, 12, 10], [9, 13]]
            sage: L = Link([[[-1, 2, -3, 5], [4, -2, 6, -5], [-4, 1, -6, 3]],
            ....:           [-1, 1, 1, 1, -1, -1]])
            sage: L.seifert_circles()
            [[1, 11, 8], [2, 7, 12, 4, 5, 10], [3, 9, 6]]

            sage: B = BraidGroup(2)
            sage: L = Link(B([1, 1, 1]))
            sage: L.seifert_circles()
            [[1, 3, 5], [2, 4, 6]]

        TESTS:

        Check that :issue:`25050` is solved::

            sage: A = Link([[[1, 2, -2, -1, -3, -4, 4, 3]], [1, 1, 1, 1]])
            sage: A.seifert_circles()
            [[3], [7], [1, 5], [2, 4], [6, 8]]
        """
        pd = self.pd_code()
        available_segments = set(flatten(pd))
        # detect looped segments. They must be their own Seifert circles
        result = [[a] for a in available_segments
                  if any(C.count(a) > 1 for C in pd)]

        # remove the looped segments from the available
        for a in result:
            available_segments.remove(a[0])
        tails, heads = self._directions_of_edges()
        while available_segments:
            a = available_segments.pop()
            if heads[a] == tails[a]:
                result.append([a])
            else:
                C = heads[a]
                par = []
                while a not in par:
                    par.append(a)
                    posnext = C[(C.index(a) - 1) % 4]
                    if tails[posnext] == C and [posnext] not in result:
                        a = posnext
                    else:
                        a = C[(C.index(a) + 1) % 4]
                    if a in available_segments:
                        available_segments.remove(a)
                    C = heads[a]
                result.append(par)
        return result

    def regions(self):
        r"""
        Return the regions from the link diagram of ``self``.

        Regions are obtained always turning left at each crossing.

        Then the regions are represented as a list with the segments that form
        its boundary, with a sign depending on the orientation of the segment
        as part of the boundary.

        EXAMPLES::

            sage: L = Link([[[-1, +2, -3, 4, +5, +1, -2, +6, +7, 3, -4, -7, -6,-5]],
            ....:           [-1, -1, -1, -1, 1, -1, 1]])
            sage: L.regions()
            [[14, -5, 12, -9], [13, 9], [11, 5, 1, 7, 3], [10, -3, 8, -13],
             [6, -1], [4, -11], [2, -7], [-2, -6, -14, -8], [-4, -10, -12]]
            sage: L = Link([[[1, -2, 3, -4, 2, -1, 4, -3]],[1, 1, -1, -1]])
            sage: L.regions()
            [[8, 4], [7, -4, 1], [6, -1, -3], [5, 3, -8], [2, -5, -7], [-2, -6]]
            sage: L = Link([[[-1, +2, 3, -4, 5, -6, 7, 8, -2, -5, +6, +1, -8, -3, 4, -7]],
            ....:           [-1, -1, -1, -1, 1, 1, -1, 1]])
            sage: L.regions()
            [[16, 8, 14, 4], [15, -4], [13, -8, 1], [12, -1, -7], [11, 7, -16, 5],
             [10, -5, -15, -3], [9, 3, -14], [6, -11], [2, -9, -13], [-2, -12, -6, -10]]

            sage: B = BraidGroup(2)
            sage: L = Link(B([-1, -1, -1]))
            sage: L.regions()
            [[6, -5], [5, 1, 3], [4, -3], [2, -1], [-2, -6, -4]]
            sage: L = Link([[[1, -2, 3, -4], [-1, 5, -3, 2, -5, 4]],
            ....:           [-1, 1, 1, -1, -1]])
            sage: L.regions()
            [[10, -4, -7], [9, 7, -3], [8, 3], [6, -9, -2], [5, 2, -8, 4],
             [1, -5], [-1, -10, -6]]
            sage: L = Link([[1, 3, 3, 2], [2, 4, 4, 5], [5, 6, 6, 7], [7, 8, 8, 1]])
            sage: L.regions()
            [[-3], [-4], [-6], [-8], [7, 1, 2, 5], [-1, 8, -7, 6, -5, 4, -2, 3]]

        .. NOTE::

            The link diagram is assumed to have only one completely isolated
            component. This is because otherwise some regions would have
            disconnected boundary.

        TESTS::

            sage: B = BraidGroup(6)
            sage: L = Link(B([1, 3, 5]))
            sage: L.regions()
            Traceback (most recent call last):
            ...
            NotImplementedError: can only have one isolated component
        """
        if len(self._isolated_components()) != 1:
            raise NotImplementedError("can only have one isolated component")
        pd = self.pd_code()
        if len(pd) == 1:
            if pd[0][0] == pd[0][3]:
                return [[-pd[0][2]], [pd[0][0]], [pd[0][2], -pd[0][0]]]
            else:
                return [[pd[0][2]], [-pd[0][0]], [-pd[0][2], pd[0][0]]]

        tails, heads = self._directions_of_edges()
        available_edges = set(flatten(pd))

        loops = [i for i in available_edges if heads[i] == tails[i]]
        available_edges = available_edges.union({-i for i in available_edges})
        regions = []

        for edge in loops:
            cros = heads[edge]
            if cros[3] == edge:
                regions.append([edge])
            else:
                regions.append([-edge])
            available_edges.remove(edge)
            available_edges.remove(-edge)
        available_edges = sorted(available_edges)

        while available_edges:
            edge = available_edges.pop()
            region = []
            while edge not in region:
                region.append(edge)
                if edge > 0:
                    cros = heads[edge]
                    ind = cros.index(edge)
                else:
                    cros = tails[-edge]
                    ind = cros.index(-edge)
                next_edge = cros[(ind - 1) % 4]
                if [next_edge] in regions:
                    region.append(-next_edge)
                    next_edge = cros[(ind + 1) % 4]
                elif [-next_edge] in regions:
                    region.append(next_edge)
                    next_edge = cros[(ind + 1) % 4]
                if tails[next_edge] == cros:
                    edge = next_edge
                else:
                    edge = -next_edge
                if edge in available_edges:
                    available_edges.remove(edge)
            regions.append(region)
        return regions

    def remove_loops(self):
        r"""
        Return an ambient isotopic link in which all loops are removed.

        EXAMPLES::

            sage: b = BraidGroup(4)((3, 2, -1, -1))
            sage: L = Link(b)
            sage: L.remove_loops()
            Link with 2 components represented by 2 crossings
            sage: K4 = Link([[1, 7, 2, 6], [3, 1, 4, 8], [5, 5, 6, 4], [7, 3, 8, 2]])
            sage: K3 = K4.remove_loops()
            sage: K3.pd_code()
            [[1, 7, 2, 4], [3, 1, 4, 8], [7, 3, 8, 2]]
            sage: U = Link([[1, 2, 2, 1]])
            sage: U.remove_loops()
            Link with 1 component represented by 0 crossings
        """
        pd = self.pd_code()
        new_pd = []
        loop_crossings = []
        for cr in pd:
            if len(set(cr)) == 4:
                new_pd.append(list(cr))
            else:
                loop_crossings.append(cr)
        if not loop_crossings:
            return self
        if not new_pd:
            # trivial knot
            return type(self)([])
        new_edges = {elt for cr in new_pd for elt in cr}
        for cr in loop_crossings:
            rem = {e for e in cr if e in new_edges}
            if len(rem) == 2:
                # put remaining edges together
                a, b = sorted(rem)
                for ncr in new_pd:
                    if b in ncr:
                        ncr[ncr.index(b)] = a
                        break
        res = type(self)(new_pd)
        return res.remove_loops()

    @cached_method
    def mirror_image(self):
        r"""
        Return the mirror image of ``self``.

        EXAMPLES::

            sage: g = BraidGroup(2).gen(0)
            sage: K = Link(g^3)
            sage: K2 = K.mirror_image(); K2
            Link with 1 component represented by 3 crossings
            sage: K2.braid()
            s^-3

        .. PLOT::
            :width: 300 px

            g = BraidGroup(2).gen(0)
            K = Link(g**3)
            sphinx_plot(K.plot())

        .. PLOT::
            :width: 300 px

            g = BraidGroup(2).gen(0)
            K = Link(g**3)
            sphinx_plot(K.mirror_image().plot())

        ::

            sage: K = Knot([[[1, -2, 3, -1, 2, -3]], [1, 1, 1]])
            sage: K2 = K.mirror_image(); K2
            Knot represented by 3 crossings
            sage: K.pd_code()
            [[4, 2, 5, 1], [2, 6, 3, 5], [6, 4, 1, 3]]
            sage: K2.pd_code()
            [[4, 1, 5, 2], [2, 5, 3, 6], [6, 3, 1, 4]]

        .. PLOT::
            :width: 300 px

            K = Link([[[1,-2,3,-1,2,-3]],[1,1,1]])
            sphinx_plot(K.plot())

        .. PLOT::
            :width: 300 px

            K = Link([[[1,-2,3,-1,2,-3]],[1,1,1]])
            K2 = K.mirror_image()
            sphinx_plot(K2.plot())

        TESTS:

        check that :issue:`30997` is fixed::

            sage: L = Link([[6, 2, 7, 1], [5, 13, 6, 12], [8, 3, 9, 4],
            ....:           [2, 13, 3, 14], [14, 8, 15, 7], [11, 17, 12, 16],
            ....:           [9, 18, 10, 11], [17, 10, 18, 5], [4, 16, 1, 15]]) # L9n25{0}{0} from KnotInfo
            sage: Lmm = L.mirror_image().mirror_image()
            sage: L == Lmm
            True
        """
        # Use the braid information if it is the shortest version
        #   of what we have already computed
        if self._mirror:
            return self._mirror

        if self._braid:
            lb = len(self._braid.Tietze())

            if self._pd_code:
                lpd = len(self.pd_code())
            else:
                lpd = float('inf')

            if self._oriented_gauss_code:
                logc = len(self.oriented_gauss_code()[-1])
            else:
                logc = float('inf')

            if lb <= logc and lb <= lpd:
                self._mirror = type(self)(self._braid.mirror_image())
                self._mirror._mirror = self
                return self._mirror

        # Otherwise we fallback to the PD code
        pd = [[a[0], a[3], a[2], a[1]] for a in self.pd_code()]
        self._mirror = type(self)(pd)
        self._mirror._mirror = self
        return self._mirror

    def reverse(self):
        r"""
        Return the reverse of ``self``. This is the link obtained from ``self``
        by reverting the orientation on all components.

        EXAMPLES::

            sage: K3 = Knot([[5, 2, 4, 1], [3, 6, 2, 5], [1, 4, 6, 3]])
            sage: K3r = K3.reverse(); K3r.pd_code()
            [[4, 1, 5, 2], [2, 5, 3, 6], [6, 3, 1, 4]]
            sage: K3 == K3r
            True

        a non reversable knot::

            sage: K8_17 = Knot([[6, 1, 7, 2], [14, 7, 15, 8], [8, 4, 9, 3],
            ....:               [2, 14, 3, 13], [12, 6, 13, 5], [4, 10, 5, 9],
            ....:               [16, 11, 1, 12], [10, 15, 11, 16]])
            sage: K8_17r = K8_17.reverse()
            sage: b = K8_17.braid(); b
            s0^2*s1^-1*(s1^-1*s0)^2*s1^-1
            sage: br = K8_17r.braid(); br
            s0^-1*s1*s0^-2*s1^2*s0^-1*s1
            sage: b.is_conjugated(br)
            False
            sage: b == br.reverse()
            False
            sage: b.is_conjugated(br.reverse())
            True
            sage: K8_17b = Link(b)
            sage: K8_17br = K8_17b.reverse()
            sage: bbr = K8_17br.braid(); bbr
            (s1^-1*s0)^2*s1^-2*s0^2
            sage: br == bbr
            False
            sage: br.is_conjugated(bbr)
            True
        """
        if self._reverse:
            return self._reverse

        b = self._braid
        if b and len(b.Tietze()) <= len(self.pd_code()):
            self._reverse = type(self)(self._braid.reverse())
            self._reverse._reverse = self
            return self._reverse

        # Otherwise we fallback to the PD code
        pd = [[a[2], a[3], a[0], a[1]] for a in self.pd_code()]
        self._reverse = type(self)(pd)
        self._reverse._reverse = self
        return self._reverse

    def writhe(self):
        r"""
        Return the writhe of ``self``.

        EXAMPLES::

            sage: L = Link([[[1, -2, 3, -4, 2, -1, 4, -3]],[1, 1, -1, -1]])
            sage: L.writhe()
            0
            sage: L = Link([[[-1, 2, -3, 4, 5, 1, -2, 6, 7, 3, -4, -7, -6,-5]],
            ....:            [-1, -1, -1, -1, 1, -1, 1]])
            sage: L.writhe()
            -3
            sage: L = Link([[[-1, 2, 3, -4, 5, -6, 7, 8, -2, -5, 6, 1, -8, -3, 4, -7]],
            ....:            [-1, -1, -1, -1, 1, 1, -1, 1]])
            sage: L.writhe()
            -2
        """
        x = self.oriented_gauss_code()
        pos = x[1].count(1)
        neg = (-1) * x[1].count(-1)
        return pos + neg

    def jones_polynomial(self, variab=None, skein_normalization=False, algorithm='jonesrep'):
        r"""
        Return the Jones polynomial of ``self``.

        The normalization is so that the unknot has Jones polynomial `1`.
        If ``skein_normalization`` is ``True``, the variable of the result
        is replaced by a itself to the power of `4`, so that the result
        agrees with the conventions of [Lic1997]_ (which in particular differs
        slightly from the conventions used otherwise in this class), had
        one used the conventional Kauffman bracket variable notation directly.

        If ``variab`` is ``None`` return a polynomial in the variable `A`
        or `t`, depending on the value ``skein_normalization``. In
        particular, if ``skein_normalization`` is ``False``, return the
        result in terms of the variable `t`, also used in [Lic1997]_.

        ALGORITHM:

        The calculation goes through one of two possible algorithms,
        depending on the value of ``algorithm``. Possible values are
        ``'jonesrep'`` which uses the Jones representation of a braid
        representation of ``self`` to compute the polynomial of the
        trace closure of the braid, and ``statesum`` which recursively
        computes the Kauffman bracket of ``self``. Depending on how the
        link is given, there might be significant time gains in using
        one over the other. When the trace closure of the braid is
        ``self``, the algorithms give the same result.

        INPUT:

        - ``variab`` -- variable (default: ``None``); the variable in the
          resulting polynomial; if unspecified, use either a default variable
          in `\ZZ[A,A^{-1}]` or the variable `t` in the symbolic ring

        - ``skein_normalization`` -- boolean (default: ``False``); determines
          the variable of the resulting polynomial

        - ``algorithm`` -- string (default: ``'jonesrep'``); algorithm to use
          and can be one of the following:

          * ``'jonesrep'`` -- use the Jones representation of the braid
            representation
          * ``'statesum'`` -- recursively computes the Kauffman bracket
          * ``'homfly'`` -- use :meth:`homfly_polynomial`
          * ``'snappy'`` -- use the optional package SnapPy

        OUTPUT:

        If ``skein_normalization`` if ``False``, this returns an element
        in the symbolic ring as the Jones polynomial of the link might
        have fractional powers when the link is not a knot. Otherwise the
        result is a Laurent polynomial in ``variab``.

        EXAMPLES:

        The unknot::

            sage: B = BraidGroup(9)
            sage: b = B([1, 2, 3, 4, 5, 6, 7, 8])
            sage: Link(b).jones_polynomial()
            1

        The "monster" unknot::

            sage: L = Link([[3,1,2,4],[8,9,1,7],[5,6,7,3],[4,18,6,5],
            ....:           [17,19,8,18],[9,10,11,14],[10,12,13,11],
            ....:           [12,19,15,13],[20,16,14,15],[16,20,17,2]])
            sage: L.jones_polynomial()                                                  # needs sage.symbolic
            1

        The Ochiai unknot::

            sage: L = Link([[[1,-2,-3,-8,-12,13,-14,15,-7,-1,2,-4,10,11,-13,12,
            ....:             -11,-16,4,3,-5,6,-9,7,-15,14,16,-10,8,9,-6,5]],
            ....:           [-1,-1,1,1,1,1,-1,1,1,-1,1,-1,-1,-1,-1,-1]])
            sage: L.jones_polynomial()          # long time                             # needs sage.symbolic
            1

        Two unlinked unknots::

            sage: B = BraidGroup(4)
            sage: b = B([1, 3])
            sage: Link(b).jones_polynomial()                                            # needs sage.symbolic
            -sqrt(t) - 1/sqrt(t)

        The Hopf link::

            sage: B = BraidGroup(2)
            sage: b = B([-1,-1])
            sage: Link(b).jones_polynomial()                                            # needs sage.symbolic
            -1/sqrt(t) - 1/t^(5/2)

        Different representations of the trefoil and one of its mirror::

            sage: B = BraidGroup(2)
            sage: b = B([-1, -1, -1])
            sage: Link(b).jones_polynomial(skein_normalization=True)
            -A^-16 + A^-12 + A^-4
            sage: Link(b).jones_polynomial()
            1/t + 1/t^3 - 1/t^4
            sage: B = BraidGroup(3)
            sage: b = B([-1, -2, -1, -2])
            sage: Link(b).jones_polynomial(skein_normalization=True)
            -A^-16 + A^-12 + A^-4
            sage: R.<x> = LaurentPolynomialRing(GF(2))
            sage: Link(b).jones_polynomial(skein_normalization=True, variab=x)
            x^-16 + x^-12 + x^-4
            sage: B = BraidGroup(3)
            sage: b = B([1, 2, 1, 2])
            sage: Link(b).jones_polynomial(skein_normalization=True)
            A^4 + A^12 - A^16

        `K11n42` (the mirror of the "Kinoshita-Terasaka" knot) and `K11n34`
        (the mirror of the "Conway" knot) in [KnotAtlas]_::

            sage: B = BraidGroup(4)
            sage: K11n42 = Link(B([1, -2, 3, -2, 3, -2, -2, -1, 2, -3, -3, 2, 2]))
            sage: K11n34 = Link(B([1, 1, 2, -3, 2, -3, 1, -2, -2, -3, -3]))
            sage: bool(K11n42.jones_polynomial() == K11n34.jones_polynomial())          # needs sage.symbolic
            True

        The four algorithms for computation give the same result when the
        trace closure of the braid representation is the link itself::

            sage: # needs sage.symbolic
            sage: L = Link([[[-1, 2, -3, 4, 5, 1, -2, 6, 7, 3, -4, -7, -6, -5]],
            ....:           [-1, -1, -1, -1, 1, -1, 1]])
            sage: jonesrep = L.jones_polynomial(algorithm='jonesrep')
            sage: statesum = L.jones_polynomial(algorithm='statesum')
            sage: bool(jonesrep == statesum)
            True
            sage: homfly = L.jones_polynomial(algorithm='homfly')
            sage: bool(jonesrep == homfly)
            True
            sage: snappy = L.jones_polynomial(algorithm='snappy')  # optional snappy, needs sage.symbolic
            ...
            sage: bool(jonesrep == snappy)                         # optional snappy, needs sage.symbolic
            True
            sage: jonesrep = L.jones_polynomial(skein_normalization=True, algorithm='jonesrep')
            sage: statesum = L.jones_polynomial(skein_normalization=True, algorithm='statesum')
            sage: bool(jonesrep == statesum)
            True
            sage: homfly = L.jones_polynomial(skein_normalization=True, algorithm='homfly')
            sage: bool(jonesrep == homfly)
            True
            sage: snappy = L.jones_polynomial(skein_normalization=True, algorithm='snappy')  # optional snappy, needs sage.symbolic
            sage: bool(jonesrep == snappy)                                                   # optional snappy, needs sage.symbolic
            True


        When we have thrown away unknots so that the trace closure of the
        braid is not necessarily the link itself, this is only true up to a
        power of the Jones polynomial of the unknot::

            sage: B = BraidGroup(3)
            sage: b = B([1])
            sage: L = Link(b)
            sage: b.components_in_closure()
            2
            sage: L.number_of_components()
            1
            sage: b.jones_polynomial()                                                  # needs sage.symbolic
            -sqrt(t) - 1/sqrt(t)
            sage: L.jones_polynomial()                                                  # needs sage.symbolic
            1
            sage: L.jones_polynomial(algorithm='statesum')                              # needs sage.symbolic
            1

        TESTS::

            sage: L = Link([])
            sage: L.jones_polynomial(algorithm='statesum')                              # needs sage.symbolic
            1

            sage: L.jones_polynomial(algorithm='other')
            Traceback (most recent call last):
            ...
            ValueError: bad value of algorithm

        Check that :issue:`31001` is fixed::

            sage: L.jones_polynomial()
            1
        """
        if not variab:
            if skein_normalization:
                R = LaurentPolynomialRing(ZZ, 'A')
            else:
                R = LaurentPolynomialRing(ZZ, 't')
        else:
            R = variab.parent()

        gen = R.gen()
        if algorithm == 'statesum':
            poly = self._bracket()
            t = poly.parent().gens()[0]
            writhe = self.writhe()
            jones = poly * (-t)**(-3 * writhe)
            # Switch to the variable A to have the result agree with the output
            # of the jonesrep algorithm
            jones = jones.subs({t: gen**-1})
        elif algorithm == 'jonesrep':
            braid = self.braid()
            # Special case for the trivial knot with no crossings
            if not braid.Tietze():
                jones = R.one()
            else:
                jones = braid.jones_polynomial(variab=variab, skein_normalization=True)
        elif algorithm == 'homfly':
            h = self.homfly_polynomial(normalization='az')
            a, z = h.parent().gens()
            g = gen
            if self.number_of_components() > 1:
                g = R.fraction_field()(gen)
            jones = R(h.subs({a: ~g**4, z: g**2 - ~g**2}))
        elif algorithm == 'snappy':
            jones = self.snappy_link().jones_polynomial()
            t, = jones.parent().gens()
            jones = jones.subs({t: gen**ZZ(2)})
        else:
            raise ValueError("bad value of algorithm")

        if skein_normalization:
            return jones

        # We force the result to be in the symbolic ring because of the expand
        gen_sym = SR(gen)**(ZZ(1)/ZZ(4))
        return jones(gen_sym).expand()

    @cached_method
    def _bracket(self):
        r"""
        Return the Kaufmann bracket polynomial of the diagram of ``self``.

        Note that this is not an invariant of the link, but of the diagram.
        In particular, it is not invariant under Reidemeister I moves.

        EXAMPLES::

            sage: L = Link([[[-1, 2, 3, -4, 5, -6, 7, 8, -2, -5, 6, 1, -8, -3, 4, -7]],
            ....:           [-1, -1, -1, -1, 1, 1, -1, 1]])
            sage: L._bracket()
            -t^-10 + 2*t^-6 - t^-2 + 2*t^2 - t^6 + t^10 - t^14
            sage: L = Link([[2, 1, 3, 4], [4, 3, 1, 2]])
            sage: L._bracket()
            -t^-4 - t^4
        """
        t = LaurentPolynomialRing(ZZ, 't').gen()
        pd_code = self.pd_code()
        if not pd_code:
            return t.parent().one()
        if len(pd_code) == 1:
            if pd_code[0][0] == pd_code[0][3]:
                return -t**(-3)
            else:
                return -t**3

        cross = pd_code[0]
        rest = [list(vertex) for vertex in pd_code[1:]]
        a, b, c, d = cross
        if a == d and c == b and rest:
            return (~t + t**(-5)) * Link(rest)._bracket()
        elif a == b and c == d and len(rest) > 0:
            return (t + t**5) * Link(rest)._bracket()
        elif a == d:
            for cross in rest:
                if b in cross:
                    cross[cross.index(b)] = c
            return -t**(-3) * Link(rest)._bracket()
        elif a == b:
            for cross in rest:
                if c in cross:
                    cross[cross.index(c)] = d
            return -t**3 * Link(rest)._bracket()
        elif c == d:
            for cross in rest:
                if b in cross:
                    cross[cross.index(b)] = a
            return -t**3 * Link(rest)._bracket()
        elif c == b:
            for cross in rest:
                if d in cross:
                    cross[cross.index(d)] = a
            return -t**(-3) * Link(rest)._bracket()
        else:
            rest_2 = [list(vertex) for vertex in rest]
            for cross in rest:
                if b in cross:
                    cross[cross.index(b)] = a
                if c in cross:
                    cross[cross.index(c)] = d
            for cross in rest_2:
                if b in cross:
                    cross[cross.index(b)] = c
                if d in cross:
                    cross[cross.index(d)] = a
            return t * Link(rest)._bracket() + ~t * Link(rest_2)._bracket()

    @cached_method
    def _isolated_components(self):
        r"""
        Return the PD codes of the isolated components of ``self``.

        Isolated components are links corresponding to subdiagrams that
        do not have any common crossing.

        EXAMPLES::

            sage: L = Link([[1, 1, 2, 2], [3, 3, 4, 4]])
            sage: L._isolated_components()
            [[[1, 1, 2, 2]], [[3, 3, 4, 4]]]
        """
        G = Graph()
        for c in self.pd_code():
            G.add_vertex(tuple(c))
        V = G.vertices(sort=True)
        setV = [set(c) for c in V]
        for i in range(len(V) - 1):
            for j in range(i + 1, len(V)):
                if setV[i].intersection(setV[j]):
                    G.add_edge(V[i], V[j])
        return [[list(i) for i in j]
                for j in G.connected_components(sort=False)]

    @cached_method(key=lambda s, v1, v2, n, a: (s, v1, v2, n))
    def homfly_polynomial(self, var1=None, var2=None, normalization='lm', algorithm=None):
        r"""
        Return the HOMFLY polynomial of ``self``.

        The HOMFLY polynomial `P(K)` of a link `K` is a Laurent polynomial
        in two variables defined using skein relations and for the unknot
        `U`, we have `P(U) = 1`.

        INPUT:

        - ``var1`` -- (default: ``'L'``) the first variable. If ``normalization``
          is set to ``az`` resp. ``vz`` the default is ``a`` resp. ``v``
        - ``var2`` -- (default: ``'M'``) the second variable. If ``normalization``
          is set to ``az`` resp. ``vz`` the default is ``z``
        - ``normalization`` -- (default: ``lm``) the system of coordinates
          and can be one of the following:

          * ``'lm'`` -- corresponding to the Skein relation
            `L\cdot P(K _+) + L^{-1}\cdot P(K _-) + M\cdot P(K _0) = 0`

          * ``'az'`` -- corresponding to the Skein relation
            `a\cdot P(K _+) - a^{-1}\cdot P(K _-) = z  \cdot P(K _0)`

          * ``'vz'`` -- corresponding to the Skein relation
            `v^{-1}\cdot P(K _+) - v\cdot P(K _-) = z  \cdot P(K _0)`

          where `P(K _+)`, `P(K _-)` and `P(K _0)` represent the HOMFLY
          polynomials of three links that vary only in one crossing;
          that is the positive, negative, or smoothed links respectively

        - ``algorithm`` -- (default: ``None``) per default libhomfly is
          used for the calculation; this can be changed to use the algorithms

          * ``regina.ALG_DEFAULT`` -- the default algorithm from Regina

          * ``regina.ALG_BACKTRACK`` -- optimised backtracking algorithm from Regina

          * ``regina.ALG_TREWIDTH`` -- treewidth-based algorithm from Regina

          * ``regina.ALG_NAIV`` -- naive algorithm from Regina (only for experimental use)

          from Regina (this only applies if the optional package Regina is present);
          for more information see `Regina Algorithm <https://regina-normal.github.io/engine-docs/group__engine.html#gae6548c6577d3db2adb39ccea0c57dce1>`__

        OUTPUT: a Laurent polynomial over the integers

        .. NOTE::

            Use the ``'az'`` normalization to agree with the data
            in [KnotAtlas]_

            Use the ``'vz'`` normalization to agree with the data
            `KnotInfo <https://knotinfo.org/>`__.

        EXAMPLES:

        We give some examples::

            sage: g = BraidGroup(2).gen(0)
            sage: K = Knot(g^5)
            sage: K.homfly_polynomial()                                                 # needs sage.libs.homfly
            L^-4*M^4 - 4*L^-4*M^2 + 3*L^-4 - L^-6*M^2 + 2*L^-6

        The Hopf link::

            sage: L = Link([[1,4,2,3],[4,1,3,2]])
            sage: L.homfly_polynomial('x', 'y')                                         # needs sage.libs.homfly
            -x^-1*y + x^-1*y^-1 + x^-3*y^-1

        Another version of the Hopf link where the orientation
        has been changed. Therefore we substitute `x \mapsto L^{-1}`
        and `y \mapsto M`::

            sage: L = Link([[1,3,2,4], [4,2,3,1]])
            sage: L.homfly_polynomial()                                                 # needs sage.libs.homfly
            L^3*M^-1 - L*M + L*M^-1
            sage: L = Link([[1,3,2,4], [4,2,3,1]])
            sage: L.homfly_polynomial(normalization='az')                               # needs sage.libs.homfly
            a^3*z^-1 - a*z - a*z^-1

        The figure-eight knot::

            sage: L = Link([[2,5,4,1], [5,3,7,6], [6,9,1,4], [9,7,3,2]])
            sage: L.homfly_polynomial()                                                 # needs sage.libs.homfly
            -L^2 + M^2 - 1 - L^-2
            sage: L.homfly_polynomial('a', 'z', 'az')                                   # needs sage.libs.homfly
            a^2 - z^2 - 1 + a^-2

        The "monster" unknot::

            sage: L = Link([[3,1,2,4], [8,9,1,7], [5,6,7,3], [4,18,6,5],
            ....:           [17,19,8,18], [9,10,11,14], [10,12,13,11],
            ....:           [12,19,15,13], [20,16,14,15], [16,20,17,2]])
            sage: L.homfly_polynomial()                                                 # needs sage.libs.homfly
            1

        Comparison with KnotInfo::

            sage: # needs sage.libs.homfly
            sage: KI =  K.get_knotinfo(mirror_version=False); KI
             <KnotInfo.K5_1: '5_1'>
            sage: K.homfly_polynomial(normalization='vz') == KI.homfly_polynomial()
            True

        The knot `9_6`::

            sage: # needs sage.libs.homfly
            sage: B = BraidGroup(3)
            sage: K = Knot(B([-1,-1,-1,-1,-1,-1,-2,1,-2,-2]))
            sage: K.homfly_polynomial()
            L^10*M^4 - L^8*M^6 - 3*L^10*M^2 + 4*L^8*M^4 + L^6*M^6 + L^10
             - 3*L^8*M^2 - 5*L^6*M^4 - L^8 + 7*L^6*M^2 - 3*L^6
            sage: K.homfly_polynomial('a', 'z', normalization='az')
            -a^10*z^4 + a^8*z^6 - 3*a^10*z^2 + 4*a^8*z^4 + a^6*z^6 - a^10
             + 3*a^8*z^2 + 5*a^6*z^4 - a^8 + 7*a^6*z^2 + 3*a^6

        Using the algorithms of Regina::

            sage: # optional regina
            sage: K = Knots().from_table(8, 21)
            sage: HRlm = K.homfly_polynomial(algorithm=regina.ALG_DEFAULT); HRlm
            L^6*M^2 - L^4*M^4 - L^6 + 3*L^4*M^2 - 3*L^4 + 2*L^2*M^2 - 3*L^2
            sage: K.homfly_polynomial.clear_cache()  # since cache does not distinguish algorithms
            sage: HRlm == K.homfly_polynomial()
            True
            sage: HRaz = K.homfly_polynomial(normalization='az', algorithm=regina.ALG_BACKTRACK); HRaz
            a^6*z^2 - a^4*z^4 + a^6 - 3*a^4*z^2 - 3*a^4 + 2*a^2*z^2 + 3*a^2
            sage: K.homfly_polynomial.clear_cache()
            sage: HRaz == K.homfly_polynomial(normalization='az')
            True
            sage: HRvz = K.homfly_polynomial(normalization='vz', algorithm=regina.ALG_TREEWIDTH); HRvz
            2*v^-2*z^2 - v^-4*z^4 + 3*v^-2 - 3*v^-4*z^2 - 3*v^-4 + v^-6*z^2 + v^-6
            sage: K.homfly_polynomial.clear_cache()
            sage: HRvz == K.homfly_polynomial(normalization='vz')
            True

        TESTS:

        This works with isolated components::

            sage: # needs sage.libs.homfly
            sage: L = Link([[[1, -1], [2, -2]], [1, 1]])
            sage: L2 = Link([[1, 4, 2, 3], [2, 4, 1, 3]])
            sage: L2.homfly_polynomial()  # not tested (:issue:`39544`)
            -L*M^-1 - L^-1*M^-1
            sage: L.homfly_polynomial()
            -L*M^-1 - L^-1*M^-1
            sage: L.homfly_polynomial(normalization='az')
            a*z^-1 - a^-1*z^-1
            sage: L2.homfly_polynomial('α', 'ζ', 'az')
            α*ζ^-1 - α^-1*ζ^-1
            sage: L.homfly_polynomial(normalization='vz')
            -v*z^-1 + v^-1*z^-1
            sage: L2.homfly_polynomial('ν', 'ζ', 'vz')
            -ν*ζ^-1 + ν^-1*ζ^-1

        Check that :issue:`30346` is fixed::

            sage: L = Link([])
            sage: L.homfly_polynomial()                                                 # needs sage.libs.homfly
            1

        REFERENCES:

        - :wikipedia:`HOMFLY_polynomial`
        - http://mathworld.wolfram.com/HOMFLYPolynomial.html
        """
        if not var1:
            if normalization == 'az':
                var1 = 'a'
            elif normalization == 'vz':
                var1 = 'v'
            else:
                var1 = 'L'
        if not var2:
            if normalization == 'lm':
                var2 = 'M'
            else:
                var2 = 'z'

        if normalization == 'vz':
            h_az = self.homfly_polynomial(var1=var1, var2=var2, normalization='az', algorithm=algorithm)
            a, z = h_az.parent().gens()
            v = ~a
            return h_az.subs({a: v})

        L = LaurentPolynomialRing(ZZ, [var1, var2])

        if algorithm:
            from sage.interfaces.regina import regina
            if isinstance(algorithm, regina._object_class()):
                if not isinstance(algorithm._inst, regina.Algorithm._name):
                    raise TypeError('algorithm must be of type %s' % regina.Algorithm._name)
                Lr = regina(self)
                if normalization == 'az':
                    Hr = Lr.homflyAZ(algorithm)
                else:
                    Hr = Lr.homflyLM(algorithm)
                Hr._sage_parent = L
                return Hr.sage()

        if len(self._isolated_components()) > 1:
            if normalization == 'lm':
                fact = L({(1, -1): -1, (-1, -1): -1})
            elif normalization == 'az':
                fact = L({(1, -1): 1, (-1, -1): -1})
            elif normalization == 'vz':
                fact = L({(1, -1): -1, (-1, -1): 1})
            else:
                raise ValueError('normalization must be either `lm`, `az` or `vz`')
            fact = fact ** (len(self._isolated_components()) - 1)
            for i in self._isolated_components():
                fact = fact * Link(i).homfly_polynomial(var1, var2, normalization)
            return fact
        s = '{}'.format(self.number_of_components())
        ogc = self.oriented_gauss_code()
        if not ogc[0]:
            return L.one()
        for comp in ogc[0]:
            s += ' {}'.format(len(comp))
            for cr in comp:
                s += ' {} {}'.format(abs(cr) - 1, sign(cr))
        for i, cr in enumerate(ogc[1]):
            s += ' {} {}'.format(i, cr)
        from sage.libs.homfly import homfly_polynomial_dict
        dic = homfly_polynomial_dict(s)
        if normalization == 'lm':
            return L(dic)
        elif normalization == 'az':
            auxdic = {}
            for a in dic:
                if (a[0] + a[1]) % 4 == 0:
                    auxdic[a] = dic[a]
                else:
                    auxdic[a] = -dic[a]
            if self.number_of_components() % 2:
                return L(auxdic)
            else:
                return -L(auxdic)
        else:
            raise ValueError('normalization must be either `lm`, `az` or `vz`')

    def links_gould_polynomial(self, varnames='t0, t1'):
        r"""
        Return the Links-Gould polynomial of ``self``. See [MW2012]_, section 3
        and references given there. See also the docstring of
        :meth:`~sage.groups.braid.Braid.links_gould_polynomial`.

        INPUT:

        - ``varnames`` -- string (default: ``'t0, t1'``)

        OUTPUT: a Laurent polynomial in the given variable names

        EXAMPLES::

            sage: Hopf = Link([[1, 3, 2, 4], [4, 2, 3, 1]])
            sage: Hopf.links_gould_polynomial()
            -1 + t1^-1 + t0^-1 - t0^-1*t1^-1
        """
        return self.braid().links_gould_polynomial(varnames=varnames)

    def _coloring_matrix(self, n=None):
        r"""
        Return the coloring matrix of ``self``.

        The coloring matrix is a matrix over a prime field
        whose right kernel gives the colorings of the diagram.

        INPUT:

        - ``n`` -- the number of colors to consider (if omitted the
          value of the determinant of ``self`` will be taken)

        OUTPUT: a matrix over the residue class ring of integers modulo ``n``

        EXAMPLES::

            sage: # needs sage.libs.pari sage.modules
            sage: K = Link([[[1, -2, 3, -1, 2, -3]], [1, 1, 1]])
            sage: K._coloring_matrix(3)
            [2 2 2]
            [2 2 2]
            [2 2 2]
            sage: K8 = Knot([[[1, -2, 4, -3, 2, -1, 3, -4]], [1, 1, -1, -1]])
            sage: K8._coloring_matrix(4)
            [2 0 3 3]
            [3 3 2 0]
            [0 3 3 2]
            [3 2 0 3]

        REFERENCES:

        - :wikipedia:`Fox_n-coloring`
        """
        if not n:
            n = self.determinant()
        from sage.rings.finite_rings.integer_mod_ring import IntegerModRing
        R = IntegerModRing(n)
        arcs = self.arcs(presentation='pd')
        di = len(arcs)
        M = matrix(R, di, di)
        crossings = self.pd_code()
        for i in range(di):
            crossing = crossings[i]
            for j in range(di):
                arc = arcs[j]
                if crossing[3] in arc:
                    M[i, j] += 2
                if crossing[0] in arc:
                    M[i, j] -= 1
                if crossing[2] in arc:
                    M[i, j] -= 1
        return M

    def is_colorable(self, n=None) -> bool:
        r"""
        Return whether the link is ``n``-colorable.

        A link is ``n``-colorable if its arcs can be painted with
        ``n`` colours, labeled from ``0`` to ``n - 1``, in such a way
        that at any crossing, the average of the indices of the
        undercrossings equals twice the index of the overcrossing.

        INPUT:

        - ``n`` -- the number of colors to consider (if omitted the
          value of the determinant of ``self`` will be taken)

        EXAMPLES:

        We show that the trefoil knot is 3-colorable::

            sage: K = Link([[[1, -2, 3, -1, 2, -3]], [1, 1, 1]])
            sage: K.is_colorable(3)                                                     # needs sage.libs.pari sage.modules
            True

        But the figure eight knot is not::

            sage: K8 = Link([[[1, -2, 4, -3, 2, -1, 3, -4]], [1, 1, -1, -1]])
            sage: K8.is_colorable(3)                                                    # needs sage.libs.pari sage.modules
            False

        But it is colorable with respect to the value of its determinant::

            sage: K8.determinant()
            5
            sage: K8.is_colorable()
            True

        An examples with non prime determinant::

            sage: K = Knots().from_table(6, 1)
            sage: K.determinant()
            9
            sage: K.is_colorable()
            True

        REFERENCES:

        - :wikipedia:`Fox_n-coloring`

        - Chapter 3 of [Liv1993]_

        .. SEEALSO:: :meth:`colorings` and :meth:`coloring_maps`
        """
        M = self._coloring_matrix(n=n)
        if M.base_ring().is_field():
            return self._coloring_matrix(n=n).nullity() > 1
        else:
            # nullity is not implemented in this case
            return M.right_kernel_matrix().dimensions()[0] > 1

    def colorings(self, n=None):
        r"""
        Return the ``n``-colorings of ``self``.

        INPUT:

        - ``n`` -- the number of colors to consider (if omitted the value
          of the determinant of ``self`` will be taken). Note that there
          are no colorings if n is coprime to the determinant of ``self``

        OUTPUT:

        a list with the colorings. Each coloring is represented as
        a dictionary that maps a tuple of the edges forming each arc
        (as in the PD code) to the index of the corresponding color.

        EXAMPLES::

            sage: K = Link([[[1, -2, 3, -1, 2, -3]], [1, 1, 1]])
            sage: K.colorings(3)                                                        # needs sage.libs.pari sage.modules
            [{(1, 2): 0, (3, 4): 1, (5, 6): 2},
             {(1, 2): 0, (3, 4): 2, (5, 6): 1},
             {(1, 2): 1, (3, 4): 0, (5, 6): 2},
             {(1, 2): 1, (3, 4): 2, (5, 6): 0},
             {(1, 2): 2, (3, 4): 0, (5, 6): 1},
             {(1, 2): 2, (3, 4): 1, (5, 6): 0}]
            sage: K.pd_code()
            [[4, 2, 5, 1], [2, 6, 3, 5], [6, 4, 1, 3]]
            sage: K.arcs('pd')
            [[1, 2], [3, 4], [5, 6]]

        Note that ``n`` is not the number of different colors to be used. It
        can be looked upon the size of the color palette::

            sage: K = Knots().from_table(9, 15)
            sage: cols = K.colorings(13); len(cols)
            156
            sage: max(cols[0].values())
            12
            sage: max(cols[13].values())
            9

        REFERENCES:

        - :wikipedia:`Fox_n-coloring`

        - Chapter 3 of [Liv1993]_

        .. SEEALSO:: :meth:`is_colorable` and :meth:`coloring_maps`
        """
        from sage.modules.free_module import FreeModule
        M = self._coloring_matrix(n=n)
        KM = M.right_kernel_matrix()
        F = FreeModule(M.base_ring(), KM.dimensions()[0])
        K = [v * KM for v in F]
        res = set()
        arcs = self.arcs('pd')
        for coloring in K:
            colors = sorted(set(coloring))
            if len(colors) >= 2:
                res.add(tuple(coloring))
        return [{tuple(arc): col for arc, col in zip(arcs, c)}
                for c in sorted(res)]

    def coloring_maps(self, n=None, finitely_presented=False):
        r"""
        Return the `n`-coloring maps of ``self``.

        These are group homomorphisms from the fundamental group of
        ``self`` to the `n`-th dihedral group.

        INPUT:

        - ``n`` -- the number of colors to consider (if omitted the value
          of the determinant of ``self`` will be taken). Note that there
          are no coloring maps if n is coprime to the determinant of ``self``

        - ``finitely_presented`` -- boolean (default: ``False``); whether to
          choose the dihedral groups as finitely presented groups. If not set
          to ``True`` they are represented as permutation groups.

        OUTPUT:

        a list of group homomporhisms from the fundamental group of ``self``
        to the `n`-th dihedral group (represented according to the key
        argument ``finitely_presented``).

        EXAMPLES::

          sage: L5a1_1 = Link([[8, 2, 9, 1], [10, 7, 5, 8], [4, 10, 1, 9],
          ....:                [2, 5, 3, 6], [6, 3, 7, 4]])
          sage: L5a1_1.determinant()
          8
          sage: L5a1_1.coloring_maps(2)
          [Group morphism:
             From: Finitely presented group < x0, x1, x2, x3, x4 | x4*x1*x0^-1*x1^-1, x0*x4^-1*x3^-1*x4, x2*x0*x1^-1*x0^-1, x1*x3^-1*x2^-1*x3, x3*x2^-1*x4^-1*x2 >
             To:   Dihedral group of order 4 as a permutation group,
           Group morphism:
             From: Finitely presented group < x0, x1, x2, x3, x4 | x4*x1*x0^-1*x1^-1, x0*x4^-1*x3^-1*x4, x2*x0*x1^-1*x0^-1, x1*x3^-1*x2^-1*x3, x3*x2^-1*x4^-1*x2 >
             To:   Dihedral group of order 4 as a permutation group]
          sage: col_maps = L5a1_1.coloring_maps(4); len(col_maps)
          12
          sage: col_maps = L5a1_1.coloring_maps(5); len(col_maps)
          0
          sage: col_maps = L5a1_1.coloring_maps(12); len(col_maps)
          36
          sage: col_maps = L5a1_1.coloring_maps(); len(col_maps)
          56

        applying the map::

          sage: cm1 = col_maps[0]
          sage: gs = L5a1_1.fundamental_group().gens()
          sage: d = cm1(gs[0]); d
          (1,8)(2,7)(3,6)(4,5)
          sage: d.parent()
          Dihedral group of order 16 as a permutation group

        using the finitely presented dihedral group::

          sage: col_maps = L5a1_1.coloring_maps(2, finitely_presented=True)
          sage: d = col_maps[0](gs[1]); d
          b*a
          sage: d.parent()
          Finitely presented group < a, b | a^2, b^2, (a*b)^2 >

        REFERENCES:

        - :wikipedia:`Fox_n-coloring`

        - Chapter 3 of [Liv1993]_

        .. SEEALSO:: :meth:`is_colorable` and :meth:`colorings`
        """
        if not n:
            n = self.determinant()

        if finitely_presented:
            from sage.groups.finitely_presented_named import DihedralPresentation
            D = DihedralPresentation(n)
        else:
            from sage.groups.perm_gps.permgroup_named import DihedralGroup
            D = DihedralGroup(n)

        a, b = D.gens()
        gr = self.fundamental_group()
        cols = self.colorings(n=n)
        maps = []
        for c in cols:
            t = list(c.values())
            ims = [b * a**i for i in t]
            maps.append(gr.hom(ims))
        return maps

    def plot(self, gap=0.1, component_gap=0.5, solver=None,
             color='blue', **kwargs):
        r"""
        Plot ``self``.

        INPUT:

        - ``gap`` -- (default: 0.1) the size of the blank gap left for
          the crossings

        - ``component_gap`` -- (default: 0.5) the gap between isolated
          components

        - ``solver`` -- the linear solver to use, see
          :class:`~sage.numerical.mip.MixedIntegerLinearProgram`

        - ``color`` -- string (default: ``'blue'``); a color or a coloring (as
          returned by :meth:`colorings`

        The usual keywords for plots can be used here too.

        .. NOTE::

            an alternative plot can be optained by the
            `SnapPy method view <https://snappy.computop.org/spherogram.html#spherogram.Link.view>__`.
            If the optional package ``snappy`` has been installed this can be
            obtained by ``L.snappy_link().view()`` for a link ``L``.

        EXAMPLES:

        We construct the simplest version of the unknot::

            sage: L = Link([[2, 1, 1, 2]])
            sage: L.plot()                                                              # needs sage.plot
            Graphics object consisting of ... graphics primitives

        .. PLOT::
            :width: 300 px

            B = BraidGroup(2)
            L = Link([[2, 1, 1, 2]])
            sphinx_plot(L.plot())

        We construct a more interesting example of the unknot::

            sage: L = Link([[2, 1, 4, 5], [3, 5, 6, 7], [4, 1, 9, 6], [9, 2, 3, 7]])
            sage: L.plot()                                                              # needs sage.plot
            Graphics object consisting of ... graphics primitives

        .. PLOT::
            :width: 300 px

            L = Link([[2,1,4,5], [3,5,6,7], [4,1,9,6], [9,2,3,7]])
            sphinx_plot(L.plot())

        The "monster" unknot::

            sage: L = Link([[3,1,2,4], [8,9,1,7], [5,6,7,3], [4,18,6,5],
            ....:           [17,19,8,18], [9,10,11,14], [10,12,13,11],
            ....:           [12,19,15,13], [20,16,14,15], [16,20,17,2]])
            sage: L.plot()                                                              # needs sage.plot
            Graphics object consisting of ... graphics primitives

        .. PLOT::
            :width: 300 px

            L = Link([[3,1,2,4],[8,9,1,7],[5,6,7,3],[4,18,6,5],
                      [17,19,8,18],[9,10,11,14],[10,12,13,11],
                      [12,19,15,13],[20,16,14,15],[16,20,17,2]])
            sphinx_plot(L.plot())

        The Ochiai unknot::

            sage: L = Link([[[1,-2,-3,-8,-12,13,-14,15,-7,-1,2,-4,10,11,-13,12,
            ....:             -11,-16,4,3,-5,6,-9,7,-15,14,16,-10,8,9,-6,5]],
            ....:           [-1,-1,1,1,1,1,-1,1,1,-1,1,-1,-1,-1,-1,-1]])
            sage: L.plot()                                                              # needs sage.plot
            Graphics object consisting of ... graphics primitives

        .. PLOT::
            :width: 300 px

            L = Link([[[1,-2,-3,-8,-12,13,-14,15,-7,-1,2,-4,10,11,-13,12,
                        -11,-16,4,3,-5,6,-9,7,-15,14,16,-10,8,9,-6,5]],
                      [-1,-1,1,1,1,1,-1,1,1,-1,1,-1,-1,-1,-1,-1]])
            sphinx_plot(L.plot())

        One of the representations of the trefoil knot::

            sage: L = Link([[1, 5, 2, 4], [5, 3, 6, 2], [3, 1, 4, 6]])
            sage: L.plot()                                                              # needs sage.plot
            Graphics object consisting of 14 graphics primitives

        .. PLOT::
            :width: 300 px

            L = Link([[1, 5, 2, 4], [5, 3, 6, 2], [3, 1, 4, 6]])
            sphinx_plot(L.plot())

        The figure-eight knot::

            sage: L = Link([[2, 1, 4, 5], [5, 6, 7, 3], [6, 4, 1, 9], [9, 2, 3, 7]])
            sage: L.plot()                                                              # needs sage.plot
            Graphics object consisting of ... graphics primitives

        .. PLOT::
            :width: 300 px

            L = Link([[2,1,4,5], [5,6,7,3], [6,4,1,9], [9,2,3,7]])
            sphinx_plot(L.plot())

        The knot `K11n121` in [KnotAtlas]_::

            sage: L = Link([[4,2,5,1], [10,3,11,4], [5,16,6,17], [7,12,8,13],
            ....:           [18,9,19,10], [2,11,3,12], [13,20,14,21], [15,6,16,7],
            ....:           [22,18,1,17], [8,19,9,20], [21,14,22,15]])
            sage: L.plot()                                                              # needs sage.plot
            Graphics object consisting of ... graphics primitives

        .. PLOT::
            :width: 300 px

            L = Link([[4,2,5,1], [10,3,11,4], [5,16,6,17], [7,12,8,13],
                      [18,9,19,10], [2,11,3,12], [13,20,14,21], [15,6,16,7],
                      [22,18,1,17], [8,19,9,20], [21,14,22,15]])
            sphinx_plot(L.plot())

        One of the representations of the Hopf link::

            sage: L = Link([[1, 4, 2, 3], [4, 1, 3, 2]])
            sage: L.plot()                                                              # needs sage.plot
            Graphics object consisting of ... graphics primitives

        .. PLOT::
            :width: 300 px

            L = Link([[1, 4, 2, 3], [4, 1, 3, 2]])
            sphinx_plot(L.plot())

        Plotting links with multiple isolated components::

            sage: L = Link([[[-1, 2, -3, 1, -2, 3], [4, -5, 6, -4, 5, -6]],
            ....:            [1, 1, 1, 1, 1, 1]])
            sage: L.plot()                                                              # needs sage.plot
            Graphics object consisting of ... graphics primitives

        .. PLOT::
            :width: 300 px

            L = Link([[[-1,2,-3,1,-2,3], [4,-5,6,-4,5,-6]], [1,1,1,1,1,1]])
            sphinx_plot(L.plot())

        If a coloring is passed, the different arcs are plotted with
        the corresponding colors (see :meth:`colorings`)::

            sage: B = BraidGroup(4)
            sage: b = B([1,2,3,1,2,-1,-3,2,3])
            sage: L = Link(b)
            sage: L.plot(color=L.colorings()[0])                                        # needs sage.plot
            Graphics object consisting of ... graphics primitives

        .. PLOT::
            :width: 300 px

            B = BraidGroup(4)
            b = B([1, 2, 3, 1, 2, -1, -3, 2, 3])
            L = Link(b)
            sphinx_plot(L.plot(color=L.colorings()[0]))

        TESTS:

        Check that :issue:`20315` is fixed::

            sage: # needs sage.plot
            sage: L = Link([[2,1,4,5], [5,6,7,3], [6,4,1,9], [9,2,3,7]])
            sage: L.plot(solver='GLPK')
            Graphics object consisting of ... graphics primitives
            sage: L.plot(solver='Coin')    # optional - sage_numerical_backends_coin
            Graphics object consisting of ... graphics primitives
            sage: L.plot(solver='CPLEX')   # optional - CPLEX
            Graphics object consisting of ... graphics primitives
            sage: L.plot(solver='Gurobi')  # optional - Gurobi
            Graphics object consisting of ... graphics primitives
        """
        pd_code = self.pd_code()
        if type(color) is not dict:
            coloring = {int(i): color for i in set(flatten(pd_code))}
        else:
            from sage.plot.colors import rainbow
            ncolors = max([int(i) for i in color.values()]) + 1
            arcs = self.arcs()
            rainb = rainbow(ncolors)
            coloring = {int(i): rainb[color[tuple(j)]] for j in arcs for i in j}
        comp = self._isolated_components()
        # Handle isolated components individually
        if len(comp) > 1:
            L1 = Link(comp[0])
            L2 = Link(flatten(comp[1:], max_level=1))
            P1 = L1.plot(gap, **kwargs)
            P2 = L2.plot(gap, **kwargs)
            xtra = P1.get_minmax_data()['xmax'] + component_gap - P2.get_minmax_data()['xmin']
            for P in P2:
                if hasattr(P, 'path'):
                    for p in P.path[0]:
                        p[0] += xtra
                    for p in P.vertices:
                        p[0] += xtra
                else:
                    P.xdata = [p + xtra for p in P.xdata]
            return P1 + P2

        if 'axes' not in kwargs:
            kwargs['axes'] = False
        if 'aspect_ratio' not in kwargs:
            kwargs['aspect_ratio'] = 1

        from sage.plot.line import line
        from sage.plot.bezier_path import bezier_path
        from sage.plot.circle import circle

        # Special case for the unknot
        if not pd_code:
            return circle((0, 0), ZZ.one() / ZZ(2), color=color, **kwargs)

        # The idea is the same followed in spherogram, but using MLP instead of
        # network flows.
        # We start by computing a way to bend the edges left or right
        # such that the resulting regions are in fact closed regions
        # with straight angles, and using the minimal number of bends.
        regions = sorted(self.regions(), key=len)
        edges = list(set(flatten(pd_code)))
        edges.sort()
        MLP = MixedIntegerLinearProgram(maximization=False, solver=solver)
        # v will be the list of variables in the MLP problem. There will be
        # two variables for each edge counting the number of bendings needed.
        # The one with even index corresponds to the flow of this number from
        # the left-hand-side region to the right-hand-side region if the edge
        # is positive oriented. The one with odd index corresponds to the
        # flow in the opposite direction. For a negative oriented edge the
        # same is true but with exchanged directions. At the end, since we
        # are minimizing the total, only one of each will be nonzero.
        v = MLP.new_variable(nonnegative=True, integer=True)

        def flow_from_source(e):
            r"""
            Return the flow variable from the source.
            """
            if e > 0:
                return v[2 * edges.index(e)]
            else:
                return v[2 * edges.index(-e) + 1]

        def flow_to_sink(e):
            r"""
            Return the flow variable to the sink.
            """
            return flow_from_source(-e)

        # one condition for each region
        lr = len(regions)
        for i in range(lr):
            r = regions[i]
            if i < lr - 1:
                # capacity of interior region, sink if positive, source if negative
                capacity = len(r) - 4
            else:
                # capacity of exterior region, only sink (added to fix :issue:`37587`).
                capacity = len(r) + 4
            flow = sum(flow_to_sink(e) - flow_from_source(e) for e in r)
            MLP.add_constraint(flow == capacity)  # exterior region only sink

        MLP.set_objective(MLP.sum(v.values()))
        MLP.solve()
        # we store the result in a vector s packing right bends as negative left ones
        values = MLP.get_values(v, convert=ZZ, tolerance=1e-3)
        s = [values[2 * i] - values[2 * i + 1] for i in range(len(edges))]
        # segments represents the different parts of the previous edges after bending
        segments = {e: [(e, i) for i in range(abs(s[edges.index(e)]) + 1)]
                    for e in edges}
        pieces = {tuple(i): [i] for j in segments.values() for i in j}
        nregions = []
        for r in regions[:-1]:  # interior regions
            nregion = []
            for e in r:
                if e > 0:
                    rev = segments[e][:-1]
                    sig = sign(s[edges.index(e)])
                    nregion += [[a, sig] for a in rev]
                    nregion.append([segments[e][-1], 1])
                else:
                    rev = segments[-e][1:]
                    rev.reverse()
                    sig = sign(s[edges.index(-e)])
                    nregion += [[a, -sig] for a in rev]
                    nregion.append([segments[-e][0], 1])
            nregions.append(nregion)
        N = max(segments) + 1
        segments = [i for j in segments.values() for i in j]
        badregions = [nr for nr in nregions if any(-1 == x[1] for x in nr)]
        while badregions:
            badregion = badregions[0]
            a = 0
            while badregion[a][1] != -1:
                a += 1
            c = -1
            b = a
            while c != 2:
                if b == len(badregion) - 1:
                    b = 0
                else:
                    b += 1
                c += badregion[b][1]
            otherregion = [nr for nr in nregions
                           if any(badregion[b][0] == x[0] for x in nr)]
            if len(otherregion) == 1:
                otherregion = None
            elif otherregion[0] == badregion:
                otherregion = otherregion[1]
            else:
                otherregion = otherregion[0]
            N1 = N
            N = N + 2
            N2 = N1 + 1
            segments.append(N1)
            segments.append(N2)
            if type(badregion[b][0]) in (int, Integer):
                segmenttoadd = [x for x in pieces
                                if badregion[b][0] in pieces[x]]
                if len(segmenttoadd) > 0:
                    pieces[segmenttoadd[0]].append(N2)
            else:
                pieces[tuple(badregion[b][0])].append(N2)

            if a < b:
                r1 = badregion[:a] + [[badregion[a][0], 0], [N1, 1]] + badregion[b:]
                r2 = badregion[a + 1:b] + [[N2, 1], [N1, 1]]
            else:
                r1 = badregion[b:a] + [[badregion[a][0], 0], [N1, 1]]
                r2 = badregion[:b] + [[N2, 1], [N1, 1]] + badregion[a + 1:]

            if otherregion:
                c = [x for x in otherregion if badregion[b][0] == x[0]]
                c = otherregion.index(c[0])
                otherregion.insert(c + 1, [N2, otherregion[c][1]])
                otherregion[c][1] = 0
            nregions.remove(badregion)
            nregions.append(r1)
            nregions.append(r2)
            badregions = [nr for nr in nregions if any(x[1] == -1 for x in nr)]
        MLP = MixedIntegerLinearProgram(maximization=False, solver=solver)
        v = MLP.new_variable(nonnegative=True, integer=True)
        for e in segments:
            MLP.set_min(v[e], 1)
        for r in nregions:
            horp = []
            horm = []
            verp = []
            verm = []
            direction = 0
            for se in r:
                if direction % 4 == 0:
                    horp.append(v[se[0]])
                elif direction == 1:
                    verp.append(v[se[0]])
                elif direction == 2:
                    horm.append(v[se[0]])
                elif direction == 3:
                    verm.append(v[se[0]])
                if se[1] == 1:
                    direction += 1
            MLP.add_constraint(MLP.sum(horp) - MLP.sum(horm) == 0)
            MLP.add_constraint(MLP.sum(verp) - MLP.sum(verm) == 0)
        MLP.set_objective(MLP.sum(v.values()))
        MLP.solve()
        v = MLP.get_values(v)
        lengths = {piece: sum(v[a] for a in pieces[piece]) for piece in pieces}
        image = line([], **kwargs)
        crossings = {tuple(pd_code[0]): (0, 0, 0)}
        availables = pd_code[1:]
        used_edges = []
        ims = line([], **kwargs)
        while len(used_edges) < len(edges):
            cross_keys = list(crossings.keys())
            i = 0
            j = 0
            while cross_keys[i][j] in used_edges:
                if j < 3:
                    j += 1
                else:
                    j = 0
                    i += 1
            c = cross_keys[i]
            e = c[j]
            kwargs['color'] = coloring[e]
            used_edges.append(e)
            direction = (crossings[c][2] + c.index(e)) % 4
            orien = self.orientation()[pd_code.index(list(c))]
            if s[edges.index(e)] < 0:
                turn = -1
            else:
                turn = 1
            lengthse = [lengths[(e, k)] for k in range(abs(s[edges.index(e)]) + 1)]
            if c.index(e) == 0 or (c.index(e) == 3 and orien == 1) or (c.index(e) == 1 and orien == -1):
                turn = -turn
                lengthse.reverse()
            tailshort = (c.index(e) % 2 == 0)
            x0 = crossings[c][0]
            y0 = crossings[c][1]
            im = []
            for l in lengthse:
                if direction == 0:
                    x1 = x0 + l
                    y1 = y0
                elif direction == 1:
                    x1 = x0
                    y1 = y0 + l
                elif direction == 2:
                    x1 = x0 - l
                    y1 = y0
                elif direction == 3:
                    x1 = x0
                    y1 = y0 - l
                im.append(([[x0, y0], [x1, y1]], l, direction))
                direction = (direction + turn) % 4
                x0 = x1
                y0 = y1
            direction = (direction - turn) % 4
            c2 = [ee for ee in availables if e in ee]
            if len(c2) == 1:
                availables.remove(c2[0])
                crossings[tuple(c2[0])] = (x1, y1, (direction - c2[0].index(e) + 2) % 4)
            c2 = [ee for ee in pd_code if e in ee and ee != list(c)]
            if not c2:
                headshort = not tailshort
            else:
                headshort = (c2[0].index(e) % 2 == 0)
            a = deepcopy(im[0][0])
            b = deepcopy(im[-1][0])

            def delta(u, v):
                if u < v:
                    return -gap
                if u > v:
                    return gap
                return 0

            if tailshort:
                im[0][0][0][0] += delta(a[1][0], im[0][0][0][0])
                im[0][0][0][1] += delta(a[1][1], im[0][0][0][1])
            if headshort:
                im[-1][0][1][0] -= delta(b[1][0], im[-1][0][0][0])
                im[-1][0][1][1] -= delta(b[1][1], im[-1][0][0][1])
            l = line([], **kwargs)
            c = 0
            p = im[0][0][0]
            if len(im) == 4 and max(x[1] for x in im) == 1:
                l = bezier_path([[im[0][0][0], im[0][0][1], im[-1][0][0], im[-1][0][1]]], **kwargs)
                p = im[-1][0][1]
            else:
                while c < len(im)-1:
                    if im[c][1] > 1:
                        (a, b) = im[c][0]
                        if b[0] > a[0]:
                            e = [b[0] - 1, b[1]]
                        elif b[0] < a[0]:
                            e = [b[0] + 1, b[1]]
                        elif b[1] > a[1]:
                            e = [b[0], b[1] - 1]
                        elif b[1] < a[1]:
                            e = [b[0], b[1] + 1]
                        l += line((p, e), **kwargs)
                        p = e
                    if im[c+1][1] == 1 and c < len(im) - 2:
                        xr = round(im[c+2][0][1][0])
                        yr = round(im[c+2][0][1][1])
                        xp = xr - im[c+2][0][1][0]
                        yp = yr - im[c+2][0][1][1]
                        q = [p[0] + im[c+1][0][1][0] - im[c+1][0][0][0] - xp,
                             p[1] + im[c+1][0][1][1] - im[c+1][0][0][1] - yp]
                        l += bezier_path([[p, im[c+1][0][0], im[c+1][0][1], q]], **kwargs)
                        c += 2
                        p = q
                    else:
                        if im[c+1][1] == 1:
                            q = im[c+1][0][1]
                        else:
                            q = [im[c+1][0][0][0] + sign(im[c+1][0][1][0] - im[c+1][0][0][0]),
                                 im[c+1][0][0][1] + sign(im[c+1][0][1][1] - im[c+1][0][0][1])]
                        l += bezier_path([[p, im[c+1][0][0], q]], **kwargs)
                        p = q
                        c += 1
            l += line([p, im[-1][0][1]], **kwargs)
            image += l
            ims += sum(line(a[0], **kwargs) for a in im)
        return image

    def _markov_move_cmp(self, braid):
        r"""
        Return whether ``self`` can be transformed to the closure of ``braid``
        by a sequence of Markov moves.

        More precisely it is checked whether the braid of ``self`` is conjugated
        to the given braid in the following sense. If both braids have the same
        number of strands it is checked if they are conjugated to each other in
        their common braid group (Markov move I).  If the number of strands differs,
        the braid having less strands is extended by Markov moves II (appending
        the largest generator or its inverse recursively) until a common braid
        group can be achieved, where conjugation is tested.

        Be aware, that a negative result does not ensure that ``self`` is not
        isotopic to the closure of ``braid``.

        EXAMPLES::

            sage: b = BraidGroup(4)((1, 2, -3, 2, 2, 2, 2, 2, 2, -1, 2, 3, 2))
            sage: L = Link([[2, 5, 4, 1], [5, 7, 6, 4], [7, 9, 8, 6], [9, 11, 10, 8],
            ....:           [11, 13, 12, 10], [13, 15, 14, 12], [15, 17, 16, 14],
            ....:           [3, 19, 18, 17], [16, 18, 21, 1], [19, 3, 2, 21]])
            sage: L._markov_move_cmp(b)  # both are isotopic to ``9_3``
            True
            sage: bL = L.braid(); bL
            s0^7*s1*s0^-1*s1
            sage: Lb = Link(b); Lb
            Link with 1 component represented by 13 crossings
            sage: Lb._markov_move_cmp(bL)
            True
            sage: L == Lb
            False
            sage: b.strands() > bL.strands()
            True

        REFERENCES:

        - :wikipedia:`Markov_theorem`
        """
        sb = self.braid()
        sb_ind = sb.strands()

        ob = braid
        ob_ind = ob.strands()

        if sb_ind == ob_ind:
            return sb.is_conjugated(ob)

        if sb_ind > ob_ind:
            # if the braid of self has more strands we have to perform
            # Markov II moves
            B = sb.parent()
            g = B.gen(ob_ind-1)
            ob = B(ob)
            if sb_ind > ob_ind+1:
                # proceed by recursion
                res = self._markov_move_cmp(ob*g)
                if not res:
                    res = self._markov_move_cmp(ob*~g)
            else:
                res = sb.is_conjugated(ob*g)
                if not res:
                    res = sb.is_conjugated(ob*~g)
            return res
        else:
            L = Link(ob)
            return L._markov_move_cmp(sb)

    @cached_method
    def _knotinfo_matching_list(self):
        r"""
        Return a list of links from the KnotInfo and LinkInfo databases which match
        the properties of ``self`` as much as possible.

        OUTPUT:

        A tuple ``(l, proved)`` where ``l`` is the matching list and ``proved`` a boolean
        telling if the entries of ``l`` are checked to be isotopic to ``self`` or not.

        EXAMPLES::

            sage: KnotInfo.L5a1_0.inject()
            Defining L5a1_0
            sage: ML = L5a1_0.link()._knotinfo_matching_list(); ML                      # needs sage.libs.homfly
            ([<KnotInfo.L5a1_0: 'L5a1{0}'>, <KnotInfo.L5a1_1: 'L5a1{1}'>], True)
            sage: ML == Link(L5a1_0.braid())._knotinfo_matching_list()                  # needs sage.libs.homfly
            True

        Care is needed for links having non irreducible HOMFLY-PT polynomials::

            sage: k4_1 = KnotInfo.K4_1.link()
            sage: k5_2 = KnotInfo.K5_2.link()
            sage: k = k4_1.connected_sum(k5_2)
            sage: k._knotinfo_matching_list()   # optional - database_knotinfo          # needs sage.libs.homfly
            ([<KnotInfo.K9_12: '9_12'>], False)
        """
        from sage.knots.knotinfo import KnotInfoSeries
        pd_code = self.pd_code()
        cr = len(pd_code)
        co = self.number_of_components()

        # set the limits for the KnotInfoSeries
        if cr > 11 and co > 1:
            cr = 11
        cr = min(cr, 13)

        Hp = self.homfly_polynomial(normalization='vz')

        det = None
        if cr > 6:
            # for larger crossing numbers the KnotInfoSeries become very
            # large, as well. For better performance we restrict the cached
            # lists by the determinant and number of components.
            #
            # Since :meth:`determinant` is not implemented for proper links
            # we have to go back to the roots.
            ap = self.alexander_polynomial()
            det = Integer(abs(ap(-1)))

        is_knot = self.is_knot()
        if is_knot and cr < 11:
            S = KnotInfoSeries(cr, True, None)
            l = S.lower_list(oriented=True, comp=co, det=det, homfly=Hp)
        else:
            # the result of :meth:`is_alternating` depends on the specific
            # diagram of the link. For example ``K11a_2`` is an alternating
            # knot but ``Link(KnotInfo.K11a_2.braid()).is_alternating()``
            # gives ``False``. Therefore, we have to take both series
            # into consideration.
            Sa = KnotInfoSeries(cr, is_knot, True)
            Sn = KnotInfoSeries(cr, is_knot, False)
            la = Sa.lower_list(oriented=True, comp=co, det=det, homfly=Hp)
            ln = Sn.lower_list(oriented=True, comp=co, det=det, homfly=Hp)
            l = sorted(set(la + ln))

        br = self.braid()
        br_ind = br.strands()

        def cmp_braid(b):
            if (b.strands() <= br_ind):
                return self._markov_move_cmp(b)
            return False

        res = []
        for L in l:
            if L.pd_notation() == pd_code:
                # pd_notation is unique in the KnotInfo database
                res.append(L)
                continue

            if cmp_braid(L.braid()):
                res.append(L)
            elif cmp_braid(L.link().braid()):
                res.append(L)

        if res:
            if len(res) > 1 or res[0].is_unique():
                return res, True
        return l, False

    def _knotinfo_matching_dict(self):
        r"""
        Return a dictionary mapping items of the enum :class:`~sage.knots.knotinfo.SymmetryMutant`
        to list of links from the KnotInfo and LinkInfo databases which match
        the properties of the according symmetry mutant of ``self`` as much as
        possible.

        OUTPUT:

        A pair (``match_lists, proves``) of dictionaries with keys from the
        enum :class:`~sage.knots.knotinfo.SymmetryMutant`. The first dictionary maps these keys to
        the corresponding matching list and ``proves`` maps them to booleans
        telling if the entries of the corresponding ``match_lists`` are checked
        to be isotopic to the symmetry mutant of ``self`` or not.

        EXAMPLES::

            sage: KnotInfo.L4a1_0.inject()
            Defining L4a1_0
            sage: L4a1_0.link()._knotinfo_matching_dict()
            ({<SymmetryMutant.itself: 's'>: [<KnotInfo.L4a1_0: 'L4a1{0}'>],
              <SymmetryMutant.reverse: 'r'>: [<KnotInfo.L4a1_0: 'L4a1{0}'>],
              <SymmetryMutant.mirror_image: 'm'>: [],
              <SymmetryMutant.concordance_inverse: 'c'>: []},
             {<SymmetryMutant.itself: 's'>: True,
              <SymmetryMutant.reverse: 'r'>: True,
              <SymmetryMutant.mirror_image: 'm'>: False,
              <SymmetryMutant.concordance_inverse: 'c'>: False})
        """
        from sage.knots.knotinfo import SymmetryMutant
        mutant = {}
        mutant[SymmetryMutant.itself] = self
        mutant[SymmetryMutant.reverse] = self.reverse()
        mutant[SymmetryMutant.mirror_image] = self.mirror_image()
        mutant[SymmetryMutant.concordance_inverse] = mutant[SymmetryMutant.mirror_image].reverse()
        match_lists = {k: list(mutant[k]._knotinfo_matching_list()[0]) for k in mutant.keys()}
        proves = {k: mutant[k]._knotinfo_matching_list()[1] for k in mutant.keys()}
        return match_lists, proves

    def get_knotinfo(self, mirror_version=True, unique=True):
        r"""
        Identify this link as an item of the KnotInfo database (if possible).

        INPUT:

        - ``mirror_version`` -- boolean (default: ``True``); if set to ``False``
          the result of the method will be just the instance of :class:`~sage.knots.knotinfo.KnotInfoBase`
          (by default the result is a tuple of the instance and an enum, see
          explanation of the output below)

        - ``unique`` -- boolean (default: ``True``); this only affects the case
          where a unique identification is not possible. If set to ``False`` you
          can obtain a matching list (see explanation of the output below).

        OUTPUT:

        If ``self`` is a knot, then an element of the free monoid over prime
        knots constructed from the KnotInfo database is returned. More explicitly
        this is an element of :class:`~sage.knots.free_knotinfo_monoid.FreeKnotInfoMonoidElement`.
        Else a tuple ``(K, m)`` is returned where ``K`` is an instance of
        :class:`~sage.knots.knotinfo.KnotInfoBase` and ``m`` an instance of
        :class:`~sage.knots.knotinfo.SymmetryMutant` (for chiral links) specifying
        the symmetry mutant of ``K`` to which ``self`` is isotopic. The value of
        ``m`` is ``unknown`` if it cannot be determined uniquely and the keyword
        option ``unique=False`` is given.

        For proper links, if the orientation mutant cannot be uniquely determined,
        K will be a series of links gathering all links having the same unoriented
        name, that is an instance of :class:`~sage.knots.knotinfo.KnotInfoSeries`.

        If ``mirror_version`` is set to ``False`` then the result is just ``K``
        (that is: ``m`` is suppressed).

        If it is not possible to determine a unique result
        a :exc:`NotImplementedError`
        will be raised. To avoid this you can set ``unique`` to ``False``. You
        will get a list of matching candidates instead.

        .. NOTE::

            The identification of proper links may fail to be unique due to the
            following fact: In opposite to the database for knots, there are pairs
            of oriented mutants of an unoriented link which are isotopic to each
            other. For example ``L5a1_0`` and ``L5a1_1`` is such a pair.

            This is because all combinatorial possible oriented mutants are
            listed with individual names regardless whether they are pairwise
            non isotopic or not. In such a case the identification is not
            unique and therefore a series of the links will be returned which
            gathers all having the same unoriented name.

            To obtain the individual oriented links being isotopic to ``self``
            use the keyword ``unique`` (see the examples for ``L2a1_1`` and
            ``L5a1_0`` below).

        EXAMPLES::

            sage: # optional - database_knotinfo
            sage: L = Link([[4,1,5,2], [10,4,11,3], [5,17,6,16], [7,13,8,12],
            ....:           [18,10,19,9], [2,12,3,11], [13,21,14,20], [15,7,16,6],
            ....:           [22,17,1,18], [8,20,9,19], [21,15,22,14]])
            sage: L.get_knotinfo()
            KnotInfo['K11n_121m']
            sage: K = KnotInfo.K10_25
            sage: l = K.link()
            sage: l.get_knotinfo()
            KnotInfo['K10_25']
            sage: k11  = KnotInfo.K11n_82.link()
            sage: k11m = k11.mirror_image()
            sage: k11mr = k11m.reverse()
            sage: k11mr.get_knotinfo()
            KnotInfo['K11n_82m']
            sage: k11r = k11.reverse()
            sage: k11r.get_knotinfo()
            KnotInfo['K11n_82']
            sage: k11rm = k11r.mirror_image()
            sage: k11rm.get_knotinfo()
            KnotInfo['K11n_82m']

        Knots with more than 13 and multi-component links having more than 11
        crossings cannot be identified. In addition non prime multi-component
        links or even links whose HOMFLY-PT polynomial is not irreducible cannot
        be identified::

            sage: b, = BraidGroup(2).gens()
            sage: Link(b**13).get_knotinfo()    # optional - database_knotinfo
            KnotInfo['K13a_4878']
            sage: Link(b**14).get_knotinfo()
            Traceback (most recent call last):
            ...
            NotImplementedError: this link having more than 11 crossings cannot be determined

            sage: Link([[1, 4, 2, 5], [3, 8, 4, 1], [5, 2, 6, 3],
            ....:       [6, 10, 7, 9], [10, 8, 9, 7]])
            Link with 2 components represented by 5 crossings
            sage: _.get_knotinfo()                                                      # needs sage.libs.homfly
            Traceback (most recent call last):
            ...
            NotImplementedError: this (possibly non prime) link cannot be determined

        Lets identify the monster unknot::

            sage: L = Link([[3,1,2,4], [8,9,1,7], [5,6,7,3], [4,18,6,5],
            ....:           [17,19,8,18], [9,10,11,14], [10,12,13,11],
            ....:           [12,19,15,13], [20,16,14,15], [16,20,17,2]])
            sage: L.get_knotinfo()
            KnotInfo['K0_1']

        Usage of option ``mirror_version``::

            sage: L.get_knotinfo(mirror_version=False) == KnotInfo.K0_1
            True

        Usage of option ``unique``::

            sage: # optional - database_knotinfo
            sage: l = K.link(K.items.gauss_notation)
            sage: l.get_knotinfo()
            Traceback (most recent call last):
            ...
            NotImplementedError: this link cannot be uniquely determined
            use keyword argument `unique` to obtain more details
            sage: l.get_knotinfo(unique=False)
            [KnotInfo['K10_25'], KnotInfo['K10_56']]
            sage: t = (1, -2, 1, 1, -2, 1, -2, -2)
            sage: l8 = Link(BraidGroup(3)(t))
            sage: l8.get_knotinfo()
            Traceback (most recent call last):
            ...
            NotImplementedError: this link cannot be uniquely determined
            use keyword argument `unique` to obtain more details
            sage: l8.get_knotinfo(unique=False)
            [(<KnotInfo.L8a19_0_0: 'L8a19{0,0}'>, <SymmetryMutant.itself: 's'>),
             (<KnotInfo.L8a19_1_1: 'L8a19{1,1}'>, <SymmetryMutant.itself: 's'>)]
            sage: t = (2, -3, -3, -2, 3, 3, -2, 3, 1, -2, -2, 1)
            sage: l12 = Link(BraidGroup(5)(t))
            sage: l12.get_knotinfo()
            Traceback (most recent call last):
            ...
            NotImplementedError: this link having more than 11 crossings
            cannot be uniquely determined
            use keyword argument `unique` to obtain more details
            sage: l12.get_knotinfo(unique=False)
            [(<KnotInfo.L10n36_0: 'L10n36{0}'>, <SymmetryMutant.unknown: '?'>),
             (<KnotInfo.L10n36_1: 'L10n36{1}'>, <SymmetryMutant.unknown: '?'>),
             (<KnotInfo.L10n59_0: 'L10n59{0}'>, <SymmetryMutant.itself: 's'>),
             (<KnotInfo.L10n59_1: 'L10n59{1}'>, <SymmetryMutant.itself: 's'>)]

        Furthermore, if the result is a complete  series of oriented links having
        the same unoriented name (according to the note above) the option can be
        used to achieve more detailed information::

            sage: L2a1 = Link(b**2)
            sage: L2a1.get_knotinfo()
            (Series of links L2a1, <SymmetryMutant.mixed: 'x'>)
            sage: L2a1.get_knotinfo(unique=False)
            [(<KnotInfo.L2a1_0: 'L2a1{0}'>, <SymmetryMutant.mirror_image: 'm'>),
             (<KnotInfo.L2a1_1: 'L2a1{1}'>, <SymmetryMutant.itself: 's'>)]

            sage: KnotInfo.L5a1_0.inject()
            Defining L5a1_0
            sage: l5 = Link(L5a1_0.braid())
            sage: l5.get_knotinfo()
            (Series of links L5a1, <SymmetryMutant.itself: 's'>)
            sage: _[0].inject()
            Defining L5a1
            sage: list(L5a1)
            [<KnotInfo.L5a1_0: 'L5a1{0}'>, <KnotInfo.L5a1_1: 'L5a1{1}'>]
            sage: l5.get_knotinfo(unique=False)
            [(<KnotInfo.L5a1_0: 'L5a1{0}'>, <SymmetryMutant.itself: 's'>),
             (<KnotInfo.L5a1_1: 'L5a1{1}'>, <SymmetryMutant.itself: 's'>)]

        Clarifying the series around the Perko pair (:wikipedia:`Perko_pair`)::

            sage: for i in range(160, 166):           # optional - database_knotinfo
            ....:     K = Knots().from_table(10, i)
            ....:     print('%s_%s' %(10, i), '--->', K.get_knotinfo())
            10_160 ---> KnotInfo['K10_160']
            10_161 ---> KnotInfo['K10_161m']
            10_162 ---> KnotInfo['K10_162']
            10_163 ---> KnotInfo['K10_163']
            10_164 ---> KnotInfo['K10_164']
            10_165 ---> KnotInfo['K10_165m']

        Clarifying ther Perko series against `SnapPy
        <https://snappy.math.uic.edu/index.html>`__::

            sage: import snappy                    # optional snappy
            ...

            sage: # optional - database_knotinfo snappy
            sage: from sage.knots.knotinfo import KnotInfoSeries
            sage: KnotInfoSeries(10, True, True)
            Series of knots K10
            sage: _.inject()
            Defining K10
            sage: for i in range(160, 166):
            ....:     K = K10(i)
            ....:     k = K.link(K.items.name, snappy=True)
            ....:     print(k, '--->', k.sage_link().get_knotinfo())
            <Link 10_160: 1 comp; 10 cross> ---> KnotInfo['K10_160']
            <Link 10_161: 1 comp; 10 cross> ---> KnotInfo['K10_161m']
            <Link 10_162: 1 comp; 10 cross> ---> KnotInfo['K10_161']
            <Link 10_163: 1 comp; 10 cross> ---> KnotInfo['K10_162']
            <Link 10_164: 1 comp; 10 cross> ---> KnotInfo['K10_163']
            <Link 10_165: 1 comp; 10 cross> ---> KnotInfo['K10_164']
            sage: snappy.Link('10_166')
            <Link 10_166: 1 comp; 10 cross>
            sage: _.sage_link().get_knotinfo()
            KnotInfo['K10_165m']

        Another pair of confusion (see the corresponding `Warning
        <http://katlas.math.toronto.edu/wiki/10_86>`__)::

            sage: # optional - database_knotinfo snappy
            sage: Ks10_86 = snappy.Link('10_86')
            sage: Ks10_83 = snappy.Link('10_83')
            sage: Ks10_86.sage_link().get_knotinfo(unique=False)
            [KnotInfo['K10_83c'], KnotInfo['K10_83m']]
            sage: Ks10_83.sage_link().get_knotinfo(unique=False)
            [KnotInfo['K10_86'], KnotInfo['K10_86r']]

        Non prime knots can be detected, as well::

            sage: b = BraidGroup(4)((1, 2, 2, 2, -1, 2, 2, 2, -3, -3, -3))
            sage: Kb = Knot(b)
            sage: Kb.get_knotinfo()
            KnotInfo['K3_1']^2*KnotInfo['K3_1m']

            sage: K = Link([[4, 2, 5, 1], [8, 6, 9, 5], [6, 3, 7, 4], [2, 7, 3, 8],
            ....:  [10, 15, 11, 16], [12, 21, 13, 22], [14, 11, 15, 12], [16, 9, 17, 10],
            ....:  [18, 25, 19, 26], [20, 23, 21, 24], [22, 13, 23, 14], [24, 19, 25, 20],
            ....:  [26, 17, 1, 18]])
            sage: K.get_knotinfo()    # optional - database_knotinfo, long time
            KnotInfo['K4_1']*KnotInfo['K9_2m']

        TESTS::

            sage: # optional - database_knotinfo
            sage: L = KnotInfo.L10a171_1_1_0
            sage: l = L.link(L.items.braid_notation)
            sage: l.get_knotinfo(unique=False)
            [(<KnotInfo.L10a171_0_1_0: 'L10a171{0,1,0}'>, <SymmetryMutant.unknown: '?'>),
             (<KnotInfo.L10a171_1_0_1: 'L10a171{1,0,1}'>, <SymmetryMutant.unknown: '?'>),
             (<KnotInfo.L10a171_1_1_0: 'L10a171{1,1,0}'>, <SymmetryMutant.unknown: '?'>),
             (<KnotInfo.L10a171_1_1_1: 'L10a171{1,1,1}'>, <SymmetryMutant.unknown: '?'>)]
            sage: KnotInfo.L10a151_0_0.link().get_knotinfo()
            Traceback (most recent call last):
            ...
            NotImplementedError: this link cannot be uniquely determined (unknown chirality)
            use keyword argument `unique` to obtain more details
            sage: KnotInfo.L10a151_0_0.link().get_knotinfo(unique=False)
            [(<KnotInfo.L10a151_0_0: 'L10a151{0,0}'>, <SymmetryMutant.unknown: '?'>),
             (<KnotInfo.L10a151_0_1: 'L10a151{0,1}'>, <SymmetryMutant.unknown: '?'>),
             (<KnotInfo.L10a151_1_0: 'L10a151{1,0}'>, <SymmetryMutant.unknown: '?'>),
             (<KnotInfo.L10a151_1_1: 'L10a151{1,1}'>, <SymmetryMutant.unknown: '?'>)]

            sage: L = KnotInfo.L6a2_0
            sage: L1 = L.link()
            sage: L2 = L.link(L.items.braid_notation)
            sage: L1.get_knotinfo() == L2.get_knotinfo()
            True
        """
        non_unique_hint = '\nuse keyword argument `unique` to obtain more details'
        from sage.knots.knotinfo import SymmetryMutant

        def answer(L):
            r"""
            Return a single item of the KnotInfo database according to the keyword
            arguments ``mirror_version``.
            """
            if not mirror_version:
                return L

            def find_mutant(proved=True):
                r"""
                Return the according symmetry mutant from the matching list
                and removes the entry from the list.
                """
                for k in match_lists:
                    if proved:
                        prove = proves[k] or any(proves[m] for m in k.matches(L))
                        if not prove:
                            continue
                    if k.is_minimal(L):
                        lk = match_lists[k]
                        if L in lk:
                            lk.remove(L)
                            return k

            sym_mut = None
            if SymmetryMutant.unknown.matches(L):
                if unique:
                    raise NotImplementedError('this link cannot be uniquely determined (unknown chirality)%s' % non_unique_hint)
                sym_mut = SymmetryMutant.unknown

            if not sym_mut:
                sym_mut = find_mutant()

            if not sym_mut:
                sym_mut = find_mutant(proved=False)

            if not unique and not sym_mut:
                return None

            if not sym_mut:
                # In case of a chiral link this means that the HOMFLY-PT
                # polynomial does not distinguish mirror images (see the above
                # example ``L10n36_0``).
                sym_mut = SymmetryMutant.unknown

            if unique and sym_mut is SymmetryMutant.unknown:
                raise NotImplementedError('symmetry mutant of this link cannot be uniquely determined%s' % non_unique_hint)

            if L.is_knot():
                from sage.knots.free_knotinfo_monoid import FreeKnotInfoMonoid
                FKIM = FreeKnotInfoMonoid()
                return FKIM((L, sym_mut))

            return L, sym_mut

        def answer_unori(S):
            r"""
            Return a series of oriented links having the same unoriented name
            according to the keyword ``mirror_version``.
            """
            if not mirror_version:
                return S

            sym_mut = [answer(L)[1] for L in S]
            if all(i is SymmetryMutant.mirror_image for i in sym_mut):
                # all matching links are mirrored to self
                return S, SymmetryMutant.mirror_image
            if all(i is SymmetryMutant.itself for i in sym_mut):
                # all matching links are self itself
                return S, SymmetryMutant.itself
            if any(i is SymmetryMutant.unknown for i in sym_mut):
                # unknown chirality for a matching link
                return S, SymmetryMutant.unknown
            # finally several mirror types match
            return S, SymmetryMutant.mixed

        def answer_list(l):
            r"""
            Return a list of items of the KnotInfo database according to the keyword
            argument ``unique``.
            """
            if not unique:
                ansl = []
                for L in l:
                    a = answer(L)
                    if a:
                        ansl.append(a)
                return sorted(set(ansl))

            if len(set(l)) == 1:
                return answer(l[0])

            if not l[0].is_knot():
                S = l[0].series(oriented=True)
                if set(S) == set(l):
                    return answer_unori(S)

            raise NotImplementedError('this link cannot be uniquely determined%s' % non_unique_hint)

        H = self.homfly_polynomial(normalization='vz')
        num_fac = sum(exp for f, exp in H.factor())
        if num_fac > 1 and self.is_knot():
            # we cannot be sure if this is a prime knot (see the example for the connected
            # sum of K4_1 and K5_2 in the doctest of :meth:`_knotinfo_matching_list`)
            # Therefor we calculate it directly in the free KnotInfo monoid
            from sage.knots.free_knotinfo_monoid import FreeKnotInfoMonoid
            FKIM = FreeKnotInfoMonoid()
            return FKIM.from_knot(self, unique=unique)

        match_lists, proves = self._knotinfo_matching_dict()

        # first add only proved matching lists
        proved = any(proves[k] for k in proves.keys())

        l = []
        if proved and unique and self.is_knot():
            for k in match_lists.keys():
                if proves[k]:
                    l += match_lists[k]
        else:
            # for multi-component links there could regularly be more than one
            # matching entry
            for k in match_lists.keys():
                l += match_lists[k]

        if l and not unique:
            return answer_list(l)

        if proved:
            return answer_list(l)

        # here we come if we cannot be sure about the found result

        uniq_txt = ('', '')
        if l:
            uniq_txt = (' uniquely', non_unique_hint)

        cr = len(self.pd_code())
        if self.is_knot() and cr > 13:
            # we cannot not be sure if this link is recorded in the KnotInfo database
            raise NotImplementedError('this knot having more than 13 crossings cannot be%s determined%s' % uniq_txt)

        if not self.is_knot() and cr > 11:
            # we cannot not be sure if this link is recorded in the KnotInfo database
            raise NotImplementedError('this link having more than 11 crossings cannot be%s determined%s' % uniq_txt)

        if num_fac > 1:
            raise NotImplementedError('this (possibly non prime) link cannot be%s determined%s' % uniq_txt)

        if not l:
            from sage.features.databases import DatabaseKnotInfo
            DatabaseKnotInfo().require()
            return l

        return answer_list(l)

    def is_isotopic(self, other) -> bool:
        r"""
        Check whether ``self`` is isotopic to ``other``.

        INPUT:

        - ``other`` -- another instance of :class:`Link`

        EXAMPLES::

            sage: l1 = Link([[2, 9, 3, 10], [4, 13, 5, 14], [6, 11, 7, 12],
            ....:            [8, 1, 9, 2], [10, 7, 11, 8], [12, 5, 13, 6],
            ....:            [14, 3, 1, 4]])
            sage: l2 = Link([[1, 8, 2, 9], [9, 2, 10, 3], [3, 14, 4, 1],
            ....:            [13, 4, 14, 5], [5, 12, 6, 13], [11, 6, 12, 7],
            ....:            [7, 10, 8, 11]])
            sage: l1.is_isotopic(l2)
            True

            sage: l3 = l2.mirror_image()
            sage: l1.is_isotopic(l3)
            False

            sage: # optional - database_knotinfo
            sage: L = KnotInfo.L7a7_0_0
            sage: L.series(oriented=True).inject()
            Defining L7a7
            sage: L == L7a7(0)
            True
            sage: l = L.link()
            sage: l.is_isotopic(L7a7(1).link())
            Traceback (most recent call last):
            ...
            NotImplementedError: comparison not possible!
            sage: l.is_isotopic(L7a7(2).link())
            True
            sage: l.is_isotopic(L7a7(3).link())
            False

        Using verbosity::

            sage: set_verbose(1)
            sage: l1.is_isotopic(l2)
            verbose 1 (... link.py, is_isotopic) identified by KnotInfo (KnotInfo.K7_2, SymmetryMutant.mirror_image)
            True
            sage: l1.is_isotopic(l3)
            verbose 1 (... link.py, is_isotopic) different Homfly-PT polynomials
            False
            sage: set_verbose(0)

        TESTS:

        Check that :issue:`37668` is fixed::

            sage: L = KnotInfo.L6a2_0
            sage: L1 = L.link()
            sage: L2 = L.link(L.items.braid_notation)
            sage: set_verbose(1)
            sage: L1.is_isotopic(L2)
            verbose 1 (... link.py, is_isotopic) identified by KnotInfo uniquely (KnotInfo.L6a2_0, SymmetryMutant.itself)
            True
            sage: KnotInfo.K0_1.link().is_isotopic(KnotInfo.L2a1_0.link())
            verbose 1 (... link.py, is_isotopic) different number of components
            False

            sage: # optional - database_knotinfo
            sage: K = KnotInfo.K10_67
            sage: K1 = K.link()
            sage: K1r = K.link().reverse()
            sage: K1.is_isotopic(K1r)
            verbose 1 (... link.py, is_isotopic) unidentified by KnotInfo ([<KnotInfo.K10_67: '10_67'>], SymmetryMutant.itself != [<KnotInfo.K10_67: '10_67'>], SymmetryMutant.reverse)
            False
            sage: KnotInfo.K10_25.link().is_isotopic(KnotInfo.K10_56.link())
            verbose 1 (... link.py, is_isotopic) unidentified by KnotInfo ([<KnotInfo.K10_25: '10_25'>] != [<KnotInfo.K10_56: '10_56'>], SymmetryMutant.itself)
            False
            sage: KnotInfo.L8n2_0.link().is_isotopic(KnotInfo.L8n2_1.link())
            verbose 1 (... link.py, is_isotopic) identified by KnotInfoSeries ([<KnotInfo.L8n2_0: 'L8n2{0}'>, <KnotInfo.L8n2_1: 'L8n2{1}'>], SymmetryMutant.reverse)
            True
            sage: set_verbose(0)
        """
        from sage.misc.verbose import verbose
        if not isinstance(other, Link):
            verbose('other is not a link')
            return False

        if self == other:
            # surely isotopic
            verbose('identified by representation')
            return True

        if self.number_of_components() != other.number_of_components():
            # surely non isotopic
            verbose('different number of components')
            return False

        if self.homfly_polynomial() != other.homfly_polynomial():
            # surely non isotopic
            verbose('different Homfly-PT polynomials')
            return False

        if self._markov_move_cmp(other.braid()):
            # surely isotopic
            verbose('identified via Markov moves')
            return True

        slists, sproves = self._knotinfo_matching_dict()
        olists, oproves = other._knotinfo_matching_dict()
        proved_s = None
        proved_o = None
        for k in slists.keys():
            sl = slists[k]
            ol = olists[k]
            sp = sproves[k]
            op = oproves[k]
            if sp and op:
                if sorted(sl) == sorted(ol):
                    if len(sl) == 1:
                        verbose('identified by KnotInfo uniquely (%s, %s)' % (sl[0], k))
                        return True
                    elif not self.is_knot():
                        if len({l.series(oriented=True) for l in sl}) == 1:
                            # all matches are orientation mutants of each other
                            verbose('identified by KnotInfoSeries (%s, %s)' % (sl, k))
                            return True
                        else:
                            verbose('KnotInfoSeries non-unique (%s, %s)' % (sl, k))
                    else:
                        verbose('KnotInfo non-unique (%s, %s)' % (sl, k))
                else:
                    common = [l for l in sl if l in ol]
                    if common:
                        # better don't trust
                        verbose('KnotInfo common: %s' % common)
                    else:
                        verbose('unidentified by KnotInfo (%s != %s, %s)' % (sl, ol, k))
                        return False
            elif sp:
                proved_s = (sl, k)
            elif op:
                proved_o = (ol, k)
        if proved_s and proved_o:
            sl, sk = proved_s
            ol, ok = proved_o
            verbose('unidentified by KnotInfo (%s, %s != %s, %s)' % (sl, sk, ol, ok))
            return False

        for k in slists.keys():
            # second loop without provings
            sl = slists[k]
            ol = olists[k]
            if sorted(sl) == sorted(ol) and len(sl) == 1:
                verbose('identified by KnotInfo (%s, %s)' % (sl[0], k))
                return True

        raise NotImplementedError('comparison not possible!')

<<<<<<< HEAD
    @cached_method
    def find_hyperbolic_shapes(self, verbose=False, bits_prec=None, holonomy=False):
        r"""
        Return a list of complex intervals (elements in :class:`ComplexIntervalField`) certified to contain
        the true shapes for the hyperbolic manifold of the exterior of ``self``.

        INPUT:

          - ``verbose`` -- boolean (default ``False``) to turn on verbosity
          - ``bits_prec`` -- integer (default ``None``) set the precision of
            :class:`ComplexIntervalField`
          - ``holonomy`` -- boolean (default ``False``) to get a holonomy
            representation associated to the verified hyperbolic structure


        .. NOTE::

            This method is taken from the SnapPy method ``verify_hyperbolicity``
            and therefore needs the optional package ``snappy``. More
            information on the usage of the method can be found
            `here <https://snappy.computop.org/manifold.html#snappy.Manifold.verify_hyperbolicity>`__.

        OUTPUT: a list of elements of :class:`~sage.rings.complex_interval.ComplexIntervalField`

        EXAMMPLES::

            sage: K = Knots().from_table(10,24)
            sage: type(K.find_hyperbolic_shapes()[0])         # optional snappy
            <class 'sage.rings.complex_interval.ComplexIntervalFieldElement'>
        """
        sL = self.snappy_link()
        eL = sL.exterior()
        return eL.verify_hyperbolicity(verbose=verbose, bits_prec=bits_prec, holonomy=holonomy)[1]

    def verify_hyperbolicity(self, verbose=False, bits_prec=None):
        r"""
        Try to verify that ``self`` is hyperbolic. If this is successful return ``True`` and
        else ``False``. Note, that ``False`` does not necessarily mean that ``self`` is not
        hyperbolic.

        INPUT:

          - ``verbose`` -- boolean (default ``False``) to turn on verbosity
          - ``bits_prec`` -- integer (default ``None``) set the precision of :class:`ComplexIntervalField`

        .. NOTE::

            This method is taken from the SnapPy method ``verify_hyperbolicity``
            and therefore needs the optional package ``snappy``. More
            information on the usage of the method can be found
            `here <https://snappy.computop.org/manifold.html#snappy.Manifold.verify_hyperbolicity>`__.

        OUTPUT: a boolean

        EXAMMPLES::

            sage: K = Knots().from_table(10,24)
            sage: K.verify_hyperbolicity()           # optional snappy
            True
        """
        return self.find_hyperbolic_shapes(verbose=verbose, bits_prec=bits_prec) is not None

    def simplify(self, mode='basic', type_III_limit=100):
=======
    def simplify(self, exhaustive=True, height=1, threads=1):
>>>>>>> 1f459003
        r"""
        Return an isotopic Link with less crossings or ``None`` if the
        calculation was not successful.

<<<<<<< HEAD
        INPUT:

          - ``mode`` -- string (default ``basic``) to choose between different
            strategies. These are

            - ``basic`` -- do Reidemeister I and II moves until none are possible
            - ``level`` -- do random Reidemeister III moves in addition to
              ``basic`` but at most ``type_III_limit`` consecutive times.
            - ``pickup`` -- also minimizes the number of crossings of strands
              which cross entirely above (or below) the diagram by finding the
              path crossing over the diagram with the least number of
              overcrossings (or undercrossings)
            - ``global`` -- combines ``level`` and ``pickup``

          - type_III_limit -- integer (default 100) see ``mode level``

        .. NOTE::

            This method is taken from the SnapPy method ``simplify``
            and therefore needs the optional package ``snappy``. More
            information on the usage of the method can be found
            `here <https://snappy.computop.org/spherogram.html#spherogram.Link.simplify>`__.
=======
        .. NOTE::

            This method is taken from the Regina methods ``simplifyExhaustive``
            (for knots) and ``intelligentSimplify`` (for multi-component links
            or if the option ``exhaustive=False`` is set) and therefore needs
            the optional package ``regina``. More information on the usage of
            the method can be found
            `here <https://regina-normal.github.io/engine-docs/classregina_1_1Link.html#a60fe044c436e5e1a8861de2ccb106e1c>`__.

        INPUT:

        - ``exhaustive`` -- boolean (default ``True``) if set to
          ``False`` a faster but less successful algorithm is
          used; this does not apply to multicomponent links (here
          ``exhaustive=False`` is automatically set)
        - ``height`` -- integer (default ``1``) the maximum number
          of additional crossings to allow beyond the number of
          crossings originally present in this diagram, or a
          negative number if this should not be bounded; this
          does not apply if `exhaustive=False``
          argument is not applied if ``exhaustive=False``
        - ``threads`` -- integer (default ``1``) the number of
          threads to use. If this is 1 or smaller then the
          routine will run single-threaded; this
          does not apply if `exhaustive=False``
>>>>>>> 1f459003

        OUTPUT: an instance of class :class:`Link` or ``None``

        EXAMMPLES::

            sage: B = BraidGroup(4)
            sage: U = Link(B((-1, 2, 3, -2, 1, 3))); U
            Link with 2 components represented by 6 crossings
<<<<<<< HEAD
            sage: U.simplify()                       # optional snappy
            Link with 1 component represented by 0 crossings
            sage: L = Link(B((-1, -2, -1, 3, -2, 3))); L
            Link with 2 components represented by 6 crossings
            sage: L.simplify() is None               # optional snappy
            True
            sage: M = L.simplify(mode='level'); M    # optional snappy
            Link with 2 components represented by 5 crossings
        """
        sL = self.snappy_link()
        res = sL.simplify(mode=mode, type_III_limit=type_III_limit)
        if res:
            return sL.sage_link()
=======
            sage: U.simplify()                       # optional regina
            Link with 1 component represented by 0 crossings
            sage: K = Knots().from_table(10, 24)
            sage: K2 = Knot(K.braid()); K2
            Knot represented by 12 crossings
            sage: K2.simplify()                      # optional regina
            Knot represented by 11 crossings
        """
        from sage.interfaces.regina import regina
        rL = regina(self)
        if self.is_knot() and exhaustive:
            res = rL.simplifyExhaustive(height=height, threads=threads)
        else:
            res = rL.intelligentSimplify()
        if res:
            return self.__class__(rL)
>>>>>>> 1f459003
        return None<|MERGE_RESOLUTION|>--- conflicted
+++ resolved
@@ -374,16 +374,13 @@
             sage: K = Knot(code); K.alexander_polynomial()
             t^-1 - 1 + t
         """
-<<<<<<< HEAD
         from sage.features.snappy import SnapPy
         self._snappy = SnapPy()
-=======
         self._pd_code = None
         self._oriented_gauss_code = None
         self._braid = None
         self._mirror = None  # set on invocation of :meth:`mirror_image`
         self._reverse = None  # set on invocation of :meth:`reverse`
->>>>>>> 1f459003
 
         if isinstance(data, list):
             # either oriented Gauss or PD code
@@ -405,11 +402,6 @@
                     if 2 * len(data[1]) != len(flat) or set(range(b, a + 1)) - set([0]) != set(flat):
                         raise ValueError("invalid input: data is not a valid oriented Gauss code")
                 self._oriented_gauss_code = data
-<<<<<<< HEAD
-                self._pd_code = None
-                self._braid = None
-=======
->>>>>>> 1f459003
 
         elif isinstance(data, Braid):
             # Remove all unused strands
@@ -423,30 +415,15 @@
             else:
                 B = BraidGroup(len(support))
             self._braid = B([d[x] for x in data.Tietze()])
-<<<<<<< HEAD
-            self._oriented_gauss_code = None
-            self._pd_code = None
-=======
->>>>>>> 1f459003
 
         else:
             # construct from instances of external packages
             from_external = False
-<<<<<<< HEAD
-            if self._snappy.is_present():
-                from snappy import Link as SnapPyLink
-                if isinstance(data, SnapPyLink):
-                    L = data.sage_link()
-                    self._pd_code = L._pd_code
-                    self._braid = L._braid
-                    self._oriented_gauss_code = L._oriented_gauss_code
-=======
             from sage.interfaces.interface import InterfaceElement
             if isinstance(data, InterfaceElement):
                 L = data.sage()
                 if isinstance(L, Link):
                     self._pd_code = L._pd_code
->>>>>>> 1f459003
                     from_external = True
 
             if not from_external:
@@ -5056,7 +5033,6 @@
 
         raise NotImplementedError('comparison not possible!')
 
-<<<<<<< HEAD
     @cached_method
     def find_hyperbolic_shapes(self, verbose=False, bits_prec=None, holonomy=False):
         r"""
@@ -5119,48 +5095,26 @@
         """
         return self.find_hyperbolic_shapes(verbose=verbose, bits_prec=bits_prec) is not None
 
-    def simplify(self, mode='basic', type_III_limit=100):
-=======
-    def simplify(self, exhaustive=True, height=1, threads=1):
->>>>>>> 1f459003
+    def simplify(self, mode='basic', type_III_limit=100, exhaustive=True, height=1, threads=1):
         r"""
         Return an isotopic Link with less crossings or ``None`` if the
         calculation was not successful.
 
-<<<<<<< HEAD
         INPUT:
 
-          - ``mode`` -- string (default ``basic``) to choose between different
-            strategies. These are
-
-            - ``basic`` -- do Reidemeister I and II moves until none are possible
-            - ``level`` -- do random Reidemeister III moves in addition to
-              ``basic`` but at most ``type_III_limit`` consecutive times.
-            - ``pickup`` -- also minimizes the number of crossings of strands
-              which cross entirely above (or below) the diagram by finding the
-              path crossing over the diagram with the least number of
-              overcrossings (or undercrossings)
-            - ``global`` -- combines ``level`` and ``pickup``
-
-          - type_III_limit -- integer (default 100) see ``mode level``
-
-        .. NOTE::
-
-            This method is taken from the SnapPy method ``simplify``
-            and therefore needs the optional package ``snappy``. More
-            information on the usage of the method can be found
-            `here <https://snappy.computop.org/spherogram.html#spherogram.Link.simplify>`__.
-=======
-        .. NOTE::
-
-            This method is taken from the Regina methods ``simplifyExhaustive``
-            (for knots) and ``intelligentSimplify`` (for multi-component links
-            or if the option ``exhaustive=False`` is set) and therefore needs
-            the optional package ``regina``. More information on the usage of
-            the method can be found
-            `here <https://regina-normal.github.io/engine-docs/classregina_1_1Link.html#a60fe044c436e5e1a8861de2ccb106e1c>`__.
-
-        INPUT:
+        - ``mode`` -- string (default ``basic``) to choose between different
+          strategies. These are
+
+          - ``basic`` -- do Reidemeister I and II moves until none are possible
+          - ``level`` -- do random Reidemeister III moves in addition to
+            ``basic`` but at most ``type_III_limit`` consecutive times.
+          - ``pickup`` -- also minimizes the number of crossings of strands
+            which cross entirely above (or below) the diagram by finding the
+            path crossing over the diagram with the least number of
+            overcrossings (or undercrossings)
+          - ``global`` -- combines ``level`` and ``pickup``
+
+        - type_III_limit -- integer (default 100) see ``mode level``
 
         - ``exhaustive`` -- boolean (default ``True``) if set to
           ``False`` a faster but less successful algorithm is
@@ -5176,7 +5130,20 @@
           threads to use. If this is 1 or smaller then the
           routine will run single-threaded; this
           does not apply if `exhaustive=False``
->>>>>>> 1f459003
+
+        .. NOTE::
+
+            This method is taken from the SnapPy method ``simplify``
+            and therefore needs the optional package ``snappy``. More
+            information on the usage of the method can be found
+            `here <https://snappy.computop.org/spherogram.html#spherogram.Link.simplify>`__.
+
+            This method is taken from the Regina methods ``simplifyExhaustive``
+            (for knots) and ``intelligentSimplify`` (for multi-component links
+            or if the option ``exhaustive=False`` is set) and therefore needs
+            the optional package ``regina``. More information on the usage of
+            the method can be found
+            `here <https://regina-normal.github.io/engine-docs/classregina_1_1Link.html#a60fe044c436e5e1a8861de2ccb106e1c>`__.
 
         OUTPUT: an instance of class :class:`Link` or ``None``
 
@@ -5185,7 +5152,6 @@
             sage: B = BraidGroup(4)
             sage: U = Link(B((-1, 2, 3, -2, 1, 3))); U
             Link with 2 components represented by 6 crossings
-<<<<<<< HEAD
             sage: U.simplify()                       # optional snappy
             Link with 1 component represented by 0 crossings
             sage: L = Link(B((-1, -2, -1, 3, -2, 3))); L
@@ -5194,12 +5160,6 @@
             True
             sage: M = L.simplify(mode='level'); M    # optional snappy
             Link with 2 components represented by 5 crossings
-        """
-        sL = self.snappy_link()
-        res = sL.simplify(mode=mode, type_III_limit=type_III_limit)
-        if res:
-            return sL.sage_link()
-=======
             sage: U.simplify()                       # optional regina
             Link with 1 component represented by 0 crossings
             sage: K = Knots().from_table(10, 24)
@@ -5208,6 +5168,10 @@
             sage: K2.simplify()                      # optional regina
             Knot represented by 11 crossings
         """
+        sL = self.snappy_link()
+        res = sL.simplify(mode=mode, type_III_limit=type_III_limit)
+        if res:
+            return sL.sage_link()
         from sage.interfaces.regina import regina
         rL = regina(self)
         if self.is_knot() and exhaustive:
@@ -5216,5 +5180,4 @@
             res = rL.intelligentSimplify()
         if res:
             return self.__class__(rL)
->>>>>>> 1f459003
         return None