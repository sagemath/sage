# sage.doctest: needs sage.modules sage.rings.finite_rings
r"""
Rijndael-GF

Rijndael-GF is an algebraic implementation of the AES cipher which seeks to
provide a fully generalized algebraic representation of both the whole AES
cipher as well as its individual components.

This class is an algebraic implementation of the Rijndael-GF extension of the
AES cipher, as described in [DR2002]_. The AES cipher itself is defined to
operate on a state in `(\GF{2})^{8 n_t}` where
`n_t \in \{16, 20, 24, 28, 32\}`. Rijndael-GF is a generalization of AES which
allows for operations in `(\GF{2^8})^{n_t}`, enabling more algebraically
sophisticated study of AES and its variants. This implementation of
Rijndael-GF is suitable for learning purposes, for comparison to other
algebraic ciphers, and for studying various techniques of algebraic
cryptanalysis of AES. This cipher is different from
:mod:`Mini-AES <sage.crypto.block_cipher.miniaes>`, which is a
teaching tool for beginners to understand the basic structure of AES.

An algebraic implementation of Rijndael-GF is achieved by recognizing that
for each round component function `\phi` of AES (SubBytes, ShiftRows, etc.)
operating on state matrices, every entry of the output matrix `B = \phi(A)` is
representable as a polynomial with variables being the entries of the input
state matrix `A`. Correspondingly, this implementation of Rijndael-GF provides
a ``RijndaelGF.Round_Component_Poly_Constr`` class which allows for creation
of these such polynomials. For each round component function `\phi` of
Rijndael-GF there exists a ``Round_Component_Poly_Constr`` object with a
``__call__`` method of the form ``__call__(i, j)`` which returns a polynomial
representing `\phi(A)_{i,j}` in terms of the entries of `A`.
There additionally are various methods provided which allow for easy polynomial
evaluation and for simple creation of ``Round_Component_Poly_Constr`` objects
representing more complex aspects of the cipher.

This approach to implementing Rijndael-GF bears some similarity to the
multivariate quadratic (MQ) systems utilized in :mod:`SR <sage.crypto.mq.sr>`,
in that the MQ systems also seek to describe the AES cipher as a system of
algebraic equations. Despite this initial similarity though, Rijndael-GF and
:mod:`SR <sage.crypto.mq.sr>` are quite different as this implementation
seeks to provide a fully generalized algebraic representation of both the
whole AES cipher as well as its individual components, while
:mod:`SR <sage.crypto.mq.sr>` is instead a family of parameterizable variants
of the AES suitable as a framework for comparing different cryptanalytic
techniques that can be brought to bear on the AES.

AUTHORS:

- Thomas Gagne (2015-06): initial version

EXAMPLES:

We build Rijndael-GF with a block length of 4 and a key length of 6::

    sage: from sage.crypto.mq.rijndael_gf import RijndaelGF
    sage: rgf = RijndaelGF(4, 6)

We can encrypt plaintexts and decrypt and ciphertexts by calling the
``encrypt`` and ``decrypt`` methods or by calling the Rijndael-GF object
explicitly. Note that the default input format is a hex string. ::

    sage: plaintext = '00112233445566778899aabbccddeeff'
    sage: key = '000102030405060708090a0b0c0d0e0f1011121314151617'
    sage: rgf.encrypt(plaintext, key)
    'dda97ca4864cdfe06eaf70a0ec0d7191'
    sage: rgf.decrypt('dda97ca4864cdfe06eaf70a0ec0d7191', key)
    '00112233445566778899aabbccddeeff'

We can also use binary strings as input and output. ::

    sage: plain = '11101011100111110000000111001100' * 4
    sage: key = '01100010111101101000110010111010' * 6
    sage: ciphertext = rgf(plain, key, format='binary')
    sage: ciphertext
    '11010011000010011010110001000011101110110100110100110010011011111100011011100111110011100111010011001110110100011100000011111011'
    sage: rgf(ciphertext, key, algorithm='decrypt', format='binary') == plain
    True

[DR2002]_ demonstrates an example of encryption which takes the plaintext
'3243f6a8885a308d313198a2e0370734' and the key
'2b7e151628aed2a6abf7158809cf4f3c' and returns the ciphertext
'3902dc1925dc116a8409850b1dfb9732'. We can use this example to demonstrate
the correctness of this implementation::

    sage: rgf = RijndaelGF(4, 4)  # change dimensions for this example
    sage: plain = '3243f6a8885a308d313198a2e0370734'
    sage: key = '2b7e151628aed2a6abf7158809cf4f3c'
    sage: expected_ciphertext = '3925841d02dc09fbdc118597196a0b32'
    sage: rgf.encrypt(plain, key) == expected_ciphertext
    True

::

    sage: rgf = RijndaelGF(4, 6) # revert to previous dimensions

To build polynomials representing entries of the output matrix `B = \phi(A)`
for any round component function `\phi`, each of the round component functions
(SubBytes, ShiftRows, and MixColumns) have a ``Round_Component_Poly_Constr``
object associated with it for building polynomials. These objects can be
accessed by calling their getter functions: ``rgf.sub_bytes_poly()``,
``rgf.shift_rows_poly()``, and ``rgf.mix_columns_poly()``. Each returned
object has a ``__call__`` method which takes an index ``i,j`` and an
``algorithm`` flag ('encrypt' or 'decrypt') and returns a polynomial
representing `\phi(A)_{i,j}` in terms of the entries of `A`, where `A` is an
arbitrary state matrix and `\phi` is the round component function associated
with that particular ``Round_Component_Poly_Constr`` object. Some of these
objects' ``__call__`` methods also have additional keywords to modify their
behavior, and so we describe the usage of each object below.

``rgf.shift_rows_poly()`` and ``rgf.mix_columns_poly()`` do not have any
additional keywords for their ``__call__`` methods and we can call them as
such::

    sage: sr_pc = rgf.shift_rows_poly_constr()
    sage: sr_pc(1, 2)
    a13
    sage: sr_pc(2, 3, algorithm='decrypt')
    a21

::

    sage: mc_pc = rgf.mix_columns_poly_constr()
    sage: mc_pc(1, 2)
    a02 + x*a12 + (x + 1)*a22 + a32
    sage: mc_pc(2, 3, algorithm='decrypt')
    (x^3 + x^2 + 1)*a03 + (x^3 + 1)*a13 + (x^3 + x^2 + x)*a23 + (x^3 + x + 1)*a33

``rgf.sub_bytes_poly()`` has a single keyword ``no_inversion=False``, which
when set to ``True`` returns only the affine transformation step of SubBytes.
Below describes the usage of ``rgf.sub_bytes_poly()`` ::

    sage: sb_pc = rgf.sub_bytes_poly_constr()
    sage: sb_pc(1, 2)
    (x^2 + 1)*a12^254 +
    (x^3 + 1)*a12^253 +
    (x^7 + x^6 + x^5 + x^4 + x^3 + 1)*a12^251 +
    (x^5 + x^2 + 1)*a12^247 +
    (x^7 + x^6 + x^5 + x^4 + x^2)*a12^239 +
    a12^223 +
    (x^7 + x^5 + x^4 + x^2 + 1)*a12^191 +
    (x^7 + x^3 + x^2 + x + 1)*a12^127 +
    (x^6 + x^5 + x + 1)
    sage: sb_pc(2, 3, no_inversion=True)
    (x^7 + x^3 + x^2 + x + 1)*a23^128 +
    (x^7 + x^5 + x^4 + x^2 + 1)*a23^64 +
    a23^32 +
    (x^7 + x^6 + x^5 + x^4 + x^2)*a23^16 +
    (x^5 + x^2 + 1)*a23^8 +
    (x^7 + x^6 + x^5 + x^4 + x^3 + 1)*a23^4 +
    (x^3 + 1)*a23^2 +
    (x^2 + 1)*a23 +
    (x^6 + x^5 + x + 1)

Because of the order of the affine transformation and the inversion step in
SubBytes, calling ``rgf.sub_bytes_poly()(i, j, algorithm='decrypt')`` results
in a polynomial with thousands of terms which takes a very long time to
compute. Hence, when using the decryption version of ``rgf.sub_bytes_poly()``
with the intention of evaluating the polynomials it constructs, it is
recommended to first call ``rgf.sub_bytes_poly()(i, j, algorithm='decrypt',
no_inversion=True)`` to get a polynomial representing only the inverse affine
transformation, evaluate this polynomial for a particular input block, then
finally perform the inversion step after the affine transformation polynomial
has been evaluated. ::

    sage: inv_affine = sb_pc(1, 2, algorithm='decrypt', no_inversion=True)
    sage: state = rgf._hex_to_GF('ff87968431d86a51645151fa773ad009')
    sage: evaluated = inv_affine(state.list())
    sage: result = evaluated * -1
    sage: rgf._GF_to_hex(result)
    '79'

We can see how the variables of these polynomials are organized in `A`::

    sage: rgf.state_vrs
    [a00 a01 a02 a03]
    [a10 a11 a12 a13]
    [a20 a21 a22 a23]
    [a30 a31 a32 a33]

The final ``Round_Component_Poly_Constr`` object we have not discussed yet is
``add_round_key_poly``, which corresponds to the AddRoundKey round component
function. This object differs from the other ``Round_Component_Poly_Constr``
objects in that it returns polynomials with variables being entries of an
input state `A` as well as entries of various subkeys. Since there are `N_r`
subkeys to choose from, ``add_round_key_poly`` has a keyword of ``round=0`` to
select which subkey to use variables from. ::

    sage: ark_pc = rgf.add_round_key_poly_constr()
    sage: ark_pc(1, 2)
    a12 + k012
    sage: ark_pc(1, 2, algorithm='decrypt')
    a12 + k012
    sage: ark_pc(2, 3, round=7)
    a23 + k723

We can see how key variables are organized in the original key (the key used
to build the rest of the subkeys) below. Note that because key variables are
subkey entries, if the key length is longer than the block length we will have
entries from multiple subkeys in the original key matrix. ::

    sage: rgf.key_vrs
    [k000 k001 k002 k003 k100 k101]
    [k010 k011 k012 k013 k110 k111]
    [k020 k021 k022 k023 k120 k121]
    [k030 k031 k032 k033 k130 k131]

We can evaluate any of these constructed polynomials for a particular input
state (in essence, calculate `\phi(A)_{i,j}`) as such::

    sage: rgf = RijndaelGF(4, 6)
    sage: state = rgf._hex_to_GF('fe7b5170fe7c8e93477f7e4bf6b98071')
    sage: poly = mc_pc(3, 2, algorithm='decrypt')
    sage: poly(state.list())
    x^7 + x^6 + x^5 + x^2 + x

We can use the ``apply_poly`` method to build a matrix whose `i,j` th
entry equals the polynomial ``phi_poly(i, j)`` evaluated for a particular input
state, where ``phi_poly`` is the ``Round_Component_Poly_Constr`` object
associated with the round component function `\phi`. Essentially,
``apply_poly`` calculates `\phi(A)`, where `A` is our input state.
Calling ``apply_poly`` is equivalent to applying the round component function
associated this ``Round_Component_Poly_Constr`` object to `A`. ::

    sage: state = rgf._hex_to_GF('c4cedcabe694694e4b23bfdd6fb522fa')
    sage: result = rgf.apply_poly(state, rgf.sub_bytes_poly_constr())
    sage: rgf._GF_to_hex(result)
    '1c8b86628e22f92fb32608c1a8d5932d'
    sage: result == rgf.sub_bytes(state)
    True

Alternatively, we can pass a matrix of polynomials as input to ``apply_poly``,
which will then return another matrix of polynomials. For example,
``rgf.state_vrs`` can be used as input to make each ``i,j`` th entry of the
output matrix equal ``phi_poly_constr(i, j)``, where ``phi_poly_constr`` is
our inputted ``Round_Component_Poly_Constr`` object. This matrix can then be
passed through again and so on, demonstrating how one could potentially build
a matrix of polynomials representing the entire cipher. ::

    sage: state = rgf.apply_poly(rgf.state_vrs, rgf.shift_rows_poly_constr())
    sage: state
    [a00 a01 a02 a03]
    [a11 a12 a13 a10]
    [a22 a23 a20 a21]
    [a33 a30 a31 a32]
    sage: rgf.apply_poly(state, rgf.add_round_key_poly_constr())
    [a00 + k000 a01 + k001 a02 + k002 a03 + k003]
    [a11 + k010 a12 + k011 a13 + k012 a10 + k013]
    [a22 + k020 a23 + k021 a20 + k022 a21 + k023]
    [a33 + k030 a30 + k031 a31 + k032 a32 + k033]

For any of these ``Round_Component_Poly_Constr`` objects, we can change the
keywords of its ``__call__`` method when ``apply_poly`` invokes it by passing
``apply_poly`` a dictionary mapping keywords to their values. ::

    sage: rgf.apply_poly(rgf.state_vrs, rgf.add_round_key_poly_constr(),
    ....: poly_constr_attr={'round': 5})
    [a00 + k500 a01 + k501 a02 + k502 a03 + k503]
    [a10 + k510 a11 + k511 a12 + k512 a13 + k513]
    [a20 + k520 a21 + k521 a22 + k522 a23 + k523]
    [a30 + k530 a31 + k531 a32 + k532 a33 + k533]

We can build our own ``Round_Component_Poly_Constr`` objects which correspond
to the composition of multiple round component functions with the ``compose``
method. To do this, if we pass two ``Round_Component_Poly_Constr`` objects
to ``compose`` where the first object corresponds to the round component
function `f` and the second to the round component function `g`, ``compose``
will return a new ``Round_Component_Poly_Constr`` object corresponding to the
function `g \circ f`. This returned ``Round_Component_Poly_Constr`` object
will have the arguments of ``__call__(row, col, algorithm='encrypt')`` and
when passed an index ``i,j`` will return `g(f(A))_{i,j}` in terms of the
entries of `A`. ::

    sage: # needs sage.libs.gap
    sage: rcpc = rgf.compose(rgf.shift_rows_poly_constr(),
<<<<<<< HEAD
    ....:                    rgf.mix_columns_poly_constr()); rcpc                                                                          # needs sage.libs.gap
=======
    ....:                    rgf.mix_columns_poly_constr()); rcpc
>>>>>>> 6695becb
    A polynomial constructor of a round component of Rijndael-GF block cipher
     with block length 4, key length 6, and 12 rounds.
    sage: rcpc(2, 1)
    a01 + a12 + x*a23 + (x + 1)*a30
    <BLANKLINE>
    sage: state = rgf._hex_to_GF('afb73eeb1cd1b85162280f27fb20d585')
    sage: result = rgf.apply_poly(state, rcpc)
    sage: new_state = rgf.shift_rows(state)
    sage: new_state = rgf.mix_columns(new_state)
    sage: result == new_state
    True
    <BLANKLINE>
    sage: rcpc = rgf.compose(rgf.mix_columns_poly_constr(),
    ....:                    rgf.shift_rows_poly_constr())
    sage: result = rgf.apply_poly(state, rcpc, algorithm='decrypt')
    sage: new_state = rgf.mix_columns(state, algorithm='decrypt')
    sage: new_state = rgf.shift_rows(new_state, algorithm='decrypt')
    sage: new_state == result
    True

Alternatively, we can use ``compose`` to build the polynomial output of
a ``Round_Component_Poly_Constr`` object corresponding to the composition of
multiple round functions like above without having to explicitly build our
own ``Round_Component_Poly_Constr`` object. To do this, we simply make the
first input a ``Round_Component_Poly_Constr`` object corresponding to a
round component function `f` and make the second input a polynomial
representing `g(A)_{i,j}` for a round component function `g`. Given this,
``compose`` will return a polynomial representing `g(f(A))_{i,j}` in terms
of the entries of `A`. ::

    sage: poly = rgf.mix_columns_poly_constr()(0, 3); poly
    x*a03 + (x + 1)*a13 + a23 + a33
    sage: rgf.compose(rgf.sub_bytes_poly_constr(), poly)
    (x^3 + x)*a03^254 +
    (x^3 + x^2 + x + 1)*a13^254 +
    (x^2 + 1)*a23^254 +
    (x^2 + 1)*a33^254 +
    (x^4 + x)*a03^253 +
    (x^4 + x^3 + x + 1)*a13^253 +
    (x^3 + 1)*a23^253 +
    (x^3 + 1)*a33^253 +
    (x^7 + x^6 + x^5 + x^3 + 1)*a03^251 +
    (x^4)*a13^251 +
    (x^7 + x^6 + x^5 + x^4 + x^3 + 1)*a23^251 +
    (x^7 + x^6 + x^5 + x^4 + x^3 + 1)*a33^251 +
    (x^6 + x^3 + x)*a03^247 +
    (x^6 + x^5 + x^3 + x^2 + x + 1)*a13^247 +
    (x^5 + x^2 + 1)*a23^247 +
    (x^5 + x^2 + 1)*a33^247 +
    (x^7 + x^6 + x^5 + x^4 + x + 1)*a03^239 +
    (x^2 + x + 1)*a13^239 +
    (x^7 + x^6 + x^5 + x^4 + x^2)*a23^239 +
    (x^7 + x^6 + x^5 + x^4 + x^2)*a33^239 +
    x*a03^223 +
    (x + 1)*a13^223 +
    a23^223 +
    a33^223 +
    (x^6 + x^5 + x^4 + 1)*a03^191 +
    (x^7 + x^6 + x^2)*a13^191 +
    (x^7 + x^5 + x^4 + x^2 + 1)*a23^191 +
    (x^7 + x^5 + x^4 + x^2 + 1)*a33^191 +
    (x^2 + 1)*a03^127 +
    (x^7 + x^3 + x)*a13^127 +
    (x^7 + x^3 + x^2 + x + 1)*a23^127 +
    (x^7 + x^3 + x^2 + x + 1)*a33^127 +
    (x^6 + x^5 + x + 1)

If we use ``algorithm='decrypt'`` as an argument to ``compose``, then the
value of ``algorithm`` will be passed directly to the first argument of
``compose`` (a ``Round_Component_Poly_Constr`` object) when it is called,
provided the second argument is a polynomial. Setting this flag does nothing
if both arguments are ``Round_Component_Poly_Constr`` objects, since the
returned ``Round_Component_Poly_Constr`` object's ``__call__`` method must have
its own ``algorithm`` keyword defaulted to 'encrypt'. ::

    sage: # needs sage.libs.gap
    sage: poly = rgf.shift_rows_poly_constr()(2, 1)
    sage: rgf.compose(rgf.mix_columns_poly_constr(), poly, algorithm='decrypt')
    (x^3 + x^2 + 1)*a03 + (x^3 + 1)*a13 + (x^3 + x^2 + x)*a23 + (x^3 + x + 1)*a33
    <BLANKLINE>
    sage: state = rgf._hex_to_GF('80121e0776fd1d8a8d8c31bc965d1fee')
    sage: with_decrypt = rgf.compose(rgf.sub_bytes_poly_constr(),
    ....:                            rgf.shift_rows_poly_constr(),
    ....:                            algorithm='decrypt')
    sage: result_wd = rgf.apply_poly(state, with_decrypt)
    sage: no_decrypt = rgf.compose(rgf.sub_bytes_poly_constr(),
    ....:                          rgf.shift_rows_poly_constr())
    sage: result_nd = rgf.apply_poly(state, no_decrypt)
    sage: result_wd == result_nd
    True

We can also pass keyword dictionaries of ``f_attr`` and ``g_attr`` to
``compose`` to make ``f`` and ``g`` use those keywords during polynomial
creation. ::

    sage: rcpc = rgf.compose(rgf.add_round_key_poly_constr(),                           # needs sage.libs.gap
    ....:                    rgf.add_round_key_poly_constr(),
    ....:                    f_attr={'round': 4}, g_attr={'round': 7})
    sage: rcpc(1, 2)                                                                    # needs sage.libs.gap
    a12 + k412 + k712

In addition to building polynomial representations of state matrices, we can
also build polynomial representations of elements of the expanded key with the
``expand_key_poly`` method. However, since the key schedule is defined
recursively, it is impossible to build polynomials for the key schedule in
the same manner as we do for the round component functions. Consequently,
``expand_round_key_poly()`` is not a ``Round_Component_Poly_Constr`` object.
Instead, ``expand_key_poly`` is a method which takes an index ``i,j`` and a
round number ``round``, and returns a polynomial representing the `i,j` th
entry of the ``round`` th round key. This polynomial's variables are entries
of the original key we built above. ::

    sage: rgf.expand_key_poly(1, 2, 0)
    k012
    sage: rgf.expand_key_poly(1, 1, 1)
    k111
    sage: rgf.expand_key_poly(1, 2, 1)
    (x^2 + 1)*k121^254 +
    (x^3 + 1)*k121^253 +
    (x^7 + x^6 + x^5 + x^4 + x^3 + 1)*k121^251 +
    (x^5 + x^2 + 1)*k121^247 +
    (x^7 + x^6 + x^5 + x^4 + x^2)*k121^239 +
    k121^223 +
    (x^7 + x^5 + x^4 + x^2 + 1)*k121^191 +
    (x^7 + x^3 + x^2 + x + 1)*k121^127 +
    k010 +
    (x^6 + x^5 + x)

Since ``expand_key_poly`` is not actually a
``Round_Component_Poly_Constr`` object, we cannot use it as input to
``apply_poly`` or ``compose``. ::

    sage: rgf.apply_poly(state, rgf.expand_key_poly)
    Traceback (most recent call last):
    ...
    TypeError: keyword 'poly_constr' must be a Round_Component_Poly_Constr
    sage: rgf.compose(rgf.expand_key_poly, rgf.sub_bytes_poly_constr())
    Traceback (most recent call last):
    ...
    TypeError: keyword 'f' must be a Round_Component_Poly_Constr
"""

# ****************************************************************************
#       Copyright (C) 2015 Thomas Gagne <thomasgagne100@gmail.com>
#
# This program is free software: you can redistribute it and/or modify
# it under the terms of the GNU General Public License as published by
# the Free Software Foundation, either version 2 of the License, or
# (at your option) any later version.
#                  https://www.gnu.org/licenses/
# ****************************************************************************

from sage.matrix.constructor import matrix
from sage.matrix.constructor import column_matrix
from sage.structure.element import Element, Matrix
from sage.rings.finite_rings.finite_field_base import FiniteField as FiniteField_base
from sage.rings.finite_rings.finite_field_constructor import FiniteField
from sage.structure.sage_object import SageObject
from sage.rings.polynomial.polynomial_ring_constructor import PolynomialRing
from sage.misc.sageinspect import sage_getargspec


class RijndaelGF(SageObject):

    def __init__(self, Nb, Nk, state_chr='a', key_chr='k'):
        r"""
        An algebraically generalized version of the AES cipher.

        INPUT:

        - ``Nb`` -- The block length of this instantiation. Must be between 4
          and 8.

        - ``Nk`` -- The key length of this instantiation. Must be between 4 and 8.

        - ``state_chr`` -- The variable name for polynomials representing
          elements from state matrices.

        - ``key_chr`` -- The variable name for polynomials representing
          elements of the key schedule.

        EXAMPLES::

            sage: from sage.crypto.mq.rijndael_gf import RijndaelGF
            sage: rgf = RijndaelGF(6, 8)
            sage: rgf
            Rijndael-GF block cipher with block length 6, key length 8, and 14 rounds.

        By changing ``state_chr`` we can alter the names of variables in
        polynomials representing elements from state matrices. ::

            sage: rgf = RijndaelGF(4, 6, state_chr='myChr')
            sage: rgf.mix_columns_poly_constr()(3, 2)
            (x + 1)*myChr02 + myChr12 + myChr22 + x*myChr32

        We can also alter the name of variables in polynomials representing
        elements from round keys by changing ``key_chr``. ::

            sage: rgf = RijndaelGF(4, 6, key_chr='myKeyChr')
            sage: rgf.expand_key_poly(1, 2, 1)
            (x^2 + 1)*myKeyChr121^254 +
            (x^3 + 1)*myKeyChr121^253 +
            (x^7 + x^6 + x^5 + x^4 + x^3 + 1)*myKeyChr121^251 +
            (x^5 + x^2 + 1)*myKeyChr121^247 +
            (x^7 + x^6 + x^5 + x^4 + x^2)*myKeyChr121^239 +
            myKeyChr121^223 +
            (x^7 + x^5 + x^4 + x^2 + 1)*myKeyChr121^191 +
            (x^7 + x^3 + x^2 + x + 1)*myKeyChr121^127 +
            myKeyChr010 +
            (x^6 + x^5 + x)
        """
        if Nb not in range(4, 9):
            msg = "Block length Nb must be in the range 4 - 8, not {0}"
            raise ValueError(msg.format(Nb))
        if Nk not in range(4, 9):
            msg = "Key length Nk must be in the range 4 - 8, not {0}"
            raise ValueError(msg.format(Nk))
        if not isinstance(state_chr, str):
            msg = "state_chr must be a string, not {0}"
            raise TypeError(msg.format(state_chr))
        if not isinstance(key_chr, str):
            msg = "key_chr must be a string, not {0}"
            raise TypeError(msg.format(key_chr))

        self._Nb = Nb
        self._Nk = Nk
        round_num_table = matrix([[10,11,12,13,14], [11,11,12,13,14],
                                  [12,12,12,13,14], [13,13,13,13,14],
                                  [14,14,14,14,14]])
        self._Nr = round_num_table[self._Nb - 4, self._Nk - 4]
        from sage.rings.polynomial.polynomial_ring import polygen

        # Build framework for polynomial creation.
        from sage.rings.finite_rings.integer_mod_ring import Integers
        pgen = polygen(Integers(2))
        mod = pgen**8 + pgen**4 + pgen**3 + pgen + 1
        self._F = FiniteField(2**8, 'x', modulus=mod)
        state_names = [state_chr + str(i) + str(j)
                       for i in range(4) for j in range(self._Nb)]
        subkey_names = [key_chr + str(r) + str(i) + str(j)
                        for r in range(self._Nr + 1) for i in range(4)
                        for j in range(self._Nb)]
        self._state_PR = PolynomialRing(self._F, len(state_names), state_names)
        self._all_PR = PolynomialRing(self._F, len(state_names + subkey_names),
                                      state_names + subkey_names)
        self.state_vrs = matrix(4, self._Nb, self._state_PR.gens())
        fNb = 4 * self._Nb
        self.subkey_vrs_list = list(self._all_PR.gens()[fNb:])
        self.subkey_vrs = [matrix(4, self._Nb,
                           self.subkey_vrs_list[fNb * i: fNb * (i + 1)])
                           for i in range(self._Nr)]
        self.key_vrs = column_matrix([
                       self.subkey_vrs[int(i / self._Nb)].column(i % 4)
                       for i in range(self._Nk)])
        self._shiftrows_offsets_E = matrix([[0,1,2,3], [0,1,2,3], [0,1,2,3],
                                   [0,1,2,4], [0,1,3,4]])
        self._shiftrows_offsets_D = matrix([[0,-1,-2,-3], [0,-1,-2,-3],
                                           [0,-1,-2,-3], [0,-1,-2,-4],
                                           [0,-1,-3,-4]])
        self._sb_E_coeffs = [self._F("x^2 + 1"),
                             self._F("x^3 + 1"),
                             self._F("x^7 + x^6 + x^5 + x^4 + x^3 + 1"),
                             self._F("x^5 + x^2 + 1"),
                             self._F("x^7 + x^6 + x^5 + x^4 + x^2"),
                             self._F("1"),
                             self._F("x^7 + x^5 + x^4 + x^2 + 1"),
                             self._F("x^7 + x^3 + x^2 + x + 1")]
        self._sb_D_coeffs = [self._F("x^2 + 1"),
                             self._F("x^7 + x^6 + x^5 + x^4 + x^3 + x^2 + x"),
                             self._F("x^6 + x^5 + x^4 + x^3 + x^2 + x + 1"),
                             self._F("x^6 + x^4 + x^3 + x"),
                             self._F("x^6 + x^5 + x^4 + x^3"),
                             self._F("x^6 + x^4 + x^3 + 1"),
                             self._F("x^7 + x^6 + x^4 + x^3 + x + 1"),
                             self._F("x^6 + x^5 + x^3 + x^2 + x")]
        mixcols_E_row = [self._F('x'), self._F('x+1'), self._F('1'),
                         self._F('1')]
        self._mixcols_E = matrix([mixcols_E_row[-i:] + mixcols_E_row[:-i]
                                  for i in range(4)])
        mixcols_D_row = [self._F('x^3 + x^2 + x'), self._F('x^3 + x + 1'),
                         self._F('x^3 + x^2 + 1'), self._F('x^3 + 1')]
        self._mixcols_D = matrix([mixcols_D_row[-i:] + mixcols_D_row[:-i]
                                  for i in range(4)])
        # Build the Round_Component_Poly_Constr objects
        self._add_round_key_rcpc = \
        RijndaelGF.Round_Component_Poly_Constr(self._add_round_key_pc, self,
                                               "Add Round Key")
        self._sub_bytes_rcpc = \
        RijndaelGF.Round_Component_Poly_Constr(self._sub_bytes_pc, self,
                                               "SubBytes")
        self._mix_columns_rcpc = \
        RijndaelGF.Round_Component_Poly_Constr(self._mix_columns_pc, self,
                                               "Mix Columns")
        self._shift_rows_rcpc = \
        RijndaelGF.Round_Component_Poly_Constr(self._shift_rows_pc, self,
                                               "Shift Rows")

    def __call__(self, text, key, algorithm='encrypt', format='hex'):
        r"""
        Return the encryption/decryption of ``text`` with key ``key``.

        INPUT:

        - ``text`` -- A plaintext to encrypt or a ciphertext to decrypt.

        - ``key`` -- The key to encrypt/decrypt ``text`` with.

        - ``algorithm`` -- Whether to encrypt or decrypt ``text``. Flag for
          encryption is "encrypt", flag for decryption is "decrypt".

        - ``format`` -- The format of ``text`` and ``key``, either "hex" or
          "binary"

        OUTPUT:

        - The encrypted or decrypted message ``text`` with key ``key``.

        EXAMPLES::

            sage: from sage.crypto.mq.rijndael_gf import RijndaelGF
            sage: rgf = RijndaelGF(4, 4)
            sage: text = 'ef053f7c8b3d32fd4d2a64ad3c93071a'
            sage: key = '2d7e86a339d9393ee6570a1101904e16'
            sage: rgf(text, key)
            '84e75b142c8fd5a445312c0a9b2d6699'
            sage: rgf(text, key, algorithm='decrypt')
            '9bf83275406304f050c826ca72d035e6'

        We can also use binary strings for ``text`` and ``key``. ::

            sage: text = '11011100011010000011101111011011' * 4
            sage: key = '01000000000011000101101011011110' * 4
            sage: rgf(text, key, format='binary')
            '00011000010110010011100100010111010101001000010010100110101010101111001001100000011111011100100011010001010100110011000111110011'
            sage: rgf(text, key, algorithm='decrypt', format='binary')
            '11000110011001001110000101011101001001010101110001110010000111110000010111111101000011010101101011111100100001010010111000011010'
        """

        if algorithm == 'encrypt':
            return self.encrypt(text, key, format)
        elif algorithm == 'decrypt':
            return self.decrypt(text, key, format)
        else:
            raise ValueError(("keyword 'algorithm' must be either 'encrypt' "
                             "or 'decrypt'"))

    def __repr__(self):
        r"""
        Return the string representation of ``self``.

        EXAMPLES::

            sage: from sage.crypto.mq.rijndael_gf import RijndaelGF
            sage: rgf = RijndaelGF(5, 8)
            sage: rgf
            Rijndael-GF block cipher with block length 5, key length 8, and 14 rounds.
        """

        msg = ("Rijndael-GF block cipher with block length {0}, key length "
               "{1}, and {2} rounds.")
        return msg.format(self._Nb, self._Nk, self._Nr)

    def block_length(self):
        r"""
        Return the block length of this instantiation of Rijndael-GF.

        EXAMPLES::

            sage: from sage.crypto.mq.rijndael_gf import RijndaelGF
            sage: rgf = RijndaelGF(4, 6)
            sage: rgf.block_length()
            4
        """
        return self._Nb

    def key_length(self):
        r"""
        Return the key length of this instantiation of Rijndael-GF.

        EXAMPLES::

            sage: from sage.crypto.mq.rijndael_gf import RijndaelGF
            sage: rgf = RijndaelGF(4, 8)
            sage: rgf.key_length()
            8
        """
        return self._Nk

    def number_rounds(self):
        r"""
        Return the number of rounds used in this instantiation of Rijndael-GF.

        EXAMPLES::

            sage: from sage.crypto.mq.rijndael_gf import RijndaelGF
            sage: rgf = RijndaelGF(5, 4)
            sage: rgf.number_rounds()
            11
        """
        return self._Nr

    def _hex_to_GF(self, H, matrix=True):
        r"""
        Return a matrix/list of elements of `\GF{2^8}` corresponding to ``H``.

        INPUT:

        - ``H`` -- A hex string where every two hex characters correspond to a
          single element in `\GF{2^8}`

        - ``matrix`` -- (default: ``True``) Return a list if ``False``;
          return a state matrix if ``True``.

        OUTPUT:

        - A list of or a state matrix of elements of `\GF{2^8}` where each
          element corresponds to the appropriate hex value in ``H``. In
          particular, every element `a_7x^7 + a_6x^6 + a_5x^5 + a_4x^4 +
          a_3x^3 + a_2x^2 + a_1x^1 + a_0` in `\GF{2^8}` corresponds to the
          8-bit binary string '`a_7a_6a_5a_4a_3a_2a_1a_0`'.

        EXAMPLES::

            sage: from sage.crypto.mq.rijndael_gf import RijndaelGF
            sage: rgf = RijndaelGF(4, 4)
            sage: state = rgf._hex_to_GF('1147659047cf663b9b0ece8dfc0bf1f0')
            sage: output = rgf.shift_rows(state)
            sage: rgf._GF_to_hex(output)
            '11cfcef0470ef1909b0b653bfc47668d'

        We can output a list instead by setting ``matrix`` to ``False``. ::

            sage: rgf._hex_to_GF('2f', matrix=False)
            [x^5 + x^3 + x^2 + x + 1]
            sage: rgf._hex_to_GF('1a2b0f', matrix=False)
            [x^4 + x^3 + x, x^5 + x^3 + x + 1, x^3 + x^2 + x + 1]
        """
        if not isinstance(H, str) or \
           any(c not in '0123456789abcdefABCDEF' for c in H):
            raise TypeError("keyword 'H' must be a hex string")

        def hx_to_gf(h):
            return self._F([int(_) for _ in bin(int(h, 16))[2:].zfill(8)][::-1])
        hexes = [H[2 * i] + H[2 * i + 1] for i in range(len(H) // 2)]
        result = [hx_to_gf(h) for h in hexes]
        if matrix:
            return column_matrix(len(result) // 4, 4, result)
        else:
            return result

    def _GF_to_hex(self, GF):
        r"""
        Return the hex string representation of ``GF``.

        INPUT:

        - ``GF`` -- Either a state matrix over `\GF{2^8}`, a list of elements
          from `\GF{2^8}`, or a single element from `\GF{2^8}`

        OUTPUT:

        - A hex string representation of ``GF``, where every two characters in
          the string correspond to a single element in `\GF{2^8}`. In
          particular, every element `a_7x^7 + a_6x^6 + a_5x^5 + a_4x^4 +
          a_3x^3 + a_2x^2 + a_1x^1 + a_0` in `\GF{2^8}` corresponds to the
          8-bit binary string '`a_7a_6a_5a_4a_3a_2a_1a_0`'.

        EXAMPLES::

            sage: from sage.crypto.mq.rijndael_gf import RijndaelGF
            sage: rgf = RijndaelGF(4,4)
            sage: F.<a> = GF(2^8)
            sage: els = [a^7 + a^5 + a + 1, a^7 + a^6 + a^4 + a^2]
            sage: rgf._GF_to_hex(els)
            'a3d4'
            <BLANKLINE>
            sage: h = '8fb999c973b26839c7f9d89d85c68c72'
            sage: h == rgf._GF_to_hex(rgf._hex_to_GF(h))
            True

        We can use this to get concise output from round functions. ::

            sage: plain = rgf._hex_to_GF('72b86c7c0f0d52d3e0d0da104055036b')
            sage: key = rgf._hex_to_GF('93faa123c2903f4743e4dd83431692de')
            sage: output = rgf.add_round_key(plain, key)
            sage: rgf._GF_to_hex(output)
            'e142cd5fcd9d6d94a3340793034391b5'
        """
        if not isinstance(GF, Matrix) and \
           not isinstance(GF, list) and \
           not (isinstance(GF, Element) and isinstance(GF.parent(), FiniteField_base)):
            msg = ("keyword 'GF' must be a matrix over {0}, a list of "
                   "elements from {0}, or a single element from {0}")
            raise TypeError(msg.format(self._F))

        if isinstance(GF, Matrix):
            if not GF.base_ring().is_field() or \
               not GF.base_ring().is_finite() or \
               not GF.base_ring().order() == 2**8:
                msg = "The elements of keyword 'GF' must all be from {0}"
                raise TypeError(msg.format(self._F))
            return ''.join([self._GF_to_hex(el)
                            for col in GF.columns() for el in col])
        elif isinstance(GF, list):
            if not all(g.parent().is_field() and g.parent().is_finite() and
                       g.parent().order() == 2**8 for g in GF):
                msg = "The elements of keyword 'GF' must all be from {0}"
                raise TypeError(msg.format(self._F))
            return ''.join([self._GF_to_hex(el) for el in GF])
        else:
            if not GF.parent().is_field() or \
               not GF.parent().is_finite() or \
               not GF.parent().order() == 2**8:
                msg = "keyword 'GF' must be in"
                raise TypeError(msg.format(self._F))
            return hex(GF.to_integer())[2:].zfill(2)

    def _bin_to_GF(self, B, matrix=True):
        r"""
        Return a matrix/list of elements of `\GF{2^8}` corresponding to ``B``.

        INPUT:

        - ``B`` -- A binary string where every eight bits correspond to a
          single element in `\GF{2^8}`

        - ``matrix`` -- (default: ``True``) Return a list if ``False``.
          Return a state matrix over `\GF{2^8}` if ``True``.

        OUTPUT:

        - A list of or a state matrix of elements of `\GF{2^8}` where each
          element corresponds to the appropriate 8-bit binary string in ``B``.
          In particular, every element `a_7x^7 + a_6x^6 + a_5x^5 + a_4x^4 +
          a_3x^3 + a_2x^2 + a_1x^1 + a_0` in `\GF{2^8}` corresponds to the
          8-bit binary string '`a_7a_6a_5a_4a_3a_2a_1a_0`'.

        EXAMPLES::

            sage: from sage.crypto.mq.rijndael_gf import RijndaelGF
            sage: rgf = RijndaelGF(4, 4)
            sage: bs = '11101011100111110000000111001100' * 4
            sage: len(bs)
            128
            sage: state = rgf._bin_to_GF(bs)
            sage: output = rgf.sub_bytes(state)
            sage: rgf._GF_to_bin(output)
            '11101001110110110111110001001011111010011101101101111100010010111110100111011011011111000100101111101001110110110111110001001011'

        We can make this method output a list by setting ``matrix`` to
        ``False``. ::

            sage: bs = '01010011'
            sage: rgf._bin_to_GF(bs, matrix=False)
            [x^6 + x^4 + x + 1]
            sage: bs = '000100000111001000110101110001101101011100110101'
            sage: rgf._bin_to_GF(bs, matrix=False)
            [x^4,
             x^6 + x^5 + x^4 + x,
             x^5 + x^4 + x^2 + 1,
             x^7 + x^6 + x^2 + x,
             x^7 + x^6 + x^4 + x^2 + x + 1,
             x^5 + x^4 + x^2 + 1]
        """
        if not isinstance(B, str) or any(c not in '01' for c in B):
            raise TypeError("keyword 'B' must be a binary string")

        def bn_to_gf(b):
            return self._F([int(_) for _ in b[::-1]])

        bins = [B[8 * i : 8 * (i + 1)] for i in range(len(B) // 8)]
        result = [bn_to_gf(b) for b in bins]
        if matrix:
            return column_matrix(len(result) // 4, 4, result)
        else:
            return result

    def _GF_to_bin(self, GF):
        r"""
        Return the binary string representation of ``GF``.

        INPUT:

        - ``GF`` -- Either a state matrix over `\GF{2^8}`, a list of elements
          from `\GF{2^8}`, or a single element from `\GF{2^8}`

        OUTPUT:

        - A binary string representation of ``GF``, where every eight
          characters in the string corresponds to a single element in
          `\GF{2^8}`. In particular, every element `a_7x^7 + a_6x^6 + a_5x^5 +
          a_4x^4 + a_3x^3 + a_2x^2 + a_1x^1 + a_0` in `\GF{2^8}` corresponds
          to the binary string '`a_7a_6a_5a_4a_3a_2a_1a_0`'.

        EXAMPLES::

            sage: from sage.crypto.mq.rijndael_gf import RijndaelGF
            sage: rgf = RijndaelGF(4, 4)
            sage: F.<a> = GF(2^8)
            sage: els = [a^7 + a^5 + a + 1, a^7 + a^6 + a^4 + a^2]
            sage: rgf._GF_to_bin(els)
            '1010001111010100'

        We can use this to get clearer output from the round functions. ::

            sage: plain = '11101011100111110000000111001100' * 4
            sage: plain_state = rgf._bin_to_GF(plain)
            sage: key = '00110011100000001111100111010111' * 4
            sage: key_state = rgf._bin_to_GF(key)
            sage: output = rgf.add_round_key(plain_state, key_state)
            sage: rgf._GF_to_bin(output)
            '11011000000111111111100000011011110110000001111111111000000110111101100000011111111110000001101111011000000111111111100000011011'
        """
        if not isinstance(GF, Matrix) and \
           not isinstance(GF, list) and \
           not (isinstance(GF, Element) and isinstance(GF.parent(), FiniteField_base)):
            msg = ("keyword 'GF' must be a matrix over {0}, a list of "
                   "elements from {0}, or a single element from {0}")
            raise TypeError(msg.format(self))

        if isinstance(GF, Matrix):
            if not GF.base_ring().is_field() or \
               not GF.base_ring().is_finite() or \
               not GF.base_ring().order() == 2**8:
                msg = "The elements of keyword 'GF' must all be from {0}"
                raise TypeError(msg.format(self._F))
            return ''.join([self._GF_to_bin(el)
                            for col in GF.columns() for el in col])
        elif isinstance(GF, list):
            if not all(g.parent().is_field() and g.parent().is_finite() and
                       g.parent().order() == 2**8 for g in GF):
                msg = "The elements of keyword 'GF' must all be from {0}"
                raise TypeError(msg.format(self._F))
            return ''.join([self._GF_to_bin(el) for el in GF])
        else:
            if not GF.parent().is_field() or \
               not GF.parent().is_finite() or \
               not GF.parent().order() == 2**8:
                msg = "keyword 'GF' must be in"
                raise TypeError(msg.format(self._F))
            return bin(GF.to_integer())[2:].zfill(8)

    def encrypt(self, plain, key, format='hex'):
        r"""
        Return the plaintext ``plain`` encrypted with the key ``key``.

        INPUT:

        - ``plain`` -- The plaintext to be encrypted.

        - ``key`` -- The key to encrypt ``plain`` with.

        - ``format`` -- (default: ``hex``) The string format of ``key`` and
          ``plain``, either "hex" or "binary".

        OUTPUT:

        - A string of the plaintext ``plain`` encrypted with the key ``key``.

        EXAMPLES::

            sage: from sage.crypto.mq.rijndael_gf import RijndaelGF
            sage: rgf = RijndaelGF(4, 4)
            sage: key = 'c81677bc9b7ac93b25027992b0261996'
            sage: plain = 'fde3bad205e5d0d73547964ef1fe37f1'
            sage: expected_ciphertext = 'e767290ddfc6414e3c50a444bec081f0'
            sage: rgf.encrypt(plain, key) == expected_ciphertext
            True

        We can encrypt binary strings as well. ::

            sage: key = '10010111110000011111011011010001' * 4
            sage: plain = '00000000101000000000000001111011' * 4
            sage: expected_ciphertext = ('11010111100100001010001011110010111'
            ....: '1110011000000011111100100011011100101000000001000111000010'
            ....: '00100111011011001000111101111110100')
            sage: result = rgf.encrypt(plain, key, format='binary')
            sage: result == expected_ciphertext
            True
        """
        if format == 'hex':
            if not isinstance(plain, str) or \
               any(c not in '0123456789abcdefABCDEF' for c in plain):
                raise TypeError("'plain' keyword must be a hex string")
            if len(plain) != 8 * self._Nb:
                msg = "'plain' keyword\'s length must be {0}, not{1}"
                raise ValueError(msg.format(8 * self._Nb, len(plain)))
            if not isinstance(key, str) or \
               any(c not in '0123456789abcdefABCDEF' for c in key):
                raise TypeError("'key' keyword must be a hex string")
            if len(key) != 8 * self._Nk:
                msg = "'key' keyword's length must be {0}, not {1}"
                raise ValueError(msg.format(8 * self._Nk, len(key)))
            state = self._hex_to_GF(plain)
            key_state = self._hex_to_GF(key)
            roundKeys = self.expand_key(key_state)
        elif format == 'binary':
            if not isinstance(plain, str) or \
               any(c not in '01' for c in plain):
                raise TypeError("'plain' keyword must be a binary string")
            if len(plain) != 32 * self._Nb:
                msg = "'plain' keyword's length must be {0}, not {1}"
                raise ValueError(msg.format(32 * self._Nb, len(plain)))
            if not isinstance(key, str) or \
               any(c not in '01' for c in key):
                raise TypeError("'key' keyword must be a binary string")
            if len(key) != 32 * self._Nk:
                msg = "'key' keyword's length must be {0}, not {1}"
                raise ValueError(msg.format(32 * self._Nk, len(key)))
            state = self._bin_to_GF(plain)
            key_state = self._bin_to_GF(key)
            roundKeys = self.expand_key(key_state)
        else:
            raise ValueError(("'format' keyword must be either 'hex' or "
                             "'binary'"))

        state = self.add_round_key(state, roundKeys[0])
        for r in range(self._Nr-1):
            state = self.sub_bytes(state, algorithm='encrypt')
            state = self.shift_rows(state, algorithm='encrypt')
            state = self.mix_columns(state, algorithm='encrypt')
            state = self.add_round_key(state, roundKeys[r+1])
        state = self.sub_bytes(state, algorithm='encrypt')
        state = self.shift_rows(state, algorithm='encrypt')
        state = self.add_round_key(state, roundKeys[self._Nr])

        if format == 'hex':
            return self._GF_to_hex(state)
        else:
            return self._GF_to_bin(state)

    def decrypt(self, ciphertext, key, format='hex'):
        r"""
        Return the ciphertext ``ciphertext`` decrypted with the key ``key``.

        INPUT:

        - ``ciphertext`` -- The ciphertext to be decrypted.

        - ``key`` -- The key to decrypt ``ciphertext`` with.

        - ``format`` -- (default: ``hex``) The string format that both
          ``ciphertext`` and ``key`` must be in, either "hex" or "binary".

        OUTPUT:

        - A string in the format ``format`` of ``ciphertext`` decrypted with
          key ``key``.

        EXAMPLES::

            sage: from sage.crypto.mq.rijndael_gf import RijndaelGF
            sage: rgf = RijndaelGF(4, 4)
            sage: key = '2dfb02343f6d12dd09337ec75b36e3f0'
            sage: ciphertext = '54d990a16ba09ab596bbf40ea111702f'
            sage: expected_plaintext = '1e1d913b7274ad9b5a4ab1a5f9133b93'
            sage: rgf.decrypt(ciphertext, key) == expected_plaintext
            True

        We can also decrypt messages using binary strings. ::

            sage: key = '00011010000011100011000000111101' * 4
            sage: ciphertext = '00110010001110000111110110000001' * 4
            sage: expected_plaintext = ('101111111010011100111100101010100111'
            ....: '1111010000101101100001101000000000000000010000000100111011'
            ....: '0100001111100011010001101101001011')
            sage: result = rgf.decrypt(ciphertext, key, format='binary')
            sage: result == expected_plaintext
            True
        """
        if format == 'hex':
            if not isinstance(ciphertext, str) or \
               any(c not in '0123456789abcdefABCDEF' for c in ciphertext):
                raise TypeError("'ciphertext' keyword must be a hex string")
            if len(ciphertext) != 8 * self._Nb:
                msg = "'ciphertext' keyword's length must be {0}, not{1}"
                raise ValueError(msg.format(8 * self._Nb, len(ciphertext)))
            if not isinstance(key, str) or \
               any(c not in '0123456789abcdefABCDEF' for c in key):
                raise TypeError("'key' keyword must be a hex string")
            if len(key) != 8 * self._Nk:
                msg = "'key' keyword's length must be {0}, not {1}"
                raise ValueError(msg.format(8 * self._Nk, len(key)))
            state = self._hex_to_GF(ciphertext)
            key_state = self._hex_to_GF(key)
            roundKeys = self.expand_key(key_state)
        elif format == 'binary':
            if not isinstance(ciphertext, str) or \
               any(c not in '01' for c in ciphertext):
                raise TypeError(("'ciphertext' keyword must be a binary "
                                 "string"))
            if len(ciphertext) != 32 * self._Nb:
                msg = "'ciphertext' keyword's length must be {0}, not {1}"
                raise ValueError(msg.format(32 * self._Nb, len(ciphertext)))
            if not isinstance(key, str) or \
               any(c not in '01' for c in key):
                raise TypeError("'key' keyword must be a binary string")
            if len(key) != 32 * self._Nk:
                msg = "'key' keyword\'s length must be {0}, not {1}"
                raise ValueError(msg.format(32 * self._Nk, len(key)))
            state = self._bin_to_GF(ciphertext)
            key_state = self._bin_to_GF(key)
            roundKeys = self.expand_key(key_state)
        else:
            raise ValueError(("'format' keyword must be either \'hex\' or "
                             "'binary'"))

        state = self.add_round_key(state, roundKeys[self._Nr])
        state = self.shift_rows(state, algorithm='decrypt')
        state = self.sub_bytes(state, algorithm='decrypt')
        for r in range(self._Nr-1):
            state = self.add_round_key(state, roundKeys[self._Nr - r - 1])
            state = self.mix_columns(state, algorithm='decrypt')
            state = self.shift_rows(state, algorithm='decrypt')
            state = self.sub_bytes(state, algorithm='decrypt')
        state = self.add_round_key(state, roundKeys[0])

        if format == 'hex':
            return self._GF_to_hex(state)
        else:
            return self._GF_to_bin(state)

    def _check_valid_PRmatrix(self, PRm, keyword):
        r"""
        Raises an error if ``PRm`` is not a valid input matrix over ``F``.

        INPUT:

        - ``PRm`` -- If ``PRm`` is a `4 \times Nb` matrix with entries from
          the multivariate PolynomialRing ``_all_PR``, this method does nothing
          `\GF{2^8}`, this method does nothing. Otherwise, this method raises
          an error. Note that a matrix of elements from `\GF{2^8}` is regarded
          as a matrix with entries from ``_all_PR`` and will pass this test.

        - ``keyword`` -- The name of the keyword ``PRm`` from where this
          method was called, for the potential error message. For example, if
          called from ``sub_bytes``, ``keyword`` would be "state".

        EXAMPLES::

            sage: from sage.crypto.mq.rijndael_gf import RijndaelGF
            sage: rgf = RijndaelGF(4, 4)
            sage: good_state = rgf._hex_to_GF('0'*32)
            sage: rgf._check_valid_PRmatrix(good_state, 'state')
            sage: rgf._check_valid_PRmatrix(rgf.state_vrs, 'state')
            sage: rgf._check_valid_PRmatrix(5, 'state')
            Traceback (most recent call last):
            ...
            TypeError: keyword 'state' must be a 4 x 4 matrix with entries from
            a multivariate PolynomialRing over Finite Field in x of size 2^8
            <BLANKLINE>
            sage: entries = [rgf._F.random_element() for i in range(24)]
            sage: wrong_dimensions = matrix(4, 6, entries)
            sage: rgf._check_valid_PRmatrix(wrong_dimensions, 'state')
            Traceback (most recent call last):
            ...
            TypeError: keyword 'state' must be a 4 x 4 matrix with entries from
            a multivariate PolynomialRing over Finite Field in x of size 2^8
            <BLANKLINE>
            sage: F.<a> = GF(3^4)
            sage: entries = [F.random_element() for i in range(16)]
            sage: wrong_base = matrix(4, 4, entries)
            sage: rgf._check_valid_PRmatrix(wrong_base, 'state')
            Traceback (most recent call last):
            ...
            TypeError: keyword 'state' must be a 4 x 4 matrix with entries from
            a multivariate PolynomialRing over Finite Field in x of size 2^8
        """
        from sage.rings.polynomial.multi_polynomial_ring_base import \
            MPolynomialRing_base
        msg = ("keyword '{0}' must be a {1} x {2} matrix with entries from a "
               "multivariate PolynomialRing over {3}")
        msg = msg.format(keyword, 4, self._Nb, self._F)
        if (not isinstance(PRm, Matrix) or
            not (PRm.base_ring().is_field() and
                 PRm.base_ring().is_finite() and
                 PRm.base_ring().order() == 256 and
                 PRm.dimensions() == (4, self._Nb))) and \
           (not isinstance(PRm, Matrix) or
            not isinstance(PRm.base_ring(), MPolynomialRing_base) or
            not (PRm.base_ring().base_ring().is_field() and
                 PRm.base_ring().base_ring().is_finite() and
                 PRm.base_ring().base_ring().order() == 256) or
                not PRm.dimensions() == (4, self._Nb)):
            raise TypeError(msg)

    def expand_key(self, key):
        r"""
        Return the expanded key schedule from ``key``.

        INPUT:

        - ``key`` -- The key to build a key schedule from. Must be a matrix
          over `\GF{2^8}` of dimensions `4 \times N_k`.

        OUTPUT:

        - A length `Nr` list of `4 \times N_b` matrices corresponding to the
          expanded key. The `n` th entry of the list corresponds to the matrix
          used in the ``add_round_key`` step of the `n` th round.

        EXAMPLES::

            sage: from sage.crypto.mq.rijndael_gf import RijndaelGF
            sage: rgf = RijndaelGF(4, 6)
            sage: key = '331D0084B176C3FB59CAA0EDA271B565BB5D9A2D1E4B2892'
            sage: key_state = rgf._hex_to_GF(key)
            sage: key_schedule = rgf.expand_key(key_state)
            sage: rgf._GF_to_hex(key_schedule[0])
            '331d0084b176c3fb59caa0eda271b565'
            sage: rgf._GF_to_hex(key_schedule[6])
            '5c5d51c4121f018d0f4f3e408ae9f78c'
        """
        msg = "keyword '{0}' must be a {1} x {2} matrix over GF({3})"
        msg = msg.format(key, 4, self._Nk, self._F.order())
        if not isinstance(key, Matrix) or \
           not (key.base_ring().is_field() and
                key.base_ring().is_finite() and
                key.base_ring().order() == self._F.order()) or \
           not key.dimensions() == (4, self._Nk):
            raise TypeError(msg)

        def add_cols(col1, col2):
            return [x + y for x, y in zip(col1, col2)]

        key_cols = []
        for i in range(self._Nb * (self._Nr + 1)):
            key_cols.append([])

        # Copy columns from ``key``, then build the rest of the columns
        for j in range(self._Nk):
            key_cols[j] = list(key.columns()[j])
        for j in range(self._Nk, self._Nb * (self._Nr + 1)):
            if j % self._Nk == 0:
                # Apply non-linear function to k[j - 1]
                add_key = [self._srd(c) for c in key_cols[j - 1]]
                add_key = add_key[1:] + add_key[:1]
                add_key[0] += self._F.gen() ** (int(j / self._Nk) - 1)
                key_cols[j] = add_cols(key_cols[j - self._Nk], add_key)
            else:
                add_key = key_cols[j - 1]
                if self._Nk > 6 and j % self._Nk == 4:
                    add_key = [self._srd(k) for k in add_key]
                key_cols[j] = add_cols(key_cols[j - self._Nk], add_key)

        # Copy the expanded columns into 4xNb blocks
        round_keys = []
        for r in range(self._Nr + 1):
            rk = column_matrix([key_cols[r*self._Nb + i]
                                for i in range(self._Nb)])
            round_keys.append(rk)
        return round_keys

    def expand_key_poly(self, row, col, round):
        r"""
        Return a polynomial representing the ``row,col`` th entry of the
        ``round`` th round key.

        INPUT:

        - ``row`` -- The row position of the element represented by this
          polynomial.

        - ``col`` -- The column position of the element represented by this
          polynomial.

        OUTPUT:

        - A polynomial representing the ``row,col`` th entry of the ``round``
          th round key in terms of entries of the input key.

        EXAMPLES::

            sage: from sage.crypto.mq.rijndael_gf import RijndaelGF
            sage: rgf = RijndaelGF(4, 4)
            sage: rgf.expand_key_poly(1, 2, 0)
            k012
            sage: rgf.expand_key_poly(1, 2, 1)
            (x^2 + 1)*k023^254 +
            (x^3 + 1)*k023^253 +
            (x^7 + x^6 + x^5 + x^4 + x^3 + 1)*k023^251 +
            (x^5 + x^2 + 1)*k023^247 +
            (x^7 + x^6 + x^5 + x^4 + x^2)*k023^239 +
            k023^223 +
            (x^7 + x^5 + x^4 + x^2 + 1)*k023^191 +
            (x^7 + x^3 + x^2 + x + 1)*k023^127 +
            k010 +
            k011 +
            k012 +
            (x^6 + x^5 + x)

        It should be noted that ``expand_key_poly`` cannot be used with
        ``apply_poly`` or ``compose``, since ``expand_key_poly`` is not a
        ``Round_Component_Poly_Constr`` object. ::

            sage: rgf.compose(rgf.sub_bytes_poly_constr(), rgf.expand_key_poly)
            Traceback (most recent call last):
            ...
            TypeError: keyword 'g' must be a Round_Component_Poly_Constr or
            a polynomial over Finite Field in x of size 2^8
            <BLANKLINE>
            sage: state = rgf._hex_to_GF('00000000000000000000000000000000')
            sage: rgf.apply_poly(state, rgf.expand_key_poly)
            Traceback (most recent call last):
            ...
            TypeError: keyword 'poly_constr' must be a Round_Component_Poly_Constr
        """
        if row not in range(4):
            raise ValueError("keyword 'row' must be between 0 and 4")
        if col not in range(self._Nb):
            msg = "keyword 'col' must be between 0 and {0}"
            raise ValueError(msg.format(self._Nb))
        if round not in range(self._Nr + 1):
            msg = "keyword 'r' must be between 0 and {0}"
            raise ValueError(msg.format(self._Nr))

        key_col = round * self._Nb + col
        if key_col < self._Nk:
            return self.key_vrs[row, key_col]
        else:
            if key_col % self._Nk == 0 or \
               (self._Nk > 6 and col % self._Nk == 4):
                # Apply non-linear transformation to key_col - 1
                recur_r = int((key_col - 1)/self._Nb)
                recur_j = (key_col - 1) - (recur_r * self._Nb)
                non_linear = self.expand_key_poly((row+1) % 4,
                                                  recur_j, recur_r)
                non_linear = self._srd(non_linear)
                non_linear += self._F.gen() ** (int(key_col / self._Nk) - 1)
                # Identify key_col - Nk
                recur_r = int((key_col - self._Nk)/self._Nb)
                recur_j = (key_col - self._Nk) - (recur_r * self._Nb)
                return self.expand_key_poly(row, recur_j, recur_r) + non_linear
            else:
                # Identify key_col - Nk
                recur_r = int((key_col - self._Nk)/self._Nb)
                recur_j = (key_col - self._Nk) - (recur_r * self._Nb)
                result = self.expand_key_poly(row, recur_j, recur_r)
                # Identify key_col - 1
                recur_r = int((key_col- 1)/self._Nb)
                recur_j = (key_col - 1) - (recur_r * self._Nb)
                return result + \
                       self.expand_key_poly(row, recur_j, recur_r)

    def apply_poly(self, state, poly_constr, algorithm='encrypt', keys=None,
                   poly_constr_attr=None):
        r"""
        Return a state matrix where ``poly_method`` is applied to each entry.

        INPUT:

        - ``state`` -- The state matrix over `\GF{2^8}` to which
          ``poly_method`` is applied to.

        - ``poly_constr`` -- The ``Round_Component_Poly_Constr`` object to
          build polynomials during evaluation.

        - ``algorithm`` -- (default: "encrypt") Passed directly to
          ``rcpc`` to select encryption or decryption. The
          encryption flag is "encrypt" and the decrypt flag is "decrypt".

        - ``keys`` -- (default: None) An array of `N_r` subkey matrices to
          replace any key variables in any polynomials returned by
          ``poly_method``. Must be identical to the format returned by
          ``expand_key``. If any polynomials have key variables and ``keys``
          is not supplied, the key variables will remain as-is.

        - ``poly_constr_attr`` -- (default:None) A dictionary of keyword
          attributes to pass to ``rcpc`` when it is called.

        OUTPUT:

        - A state matrix in `\GF{2^8}` whose `i,j` th entry equals the
          polynomial ``poly_constr(i, j, algorithm, **poly_constr_attr)``
          evaluated by setting its variables equal to the corresponding
          entries of ``state``.

        EXAMPLES::

            sage: from sage.crypto.mq.rijndael_gf import RijndaelGF
            sage: rgf = RijndaelGF(4, 4)
            sage: state = rgf._hex_to_GF('3b59cb73fcd90ee05774222dc067fb68')
            sage: result = rgf.apply_poly(state, rgf.shift_rows_poly_constr())
            sage: rgf._GF_to_hex(result)
            '3bd92268fc74fb735767cbe0c0590e2d'

        Calling ``apply_poly`` with the ``Round_Component_Poly_Constr`` object
        of a round component (e.g. ``sub_bytes_poly``) is identical to
        calling that round component function itself. ::

            sage: state = rgf._hex_to_GF('4915598f55e5d7a0daca94fa1f0a63f7')
            sage: apply_poly_result = rgf.apply_poly(state,
            ....:                                    rgf.sub_bytes_poly_constr())
            sage: direct_result = rgf.sub_bytes(state)
            sage: direct_result == apply_poly_result
            True

        If the ``Round_Component_Poly_Constr`` object's ``__call__`` method
        returns a polynomial with state variables as well as key variables, we
        can supply a list of `N_r` round keys ``keys`` whose elements are
        evaluated as the key variables. If this is not provided, the key
        variables will remain as is.::

            sage: state = rgf._hex_to_GF('14f9701ae35fe28c440adf4d4ea9c026')
            sage: key = rgf._hex_to_GF('54d990a16ba09ab596bbf40ea111702f')
            sage: keys = rgf.expand_key(key)
            sage: result = rgf.apply_poly(state,
            ....:                         rgf.add_round_key_poly_constr(),
            ....:                         keys=keys)
            sage: result == rgf.add_round_key(state, key)
            True
            <BLANKLINE>
            sage: rgf.apply_poly(state, rgf.add_round_key_poly_constr())[0,0]
            k000 + (x^4 + x^2)

        We can change the value of the keywords of ``poly_constr`` 's
        ``__call__`` method when ``apply_poly`` calls it by passing in a
        dictionary ``poly_constr_attr`` mapping keywords to their values. ::

            sage: rgf.apply_poly(rgf.state_vrs,
            ....:                rgf.add_round_key_poly_constr(),
            ....:                poly_constr_attr={'round': 5})
            [a00 + k500 a01 + k501 a02 + k502 a03 + k503]
            [a10 + k510 a11 + k511 a12 + k512 a13 + k513]
            [a20 + k520 a21 + k521 a22 + k522 a23 + k523]
            [a30 + k530 a31 + k531 a32 + k532 a33 + k533]
        """
        self._check_valid_PRmatrix(state, 'state')
        if not isinstance(poly_constr, RijndaelGF.Round_Component_Poly_Constr):
            msg = "keyword 'poly_constr' must be a Round_Component_Poly_Constr"
            raise TypeError(msg)
        if keys is not None and (not isinstance(keys, list) or
           len(keys) != self._Nr + 1 or
           not all(isinstance(k, Matrix) for k in keys) or
           not all(k.dimensions() == (4, self._Nb) for k in keys) or
           not all(k.base_ring().is_finite() and k.base_ring().is_field()
                   and k.base_ring().order() == 256 for k in keys)):
            msg = ("keys must be a length {0} array of 4 by {1} matrices"
                   " over {2}")
            raise TypeError(msg.format(self._Nr, self._Nb, self._F))

        output = []
        if keys is not None:
            key_list = [el for inner in keys for el in inner.list()]
        for i in range(4):
            for j in range(self._Nb):
                # this is to combat a major performance issue caused by
                # subbytes' inversion transformation.
                if poly_constr == self.sub_bytes_poly_constr() and \
                   algorithm == 'decrypt':
                    p = poly_constr(i, j, algorithm, no_inversion=True)
                    p = p(state.list()) ** 254
                else:
                    if poly_constr_attr is None:
                        p = poly_constr(i, j, algorithm)
                    else:
                        p = poly_constr(i, j, algorithm, **poly_constr_attr)
                    # If there are key variables in the polynomial
                    if len(p.args()) > 4 * self._Nb:
                        if keys is not None:
                            p = p(state.list() + key_list)
                        else:
                            p = p(state.list() + self.subkey_vrs_list)
                    else:
                        p = p(state.list())
                output.append(p)
        return matrix(4, 4, output)

    def compose(self, f, g, algorithm='encrypt', f_attr=None, g_attr=None):
        r"""
        Return a ``Round_Component_Poly_Constr`` object corresponding to
        `g \circ f` or the polynomial output of this object's ``__call__``
        method.

        INPUT:

        - ``f`` -- A ``Round_Component_Poly_Constr`` object corresponding to
          a round component function `f`.

        - ``g`` -- A ``Round_Component_Poly_Constr`` object corresponding to
          a round component function `g` or a polynomial output of this
          object's ``__call__`` method.

        - ``algorithm`` -- (default: "encrypt") Whether ``f`` and ``g``
          should use their encryption transformations or their decryption
          transformations. Does nothing if ``g`` is a
          ``Round_Component_Poly_Constr`` object. The encryption flag is
          "encrypt" and the decryption flag is "decrypt".

        - ``f_attr`` -- (default: None) A dictionary of keyword attributes to
          pass to ``f`` when it is called.

        - ``g_attr`` -- (default: None) A dictionary of keyword attributes to
          pass to ``g`` when it is called. Does nothing if ``g`` is a
          polynomial.

        OUTPUT:

        - If ``g`` is a ``Round_Component_Poly_Constr`` object corresponding
          to a round component function `g`, then ``compose`` returns a
          ``Round_Component_Poly_Constr`` corresponding to the round
          component function `g \circ f`, where `f` is the round component
          function corresponding to the first argument ``f``. On the other
          hand, if ``g`` `= g(A)_{i,j}` for a round component function `g`,
          then ``compose`` returns `g(f(A))_{i,j}`, where `A` is an
          arbitrary input state matrix.

        EXAMPLES:

        This function allows us to determine the polynomial representations
        of entries across multiple round functions. For example, if we
        wanted a polynomial representing the ``1,3`` entry of a matrix after
        we first apply ShiftRows and then MixColumns to that matrix, we do::

            sage: from sage.crypto.mq.rijndael_gf import RijndaelGF
            sage: rgf = RijndaelGF(4, 4)
            sage: mcp = rgf.mix_columns_poly_constr()(1, 3); mcp
            a03 + x*a13 + (x + 1)*a23 + a33
            sage: result = rgf.compose(rgf.shift_rows_poly_constr(), mcp)
            sage: result
            a03 + x*a10 + (x + 1)*a21 + a32

        We can test the correctness of this::

            sage: state = rgf._hex_to_GF('fa636a2825b339c940668a3157244d17')
            sage: new_state = rgf.shift_rows(state)
            sage: new_state = rgf.mix_columns(new_state)
            sage: result(state.list()) == new_state[1,3]
            True

        We can also use ``compose`` to build a new
        ``Round_Component_Poly_Constr`` object corresponding to the composition
        of multiple round functions as such::

            sage: fn = rgf.compose(rgf.shift_rows_poly_constr(),                        # needs sage.libs.gap
            ....:                  rgf.mix_columns_poly_constr())
            sage: fn(1, 3)                                                              # needs sage.libs.gap
            a03 + x*a10 + (x + 1)*a21 + a32

        If we use ``compose`` to make a new ``Round_Component_Poly_Constr``
        object, we can use that object as input to ``apply_poly`` and
        ``compose``::

            sage: state = rgf._hex_to_GF('36400926f9336d2d9fb59d23c42c3950')
            sage: result = rgf.apply_poly(state, fn)                                    # needs sage.libs.gap
            sage: rgf._GF_to_hex(result)
            'f4bcd45432e554d075f1d6c51dd03b3c'
            <BLANKLINE>
            sage: new_state = rgf.shift_rows(state)
            sage: new_state = rgf.mix_columns(new_state)
            sage: result == new_state
            True

        ::

            sage: fn2 = rgf.compose(rgf.sub_bytes_poly_constr(), fn)                    # needs sage.libs.gap

        If the second argument is a polynomial, then the value of ``algorithm``
        is passed directly to the first argument `f` during evaluation.
        However, if the second argument is a ``Round_Component_Poly_Constr``
        object, changing ``algorithm`` does nothing since the returned object
        has its own ``algorithm='encrypt'`` keyword. ::

            sage: f = rgf.compose(rgf.sub_bytes_poly_constr(),                          # needs sage.libs.gap
            ....:                 rgf.mix_columns_poly_constr(),
            ....:                 algorithm='decrypt')
            sage: g = rgf.compose(rgf.sub_bytes_poly_constr(),                          # needs sage.libs.gap
            ....:                 rgf.mix_columns_poly_constr())
            sage: all(f(i,j) == g(i,j) for i in range(4) for j in range(4))             # needs sage.libs.gap
            True

        We can change the keyword attributes of the ``__call__`` methods of
        ``f`` and ``g`` by passing dictionaries ``f_attr`` and ``g_attr`` to
        ``compose``. ::

            sage: fn = rgf.compose(rgf.add_round_key_poly_constr(),                     # needs sage.libs.gap
            ....:                  rgf.add_round_key_poly_constr(),
            ....:                  f_attr={'round': 4}, g_attr={'round': 7})
            sage: fn(1, 2)                                                              # needs sage.libs.gap
            a12 + k412 + k712
        """
        if not isinstance(f, RijndaelGF.Round_Component_Poly_Constr):
            msg = "keyword 'f' must be a Round_Component_Poly_Constr"
            raise TypeError(msg)
        from sage.rings.polynomial.multi_polynomial import MPolynomial
        if not isinstance(g, RijndaelGF.Round_Component_Poly_Constr) and \
           not isinstance(g, MPolynomial):
            msg = ("keyword 'g' must be a Round_Component_Poly_Constr or a "
                   "polynomial over {0}")
            raise TypeError(msg.format(self._F))
        if f_attr is not None and not isinstance(f_attr, dict):
            raise TypeError("f_attr must be a dictionary of keywords for f")
        if g_attr is not None and not isinstance(g_attr, dict):
            raise TypeError("g_attr must be a dictionary of keywords for g")

        if g in self._all_PR:
            if isinstance(f_attr, dict):
                f_vals = [f(i, j, algorithm, **f_attr)
                          for i in range(4) for j in range(self._Nb)]
            else:
                f_vals = [f(i, j, algorithm)
                          for i in range(4) for j in range(self._Nb)]
            if g in self._state_PR:
                return g(f_vals)
            else:
                return g(f_vals + self.subkey_vrs_list)
        else:
            if isinstance(g_attr, dict):
                lm = lambda i, j, alg='encrypt': \
                self.compose(f, g(i, j, alg, **g_attr), alg, f_attr, g_attr)
            else:
                lm = lambda i, j, alg='encrypt': \
                     self.compose(f, g(i, j, alg), alg, f_attr, g_attr)
            return RijndaelGF.Round_Component_Poly_Constr(lm, self)

    def add_round_key_poly_constr(self):
        r"""
        Return the ``Round_Component_Poly_Constr`` object corresponding to
        AddRoundKey.

        EXAMPLES::

            sage: from sage.crypto.mq.rijndael_gf import RijndaelGF
            sage: rgf = RijndaelGF(4, 4)
            sage: ark_pc = rgf.add_round_key_poly_constr()
            sage: ark_pc
            A polynomial constructor for the function 'Add Round Key' of Rijndael-GF
            block cipher with block length 4, key length 4, and 10 rounds.
            sage: ark_pc(0, 1)
            a01 + k001

        When invoking the returned object's ``__call__`` method, changing the
        value of ``algorithm='encrypt'`` does nothing, since the AddRoundKey
        round component function is its own inverse. ::

            sage: with_encrypt = ark_pc(1, 1, algorithm='encrypt')
            sage: with_decrypt = ark_pc(1, 1, algorithm='decrypt')
            sage: with_encrypt == with_decrypt
            True

        When invoking the returned object's ``__call__`` method, one can change
        the round subkey used in the returned polynomial by changing the
        ``round=0`` keyword. ::

            sage: ark_pc(2, 1, round=7)
            a21 + k721

        When passing the returned object to methods such as ``apply_poly`` and
        ``compose``, we can make these methods use a non-default value for
        ``round=0`` by passing in a dictionary mapping ``round`` to a different
        value. ::

            sage: rgf.apply_poly(rgf.state_vrs, ark_pc,
            ....:                poly_constr_attr={'round': 6})
            [a00 + k600 a01 + k601 a02 + k602 a03 + k603]
            [a10 + k610 a11 + k611 a12 + k612 a13 + k613]
            [a20 + k620 a21 + k621 a22 + k622 a23 + k623]
            [a30 + k630 a31 + k631 a32 + k632 a33 + k633]

        ::

            sage: rcpc = rgf.compose(ark_pc, ark_pc,                                    # needs sage.libs.gap
            ....:                    f_attr={'round': 3}, g_attr={'round': 5})
            sage: rcpc(3, 1)                                                            # needs sage.libs.gap
            a31 + k331 + k531
        """
        return self._add_round_key_rcpc

    def _add_round_key_pc(self, row, col, algorithm='encrypt', round=0):
        r"""
        Return a polynomial representing an element of a round-key addition.

        INPUT:

        - ``row`` -- The row number of the entry represented by this method's
          output.

        - ``col`` -- The column number of the entry represented by this
          method's output.

        - ``algorithm`` -- (default: "encrypt") Whether to return the
          polynomial as an encryption or as a decryption. The encryption flag
          is "encrypt" and the decryption  flag is "decrypt".

        - ``round`` -- (default: 0) The round number of the entry represented
          by this method's output.

        OUTPUT:

        - A polynomial representing the ``row,col`` th entry of a state matrix
          after a round-key addition in terms of entries of the input state
          matrix and entries of the ``round`` th round key.

        EXAMPLES::

            sage: from sage.crypto.mq.rijndael_gf import RijndaelGF
            sage: rgf = RijndaelGF(4, 4)
            sage: rgf._add_round_key_pc(1, 2, round=7)
            a12 + k712

        As expected, since the encryption and decryption transformations are
        identical, changing ``algorithm`` has no effect.

            sage: with_encrypt = rgf._add_round_key_pc(3, 2, 'encrypt')
            sage: with_decrypt = rgf._add_round_key_pc(3, 2, 'decrypt')
            sage: with_encrypt == with_decrypt
            True
        """
        if round not in range(self._Nr):
            msg = "keyword 'round' must be between 0 and {0}"
            raise ValueError(msg.format(self._Nr))
        state_var = self.state_vrs[row, col]
        key_var = self.subkey_vrs[round][row, col]
        return state_var + key_var

    def add_round_key(self, state, round_key):
        r"""
        Return the round-key addition of matrices ``state`` and ``round_key``.

        INPUT:

        - ``state`` -- The state matrix to have ``round_key`` added to.

        - ``round_key`` -- The round key to add to ``state``.

        OUTPUT:

        - A state matrix which is the round key addition of ``state`` and
          ``round_key``. This transformation is simply the entrywise addition
          of these two matrices.

        EXAMPLES::

            sage: from sage.crypto.mq.rijndael_gf import RijndaelGF
            sage: rgf = RijndaelGF(4, 4)
            sage: state = rgf._hex_to_GF('36339d50f9b539269f2c092dc4406d23')
            sage: key = rgf._hex_to_GF('7CC78D0E22754E667E24573F454A6531')
            sage: key_schedule = rgf.expand_key(key)
            sage: result = rgf.add_round_key(state, key_schedule[0])
            sage: rgf._GF_to_hex(result)
            '4af4105edbc07740e1085e12810a0812'
        """
        self._check_valid_PRmatrix(state, 'state')
        self._check_valid_PRmatrix(round_key, 'round_key')
        # We don't use apply_poly here since that would require giving this
        # method an extra argument of a round number
        return state + round_key

    def sub_bytes_poly_constr(self):
        r"""
        Return the ``Round_Component_Poly_Constr`` object corresponding to
        SubBytes.

        EXAMPLES::

            sage: from sage.crypto.mq.rijndael_gf import RijndaelGF
            sage: rgf = RijndaelGF(4, 4)
            sage: sb_pc = rgf.sub_bytes_poly_constr(); sb_pc
            A polynomial constructor for the function 'SubBytes' of Rijndael-GF
            block cipher with block length 4, key length 4, and 10 rounds.
            sage: sb_pc(2, 3)
            (x^2 + 1)*a23^254 +
            (x^3 + 1)*a23^253 +
            (x^7 + x^6 + x^5 + x^4 + x^3 + 1)*a23^251 +
            (x^5 + x^2 + 1)*a23^247 +
            (x^7 + x^6 + x^5 + x^4 + x^2)*a23^239 +
            a23^223 +
            (x^7 + x^5 + x^4 + x^2 + 1)*a23^191 +
            (x^7 + x^3 + x^2 + x + 1)*a23^127 +
            (x^6 + x^5 + x + 1)

        The returned object's ``__call__`` method has an additional keyword
        of ``no_inversion=False``, which causes the returned polynomial to
        represent only the affine transformation step of SubBytes. ::

            sage: sb_pc(1, 0, no_inversion=True)
            (x^7 + x^3 + x^2 + x + 1)*a10^128 +
            (x^7 + x^5 + x^4 + x^2 + 1)*a10^64 +
            a10^32 +
            (x^7 + x^6 + x^5 + x^4 + x^2)*a10^16 +
            (x^5 + x^2 + 1)*a10^8 +
            (x^7 + x^6 + x^5 + x^4 + x^3 + 1)*a10^4 +
            (x^3 + 1)*a10^2 +
            (x^2 + 1)*a10 +
            (x^6 + x^5 + x + 1)

        We can build a polynomial representing the inverse transformation
        by setting the keyword ``algorithm='decrypt'``. However, the order of
        the affine transformation and the inversion step in SubBytes means that
        this polynomial has thousands of terms and is very slow to compute.
        Hence, if one wishes to build the decryption polynomial with the
        intention of evaluating that polynomial for a particular input, it is
        strongly recommended to first call
        ``sb_pc(i, j, algorithm='decrypt', no_inversion=True)`` to build a
        polynomial representing only the inverse affine transformation,
        evaluate this polynomial for your intended input, then finally
        calculate the inverse of the result. ::

            sage: poly = sb_pc(1, 2, algorithm='decrypt', no_inversion=True)
            sage: state = rgf._hex_to_GF('39daee38f4f1a82aaf432410c36d45b9')
            sage: result = poly(state.list())
            sage: rgf._GF_to_hex(result * -1)
            '49'

        When passing the returned object to ``apply_poly`` and ``compose``, we
        can make those methods change the keyword ``no_inversion`` of this
        object's ``__call__`` method by passing the dictionary
        ``{'no_inversion': True}`` to them. ::

            sage: result = rgf.apply_poly(state, sb_pc,
            ....:                         poly_constr_attr={'no_inversion': True})
            sage: rgf._GF_to_hex(result)
            '961c72894526f746aa85fc920adcc719'

        ::

            sage: rcpc = rgf.compose(sb_pc, rgf.shift_rows_poly_constr(),               # needs sage.libs.gap
            ....:                    f_attr={'no_inversion': True})

        Note that if we set ``algorithm='decrypt'`` for ``apply_poly``, it
        will perform the necessary performance enhancement described above
        automatically. The structure of ``compose``, however, unfortunately
        does not allow this enhancement to be employed.
        """
        return self._sub_bytes_rcpc

    def _sub_bytes_pc(self, row, col, algorithm='encrypt', no_inversion=False):
        r"""
        Return a polynomial representing `SubBytes(A)_{\textit{row, col}}`.

        INPUT:

        - ``row`` -- The row number of the entry represented by this method's
          output.

        - ``col`` -- The column number of the entry represented by this
          method's output.

        - ``algorithm`` -- (default: "encrypt") Whether to return the
          polynomial as an encryption or as a decryption. The encryption flag
          is "encrypt" and the decryption  flag is "decrypt".

        - ``no_inversion`` -- (default: ``False``) Don't perform the inversion
          step, only perform the affine transformation. Primarily intended
          to increase performance during decryption, as is shown in the
          below example.

        OUTPUT:

        - A polynomial representing the ``row,col`` th entry of a state matrix
          after the SubBytes method has been applied to it.

        EXAMPLES::

            sage: from sage.crypto.mq.rijndael_gf import RijndaelGF
            sage: rgf = RijndaelGF(4, 4)
            sage: rgf._sub_bytes_pc(2, 3)
            (x^2 + 1)*a23^254 + (x^3 + 1)*a23^253 + (x^7 + x^6 + x^5 + x^4 + x^3 + 1)*a23^251 + (x^5 + x^2 + 1)*a23^247 + (x^7 + x^6 + x^5 + x^4 + x^2)*a23^239 + a23^223 + (x^7 + x^5 + x^4 + x^2 + 1)*a23^191 + (x^7 + x^3 + x^2 + x + 1)*a23^127 + (x^6 + x^5 + x + 1)

        We can use this polynomial to calculate individual entries of the
        output matrix for any given state as such::

            sage: state = rgf._hex_to_GF('6385b79ffc538df997be478e7547d691')
            sage: poly = rgf._sub_bytes_pc(2, 3)
            sage: poly(state.list())
            x^7 + x^6 + x^5 + x^4 + x^2 + x

        We can set ``no_inversion`` to ``True`` to get a polynomial
        representation of solely the affine transformation. ::

            sage: rgf._sub_bytes_pc(0, 2, no_inversion=True)
            (x^7 + x^3 + x^2 + x + 1)*a02^128 + (x^7 + x^5 + x^4 + x^2 + 1)*a02^64 + a02^32 + (x^7 + x^6 + x^5 + x^4 + x^2)*a02^16 + (x^5 + x^2 + 1)*a02^8 + (x^7 + x^6 + x^5 + x^4 + x^3 + 1)*a02^4 + (x^3 + 1)*a02^2 + (x^2 + 1)*a02 + (x^6 + x^5 + x + 1)

        When generating a decryption polynomial, calculating the inverse of
        the polynomial representing the affine transformation can be a very
        slow process. In order to speed up decryption when applying
        ``sub_bytes_poly`` to a state matrix, it is recommended to calculate
        the decryption polynomial with ``no_inversion=True``, evaluate the
        arguments, then perform the inversion after this result has been
        calculated. ::

            sage: poly = rgf._sub_bytes_pc(0, 0,
            ....:                          algorithm='decrypt', no_inversion=True)
            sage: state = rgf._hex_to_GF('b415f8016858552e4bb6124c5f998a4c')
            sage: poly(state.list()) ^ -1
            x^7 + x^6 + x^2 + x
        """
        if algorithm == 'encrypt':
            var = self.state_vrs[row, col]
            coeffs = self._sb_E_coeffs
            if no_inversion:
                return sum([coeffs[i] * (var**(2**i))
                            for i in range(8)]) + self._F("x^6 + x^5 + x + 1")
            else:
                return sum([coeffs[i] * (var**(255 - 2**i))
                            for i in range(8)]) + self._F("x^6 + x^5 + x + 1")
        elif algorithm == 'decrypt':
            var = self.state_vrs[row, col]
            coeffs = self._sb_D_coeffs
            result = (sum([coeffs[i] * var**(2**i) for i in range(8)]) +
                      self._F("x^2 + 1"))
            if no_inversion:
                return result
            else:
                return result ** 254
        else:
            raise ValueError(("keyword 'algorithm' must be either 'encrypt' "
                             "or 'decrypt'"))

    def _srd(self, el, algorithm='encrypt'):
        r"""
        Return the application of SubBytes (`S_{RD}`) to ``el``.

        INPUT:

        - ``el`` -- An element of `\GF{2^8}`.

        - ``algorithm`` -- (default: "encrypt") Whether to perform the
          encryption transformation or the decryption transformation.
          The encryption flag is "encrypt" and the decryption flag is
          "decrypt".

        OUTPUT:

        - The result of the application of the non-linear transformation
          SubBytes to ``el``.

        EXAMPLES::

            sage: from sage.crypto.mq.rijndael_gf import RijndaelGF
            sage: rgf = RijndaelGF(4, 4)
            sage: el = rgf._hex_to_GF('2A', matrix=False)[0]
            sage: rgf._srd(el)
            x^7 + x^6 + x^5 + x^2 + 1
        """
        if algorithm == 'encrypt':
            p = self._sub_bytes_rcpc(0, 0, algorithm)
            state = [el] + [self._F.zero()]*((4 * self._Nb)-1)
            return p(state)
        elif algorithm == 'decrypt':
            p = self._sub_bytes_rcpc(0, 0, algorithm, no_inversion=True)
            state = [el] + [self._F.zero()]*((4 * self._Nb)-1)
            return p(state) ** 254
        else:
            raise ValueError(("keyword 'algorithm' must be either 'encrypt' "
                             "or 'decrypt'"))

    def sub_bytes(self, state, algorithm='encrypt'):
        r"""
        Return the application of SubBytes to the state matrix ``state``.

        INPUT:

        - ``state`` -- The state matrix to apply SubBytes to.

        - ``algorithm`` -- (default: "encrypt") Whether to apply the
          encryption step of SubBytes or its decryption inverse. The encryption
          flag is "encrypt" and the decryption flag is "decrypt".

        OUTPUT:

        - The state matrix over `\GF{2^8}` where SubBytes has been applied
          to every entry of ``state``.

        EXAMPLES::

            sage: from sage.crypto.mq.rijndael_gf import RijndaelGF
            sage: rgf = RijndaelGF(4, 4)
            sage: state = rgf._hex_to_GF('d1c4941f7955f40fb46f6c0ad68730ad')
            sage: result = rgf.sub_bytes(state)
            sage: rgf._GF_to_hex(result)
            '3e1c22c0b6fcbf768da85067f6170495'
            sage: decryption = rgf.sub_bytes(result, algorithm='decrypt')
            sage: decryption == state
            True
        """
        self._check_valid_PRmatrix(state, 'state')
        return self.apply_poly(state, self._sub_bytes_rcpc, algorithm)

    def mix_columns_poly_constr(self):
        r"""
        Return a ``Round_Component_Poly_Constr`` object corresponding to
        MixColumns.

        EXAMPLES::

            sage: from sage.crypto.mq.rijndael_gf import RijndaelGF
            sage: rgf = RijndaelGF(4, 4)
            sage: mc_pc = rgf.mix_columns_poly_constr()
            sage: mc_pc
            A polynomial constructor for the function 'Mix Columns' of Rijndael-GF
            block cipher with block length 4, key length 4, and 10 rounds.
            sage: mc_pc(1, 2)
            a02 + x*a12 + (x + 1)*a22 + a32
            sage: mc_pc(1, 0, algorithm='decrypt')
            (x^3 + 1)*a00 + (x^3 + x^2 + x)*a10 + (x^3 + x + 1)*a20 + (x^3 + x^2 + 1)*a30

        The returned object's ``__call__`` method has no additional keywords,
        unlike ``sub_bytes_poly_constr()`` and ``add_round_key_poly_constr()``.
        """
        return self._mix_columns_rcpc

    def _mix_columns_pc(self, row, col, algorithm='encrypt'):
        r"""
        Return a polynomial representing `MixColumns(A)_{\textit{row, col}}`.

        INPUT:

        - ``row`` -- The row number of the entry represented by this method's
          output.

        - ``col`` -- The column number of the entry represented by this
          method's output.

        - ``algorithm`` -- (default: "encrypt") Whether to perform the
          encryption transformation or the decryption transformation. The
          encryption flag is "encrypt" and the decryption flag is "decrypt".

        OUTPUT:

        - A polynomial in terms of entries of the input state matrix which
          represents the ``row,col`` th entry of the output matrix after
          MixColumns has been applied to it.

        EXAMPLES::

            sage: from sage.crypto.mq.rijndael_gf import RijndaelGF
            sage: rgf = RijndaelGF(4, 4)
            sage: rgf._mix_columns_pc(3, 1)
            (x + 1)*a01 + a11 + a21 + x*a31

        We can use this to calculate individual entries of a state matrix after
        the decryption version of MixColumns has been applied to it as such::

            sage: poly = rgf._mix_columns_pc(2, 2, algorithm='decrypt')
            sage: state = rgf._hex_to_GF('a761ca9b97be8b45d8ad1a611fc97369')
            sage: result = poly(state.list())
            sage: rgf._GF_to_hex(result)
            'b7'
            sage: output = rgf.mix_columns(state, algorithm='decrypt')
            sage: output[2,2] == result
            True
        """
        if algorithm == 'encrypt':
            coeffs = self._mixcols_E
        elif algorithm == 'decrypt':
            coeffs = self._mixcols_D
        else:
            raise ValueError(("keyword 'algorithm' must be either 'encrypt' "
                             "or 'decrypt'"))
        return sum([coeffs[row,k] * self.state_vrs[k,col] for k in range(4)])

    def mix_columns(self, state, algorithm='encrypt'):
        r"""
        Return the application of MixColumns to the state matrix ``state``.

        INPUT:

        - ``state`` -- The state matrix to apply MixColumns to.

        - ``algorithm`` -- (default: "encrypt") Whether to perform the
          encryption version of MixColumns, or its decryption inverse. The
          encryption flag is "encrypt" and the decryption flag is "decrypt".

        OUTPUT:

        - The state matrix over `\GF{2^8}` which is the result of applying
          MixColumns to ``state``.

        EXAMPLES::

            sage: from sage.crypto.mq.rijndael_gf import RijndaelGF
            sage: rgf = RijndaelGF(4, 4)
            sage: state = rgf._hex_to_GF('cd54c7283864c0c55d4c727e90c9a465')
            sage: result = rgf.mix_columns(state)
            sage: rgf._GF_to_hex(result)
            '921f748fd96e937d622d7725ba8ba50c'
            sage: decryption = rgf.mix_columns(result, algorithm='decrypt')
            sage: decryption == state
            True
        """
        self._check_valid_PRmatrix(state, 'state')
        return self.apply_poly(state, self._mix_columns_rcpc, algorithm)

    def shift_rows_poly_constr(self):
        r"""
        Return a ``Round_Component_Poly_Constr`` object corresponding to
        ShiftRows.

        EXAMPLES::

            sage: from sage.crypto.mq.rijndael_gf import RijndaelGF
            sage: rgf = RijndaelGF(4, 4)
            sage: sr_pc = rgf.shift_rows_poly_constr()
            sage: sr_pc(3, 0)
            a33
            sage: sr_pc(2, 1, algorithm='decrypt')
            a23

        The returned object's ``__call__`` method has no additional keywords,
        unlike ``sub_bytes_poly_constr()`` and ``add_round_key_poly_constr``.
        """
        return self._shift_rows_rcpc

    def _shift_rows_pc(self, row, col, algorithm='encrypt'):
        r"""
        Return a polynomial representing `ShiftRows(A)_{\textit{row,col}}`.

        INPUT:

        - ``row`` -- The row number of the entry represented by this method's
          output.

        - ``col`` -- The column number of the entry represented by this
          method's output.

        - ``algorithm`` -- (default: "encrypt") Whether to perform ShiftRows'
          encryption step or its decryption inverse. The encryption flag is
          "encrypt" and the decryption flag is "decrypt".

        OUTPUT:

        - A polynomial in terms of entries of the input state matrix which
          represents the ``row,col`` th entry of the output matrix after
          ShiftRows has been applied to it.

        EXAMPLES::

            sage: from sage.crypto.mq.rijndael_gf import RijndaelGF
            sage: rgf = RijndaelGF(4, 4)
            sage: rgf._shift_rows_pc(2, 3)
            a21

        We can use this to calculate individual entries of a state matrix
        after the decryption version of ShiftRows has been applied to it as
        such::

            sage: poly = rgf._shift_rows_pc(2, 3, algorithm='decrypt')
            sage: state = rgf._hex_to_GF('78c4f708318d3cd69655b701bfc093cf')
            sage: result = poly(state.list())
            sage: rgf._GF_to_hex(result)
            '3c'
            sage: output = rgf.shift_rows(state, algorithm='decrypt')
            sage: output[2,3] == result
            True
        """
        if algorithm == 'encrypt':
            offs = self._shiftrows_offsets_E
        elif algorithm == 'decrypt':
            offs = self._shiftrows_offsets_D
        else:
            raise ValueError(("keyword 'algorithm' must be either 'encrypt' "
                             "or 'decrypt'"))
        return self.state_vrs[row, (col + offs[4 - self._Nb][row]) % 4]

    def shift_rows(self, state, algorithm='encrypt'):
        r"""
        Return the application of ShiftRows to the state matrix ``state``.

        INPUT:

        - ``state`` -- A state matrix over `\GF{2^8}` to which ShiftRows is
          applied to.

        - ``algorithm`` -- (default: "encrypt") Whether to perform the
          encryption version of ShiftRows or its decryption inverse. The
          encryption flag is "encrypt" and the decryption flag is "decrypt".

        OUTPUT:

        - A state matrix over `\GF{2^8}` which is the application of ShiftRows
          to ``state``.

        EXAMPLES::

            sage: from sage.crypto.mq.rijndael_gf import RijndaelGF
            sage: rgf = RijndaelGF(4, 4)
            sage: state = rgf._hex_to_GF('adcb0f257e9c63e0bc557e951c15ef01')
            sage: result = rgf.shift_rows(state)
            sage: rgf._GF_to_hex(result)
            'ad9c7e017e55ef25bc150fe01ccb6395'
            sage: decryption = rgf.shift_rows(result, algorithm='decrypt')
            sage: decryption == state
            True
        """
        self._check_valid_PRmatrix(state, 'state')
        return self.apply_poly(state, self._shift_rows_rcpc, algorithm)

    class Round_Component_Poly_Constr(SageObject):

        def __init__(self, polynomial_constr, rgf, round_component_name=None):
            r"""
            An object which constructs polynomials representing round
            component functions of a RijndaelGF object.

            INPUT:

            - ``polynomial_constr`` -- A function which takes an index
              ``row,col`` and returns a polynomial representing the ``row,col``
              th entry of a matrix after a specific round component function
              has been applied to it. This polynomial must be in terms of
              entries of the input matrix to that round component function and
              of entries of various subkeys. ``polynomial_constr`` must have
              arguments of the form ``polynomial_constr(row, col,
              algorithm='encrypt', **kwargs)`` and  must be able to be called
              as ``polynomial_constr(row, col)``.

            - ``rgf`` -- The RijndaelGF object whose state entries are
              represented by polynomials returned from ``polynomial_constr``.

            - ``round_component_name`` -- The name of the round component
              function this object corresponds to as a string. Used solely
              for display purposes.

            EXAMPLES::

                sage: from sage.crypto.mq.rijndael_gf import RijndaelGF
                sage: rgf = RijndaelGF(4, 4)
                sage: rcpc = RijndaelGF.Round_Component_Poly_Constr(
                ....:            rgf._shift_rows_pc, rgf, "Shift Rows")
                sage: rcpc
                A polynomial constructor for the function 'Shift Rows' of
                Rijndael-GF block cipher with block length 4, key length 4,
                and 10 rounds.

            If `\phi` is the round component function to which this object
            corresponds to, then ``__call__(i,j)`` `= \phi(A)_{i,j}`, where
            `A` is an arbitrary input matrix. Note that the polynomial returned
            by ``__call__(i,j)`` will be in terms of the entries of `A`. ::

                sage: rcpc = RijndaelGF.Round_Component_Poly_Constr(
                ....:            rgf._mix_columns_pc, rgf, "Mix Columns")
                sage: poly = rcpc(1, 2); poly
                a02 + x*a12 + (x + 1)*a22 + a32
                sage: state = rgf._hex_to_GF('d1876c0f79c4300ab45594add66ff41f')
                sage: result = rgf.mix_columns(state)
                sage: result[1,2] == poly(state.list())
                True

            Invoking this objects ``__call__`` method passes its arguments
            directly to ``polynomial_constr`` and returns the result. In a
            sense, ``Round_Component_Poly_Constr`` acts as a wrapper for
            the ``polynomial_constr`` method and helps ensure that each
            ``Round_Component_Poly_Constr`` object will act similarly. ::

                sage: all(rgf._mix_columns_pc(i, j) == rcpc(i, j)
                ....:     for i in range(4) for j in range(4))
                True

            Since all keyword arguments of ``polynomial_constr`` must have a
            default value except for ``row`` and ``col``, we can always call
            a ``Round_Component_Poly_Constr`` object by ``__call__(row, col)``.
            Because of this, methods such as ``apply_poly`` and ``compose``
            will only call ``__call__(row, col)`` when passed a
            ``Round_Component_Poly_Constr`` object. In order to change this
            object's behavior and force methods such as ``apply_poly`` to use
            non-default values for keywords we can pass dictionaries mapping
            keywords to non-default values as input to ``apply_poly`` and
            ``compose``. ::

                sage: rgf.apply_poly(rgf.state_vrs,
                ....:                rgf.add_round_key_poly_constr(),
                ....:                poly_constr_attr={'round': 9})
                [a00 + k900 a01 + k901 a02 + k902 a03 + k903]
                [a10 + k910 a11 + k911 a12 + k912 a13 + k913]
                [a20 + k920 a21 + k921 a22 + k922 a23 + k923]
                [a30 + k930 a31 + k931 a32 + k932 a33 + k933]

            ::

                sage: fn = rgf.compose(rgf.add_round_key_poly_constr(),                 # needs sage.libs.gap
                ....:                  rgf.add_round_key_poly_constr(),
                ....:                  f_attr={'round': 3}, g_attr={'round': 7})
                sage: fn(2, 3)                                                          # needs sage.libs.gap
                a23 + k323 + k723

            Because all ``Round_Component_Poly_Constr`` objects are callable
            as ``__call__(row, col, algorithm)``, ``__call__`` will check
            the validity of these three arguments automatically. Any other
            keywords, however, must be checked in ``polynomial_constr``. ::

                sage: def my_poly_constr(row, col, algorithm='encrypt'):
                ....:     return x * rgf._F.one()  # example body with no checks
                sage: rcpc = RijndaelGF.Round_Component_Poly_Constr(
                ....:            my_poly_constr, rgf, "My Poly Constr")
                sage: rcpc(-1, 2)
                Traceback (most recent call last):
                ...
                ValueError: keyword 'row' must be in range 0 - 3
                sage: rcpc(1, 2, algorithm=5)
                Traceback (most recent call last):
                ...
                ValueError: keyword 'algorithm' must be either 'encrypt' or 'decrypt'
            """
            pc_args = sage_getargspec(polynomial_constr)
            if pc_args[0][0] == 'self':
                # Check number of defaulted arguments
                if len(pc_args[3]) != len(pc_args[0]) - 3:
                    msg = ("keyword 'polynomial_constr' must be callable as: "
                           "polynomial_constr(row, col, algorithm='encrypt')")
                    raise TypeError(msg)
            else:
                if len(pc_args[3]) != len(pc_args[0]) - 2:
                    msg = ("keyword 'polynomial_constr' must be callable as: "
                           "polynomial_constr(row, col, algorithm='encrypt')")
                    raise TypeError(msg)
            self._polynomial_constr = polynomial_constr
            self._Nb = rgf.block_length()
            self._rgf_name = rgf.__repr__()
            if round_component_name is not None and \
               not isinstance(round_component_name, str):
                msg = "round_component_name must be None or a string"
                raise TypeError(msg)
            self._rc_name = round_component_name

        def __call__(self, row, col, algorithm='encrypt', **kwargs):
            r"""
            Return ``polynomial_constr(row, col, algorithm, **attr_dict)``.

            INPUT:

            - ``row`` -- The row number to pass to ``polynomial_constr``.

            - ``col`` -- The column number to pass to ``polynomial_constr``.

            - ``algorithm`` -- (default: 'encrypt') The algorithm keyword
              to pass to ``polynomial_constr``.

            - ``**kwargs`` -- Keyword arguments to pass to
              ``polynomial_constr``. Keyword arguments will vary depending
              on ``polynomial_constr``.

            OUTPUT:

            - The output of ``polynomial_constr(row, col, algorithm,
              ** attr_dict)``. This is required to be a polynomial over
              `\GF{2^8}`.

            EXAMPLES::

                sage: from sage.crypto.mq.rijndael_gf import RijndaelGF
                sage: rgf = RijndaelGF(4, 4)
                sage: rcpc = RijndaelGF.Round_Component_Poly_Constr(
                ....:            rgf._shift_rows_pc, rgf, "Shift Rows")
                sage: rcpc(1, 2)
                a13
                sage: all(rcpc(i, j) == rgf._shift_rows_pc(i, j)
                ....:     for i in range(4) for j in range(4))
                True
            """
            if row not in range(4):
                raise ValueError("keyword 'row' must be in range 0 - 3")
            if col not in range(self._Nb):
                msg = "keyword 'col' must be in range 0 - {0}"
                raise ValueError(msg.format(self._Nb - 1))
            if algorithm not in ['encrypt', 'decrypt']:
                msg = ("keyword 'algorithm' must be either 'encrypt' or "
                       "'decrypt'")
                print(algorithm)
                raise ValueError(msg)
            return self._polynomial_constr(row, col, algorithm, **kwargs)

        def __repr__(self):
            r"""
            Return a string representation of this object.

            EXAMPLES::

                sage: from sage.crypto.mq.rijndael_gf import RijndaelGF
                sage: rgf = RijndaelGF(4, 4)
                sage: RijndaelGF.Round_Component_Poly_Constr(
                ....:     rgf._shift_rows_pc, rgf, "Shift Rows")
                A polynomial constructor for the function 'Shift Rows' of
                Rijndael-GF block cipher with block length 4, key length 4,
                and 10 rounds.
                sage: RijndaelGF.Round_Component_Poly_Constr(
                ....:     rgf._shift_rows_pc, rgf)
                A polynomial constructor of a round component of Rijndael-GF
                block cipher with block length 4, key length 4, and 10 rounds.
            """
            if self._rc_name is None:
                msg = "A polynomial constructor of a round component of {0}"
                return msg.format(self._rgf_name)
            else:
                msg = "A polynomial constructor for the function '{0}' of {1}"
                return msg.format(self._rc_name, self._rgf_name)<|MERGE_RESOLUTION|>--- conflicted
+++ resolved
@@ -271,11 +271,7 @@
 
     sage: # needs sage.libs.gap
     sage: rcpc = rgf.compose(rgf.shift_rows_poly_constr(),
-<<<<<<< HEAD
-    ....:                    rgf.mix_columns_poly_constr()); rcpc                                                                          # needs sage.libs.gap
-=======
     ....:                    rgf.mix_columns_poly_constr()); rcpc
->>>>>>> 6695becb
     A polynomial constructor of a round component of Rijndael-GF block cipher
      with block length 4, key length 6, and 12 rounds.
     sage: rcpc(2, 1)
