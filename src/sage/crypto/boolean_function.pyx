# -*- coding: utf-8 -*-
"""
Boolean functions

Those functions are used for example in LFSR based ciphers like
the filter generator or the combination generator.

This module allows to study properties linked to spectral analysis,
and also algebraic immunity.

EXAMPLES::

    sage: # needs sage.rings.finite_rings
    sage: R.<x> = GF(2^8,'a')[]
    sage: from sage.crypto.boolean_function import BooleanFunction
    sage: B = BooleanFunction(x^254); B  # the Boolean function Tr(x^254)
    Boolean function with 8 variables
    sage: B.nonlinearity()
    112
    sage: B.algebraic_immunity()
    4

AUTHOR:

- Rusydi H. Makarim (2016-10-13): add functions related to linear structures
- Rusydi H. Makarim (2016-07-09): add is_plateaued()
- Yann Laigle-Chapuy (2010-02-26): add basic arithmetic
- Yann Laigle-Chapuy (2009-08-28): first implementation

"""

from cysignals.signals cimport sig_check
from libc.string cimport memcpy

from sage.data_structures.bitset_base cimport *
from sage.misc.superseded import deprecated_function_alias
from sage.rings.finite_rings.finite_field_base import FiniteField
from sage.rings.finite_rings.finite_field_constructor import GF
from sage.rings.integer cimport Integer
from sage.rings.integer_ring import ZZ
from sage.rings.polynomial.polynomial_element import Polynomial
from sage.structure.richcmp cimport rich_to_bool
from sage.structure.sage_object cimport SageObject

try:
    from sage.rings.polynomial.pbori.pbori import BooleanPolynomial
except ImportError:
    BooleanPolynomial = ()

# for details about the implementation of hamming_weight (in .pxd),
# walsh_hadamard transform, reed_muller transform, and a lot
# more, see 'Matters computational' available on www.jjj.de.

cdef walsh_hadamard(long *f, int ldn):
    r"""
    The Walsh Hadamard transform is an orthogonal transform equivalent
    to a multidimensional discrete Fourier transform of size 2x2x...x2.
    It can be defined by the following formula:

    .. MATH:: W(j) = \sum_{i\in\{0,1\}^n} (-1)^{f(i)\oplus i \cdot j}

    EXAMPLES::

        sage: from sage.crypto.boolean_function import BooleanFunction
        sage: B = BooleanFunction([1,0,0,1])
        sage: B.walsh_hadamard_transform() # indirect doctest
        (0, 0, 0, -4)
    """
    cdef long n, ldm, m, mh, t1, t2, r, j, u, v
    n = 1 << ldn
    for ldm in range(1, ldn+1):
        m = (1 << ldm)
        mh = m // 2
        # If this is ``for r in range(0, n, m):``, then Cython generates horrible C code
        for 0 <= r < n by m:
            t1 = r
            t2 = r + mh
            for j in range(mh):
                sig_check()
                u = f[t1]
                v = f[t2]
                f[t1] = u + v
                f[t2] = u - v
                t1 += 1
                t2 += 1

cdef long yellow_code(unsigned long a):
    """
    The yellow-code is just a Reed Muller transform applied to a
    word.

    EXAMPLES::

        sage: # needs sage.rings.polynomial.pbori
        sage: from sage.crypto.boolean_function import BooleanFunction
        sage: R.<x,y,z> = BooleanPolynomialRing(3)
        sage: P = x*y
        sage: B = BooleanFunction(P)
        sage: B.truth_table()  # indirect doctest
        (False, False, False, True, False, False, False, True)
    """
    cdef unsigned long s = (8*sizeof(unsigned long)) >> 1
    cdef unsigned long m = (~0UL) >> s
    cdef unsigned long r = a
    while(s):
        sig_check()
        r ^= (r&m) << s
        s >>= 1
        m ^= (m<<s)
    return r

cdef reed_muller(mp_limb_t* f, int ldn):
    r"""
    The Reed Muller transform (also known as binary Möbius transform)
    is an orthogonal transform. For a function `f` defined by

    .. MATH:: f(x) = \bigoplus_{I\subset\{1,\ldots,n\}} \left(a_I \prod_{i\in I} x_i\right)

    it allows to compute efficiently the ANF from the truth table and
    vice versa, using the formulae:

    .. MATH:: f(x) = \bigoplus_{support(x)\subset I} a_I
    .. MATH:: a_i  = \bigoplus_{I\subset support(x)} f(x)


    EXAMPLES::

        sage: # needs sage.rings.polynomial.pbori
        sage: from sage.crypto.boolean_function import BooleanFunction
        sage: R.<x,y,z> = BooleanPolynomialRing(3)
        sage: P = x*y
        sage: B = BooleanFunction(P)
        sage: B.truth_table()  # indirect doctest
        (False, False, False, True, False, False, False, True)
    """
    cdef long n, ldm, m, mh, t1, t2, r, j
    n = 1 << ldn
    # intra word transform
    for r in range(n):
        f[r] = yellow_code(f[r])
    # inter word transform
    for ldm in range(1, ldn+1):
        m = 1 << ldm
        mh = m // 2
        # If this is ``for r in range(0, n, m):``, then Cython generates horrible C code
        for 0 <= r < n by m:
            t1 = r
            t2 = r + mh
            for j in range(mh):
                sig_check()
                f[t2] ^= f[t1]
                t1 += 1
                t2 += 1

cdef class BooleanFunction(SageObject):
    r"""
    This module implements Boolean functions represented as a truth table.

    We can construct a Boolean Function from either:

    - an integer -- the result is the zero function with ``x`` variables;
    - a list -- it is expected to be the truth table of the
      result. Therefore it must be of length a power of 2, and its
      elements are interpreted as Booleans;
    - a string -- representing the truth table in hexadecimal;
    - a Boolean polynomial -- the result is the corresponding Boolean function;
    - a polynomial `P` over an extension of `\GF{2}` -- the result is
      the Boolean function with truth table ``(Tr(P(x)) for x in
      GF(2^k))``

    EXAMPLES:

    from the number of variables::

        sage: from sage.crypto.boolean_function import BooleanFunction
        sage: BooleanFunction(5)
        Boolean function with 5 variables

    from a truth table::

        sage: BooleanFunction([1,0,0,1])
        Boolean function with 2 variables

    note that elements can be of different types::

        sage: B = BooleanFunction([False, sqrt(2)]); B                                  # needs sage.symbolic
        Boolean function with 1 variable
        sage: [b for b in B]                                                            # needs sage.symbolic
        [False, True]

    from a string::

        sage: BooleanFunction("111e")
        Boolean function with 4 variables

    from a :class:`sage.rings.polynomial.pbori.BooleanPolynomial`::

        sage: R.<x,y,z> = BooleanPolynomialRing(3)                                      # needs sage.rings.polynomial.pbori
        sage: P = x*y                                                                   # needs sage.rings.polynomial.pbori
        sage: BooleanFunction(P)                                                        # needs sage.rings.polynomial.pbori
        Boolean function with 3 variables

    from a polynomial over a binary field::

        sage: R.<x> = GF(2^8,'a')[]                                                     # needs sage.rings.finite_rings
        sage: B = BooleanFunction(x^7); B                                               # needs sage.rings.finite_rings
        Boolean function with 8 variables

    two failure cases::

        sage: BooleanFunction(sqrt(2))                                                  # needs sage.symbolic
        Traceback (most recent call last):
        ...
        TypeError: unable to init the Boolean function

        sage: BooleanFunction([1, 0, 1])
        Traceback (most recent call last):
        ...
        ValueError: the length of the truth table must be a power of 2
    """

    cdef bitset_t _truth_table
    cdef tuple _walsh_hadamard_transform
    cdef object _nvariables
    cdef object _nonlinearity
    cdef object _correlation_immunity
    cdef object _autocorrelation
    cdef object _absolute_indicator
    cdef object _sum_of_square_indicator

    def __cinit__(self, x):
        r"""
        Construct a Boolean Function.
        The input ``x`` can be either:

        - an integer - the result is the zero function with ``x`` variables;
        - a list - it is expected to be the truth table of the
          result. Therefore it must be of length a power of 2, and its
          elements are interpreted as Booleans;
        - a Boolean polynomial - the result is the corresponding Boolean function;
        - a polynomial P over an extension of GF(2) - the result is
          the Boolean function with truth table ``( Tr(P(x)) for x in
          GF(2^k) )``

        EXAMPLES:

        from the number of variables::

            sage: from sage.crypto.boolean_function import BooleanFunction
            sage: BooleanFunction(5)
            Boolean function with 5 variables

        from a truth table::

            sage: BooleanFunction([1,0,0,1])
            Boolean function with 2 variables

        note that elements can be of different types::

            sage: B = BooleanFunction([False, sqrt(2)]); B                              # needs sage.symbolic
            Boolean function with 1 variable
            sage: [b for b in B]                                                        # needs sage.symbolic
            [False, True]

        from a :class:`sage.rings.polynomial.pbori.BooleanPolynomial`::

            sage: R.<x,y,z> = BooleanPolynomialRing(3)                                  # needs sage.rings.polynomial.pbori
            sage: P = x*y                                                               # needs sage.rings.polynomial.pbori
            sage: BooleanFunction(P)                                                    # needs sage.rings.polynomial.pbori
            Boolean function with 3 variables

        from a polynomial over a binary field::

            sage: R.<x> = GF(2^8,'a')[]                                                 # needs sage.rings.finite_rings
            sage: B = BooleanFunction(x^7); B                                           # needs sage.rings.finite_rings
            Boolean function with 8 variables

        two failure cases::

            sage: BooleanFunction(sqrt(2))                                              # needs sage.symbolic
            Traceback (most recent call last):
            ...
            TypeError: unable to init the Boolean function

            sage: BooleanFunction([1, 0, 1])
            Traceback (most recent call last):
            ...
            ValueError: the length of the truth table must be a power of 2
        """
        cdef mp_bitcnt_t i
        if isinstance(x, str):
            L = ZZ(len(x))
            if L.is_power_of(2):
                x = ZZ("0x"+x).digits(base=2,padto=4*L)
            else:
                raise ValueError("the length of the truth table must be a power of 2")
        from types import GeneratorType
        if isinstance(x, (list,tuple,GeneratorType)):
            # initialisation from a truth table

            # first, check the length
            L = ZZ(len(x))
            if L.is_power_of(2):
                self._nvariables = L.exact_log(2)
            else:
                raise ValueError("the length of the truth table must be a power of 2")

            # then, initialize our bitset
            bitset_init(self._truth_table, <mp_bitcnt_t> L)
            for i in range(L):
                bitset_set_to(self._truth_table, i, x[i])  # int(x[i])&1)

        elif isinstance(x, BooleanPolynomial):
            # initialisation from a Boolean polynomial
            self._nvariables = ZZ(x.parent().ngens())
            bitset_init(self._truth_table, <mp_bitcnt_t> (1<<self._nvariables))
            bitset_zero(self._truth_table)
            for m in x:
                i = sum([1<<k for k in m.iterindex()])
                bitset_set(self._truth_table, i)
            reed_muller(self._truth_table.bits,
                        ZZ(self._truth_table.limbs).exact_log(2))

        elif isinstance(x, (int, Integer)):
            # initialisation to the zero function
            self._nvariables = ZZ(x)
            bitset_init(self._truth_table, <mp_bitcnt_t> (1<<self._nvariables))
            bitset_zero(self._truth_table)

        elif isinstance(x, Polynomial):
            K = x.base_ring()
            if isinstance(K, FiniteField) and K.characteristic() == 2:
                self._nvariables = K.degree()
                bitset_init(self._truth_table, <mp_bitcnt_t> (1<<self._nvariables))
                bitset_zero(self._truth_table)
                try:
                    from sage.rings.finite_rings.finite_field_givaro import FiniteField_givaro
                except ImportError:
                    FiniteField_givaro = ()
                if isinstance(K, FiniteField_givaro):  # the ordering is not the same in this case
                    for u in K:
                        bitset_set_to(self._truth_table, ZZ(u._vector_().list(),2), (x(u)).trace())
                else:
                    for i,u in enumerate(K):
                        bitset_set_to(self._truth_table, i, (x(u)).trace())
        elif isinstance(x, BooleanFunction):
            self._nvariables = x.nvariables()
            bitset_init(self._truth_table, <mp_bitcnt_t> (1<<self._nvariables))
            bitset_copy(self._truth_table,(<BooleanFunction>x)._truth_table)
        else:
            raise TypeError("unable to init the Boolean function")

    def __dealloc__(self):
        bitset_free(self._truth_table)

    def _repr_(self):
        """
        EXAMPLES::

            sage: from sage.crypto.boolean_function import BooleanFunction
            sage: BooleanFunction(4) #indirect doctest
            Boolean function with 4 variables
        """
        r = "Boolean function with " + self._nvariables.str() + " variable"
        if self._nvariables>1:
            r += "s"
        return r

    def __invert__(self):
        """
        Return the complement Boolean function of `self`.

        EXAMPLES::

            sage: from sage.crypto.boolean_function import BooleanFunction
            sage: B = BooleanFunction([0, 1, 1, 0, 1, 0, 0, 0])
            sage: (~B).truth_table(format='int')
            (1, 0, 0, 1, 0, 1, 1, 1)
        """
        cdef BooleanFunction res=BooleanFunction(self.nvariables())
        bitset_complement(res._truth_table, self._truth_table)
        return res

    def __add__(self, BooleanFunction other):
        """
        Return the element wise sum of ``self`` and ``other``,
        which must have the same number of variables.

        EXAMPLES::

            sage: from sage.crypto.boolean_function import BooleanFunction
            sage: A = BooleanFunction([0, 1, 0, 1, 1, 0, 0, 1])
            sage: B = BooleanFunction([0, 1, 1, 0, 1, 0, 0, 0])
            sage: (A+B).truth_table(format='int')
            (0, 0, 1, 1, 0, 0, 0, 1)

        it also corresponds to the addition of algebraic normal forms::

            sage: S = A.algebraic_normal_form() + B.algebraic_normal_form()             # needs sage.rings.polynomial.pbori
            sage: (A+B).algebraic_normal_form() == S                                    # needs sage.rings.polynomial.pbori
            True

        TESTS::

            sage: A+BooleanFunction([0,1])
            Traceback (most recent call last):
            ...
            ValueError: the two Boolean functions must have the same number of variables
        """
        if self.nvariables() != other.nvariables():
            raise ValueError("the two Boolean functions must have the same number of variables")
        cdef BooleanFunction res = BooleanFunction(self)
        bitset_xor(res._truth_table, res._truth_table, other._truth_table)
        return res

    def __mul__(self, BooleanFunction other):
        """
        Return the elementwise multiplication of ``self`` and ``other``,
        which must have the same number of variables.

        EXAMPLES::

            sage: from sage.crypto.boolean_function import BooleanFunction
            sage: A = BooleanFunction([0, 1, 0, 1, 1, 0, 0, 1])
            sage: B = BooleanFunction([0, 1, 1, 0, 1, 0, 0, 0])
            sage: (A*B).truth_table(format='int')
            (0, 1, 0, 0, 1, 0, 0, 0)

        it also corresponds to the multiplication of algebraic normal forms::

            sage: P = A.algebraic_normal_form() * B.algebraic_normal_form()             # needs sage.rings.polynomial.pbori
            sage: (A*B).algebraic_normal_form() == P                                    # needs sage.rings.polynomial.pbori
            True

        TESTS::

            sage: A*BooleanFunction([0,1])
            Traceback (most recent call last):
            ...
            ValueError: the two Boolean functions must have the same number of variables
        """
        if self.nvariables() != other.nvariables():
            raise ValueError("the two Boolean functions must have the same number of variables")
        cdef BooleanFunction res = BooleanFunction(self)
        bitset_and(res._truth_table, res._truth_table, other._truth_table)
        return res

    def __or__(BooleanFunction self, BooleanFunction other):
        """
        Return the concatenation of ``self`` and ``other``,
        which must have the same number of variables.

        EXAMPLES::

            sage: from sage.crypto.boolean_function import BooleanFunction
            sage: A = BooleanFunction([0, 1, 0, 1])
            sage: B = BooleanFunction([0, 1, 1, 0])
            sage: (A|B).truth_table(format='int')
            (0, 1, 0, 1, 0, 1, 1, 0)

            sage: C = A.truth_table() + B.truth_table()
            sage: (A|B).truth_table(format='int') == C
            True

        TESTS::

            sage: A|BooleanFunction([0,1])
            Traceback (most recent call last):
            ...
            ValueError: the two Boolean functions must have the same number of variables
        """
        if (self._nvariables != other.nvariables()):
            raise ValueError("the two Boolean functions must have the same number of variables")

        cdef BooleanFunction res=BooleanFunction(self.nvariables()+1)
        cdef long i

        nb_limbs = self._truth_table.limbs
        if nb_limbs == 1:
            L = len(self)
            for i in range(L):
                res[i  ]=self[i]
                res[i+L]=other[i]
            return res

        memcpy(res._truth_table.bits,
               self._truth_table.bits, nb_limbs * sizeof(unsigned long))
        memcpy(&(res._truth_table.bits[nb_limbs]),
               other._truth_table.bits, nb_limbs * sizeof(unsigned long))

        return res

    def algebraic_normal_form(self):
        """
        Return the :class:`sage.rings.polynomial.pbori.BooleanPolynomial`
        corresponding to the algebraic normal form.

        EXAMPLES::

            sage: from sage.crypto.boolean_function import BooleanFunction
            sage: B = BooleanFunction([0,1,1,0,1,0,1,1])
            sage: P = B.algebraic_normal_form(); P                                      # needs sage.rings.polynomial.pbori
            x0*x1*x2 + x0 + x1*x2 + x1 + x2
            sage: [P(*ZZ(i).digits(base=2, padto=3)) for i in range(8)]                 # needs sage.rings.polynomial.pbori
            [0, 1, 1, 0, 1, 0, 1, 1]
        """
        cdef bitset_t anf
        cdef mp_bitcnt_t inf, sup
        bitset_init(anf, <mp_bitcnt_t> (1<<self._nvariables))
        bitset_copy(anf, self._truth_table)
        reed_muller(anf.bits, ZZ(anf.limbs).exact_log(2))
        from sage.rings.polynomial.pbori.pbori import BooleanPolynomialRing
        R = BooleanPolynomialRing(self._nvariables,"x")
        G = R.gens()
        P = R(0)

        cdef long i, j, k
        for i in range(anf.limbs):
            if anf.bits[i]:
                inf = i*sizeof(long)*8
                sup = min((i+1)*sizeof(long)*8, (1<<self._nvariables))
                for j in range(inf, sup):
                    if bitset_in(anf,j):
                        m = R(1)
                        for k in range(self._nvariables):
                            if (j>>k)&1:
                                m *= G[k]
                        P += m
        bitset_free(anf)
        return P

    def nvariables(self):
        """
        The number of variables of this function.

        EXAMPLES::

            sage: from sage.crypto.boolean_function import BooleanFunction
            sage: BooleanFunction(4).nvariables()
            4
        """
        return self._nvariables

    def truth_table(self, format='bin'):
        """
        The truth table of the Boolean function.

        INPUT: a string representing the desired format, can be either

        - ``'bin'`` (default): we return a tuple of Boolean values
        - ``'int'``: we return a tuple of 0 or 1 values
        - ``'hex'``: we return a string representing the truth table in hexadecimal

        EXAMPLES::

            sage: # needs sage.rings.polynomial.pbori
            sage: from sage.crypto.boolean_function import BooleanFunction
            sage: R.<x,y,z> = BooleanPolynomialRing(3)
            sage: B = BooleanFunction(x*y*z + z + y + 1)
            sage: B.truth_table()
            (True, True, False, False, False, False, True, False)
            sage: B.truth_table(format='int')
            (1, 1, 0, 0, 0, 0, 1, 0)
            sage: B.truth_table(format='hex')
            '43'

            sage: BooleanFunction('00ab').truth_table(format='hex')                     # needs sage.rings.polynomial.pbori
            '00ab'

            sage: H = '0abbacadabbacad0'
            sage: len(H)
            16
            sage: T = BooleanFunction(H).truth_table(format='hex')                      # needs sage.rings.polynomial.pbori
            sage: T == H
            True
            sage: H = H * 4
            sage: T = BooleanFunction(H).truth_table(format='hex')                      # needs sage.rings.polynomial.pbori
            sage: T == H
            True
            sage: H = H * 4
            sage: T = BooleanFunction(H).truth_table(format='hex')                      # needs sage.rings.polynomial.pbori
            sage: T == H
            True
            sage: len(T)
            256
            sage: B.truth_table(format='oct')                                           # needs sage.rings.polynomial.pbori
            Traceback (most recent call last):
            ...
            ValueError: unknown output format
        """
        if format == 'bin':
            return tuple(self)
        if format == 'int':
            return tuple(map(int,self))
        if format == 'hex':
            S = ZZ(self.truth_table(),2).str(16)
            S = "0"*((1<<(self._nvariables-2)) - len(S)) + S
            return S
        raise ValueError("unknown output format")

    def __len__(self):
        """
        Return the number of different input values.

        EXAMPLES::

            sage: from sage.crypto.boolean_function import BooleanFunction
            sage: len(BooleanFunction(4))
            16
        """
        return 2**self._nvariables

    def __richcmp__(BooleanFunction self, other, int op):
        """
        Boolean functions are considered to be equal if the number of
        input variables is the same, and all the values are equal.

        EXAMPLES::

            sage: from sage.crypto.boolean_function import BooleanFunction
            sage: b1 = BooleanFunction([0,1,1,0])
            sage: b2 = BooleanFunction([0,1,1,0])
            sage: b3 = BooleanFunction([0,1,1,1])
            sage: b4 = BooleanFunction([0,1])
            sage: b1 == b2
            True
            sage: b1 == b3
            False
            sage: b1 == b4
            False
        """
        if not isinstance(other, BooleanFunction):
            return NotImplemented
        o = <BooleanFunction> other
        return rich_to_bool(op, bitset_cmp(self._truth_table, o._truth_table))

    def __call__(self, x):
        """
        Return the value of the function for the given input.

        INPUT: either

        - a list -- then all elements are evaluated as Booleans
        - an integer -- then we consider its binary representation

        EXAMPLES::

            sage: from sage.crypto.boolean_function import BooleanFunction
            sage: B = BooleanFunction([0,1,0,0])
            sage: B(1)
            1
            sage: B([1,0])
            1
            sage: B(4)
            Traceback (most recent call last):
            ...
            IndexError: index out of bound
        """
        if isinstance(x, (int, Integer)):
            if x >= self._truth_table.size:
                raise IndexError("index out of bound")
            return bitset_in(self._truth_table, <mp_bitcnt_t> x)
        elif isinstance(x, list):
            if len(x) != self._nvariables:
                raise ValueError("bad number of inputs")
            return self(ZZ([bool(_) for _ in x], 2))
        else:
            raise TypeError("cannot apply Boolean function to provided element")

    def __iter__(self):
        """
        Iterate through the value of the function.

        EXAMPLES::

            sage: from sage.crypto.boolean_function import BooleanFunction
            sage: B = BooleanFunction([0,1,1,0,1,0,1,0])
            sage: [int(b) for b in B]
            [0, 1, 1, 0, 1, 0, 1, 0]
        """
        return BooleanFunctionIterator(self)

    def _walsh_hadamard_transform_cached(self):
        """
        Return the cached Walsh Hadamard transform. *Unsafe*, no check.

        EXAMPLES::

            sage: from sage.crypto.boolean_function import BooleanFunction
            sage: B = BooleanFunction(3)
            sage: W = B.walsh_hadamard_transform()
            sage: B._walsh_hadamard_transform_cached() is W
            True
        """
        return self._walsh_hadamard_transform

    cpdef tuple walsh_hadamard_transform(self):
        r"""
        Compute the Walsh Hadamard transform `W` of the function `f`.

        .. MATH:: W(j) = \sum_{i\in\{0,1\}^n} (-1)^{f(i)\oplus i \cdot j}

        EXAMPLES::

            sage: from sage.crypto.boolean_function import BooleanFunction
            sage: R.<x> = GF(2^3,'a')[]                                                 # needs sage.rings.finite_rings
            sage: B = BooleanFunction(x^3)                                              # needs sage.rings.finite_rings
            sage: B.walsh_hadamard_transform()                                          # needs sage.rings.finite_rings
            (0, -4, 0, 4, 0, 4, 0, 4)
        """
        cdef long *temp
        cdef mp_bitcnt_t i,n

        if self._walsh_hadamard_transform is None:
            n = self._truth_table.size
            temp = <long *>sig_malloc(sizeof(long)*n)

            for i in range(n):
                temp[i] = 1 - (bitset_in(self._truth_table, i) << 1)

            walsh_hadamard(temp, self._nvariables)
            self._walsh_hadamard_transform = tuple([temp[i] for i in range(n)])
            sig_free(temp)

        return self._walsh_hadamard_transform

    def absolute_walsh_spectrum(self):
        """
        Return the absolute Walsh spectrum fo the function.

        EXAMPLES::

            sage: from sage.crypto.boolean_function import BooleanFunction
            sage: B = BooleanFunction("7969817CC5893BA6AC326E47619F5AD0")
            sage: sorted(B.absolute_walsh_spectrum().items())
            [(0, 64), (16, 64)]

            sage: B = BooleanFunction("0113077C165E76A8")
            sage: B.absolute_walsh_spectrum()
            {8: 64}
        """
        d = {}
        cdef long i
        for i in self.walsh_hadamard_transform():
            if abs(i) in d:
                d[abs(i)] += 1
            else:
                d[abs(i)] = 1
        return d

    def is_balanced(self):
        """
        Return ``True`` if the function takes the value ``True`` half of the time.

        EXAMPLES::

            sage: from sage.crypto.boolean_function import BooleanFunction
            sage: B = BooleanFunction(1)
            sage: B.is_balanced()
            False
            sage: B[0] = True
            sage: B.is_balanced()
            True
        """
        return self.walsh_hadamard_transform()[0] == 0

    def is_symmetric(self):
        """
        Return ``True`` if the function is symmetric, i.e. invariant under
        permutation of its input bits.

        Another way to see it is that the
        output depends only on the Hamming weight of the input.

        EXAMPLES::

            sage: from sage.crypto.boolean_function import BooleanFunction
            sage: B = BooleanFunction(5)
            sage: B[3] = 1
            sage: B.is_symmetric()
            False
            sage: V_B = [0, 1, 1, 0, 1, 0]
            sage: for i in srange(32): B[i] = V_B[i.popcount()]
            sage: B.is_symmetric()
            True
        """
        cdef mp_bitcnt_t i
        cdef list T = [self(2**i-1) for i in range(self._nvariables+1)]
        for i in range(1 << self._nvariables):
            sig_check()
            if T[hamming_weight(i)] != bitset_in(self._truth_table, i):
                return False
        return True

    def nonlinearity(self):
        """
        Return the nonlinearity of the function.

        This is the distance to the linear functions, or the number of
        output ones need to change to obtain a linear function.

        EXAMPLES::

            sage: from sage.crypto.boolean_function import BooleanFunction
            sage: B = BooleanFunction(5)
            sage: B[1] = B[3] = 1
            sage: B.nonlinearity()
            2
            sage: B = BooleanFunction("0113077C165E76A8")
            sage: B.nonlinearity()
            28
        """
        cdef long w
        if self._nonlinearity is None:
            self._nonlinearity = \
                ((1<<self._nvariables) - max(abs(w) for w in self.walsh_hadamard_transform())) >> 1
        return self._nonlinearity

    def is_bent(self):
        """
        Return ``True`` if the function is bent.

        EXAMPLES::

            sage: from sage.crypto.boolean_function import BooleanFunction
            sage: B = BooleanFunction("0113077C165E76A8")
            sage: B.is_bent()
            True
        """
        if (self._nvariables & 1):
            return False
        return self.nonlinearity() == ((1<<self._nvariables)-(1<<(self._nvariables//2)))>>1

    def correlation_immunity(self):
        """
        Return the maximum value `m` such that the function is
        correlation immune of order `m`.

        A Boolean function is said to be correlation immune of order
<<<<<<< HEAD
        `m` if the output of the function is statistically
        independent of the combination of any `m` of its inputs.
=======
        `m`, if the output of the function is statistically
        independent of the combination of any m of its inputs.
>>>>>>> 1575757f

        EXAMPLES::

            sage: from sage.crypto.boolean_function import BooleanFunction
            sage: B = BooleanFunction("7969817CC5893BA6AC326E47619F5AD0")
            sage: B.correlation_immunity()
            2
        """
        cdef long c, i
        if self._correlation_immunity is None:
            c = self._nvariables
            W = self.walsh_hadamard_transform()
            for i in range(len(W)):
                sig_check()
                if W[i]:
                    c = min(c, hamming_weight(i))
            self._correlation_immunity = ZZ(c-1)
        return self._correlation_immunity

    def resiliency_order(self):
        """
        Return the maximum value `m` such that the function is
        resilient of order `m`.

        A Boolean function is said to be resilient of order `m` if it
        is balanced and correlation immune of order `m`.

        If the function is not balanced, we return `-1`.

        EXAMPLES::

            sage: from sage.crypto.boolean_function import BooleanFunction
            sage: B = BooleanFunction("077CE5A2F8831A5DF8831A5D077CE5A26996699669699696669999665AA5A55A")
            sage: B.resiliency_order()
            3
        """
        if not self.is_balanced():
            return -1
        return self.correlation_immunity()

    def autocorrelation(self):
        r"""
        Return the autocorrelation of the function, defined by

        .. MATH:: \Delta_f(j) = \sum_{i\in\{0,1\}^n} (-1)^{f(i)\oplus f(i\oplus j)}.

        EXAMPLES::

            sage: from sage.crypto.boolean_function import BooleanFunction
            sage: B = BooleanFunction("03")
            sage: B.autocorrelation()
            (8, 8, 0, 0, 0, 0, 0, 0)
        """
        cdef long *temp
        cdef long i

        if self._autocorrelation is None:
            n = self._truth_table.size
            temp = <long *>sig_malloc(sizeof(long)*n)
            W = self.walsh_hadamard_transform()

            for i in range(n):
                sig_check()
                temp[i] = W[i]*W[i]

            walsh_hadamard(temp, self._nvariables)
            self._autocorrelation = tuple([temp[i] >> self._nvariables
                                           for i in range(n)])
            sig_free(temp)

        return self._autocorrelation

    def absolute_autocorrelation(self):
        """
        Return the absolute autocorrelation of the function.

        EXAMPLES::

            sage: from sage.crypto.boolean_function import BooleanFunction
            sage: B = BooleanFunction("7969817CC5893BA6AC326E47619F5AD0")
            sage: sorted(B.absolute_autocorrelation().items())
            [(0, 33), (8, 58), (16, 28), (24, 6), (32, 2), (128, 1)]
        """
        d = {}
        cdef long i
        for i in self.autocorrelation():
            if abs(i) in d:
                d[abs(i)] += 1
            else:
                d[abs(i)] = 1
        return d

    def absolute_indicator(self):
        """
        Return the absolute indicator of the function.

        The absolute indicator is defined as the maximal absolute value of
        the autocorrelation.

        EXAMPLES::

            sage: from sage.crypto.boolean_function import BooleanFunction
            sage: B = BooleanFunction("7969817CC5893BA6AC326E47619F5AD0")
            sage: B.absolute_indicator()
            32

        The old method's name contained a typo, it is deprecated::

            sage: B.absolut_indicator()
            doctest:warning
            ...
            DeprecationWarning: absolut_indicator is deprecated. Please use absolute_indicator instead.
            See https://github.com/sagemath/sage/issues/28001 for details.
            32
        """
        cdef long a
        if self._absolute_indicator is None:
            D = self.autocorrelation()
            self._absolute_indicator = max([abs(a) for a in D[1:]])
        return self._absolute_indicator

    absolut_indicator = deprecated_function_alias(28001, absolute_indicator)

    def sum_of_square_indicator(self):
        """
        Return the sum of square indicator of the function.

        EXAMPLES::

            sage: from sage.crypto.boolean_function import BooleanFunction
            sage: B = BooleanFunction("7969817CC5893BA6AC326E47619F5AD0")
            sage: B.sum_of_square_indicator()
            32768
        """
        cdef long a
        if self._sum_of_square_indicator is None:
            D = self.autocorrelation()
            self._sum_of_square_indicator = sum(a**2 for a in D)
        return self._sum_of_square_indicator

    def annihilator(self,d, dim = False):
        r"""
        Return (if it exists) an annihilator of the boolean function of
        degree at most `d`, that is a Boolean polynomial `g` such that

        .. MATH::

            f(x)g(x) = 0 \forall x.

        INPUT:

        - ``d`` -- an integer;
        - ``dim`` -- a Boolean (default: ``False``), if ``True``, return also
          the dimension of the annihilator vector space.

        EXAMPLES::

            sage: from sage.crypto.boolean_function import BooleanFunction
            sage: f = BooleanFunction("7969817CC5893BA6AC326E47619F5AD0")
            sage: f.annihilator(1) is None                                              # needs sage.rings.polynomial.pbori
            True
            sage: g = BooleanFunction(f.annihilator(3))                                 # needs sage.rings.polynomial.pbori
            sage: set(fi*g(i) for i,fi in enumerate(f))                                 # needs sage.rings.polynomial.pbori
            {0}
        """
        # NOTE: this is a toy implementation
        from sage.rings.polynomial.polynomial_ring_constructor import BooleanPolynomialRing_constructor
        R = BooleanPolynomialRing_constructor(self._nvariables,'x')
        G = R.gens()
        r = [R(1)]

        from sage.modules.free_module_element import vector
        s = vector(self.truth_table()).support()

        from sage.combinat.combination import Combinations
        from sage.misc.misc_c import prod

        from sage.matrix.constructor import Matrix
        from sage.arith.misc import binomial
        M = Matrix(GF(2), sum(binomial(self._nvariables,i) for i in range(d+1)), len(s))

        cdef long i
        for i in range(1, d+1):
            C = Combinations(self._nvariables, i)
            for c in C:
                sig_check()
                r.append(prod([G[i] for i in c]))

        cdef BooleanFunction t

        cdef long j
        cdef mp_bitcnt_t v

        for i,m in enumerate(r):
            t = BooleanFunction(m)
            for j,v in enumerate(s):
                sig_check()
                M[i,j] = bitset_in(t._truth_table,v)

        kg = M.kernel().gens()

        if kg:
            res = sum([kg[0][i]*ri for i,ri in enumerate(r)])
        else:
            res = None

        if dim:
            return res, len(kg)
        else:
            return res

    def algebraic_immunity(self, annihilator = False):
        """
        Return the algebraic immunity of the Boolean function.

        This is the smallest integer `i` such that there exists a
        nontrivial annihilator for ``self`` or ``~self``.

        INPUT:

        - ``annihilator`` -- boolean (default: ``False``); if ``True``,
          returns also an annihilator of minimal degree

        EXAMPLES::

            sage: # needs sage.rings.polynomial.pbori
            sage: from sage.crypto.boolean_function import BooleanFunction
            sage: R.<x0,x1,x2,x3,x4,x5> = BooleanPolynomialRing(6)
            sage: B = BooleanFunction(x0*x1 + x1*x2 + x2*x3 + x3*x4 + x4*x5)
            sage: B.algebraic_immunity(annihilator=True)
            (2, x0*x1 + x1*x2 + x2*x3 + x3*x4 + x4*x5 + 1)
            sage: B[0] += 1
            sage: B.algebraic_immunity()
            2

            sage: R.<x> = GF(2^8,'a')[]                                                 # needs sage.rings.finite_rings
            sage: B = BooleanFunction(x^31)                                             # needs sage.rings.finite_rings sage.rings.polynomial.pbori
            sage: B.algebraic_immunity()                                                # needs sage.rings.finite_rings
            4
        """
        f = self
        g = ~self
        cdef long i
        for i in range(self._nvariables):
            for fun in [f, g]:
                A = fun.annihilator(i)
                if A is not None:
                    if annihilator:
                        return i, A
                    else:
                        return i
        assert False, "you just found a bug!"

    def algebraic_degree(self):
        r"""
        Return the algebraic degree of this Boolean function.

        The algebraic degree of a Boolean function is defined as the degree
        of its algebraic normal form. Note that the degree of the constant
        zero function is defined to be equal to `-1`.

        EXAMPLES::

            sage: from sage.crypto.boolean_function import BooleanFunction
            sage: B.<x0, x1, x2, x3> = BooleanPolynomialRing()                          # needs sage.rings.polynomial.pbori
            sage: f = BooleanFunction(x1*x2 + x1*x2*x3 + x1)                            # needs sage.rings.polynomial.pbori
            sage: f.algebraic_degree()                                                  # needs sage.rings.polynomial.pbori
            3
            sage: g = BooleanFunction([0, 0])
            sage: g.algebraic_degree()                                                  # needs sage.rings.polynomial.pbori
            -1
        """
        return self.algebraic_normal_form().degree()

    def is_plateaued(self):
        r"""
        Return ``True`` if this function is plateaued, i.e. its Walsh transform
        takes at most three values `0` and `\pm \lambda`, where `\lambda` is some
        positive integer.

        EXAMPLES::

            sage: # needs sage.rings.polynomial.pbori
            sage: from sage.crypto.boolean_function import BooleanFunction
            sage: R.<x0, x1, x2, x3> = BooleanPolynomialRing()
            sage: f = BooleanFunction(x0*x1 + x2 + x3)
            sage: f.walsh_hadamard_transform()
            (0, 0, 0, 0, 0, 0, 0, 0, 0, 0, 0, 0, 8, 8, 8, -8)
            sage: f.is_plateaued()
            True
        """
        W = self.absolute_walsh_spectrum()
        return (len(W) == 1) or (len(W) == 2 and 0 in W)

    def is_linear_structure(self, val):
        r"""
        Return ``True`` if ``val`` is a linear structure of this Boolean
        function.

        INPUT:

        - ``val`` -- either an integer or a tuple/list of `\GF{2}` elements
          of length equal to the number of variables

        .. SEEALSO::

            :meth:`has_linear_structure`,
            :meth:`linear_structures`.

        EXAMPLES::

            sage: from sage.crypto.boolean_function import BooleanFunction
            sage: f = BooleanFunction([0, 1, 0, 1, 1, 0, 0, 1, 1, 0, 1, 0, 0, 1, 1, 0])
            sage: f.is_linear_structure(1)
            True
            sage: l = [1, 0, 0, 1]
            sage: f.is_linear_structure(l)
            True
            sage: v = vector(GF(2), l)
            sage: f.is_linear_structure(v)
            True
            sage: f.is_linear_structure(7)
            False
            sage: f.is_linear_structure(20)  # parameter is out of range
            Traceback (most recent call last):
            ...
            IndexError: index out of range
            sage: v = vector(GF(3), [1, 0, 1, 1])
            sage: f.is_linear_structure(v)
            Traceback (most recent call last):
            ...
            TypeError: base ring of input vector must be GF(2)
            sage: v = vector(GF(2), [1, 0, 1, 1, 1])
            sage: f.is_linear_structure(v)
            Traceback (most recent call last):
            ...
            TypeError: input vector must be an element of a vector space with dimension 4
            sage: f.is_linear_structure('X')  # failure case
            Traceback (most recent call last):
            ...
            TypeError: cannot compute is_linear_structure() using parameter X
        """
        from sage.structure.element import is_Vector
        nvars = self._nvariables

        if isinstance(val, (tuple, list)):
            i = ZZ(val, base=2)
        elif is_Vector(val):
            if val.base_ring() != GF(2):
                raise TypeError("base ring of input vector must be GF(2)")
            elif val.parent().dimension() != nvars:
                raise TypeError("input vector must be an element of a vector"
                                " space with dimension %d" % (nvars,))
            i = ZZ(val.list(), base=2)
        else:
            i = val

        a = self.autocorrelation()
        try:
            return abs(a[i]) == 1 << nvars
        except IndexError:
            raise IndexError("index out of range")
        except TypeError:
            raise TypeError("cannot compute is_linear_structure() using parameter %s" % (val,))

    def has_linear_structure(self):
        r"""
        Return ``True`` if this function has a linear structure.

        An `n`-variable Boolean function `f` has a linear structure if
        there exists a nonzero `a \in \GF{2}^n` such that
        `f(x \oplus a) \oplus f(x)` is a constant function.

        .. SEEALSO::

            :meth:`is_linear_structure`,
            :meth:`linear_structures`.

        EXAMPLES::

            sage: from sage.crypto.boolean_function import BooleanFunction
            sage: f = BooleanFunction([0, 1, 0, 1, 1, 0, 0, 1, 1, 0, 1, 0, 0, 1, 1, 0])
            sage: f.has_linear_structure()
            True
            sage: f.autocorrelation()
            (16, -16, 0, 0, 0, 0, 0, 0, -16, 16, 0, 0, 0, 0, 0, 0)
            sage: g = BooleanFunction([0, 1, 1, 1, 0, 0, 0, 0, 1, 0, 1, 1, 1, 0, 1, 1])
            sage: g.has_linear_structure()
            False
            sage: g.autocorrelation()
            (16, 4, 4, 4, 4, -4, -4, -4, -4, 4, -4, -4, -4, 4, -4, -4)
        """
        a = self.autocorrelation()
        nvars = self._nvariables
        cdef long i
        return any(abs(a[i]) == 1 << nvars for i in range(1, 1 << nvars))

    def linear_structures(self):
        r"""
        Return all linear structures of this Boolean function as a
        vector subspace of `\GF{2}^n`.

        .. SEEALSO::

            :meth:`is_linear_structure`,
            :meth:`has_linear_structure`.

        EXAMPLES::

            sage: from sage.crypto.boolean_function import BooleanFunction
            sage: f = BooleanFunction([0, 1, 0, 1, 1, 0, 0, 1, 1, 0, 1, 0, 0, 1, 1, 0])
            sage: LS = f.linear_structures()                                            # needs sage.modules
            sage: LS.dimension()                                                        # needs sage.modules
            2
            sage: LS.basis_matrix()                                                     # needs sage.modules
            [1 0 0 0]
            [0 0 0 1]
            sage: LS.list()                                                             # needs sage.modules
            [(0, 0, 0, 0), (1, 0, 0, 0), (0, 0, 0, 1), (1, 0, 0, 1)]
        """
        from sage.modules.free_module import VectorSpace

        cdef long i
        nvars = self.nvariables()
        a = self.autocorrelation()
        l = [ZZ(i).digits(base=2, padto=nvars) for i in range(1<<nvars) if abs(a[i]) == 1<<nvars]
        V = VectorSpace(GF(2), nvars)
        return V.subspace(l)

    def derivative(self, u):
        r"""
        Return the derivative in direction of ``u``

        INPUT:

        - ``u`` -- either an integer or a tuple/list of `\GF{2}` elements
          of length equal to the number of variables


        The derivative of `f` in direction of `u` is defined as
        `x \mapsto f(x) + f(x + u)`.

        EXAMPLES::

            sage: from sage.crypto.boolean_function import BooleanFunction
            sage: f = BooleanFunction([0,1,0,1,0,1,0,1])
            sage: f.derivative(1).algebraic_normal_form()                               # needs sage.rings.polynomial.pbori
            1
            sage: u = [1,0,0]
            sage: f.derivative(u).algebraic_normal_form()                               # needs sage.rings.polynomial.pbori
            1
            sage: v = vector(GF(2), u)                                                  # needs sage.modules
            sage: f.derivative(v).algebraic_normal_form()                               # needs sage.modules sage.rings.finite_rings sage.rings.polynomial.pbori
            1
            sage: f.derivative(8).algebraic_normal_form()
            Traceback (most recent call last):
            ...
            IndexError: index out of bound
        """
        from sage.structure.element import is_Vector
        nvars = self._nvariables

        if isinstance(u, (tuple, list)):
            v = ZZ(u, base=2)
        elif is_Vector(u):
            if u.base_ring() != GF(2):
                raise TypeError("base ring of input vector must be GF(2)")
            elif u.parent().dimension() != nvars:
                raise TypeError("input vector must be an element of a vector space with dimension %d" % (nvars,))
            v = ZZ(u.list(), base=2)
        else:
            v = u

        return BooleanFunction([self(x) ^ self(x ^ v)
                                for x in range(1 << nvars)])

    def __setitem__(self, i, y):
        """
        Set a value of the function.

        EXAMPLES::

            sage: from sage.crypto.boolean_function import BooleanFunction
            sage: B = BooleanFunction([0,0,1,1])
            sage: B[0] = 1
            sage: B[2] = (3**17 == 9)
            sage: [b for b in B]
            [True, False, False, True]

        We take care to clear cached values::

            sage: W = B.walsh_hadamard_transform()
            sage: B[2] = 1
            sage: B._walsh_hadamard_transform_cached() is None
            True
        """
        self._clear_cache()
        bitset_set_to(self._truth_table, int(i), int(y)&1)

    def __getitem__(self, i):
        """
        Return the value of the function for the given input.

        EXAMPLES::

            sage: from sage.crypto.boolean_function import BooleanFunction
            sage: B = BooleanFunction([0,1,1,1])
            sage: [ int(B[i]) for i in range(len(B)) ]
            [0, 1, 1, 1]
        """
        return self(i)

    def _clear_cache(self):
        """
        Clear cached values.

        EXAMPLES::

            sage: from sage.crypto.boolean_function import BooleanFunction
            sage: B = BooleanFunction([0,1,1,0])
            sage: W = B.walsh_hadamard_transform()
            sage: B._walsh_hadamard_transform_cached() is None
            False
            sage: B._clear_cache()
            sage: B._walsh_hadamard_transform_cached() is None
            True
        """
        self._walsh_hadamard_transform = None
        self._nonlinearity = None
        self._correlation_immunity = None
        self._autocorrelation = None
        self._absolute_indicator = None
        self._sum_of_square_indicator = None

    def __reduce__(self):
        """
        EXAMPLES::

            sage: from sage.crypto.boolean_function import BooleanFunction
            sage: B = BooleanFunction([0,1,1,0])
            sage: loads(dumps(B)) == B
            True
        """
        return unpickle_BooleanFunction, (self.truth_table(format='hex'),)


def unpickle_BooleanFunction(bool_list):
    """
    Specific function to unpickle Boolean functions.

    EXAMPLES::

        sage: from sage.crypto.boolean_function import BooleanFunction
        sage: B = BooleanFunction([0,1,1,0])
        sage: loads(dumps(B)) == B # indirect doctest
        True
    """
    return BooleanFunction(bool_list)


cdef class BooleanFunctionIterator:
    cdef long index, last
    cdef BooleanFunction f

    def __init__(self, f):
        """
        Iterator through the values of a Boolean function.

        EXAMPLES::

            sage: from sage.crypto.boolean_function import BooleanFunction
            sage: B = BooleanFunction(3)
            sage: type(B.__iter__())
            <class 'sage.crypto.boolean_function.BooleanFunctionIterator'>
        """
        self.f = f
        self.index = -1
        self.last = self.f._truth_table.size-1

    def __iter__(self):
        """
        Iterator through the values of a Boolean function.

        EXAMPLES::

            sage: from sage.crypto.boolean_function import BooleanFunction
            sage: B = BooleanFunction(1)
            sage: [b for b in B] # indirect doctest
            [False, False]
        """
        return self

    def __next__(self):
        """
        Next value.

        EXAMPLES::

            sage: from sage.crypto.boolean_function import BooleanFunction
            sage: B = BooleanFunction(1)
            sage: I = B.__iter__()
            sage: next(I)
            False
        """
        if self.index == self.last:
            raise StopIteration
        self.index += 1
        return bitset_in(self.f._truth_table, self.index)

##########################################
# Below we provide some constructions of #
# cryptographic Boolean function.        #
##########################################


def random_boolean_function(n):
    """
    Return a random Boolean function with `n` variables.

    EXAMPLES::

        sage: from sage.crypto.boolean_function import random_boolean_function
        sage: B = random_boolean_function(9)
        sage: B.nvariables()
        9
        sage: while not (210 < B.nonlinearity() < 220):
        ....:     B = random_boolean_function(9)
    """
    from sage.misc.randstate import current_randstate
    r = current_randstate().python_random()
    cdef BooleanFunction B = BooleanFunction(n)
    cdef bitset_t T
    cdef long i
    T[0] = B._truth_table[0]
    for i in range(T.limbs):
        sig_check()
        T.bits[i] = r.randrange(0,Integer(1)<<(sizeof(unsigned long)*8))
    return B<|MERGE_RESOLUTION|>--- conflicted
+++ resolved
@@ -837,13 +837,8 @@
         correlation immune of order `m`.
 
         A Boolean function is said to be correlation immune of order
-<<<<<<< HEAD
-        `m` if the output of the function is statistically
-        independent of the combination of any `m` of its inputs.
-=======
         `m`, if the output of the function is statistically
         independent of the combination of any m of its inputs.
->>>>>>> 1575757f
 
         EXAMPLES::
 
