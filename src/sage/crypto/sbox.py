r"""
S-Boxes and Their Algebraic Representations
"""
from __future__ import print_function, division
from six.moves import range
from six import integer_types

from sage.combinat.integer_vector import IntegerVectors
from sage.crypto.boolean_function import BooleanFunction
from sage.matrix.constructor import Matrix
from sage.misc.cachefunc import cached_method
from sage.misc.functional import is_even
from sage.misc.misc_c import prod as mul
from sage.modules.free_module_element import vector
from sage.rings.finite_rings.element_base import is_FiniteFieldElement
from sage.rings.finite_rings.finite_field_constructor import FiniteField as GF
from sage.rings.ideal import FieldIdeal, Ideal
from sage.rings.integer_ring import ZZ
from sage.rings.integer import Integer
from sage.rings.polynomial.polynomial_ring_constructor import PolynomialRing
from sage.structure.sage_object import SageObject

class SBox(SageObject):
    r"""
    A substitution box or S-box is one of the basic components of
    symmetric key cryptography. In general, an S-box takes ``m`` input
    bits and transforms them into ``n`` output bits. This is called an
    ``mxn`` S-box and is often implemented as a lookup table. These
    S-boxes are carefully chosen to resist linear and differential
    cryptanalysis [He2002]_.

    This module implements an S-box class which allows an algebraic
    treatment and determine various cryptographic properties.

    EXAMPLES:

    We consider the S-box of the block cipher PRESENT [BKLPPRSV2007]_::

        sage: from sage.crypto.sbox import SBox
        sage: S = SBox(12,5,6,11,9,0,10,13,3,14,15,8,4,7,1,2); S
        (12, 5, 6, 11, 9, 0, 10, 13, 3, 14, 15, 8, 4, 7, 1, 2)
        sage: S(1)
        5

    Note that by default bits are interpreted in big endian
    order. This is not consistent with the rest of Sage, which has a
    strong bias towards little endian, but is consistent with most
    cryptographic literature::

        sage: S([0,0,0,1])
        [0, 1, 0, 1]

        sage: S = SBox(12,5,6,11,9,0,10,13,3,14,15,8,4,7,1,2, big_endian=False)
        sage: S(1)
        5
        sage: S([0,0,0,1])
        [1, 1, 0, 0]


    Now we construct an ``SBox`` object for the 4-bit small scale AES
    S-Box (cf. :mod:`sage.crypto.mq.sr`)::

        sage: sr = mq.SR(1,1,1,4, allow_zero_inversions=True)
        sage: S = SBox([sr.sub_byte(e) for e in list(sr.k)])
        sage: S
        (6, 5, 2, 9, 4, 7, 3, 12, 14, 15, 10, 0, 8, 1, 13, 11)

    AUTHORS:

    - Rusydi H. Makarim (2016-03-31) : added more functions to determine related cryptographic properties
    - Yann Laigle-Chapuy (2009-07-01): improve linear and difference matrix computation
    - Martin R. Albrecht (2008-03-12): initial implementation

    REFERENCES:

    - [He2002]_

    - [BKLPPRSV2007]_

    - [CDL2015]_
    """

    def __init__(self, *args,  **kwargs):
        """
        Construct a substitution box (S-box) for a given lookup table
        `S`.

        INPUT:

        - ``S`` - a finite iterable defining the S-box with integer or
          finite field elements

        - ``big_endian`` - controls whether bits shall be ordered in
          big endian order (default: ``True``)

        EXAMPLES:

        We construct a 3-bit S-box where e.g. the bits (0,0,1) are
        mapped to (1,1,1).::

            sage: from sage.crypto.sbox import SBox
            sage: S = SBox(7,6,0,4,2,5,1,3); S
            (7, 6, 0, 4, 2, 5, 1, 3)

            sage: S(0)
            7

        Construct S-box from univariate polynomial.::

            sage: R = PolynomialRing(GF(2**3), 'x')
            sage: inv = R.gen()**(2**3-2)
            sage: inv = SBox(inv); inv
            (0, 1, 5, 6, 7, 2, 3, 4)
            sage: inv.differential_uniformity()
            2

            sage: SBox(PolynomialRing(GF(3**3), 'x').gen())
            Traceback (most recent call last):
            ...
            TypeError: Only polynomials over rings with characteristic 2 allowed

        TESTS::

            sage: from sage.crypto.sbox import SBox
            sage: S = SBox()
            Traceback (most recent call last):
            ...
            TypeError: No lookup table provided.
            sage: S = SBox(1, 2, 3)
            Traceback (most recent call last):
            ...
            TypeError: Lookup table length is not a power of 2
            sage: S = SBox(5, 6, 0, 3, 4, 2, 1, 2)
            sage: S.n
            3
        """
        from sage.rings.polynomial.polynomial_element import is_Polynomial

        if "S" in kwargs:
            args = kwargs["S"]

        if len(args) == 1 and is_Polynomial(args[0]):
            # SBox defined via Univariate Polynomial, compute lookup table
            # by evaluating the polynomial on every base_ring element
            poly = args[0]
            R = poly.parent().base_ring()
            if R.characteristic() != 2:
                raise TypeError("Only polynomials over rings with characteristic 2 allowed")
            S = [poly(v) for v in sorted(R)]
        elif len(args) == 1 and isinstance(args[0], (list, tuple)):
            S = args[0]
        elif len(args) > 1:
            S = args
        else:
            raise TypeError("No lookup table provided.")

        _S = []
        for e in S:
            if is_FiniteFieldElement(e):
                e = e.polynomial().change_ring(ZZ).subs(e.parent().characteristic())
            _S.append(e)
        S = _S

        if not ZZ(len(S)).is_power_of(2):
            raise TypeError("Lookup table length is not a power of 2")
        self._S = S

        self.m = ZZ(len(S)).exact_log(2)
        self.n = ZZ(max(S)).nbits()
        self._F = GF(2)
        self._big_endian = kwargs.get("big_endian", True)

        self.differential_uniformity = self.maximal_difference_probability_absolute

    def _repr_(self):
        """
        EXAMPLES::

            sage: from sage.crypto.sbox import SBox
            sage: SBox(7,6,0,4,2,5,1,3) #indirect doctest
            (7, 6, 0, 4, 2, 5, 1, 3)
        """
        return "(" + ", ".join(map(str,list(self))) + ")"

    def __len__(self):
        """
        Return the length of input bit strings.

        EXAMPLES::

            sage: from sage.crypto.sbox import SBox
            sage: len(SBox(7,6,0,4,2,5,1,3))
            3
        """
        return self.m

    def __eq__(self, other):
        """
        S-boxes are considered to be equal if all construction
        parameters match.

        EXAMPLES::

            sage: from sage.crypto.sbox import SBox
            sage: S = SBox(7,6,0,4,2,5,1,3)
            sage: loads(dumps(S)) == S
            True
        """
        return (self._S, self._big_endian) == (other._S, self._big_endian)

    def __ne__(self, other):
        """
        S-boxes are considered to be equal if all construction
        parameters match.

        EXAMPLES::

            sage: from sage.crypto.sbox import SBox
            sage: S = SBox(7,6,0,4,2,5,1,3)
            sage: S != S
            False
        """
        return not self.__eq__(other)

    def to_bits(self, x, n=None):
        """
        Return bitstring of length ``n`` for integer ``x``. The
        returned bitstring is guaranteed to have length ``n``.

        INPUT:

        - ``x`` - an integer

        - ``n`` - bit length (optional)

        EXAMPLES::

            sage: from sage.crypto.sbox import SBox
            sage: S = SBox(7,6,0,4,2,5,1,3)
            sage: S.to_bits(6)
            [1, 1, 0]

            sage: S.to_bits( S(6) )
            [0, 0, 1]

            sage: S( S.to_bits( 6 ) )
            [0, 0, 1]
        """
        if n is None and self.input_size() == self.output_size():
            n = self.output_size()

        if self._big_endian:
            swp = lambda x: list(reversed(x))
        else:
            swp = lambda x: x
        return swp(self._rpad([self._F(_) for _ in ZZ(x).digits(2)], n))

    def from_bits(self, x, n=None):
        """
        Return integer for bitstring ``x`` of length ``n``.

        INPUT:

        - ``x`` - a bitstring

        - ``n`` - bit length (optional)

        EXAMPLES::

            sage: from sage.crypto.sbox import SBox
            sage: S = SBox(7,6,0,4,2,5,1,3)
            sage: S.from_bits( [1,1,0])
            6

            sage: S( S.from_bits( [1,1,0] ) )
            1
            sage: S.from_bits( S( [1,1,0] ) )
            1
        """
        if n is None and self.input_size() == self.output_size():
            n = self.input_size()

        if self._big_endian:
            swp = lambda x: list(reversed(x))
        else:
            swp = lambda x: x

        return ZZ( [ZZ(_) for _ in self._rpad(swp(x), n)], 2)

    def _rpad(self,x, n=None):
        """
        Right pads ``x`` such that ``len(x) == n``.

        EXAMPLES::

            sage: from sage.crypto.sbox import SBox
            sage: S = SBox(7,6,0,4,2,5,1,3)
            sage: S._rpad([1,1])
            [1, 1, 0]
        """
        if n is None and self.input_size() == self.output_size():
            n = self.output_size()
        return  x + [self._F(0)]*(n-len(x))

    def __call__(self, X):
        r"""
        Apply substitution to ``X``.

        If ``X`` is a list, it is interpreted as a sequence of bits
        depending on the bit order of this S-box.

        INPUT:

        - ``X`` - either an integer, a tuple of `\GF{2}` elements of
          length ``len(self)`` or a finite field element in
          `\GF{2^n}`. As a last resort this function tries to convert
          ``X`` to an integer.

        EXAMPLES::

            sage: from sage.crypto.sbox import SBox
            sage: S = SBox([7,6,0,4,2,5,1,3])
            sage: S(7)
            3

            sage: S((0,2,3))
            [0, 1, 1]

            sage: S[0]
            7

            sage: S[(0,0,1)]
            [1, 1, 0]

            sage: k.<a> = GF(2^3)
            sage: S(a^2)
            a

            sage: S(QQ(3))
            4

            sage: S([1]*10^6)
            Traceback (most recent call last):
            ...
            TypeError: Cannot apply SBox to provided element.

            sage: S(1/2)
            Traceback (most recent call last):
            ...
            TypeError: Cannot apply SBox to 1/2.

            sage: S = SBox(3, 0, 1, 3, 1, 0, 2, 2)
            sage: S(0)
            3
            sage: S([0,0,0])
            [1, 1]
        """
        if isinstance(X, integer_types + (Integer,)):
            return self._S[ZZ(X)]

        try:
            from sage.modules.free_module_element import vector
            K = X.parent()
            if K.order() == 2**self.output_size():
                X = vector(X)
            else:
                raise TypeError
            if not self._big_endian:
                X = list(reversed(X))
            else:
                X = list(X)
            X = ZZ([ZZ(_) for _ in X], 2)
            out =  self.to_bits(self._S[X], self.output_size())
            if self._big_endian:
                out = list(reversed(out))
            return K(vector(GF(2),out))
        except (AttributeError, TypeError):
            pass

        try:
            if len(X) == self.input_size():
                if self._big_endian:
                    X = list(reversed(X))
                X = ZZ([ZZ(_) for _ in X], 2)
                out =  self._S[X]
                return self.to_bits(out,self.output_size())
        except TypeError:
            pass

        try:
            return self._S[ZZ(X)]
        except TypeError:
            pass

        if len(str(X)) > 50:
            raise TypeError("Cannot apply SBox to provided element.")
        else:
            raise TypeError("Cannot apply SBox to %s."%(X,))

    def __getitem__(self, X):
        """
        See  :meth:`SBox.__call__`.

        EXAMPLES::

            sage: from sage.crypto.sbox import SBox
            sage: S = SBox([7,6,0,4,2,5,1,3])
            sage: S[7]
            3
        """
        return self(X)

    def input_size(self):
        """
        Return the input size of this S-Box.

        EXAMPLES::

            sage: from sage.crypto.sbox import SBox
            sage: S = SBox([0, 3, 2, 1, 1, 3, 2, 0])
            sage: S.input_size()
            3
        """
        return self.m

    def output_size(self):
        """
        Return the output size of this S-Box.

        EXAMPLES::

            sage: from sage.crypto.sbox import SBox
            sage: S = SBox([0, 3, 2, 1, 1, 3, 2, 0])
            sage: S.output_size()
            2
        """
        return self.n

    def is_permutation(self):
        r"""
        Return ``True`` if this S-Box is a permutation.

        EXAMPLES::

            sage: from sage.crypto.sbox import SBox
            sage: S = SBox(7,6,0,4,2,5,1,3)
            sage: S.is_permutation()
            True

            sage: S = SBox(3,2,0,0,2,1,1,3)
            sage: S.is_permutation()
            False
        """
        if self.input_size() != self.output_size():
            return False
        m = self.input_size()
        return len(set([self(i) for i in range(2**m)])) == 2**m

    def __iter__(self):
        """
        EXAMPLES::

            sage: from sage.crypto.sbox import SBox
            sage: S = SBox(7,6,0,4,2,5,1,3)
            sage: [e for e in S]
            [7, 6, 0, 4, 2, 5, 1, 3]
        """
        for i in range(2**self.input_size()):
            yield self(i)

    def difference_distribution_matrix(self):
        """
        Return difference distribution matrix ``A`` for this S-box.

        The rows of ``A`` encode the differences ``Delta I`` of the
        input and the columns encode the difference ``Delta O`` for
        the output. The bits are ordered according to the endianess of
        this S-box. The value at ``A[Delta I,Delta O]`` encodes how
        often ``Delta O`` is the actual output difference given
        ``Delta I`` as input difference.

        See [He2002]_ for an introduction to differential
        cryptanalysis.

        EXAMPLES::

            sage: from sage.crypto.sbox import SBox
            sage: S = SBox(7,6,0,4,2,5,1,3)
            sage: S.difference_distribution_matrix()
            [8 0 0 0 0 0 0 0]
            [0 2 2 0 2 0 0 2]
            [0 0 2 2 0 0 2 2]
            [0 2 0 2 2 0 2 0]
            [0 2 0 2 0 2 0 2]
            [0 0 2 2 2 2 0 0]
            [0 2 2 0 0 2 2 0]
            [0 0 0 0 2 2 2 2]
        """
        m = self.input_size()
        n = self.output_size()

        nrows = 1<<m
        ncols = 1<<n

        A = Matrix(ZZ, nrows, ncols)

        for i in range(nrows):
            si = self(i)
            for di in range(nrows):
                A[ di , si^self(i^di)] += 1
        A.set_immutable()

        return A

    def maximal_difference_probability_absolute(self):
        """
        Return the difference probability of the difference with the
        highest probability in absolute terms, i.e. how often it
        occurs in total.

        Equivalently, this is equal to the differential uniformity
        of this S-Box.

        EXAMPLES::

            sage: from sage.crypto.sbox import SBox
            sage: S = SBox(7,6,0,4,2,5,1,3)
            sage: S.maximal_difference_probability_absolute()
            2

        .. note::

          This code is mainly called internally.
        """
        A = self.difference_distribution_matrix().__copy__()
        A[0,0] = 0
        return max(map(abs, A.list()))

    def maximal_difference_probability(self):
        r"""
        Return the difference probability of the difference with the
        highest probability in the range between 0.0 and 1.0
        indicating 0\% or 100\% respectively.

        EXAMPLES::

            sage: from sage.crypto.sbox import SBox
            sage: S = SBox(7,6,0,4,2,5,1,3)
            sage: S.maximal_difference_probability()
            0.25
        """
        return self.maximal_difference_probability_absolute()/(2.0**self.output_size())

    @cached_method
    def linear_approximation_matrix(self, scale="absolute_bias"):
        r"""
        Return linear approximation matrix (LAM) `A` for this S-box.

        The entry `A[\alpha,\beta]` corresponds to the probability
        `Pr[\alpha\cdot x = \beta\cdot S(x)]`, where `S` is this S-box
        mapping `n`-bit inputs to `m`-bit outputs.
        There are three typical notations for this probability used in
        the literature:

        - `Pr[\alpha\cdot x = \beta\cdot S(x)] = 1/2 + e(\alpha, \beta)`,
          where `e(\alpha, \beta)` is called the bias,
        - `2\cdot Pr[\alpha\cdot x = \beta\cdot S(x)] = 1 + c(\alpha, \beta)`,
          where `c(\alpha, \beta) = 2\cdot e(\alpha, \beta)` is the correlation, and
        - `2^{(m+1)}\cdot Pr[\alpha\cdot x = \beta\cdot S(x)] = 2^m + \hat{S}(\alpha,
          \beta)`, where `\hat{S}(\alpha, \beta)` is the Fourier coefficient of S.

        See [He2002]_ for an introduction to linear cryptanalysis.

        INPUT:

        - ``scale`` - string to choose the scaling for the LAM, one of
            - "bias": elements are `e(\alpha, \beta)`
            - "correlation": elements are `c(\alpha, \beta)`
            - "absolute_bias": elements are `2^m\cdot e(\alpha, \beta)` (default)
            - "fourier_coefficient": elements are `\hat{S}(\alpha, \beta)`

        EXAMPLES::

            sage: from sage.crypto.sbox import SBox
            sage: S = SBox(7,6,0,4,2,5,1,3)
            sage: lat_abs_bias = S.linear_approximation_matrix()
            sage: lat_abs_bias
            [ 4  0  0  0  0  0  0  0]
            [ 0  0  0  0  2  2  2 -2]
            [ 0  0 -2 -2 -2  2  0  0]
            [ 0  0 -2  2  0  0 -2 -2]
            [ 0  2  0  2 -2  0  2  0]
            [ 0 -2  0  2  0  2  0  2]
            [ 0 -2 -2  0  0 -2  2  0]
            [ 0 -2  2  0 -2  0  0 -2]

            sage: lat_abs_bias/(1<<S.m) == S.linear_approximation_matrix(scale="bias")
            True

            sage: lat_abs_bias/(1<<(S.m-1)) == S.linear_approximation_matrix(scale="correlation")
            True

            sage: lat_abs_bias*2 == S.linear_approximation_matrix(scale="fourier_coefficient")
            True

        According to this matrix the first bit of the input is equal
        to the third bit of the output 6 out of 8 times::

            sage: for i in srange(8): print(S.to_bits(i)[0] == S.to_bits(S(i))[2])
            False
            True
            True
            True
            False
            True
            True
            True
        """
        m = self.input_size()
        n = self.output_size()

        nrows = 1<<m
        ncols = 1<<n

        scale_factor = 1
        if (scale is None) or (scale == "absolute_bias"):
            scale_factor = 2
        elif scale == "bias":
            scale_factor = 1<<(m+1)
        elif scale == "correlation":
            scale_factor = 1<<m
        elif scale == "fourier_coefficient":
            pass
        else:
            raise ValueError("no such scaling for the LAM: %s" % scale)

        L = [self.component_function(i).walsh_hadamard_transform() for i in range(ncols)]

        A = Matrix(ZZ, ncols, nrows, L)
        A = A.transpose()/scale_factor
        A.set_immutable()

        return A

    def maximal_linear_bias_absolute(self):
        """
        Return maximal linear bias, i.e. how often the linear
        approximation with the highest bias is true or false minus
        `2^{n-1}`.

        EXAMPLES::

            sage: from sage.crypto.sbox import SBox
            sage: S = SBox(7,6,0,4,2,5,1,3)
            sage: S.maximal_linear_bias_absolute()
            2
        """
        A = self.linear_approximation_matrix().__copy__()
        A[0,0] = 0
        return max(map(abs, A.list()))

    def maximal_linear_bias_relative(self):
        """
        Return maximal bias of all linear approximations of this
        S-box.

        EXAMPLES::

            sage: from sage.crypto.sbox import SBox
            sage: S = SBox(7,6,0,4,2,5,1,3)
            sage: S.maximal_linear_bias_relative()
            0.25
        """
        return self.maximal_linear_bias_absolute()/(2.0**self.input_size())

    def ring(self):
        """
        Create, return and cache a polynomial ring for S-box
        polynomials.

        EXAMPLES::

            sage: from sage.crypto.sbox import SBox
            sage: S = SBox(7,6,0,4,2,5,1,3)
            sage: S.ring()
            Multivariate Polynomial Ring in x0, x1, x2, y0, y1, y2 over Finite Field of size 2
        """
        try:
            return self._ring
        except AttributeError:
            pass

        m = self.input_size()
        n = self.output_size()

        X = range(m)
        Y = range(n)
        self._ring = PolynomialRing(self._F, m+n, ["x%d"%i for i in X] + ["y%d"%i for i in Y])
        return self._ring

    def solutions(self, X=None, Y=None):
        """
        Return a dictionary of solutions to this S-box.

        INPUT:

        - ``X`` - input variables (default: ``None``)

        - ``Y`` - output variables (default: ``None``)

        EXAMPLES::

            sage: from sage.crypto.sbox import SBox
            sage: S = SBox([7,6,0,4,2,5,1,3])
            sage: F = S.polynomials()
            sage: s = S.solutions()
            sage: any(f.subs(_s) for f in F for _s in s)
            False
        """
        if X is None and Y is None:
            P = self.ring()
            gens = P.gens()
        else:
            P = X[0].parent()
            gens = X + Y

        m = self.input_size()

        solutions = []
        for i in range(1<<m):
            solution = self.to_bits(i, m) + self(self.to_bits(i, m))
            solutions.append(dict(zip(gens, solution)))

        return solutions

    def polynomials(self, X=None, Y=None, degree=2, groebner=False):
        """
        Return a list of polynomials satisfying this S-box.

        First, a simple linear fitting is performed for the given
        ``degree`` (cf. for example [BC2003]_). If ``groebner=True`` a
        Groebner basis is also computed for the result of that
        process.

        INPUT:

        - ``X`` - input variables

        - ``Y`` - output variables

        - ``degree`` - integer > 0 (default: ``2``)

        - ``groebner`` - calculate a reduced Groebner basis of the
          spanning polynomials to obtain more polynomials (default:
          ``False``)

        EXAMPLES::

            sage: from sage.crypto.sbox import SBox
            sage: S = SBox(7,6,0,4,2,5,1,3)
            sage: P = S.ring()

        By default, this method returns an indirect representation::

            sage: S.polynomials()
            [x0*x2 + x1 + y1 + 1,
             x0*x1 + x1 + x2 + y0 + y1 + y2 + 1,
             x0*y1 + x0 + x2 + y0 + y2,
             x0*y0 + x0*y2 + x1 + x2 + y0 + y1 + y2 + 1,
             x1*x2 + x0 + x1 + x2 + y2 + 1,
             x0*y0 + x1*y0 + x0 + x2 + y1 + y2,
             x0*y0 + x1*y1 + x1 + y1 + 1,
             x1*y2 + x1 + x2 + y0 + y1 + y2 + 1,
             x0*y0 + x2*y0 + x1 + x2 + y1 + 1,
             x2*y1 + x0 + y1 + y2,
             x2*y2 + x1 + y1 + 1,
             y0*y1 + x0 + x2 + y0 + y1 + y2,
             y0*y2 + x1 + x2 + y0 + y1 + 1,
             y1*y2 + x2 + y0]

        We can get a direct representation by computing a
        lexicographical Groebner basis with respect to the right
        variable ordering, i.e. a variable ordering where the output
        bits are greater than the input bits::

            sage: P.<y0,y1,y2,x0,x1,x2> = PolynomialRing(GF(2),6,order='lex')
            sage: S.polynomials([x0,x1,x2],[y0,y1,y2], groebner=True)
            [y0 + x0*x1 + x0*x2 + x0 + x1*x2 + x1 + 1,
             y1 + x0*x2 + x1 + 1,
             y2 + x0 + x1*x2 + x1 + x2 + 1]

        TESTS:

        Check that :trac:`22453` is fixed::

            sage: from sage.crypto.sboxes import AES
            sage: aes_polys = AES.polynomials()
            sage: p = aes_polys[0].parent("x3*y0 + x5*y0 + x7*y0 + x6*y1 + x2*y2"
            ....:                         " + x3*y2 + x4*y2 + x2*y3 + x3*y3 +"
            ....:                         " x5*y4 + x6*y4 + x3*y5 + x4*y5 + x4*y7"
            ....:                         " + x2 + x3 + y2 + y3 + y4 + 1")
            sage: p in aes_polys
            True

        """
        def nterms(nvars, deg):
            """
            Return the number of monomials possible up to a given
            degree.

            INPUT:

            - ``nvars`` - number of variables

            - ``deg`` - degree

            TESTS::

                sage: from sage.crypto.sbox import SBox
                sage: S = SBox(7,6,0,4,2,5,1,3)
                sage: F = S.polynomials(degree=3) # indirect doctest
            """
            total = 1
            divisor = 1
            var_choices = 1

            for d in range(1, deg+1):
                var_choices *= (nvars - d + 1)
                divisor *= d
                total += var_choices/divisor
            return total

        m = self.input_size()
        n = self.output_size()

        if X is None and Y is None:
            P = self.ring()
            X = P.gens()[:m]
            Y = P.gens()[m:]
        else:
            P = X[0].parent()

        gens = X + Y

        bits = []
        for i in range(1<<m):
            bits.append(self.to_bits(i, m) + self(self.to_bits(i, m)))

        ncols = (1<<m) + 1

        A = Matrix(P, nterms(m + n, degree), ncols)

        exponents = []
        for d in range(degree+1):
            exponents += IntegerVectors(d, max_length=m+n, min_length=m+n, min_part=0, max_part=1).list()

        row = 0
        for exponent in exponents:
            A[row,ncols-1] = mul([gens[i]**exponent[i] for i in range(len(exponent))])
            for col in range(1<<m):
                A[row,col] = mul([bits[col][i] for i in range(len(exponent)) if exponent[i]])
            row +=1

        rankSize = A.rank() - 1

        for c in range(ncols):
            A[0,c] = 1

        RR = A.echelon_form(algorithm='row_reduction')

        # extract spanning stet
        gens = (RR.column(ncols-1)[rankSize:]).list()

        if not groebner:
            return gens

        FI = set(FieldIdeal(P).gens())
        I = Ideal(gens + list(FI))
        gb = I.groebner_basis()

        gens = []
        for f in gb:
            if f not in FI: # filter out field equations
                gens.append(f)
        return gens

    def interpolation_polynomial(self, k=None):
        r"""
        Return a univariate polynomial over an extension field
        representing this S-box.

        If ``m`` is the input length of this S-box then the extension
        field is of degree ``m``.

        If the output length does not match the input length then a
        ``TypeError`` is raised.

        INPUT:

        - ``k`` - an instance of `\GF{2^m}` (default: ``None``)

        EXAMPLES::

            sage: from sage.crypto.sbox import SBox
            sage: S = SBox(7,6,0,4,2,5,1,3)
            sage: f = S.interpolation_polynomial()
            sage: f
            x^6 + a*x^5 + (a + 1)*x^4 + (a^2 + a + 1)*x^3
              + (a^2 + 1)*x^2 + (a + 1)*x + a^2 + a + 1

            sage: a = f.base_ring().gen()

            sage: f(0), S(0)
            (a^2 + a + 1, 7)

            sage: f(a^2 + 1), S(5)
            (a^2 + 1, 5)
        """
        if self.input_size() != self.output_size():
            raise TypeError("Lagrange interpolation only supported if self.input_size() == self.output_size().")

        if k is None:
            k = GF(2**self.input_size(),'a')
        l = []
        m = self.input_size()
        for i in range(2**m):
            i = self.to_bits(i, self.input_size())
            o = self(i)
            if self._big_endian:
                i = reversed(i)
                o = reversed(o)
            l.append( (k(vector(i)), k(vector(o))) )

        P = PolynomialRing(k,'x')
        return P.lagrange_polynomial(l)

    def cnf(self, xi=None, yi=None, format=None):
        """
        Return a representation of this S-Box in conjunctive normal
        form.

        This function examines the truth tables for each output bit of
        the S-Box and thus has complexity `n * 2^m` for an ``m x n``
        S-Box.

        INPUT:

        - ``xi`` - indices for the input variables (default: ``1...m``)

        - ``yi`` - indices for the output variables (default: ``m+1 ... m+n``)

        - ``format`` - output format, see below (default: ``None``)

        FORMATS:

        - ``None`` - return a list of tuples of integers where each
          tuple represents a clause, the absolute value of an integer
          represents a variable and the sign of an integer indicates
          inversion.

        - ``symbolic`` - a string that can be parsed by the
          ``SymbolicLogic`` package.

        - ``dimacs`` - a string in DIMACS format which is the gold
          standard for SAT-solver input (cf. http://www.satlib.org/).

        - ``dimacs_headless`` - a string in DIMACS format, but without
          the header. This is useful for concatenation of outputs.

        EXAMPLES:

        We give a very small example to explain the output format::

            sage: from sage.crypto.sbox import SBox
            sage: S = SBox(1,2,0,3); S
            (1, 2, 0, 3)
            sage: cnf = S.cnf(); cnf
            [(1, 2, -3),  (1, 2, 4),
             (1, -2, 3),  (1, -2, -4),
             (-1, 2, -3), (-1, 2, -4),
             (-1, -2, 3), (-1, -2, 4)]

        This output completely describes the S-Box. For instance, we
        can check that ``S([0,1]) -> [1,0]`` satisfies every clause if
        the first input bit corresponds to the index ``1`` and the
        last output bit corresponds to the index ``3`` in the
        output.

        We can convert this representation to the DIMACS format::

            sage: print(S.cnf(format='dimacs'))
            p cnf 4 8
            1 2 -3 0
            1 2 4 0
            1 -2 3 0
            1 -2 -4 0
            -1 2 -3 0
            -1 2 -4 0
            -1 -2 3 0
            -1 -2 4 0

        For concatenation we can strip the header::

            sage: print(S.cnf(format='dimacs_headless'))
            1 2 -3 0
            1 2 4 0
            1 -2 3 0
            1 -2 -4 0
            -1 2 -3 0
            -1 2 -4 0
            -1 -2 3 0
            -1 -2 4 0

        This might be helpful in combination with the ``xi`` and
        ``yi`` parameter to assign indices manually::

            sage: print(S.cnf(xi=[10,20],yi=[30,40], format='dimacs_headless'))
            10 20 -30 0
            10 20 40 0
            10 -20 30 0
            10 -20 -40 0
            -10 20 -30 0
            -10 20 -40 0
            -10 -20 30 0
            -10 -20 40 0

        We can also return a string which is parse-able by the
        ``SymbolicLogic`` package::

            sage: log = SymbolicLogic()
            sage: s = log.statement(S.cnf(format='symbolic'))
            sage: log.truthtable(s)[1:]
            [['False', 'False', 'False', 'False', 'False'],
             ['False', 'False', 'False', 'True', 'False'],
             ['False', 'False', 'True', 'False', 'False'],
             ['False', 'False', 'True', 'True', 'True'],
             ['False', 'True', 'False', 'False', 'True'],
             ['False', 'True', 'False', 'True', 'True'],
             ['False', 'True', 'True', 'False', 'True'],
             ['False', 'True', 'True', 'True', 'True'],
             ['True', 'False', 'False', 'False', 'True'],
             ['True', 'False', 'False', 'True', 'True'],
             ['True', 'False', 'True', 'False', 'True'],
             ['True', 'False', 'True', 'True', 'True'],
             ['True', 'True', 'False', 'False', 'True'],
             ['True', 'True', 'False', 'True', 'True'],
             ['True', 'True', 'True', 'False', 'True'],
             ['True', 'True', 'True', 'True', 'True']]


        This function respects endianness of the S-Box::

            sage: S = SBox(1,2,0,3, big_endian=False); S
            (1, 2, 0, 3)
            sage: cnf = S.cnf(); cnf
            [(1, 2, -4), (1, 2, 3),
             (-1, 2, 4), (-1, 2, -3),
             (1, -2, -4), (1, -2, -3),
             (-1, -2, 4), (-1, -2, 3)]

        S-Boxes with m!=n also work:

            sage: o = list(range(8)) + list(range(8))
            sage: shuffle(o)
            sage: S = SBox(o)
            sage: S.is_permutation()
            False

            sage: len(S.cnf()) == 3*2^4
            True


        TESTS:

            sage: from sage.crypto.sbox import SBox
            sage: S = SBox(1,2,0,3, big_endian=False)
            sage: S.cnf([1000,1001,1002], [2000,2001,2002])
            Traceback (most recent call last):
            ...
            TypeError: first arg required to have length 2, got 3 instead.
        """
        m, n = self.input_size(), self.output_size()

        if xi is None:
            xi = [i+1 for i in range(m)]

        if yi is None:
            yi = [m+i+1 for i in range(n)]

        if len(xi) != m:
            raise TypeError("first arg required to have length %d, got %d instead."%(m,len(xi)))

        if len(yi) != n:
            raise TypeError("second arg required to have length %d, got %d instead."%(n,len(yi)))

        output_bits = range(n)
        if not self._big_endian:
            output_bits = list(reversed(output_bits))

        C = [] # the set of clauses
        for e in range(2**m):
            x = self.to_bits(e, m)
            y = self(x) # evaluate at x
            for output_bit in output_bits: # consider each bit
                clause = [(-1)**(int(v)) * i for v,i in zip(x, xi)]
                clause.append( (-1)**(1-int(y[output_bit])) *  yi[output_bit] )
                C.append(tuple(clause))

        if format is None:
            return C
        elif format == 'symbolic':
            gd = self.ring().gens()
            formula = []
            for clause in C:
                clause = "|".join([str(gd[abs(v)-1]).replace("-","~") for v in clause])
                formula.append("("+clause+")")
            return " & ".join(formula)

        elif format.startswith('dimacs'):
            if format == "dimacs_headless":
                header = ""
            else:
                header = "p cnf %d %d\n"%(m+n,len(C))
            values = " 0\n".join([" ".join(map(str,line)) for line in C])
            return header + values + " 0\n"
        else:
            raise ValueError("Format '%s' not supported."%(format,))

    def component_function(self, b):
        r"""
        Return a Boolean function corresponding to the component function
        `b \cdot S(x)`.

        If `S` is an `m \times n` S-Box, then `b \in \GF{2}^n` and
        `\cdot` denotes dot product of two vectors.

        INPUT:

        - ``b`` -- either an integer or a list/tuple/vector of `\GF{2}`
          elements of length ``self.output_size()``

        EXAMPLES::

            sage: from sage.crypto.sbox import SBox
            sage: S = SBox([7,6,0,4,2,5,1,3])
            sage: f3 = S.component_function(3)
            sage: f3.algebraic_normal_form()
            x0*x1 + x0*x2 + x0 + x2

            sage: f5 = S.component_function([1, 0, 1])
            sage: f5.algebraic_normal_form()
            x0*x2 + x0 + x1*x2
        """
        m = self.input_size()
        n = self.output_size()

        try:
            b = list(b)
            if len(b) > n:
                raise ValueError("Input (%s) is too long and would be truncated." % (b,))
            b = self.from_bits(b)
        except TypeError:
            try:
                b = ZZ(b)
            except TypeError:
                raise TypeError("Cannot handle input argument %s" % (b,))

        ret = BooleanFunction([ZZ(b & self(x)).popcount() & 1 for x in range(1 << m)])

        return ret

    def nonlinearity(self):
        """
        Return the nonlinearity of this S-Box.

        The nonlinearity of an S-Box is defined as the minimum nonlinearity
        of all its component functions.

        EXAMPLES::

            sage: from sage.crypto.sbox import SBox
            sage: S = mq.SR(1,4,4,8).sbox()
            sage: S.nonlinearity()
            112
        """
        m = self.input_size()
        return (1 << (m-1)) - self.maximal_linear_bias_absolute()

    def linearity(self):
        """
        Return the linearity of this S-Box.

        EXAMPLES::

            sage: from sage.crypto.sbox import SBox
            sage: S = mq.SR(1, 4, 4, 8).sbox()
            sage: S.linearity()
            32
        """
        return self.maximal_linear_bias_absolute() << 1

    def is_apn(self):
        r"""
        Return ``True`` if this S-Box is an almost perfect nonlinear (APN)
        function.

        An `m \times m` S-Box `S` is called almost perfect nonlinear if for
        every nonzero `\alpha \in \GF{2}^m` and every
        `\beta \in \GF{2}^m`, the equation
        `S(x) \oplus S(x \oplus \alpha) = \beta` has 0 or 2 solutions.
        Equivalently, the differential uniformity of `S` is equal to 2.

        EXAMPLES::

            sage: from sage.crypto.sbox import SBox
            sage: S = SBox([0,1,3,6,7,4,5,2])
            sage: S.is_apn()
            True
            sage: S.differential_uniformity()
            2
        """
        if self.input_size() != self.output_size():
            raise TypeError("APN function is only defined for self.input_size() == self.output_size()")
        return self.differential_uniformity() == 2

    def differential_branch_number(self):
        r"""
        Return differential branch number of this S-Box.

        The differential branch number of an S-Box `S` is defined as

        .. MATH::

            \min_{v, w \neq v} \{ \mathrm{wt}(v \oplus w) + \mathrm{wt}(S(v) \oplus S(w)) \}

        where `\mathrm{wt}(x)` denotes the Hamming weight of vector `x`.

        EXAMPLES::

            sage: from sage.crypto.sbox import SBox
            sage: S = SBox([12,5,6,11,9,0,10,13,3,14,15,8,4,7,1,2])
            sage: S.differential_branch_number()
            3
        """
        m = self.input_size()
        n = self.output_size()
        ret = (1<<m) + (1<<n)

        for a in range(1<<m):
            for b in range(1<<n):
                if (a != b):
                    x = a ^ b
                    y = self(a) ^ self(b)
                    w = ZZ(x).popcount() + ZZ(y).popcount()
                    if w < ret:
                        ret = w
        return ret

    def linear_branch_number(self):
        r"""
        Return linear branch number of this S-Box.

        The linear branch number of an S-Box `S` is defined as

        .. MATH::

            \min_{\substack{\alpha \neq 0, \beta \\ \mathrm{LAM}(\alpha, \beta) \neq 0}}
                \{ \mathrm{wt}(\alpha) + \mathrm{wt}(\beta) \}

        where `\mathrm{LAM}(\alpha, \beta)` is the entry at row `\alpha` and
        column `\beta` of linear approximation matrix correspond to this
        S-Box. The `\mathrm{wt}(x)` denotes the Hamming weight of `x`.

        EXAMPLES::

            sage: from sage.crypto.sbox import SBox
            sage: S = SBox([12,5,6,11,9,0,10,13,3,14,15,8,4,7,1,2])
            sage: S.linear_branch_number()
            2
        """
        m = self.input_size()
        n = self.output_size()
        ret = (1<<m) + (1<<n)
        lat = self.linear_approximation_matrix()

        for a in range(1, 1<<m):
            for b in range(1<<n):
                if lat[a,b] != 0:
                    w = ZZ(a).popcount() + ZZ(b).popcount()
                    if w < ret:
                        ret = w
        return ret

    @cached_method
    def autocorrelation_matrix(self):
        r"""
        Return autocorrelation matrix correspond to this S-Box.

        for an `m \times n` S-Box `S`, its autocorrelation matrix entry at
        row `a \in \GF{2}^m` and column `b \in \GF{2}^n`
        (considering their integer representation) is defined as:

        .. MATH::

            \sum_{x \in \GF{2}^m} (-1)^{b \cdot S(x) \oplus b \cdot S(x \oplus a)}

        Equivalently, the columns `b` of autocorrelation matrix correspond to
        the autocorrelation spectrum of component function `b \cdot S(x)`.

        EXAMPLES::

            sage: from sage.crypto.sbox import SBox
            sage: S = SBox(7,6,0,4,2,5,1,3)
            sage: S.autocorrelation_matrix()
            [ 8  8  8  8  8  8  8  8]
            [ 8  0  0  0  0  0  0 -8]
            [ 8  0 -8  0  0  0  0  0]
            [ 8  0  0  0  0 -8  0  0]
            [ 8 -8  0  0  0  0  0  0]
            [ 8  0  0  0  0  0 -8  0]
            [ 8  0  0 -8  0  0  0  0]
            [ 8  0  0  0 -8  0  0  0]
        """
        from sage.combinat.matrices.hadamard_matrix import hadamard_matrix

        n = self.output_size()
        A = self.difference_distribution_matrix() * hadamard_matrix(1<<n)
        A.set_immutable()

        return A

    @cached_method
    def boomerang_connectivity_matrix(self):
        r"""
        Return the boomerang connectivity matrix for this S-Box.

        Boomerang connectivity matrix of an invertible `m \times m`
        S-Box `S` is an `2^m \times 2^m` matrix with entry at row
        `\Delta_i \in \GF{2}^m` and column `\Delta_o \in \GF{2}^m`
        equal to

        .. MATH::

            |\{ x \in \GF{2}^m | S^{-1}( S(x) \oplus \Delta_o) \oplus
               S^{-1}( S(x \oplus \Delta_i) \oplus \Delta_o) = \Delta_i\}|.

        For more results concerning boomerang connectivity matrix, see [CHPSS18]_ .
        The algorithm used here, is the one from Dunkelman, published in a
        preprint, see [Du2018]_ .

        EXAMPLES::

            sage: from sage.crypto.sboxes import PRESENT
            sage: PRESENT.boomerang_connectivity_matrix()
            [16 16 16 16 16 16 16 16 16 16 16 16 16 16 16 16]
            [16  0  4  4  0 16  4  4  4  4  0  0  4  4  0  0]
            [16  0  0  6  0  4  6  0  0  0  2  0  2  2  2  0]
            [16  2  0  6  2  4  4  2  0  0  2  2  0  0  0  0]
            [16  0  0  0  0  4  2  2  0  6  2  0  6  0  2  0]
            [16  2  0  0  2  4  0  0  0  6  2  2  4  2  0  0]
            [16  4  2  0  4  0  2  0  2  0  0  4  2  0  4  8]
            [16  4  2  0  4  0  2  0  2  0  0  4  2  0  4  8]
            [16  4  0  2  4  0  0  2  0  2  0  4  0  2  4  8]
            [16  4  2  0  4  0  2  0  2  0  0  4  2  0  4  8]
            [16  0  2  2  0  4  0  0  6  0  2  0  0  6  2  0]
            [16  2  0  0  2  4  0  0  4  2  2  2  0  6  0  0]
            [16  0  6  0  0  4  0  6  2  2  2  0  0  0  2  0]
            [16  2  4  2  2  4  0  6  0  0  2  2  0  0  0  0]
            [16  0  2  2  0  0  2  2  2  2  0  0  2  2  0  0]
            [16  8  0  0  8  0  0  0  0  0  0  8  0  0  8 16]
        """
        from itertools import product

        Si = self.inverse()

        m = self.input_size()
        n = self.output_size()

        nrows = 1 << m
        ncols = 1 << n

        A = []

        for delta_in in range(ncols):
            table = [list() for _ in range(ncols)]
            for x in range(nrows):
                table[x ^ self(Si(x) ^ delta_in)].append(x)

            row = [0]*ncols
            for l in table:
                for i, j in product(l, l):
                    row[i ^ j] += 1
            A += row

        A = Matrix(ZZ, nrows, ncols, A)
        A.set_immutable()

<<<<<<< HEAD
    def boomerang_uniformity(self):
        """
        Return the boomerang uniformity

        The boomerang uniformity is defined as the highest entry in the
        boomerang connectivity table, ignoring the first row and column.

        EXAMPLES::

            sage: from sage.crypto.sboxes import AES
            sage: AES.boomerang_uniformity()
            6
        """
        bct = self.boomerang_connectivity_matrix()
        return max(bct.delete_rows([0]).delete_columns([0]).list())
=======
        return A
>>>>>>> f894105d

    def linear_structures(self):
        r"""
        Return a list of 3-valued tuple `(b, \alpha, c)` such that `\alpha` is
        a `c`-linear structure of the component function `b \cdot S(x)`.

        A Boolean function `f : \GF{2}^m \mapsto \GF{2}` is said
        to have a `c`-linear structure if there exists a nonzero `\alpha` such
        that `f(x) \oplus f(x \oplus \alpha)` is a constant function `c`.

        An `m \times n` S-Box `S` has a linear structure if there exists a
        component function `b \cdot S(x)` that has a linear structure.

        The three valued tuple `(b, \alpha, c)` shows that `\alpha` is a
        `c`-linear structure of the component function `b \cdot S(x)`. This
        implies that for all output differences `\beta` of the S-Box
        correspond to input difference `\alpha`, we have `b \cdot \beta = c`.

        .. SEEALSO::

            :meth:`is_linear_structure`,
            :meth:`has_linear_structure`.

        EXAMPLES::

            sage: from sage.crypto.sbox import SBox
            sage: S = SBox([0,1,3,6,7,4,5,2])
            sage: S.linear_structures()
            [(1, 1, 1), (2, 2, 1), (3, 3, 1), (4, 4, 1), (5, 5, 1), (6, 6, 1), (7, 7, 1)]
        """
        n = self.output_size()
        m = self.input_size()
        act = self.autocorrelation_matrix()
        ret = []

        for j in range(1, 1<<n):
            for i in range(1, 1<<m):
                if (abs(act[i,j]) == (1<<m)):
                    c = ((1 - (act[i][j] >> m)) >> 1)
                    ret.append((j, i, c))
        return ret

    def has_linear_structure(self):
        """
        Return ``True`` if there exists a nonzero component function of this
        S-Box that has a linear structure.

        .. SEEALSO::

            :meth:`is_linear_structure`,
            :meth:`linear_structures`.

        EXAMPLES::

            sage: from sage.crypto.sbox import SBox
            sage: S = SBox(12,5,6,11,9,0,10,13,3,14,15,8,4,7,1,2)
            sage: S.has_linear_structure()
            True
        """
        return any(self.component_function(i).has_linear_structure() for i in range(1, 1<<self.output_size()))

    def is_linear_structure(self, a, b):
        r"""
        Return ``True`` if `a` is a linear structure of the component function
        `b \cdot S(x)` where S is this `m \times n` S-Box.

        INPUT:

        - ``a`` -- either an integer or a tuple of `\GF{2}` elements of
          length equal to the input size of SBox
        - ``b`` -- either an integer or a tuple of `\GF{2}` elements of
          length equal to the output size of SBox

        .. SEEALSO::

            :meth:`linear_structures`,
            :meth:`has_linear_structure`.

        EXAMPLES::

            sage: from sage.crypto.sbox import SBox
            sage: S = SBox(12,5,6,11,9,0,10,13,3,14,15,8,4,7,1,2)
            sage: S.component_function(1).autocorrelation()
            (16, -16, 0, 0, 0, 0, 0, 0, -16, 16, 0, 0, 0, 0, 0, 0)
            sage: S.is_linear_structure(1, 1)
            True
            sage: S.is_linear_structure([1, 0, 0, 1], [0, 0, 0, 1])
            True
            sage: S.is_linear_structure([0, 1, 1, 1], 1)
            False
        """
        return self.component_function(b).is_linear_structure(a)

    def max_degree(self):
        """
        Return the maximal algebraic degree of all its component functions.

        EXAMPLES::

            sage: from sage.crypto.sbox import SBox
            sage: S = SBox([12,5,6,11,9,0,10,13,3,14,15,8,4,7,1,2])
            sage: S.max_degree()
            3
        """
        n = self.output_size()
        ret = 0

        for i in range(n):
            deg_Si = self.component_function(1<<i).algebraic_degree()
            if deg_Si > ret:
                ret = deg_Si
        return ret

    def min_degree(self):
        """
        Return the minimal algebraic degree of all its component functions.

        EXAMPLES::

            sage: from sage.crypto.sbox import SBox
            sage: S = SBox([12,5,6,11,9,0,10,13,3,14,15,8,4,7,1,2])
            sage: S.min_degree()
            2
        """
        n = self.output_size()
        ret = self.input_size()

        for b in range(1, 1<<n):
            deg_bS = self.component_function(b).algebraic_degree()
            if deg_bS < ret:
                ret = deg_bS
        return ret

    def is_balanced(self):
        r"""
        Return ``True`` if this S-Box is balanced.

        An S-Box is balanced if all its component functions are balanced.

        EXAMPLES::

            sage: from sage.crypto.sbox import SBox
            sage: S = SBox([12,5,6,11,9,0,10,13,3,14,15,8,4,7,1,2])
            sage: S.is_balanced()
            True
        """
        n = self.output_size()

        for b in range(1, 1<<n):
            bS = self.component_function(b)
            if not bS.is_balanced():
                return False
        return True

    def is_almost_bent(self):
        r"""
        Return ``True`` if this S-Box is an almost bent (AB) function.

        An `m \times m` S-Box `S`, for `m` odd, is called almost bent if its
        nonlinearity is equal to `2^{m-1} - 2^{(m-1)/2}`.

        EXAMPLES::

            sage: from sage.crypto.sbox import SBox
            sage: S = SBox([0,1,3,6,7,4,5,2])
            sage: S.is_almost_bent()
            True
        """
        if self.input_size() != self.output_size():
            raise TypeError("almost bent function only exists for self.input_size() == self.output_size()")

        m = self.input_size()

        if is_even(m):
            return False

        return self.nonlinearity() == 2**(m-1) - 2**((m-1)//2)

    def fixed_points(self):
        """
        Return a list of all fixed points of this S-Box.

        EXAMPLES::

            sage: from sage.crypto.sbox import SBox
            sage: S = SBox([0,1,3,6,7,4,5,2])
            sage: S.fixed_points()
            [0, 1]
        """
        m = self.input_size()
        return [i for i in range(1<<m) if i == self(i)]

    def inverse(self):
        """
        Return the inverse of this S-Box.

        Note that the S-Box must be invertible, otherwise it will raise
        a ``TypeError``.

        EXAMPLES::

            sage: from sage.crypto.sbox import SBox
            sage: S = SBox([0, 1, 3, 6, 7, 4, 5, 2])
            sage: Sinv = S.inverse()
            sage: [Sinv(S(i)) for i in range(8)]
            [0, 1, 2, 3, 4, 5, 6, 7]
        """
        if not self.is_permutation():
            raise TypeError("S-Box must be a permutation")

        m = self.input_size()
        L = [self(i) for i in range(1<<m)]
        return SBox([L.index(i) for i in range(1<<m)], big_endian=self._big_endian)

    def is_monomial_function(self):
        r"""
        Return ``True`` if this S-Box is a monomial/power function.

        EXAMPLES::

            sage: from sage.crypto.sbox import SBox
            sage: S = SBox([0,1,3,6,7,4,5,2])
            sage: S.is_monomial_function()
            False
            sage: S.interpolation_polynomial()
            (a + 1)*x^6 + (a^2 + a + 1)*x^5 + (a^2 + 1)*x^3

            sage: S = SBox(0,1,5,6,7,2,3,4)
            sage: S.is_monomial_function()
            True
            sage: S.interpolation_polynomial()
            x^6
        """
        return self.interpolation_polynomial().is_monomial()

    def is_plateaued(self):
        r"""
        Return ``True`` if this S-Box is plateaued, i.e. for all nonzero
        `b \in \GF{2}^n` the Boolean function `b \cdot S(x)`
        is plateaued.

        EXAMPLES::

            sage: from sage.crypto.sbox import SBox
            sage: S = SBox(0, 3, 1, 2, 4, 6, 7, 5)
            sage: S.is_plateaued()
            True
        """
        n = self.output_size()

        for b in range(1, 1<<n):
            bS = self.component_function(b)
            if not bS.is_plateaued():
                return False
        return True

    def is_bent(self):
        r"""
        Return ``True`` if this S-Box is bent, i.e. its nonlinearity
        is equal to `2^{m-1} - 2^{m/2 - 1}` where `m` is the input size
        of the S-Box.

        EXAMPLES::

            sage: from sage.crypto.sbox import SBox
            sage: R.<x> = GF(2**2, 'a')[]
            sage: base = R.base_ring()
            sage: a = base.gen()
            sage: G = a * x^2 + 1
            sage: S = SBox([G(x * y**(14)) for x in sorted(base) for y in sorted(base)])
            sage: S.is_bent()
            True
            sage: S.nonlinearity()
            6
            sage: S.linear_approximation_matrix()
            [ 8 -2  2 -2]
            [ 0 -2  2 -2]
            [ 0 -2  2 -2]
            [ 0 -2  2 -2]
            [ 0 -2  2 -2]
            [ 0 -2 -2  2]
            [ 0  2  2  2]
            [ 0  2 -2 -2]
            [ 0 -2  2 -2]
            [ 0  2 -2 -2]
            [ 0 -2 -2  2]
            [ 0  2  2  2]
            [ 0 -2  2 -2]
            [ 0  2  2  2]
            [ 0  2 -2 -2]
            [ 0 -2 -2  2]
        """
        m = self.input_size()
        n = self.output_size()

        if not is_even(m) or n > m//2:
            return False

        return self.nonlinearity() == 2**(m-1) - 2**(m//2 - 1)

    def is_involution(self):
        r"""
        Return ``True`` if this S-Box is an involution, i.e. the inverse S-Box
        is equal itself.

        EXAMPLES::

            sage: from sage.crypto.sbox import SBox
            sage: S = SBox([x**254 for x in sorted(GF(2**8))])
            sage: S.is_involution()
            True
        """
        return self == self.inverse()

def feistel_construction(*args):
    r"""
    Return an S-Box constructed by Feistel structure using smaller S-Boxes in
    ``args``. The number of round in the construction is equal to the number of
    S-Boxes provided as input. For more results concerning the differential
    uniformity and the nonlinearity of S-Boxes constructed by Feistel structures
    see [CDL2015]_ .

    INPUT:

    - ``args`` - a finite iterable SBox objects

    EXAMPLES:

    Suppose we construct an `8 \times 8` S-Box with 3-round Feistel construction
    from the S-Box of PRESENT::

        sage: from sage.crypto.sbox import SBox
        sage: s = SBox(12,5,6,11,9,0,10,13,3,14,15,8,4,7,1,2)
        sage: from sage.crypto.sbox import feistel_construction
        sage: S = feistel_construction(s, s, s)

    The properties of the constructed S-Box can be easily examined::

        sage: S.nonlinearity()
        96
        sage: S.differential_branch_number()
        2
        sage: S.linear_branch_number()
        2
    """
    if len(args) == 1:
        if isinstance(args[0], SBox):
            sboxes = [args[0]]
        else:
            sboxes = args[0]
    elif len(args) > 1:
        sboxes = args
    else:
        raise TypeError("No input provided")

    for sb in sboxes:
        if not isinstance(sb, SBox):
            raise TypeError("All input must be an instance of SBox object")

    b = sboxes[0].m
    m = 2*b

    def substitute(x):
        mask = (1<<b) - 1
        xl = (x>>b) & mask
        xr = x & mask
        for sb in sboxes:
            xl, xr = sb(xl) ^ xr, xl
        return (xl<<b) | xr

    return SBox([substitute(i) for i in range(1<<m)])

def misty_construction(*args):
    r"""
    Return an S-Box constructed by MISTY structure using smaller S-Boxes in
    ``args``. The number of round in the construction is equal to the number of
    S-Boxes provided as input. For further result related to the nonlinearity
    and differential uniformity of the constructed S-Box one may consult [CDL2015]_.

    INPUT:

    - ``args`` - a finite iterable SBox objects

    EXAMPLES:

    We construct an `8 \times 8` S-Box using 3-round MISTY structure with the following
    `4 \times 4` S-Boxes `S1, S2, S3` (see Example 2 in [CDL2015]_)::

        sage: from sage.crypto.sbox import SBox
        sage: S1 = SBox([0x4,0x0,0x1,0xF,0x2,0xB,0x6,0x7,0x3,0x9,0xA,0x5,0xC,0xD,0xE,0x8])
        sage: S2 = SBox([0x0,0x0,0x0,0x1,0x0,0xA,0x8,0x3,0x0,0x8,0x2,0xB,0x4,0x6,0xE,0xD])
        sage: S3 = SBox([0x0,0x7,0xB,0xD,0x4,0x1,0xB,0xF,0x1,0x2,0xC,0xE,0xD,0xC,0x5,0x5])
        sage: from sage.crypto.sbox import misty_construction
        sage: S = misty_construction(S1, S2, S3)
        sage: S.differential_uniformity()
        8
        sage: S.linearity()
        64
    """
    if len(args) == 1:
        if isinstance(args[0], SBox):
            sboxes = [args[0]]
        else:
            sboxes = args[0]
    elif len(args) > 1:
        sboxes = args
    else:
        raise TypeError("No input provided")

    for sb in sboxes:
        if not isinstance(sb, SBox):
            raise TypeError("All input must be an instance of SBox object")

    b = sboxes[0].m
    m = 2*b

    def substitute(x):
        mask = (1<<b) - 1
        xl = (x>>b) & mask
        xr = x & mask
        for sb in sboxes:
            xl, xr = sb(xr) ^ xl, xl
        return (xl<<b) | xr

    return SBox([substitute(i) for i in range(1<<m)])<|MERGE_RESOLUTION|>--- conflicted
+++ resolved
@@ -1394,8 +1394,8 @@
 
         A = Matrix(ZZ, nrows, ncols, A)
         A.set_immutable()
-
-<<<<<<< HEAD
+        return A
+
     def boomerang_uniformity(self):
         """
         Return the boomerang uniformity
@@ -1411,9 +1411,6 @@
         """
         bct = self.boomerang_connectivity_matrix()
         return max(bct.delete_rows([0]).delete_columns([0]).list())
-=======
-        return A
->>>>>>> f894105d
 
     def linear_structures(self):
         r"""
