"""
Quadratic forms overview

AUTHORS:

- Jon Hanke (2007-06-19)
- Anna Haensch (2010-07-01): Formatting and ReSTification
- Simon Brandhorst (2019-10-15): :meth:`quadratic_form_from_invariants`
"""

# ****************************************************************************
#       Copyright (C) 2007 William Stein and Jonathan Hanke
#
# This program is free software: you can redistribute it and/or modify
# it under the terms of the GNU General Public License as published by
# the Free Software Foundation, either version 2 of the License, or
# (at your option) any later version.
#                  https://www.gnu.org/licenses/
# ****************************************************************************

from warnings import warn
from copy import deepcopy

from sage.matrix.constructor import matrix
from sage.matrix.matrix_space import MatrixSpace
from sage.misc.lazy_import import lazy_import
from sage.structure.element import is_Matrix
from sage.rings.integer_ring import IntegerRing, ZZ
from sage.rings.ring import Ring
from sage.misc.functional import denominator, is_even
from sage.arith.misc import GCD
from sage.arith.functions import lcm as LCM
from sage.rings.ideal import Ideal
from sage.rings.rational_field import QQ
from sage.rings.ring import is_Ring, PrincipalIdealDomain
from sage.structure.element import is_Vector
from sage.rings.polynomial.polynomial_ring_constructor import PolynomialRing
from sage.rings.polynomial.polynomial_element import Polynomial
from sage.rings.polynomial.multi_polynomial import MPolynomial
from sage.modules.free_module_element import vector
from sage.quadratic_forms.quadratic_form__evaluate import QFEvaluateVector, QFEvaluateMatrix
from sage.structure.sage_object import SageObject
from sage.misc.superseded import deprecation, deprecated_function_alias


def is_QuadraticForm(Q):
    """
    Determine if the object ``Q`` is an element of the :class:`QuadraticForm` class.

    This function is deprecated.

    EXAMPLES::

        sage: Q = QuadraticForm(ZZ, 2, [1,2,3])
        sage: from sage.quadratic_forms.quadratic_form import is_QuadraticForm
        sage: is_QuadraticForm(Q)
        doctest:...: DeprecationWarning: the function is_QuadraticForm is deprecated;
        use isinstance(x, sage.quadratic_forms.quadratic_form.QuadraticForm) instead...
        True
        sage: is_QuadraticForm(2)
        False
    """
    deprecation(35305,
                "the function is_QuadraticForm is deprecated; use "
                "isinstance(x, sage.quadratic_forms.quadratic_form.QuadraticForm) instead")
    return isinstance(Q, QuadraticForm)


def quadratic_form_from_invariants(F, rk, det, P, sminus):
    r"""
    Return a rational quadratic form with given invariants.

    INPUT:

    - ``F`` -- the base field; currently only ``QQ`` is allowed
    - ``rk`` -- integer; the rank
    - ``det`` -- rational; the determinant
    - ``P`` -- a list of primes where Cassel's Hasse invariant
      is negative
    - ``sminus`` -- integer; the number of negative eigenvalues
      of any Gram matrix

    OUTPUT:

    - a quadratic form with the specified invariants

    Let `(a_1, \ldots, a_n)` be the gram marix of a regular quadratic space.
    Then Cassel's Hasse invariant is defined as

    .. MATH::

        \prod_{i<j} (a_i,a_j),

    where `(a_i,a_j)` denotes the Hilbert symbol.

    ALGORITHM:

    We follow [Kir2016]_.

    EXAMPLES::

        sage: P = [3,5]
        sage: q = quadratic_form_from_invariants(QQ,2,-15,P,1)
        sage: q
        Quadratic form in 2 variables over Rational Field with coefficients:
        [ 5 0 ]
        [ * -3 ]
        sage: all(q.hasse_invariant(p) == -1 for p in P)
        True

    TESTS:

    This shows that :trac:`28955` is fixed::

        sage: quadratic_form_from_invariants(QQ,3,2,[2],2)
        Quadratic form in 3 variables over Rational Field with coefficients:
        [ -1 0 0 ]
        [ * 1 0 ]
        [ * * -2 ]

        sage: quadratic_form_from_invariants(QQ,4,2,[2],4)
        Traceback (most recent call last):
        ...
        ValueError: invariants do not define a rational quadratic form
    """
    from sage.arith.misc import hilbert_symbol
    # normalize input
    if F!=QQ:
        raise NotImplementedError('base field must be QQ. If you want this over any field, implement weak approximation.')
    P = [ZZ(p) for p in P]
    rk = ZZ(rk)
    d = QQ(det).squarefree_part()
    sminus = ZZ(sminus)
    # check if the invariants define a global quadratic form
    if d.sign() != (-1)**sminus:
        raise ValueError("invariants do not define a rational quadratic form")
    if rk == 1 and len(P) != 0:
        raise ValueError("invariants do not define a rational quadratic form")
    if rk == 2:
        for p in P:
            if QQ(-d).is_padic_square(p):
                raise ValueError("invariants do not define a rational quadratic form")
    f = 0
    if sminus % 4 in (2, 3):
        f = 1
    if (f + len(P)) % 2 == 1:
        raise ValueError("invariants do not define a rational quadratic form")
    D = []
    while rk >= 2:
        if rk >= 4:
            if sminus > 0:
                a = ZZ(-1)
            else:
                a = ZZ(1)
        elif rk == 3:
            Pprime = [p for p in P if hilbert_symbol(-1, -d, p)==1]
            Pprime += [p for p in (2*d).prime_divisors()
                       if hilbert_symbol(-1, -d, p)==-1 and p not in P]
            if sminus > 0:
                a = ZZ(-1)
            else:
                a = ZZ(1)
            for p in Pprime:
                if d.valuation(p) % 2 == 0:
                    a *= p
            assert all((a*d).valuation(p)%2==1 for p in Pprime)
        elif rk == 2:
            S = P
            if sminus == 2:
                S += [-1]
            a = QQ.hilbert_symbol_negative_at_S(S,-d)
            a = ZZ(a)
        P = ([p for p in P if hilbert_symbol(a, -d, p) == 1]
            +[p for p in (2*a*d).prime_divisors()
              if hilbert_symbol(a, -d, p)==-1 and p not in P])
        sminus = max(0, sminus-1)
        rk = rk - 1
        d = a*d
        D.append(a.squarefree_part())
    d = d.squarefree_part()
    D.append(d)
    return DiagonalQuadraticForm(QQ,D)


class QuadraticForm(SageObject):
    r"""
    The ``QuadraticForm`` class represents a quadratic form in `n` variables with
    coefficients in the ring `R`.

    INPUT:

    The constructor may be called in any of the following ways.

    #. ``QuadraticForm(R, n, entries)``, where

       - ``R`` -- ring for which the quadratic form is defined
       - ``n`` -- an integer `\geq 0`
       - ``entries`` -- a list of `n(n+1)/2` coefficients of the quadratic form
         in `R` (given lexicographically, or equivalently, by rows of the
         matrix)

    #. ``QuadraticForm(p)``, where

       - ``p`` -- a homogeneous polynomial of degree `2`

    #. ``QuadraticForm(R, n)``, where

       - ``R`` -- a ring
       - ``n`` -- a symmetric `n \times n` matrix with even diagonal (relative to
         `R`)

    #. ``QuadraticForm(R)``, where

       - ``R`` -- a symmetric `n \times n` matrix with even diagonal (relative to
         its base ring)

    If the keyword argument ``unsafe_initialize`` is True, then the subsequent
    fields may by used to force the external initialization of various fields
    of the quadratic form. Currently the only fields which can be set are:

    - ``number_of_automorphisms``
    - ``determinant``


    OUTPUT: quadratic form

    EXAMPLES::

        sage: Q = QuadraticForm(ZZ, 3, [1,2,3,4,5,6]); Q
        Quadratic form in 3 variables over Integer Ring with coefficients:
        [ 1 2 3 ]
        [ * 4 5 ]
        [ * * 6 ]

    ::

        sage: Q = QuadraticForm(QQ, 3, [1,2,3,4/3,5,6]); Q
        Quadratic form in 3 variables over Rational Field with coefficients:
        [ 1 2 3 ]
        [ * 4/3 5 ]
        [ * * 6 ]
        sage: Q[0,0]
        1
        sage: Q[0,0].parent()
        Rational Field

    ::

        sage: Q = QuadraticForm(QQ, 7, range(28)); Q
        Quadratic form in 7 variables over Rational Field with coefficients:
        [ 0 1 2 3 4 5 6 ]
        [ * 7 8 9 10 11 12 ]
        [ * * 13 14 15 16 17 ]
        [ * * * 18 19 20 21 ]
        [ * * * * 22 23 24 ]
        [ * * * * * 25 26 ]
        [ * * * * * * 27 ]

    ::

        sage: Q = QuadraticForm(QQ, 2, range(1,4))
        sage: A = Matrix(ZZ, 2, 2, [-1,0,0,1])
        sage: Q(A)
        Quadratic form in 2 variables over Rational Field with coefficients:
        [ 1 -2 ]
        [ * 3 ]

    ::

        sage: m = matrix(2, 2, [1,2,3,4])
        sage: m + m.transpose()
        [2 5]
        [5 8]
        sage: QuadraticForm(m + m.transpose())
        Quadratic form in 2 variables over Integer Ring with coefficients:
        [ 1 5 ]
        [ * 4 ]

    ::

        sage: P.<x,y,z> = QQ[]
        sage: p = x^2 + 2*x*y + x*z/2 + y^2 + y*z/3
        sage: QuadraticForm(p)
        Quadratic form in 3 variables over Rational Field with coefficients:
        [ 1 2 1/2 ]
        [ * 1 1/3 ]
        [ * * 0 ]

    ::

        sage: QuadraticForm(ZZ, m + m.transpose())
        Quadratic form in 2 variables over Integer Ring with coefficients:
        [ 1 5 ]
        [ * 4 ]

    ::

        sage: QuadraticForm(QQ, m + m.transpose())
        Quadratic form in 2 variables over Rational Field with coefficients:
        [ 1 5 ]
        [ * 4 ]
    """

    # Import specialized methods:
    # ---------------------------

    # Routines to compute the p-adic local normal form
    lazy_import("sage.quadratic_forms.quadratic_form__local_normal_form", [
            "find_entry_with_minimal_scale_at_prime",
            "local_normal_form",
            "jordan_blocks_by_scale_and_unimodular",
            "jordan_blocks_in_unimodular_list_by_scale_power"
        ])

    # Routines to perform elementary variable substitutions
    from sage.quadratic_forms.quadratic_form__variable_substitutions import \
            swap_variables, \
            multiply_variable, \
            divide_variable, \
            scale_by_factor, \
            extract_variables, \
            elementary_substitution, \
            add_symmetric

    # Routines to compute p-adic field invariants
    from sage.quadratic_forms.quadratic_form__local_field_invariants import \
            rational_diagonal_form, \
            _rational_diagonal_form_and_transformation, \
            signature_vector, \
            signature, \
            hasse_invariant, \
            hasse_invariant__OMeara, \
            is_hyperbolic, \
            is_anisotropic, \
            is_isotropic, \
            anisotropic_primes, \
            compute_definiteness, \
            compute_definiteness_string_by_determinants, \
            is_positive_definite, \
            is_negative_definite, \
            is_indefinite, \
            is_definite

    # Routines to compute local densities by the reduction procedure
    from sage.quadratic_forms.quadratic_form__local_density_congruence import \
            count_modp_solutions__by_Gauss_sum, \
            local_good_density_congruence_odd, \
            local_good_density_congruence_even, \
            local_good_density_congruence, \
            local_zero_density_congruence, \
            local_badI_density_congruence, \
            local_badII_density_congruence, \
            local_bad_density_congruence, \
            local_density_congruence, \
            local_primitive_density_congruence

    # Routines to compute local densities by counting solutions of various types
    from sage.quadratic_forms.quadratic_form__count_local_2 import \
            count_congruence_solutions_as_vector, \
            count_congruence_solutions, \
            count_congruence_solutions__good_type, \
            count_congruence_solutions__zero_type, \
            count_congruence_solutions__bad_type, \
            count_congruence_solutions__bad_type_I, \
            count_congruence_solutions__bad_type_II

    # Routines to be called by the user to compute local densities
    lazy_import("sage.quadratic_forms.quadratic_form__local_density_interfaces", [
            "local_density",
            "local_primitive_density"
        ])

    # Routines for computing with ternary forms
    from sage.quadratic_forms.quadratic_form__ternary_Tornaria import \
            disc, \
            content, \
            adjoint, \
            antiadjoint, \
            is_adjoint, \
            reciprocal, \
            omega, \
            delta, \
            level__Tornaria, \
            discrec, \
            hasse_conductor, \
            clifford_invariant, \
            clifford_conductor, \
            basiclemma, \
            basiclemmavec, \
            xi, \
            xi_rec, \
            lll, \
            representation_number_list, \
            representation_vector_list, \
            is_zero, \
            is_zero_nonsingular, \
            is_zero_singular

    # Routines to compute the theta function
    from sage.quadratic_forms.quadratic_form__theta import \
            theta_series, \
            theta_series_degree_2, \
            theta_by_pari, \
            theta_by_cholesky

    # Routines to compute the product of all local densities
    lazy_import("sage.quadratic_forms.quadratic_form__siegel_product", [
            "siegel_product"
        ])

    # Routines to compute p-neighbors
    from sage.quadratic_forms.quadratic_form__neighbors import \
            find_primitive_p_divisible_vector__random, \
            find_primitive_p_divisible_vector__next, \
            find_p_neighbor_from_vec, \
            neighbor_iteration, \
            orbits_lines_mod_p

    # Routines to reduce a given quadratic form
    from sage.quadratic_forms.quadratic_form__reduction_theory import \
            reduced_binary_form1, \
            reduced_ternary_form__Dickson, \
            reduced_binary_form, \
            minkowski_reduction, \
            minkowski_reduction_for_4vars__SP

    # Wrappers for Conway-Sloane genus routines (in ./genera/)
    lazy_import("sage.quadratic_forms.quadratic_form__genus", [
            "global_genus_symbol",
            "local_genus_symbol",
            "CS_genus_symbol_list"
        ])

    # Routines to compute local masses for ZZ.
    lazy_import("sage.quadratic_forms.quadratic_form__mass", [
            "shimura_mass__maximal",
            "GHY_mass__maximal"
        ])
    lazy_import("sage.quadratic_forms.quadratic_form__mass__Siegel_densities", [
            "mass__by_Siegel_densities",
            "Pall_mass_density_at_odd_prime",
            "Watson_mass_at_2",
            "Kitaoka_mass_at_2",
            "mass_at_two_by_counting_mod_power"
        ])
    lazy_import("sage.quadratic_forms.quadratic_form__mass__Conway_Sloane_masses", [
            "parity",
            "is_even",
            "is_odd",
            "conway_species_list_at_odd_prime",
            "conway_species_list_at_2",
            "conway_octane_of_this_unimodular_Jordan_block_at_2",
            "conway_diagonal_factor",
            "conway_cross_product_doubled_power",
            "conway_type_factor",
            "conway_p_mass",
            "conway_standard_p_mass",
            "conway_standard_mass",
            "conway_mass"
#            conway_generic_mass, \
#            conway_p_mass_adjustment
        ])

    # Routines to check local representability of numbers
    lazy_import("sage.quadratic_forms.quadratic_form__local_representation_conditions", [
            "local_representation_conditions",
            "is_locally_universal_at_prime",
            "is_locally_universal_at_all_primes",
            "is_locally_universal_at_all_places",
            "is_locally_represented_number_at_place",
            "is_locally_represented_number"
        ])

    # Routines to make a split local covering of the given quadratic form.
    from sage.quadratic_forms.quadratic_form__split_local_covering import \
            cholesky_decomposition, \
            vectors_by_length, \
            complementary_subform_to_vector, \
            split_local_cover

    # Routines to make automorphisms of the given quadratic form.
    lazy_import("sage.quadratic_forms.quadratic_form__automorphisms", [
            "basis_of_short_vectors",
            "short_vector_list_up_to_length",
            "short_primitive_vector_list_up_to_length",
            "_compute_automorphisms",
            "automorphism_group",
            "automorphisms",
            "number_of_automorphisms",
            "set_number_of_automorphisms"
        ])

    # Routines to test the local and global equivalence/isometry of two quadratic forms.
    from sage.quadratic_forms.quadratic_form__equivalence_testing import \
            is_globally_equivalent_to, \
            is_locally_equivalent_to, \
            has_equivalent_Jordan_decomposition_at_prime, \
            is_rationally_isometric

    # Routines for solving equations of the form Q(x) = c.
    lazy_import("sage.quadratic_forms.qfsolve", [
            "solve"
        ])

    # Genus
    lazy_import("sage.quadratic_forms.genera.genus", [
            "genera"
        ])

    def __init__(self, R, n=None, entries=None, unsafe_initialization=False, number_of_automorphisms=None, determinant=None):
        """
        EXAMPLES::

            sage: s = QuadraticForm(ZZ, 4, range(10))
            sage: s.dim()
            4

            sage: P.<x,y,z> = QQ[]
            sage: p = x^2 + y^2 + 2*x*z
            sage: QuadraticForm(p)
            Quadratic form in 3 variables over Rational Field with coefficients:
            [ 1 0 2 ]
            [ * 1 0 ]
            [ * * 0 ]
            sage: z = P.zero()
            sage: QuadraticForm(z)
            Quadratic form in 3 variables over Rational Field with coefficients:
            [ 0 0 0 ]
            [ * 0 0 ]
            [ * * 0 ]
            sage: q = x^2 + 3*y - z
            sage: QuadraticForm(q)
            Traceback (most recent call last):
            ...
            ValueError: polynomial is neither zero nor homogeneous of degree 2

        TESTS::

            sage: s == loads(dumps(s))
            True
            sage: QuadraticForm(ZZ, -1)
            Traceback (most recent call last):
            ...
            ValueError: the size must be a non-negative integer, not -1

            sage: x = polygen(ZZ, 'x')
            sage: QuadraticForm(x**2)
            Quadratic form in 1 variables over Integer Ring with coefficients:
            [ 1 ]

            sage: QuadraticForm(1)
            Traceback (most recent call last):
            ....
            TypeError: wrong input for QuadraticForm
        """
        # Deal with:  QuadraticForm(ring, matrix)
        matrix_init_flag = False
        if isinstance(R, Ring):
            if is_Matrix(n):
                # Test if n is symmetric and has even diagonal
                if not self._is_even_symmetric_matrix_(n, R):
                    raise TypeError("the matrix is not a symmetric with even diagonal defined over R")

                # Rename the matrix and ring
                M = n
                M_ring = R
                matrix_init_flag = True

        elif is_Matrix(R):
            M = R

            # Test if R is symmetric and has even diagonal
            if not self._is_even_symmetric_matrix_(M):
                raise TypeError("the matrix is not a symmetric with even diagonal")

            M_ring = M.base_ring()
            matrix_init_flag = True

        elif isinstance(R, (Polynomial, MPolynomial)):
            p = R

            if not p.is_zero() and not (p.is_homogeneous() and p.degree() == 2):
                raise ValueError("polynomial is neither zero nor homogeneous of degree 2")

            P = p.parent()
            R, n = P.base_ring(), P.ngens()

            # Extract quadratic form coefficients
            entries = []
            if n == 0:
                exponents = []
            elif n == 1:
                exponents = [2]
            else:
                from sage.combinat.integer_lists.invlex import IntegerListsLex

                exponents = IntegerListsLex(2, length=n)
            for alpha in exponents:
                entries.append(p[alpha])

        else:
            raise TypeError('wrong input for QuadraticForm')

        # Perform the quadratic form initialization
        if matrix_init_flag:
            self.__n = ZZ(M.nrows())
            self.__base_ring = M_ring
            self.__coeffs = []
            for i in range(M.nrows()):
                for j in range(i, M.nrows()):
                    if (i == j):
                        self.__coeffs += [ M_ring(M[i,j] / 2) ]
                    else:
                        self.__coeffs += [ M_ring(M[i,j]) ]

            return

        # -----------------------------------------------------------

        # Verify the size of the matrix is an integer >= 0
        n = ZZ(n)
        if n < 0:
            raise ValueError("the size must be a non-negative integer, not {}".format(n))

        # Store the relevant variables
        N = n * (n + 1) // 2
        self.__n = n
        self.__base_ring = R
        self.__coeffs = [self.__base_ring.zero() for i in range(N)]

        # Check if entries is a list, tuple or iterator for the
        # current size, and if so, write the upper-triangular matrix
        if entries is not None:
            try:
                entries = list(entries)
            except TypeError:
                raise TypeError('entries must be an iterable')

            if len(entries) == N:
                for i in range(N):
                    self.__coeffs[i] = self.__base_ring(entries[i])
            else:
                raise TypeError(f"the entries {entries} must be a list of size n(n+1)/2")

        # -----------------------------------------------------------

        # Process possible forced initialization of various fields
        self._external_initialization_list = []
        if unsafe_initialization:

            # Set the number of automorphisms
            if number_of_automorphisms is not None:
                self.set_number_of_automorphisms(number_of_automorphisms)
                #self.__number_of_automorphisms = number_of_automorphisms
                #self.__external_initialization_list.append('number_of_automorphisms')

            # Set the determinant
            if determinant is not None:
                self.__det = determinant
                self._external_initialization_list.append('determinant')

    def list_external_initializations(self):
        """
        Return a list of the fields which were set externally at
        creation, and not created through the usual :class:`QuadraticForm`
        methods.  These fields are as good as the external process
        that made them, and are thus not guaranteed to be correct.

        EXAMPLES::

            sage: Q = QuadraticForm(ZZ, 2, [1,0,5])
            sage: Q.list_external_initializations()
            []
            sage: T = Q.theta_series()                                                  # optional - sage.libs.pari
            sage: Q.list_external_initializations()                                     # optional - sage.libs.pari
            []
            sage: Q = QuadraticForm(ZZ, 2, [1,0,5], unsafe_initialization=False,        # optional - sage.libs.pari
            ....:                   number_of_automorphisms=3, determinant=0)
            sage: Q.list_external_initializations()                                     # optional - sage.libs.pari
            []

        ::

            sage: Q = QuadraticForm(ZZ, 2, [1,0,5], unsafe_initialization=False,        # optional - sage.libs.pari
            ....:                   number_of_automorphisms=3, determinant=0)
            sage: Q.list_external_initializations()                                     # optional - sage.libs.pari
            []
            sage: Q = QuadraticForm(ZZ, 2, [1,0,5], unsafe_initialization=True,         # optional - sage.libs.pari
            ....:                   number_of_automorphisms=3, determinant=0)
            sage: Q.list_external_initializations()                                     # optional - sage.libs.pari
            ['number_of_automorphisms', 'determinant']
        """
        return deepcopy(self._external_initialization_list)

    def __pari__(self):
        """
        Return a PARI-formatted Hessian matrix for Q.

        EXAMPLES::

            sage: Q = QuadraticForm(ZZ, 2, [1,0,5])
            sage: Q.__pari__()                                                          # optional - sage.libs.pari
            [2, 0; 0, 10]

        """
        return self.matrix().__pari__()

    def _pari_init_(self):
        """
        Return a PARI-formatted Hessian matrix for Q, as string.

        EXAMPLES::

            sage: Q = QuadraticForm(ZZ, 2, [1,0,5])
            sage: Q._pari_init_()                                                       # optional - sage.libs.pari
            'Mat([2,0;0,10])'
        """
        return self.matrix()._pari_init_()

    def _repr_(self):
        """
        Give a text representation for the quadratic form given as an upper-triangular matrix of coefficients.

        EXAMPLES::

            sage: QuadraticForm(ZZ, 2, [1,3,5])
            Quadratic form in 2 variables over Integer Ring with coefficients:
            [ 1 3 ]
            [ * 5 ]
        """
        n = self.dim()
        out_str = "Quadratic form in " + str(n) + " variables over " + str(self.base_ring()) + " with coefficients: \n"
        for i in range(n):
            if i > 0:
                out_str += '\n'
            out_str += "[ "
            for j in range(n):
                if (i > j):
                    out_str += "* "
                else:
                    out_str += str(self[i,j]) + " "
            out_str += "]"
        return out_str

    def _latex_(self):
        """
        Give a LaTeX representation for the quadratic form given as an upper-triangular matrix of coefficients.

        EXAMPLES::

            sage: Q = QuadraticForm(ZZ, 2, [2,3,5])
            sage: Q._latex_()
            'Quadratic form in 2 variables over Integer Ring with coefficients: \\newline\\left[ \\begin{array}{cc}2 & 3 &  * & 5 & \\end{array} \\right]'
        """
        n = self.dim()
        out_str = ""
        out_str += "Quadratic form in " + str(n) + " variables over " + str(self.base_ring())
        out_str += " with coefficients: \\newline"
        out_str += "\\left[ \\begin{array}{" + n * "c" + "}"
        for i in range(n):
            for j in range(n):
                if (i > j):
                    out_str += " * & "
                else:
                    out_str += str(self[i,j]) + " & "
#            if i < (n-1):
#                out_str += "\\"
        out_str += "\\end{array} \\right]"
        return out_str

    def __getitem__(self, ij):
        r"""
        Return the coefficient `a_{ij}` of `x_i\cdot x_j`.

        EXAMPLES::

            sage: Q = QuadraticForm(ZZ, 3, [1,2,3,4,5,6])
            sage: matrix(ZZ, 3, 3, [Q[i,j]  for i in range(3) for j in range(3)])
            [1 2 3]
            [2 4 5]
            [3 5 6]

        """
        # Unpack the list of indices
        i, j =  ij
        i = int(i)
        j = int(j)

        # Ensure we're using upper-triangular coordinates
        if i > j:
            tmp = i
            i = j
            j = tmp

        return self.__coeffs[i*self.__n - i*(i-1)//2 + j - i]

    def __setitem__(self, ij, coeff):
        r"""
        Set the coefficient `a_{ij}` in front of `x_i\cdot x_j`.

        EXAMPLES::

            sage: Q = QuadraticForm(ZZ, 3, [1,2,3,4,5,6])
            sage: Q
            Quadratic form in 3 variables over Integer Ring with coefficients:
            [ 1 2 3 ]
            [ * 4 5 ]
            [ * * 6 ]
            sage: Q[2,1] = 17
            sage: Q
            Quadratic form in 3 variables over Integer Ring with coefficients:
            [ 1 2 3 ]
            [ * 4 17 ]
            [ * * 6 ]

        """
        # Unpack the list of indices
        i, j =  ij
        i = int(i)
        j = int(j)

        # TO DO:  Verify that 0 <= i, j <= (n-1)

        # Ensure we're using upper-triangular coordinates
        if i > j:
            tmp = i
            i = j
            j = tmp

        # Set the entry
        try:
            self.__coeffs[i*self.__n - i*(i-1)//2 + j -i] = self.__base_ring(coeff)
        except Exception:
            raise RuntimeError("this coefficient cannot be coerced to an element of the base ring for the quadratic form")

    def __hash__(self):
        r"""
        TESTS::

            sage: Q1 = QuadraticForm(QQ, 2, [1,1,1])
            sage: Q2 = QuadraticForm(QQ, 2, [1,1,1])
            sage: Q3 = QuadraticForm(QuadraticField(2), 2, [1,1,1])                     # optional - sage.rings.number_field
            sage: hash(Q1) == hash(Q2)
            True
            sage: hash(Q1) == hash(Q3)                                                  # optional - sage.rings.number_field
            False
        """
        return hash(self.__base_ring) ^ hash(tuple(self.__coeffs))

    def __eq__(self, right):
        """
        Determines if two quadratic forms are equal.

        EXAMPLES::

            sage: Q = QuadraticForm(ZZ, 2, [1,4,10])
            sage: Q == Q
            True

            sage: Q1 = QuadraticForm(QQ, 2, [1,4,10])
            sage: Q == Q1
            False

            sage: Q2 = QuadraticForm(ZZ, 2, [1,4,-10])
            sage: Q == Q1
            False
            sage: Q == Q2
            False
            sage: Q1 == Q2
            False

        """
        if not isinstance(right, QuadraticForm):
            return False
        return (self.__base_ring == right.__base_ring) and (self.__coeffs == right.__coeffs)

    def __add__(self, right):
        """
        Return the direct sum of two quadratic forms.

        EXAMPLES::

            sage: Q = QuadraticForm(ZZ, 2, [1,4,10]); Q
            Quadratic form in 2 variables over Integer Ring with coefficients:
            [ 1 4 ]
            [ * 10 ]
            sage: Q2 = QuadraticForm(ZZ, 2, [1,4,-10])
            sage: Q + Q2
            Quadratic form in 4 variables over Integer Ring with coefficients:
            [ 1 4 0 0 ]
            [ * 10 0 0 ]
            [ * * 1 4 ]
            [ * * * -10 ]
        """
        if not isinstance(right, QuadraticForm):
            raise TypeError("cannot add these objects since they are not both quadratic forms")
        elif (self.base_ring() != right.base_ring()):
            raise TypeError("cannot add these since the quadratic forms do not have the same base rings")

        Q = QuadraticForm(self.base_ring(), self.dim() + right.dim())
        n = self.dim()
        m = right.dim()

        for i in range(n):
            for j in range(i, n):
                Q[i, j] = self[i, j]

        for i in range(m):
            for j in range(i, m):
                Q[n + i, n + j] = right[i, j]

        return Q

    def sum_by_coefficients_with(self, right):
        """
        Return the sum (on coefficients) of two quadratic forms of the same size.

        EXAMPLES::

            sage: Q = QuadraticForm(ZZ, 2, [1,4,10]); Q
            Quadratic form in 2 variables over Integer Ring with coefficients:
            [ 1 4 ]
            [ * 10 ]
            sage: Q + Q
            Quadratic form in 4 variables over Integer Ring with coefficients:
            [ 1 4 0 0 ]
            [ * 10 0 0 ]
            [ * * 1 4 ]
            [ * * * 10 ]

            sage: Q2 = QuadraticForm(ZZ, 2, [1,4,-10])
            sage: Q.sum_by_coefficients_with(Q2)
            Quadratic form in 2 variables over Integer Ring with coefficients:
            [ 2 8 ]
            [ * 0 ]
        """
        if not isinstance(right, QuadraticForm):
            raise TypeError("cannot add these objects since they are not both quadratic forms")
        elif (self.__n != right.__n):
            raise TypeError("cannot add these since the quadratic forms do not have the same sizes")
        elif (self.__base_ring != right.__base_ring):
            raise TypeError("cannot add these since the quadratic forms do not have the same base rings")
        return QuadraticForm(self.__base_ring, self.__n, [self.__coeffs[i] + right.__coeffs[i]  for i in range(len(self.__coeffs))])


# ========================  CHANGE THIS TO A TENSOR PRODUCT?!?  Even in Characteristic 2?!?  =======================
#    def __mul__(self, right):
#        """
#        Multiply (on the right) the quadratic form Q by an element of the ring that Q is defined over.
#
#        EXAMPLES::
#
#            sage: Q = QuadraticForm(ZZ, 2, [1,4,10])
#            sage: Q*2
#            Quadratic form in 2 variables over Integer Ring with coefficients:
#            [ 2 8 ]
#            [ * 20 ]
#
#            sage: Q+Q == Q*2
#            True
#
#        """
#        try:
#            c = self.base_ring()(right)
#        except Exception:
#            raise TypeError, "Oh no! The multiplier cannot be coerced into the base ring of the quadratic form. =("
#
#        return QuadraticForm(self.base_ring(), self.dim(), [c * self.__coeffs[i]  for i in range(len(self.__coeffs))])
# =========================================================================================================================

    def __call__(self, v):
        r"""
        Evaluate this quadratic form `Q` on a vector or matrix of elements
        coercible to the base ring of the quadratic form.  If a vector
        is given then the output will be the ring element `Q(v)`, but if a
        matrix is given then the output will be the quadratic form `Q'`
        which in matrix notation is given by:

        .. MATH::
                Q' = v^t\cdot Q\cdot v.


        EXAMPLES:

        Evaluate a quadratic form at a vector::

            sage: Q = QuadraticForm(QQ, 3, range(6))
            sage: Q
            Quadratic form in 3 variables over Rational Field with coefficients:
            [ 0 1 2 ]
            [ * 3 4 ]
            [ * * 5 ]
            sage: Q([1,2,3])
            89
            sage: Q([1,0,0])
            0
            sage: Q([1,1,1])
            15

        Evaluate a quadratic form using a column matrix::

            sage: Q = QuadraticForm(QQ, 2, range(1,4))
            sage: A = Matrix(ZZ,2,2,[-1,0,0,1])
            sage: Q(A)
            Quadratic form in 2 variables over Rational Field with coefficients:
            [ 1 -2 ]
            [ * 3 ]
            sage: Q([1,0])
            1
            sage: type(Q([1,0]))
            <... 'sage.rings.rational.Rational'>
            sage: Q = QuadraticForm(QQ, 2, range(1,4))
            sage: Q(matrix(2, [1,0]))
            Quadratic form in 1 variables over Rational Field with coefficients:
            [ 1 ]

        Simple 2x2 change of variables::

            sage: Q = QuadraticForm(ZZ, 2, [1,0,1])
            sage: Q
            Quadratic form in 2 variables over Integer Ring with coefficients:
            [ 1 0 ]
            [ * 1 ]
            sage: M = Matrix(ZZ, 2, 2, [1,1,0,1])
            sage: M
            [1 1]
            [0 1]
            sage: Q(M)
            Quadratic form in 2 variables over Integer Ring with coefficients:
            [ 1 2 ]
            [ * 2 ]

        Some more tests::

            sage: Q = DiagonalQuadraticForm(ZZ, [1,1,1])
            sage: Q([1,2,3])
            14
            sage: v = vector([1,2,3])
            sage: Q(v)
            14
            sage: t = tuple([1,2,3])
            sage: Q(v)
            14
            sage: M = Matrix(ZZ, 3, [1,2,3])
            sage: Q(M)
            Quadratic form in 1 variables over Integer Ring with coefficients:
            [ 14 ]

        """
        # If we are passed a matrix A, return the quadratic form Q(A(x))
        # (In matrix notation: A^t * Q * A)
        n = self.dim()

        if is_Matrix(v):
            # Check that v has the correct number of rows
            if v.nrows() != n:
                raise TypeError("the matrix must have {} rows".format(n))

            # Create the new quadratic form
            m = v.ncols()
            Q2 = QuadraticForm(self.base_ring(), m)
            return QFEvaluateMatrix(self, v, Q2)

        elif (is_Vector(v) or isinstance(v, (list, tuple))):
            # Check the vector/tuple/list has the correct length
            if not (len(v) == n):
                raise TypeError("your vector needs to have length {}".format(n))

            # TO DO:  Check that the elements can be coerced into the base ring of Q -- on first elt.
            if len(v) > 0:
                try:
                    self.base_ring()(v[0])
                except Exception:
                    raise TypeError("your vector is not coercible to the base ring of the quadratic form")

            # Attempt to evaluate Q[v]
            return QFEvaluateVector(self, v)

        else:
            raise TypeError


# =====================================================================================================

    def _is_even_symmetric_matrix_(self, A, R=None):
        """
        Tests if a matrix is symmetric, defined over `R`, and has even diagonal in `R`.

        INPUT:

        - ``A`` -- matrix

        - ``R`` -- ring

        EXAMPLES::

            sage: Q = QuadraticForm(ZZ, 2, [2,3,5])
            sage: A = Q.matrix()
            sage: A
            [ 4  3]
            [ 3 10]
            sage: Q._is_even_symmetric_matrix_(A)
            True
            sage: A[0,0] = 1
            sage: Q._is_even_symmetric_matrix_(A)
            False

        """
        if not is_Matrix(A):
            raise TypeError("A is not a matrix.")

        ring_coerce_test = True
        if R is None:            # This allows us to omit the ring from the variables, and take it from the matrix
            R = A.base_ring()
            ring_coerce_test = False

        if not isinstance(R, Ring):
            raise TypeError("R is not a ring.")

        if not A.is_square():
            return False

        # Test that the matrix is symmetric
        n = A.nrows()
        for i in range(n):
            for j in range(i+1, n):
                if A[i,j] != A[j,i]:
                    return False

        # Test that all entries coerce to R
        if not ((A.base_ring() == R) or ring_coerce_test):
            try:
                for i in range(n):
                    for j in range(i, n):
                        R(A[i,j])
            except Exception:
                return False

        # Test that the diagonal is even (if 1/2 isn't in R)
        if not R(2).is_unit():
            for i in range(n):
                if not is_even(R(A[i,i])):
                    return False

        return True


# =====================================================================================================

    def matrix(self):
        r"""
        Return the Hessian matrix `A` for which `Q(X) = (1/2) X^t\cdot A\cdot X`.

        EXAMPLES::

            sage: Q = QuadraticForm(ZZ, 3, range(6))
            sage: Q.matrix()
            [ 0  1  2]
            [ 1  6  4]
            [ 2  4 10]

        """
        return self.Hessian_matrix()

    def Hessian_matrix(self):
        r"""
        Return the Hessian matrix `A` for which `Q(X) = (1/2) X^t\cdot A\cdot X`.

        EXAMPLES::

            sage: Q = QuadraticForm(QQ, 2, range(1,4)); Q
            Quadratic form in 2 variables over Rational Field with coefficients:
            [ 1 2 ]
            [ * 3 ]
            sage: Q.Hessian_matrix()
            [2 2]
            [2 6]
            sage: Q.matrix().base_ring()
            Rational Field

        """
        mat_entries = []
        for i in range(self.dim()):
            for j in range(self.dim()):
                if (i == j):
                    mat_entries += [ 2 * self[i,j] ]
                else:
                    mat_entries += [ self[i,j] ]

        return matrix(self.base_ring(), self.dim(), self.dim(), mat_entries)

    def Gram_matrix_rational(self):
        r"""
        Return a (symmetric) Gram matrix `A` for the quadratic form `Q`,
        meaning that

        .. MATH::

            Q(x) = x^t\cdot A\cdot x,

        defined over the fraction field of the base ring.

        EXAMPLES::

            sage: Q = DiagonalQuadraticForm(ZZ, [1,3,5,7])
            sage: A = Q.Gram_matrix_rational(); A
            [1 0 0 0]
            [0 3 0 0]
            [0 0 5 0]
            [0 0 0 7]
            sage: A.base_ring()
            Rational Field

        """
        return (ZZ(1) / ZZ(2)) * self.matrix()

    def Gram_matrix(self):
        r"""
        Return a (symmetric) Gram matrix `A` for the quadratic form `Q`,
        meaning that

        .. MATH::

            Q(x) = x^t\cdot A\cdot x,

        defined over the base ring of `Q`.  If this is not possible,
        then a :class:`TypeError` is raised.

        EXAMPLES::

            sage: Q = DiagonalQuadraticForm(ZZ, [1,3,5,7])
            sage: A = Q.Gram_matrix(); A
            [1 0 0 0]
            [0 3 0 0]
            [0 0 5 0]
            [0 0 0 7]
            sage: A.base_ring()
            Integer Ring
        """
        A = (ZZ(1) / ZZ(2)) * self.matrix()
        n = self.dim()

        # Test to see if it has an integral Gram matrix
        Int_flag = True
        for i in range(n):
            for j in range(i, n):
                Int_flag &= A[i, j] in self.base_ring()

        # Return the Gram matrix, or an error
        if Int_flag:
            return MatrixSpace(self.base_ring(), n, n)(A)
        raise TypeError("this form does not have an integral Gram matrix")

    def has_integral_Gram_matrix(self):
        r"""
        Return whether the quadratic form has an integral Gram matrix (with respect to its base ring).

        A warning is issued if the form is defined over a field, since in that case the return is trivially true.

        EXAMPLES::

            sage: Q = QuadraticForm(ZZ, 2, [7,8,9])
            sage: Q.has_integral_Gram_matrix()
            True

        ::

            sage: Q = QuadraticForm(ZZ, 2, [4,5,6])
            sage: Q.has_integral_Gram_matrix()
            False

        """
        # Warning over fields
        if self.base_ring().is_field():
            warn("Warning -- A quadratic form over a field always has integral Gram matrix.  Do you really want to do this?!?")

        # Determine integrality of the Gram matrix
        flag = True
        try:
            self.Gram_matrix()
        except Exception:
            flag = False

        return flag

    def gcd(self):
        """
        Return the greatest common divisor of the coefficients of the
        quadratic form (as a polynomial).

        EXAMPLES::

            sage: Q = QuadraticForm(ZZ, 4, range(1, 21, 2))
            sage: Q.gcd()
            1

            sage: Q = QuadraticForm(ZZ, 4, range(0, 20, 2))
            sage: Q.gcd()
            2
        """
        if self.base_ring() != ZZ:
            raise TypeError("the given quadratic form must be defined over ZZ")
        return GCD(self.coefficients())

    def polynomial(self,names='x'):
        r"""
        Return the quadratic form as a polynomial in `n` variables.

        INPUT:

        - ``self`` - a quadratic form over a commutative ring

        - ``names`` - specification of the names of the variables; see :func:`PolynomialRing`

        OUTPUT: The polynomial form of the quadratic form.

        EXAMPLES::

            sage: Q = DiagonalQuadraticForm(QQ,[1, 3, 5, 7])
            sage: P = Q.polynomial(); P
            x0^2 + 3*x1^2 + 5*x2^2 + 7*x3^2

        ::

<<<<<<< HEAD
            sage: F.<a> = NumberField(x^2 - 5)                                                              # optional - sage.rings.number_field
            sage: Z = F.ring_of_integers()                                                                  # optional - sage.rings.number_field
            sage: Q = QuadraticForm(Z, 3, [2*a, 3*a, 0, 1 - a, 0, 2*a + 4])                                 # optional - sage.rings.number_field
            sage: P = Q.polynomial(names='y'); P                                                            # optional - sage.rings.number_field
            2*a*y0^2 + 3*a*y0*y1 + (-a + 1)*y1^2 + (2*a + 4)*y2^2
            sage: Q = QuadraticForm(F, 4, [a, 3*a, 0, 1 - a, a - 3, 0, 2*a + 4, 4 + a, 0, 1])               # optional - sage.rings.number_field
            sage: Q.polynomial(names='z')                                                                   # optional - sage.rings.number_field
            a*z0^2 + (3*a)*z0*z1 + (a - 3)*z1^2 + (a + 4)*z2^2 + (-a + 1)*z0*z3 + (2*a + 4)*z1*z3 + z3^2
            sage: B.<i,j,k> = QuaternionAlgebra(F,-1,-1)                                                    # optional - sage.rings.number_field
            sage: Q = QuadraticForm(B, 3, [2*a, 3*a, i, 1 - a, 0, 2*a + 4])                                 # optional - sage.rings.number_field
            sage: Q.polynomial()                                                                            # optional - sage.rings.number_field
=======
            sage: F.<a> = NumberField(x^2 - 5)                                          # optional - sage.rings.number_field
            sage: Z = F.ring_of_integers()                                              # optional - sage.rings.number_field
            sage: Q = QuadraticForm(Z, 3, [2*a, 3*a, 0, 1 - a, 0, 2*a + 4])             # optional - sage.rings.number_field
            sage: P = Q.polynomial(names='y'); P                                        # optional - sage.rings.number_field
            2*a*y0^2 + 3*a*y0*y1 + (-a + 1)*y1^2 + (2*a + 4)*y2^2
            sage: Q = QuadraticForm(F, 4,                                               # optional - sage.rings.number_field
            ....:                   [a, 3*a, 0, 1 - a, a - 3, 0, 2*a + 4, 4 + a, 0, 1])
            sage: Q.polynomial(names='z')                                               # optional - sage.rings.number_field
            a*z0^2 + (3*a)*z0*z1 + (a - 3)*z1^2 + (a + 4)*z2^2
            + (-a + 1)*z0*z3 + (2*a + 4)*z1*z3 + z3^2
            sage: B.<i,j,k> = QuaternionAlgebra(F,-1,-1)                                # optional - sage.rings.number_field
            sage: Q = QuadraticForm(B, 3, [2*a, 3*a, i, 1 - a, 0, 2*a + 4])             # optional - sage.rings.number_field
            sage: Q.polynomial()                                                        # optional - sage.rings.number_field
>>>>>>> 189eb200
            Traceback (most recent call last):
            ...
            ValueError: Can only create polynomial rings over commutative rings.
        """
        B = self.base_ring()
        n = self.dim()
        M = matrix(B, n)
        for i in range(n):
            for j in range(i, n):
                M[i,j] = self[i,j]
        try:
            R = PolynomialRing(self.base_ring(), names, n)
        except Exception:
            raise ValueError('Can only create polynomial rings over commutative rings.')
        V = vector(R.gens())
        P = (V*M).dot_product(V)
        return P

    @staticmethod
    def from_polynomial(poly):
        r"""
        Construct a :class:`QuadraticForm` from a multivariate
        polynomial. Inverse of :meth:`polynomial`.

        EXAMPLES::

            sage: R.<x,y,z> = ZZ[]
            sage: f = 5*x^2 - x*z - 3*y*z - 2*y^2 + 9*z^2
            sage: Q = QuadraticForm.from_polynomial(f); Q
            Quadratic form in 3 variables over Integer Ring with coefficients:
            [ 5 0 -1 ]
            [ * -2 -3 ]
            [ * * 9 ]
            sage: Q.polynomial()
            5*x0^2 - 2*x1^2 - x0*x2 - 3*x1*x2 + 9*x2^2
            sage: Q.polynomial()(R.gens()) == f
            True

        The method fails if the given polynomial is not a quadratic form::

            sage: QuadraticForm.from_polynomial(x^3 + x*z + 5*y^2)
            Traceback (most recent call last):
            ...
            ValueError: polynomial has monomials of degree != 2
        """
        R = poly.parent()
        from sage.rings.polynomial.multi_polynomial_ring_base import MPolynomialRing_base
        if not isinstance(R, MPolynomialRing_base):
            raise TypeError(f'not a multivariate polynomial ring: {R}')
        if not all(mon.degree() == 2 for mon in poly.monomials()):
            raise ValueError(f'polynomial has monomials of degree != 2')
        base = R.base_ring()
        vs = R.gens()
        coeffs = []
        for i,v in enumerate(vs):
            for w in vs[i:]:
                coeffs.append(poly.monomial_coefficient(v*w))
        return QuadraticForm(base, len(vs), coeffs)

    def is_primitive(self):
        """
        Determines if the given integer-valued form is primitive
        (i.e. not an integer (`> 1`) multiple of another integer-valued
        quadratic form).

        EXAMPLES::

            sage: Q = QuadraticForm(ZZ, 2, [2,3,4])
            sage: Q.is_primitive()
            True
            sage: Q = QuadraticForm(ZZ, 2, [2,4,8])
            sage: Q.is_primitive()
            False

        """
        return (self.gcd() == 1)

    def primitive(self):
        r"""
        Return a primitive version of an integer-valued quadratic form, defined over `\ZZ`.

        EXAMPLES::

            sage: Q = QuadraticForm(ZZ, 2, [2,3,4])
            sage: Q.primitive()
            Quadratic form in 2 variables over Integer Ring with coefficients:
            [ 2 3 ]
            [ * 4 ]
            sage: Q = QuadraticForm(ZZ, 2, [2,4,8])
            sage: Q.primitive()
            Quadratic form in 2 variables over Integer Ring with coefficients:
            [ 1 2 ]
            [ * 4 ]
        """
        if self.base_ring() != ZZ:
            raise TypeError("the given quadratic form must be defined over ZZ")
        g = self.gcd()
        return QuadraticForm(ZZ, self.dim(),
                             [x // g for x in self.coefficients()])

    def adjoint_primitive(self):
        """
        Return the primitive adjoint of the quadratic form, which is
        the smallest discriminant integer-valued quadratic form whose
        matrix is a scalar multiple of the inverse of the matrix of
        the given quadratic form.

        EXAMPLES::

            sage: Q = QuadraticForm(ZZ, 2, [1,2,3])
            sage: Q.adjoint_primitive()
            Quadratic form in 2 variables over Integer Ring with coefficients:
            [ 3 -2 ]
            [ *  1 ]

        """
        return QuadraticForm(self.Hessian_matrix().adjoint_classical()).primitive()

    def dim(self):
        """
        Return the number of variables of the quadratic form.

        EXAMPLES::

            sage: Q = QuadraticForm(ZZ, 2, [1,2,3])
            sage: Q.dim()
            2
            sage: parent(Q.dim())
            Integer Ring
            sage: Q = QuadraticForm(Q.matrix())
            sage: Q.dim()
            2
            sage: parent(Q.dim())
            Integer Ring
        """
        return self.__n

    def base_ring(self):
        """
        Return the ring over which the quadratic form is defined.

        EXAMPLES::

            sage: Q = QuadraticForm(ZZ, 2, [1,2,3])
            sage: Q.base_ring()
            Integer Ring
        """
        return self.__base_ring

    def coefficients(self):
        r"""
        Return the matrix of upper triangular coefficients,
        by reading across the rows from the main diagonal.

        EXAMPLES::

            sage: Q = QuadraticForm(ZZ, 2, [1,2,3])
            sage: Q.coefficients()
            [1, 2, 3]
        """
        return self.__coeffs

    def det(self):
        r"""
        Return the determinant of the Gram matrix of `2\cdot Q`, or
        equivalently the determinant of the Hessian matrix of `Q`.

        .. NOTE:

            This is always defined over the same ring as the quadratic form.

        EXAMPLES::

            sage: Q = QuadraticForm(ZZ, 2, [1,2,3])
            sage: Q.det()
            8
        """
        try:
            return self.__det
        except AttributeError:
            # Compute the determinant
            if self.dim() == 0:
                new_det = self.base_ring()(1)
            else:
                new_det = self.matrix().det()

            # Cache and return the determinant
            self.__det = new_det
            return new_det

    def Gram_det(self):
        r"""
        Return the determinant of the Gram matrix of `Q`.

        .. NOTE::

            This is defined over the fraction field of the ring of
            the quadratic form, but is often not defined over the same
            ring as the quadratic form.

        EXAMPLES::

            sage: Q = QuadraticForm(ZZ, 2, [1,2,3])
            sage: Q.Gram_det()
            2
        """
        return self.det() / ZZ(2**self.dim())

    def change_ring(self, R):
        """
        Alters the quadratic form to have all coefficients
        defined over the new base ring `R`.  Here `R` must be
        coercible to from the current base ring.

        .. NOTE::

            This is preferable to performing an explicit
            coercion through the :meth:`base_ring` method, which does
            not affect the individual coefficients.  This is
            particularly useful for performing fast modular
            arithmetic evaluations.

        INPUT:

        - ``R`` -- a ring

        OUTPUT: quadratic form

        EXAMPLES::

            sage: Q = DiagonalQuadraticForm(ZZ, [1,1]); Q
            Quadratic form in 2 variables over Integer Ring with coefficients:
            [ 1 0 ]
            [ * 1 ]

            sage: Q1 = Q.change_ring(IntegerModRing(5)); Q1
            Quadratic form in 2 variables over Ring of integers modulo 5 with coefficients:
            [ 1 0 ]
            [ * 1 ]

            sage: Q1([35,11])
            1
        """
        # Check that a canonical coercion is possible
        if not is_Ring(R):
            raise TypeError("R is not a ring")
        if not R.has_coerce_map_from(self.base_ring()):
            raise TypeError(f"there is no canonical coercion from {self.base_ring()} to R")
        # Return the coerced form
        return QuadraticForm(R, self.dim(), [R(x) for x in self.coefficients()])

    base_change_to = deprecated_function_alias(35248, change_ring)

    def level(self):
        r"""
        Determines the level of the quadratic form over a PID, which is a
        generator for the smallest ideal `N` of `R` such that `N\cdot (` the matrix of
        `2*Q` `)^{(-1)}` is in `R` with diagonal in `2R`.

        Over `\ZZ` this returns a non-negative number.

        (Caveat: This always returns the unit ideal when working over a field!)

        EXAMPLES::

            sage: Q = QuadraticForm(ZZ, 2, range(1,4))
            sage: Q.level()
            8

            sage: Q1 = QuadraticForm(QQ, 2, range(1,4))
            sage: Q1.level()      # random
            UserWarning: Warning -- The level of a quadratic form over a field is always 1.
            Do you really want to do this?!?
            1

            sage: Q = DiagonalQuadraticForm(ZZ, [1,3,5,7])
            sage: Q.level()
            420
        """
        # Try to return the cached level
        try:
            return self.__level
        except AttributeError:

            # Check that the base ring is a PID
            if not isinstance(self.base_ring(), PrincipalIdealDomain):
                raise TypeError("the level (as a number) is only defined over a Principal Ideal Domain ; try using level_ideal()")

            # Warn the user if the form is defined over a field!
            if self.base_ring().is_field():
                warn("Warning -- The level of a quadratic form over a field is always 1.  Do you really want to do this?!?")
                #raise RuntimeError, "Warning -- The level of a quadratic form over a field is always 1.  Do you really want to do this?!?"

            # Check invertibility and find the inverse
            try:
                mat_inv = self.matrix()**(-1)
            except ZeroDivisionError:
                raise TypeError("the quadratic form is degenerate")

            # Compute the level
            inv_denoms = []
            for i in range(self.dim()):
                for j in range(i, self.dim()):
                    if (i == j):
                        inv_denoms += [denominator(mat_inv[i,j] / 2)]
                    else:
                        inv_denoms += [denominator(mat_inv[i,j])]
            lvl = LCM(inv_denoms)
            lvl = Ideal(self.base_ring()(lvl)).gen()
            ##############################################################
            # To do this properly, the level should be the inverse of the
            # fractional ideal (over R) generated by the entries whose
            # denominators we take above. =)
            ##############################################################

            # Normalize the result over ZZ
            if self.base_ring() == IntegerRing():
                lvl = abs(lvl)

            # Cache and return the level
            self.__level = lvl
            return lvl

    def level_ideal(self):
        r"""
        Determine the level of the quadratic form (over `R`), which is the
        smallest ideal `N` of `R` such that `N \cdot (` the matrix of `2Q` `)^{(-1)}` is
        in `R` with diagonal in `2R`.
        (Caveat: This always returns the principal ideal when working over a field!)

        .. WARNING::

            This only works over a PID ring of integers for now!
            (Waiting for Sage fractional ideal support.)

        EXAMPLES::

            sage: Q = QuadraticForm(ZZ, 2, range(1,4))
            sage: Q.level_ideal()
            Principal ideal (8) of Integer Ring

            sage: Q1 = QuadraticForm(QQ, 2, range(1,4))
            sage: Q1.level_ideal()
            Principal ideal (1) of Rational Field

            sage: Q = DiagonalQuadraticForm(ZZ, [1,3,5,7])
            sage: Q.level_ideal()
            Principal ideal (420) of Integer Ring
        """
        ##############################################################
        # To do this properly, the level should be the inverse of the
        # fractional ideal (over R) generated by the entries whose
        # denominators we take above.
        ##############################################################
        return Ideal(self.base_ring()(self.level()))

    def bilinear_map(self, v, w):
        r"""
        Return the value of the associated bilinear map on two vectors

        Given a quadratic form `Q` over some base ring `R` with
        characteristic not equal to 2, this gives the image of two
        vectors with coefficients in `R` under the associated bilinear
        map `B`, given by the relation `2 B(v,w) = Q(v) + Q(w) - Q(v+w)`.

        INPUT:

        - ``v``, ``w`` -- two vectors

        OUTPUT: an element of the base ring `R`.

        EXAMPLES:

        First, an example over `\ZZ`::

            sage: Q = QuadraticForm(ZZ, 3, [1,4,0,1,4,1])
            sage: v = vector(ZZ, (1,2,0))
            sage: w = vector(ZZ, (0,1,1))
            sage: Q.bilinear_map(v, w)
            8

        This also works over `\QQ`::

            sage: Q = QuadraticForm(QQ, 2, [1/2,2,1])
            sage: v = vector(QQ, (1,1))
            sage: w = vector(QQ, (1/2,2))
            sage: Q.bilinear_map(v, w)
            19/4

        The vectors must have the correct length::

            sage: Q = DiagonalQuadraticForm(ZZ, [1,7,7])
            sage: v = vector((1,2))
            sage: w = vector((1,1,1))
            sage: Q.bilinear_map(v, w)
            Traceback (most recent call last):
            ...
            TypeError: vectors must have length 3

        This does not work if the characteristic is 2::

<<<<<<< HEAD
            sage: Q = DiagonalQuadraticForm(GF(2),[1,1,1])                              # optional - sage.libs.pari
            sage: v = vector((1,1,1))                                                   # optional - sage.libs.pari
            sage: w = vector((1,1,1))                                                   # optional - sage.libs.pari
            sage: Q.bilinear_map(v,w)                                                   # optional - sage.libs.pari
=======
            sage: Q = DiagonalQuadraticForm(GF(2), [1,1,1])                             # optional - sage.rings.finite_rings
            sage: v = vector((1,1,1))                                                   # optional - sage.rings.finite_rings
            sage: w = vector((1,1,1))                                                   # optional - sage.rings.finite_rings
            sage: Q.bilinear_map(v, w)                                                  # optional - sage.rings.finite_rings
>>>>>>> 189eb200
            Traceback (most recent call last):
            ...
            TypeError: not defined for rings of characteristic 2
        """
        if len(v) != self.dim() or len(w) != self.dim():
            raise TypeError("vectors must have length " + str(self.dim()))
        if self.base_ring().characteristic() == 2:
            raise TypeError("not defined for rings of characteristic 2")
        return (self(v+w) - self(v) - self(w))/2


def DiagonalQuadraticForm(R, diag):
    """
    Return a quadratic form over `R` which is a sum of squares.

    INPUT:

    - ``R`` -- ring
    - ``diag`` -- list/tuple of elements coercible to `R`

    OUTPUT: quadratic form

    EXAMPLES::

        sage: Q = DiagonalQuadraticForm(ZZ, [1,3,5,7]); Q
        Quadratic form in 4 variables over Integer Ring with coefficients:
        [ 1 0 0 0 ]
        [ * 3 0 0 ]
        [ * * 5 0 ]
        [ * * * 7 ]
    """
    Q = QuadraticForm(R, len(diag))
    for i in range(len(diag)):
        Q[i, i] = diag[i]
    return Q<|MERGE_RESOLUTION|>--- conflicted
+++ resolved
@@ -1322,19 +1322,6 @@
 
         ::
 
-<<<<<<< HEAD
-            sage: F.<a> = NumberField(x^2 - 5)                                                              # optional - sage.rings.number_field
-            sage: Z = F.ring_of_integers()                                                                  # optional - sage.rings.number_field
-            sage: Q = QuadraticForm(Z, 3, [2*a, 3*a, 0, 1 - a, 0, 2*a + 4])                                 # optional - sage.rings.number_field
-            sage: P = Q.polynomial(names='y'); P                                                            # optional - sage.rings.number_field
-            2*a*y0^2 + 3*a*y0*y1 + (-a + 1)*y1^2 + (2*a + 4)*y2^2
-            sage: Q = QuadraticForm(F, 4, [a, 3*a, 0, 1 - a, a - 3, 0, 2*a + 4, 4 + a, 0, 1])               # optional - sage.rings.number_field
-            sage: Q.polynomial(names='z')                                                                   # optional - sage.rings.number_field
-            a*z0^2 + (3*a)*z0*z1 + (a - 3)*z1^2 + (a + 4)*z2^2 + (-a + 1)*z0*z3 + (2*a + 4)*z1*z3 + z3^2
-            sage: B.<i,j,k> = QuaternionAlgebra(F,-1,-1)                                                    # optional - sage.rings.number_field
-            sage: Q = QuadraticForm(B, 3, [2*a, 3*a, i, 1 - a, 0, 2*a + 4])                                 # optional - sage.rings.number_field
-            sage: Q.polynomial()                                                                            # optional - sage.rings.number_field
-=======
             sage: F.<a> = NumberField(x^2 - 5)                                          # optional - sage.rings.number_field
             sage: Z = F.ring_of_integers()                                              # optional - sage.rings.number_field
             sage: Q = QuadraticForm(Z, 3, [2*a, 3*a, 0, 1 - a, 0, 2*a + 4])             # optional - sage.rings.number_field
@@ -1348,7 +1335,6 @@
             sage: B.<i,j,k> = QuaternionAlgebra(F,-1,-1)                                # optional - sage.rings.number_field
             sage: Q = QuadraticForm(B, 3, [2*a, 3*a, i, 1 - a, 0, 2*a + 4])             # optional - sage.rings.number_field
             sage: Q.polynomial()                                                        # optional - sage.rings.number_field
->>>>>>> 189eb200
             Traceback (most recent call last):
             ...
             ValueError: Can only create polynomial rings over commutative rings.
@@ -1750,17 +1736,10 @@
 
         This does not work if the characteristic is 2::
 
-<<<<<<< HEAD
-            sage: Q = DiagonalQuadraticForm(GF(2),[1,1,1])                              # optional - sage.libs.pari
-            sage: v = vector((1,1,1))                                                   # optional - sage.libs.pari
-            sage: w = vector((1,1,1))                                                   # optional - sage.libs.pari
-            sage: Q.bilinear_map(v,w)                                                   # optional - sage.libs.pari
-=======
             sage: Q = DiagonalQuadraticForm(GF(2), [1,1,1])                             # optional - sage.rings.finite_rings
             sage: v = vector((1,1,1))                                                   # optional - sage.rings.finite_rings
             sage: w = vector((1,1,1))                                                   # optional - sage.rings.finite_rings
             sage: Q.bilinear_map(v, w)                                                  # optional - sage.rings.finite_rings
->>>>>>> 189eb200
             Traceback (most recent call last):
             ...
             TypeError: not defined for rings of characteristic 2
