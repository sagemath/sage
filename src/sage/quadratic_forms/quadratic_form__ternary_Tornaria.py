"""
Tornaria methods for computing with quadratic forms
"""
# ****************************************************************************
#       Copyright (C) 2007 Gonzalo Tornaria
#
# This program is free software: you can redistribute it and/or modify
# it under the terms of the GNU General Public License as published by
# the Free Software Foundation, either version 2 of the License, or
# (at your option) any later version.
#                  https://www.gnu.org/licenses/
# ****************************************************************************

from sage.arith.misc import (CRT_vectors,
                             factor,
                             gcd,
                             hilbert_symbol,
                             kronecker as kronecker_symbol,
                             prime_to_m_part)
from sage.misc.functional import is_odd
from sage.misc.misc_c import prod
from sage.modules.free_module import FreeModule
from sage.modules.free_module_element import vector
from sage.rings.integer_ring import ZZ


# TO DO -- Add second argument
#  def __call__(self,v,w=None):
#    if w is None:
#        return half(v * self._matrix_() * v)
#    else:
#      return v * self._matrix_() * w


def disc(self):
    r"""
    Return the discriminant of the quadratic form, defined as

    - `(-1)^n {\rm det}(B)` for even dimension `2n`
    - `{\rm det}(B)/2` for odd dimension

    where `2Q(x) = x^t B x`.

    This agrees with the usual discriminant for binary and ternary quadratic forms.

    EXAMPLES::

        sage: DiagonalQuadraticForm(ZZ, [1]).disc()
        1
        sage: DiagonalQuadraticForm(ZZ, [1,1]).disc()
        -4
        sage: DiagonalQuadraticForm(ZZ, [1,1,1]).disc()
        4
        sage: DiagonalQuadraticForm(ZZ, [1,1,1,1]).disc()
        16

    """
    if is_odd(self.dim()):
        # This is not so good for characteristic 2.
        return self.base_ring()(self.det() / 2)
    return (-1)**(self.dim() // 2) * self.det()


def content(self):
    r"""
    Return the GCD of the coefficients of the quadratic form.

    .. warning::

        Only works over Euclidean domains (probably just `\ZZ`).

    EXAMPLES::

        sage: Q = DiagonalQuadraticForm(ZZ, [1, 1])
        sage: Q.matrix().gcd()
        2
        sage: Q.content()
        1
        sage: DiagonalQuadraticForm(ZZ, [1, 1]).is_primitive()
        True
        sage: DiagonalQuadraticForm(ZZ, [2, 4]).is_primitive()
        False
        sage: DiagonalQuadraticForm(ZZ, [2, 4]).primitive()
        Quadratic form in 2 variables over Integer Ring with coefficients:
        [ 1 0 ]
        [ * 2 ]
    """
    return self.gcd()


# in quadratic_form.py
#def is_primitive(self):
#    """
#    Checks if the form is a multiple of another form... only over ZZ for now.
#    """
#    return self.content() == 1


# in quadratic_form.py
#def primitive(self):
#    """
#    Return a primitive quadratic forms in the similarity class of the given form.
#
#    This only works when we have GCDs... so over ZZ.
#    """
#    c=self.content()
#    new_coeffs = [self.base_ring()(a/c)  for a in self.__coeffs]
#    return QuadraticForm(self.base_ring(), self.dim(), new_coeffs)


def adjoint(self):
    """
    This gives the adjoint (integral) quadratic form associated to the
    given form, essentially defined by taking the adjoint of the matrix.

    EXAMPLES::

        sage: Q = QuadraticForm(ZZ, 2, [1,2,5])
        sage: Q.adjoint()
        Quadratic form in 2 variables over Integer Ring with coefficients:
        [ 5 -2 ]
        [ * 1 ]

    ::

        sage: Q = QuadraticForm(ZZ, 3, [1, 0, -1, 2, -1, 5])
        sage: Q.adjoint()
        Quadratic form in 3 variables over Integer Ring with coefficients:
        [ 39 2 8 ]
        [ * 19 4 ]
        [ * * 8 ]

    """
    from sage.quadratic_forms.quadratic_form import QuadraticForm as QuadraticForm

    if is_odd(self.dim()):
        return QuadraticForm(self.matrix().adjoint_classical() * 2)
    return QuadraticForm(self.matrix().adjoint_classical())


def antiadjoint(self):
    """
    This gives an (integral) form such that its adjoint is the given form.

    EXAMPLES::

        sage: Q = QuadraticForm(ZZ, 3, [1, 0, -1, 2, -1, 5])
        sage: Q.adjoint().antiadjoint()
        Quadratic form in 3 variables over Integer Ring with coefficients:
        [ 1 0 -1 ]
        [ * 2 -1 ]
        [ * * 5 ]
<<<<<<< HEAD
        sage: Q.antiadjoint()                                                           # optional - sage.symbolic
=======
        sage: Q.antiadjoint()                                                       # optional - sage.symbolic
>>>>>>> 189eb200
        Traceback (most recent call last):
        ...
        ValueError: not an adjoint
    """
    try:
        n = self.dim()
        R = self.base_ring()
        d = R(self.disc()**(ZZ(1)/(n-1)))
        if is_odd(n):
            return self.adjoint().scale_by_factor( R(1) / 4 / d**(n-2) )
        else:
            return self.adjoint().scale_by_factor( R(1) / d**(n-2) )
    except TypeError:
        raise ValueError("not an adjoint")


def is_adjoint(self) -> bool:
    """
    Determine if the given form is the adjoint of another form.

    EXAMPLES::

        sage: Q = QuadraticForm(ZZ, 3, [1, 0, -1, 2, -1, 5])
<<<<<<< HEAD
        sage: Q.is_adjoint()                                                            # optional - sage.symbolic
=======
        sage: Q.is_adjoint()                                                        # optional - sage.symbolic
>>>>>>> 189eb200
        False
        sage: Q.adjoint().is_adjoint()
        True
    """
    try:
        self.antiadjoint()
    except ValueError:
        return False
    return True


def reciprocal(self):
    r"""
    This gives the reciprocal quadratic form associated to the given form.
    This is defined as the multiple of the primitive adjoint with the same
    content as the given form.

    EXAMPLES::

        sage: Q = DiagonalQuadraticForm(ZZ, [1,1,37])
        sage: Q.reciprocal()
        Quadratic form in 3 variables over Integer Ring with coefficients:
        [ 37 0 0 ]
        [ * 37 0 ]
        [ * * 1 ]
        sage: Q.reciprocal().reciprocal()
        Quadratic form in 3 variables over Integer Ring with coefficients:
        [ 1 0 0 ]
        [ * 1 0 ]
        [ * * 37 ]
        sage: Q.reciprocal().reciprocal() == Q
        True

    """
    return self.adjoint().primitive() . scale_by_factor( self.content() )


def omega(self):
    r"""
    This is the content of the adjoint of the primitive associated quadratic form.

    Ref: See Dickson's "Studies in Number Theory".

    EXAMPLES::

        sage: Q = DiagonalQuadraticForm(ZZ, [1,1,37])
        sage: Q.omega()
        4

    """
    return self.primitive().adjoint().content()


def delta(self):
    r"""
    This is the omega of the adjoint form,
    which is the same as the omega of the reciprocal form.

    EXAMPLES::

        sage: Q = DiagonalQuadraticForm(ZZ, [1,1,37])
        sage: Q.delta()
        148
    """
    return self.adjoint().omega()


def level__Tornaria(self):
    r"""
    Return the level of the quadratic form,
    defined as

    - level(`B`)    for even dimension,
    - level(`B`)/4  for odd dimension,

    where `2Q(x) = x^t\cdot B\cdot x`.

    This agrees with the usual level for even dimension...

    EXAMPLES::

        sage: DiagonalQuadraticForm(ZZ, [1]).level__Tornaria()
        1
        sage: DiagonalQuadraticForm(ZZ, [1,1]).level__Tornaria()
        4
        sage: DiagonalQuadraticForm(ZZ, [1,1,1]).level__Tornaria()
        1
        sage: DiagonalQuadraticForm(ZZ, [1,1,1,1]).level__Tornaria()
        4
    """
    return self.base_ring()(abs(self.disc())/self.omega()/self.content()**self.dim())


def discrec(self):
    r"""
    Return the discriminant of the reciprocal form.

    EXAMPLES::

        sage: Q = DiagonalQuadraticForm(ZZ, [1,1,37])
        sage: Q.disc()
        148
        sage: Q.discrec()
        5476
        sage: [4 * 37, 4 * 37^2]
        [148, 5476]
    """
    return self.reciprocal().disc()


# Rational equivalence

def hasse_conductor(self):
    """
    This is the product of all primes where the Hasse invariant equals `-1`

    EXAMPLES::

        sage: Q = QuadraticForm(ZZ, 3, [1, 0, -1, 2, -1, 5])
<<<<<<< HEAD
        sage: Q.hasse_invariant(2)                                                      # optional - sage.libs.pari
        -1
        sage: Q.hasse_invariant(37)                                                     # optional - sage.libs.pari
        -1
        sage: Q.hasse_conductor()                                                       # optional - sage.libs.pari
        74

        sage: DiagonalQuadraticForm(ZZ, [1, 1, 1]).hasse_conductor()                    # optional - sage.libs.pari
        1
        sage: QuadraticForm(ZZ, 3, [2, -2, 0, 2, 0, 5]).hasse_conductor()               # optional - sage.libs.pari
=======
        sage: Q.hasse_invariant(2)                                                  # optional - sage.libs.pari
        -1
        sage: Q.hasse_invariant(37)                                                 # optional - sage.libs.pari
        -1
        sage: Q.hasse_conductor()                                                   # optional - sage.libs.pari
        74

        sage: DiagonalQuadraticForm(ZZ, [1, 1, 1]).hasse_conductor()                # optional - sage.libs.pari
        1
        sage: QuadraticForm(ZZ, 3, [2, -2, 0, 2, 0, 5]).hasse_conductor()           # optional - sage.libs.pari
>>>>>>> 189eb200
        10
    """
    return prod([x[0] for x in factor(2 * self.level())
                 if self.hasse_invariant(x[0]) == -1])


def clifford_invariant(self, p):
    """
    This is the Clifford invariant, i.e. the class in the Brauer group of the
    Clifford algebra for even dimension, of the even Clifford Algebra for odd dimension.

    See Lam (AMS GSM 67) p. 117 for the definition, and p. 119 for the formula
    relating it to the Hasse invariant.

    EXAMPLES:

    For hyperbolic spaces, the Clifford invariant is +1::

        sage: H = QuadraticForm(ZZ, 2, [0, 1, 0])
<<<<<<< HEAD
        sage: H.clifford_invariant(2)                                                   # optional - sage.libs.pari
        1
        sage: (H + H).clifford_invariant(2)                                             # optional - sage.libs.pari
        1
        sage: (H + H + H).clifford_invariant(2)                                         # optional - sage.libs.pari
        1
        sage: (H + H + H + H).clifford_invariant(2)                                     # optional - sage.libs.pari
=======
        sage: H.clifford_invariant(2)                                               # optional - sage.libs.pari
        1
        sage: (H + H).clifford_invariant(2)                                         # optional - sage.libs.pari
        1
        sage: (H + H + H).clifford_invariant(2)                                     # optional - sage.libs.pari
        1
        sage: (H + H + H + H).clifford_invariant(2)                                 # optional - sage.libs.pari
>>>>>>> 189eb200
        1
    """
    n = self.dim() % 8
    if n == 1 or n == 2:
        s = 1
    elif n == 3 or n == 4:
        s = hilbert_symbol(-1, -self.disc(), p)
    elif n == 5 or n == 6:
        s = hilbert_symbol(-1, -1, p)
    elif n == 7 or n == 0:
        s = hilbert_symbol(-1, self.disc(), p)
    return s * self.hasse_invariant(p)


def clifford_conductor(self):
    """
    This is the product of all primes where the Clifford invariant is `-1`

    .. NOTE::

        For ternary forms, this is the discriminant of the
        quaternion algebra associated to the quadratic space
        (i.e. the even Clifford algebra).

    EXAMPLES::

        sage: Q = QuadraticForm(ZZ, 3, [1, 0, -1, 2, -1, 5])
<<<<<<< HEAD
        sage: Q.clifford_invariant(2)                                                   # optional - sage.libs.pari
        1
        sage: Q.clifford_invariant(37)                                                  # optional - sage.libs.pari
        -1
        sage: Q.clifford_conductor()                                                    # optional - sage.libs.pari
        37

        sage: DiagonalQuadraticForm(ZZ, [1, 1, 1]).clifford_conductor()                 # optional - sage.libs.pari
        2
        sage: QuadraticForm(ZZ, 3, [2, -2, 0, 2, 0, 5]).clifford_conductor()            # optional - sage.libs.pari
=======
        sage: Q.clifford_invariant(2)                                               # optional - sage.libs.pari
        1
        sage: Q.clifford_invariant(37)                                              # optional - sage.libs.pari
        -1
        sage: Q.clifford_conductor()                                                # optional - sage.libs.pari
        37

        sage: DiagonalQuadraticForm(ZZ, [1, 1, 1]).clifford_conductor()             # optional - sage.libs.pari
        2
        sage: QuadraticForm(ZZ, 3, [2, -2, 0, 2, 0, 5]).clifford_conductor()        # optional - sage.libs.pari
>>>>>>> 189eb200
        30

    For hyperbolic spaces, the Clifford conductor is 1::

        sage: H = QuadraticForm(ZZ, 2, [0, 1, 0])
<<<<<<< HEAD
        sage: H.clifford_conductor()                                                    # optional - sage.libs.pari
        1
        sage: (H + H).clifford_conductor()                                              # optional - sage.libs.pari
        1
        sage: (H + H + H).clifford_conductor()                                          # optional - sage.libs.pari
        1
        sage: (H + H + H + H).clifford_conductor()                                      # optional - sage.libs.pari
=======
        sage: H.clifford_conductor()                                                # optional - sage.libs.pari
        1
        sage: (H + H).clifford_conductor()                                          # optional - sage.libs.pari
        1
        sage: (H + H + H).clifford_conductor()                                      # optional - sage.libs.pari
        1
        sage: (H + H + H + H).clifford_conductor()                                  # optional - sage.libs.pari
>>>>>>> 189eb200
        1
    """
    return prod([x[0] for x in factor(2 * self.level())
                 if self.clifford_invariant(x[0]) == -1])


# Genus theory

def basiclemma(self, M):
    """
    Find a number represented by self and coprime to `M`.

    EXAMPLES::

        sage: Q = QuadraticForm(ZZ, 2, [2, 1, 3])
        sage: Q.basiclemma(6)
        71
    """
    a = self(self.basiclemmavec(M))
    assert gcd(a, M) == 1
    return a


def basiclemmavec(self, M):
    """
    Find a vector where the value of the quadratic form is coprime to `M`.

    EXAMPLES::

        sage: Q = QuadraticForm(ZZ, 2, [2, 1, 5])
        sage: Q.basiclemmavec(10)
        (6, 5)
        sage: Q(_)
        227
    """
    V = FreeModule(self.base_ring(), self.dim())
    vec = []
    mod = []
    M0 = abs(M)
    if M0 == 1:
        return V(0)

    for i in range(self.dim()):
        M1 = prime_to_m_part(M0, self[i,i])
        if M1 != 1:
            vec.append(V.gen(i))
            mod.append(M1)
        M0 = M0/M1
        if M0 == 1:
            return tuple(CRT_vectors(vec, mod))

    for i in range(self.dim()):
        for j in range(i):
            M1 = prime_to_m_part(M0, self[i,j])
            if M1 != 1:
                vec.append(V.i + V.j)
                mod.append(M1)
            M0 = M0/M1
            if M0 == 1:
                return tuple(CRT_vectors(vec, mod))

    raise ValueError("not primitive form")


# FIXME: get the rules for validity of characters straight...
# p=2 might be bad!!!
def xi(self, p):
    """
    Return the value of the genus characters Xi_p... which may be missing one character.
    We allow -1 as a prime.

    REFERENCES:

    Dickson's "Studies in the Theory of Numbers"

    EXAMPLES::

        sage: Q1 = QuadraticForm(ZZ, 3, [1, 1, 1, 14, 3, 14])
        sage: Q2 = QuadraticForm(ZZ, 3, [2, -1, 0, 2, 0, 50])
        sage: [Q1.omega(), Q2.omega()]
        [5, 5]
<<<<<<< HEAD
        sage: [Q1.hasse_invariant(5), Q2.hasse_invariant(5)]      # equivalent over Q_5             # optional - sage.libs.pari
        [1, 1]
        sage: [Q1.xi(5), Q2.xi(5)]                                # not equivalent over Z_5         # optional - sage.libs.pari
=======
        sage: [Q1.hasse_invariant(5),                   # equivalent over Q_5       # optional - sage.libs.pari
        ....:  Q2.hasse_invariant(5)]
        [1, 1]
        sage: [Q1.xi(5), Q2.xi(5)]                      # not equivalent over Z_5   # optional - sage.libs.pari
>>>>>>> 189eb200
        [1, -1]
    """
    if self.dim() == 2 and self.disc() % p:
        raise ValueError("not a valid character")
    if self.dim() >= 3 and self.omega() % p:
        raise ValueError("not a valid character")
    if (p == -1) or (p == 2):
        return kronecker_symbol(p, self.basiclemma(2))
    return kronecker_symbol(self.basiclemma(p), p)


def xi_rec(self,p):
    """
    Return Xi(`p`) for the reciprocal form.

    EXAMPLES::

        sage: Q1 = QuadraticForm(ZZ, 3, [1, 1, 1, 14, 3, 14])
        sage: Q2 = QuadraticForm(ZZ, 3, [2, -1, 0, 2, 0, 50])
<<<<<<< HEAD
        sage: [Q1.clifford_conductor(), Q2.clifford_conductor()]  # equivalent over Q               # optional - sage.libs.pari
        [3, 3]
        sage: Q1.is_locally_equivalent_to(Q2)                     # not in the same genus           # optional - sage.libs.pari
        False
        sage: [Q1.delta(), Q2.delta()]                                                              # optional - sage.libs.pari
        [480, 480]
        sage: factor(480)                                                                           # optional - sage.libs.pari
        2^5 * 3 * 5
        sage: list(map(Q1.xi_rec, [-1,2,3,5]))                                                      # optional - sage.libs.pari
        [-1, -1, -1, 1]
        sage: list(map(Q2.xi_rec, [-1,2,3,5]))                                                      # optional - sage.libs.pari
=======
        sage: [Q1.clifford_conductor(),                 # equivalent over Q         # optional - sage.libs.pari
        ....:  Q2.clifford_conductor()]
        [3, 3]
        sage: Q1.is_locally_equivalent_to(Q2)           # not in the same genus     # optional - sage.libs.pari
        False
        sage: [Q1.delta(), Q2.delta()]                                              # optional - sage.libs.pari
        [480, 480]
        sage: factor(480)                                                           # optional - sage.libs.pari
        2^5 * 3 * 5
        sage: list(map(Q1.xi_rec, [-1,2,3,5]))                                      # optional - sage.libs.pari
        [-1, -1, -1, 1]
        sage: list(map(Q2.xi_rec, [-1,2,3,5]))                                      # optional - sage.libs.pari
>>>>>>> 189eb200
        [-1, -1, -1, -1]
    """
    return self.reciprocal().xi(p)


def lll(self):
    """
    Return an LLL-reduced form of `Q` (using PARI).

    EXAMPLES::

        sage: Q = QuadraticForm(ZZ, 4, range(1,11))
        sage: Q.is_definite()
        True
        sage: Q.lll()
        Quadratic form in 4 variables over Integer Ring with coefficients:
        [ 1 0 1 0 ]
        [ * 4 3 3 ]
        [ * * 6 3 ]
        [ * * * 6 ]
    """
    return self(self.matrix().LLL_gram())


def representation_number_list(self, B):
    """
    Return the vector of representation numbers < B.

    EXAMPLES::

        sage: Q = DiagonalQuadraticForm(ZZ, [1,1,1,1,1,1,1,1])
<<<<<<< HEAD
        sage: Q.representation_number_list(10)                                                      # optional - sage.libs.pari
=======
        sage: Q.representation_number_list(10)                                      # optional - sage.libs.pari
>>>>>>> 189eb200
        [1, 16, 112, 448, 1136, 2016, 3136, 5504, 9328, 12112]
    """
    from sage.libs.pari.all import pari

    ans = pari(1).concat(self.__pari__().qfrep(B - 1, 1) * 2)
    return ans.sage()


def representation_vector_list(self, B, maxvectors=10**8):
    """
    Find all vectors `v` where `Q(v) < B`.

    This only works for positive definite quadratic forms.

    EXAMPLES::

        sage: Q = DiagonalQuadraticForm(ZZ, [1, 1])
<<<<<<< HEAD
        sage: Q.representation_vector_list(10)                                                      # optional - sage.libs.pari
=======
        sage: Q.representation_vector_list(10)                                      # optional - sage.libs.pari
>>>>>>> 189eb200
        [[(0, 0)],
         [(0, 1), (0, -1), (1, 0), (-1, 0)],
         [(1, 1), (-1, -1), (1, -1), (-1, 1)],
         [],
         [(0, 2), (0, -2), (2, 0), (-2, 0)],
         [(1, 2), (-1, -2), (1, -2), (-1, 2), (2, 1), (-2, -1), (2, -1), (-2, 1)],
         [],
         [],
         [(2, 2), (-2, -2), (2, -2), (-2, 2)],
         [(0, 3), (0, -3), (3, 0), (-3, 0)]]
<<<<<<< HEAD
        sage: list(map(len, _))                                                                     # optional - sage.libs.pari
        [1, 4, 4, 0, 4, 8, 0, 0, 4, 4]
        sage: Q.representation_number_list(10)                                                      # optional - sage.libs.pari
=======
        sage: list(map(len, _))                                                     # optional - sage.libs.pari
        [1, 4, 4, 0, 4, 8, 0, 0, 4, 4]
        sage: Q.representation_number_list(10)                                      # optional - sage.libs.pari
>>>>>>> 189eb200
        [1, 4, 4, 0, 4, 8, 0, 0, 4, 4]

    TESTS::

<<<<<<< HEAD
        sage: R = QuadraticForm(ZZ,2,[-4,-3,0])
        sage: R.representation_vector_list(10)                                                      # optional - sage.libs.pari
=======
        sage: R = QuadraticForm(ZZ, 2, [-4,-3,0])
        sage: R.representation_vector_list(10)                                      # optional - sage.libs.pari
>>>>>>> 189eb200
        Traceback (most recent call last):
        ...
        PariError: domain error in minim0: form is not positive definite
    """
    n, m, vs = self.__pari__().qfminim(2 * (B - 1), maxvectors)

    if n != 2 * len(vs):
        raise RuntimeError("insufficient number of vectors")
    ms = [[] for _ in range(B)]
    ms[0] = [vector([0] * self.dim())]
    for v in vs.sage().columns():
        ms[int(self(v))] += [v, -v]
    return ms


# zeros

def is_zero(self, v, p=0) -> bool:
    r"""
    Determine if the vector `v` is on the conic `Q(x) = 0` (mod `p`).

    EXAMPLES::

        sage: Q1 = QuadraticForm(ZZ, 3, [1, 0, -1, 2, -1, 5])
        sage: Q1.is_zero([0,1,0], 2)
        True
        sage: Q1.is_zero([1,1,1], 2)
        True
        sage: Q1.is_zero([1,1,0], 2)
        False
    """
    norm = self(v)
    if p != 0:
        norm = norm % p
    return norm == 0


def is_zero_nonsingular(self, v, p=0) -> bool:
    """
    Determine if the vector `v` is on the conic `Q(x) = 0` (mod `p`),
    and that this point is non-singular point of the conic.

    EXAMPLES::

        sage: Q1 = QuadraticForm(ZZ, 3, [1, 0, -1, 2, -1, 5])
        sage: Q1.is_zero_nonsingular([1,1,1], 2)
        True
        sage: Q1.is_zero([1, 19, 2], 37)
        True
        sage: Q1.is_zero_nonsingular([1, 19, 2], 37)
        False
    """
    if not self.is_zero(v, p):
        return False
    vm = vector(self.base_ring(), v) * self.matrix()
    if p != 0:
        vm = vm % p
    return (vm != 0)


def is_zero_singular(self, v, p=0) -> bool:
    """
    Determine if the vector `v` is on the conic `Q(x) = 0` (mod `p`),
    and that this point is singular point of the conic.

    EXAMPLES::

        sage: Q1 = QuadraticForm(ZZ, 3, [1, 0, -1, 2, -1, 5])
        sage: Q1.is_zero([1,1,1], 2)
        True
        sage: Q1.is_zero_singular([1,1,1], 2)
        False
        sage: Q1.is_zero_singular([1, 19, 2], 37)
        True
    """
    if not self.is_zero(v, p):
        return False
    vm = vector(self.base_ring(), v) * self.matrix()
    if p != 0:
        vm = vm % p
    return bool(vm == 0)<|MERGE_RESOLUTION|>--- conflicted
+++ resolved
@@ -150,11 +150,7 @@
         [ 1 0 -1 ]
         [ * 2 -1 ]
         [ * * 5 ]
-<<<<<<< HEAD
-        sage: Q.antiadjoint()                                                           # optional - sage.symbolic
-=======
         sage: Q.antiadjoint()                                                       # optional - sage.symbolic
->>>>>>> 189eb200
         Traceback (most recent call last):
         ...
         ValueError: not an adjoint
@@ -178,11 +174,7 @@
     EXAMPLES::
 
         sage: Q = QuadraticForm(ZZ, 3, [1, 0, -1, 2, -1, 5])
-<<<<<<< HEAD
-        sage: Q.is_adjoint()                                                            # optional - sage.symbolic
-=======
         sage: Q.is_adjoint()                                                        # optional - sage.symbolic
->>>>>>> 189eb200
         False
         sage: Q.adjoint().is_adjoint()
         True
@@ -302,18 +294,6 @@
     EXAMPLES::
 
         sage: Q = QuadraticForm(ZZ, 3, [1, 0, -1, 2, -1, 5])
-<<<<<<< HEAD
-        sage: Q.hasse_invariant(2)                                                      # optional - sage.libs.pari
-        -1
-        sage: Q.hasse_invariant(37)                                                     # optional - sage.libs.pari
-        -1
-        sage: Q.hasse_conductor()                                                       # optional - sage.libs.pari
-        74
-
-        sage: DiagonalQuadraticForm(ZZ, [1, 1, 1]).hasse_conductor()                    # optional - sage.libs.pari
-        1
-        sage: QuadraticForm(ZZ, 3, [2, -2, 0, 2, 0, 5]).hasse_conductor()               # optional - sage.libs.pari
-=======
         sage: Q.hasse_invariant(2)                                                  # optional - sage.libs.pari
         -1
         sage: Q.hasse_invariant(37)                                                 # optional - sage.libs.pari
@@ -324,7 +304,6 @@
         sage: DiagonalQuadraticForm(ZZ, [1, 1, 1]).hasse_conductor()                # optional - sage.libs.pari
         1
         sage: QuadraticForm(ZZ, 3, [2, -2, 0, 2, 0, 5]).hasse_conductor()           # optional - sage.libs.pari
->>>>>>> 189eb200
         10
     """
     return prod([x[0] for x in factor(2 * self.level())
@@ -344,15 +323,6 @@
     For hyperbolic spaces, the Clifford invariant is +1::
 
         sage: H = QuadraticForm(ZZ, 2, [0, 1, 0])
-<<<<<<< HEAD
-        sage: H.clifford_invariant(2)                                                   # optional - sage.libs.pari
-        1
-        sage: (H + H).clifford_invariant(2)                                             # optional - sage.libs.pari
-        1
-        sage: (H + H + H).clifford_invariant(2)                                         # optional - sage.libs.pari
-        1
-        sage: (H + H + H + H).clifford_invariant(2)                                     # optional - sage.libs.pari
-=======
         sage: H.clifford_invariant(2)                                               # optional - sage.libs.pari
         1
         sage: (H + H).clifford_invariant(2)                                         # optional - sage.libs.pari
@@ -360,7 +330,6 @@
         sage: (H + H + H).clifford_invariant(2)                                     # optional - sage.libs.pari
         1
         sage: (H + H + H + H).clifford_invariant(2)                                 # optional - sage.libs.pari
->>>>>>> 189eb200
         1
     """
     n = self.dim() % 8
@@ -388,18 +357,6 @@
     EXAMPLES::
 
         sage: Q = QuadraticForm(ZZ, 3, [1, 0, -1, 2, -1, 5])
-<<<<<<< HEAD
-        sage: Q.clifford_invariant(2)                                                   # optional - sage.libs.pari
-        1
-        sage: Q.clifford_invariant(37)                                                  # optional - sage.libs.pari
-        -1
-        sage: Q.clifford_conductor()                                                    # optional - sage.libs.pari
-        37
-
-        sage: DiagonalQuadraticForm(ZZ, [1, 1, 1]).clifford_conductor()                 # optional - sage.libs.pari
-        2
-        sage: QuadraticForm(ZZ, 3, [2, -2, 0, 2, 0, 5]).clifford_conductor()            # optional - sage.libs.pari
-=======
         sage: Q.clifford_invariant(2)                                               # optional - sage.libs.pari
         1
         sage: Q.clifford_invariant(37)                                              # optional - sage.libs.pari
@@ -410,21 +367,11 @@
         sage: DiagonalQuadraticForm(ZZ, [1, 1, 1]).clifford_conductor()             # optional - sage.libs.pari
         2
         sage: QuadraticForm(ZZ, 3, [2, -2, 0, 2, 0, 5]).clifford_conductor()        # optional - sage.libs.pari
->>>>>>> 189eb200
         30
 
     For hyperbolic spaces, the Clifford conductor is 1::
 
         sage: H = QuadraticForm(ZZ, 2, [0, 1, 0])
-<<<<<<< HEAD
-        sage: H.clifford_conductor()                                                    # optional - sage.libs.pari
-        1
-        sage: (H + H).clifford_conductor()                                              # optional - sage.libs.pari
-        1
-        sage: (H + H + H).clifford_conductor()                                          # optional - sage.libs.pari
-        1
-        sage: (H + H + H + H).clifford_conductor()                                      # optional - sage.libs.pari
-=======
         sage: H.clifford_conductor()                                                # optional - sage.libs.pari
         1
         sage: (H + H).clifford_conductor()                                          # optional - sage.libs.pari
@@ -432,7 +379,6 @@
         sage: (H + H + H).clifford_conductor()                                      # optional - sage.libs.pari
         1
         sage: (H + H + H + H).clifford_conductor()                                  # optional - sage.libs.pari
->>>>>>> 189eb200
         1
     """
     return prod([x[0] for x in factor(2 * self.level())
@@ -514,16 +460,10 @@
         sage: Q2 = QuadraticForm(ZZ, 3, [2, -1, 0, 2, 0, 50])
         sage: [Q1.omega(), Q2.omega()]
         [5, 5]
-<<<<<<< HEAD
-        sage: [Q1.hasse_invariant(5), Q2.hasse_invariant(5)]      # equivalent over Q_5             # optional - sage.libs.pari
-        [1, 1]
-        sage: [Q1.xi(5), Q2.xi(5)]                                # not equivalent over Z_5         # optional - sage.libs.pari
-=======
         sage: [Q1.hasse_invariant(5),                   # equivalent over Q_5       # optional - sage.libs.pari
         ....:  Q2.hasse_invariant(5)]
         [1, 1]
         sage: [Q1.xi(5), Q2.xi(5)]                      # not equivalent over Z_5   # optional - sage.libs.pari
->>>>>>> 189eb200
         [1, -1]
     """
     if self.dim() == 2 and self.disc() % p:
@@ -543,19 +483,6 @@
 
         sage: Q1 = QuadraticForm(ZZ, 3, [1, 1, 1, 14, 3, 14])
         sage: Q2 = QuadraticForm(ZZ, 3, [2, -1, 0, 2, 0, 50])
-<<<<<<< HEAD
-        sage: [Q1.clifford_conductor(), Q2.clifford_conductor()]  # equivalent over Q               # optional - sage.libs.pari
-        [3, 3]
-        sage: Q1.is_locally_equivalent_to(Q2)                     # not in the same genus           # optional - sage.libs.pari
-        False
-        sage: [Q1.delta(), Q2.delta()]                                                              # optional - sage.libs.pari
-        [480, 480]
-        sage: factor(480)                                                                           # optional - sage.libs.pari
-        2^5 * 3 * 5
-        sage: list(map(Q1.xi_rec, [-1,2,3,5]))                                                      # optional - sage.libs.pari
-        [-1, -1, -1, 1]
-        sage: list(map(Q2.xi_rec, [-1,2,3,5]))                                                      # optional - sage.libs.pari
-=======
         sage: [Q1.clifford_conductor(),                 # equivalent over Q         # optional - sage.libs.pari
         ....:  Q2.clifford_conductor()]
         [3, 3]
@@ -568,7 +495,6 @@
         sage: list(map(Q1.xi_rec, [-1,2,3,5]))                                      # optional - sage.libs.pari
         [-1, -1, -1, 1]
         sage: list(map(Q2.xi_rec, [-1,2,3,5]))                                      # optional - sage.libs.pari
->>>>>>> 189eb200
         [-1, -1, -1, -1]
     """
     return self.reciprocal().xi(p)
@@ -600,11 +526,7 @@
     EXAMPLES::
 
         sage: Q = DiagonalQuadraticForm(ZZ, [1,1,1,1,1,1,1,1])
-<<<<<<< HEAD
-        sage: Q.representation_number_list(10)                                                      # optional - sage.libs.pari
-=======
         sage: Q.representation_number_list(10)                                      # optional - sage.libs.pari
->>>>>>> 189eb200
         [1, 16, 112, 448, 1136, 2016, 3136, 5504, 9328, 12112]
     """
     from sage.libs.pari.all import pari
@@ -622,11 +544,7 @@
     EXAMPLES::
 
         sage: Q = DiagonalQuadraticForm(ZZ, [1, 1])
-<<<<<<< HEAD
-        sage: Q.representation_vector_list(10)                                                      # optional - sage.libs.pari
-=======
         sage: Q.representation_vector_list(10)                                      # optional - sage.libs.pari
->>>>>>> 189eb200
         [[(0, 0)],
          [(0, 1), (0, -1), (1, 0), (-1, 0)],
          [(1, 1), (-1, -1), (1, -1), (-1, 1)],
@@ -637,26 +555,15 @@
          [],
          [(2, 2), (-2, -2), (2, -2), (-2, 2)],
          [(0, 3), (0, -3), (3, 0), (-3, 0)]]
-<<<<<<< HEAD
-        sage: list(map(len, _))                                                                     # optional - sage.libs.pari
-        [1, 4, 4, 0, 4, 8, 0, 0, 4, 4]
-        sage: Q.representation_number_list(10)                                                      # optional - sage.libs.pari
-=======
         sage: list(map(len, _))                                                     # optional - sage.libs.pari
         [1, 4, 4, 0, 4, 8, 0, 0, 4, 4]
         sage: Q.representation_number_list(10)                                      # optional - sage.libs.pari
->>>>>>> 189eb200
         [1, 4, 4, 0, 4, 8, 0, 0, 4, 4]
 
     TESTS::
 
-<<<<<<< HEAD
-        sage: R = QuadraticForm(ZZ,2,[-4,-3,0])
-        sage: R.representation_vector_list(10)                                                      # optional - sage.libs.pari
-=======
         sage: R = QuadraticForm(ZZ, 2, [-4,-3,0])
         sage: R.representation_vector_list(10)                                      # optional - sage.libs.pari
->>>>>>> 189eb200
         Traceback (most recent call last):
         ...
         PariError: domain error in minim0: form is not positive definite
