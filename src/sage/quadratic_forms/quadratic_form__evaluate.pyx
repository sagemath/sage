"Evaluation"


def QFEvaluateVector(Q, v):
<<<<<<< HEAD
    """
=======
    r"""
>>>>>>> 189eb200
    Evaluate this quadratic form `Q` on a vector or matrix of elements
    coercible to the base ring of the quadratic form.  If a vector
    is given, then the output will be the ring element `Q(v)`, but if a
    matrix is given, then the output will be the quadratic form `Q'`
    which in matrix notation is given by:

    .. MATH::

            Q' = v^t\cdot Q\cdot v.

    .. NOTE::

        This is a Python wrapper for the fast evaluation routine
        :func:`QFEvaluateVector_cdef`.  This routine is for internal use and is
        called more conveniently as ``Q(M)``.

    INPUT:

    - ``Q`` -- :class:`QuadraticForm` over a base ring `R`
    - ``v`` -- a tuple or list (or column matrix) of ``Q.dim()`` elements of `R`

    OUTPUT: an element of `R`

    EXAMPLES::

        sage: from sage.quadratic_forms.quadratic_form__evaluate import QFEvaluateVector
        sage: Q = QuadraticForm(ZZ, 4, range(10)); Q
        Quadratic form in 4 variables over Integer Ring with coefficients:
        [ 0 1 2 3 ]
        [ * 4 5 6 ]
        [ * * 7 8 ]
        [ * * * 9 ]
        sage: QFEvaluateVector(Q, (1,0,0,0))
        0
        sage: QFEvaluateVector(Q, (1,0,1,0))
        9
    """
    return QFEvaluateVector_cdef(Q, v)



cdef QFEvaluateVector_cdef(Q, v):
<<<<<<< HEAD
    """
=======
    r"""
>>>>>>> 189eb200
    Routine to quickly evaluate a quadratic form `Q` on a vector `v`.  See
    the Python wrapper function :meth:`QFEvaluate` above for details.

    """
    # If we are passed a matrix A, return the quadratic form Q(A(x))
    # (In matrix notation: A^t * Q * A)
    n = Q.dim()

    tmp_val = Q.base_ring()(0)
    for i from 0 <= i < n:
        for j from i <= j < n:
            tmp_val += Q[i,j] * v[i] * v[j]

    # Return the value (over R)
    return Q.base_ring().coerce(tmp_val)



def QFEvaluateMatrix(Q, M, Q2):
    r"""
    Evaluate this quadratic form `Q` on a matrix `M` of elements coercible
    to the base ring of the quadratic form, which in matrix notation
    is given by:

    .. MATH::

<<<<<<< HEAD
            Q_2 = M^t * Q * M.
=======
            Q_2 = M^t\cdot Q\cdot M.
>>>>>>> 189eb200

    .. NOTE::

        This is a Python wrapper for the fast evaluation routine
        :func:`QFEvaluateMatrix_cdef`.  This routine is for internal use and is
        called more conveniently as ``Q(M)``.  The inclusion of ``Q2`` as an
        argument is to avoid having to create a :func:`QuadraticForm` here, which
        for now creates circular imports.

    INPUT:

    - ``Q`` -- :class:`QuadraticForm` over a base ring `R`
    - ``M`` -- a ``Q.dim()`` `\times` ``Q2.dim()`` matrix of elements of `R`

    OUTPUT: a :class:`QuadraticForm` over `R`

    EXAMPLES::

        sage: from sage.quadratic_forms.quadratic_form__evaluate import QFEvaluateMatrix
        sage: Q = QuadraticForm(ZZ, 4, range(10)); Q
        Quadratic form in 4 variables over Integer Ring with coefficients:
        [ 0 1 2 3 ]
        [ * 4 5 6 ]
        [ * * 7 8 ]
        [ * * * 9 ]
        sage: Q2 = QuadraticForm(ZZ, 2)
        sage: M = Matrix(ZZ, 4, 2, [1,0,0,0, 0,1,0,0]); M
        [1 0]
        [0 0]
        [0 1]
        [0 0]
        sage: QFEvaluateMatrix(Q, M, Q2)
        Quadratic form in 2 variables over Integer Ring with coefficients:
        [ 0 2 ]
        [ * 7 ]
    """
    return QFEvaluateMatrix_cdef(Q, M, Q2)


cdef QFEvaluateMatrix_cdef(Q, M, Q2):
<<<<<<< HEAD
    """
=======
    r"""
>>>>>>> 189eb200
    Routine to quickly evaluate a quadratic form `Q` on a matrix `M`.  See
    the Python wrapper function :func:`QFEvaluateMatrix` above for details.

    """
    # Create the new quadratic form
    n = Q.dim()
    m = Q2.dim()

    # TODO: Check the dimensions of M are compatible with those of Q and Q2

    # Evaluate Q(M) into Q2
    for k from 0 <= k < m:
        for l from k <= l < m:
            tmp_sum = Q2.base_ring()(0)
            for i from 0 <= i < n:
                for j from i <= j < n:
                    if (k == l):
                        tmp_sum += Q[i,j] * (M[i,k] * M[j,l])
                    else:
                        tmp_sum += Q[i,j] * (M[i,k] * M[j,l] + M[i,l] * M[j,k])
            Q2[k,l] = tmp_sum
    return Q2<|MERGE_RESOLUTION|>--- conflicted
+++ resolved
@@ -2,11 +2,7 @@
 
 
 def QFEvaluateVector(Q, v):
-<<<<<<< HEAD
-    """
-=======
     r"""
->>>>>>> 189eb200
     Evaluate this quadratic form `Q` on a vector or matrix of elements
     coercible to the base ring of the quadratic form.  If a vector
     is given, then the output will be the ring element `Q(v)`, but if a
@@ -49,11 +45,7 @@
 
 
 cdef QFEvaluateVector_cdef(Q, v):
-<<<<<<< HEAD
-    """
-=======
     r"""
->>>>>>> 189eb200
     Routine to quickly evaluate a quadratic form `Q` on a vector `v`.  See
     the Python wrapper function :meth:`QFEvaluate` above for details.
 
@@ -80,11 +72,7 @@
 
     .. MATH::
 
-<<<<<<< HEAD
-            Q_2 = M^t * Q * M.
-=======
             Q_2 = M^t\cdot Q\cdot M.
->>>>>>> 189eb200
 
     .. NOTE::
 
@@ -125,11 +113,7 @@
 
 
 cdef QFEvaluateMatrix_cdef(Q, M, Q2):
-<<<<<<< HEAD
-    """
-=======
     r"""
->>>>>>> 189eb200
     Routine to quickly evaluate a quadratic form `Q` on a matrix `M`.  See
     the Python wrapper function :func:`QFEvaluateMatrix` above for details.
 
