"""
Helper code for ternary quadratic forms
"""

# ****************************************************************************
#       Copyright (C) 2012 Gustavo Rama
#
# This program is free software: you can redistribute it and/or modify
# it under the terms of the GNU General Public License as published by
# the Free Software Foundation, either version 2 of the License, or
# (at your option) any later version.
#                  https://www.gnu.org/licenses/
# ****************************************************************************

from sage.arith.misc import gcd, inverse_mod, xgcd
from sage.matrix.constructor import matrix, identity_matrix, diagonal_matrix
from sage.misc.prandom import randint
from sage.rings.finite_rings.integer_mod import mod
from sage.rings.integer_ring import ZZ


def red_mfact(a, b):
    """
    Auxiliary function for reduction that finds the reduction factor of integers `a`, `b`.

    INPUT:

    - ``a``, ``b`` -- integers

    OUTPUT: Integer

    EXAMPLES::

        sage: from sage.quadratic_forms.ternary import red_mfact
        sage: red_mfact(0, 3)
        0
        sage: red_mfact(-5, 100)
        9
    """

    if a:
        return (-b + abs(a))//(2*a)
    else:
        return 0


def _reduced_ternary_form_eisenstein_with_matrix(a1, a2, a3, a23, a13, a12):
    """
    Find the coefficients of the equivalent unique reduced ternary form according to the conditions
    of Dickson's "Studies in the Theory of Numbers", pp164-171, and the transformation matrix.
    See TernaryQF.is_eisenstein_reduced for the conditions.

    EXAMPLES::

        sage: from sage.quadratic_forms.ternary import _reduced_ternary_form_eisenstein_with_matrix
        sage: Q = TernaryQF([293, 315, 756, 908, 929, 522])
        sage: qr, M = _reduced_ternary_form_eisenstein_with_matrix(293, 315, 756, 908, 929, 522)
        sage: qr
        (1, 2, 2, -1, 0, -1)
        sage: M
        [ -54  137  -38]
        [ -23   58  -16]
        [  47 -119   33]
        sage: Qr = TernaryQF(qr)
        sage: Qr.is_eisenstein_reduced()
        True
        sage: Q(M) == Qr
        True
    """
    M = identity_matrix(3)

    loop = True

    while loop:

        # adjust
        v = a1+a2+a23+a13+a12
        if v < 0:
            M *= matrix(ZZ, 3, [1, 0, 1, 0, 1, 1, 0, 0, 1])
            a3 += v
            a23 += a12+2*a2
            a13 += a12+2*a1

        # cuadred 12
        m = red_mfact(a1, a12)
        M *= matrix(ZZ, 3, [1, m, 0, 0, 1, 0, 0, 0, 1])
        t = a1*m
        a12 += t
        a2 += a12*m
        a12 += t
        a23 += a13*m

        # cuadred 23
        m = red_mfact(a2, a23)
        M *= matrix(ZZ, 3, [1, 0, 0, 0, 1, m, 0, 0, 1])
        t = a2*m
        a23 += t
        a3 += a23*m
        a23 += t
        a13 += a12*m

        # cuadred 13
        m = red_mfact(a1, a13)
        M *= matrix(ZZ, 3, [1, 0, m, 0, 1, 0, 0, 0, 1])
        t = a1*m
        a13 += t
        a3 += a13*m
        a13 += t
        a23 += a12*m

        # order 12
        if a1 > a2 or (a1 == a2 and abs(a23) > abs(a13)):
            M *= matrix(ZZ, 3, [0, -1, 0, -1, 0, 0, 0, 0, -1])
            [a1, a2] = [a2, a1]
            [a13, a23] = [a23, a13]

        # order 23
        if a2 > a3 or (a2 == a3 and abs(a13) > abs(a12)):
            M *= matrix(ZZ, 3, [-1, 0, 0, 0, 0, -1, 0, -1, 0])
            [a2, a3] = [a3, a2]
            [a13, a12] = [a12, a13]

        # order 12
        if a1 > a2 or (a1 == a2 and abs(a23) > abs(a13)):
            M *= matrix(ZZ, 3, [0, -1, 0, -1, 0, 0, 0, 0, -1])
            [a1, a2] = [a2, a1]
            [a13, a23] = [a23, a13]

        # signs
        if a23*a13*a12 > 0:
            # a23, a13, a12 positive

            if a23 < 0:
                M *= diagonal_matrix([-1, 1, 1])
                a23 = -a23
            if a13 < 0:
                M *= diagonal_matrix([1, -1, 1])
                a13 = -a13
            if a12 < 0:
                M *= diagonal_matrix([1, 1, -1])
                a12 = -a12

        else:
            # a23, a13, a12 nonpositive

            [s1, s2, s3] = [a23 > 0, a13 > 0, a12 > 0]
            if (s1+s2+s3) % 2:
                if a23 == 0:
                    s1 = 1
                else:
                    if a13 == 0:
                        s2 = 1
                    else:
                        if a12 == 0:
                            s3 = 1
            if s1:
                M *= diagonal_matrix([-1, 1, 1])
                a23 = -a23
            if s2:
                M *= diagonal_matrix([1, -1, 1])
                a13 = -a13
            if s3:
                M *= diagonal_matrix([1, 1, -1])
                a12 = -a12

        loop = not (abs(a23) <= a2 and abs(a13) <= a1 and abs(a12) <= a1 and a1+a2+a23+a13+a12 >= 0)

    # adj 3
    if a1+a2+a23+a13+a12 == 0 and 2*a1+2*a13+a12 > 0:
        M *= matrix(ZZ, 3, [-1, 0, 1, 0, -1, 1, 0, 0, 1])
        # a3 += a1+a2+a23+a13+a12
        a23 = -2*a2-a23-a12
        a13 = -2*a1-a13-a12

    # adj 5.12
    if a1 == -a12 and a13 != 0:
        M *= matrix(ZZ, 3, [-1, -1, 0, 0, -1, 0, 0, 0, 1])
        # a2 += a1+a12
        a23 = -a23-a13
        a13 = -a13
        a12 = -a12  # = 2*a1+a12

    # adj 5.13
    if a1 == -a13 and a12 != 0:
        M *= matrix(ZZ, 3, [-1, 0, -1, 0, 1, 0, 0, 0, -1])
        # a3 += a1+a13
        a23 = -a23-a12
        a13 = -a13  # = 2*a1+a13
        a12 = -a12

    # adj 5.23
    if a2 == -a23 and a12 != 0:
        M *= matrix(ZZ, 3, [1, 0, 0, 0, -1, -1, 0, 0, -1])
        # a3 += a2+a23
        a23 = -a23  # = 2*a2+a23
        a13 = -a13-a12
        a12 = -a12

    # adj 4.12
    if a1 == a12 and a13 > 2*a23:
        M *= matrix(ZZ, 3, [-1, -1, 0, 0, 1, 0, 0, 0, -1])
        # a 2 += a1-a12
        a23 = -a23 + a13
        # a12 = 2*a1 - a12

    # adj 4.13
    if a1 == a13 and a12 > 2*a23:
        M *= matrix(ZZ, 3, [-1, 0, -1, 0, -1, 0, 0, 0, 1])
        # a3 += a1-a13
        a23 = -a23 + a12
        # a13 = 2*a1 - a13

    # adj 4.23
    if a2 == a23 and a12 > 2*a13:
        M *= matrix(ZZ, 3, [-1, 0, 0, 0, -1, -1, 0, 0, 1])
        # a3 += a2-a23
        # a23 = 2*a2 - a23
        a13 = -a13 + a12

    # order 12
    if a1 == a2 and abs(a23) > abs(a13):
        M *= matrix(ZZ, 3, [0, -1, 0, -1, 0, 0, 0, 0, -1])
        [a1, a2] = [a2, a1]
        [a13, a23] = [a23, a13]

    # order 23
    if a2 == a3 and abs(a13) > abs(a12):
        M *= matrix(ZZ, 3, [-1, 0, 0, 0, 0, -1, 0, -1, 0])
        [a13, a12] = [a12, a13]

    # order 12
    if a1 == a2 and abs(a23) > abs(a13):
        M *= matrix(ZZ, 3, [0, -1, 0, -1, 0, 0, 0, 0, -1])
        [a13, a23] = [a23, a13]

    return (a1, a2, a3, a23, a13, a12), M


def _reduced_ternary_form_eisenstein_without_matrix(a1, a2, a3, a23, a13, a12):
    """
    Find the coefficients of the equivalent unique reduced ternary form according to the conditions
    of Dickson's "Studies in the Theory of Numbers", pp164-171.
    See TernaryQF.is_eisenstein_reduced for the conditions.

    EXAMPLES::

        sage: from sage.quadratic_forms.ternary import _reduced_ternary_form_eisenstein_without_matrix
        sage: Q = TernaryQF([293, 315, 756, 908, 929, 522])
        sage: qr = _reduced_ternary_form_eisenstein_without_matrix(293, 315, 756, 908, 929, 522)
        sage: qr
        (1, 2, 2, -1, 0, -1)
        sage: Qr = TernaryQF(qr)
        sage: Qr.is_eisenstein_reduced()
        True
    """
    loop = True

    while loop:

        # adjust
        v = a1+a2+a23+a13+a12
        if v < 0:
            a3 += v
            a23 += a12+2*a2
            a13 += a12+2*a1

        # cuadred 12
        m = red_mfact(a1, a12)
        t = a1*m
        a12 += t
        a2 += a12*m
        a12 += t
        a23 += a13*m

        # cuadred 23
        m = red_mfact(a2, a23)
        t = a2*m
        a23 += t
        a3 += a23*m
        a23 += t
        a13 += a12*m

        # cuadred 13
        m = red_mfact(a1, a13)
        t = a1*m
        a13 += t
        a3 += a13*m
        a13 += t
        a23 += a12*m

        # order 12
        if a1 > a2 or (a1 == a2 and abs(a23) > abs(a13)):
            [a1, a2] = [a2, a1]
            [a13, a23] = [a23, a13]

        # order 23
        if a2 > a3 or (a2 == a3 and abs(a13) > abs(a12)):
            [a2, a3] = [a3, a2]
            [a13, a12] = [a12, a13]

        # order 12
        if a1 > a2 or (a1 == a2 and abs(a23) > abs(a13)):
            [a1, a2] = [a2, a1]
            [a13, a23] = [a23, a13]

        # signs
        if a23*a13*a12 > 0:
            # a23, a13, a12 positive

            if a23 < 0:
                a23 = -a23
            if a13 < 0:
                a13 = -a13
            if a12 < 0:
                a12 = -a12

        else:
            # a23, a13, a12 nonpositive

            [s1, s2, s3] = [a23 > 0, a13 > 0, a12 > 0]
            if (s1+s2+s3) % 2:
                if a23 == 0:
                    s1 = 1
                elif a13 == 0:
                    s2 = 1
                elif a12 == 0:
                    s3 = 1
            if s1:
                a23 = -a23
            if s2:
                a13 = -a13
            if s3:
                a12 = -a12

        loop = not (abs(a23) <= a2 and abs(a13) <= a1 and abs(a12) <= a1 and a1+a2+a23+a13+a12 >= 0)

    # adj 3
    if a1+a2+a23+a13+a12 == 0 and 2*a1+2*a13+a12 > 0:
        # a3 += a1+a2+a23+a13+a12
        a23 = -2*a2-a23-a12
        a13 = -2*a1-a13-a12

    # adj 5.12
    if a1 == -a12 and a13 != 0:
        # a2 += a1+a12
        a23 = -a23-a13
        a13 = -a13
        a12 = -a12  # = 2*a1+a12

    # adj 5.13
    if a1 == -a13 and a12 != 0:
        # a3 += a1+a13
        a23 = -a23-a12
        a13 = -a13  # = 2*a1+a13
        a12 = -a12

    # adj 5.23
    if a2 == -a23 and a12 != 0:
        # a3 += a2+a23
        a23 = -a23  # = 2*a2+a23
        a13 = -a13-a12
        a12 = -a12

    # adj 4.12
    if a1 == a12 and a13 > 2*a23:
        # a 2 += a1-a12
        a23 = -a23 + a13
        # a12 = 2*a1 - a12

    # adj 4.13
    if a1 == a13 and a12 > 2*a23:
        # a3 += a1-a13
        a23 = -a23 + a12
        # a13 = 2*a1 - a13

    # adj 4.23
    if a2 == a23 and a12 > 2*a13:
        # a3 += a2-a23
        # a23 = 2*a2 - a23
        a13 = -a13 + a12

    # order 12
    if a1 == a2 and abs(a23) > abs(a13):
        [a1, a2] = [a2, a1]
        [a13, a23] = [a23, a13]

    # order 23
    if a2 == a3 and abs(a13) > abs(a12):
        [a13, a12] = [a12, a13]

    # order 12
    if a1 == a2 and abs(a23) > abs(a13):
        [a13, a23] = [a23, a13]

    return a1, a2, a3, a23, a13, a12


def primitivize(long long v0, long long v1, long long v2, p):
    """
    Given a 3-tuple `v` not singular mod `p`, return a primitive 3-tuple version of `v` mod `p`.

    EXAMPLES::

        sage: from sage.quadratic_forms.ternary import primitivize
        sage: primitivize(12, 13, 14, 5)
        (3, 2, 1)
        sage: primitivize(12, 13, 15, 5)
        (4, 1, 0)
    """
    if v2 % p:
        v2_inv = inverse_mod(v2, p)
        return v2_inv*v0 % p, v2_inv*v1 % p, 1
    elif v1 % p:
        return inverse_mod(v1, p)*v0 % p, 1, 0
    else:
        return 1, 0, 0


def evaluate(a, b, c, r, s, t, v):
    """
    Function to evaluate the ternary quadratic form `(a, b, c, r, s, t)` in a 3-tuple `v`.

    EXAMPLES::

        sage: from sage.quadratic_forms.ternary import evaluate
        sage: Q = TernaryQF([1, 2, 3, -1, 0, 0])
        sage: v = (1, -1, 19)
        sage: Q(v)
        1105
        sage: evaluate(1, 2, 3, -1, 0, 0, v)
        1105
    """
    return a*v[0]**2+b*v[1]**2+c*v[2]**2+r*v[2]*v[1]+s*v[2]*v[0]+t*v[1]*v[0]


def _find_zeros_mod_p_2(a, b, c, r, s, t):
    """
    Function to find the zeros mod 2 of a ternary quadratic form.

    EXAMPLES::

        sage: Q = TernaryQF([1, 2, 2, -1, 0, 0])
        sage: from sage.quadratic_forms.ternary import _find_zeros_mod_p_2
        sage: zeros = _find_zeros_mod_p_2(1, 2, 2, -1, 0, 0)
        sage: zeros
        [(0, 1, 0), (0, 0, 1), (1, 1, 1)]
        sage: Q((0, 1, 0))
        2
        sage: Q((0, 0, 1))
        2
        sage: Q((1, 1, 1))
        4
    """
    zeros = []
    v = (1, 0, 0)
    if evaluate(a, b, c, r, s, t, v) % 2 == 0:
        zeros.append(v)
    for i in range(2):
        v = (i, 1, 0)
        if evaluate(a, b, c, r, s, t, v) % 2 == 0:
            zeros.append(v)
    for i in range(2):
        for j in range(2):
            v = (i, j, 1)
            if evaluate(a, b, c, r, s, t, v) % 2 == 0:
                zeros.append(v)
    return zeros


def pseudorandom_primitive_zero_mod_p(a, b, c, r, s, t, p):
    """
    Find a zero of the form `(a, b, 1)` of the ternary quadratic form given by the coefficients `(a, b, c, r, s, t)`
    mod `p`, where `p` is a odd prime that doesn't divide the discriminant.

    EXAMPLES::

        sage: Q = TernaryQF([1, 2, 2, -1, 0, 0])
        sage: p = 1009
        sage: from sage.quadratic_forms.ternary import pseudorandom_primitive_zero_mod_p
        sage: v = pseudorandom_primitive_zero_mod_p(1, 2, 2, -1, 0, 0, p)               # needs sage.libs.pari
        sage: v[2]                                                                      # needs sage.libs.pari
        1
        sage: Q(v)%p                                                                    # needs sage.libs.pari
        0
    """
    # [a, b, c, r, s, t] = Q.coefficients()
    while True:

        r1 = randint(0, p-1)
        r2 = randint(0, p-1)
        alpha = (b*r1**2+t*r1+a) % p
        if alpha != 0:

            beta = (2*b*r1*r2+t*r2+r*r1+s) % p
            gamma = (b*r2**2+r*r2+c) % p
            disc = beta**2-4*alpha*gamma
            if mod(disc, p).is_square():

                z = (-beta+mod(disc, p).sqrt().lift())*(2*alpha).inverse_mod(p)
                return z % p, (r1*z+r2) % p, 1


def _find_zeros_mod_p_odd(long long a, long long b, long long c, long long r, long long s, long long t, long long p, v):
    """
    Find the zeros mod `p`, where `p` is an odd prime, of a ternary quadratic form given by its coefficients and a given zero of the form `v`.

    The prime `p` does not divide the discriminant of the form.

    EXAMPLES::

        sage: from sage.quadratic_forms.ternary import _find_zeros_mod_p_odd
        sage: Q = TernaryQF([1, 2, 2, -1, 0, 0])
        sage: p = 1009
        sage: v = (817, 974, 1)
        sage: Q(v)%1009
        0
        sage: zeros_1009 = _find_zeros_mod_p_odd(1, 2, 2, -1, 0, 0, 1009, v)
        sage: len(zeros_1009)
        1010
        sage: zeros_1009.sort()
        sage: zeros_1009[0]
        (0, 32, 1)
        sage: Q((0, 32, 1))
        2018

    """

    cdef long long a_i
    cdef long long c_i
    cdef long long a_inf
    cdef long long c_inf
    cdef long long i
    cdef long long l
    cdef long long x0
    cdef long long y0

    zeros = [v]
    x0 = v[0]
    y0 = v[1]
    more = False
    for i in range(p):
        a_i = (a*x0**2+b*i**2-2*b*i*y0+b*y0**2-t*i*x0+t*x0*y0-2*a*x0+t*i-t*y0+s*x0-r*i+r*y0+a+c-s) % p
        # b_i=(-2*b*i**2+2*b*i*y0+t*i*x0+2*a*x0-2*t*i+t*y0+r*i-2*a+s)%p
        if a_i == 0:
            w = ((x0-1) % p, (y0-i) % p, 1)
            if w == v:
                more = True
            else:
                zeros.append(w)
        else:
            c_i = (b*i**2+t*i+a) % p
            l = c_i*ZZ(a_i).inverse_mod(p)
            w = primitivize(l*(x0-1)+1, l*(y0-i)+i, l, p)
            if w[0] == v[0] and w[1] == v[1] and w[2] == v[2]:
                more = True
            else:
                zeros.append(w)
    if more:
        a_inf = (a*x0**2+b*y0**2+t*x0*y0-2*b*y0-t*x0+s*x0+r*y0+b+c-r) % p
        # b_inf=(2*b*y0+t*x0-2*b+r)%p
        if a_inf == 0:
            w = (x0 % p, (y0-1) % p, 1)
            zeros.append(w)
        else:
            c_inf = b % p
            l = c_inf*ZZ(a_inf).inverse_mod(p)
            w = primitivize(l*x0, l*(y0-1)+1, l, p)
            zeros.append(w)

    return zeros


def _find_zeros_mod_p(a, b, c, r, s, t, p):
    """
    Find the zeros mod `p` of the ternary quadratic form.

    The quadratic form is given by the coefficients `(a, b, c, r, s, t)`,
    and `p` is a prime that does not divide the discriminant of the form.

    EXAMPLES::

        sage: # needs sage.libs.pari
        sage: from sage.quadratic_forms.ternary import _find_zeros_mod_p
        sage: Q = TernaryQF([1, 2, 2, -1, 0, 0])
        sage: p = 1009
<<<<<<< HEAD
        sage: zeros_1009 = _find_zeros_mod_p(1, 2, 2, -1, 0, 0, p)                      # needs sage.libs.pari
        sage: len(zeros_1009)                                                           # needs sage.libs.pari
        1010
        sage: zeros_1009.sort()                                                         # needs sage.libs.pari
        sage: zeros_1009[0]                                                             # needs sage.libs.pari
        (0, 32, 1)
        sage: Q((0, 32, 1))
        2018
        sage: zeros_2 = _find_zeros_mod_p(1, 2, 2, -1, 0, 0, 2)                         # needs sage.libs.pari
        sage: zeros_2                                                                   # needs sage.libs.pari
=======
        sage: zeros_1009 = _find_zeros_mod_p(1, 2, 2, -1, 0, 0, p)
        sage: len(zeros_1009)
        1010
        sage: zeros_1009.sort()
        sage: zeros_1009[0]
        (0, 32, 1)
        sage: Q((0, 32, 1))
        2018
        sage: zeros_2 = _find_zeros_mod_p(1, 2, 2, -1, 0, 0, 2)
        sage: zeros_2
>>>>>>> 04ee0c51
        [(0, 1, 0), (0, 0, 1), (1, 1, 1)]
    """
    if p == 2:
        return _find_zeros_mod_p_2(a, b, c, r, s, t)
    v = pseudorandom_primitive_zero_mod_p(a, b, c, r, s, t, p)
    return _find_zeros_mod_p_odd(a, b, c, r, s, t, p, v)


def _find_all_ternary_qf_by_level_disc(long long N, long long d):
    """
    Find the coefficients of all the reduced ternary quadratic forms given its discriminant d and level N.
    If N|4d and d|N^2, then it may be some forms with that discriminant and level.

    EXAMPLES::

        sage: from sage.quadratic_forms.ternary import _find_all_ternary_qf_by_level_disc
        sage: _find_all_ternary_qf_by_level_disc(44, 11)
        [(1, 1, 3, 0, -1, 0), (1, 1, 4, 1, 1, 1)]
        sage: _find_all_ternary_qf_by_level_disc(44, 11^2 * 16)
        [(3, 15, 15, -14, -2, -2), (4, 11, 12, 0, -4, 0)]
        sage: Q = TernaryQF([1, 1, 3, 0, -1, 0])
        sage: Q.is_eisenstein_reduced()
        True
        sage: Q.reciprocal_reduced()
        Ternary quadratic form with integer coefficients:
        [4 11 12]
        [0 -4 0]
        sage: _find_all_ternary_qf_by_level_disc(44, 22)
        []
        sage: _find_all_ternary_qf_by_level_disc(44, 33)
        Traceback (most recent call last):
        ...
        ValueError: There are no ternary forms of this level and discriminant
    """
    cdef long long a
    cdef long long b
    cdef long long c
    cdef long long r
    cdef long long s
    cdef long long t
    cdef long long m
    cdef long long g
    cdef long long u
    cdef long long v
    cdef long long g1
    cdef long long m_q
    cdef double a_max
    cdef double r_max
    cdef double b_max

    l = []

    if (4*d) % N:
        raise ValueError("There are no ternary forms of this level and discriminant")
    else:
        m = 4*d//N

    if (N**2) % d:
        raise ValueError("There are no ternary forms of this level and discriminant")

    a = 1
    a_max = (d/2.)**(1/3.)
    while a <= a_max:

        [g, u, v] = xgcd(4*a, m)
        g1 = (ZZ(g).squarefree_part()*g).sqrtrem()[0]
        t = 0
        while t <= a:

            alpha = max(a, m/4/a)
            b = alpha+((((u*t*t//g)-alpha)) % (m//g))
            b_max = (d/2.0/a)**(1/2.)
            while b <= b_max:

                s = 0
                beta = g//gcd(g, 2*t)
                while s <= a:

                    r = -b+((((2*s*t*u//g)+b)) % (m//g))
                    if s*t == 0:
                        r_max = 0
                    else:
                        r_max = b
                    while r <= r_max:

                        if (d-r*s*t+a*r*r+b*s*s) % (4*a*b-t**2) == 0:

                            c = (d-r*s*t+a*r*r+b*s*s)//(4*a*b-t**2)
                            if r <= 0:
                                is_reduced = True
                                if r < -b:
                                    is_reduced = False
                                elif not (b <= c and 0 <= a+b+r-s-t):
                                    is_reduced = False
                                elif a == b and abs(r) > abs(s):
                                    is_reduced = False
                                elif b == c and abs(s) > abs(t):
                                    is_reduced = False
                                elif a+b+r-s-t == 0 and 2*a-2*s-t > 0:
                                    is_reduced = False
                                elif a == t and s != 0:
                                    is_reduced = False
                                elif a == s and t != 0:
                                    is_reduced = False
                                elif b == -r and t != 0:
                                    is_reduced = False
                                if is_reduced:
                                    m_q = gcd((4*b*c-r**2, 4*a*c-s**2, 4*a*b-t**2, 2*s*t-4*a*r, -2*r*t+4*b*s, -2*r*s+4*c*t))
                                    if m_q == m:
                                        l.append((ZZ(a), ZZ(b), ZZ(c), ZZ(r), ZZ(-s), ZZ(-t)))
                            else:
                                is_reduced = True
                                if not (b <= c and 0 <= a+b+r+s+t):
                                    is_reduced = False
                                elif a == b and abs(r) > abs(s):
                                    is_reduced = False
                                elif b == c and abs(s) > abs(t):
                                    is_reduced = False
                                elif a+b+r+s+t == 0 and 2*a+2*s+t > 0:
                                    is_reduced = False
                                elif a == t and s > 2*r:
                                    is_reduced = False
                                elif a == s and t > 2*r:
                                    is_reduced = False
                                elif b == r and t > 2*s:
                                    is_reduced = False
                                if is_reduced:
                                    m_q = gcd((4*b*c-r**2, 4*a*c-s**2, 4*a*b-t**2, 2*s*t-4*a*r, 2*r*t-4*b*s, 2*r*s-4*c*t))
                                    if m_q == m:
                                        l.append((ZZ(a), ZZ(b), ZZ(c), ZZ(r), ZZ(s), ZZ(t)))
                        r += (m//g)
                    s += beta
                b += m//g
            t += g1

        a += 1
    return l


def _find_a_ternary_qf_by_level_disc(long long N, long long d):
    """
    Find the coefficients of a reduced ternary quadratic form given its discriminant d and level N.
    If N|4d and d|N^2, then it may be a form with that discriminant and level.

    EXAMPLES::

        sage: from sage.quadratic_forms.ternary import _find_a_ternary_qf_by_level_disc
        sage: _find_a_ternary_qf_by_level_disc(44, 11)
        (1, 1, 3, 0, -1, 0)
        sage: _find_a_ternary_qf_by_level_disc(44, 11^2 * 16)
        (3, 15, 15, -14, -2, -2)
        sage: Q = TernaryQF([1, 1, 3, 0, -1, 0])
        sage: Q.is_eisenstein_reduced()
        True
        sage: Q.level()
        44
        sage: Q.disc()
        11
        sage: _find_a_ternary_qf_by_level_disc(44, 22)
        sage: _find_a_ternary_qf_by_level_disc(44, 33)
        Traceback (most recent call last):
        ...
        ValueError: There are no ternary forms of this level and discriminant
    """
    cdef long long a
    cdef long long b
    cdef long long c
    cdef long long r
    cdef long long s
    cdef long long t
    cdef long long m
    cdef long long g
    cdef long long u
    cdef long long v
    cdef long long g1
    cdef long long m_q
    cdef double a_max
    cdef double r_max
    cdef double b_max

    if (4*d) % N:
        raise ValueError("There are no ternary forms of this level and discriminant")
    else:
        m = 4*d//N

    if (N**2) % d:
        raise ValueError("There are no ternary forms of this level and discriminant")

    a = 1
    a_max = (d/2.)**(1/3.)
    while a <= a_max:

        [g, u, v] = xgcd(4*a, m)
        g1 = (ZZ(g).squarefree_part()*g).sqrtrem()[0]
        t = 0
        while t <= a:

            alpha = max(a, m/4/a)
            b = alpha+((((u*t*t//g)-alpha)) % (m//g))
            b_max = (d/2.0/a)**(1/2.)
            while b <= b_max:

                s = 0
                beta = g//gcd(g, 2*t)
                while s <= a:

                    r = -b+((((2*s*t*u//g)+b)) % (m//g))
                    if s*t == 0:
                        r_max = 0
                    else:
                        r_max = b
                    while r <= r_max:

                        if (d-r*s*t+a*r*r+b*s*s) % (4*a*b-t**2) == 0:

                            c = (d-r*s*t+a*r*r+b*s*s)//(4*a*b-t**2)
                            if r <= 0:
                                is_reduced = True
                                if r < -b:
                                    is_reduced = False
                                elif not (b <= c and 0 <= a+b+r-s-t):
                                    is_reduced = False
                                elif a == b and abs(r) > abs(s):
                                    is_reduced = False
                                elif b == c and abs(s) > abs(t):
                                    is_reduced = False
                                elif a+b+r-s-t == 0 and 2*a-2*s-t > 0:
                                    is_reduced = False
                                elif a == t and s != 0:
                                    is_reduced = False
                                elif a == s and t != 0:
                                    is_reduced = False
                                elif b == -r and t != 0:
                                    is_reduced = False
                                if is_reduced:
                                    m_q = gcd((4*b*c-r**2, 4*a*c-s**2, 4*a*b-t**2, 2*s*t-4*a*r, -2*r*t+4*b*s, -2*r*s+4*c*t))
                                    if m_q == m:
                                        return ZZ(a), ZZ(b), ZZ(c), ZZ(r), ZZ(-s), ZZ(-t)
                            else:
                                is_reduced = True
                                if not (b <= c and 0 <= a+b+r+s+t):
                                    is_reduced = False
                                elif a == b and abs(r) > abs(s):
                                    is_reduced = False
                                elif b == c and abs(s) > abs(t):
                                    is_reduced = False
                                elif a+b+r+s+t == 0 and 2*a+2*s+t > 0:
                                    is_reduced = False
                                elif a == t and s > 2*r:
                                    is_reduced = False
                                elif a == s and t > 2*r:
                                    is_reduced = False
                                elif b == r and t > 2*s:
                                    is_reduced = False
                                if is_reduced:
                                    m_q = gcd((4*b*c-r**2, 4*a*c-s**2, 4*a*b-t**2, 2*s*t-4*a*r, 2*r*t-4*b*s, 2*r*s-4*c*t))
                                    if m_q == m:
                                        return ZZ(a), ZZ(b), ZZ(c), ZZ(r), ZZ(s), ZZ(t)
                        r += (m//g)
                    s += beta
                b += m//g
            t += g1

        a += 1


def extend(v):
    """
    Return the coefficients of a matrix `M` such that `M` has determinant gcd(`v`) and the first column is `v`.

    EXAMPLES::

        sage: from sage.quadratic_forms.ternary import extend
        sage: v = (6, 4, 12)
        sage: m = extend(v)
        sage: M = matrix(3, m); M
        [ 6  1  0]
        [ 4  1  0]
        [12  0  1]
        sage: M.det()
        2
        sage: v = (-12, 20, 30)
        sage: m = extend(v)
        sage: M = matrix(3, m)
        sage: M
        [-12   1   0]
        [ 20  -2   1]
        [ 30   0  -7]
        sage: M.det()
        2
    """
    b1 = xgcd(v[0], v[1])
    b2 = xgcd(b1[1], b1[2])
    b3 = xgcd(b1[0], v[2])

    return v[0], -b1[2], -b2[1]*b3[2], v[1], b1[1], -b2[2]*b3[2], v[2], 0, b3[1]


def _find_p_neighbor_from_vec(a, b, c, r, s, t, p, v, mat=False):
    """
    Find the coefficients of the reduced equivalent of the p-neighbor
    of the ternary quadratic given by Q = (a, b, c, r, s, t)  form associated
    to a given vector v satisfying:

    1. Q(v) = 0  mod p

    2. v is a non-singular point of the conic Q(v) = 0 mod p.

    Reference:  Gonzalo Tornaria's Thesis, Thrm 3.5, p34.

    EXAMPLES::

        sage: from sage.quadratic_forms.ternary import _find_p_neighbor_from_vec
        sage: Q = TernaryQF([1, 3, 3, -2, 0, -1])
        sage: Q
        Ternary quadratic form with integer coefficients:
        [1 3 3]
        [-2 0 -1]
        sage: Q.disc()
        29
        sage: v = (9, 7, 1)
        sage: v in Q.find_zeros_mod_p(11)                                               # needs sage.libs.pari
        True
        sage: q11, M = _find_p_neighbor_from_vec(1, 3, 3, -2, 0, -1, 11, v, mat=True)
        sage: Q11 = TernaryQF(q11)
        sage: Q11
        Ternary quadratic form with integer coefficients:
        [1 2 4]
        [-1 -1 0]
        sage: M = matrix(3, M)
        sage: M
        [    -1  -5/11   7/11]
        [     0 -10/11   3/11]
        [     0  -3/11  13/11]
        sage: Q(M) == Q11
        True
    """
    v0, w0, u0, v1, w1, u1, v2, w2, u2 = extend(v)

    m00 = 2*a*v0**2 + 2*b*v1**2 + 2*c*v2**2 + 2*r*v1*v2 + 2*s*v0*v2 + 2*t*v0*v1
    m11 = 2*a*w0**2 + 2*b*w1**2 + 2*t*w0*w1
    m22 = 2*a*u0**2 + 2*b*u1**2 + 2*c*u2**2 + 2*r*u1*u2 + 2*s*u0*u2 + 2*t*u0*u1
    m01 = 2*a*v0*w0 + 2*b*v1*w1 + r*v2*w1 + s*v2*w0 + t*v0*w1 + t*v1*w0
    m02 = 2*a*u0*v0 + 2*b*u1*v1 + 2*c*u2*v2 + r*u1*v2 + r*u2*v1 + s*u0*v2 + s*u2*v0 + t*u0*v1 + t*u1*v0
    m12 = 2*a*u0*w0 + 2*b*u1*w1 + r*u2*w1 + s*u2*w0 + t*u0*w1 + t*u1*w0

    if m02 % p:

        m0 = (-m00/m02/2) % p**2
        m1 = (-m01/m02) % p

        b00 = m0**2*m22/p**2 + 2*m0*m02/p**2 + m00/p**2
        b11 = m1**2*m22 + 2*m1*m12 + m11
        b22 = m22*p**2
        b01 = m0*m1*m22/p + m0*m12/p + m02*m1/p + m01/p
        b02 = m0*m22 + m02
        b12 = m1*m22*p + m12*p

        if mat:
            q, Mr = _reduced_ternary_form_eisenstein_with_matrix(ZZ(b00/2), ZZ(b11/2), ZZ(b22/2), ZZ(b12), ZZ(b02), ZZ(b01))
            r00, r01, r02, r10, r11, r12, r20, r21, r22 = Mr.list()
            t00 = p*r20*u0 + (m0*u0/p + v0/p)*r00 + (m1*u0 + w0)*r10
            t01 = p*r21*u0 + (m0*u0/p + v0/p)*r01 + (m1*u0 + w0)*r11
            t02 = p*r22*u0 + (m0*u0/p + v0/p)*r02 + (m1*u0 + w0)*r12
            t10 = p*r20*u1 + (m0*u1/p + v1/p)*r00 + (m1*u1 + w1)*r10
            t11 = p*r21*u1 + (m0*u1/p + v1/p)*r01 + (m1*u1 + w1)*r11
            t12 = p*r22*u1 + (m0*u1/p + v1/p)*r02 + (m1*u1 + w1)*r12
            t20 = p*r20*u2 + (m0*u2/p + v2/p)*r00 + (m1*u2 + w2)*r10
            t21 = p*r21*u2 + (m0*u2/p + v2/p)*r01 + (m1*u2 + w2)*r11
            t22 = p*r22*u2 + (m0*u2/p + v2/p)*r02 + (m1*u2 + w2)*r12
            return q, (t00, t01, t02, t10, t11, t12, t20, t21, t22)
        else:
            return _reduced_ternary_form_eisenstein_without_matrix(ZZ(b00/2), ZZ(b11/2), ZZ(b22/2), ZZ(b12), ZZ(b02), ZZ(b01))

    if m01 % p:

        m0 = (-m00/m01/2) % p**2
        m1 = (-m02/m01) % p

        b00 = m0**2*m11/p**2 + 2*m0*m01/p**2 + m00/p**2
        b11 = m1**2*m11 + 2*m1*m12 + m22
        b22 = m11*p**2
        b01 = m0*m1*m11/p + m0*m12/p + m01*m1/p + m02/p
        b02 = m0*m11 + m01
        b12 = m1*m11*p + m12*p

        if mat:
            q, Mr = _reduced_ternary_form_eisenstein_with_matrix(ZZ(b00/2), ZZ(b11/2), ZZ(b22/2), ZZ(b12), ZZ(b02), ZZ(b01))
            r00, r01, r02, r10, r11, r12, r20, r21, r22 = Mr.list()
            t00 = p*r20*w0 + (m0*w0/p + v0/p)*r00 + (m1*w0 + u0)*r10
            t01 = p*r21*w0 + (m0*w0/p + v0/p)*r01 + (m1*w0 + u0)*r11
            t02 = p*r22*w0 + (m0*w0/p + v0/p)*r02 + (m1*w0 + u0)*r12
            t10 = p*r20*w1 + (m0*w1/p + v1/p)*r00 + (m1*w1 + u1)*r10
            t11 = p*r21*w1 + (m0*w1/p + v1/p)*r01 + (m1*w1 + u1)*r11
            t12 = p*r22*w1 + (m0*w1/p + v1/p)*r02 + (m1*w1 + u1)*r12
            t20 = p*r20*w2 + (m0*w2/p + v2/p)*r00 + (m1*w2 + u2)*r10
            t21 = p*r21*w2 + (m0*w2/p + v2/p)*r01 + (m1*w2 + u2)*r11
            t22 = p*r22*w2 + (m0*w2/p + v2/p)*r02 + (m1*w2 + u2)*r12
            return q, (t00, t01, t02, t10, t11, t12, t20, t21, t22)
        else:
            return _reduced_ternary_form_eisenstein_without_matrix(ZZ(b00/2), ZZ(b11/2), ZZ(b22/2), ZZ(b12), ZZ(b02), ZZ(b01))


def _basic_lemma_vec(a, b, c, r, s, t, n):
    """
    Find a vector v such that the ternary quadratic form given by (a, b, c, r, s, t) evaluated at v is
    coprime with n a prime or 1.

    EXAMPLES::

        sage: from sage.quadratic_forms.ternary import _basic_lemma_vec
        sage: Q = TernaryQF([5, 2, 3, -1, 0, 0])
        sage: v = _basic_lemma_vec(5, 2, 3, -1, 0, 0, 5)
        sage: v
        (0, 1, 0)
        sage: Q(v)
        2
    """
    if n == 1:
        return 0, 0, 0

    if a % n:
        return 1, 0, 0
    elif b % n:
        return 0, 1, 0
    elif c % n:
        return 0, 0, 1

    if r % n:
        return 0, 1, 1
    elif s % n:
        return 1, 0, 1
    elif t % n:
        return 1, 1, 0

    raise ValueError("not primitive form")


def _basic_lemma(a, b, c, r, s, t, n):
    """
    Find a number represented by the ternary quadratic form given by the coefficients (a, b, c, r, s, t)
    and coprime to the prime n.

    EXAMPLES::

        sage: from sage.quadratic_forms.ternary import _basic_lemma
        sage: Q = TernaryQF([5, 2, 3, -1, 0, 0])
        sage: _basic_lemma(5, 2, 3, -1, 0, 0, 5)
        2
    """
    if n == 1:
        return 0

    if a % n:
        return a
    elif b % n:
        return b
    elif c % n:
        return c

    if r % n:
        return b + c + r
    elif s % n:
        return a + c + s
    elif t % n:
        return a + b + t

    raise ValueError("not primitive form")<|MERGE_RESOLUTION|>--- conflicted
+++ resolved
@@ -583,18 +583,6 @@
         sage: from sage.quadratic_forms.ternary import _find_zeros_mod_p
         sage: Q = TernaryQF([1, 2, 2, -1, 0, 0])
         sage: p = 1009
-<<<<<<< HEAD
-        sage: zeros_1009 = _find_zeros_mod_p(1, 2, 2, -1, 0, 0, p)                      # needs sage.libs.pari
-        sage: len(zeros_1009)                                                           # needs sage.libs.pari
-        1010
-        sage: zeros_1009.sort()                                                         # needs sage.libs.pari
-        sage: zeros_1009[0]                                                             # needs sage.libs.pari
-        (0, 32, 1)
-        sage: Q((0, 32, 1))
-        2018
-        sage: zeros_2 = _find_zeros_mod_p(1, 2, 2, -1, 0, 0, 2)                         # needs sage.libs.pari
-        sage: zeros_2                                                                   # needs sage.libs.pari
-=======
         sage: zeros_1009 = _find_zeros_mod_p(1, 2, 2, -1, 0, 0, p)
         sage: len(zeros_1009)
         1010
@@ -605,7 +593,6 @@
         2018
         sage: zeros_2 = _find_zeros_mod_p(1, 2, 2, -1, 0, 0, 2)
         sage: zeros_2
->>>>>>> 04ee0c51
         [(0, 1, 0), (0, 0, 1), (1, 1, 1)]
     """
     if p == 2:
