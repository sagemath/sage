"""
Binary quadratic forms with integer coefficients

This module provides a specialized class for working with a binary quadratic
form `a x^2 + b x y + c y^2`, stored as a triple of integers `(a, b, c)`.

EXAMPLES::

    sage: Q = BinaryQF([1, 2, 3])
    sage: Q
    x^2 + 2*x*y  + 3*y^2
    sage: Q.discriminant()
    -8
    sage: Q.reduced_form()                                                              # optional - sage.libs.pari
    x^2 + 2*y^2
    sage: Q(1, 1)
    6

TESTS::

    sage: Q == loads(dumps(Q))
    True

AUTHORS:

- Jon Hanke (2006-08-08):

  - Appended to add the methods :func:`BinaryQF_reduced_representatives`,
    :meth:`~BinaryQF.is_reduced`, and ``__add__`` on 8-3-2006 for Coding Sprint
    #2.

  - Added Documentation and :meth:`~BinaryQF.complex_point` method on 8-8-2006.

- Nick Alexander: add doctests and clean code for Doc Days 2

- William Stein (2009-08-05): composition; some ReSTification.

- William Stein (2009-09-18): make immutable.

- Justin C. Walker (2011-02-06): Add support for indefinite forms.
"""

# ****************************************************************************
#       Copyright (C) 2006-2009 William Stein and Jon Hanke
#
# This program is free software: you can redistribute it and/or modify
# it under the terms of the GNU General Public License as published by
# the Free Software Foundation, either version 2 of the License, or
# (at your option) any later version.
#                  https://www.gnu.org/licenses/
# ****************************************************************************
from functools import total_ordering

from sage.rings.integer_ring import ZZ
from sage.arith.misc import gcd
from sage.structure.sage_object import SageObject
from sage.matrix.matrix_space import MatrixSpace
from sage.matrix.constructor import Matrix
from sage.misc.cachefunc import cached_method


try:
    from sage.libs.pari.all import pari_gen, pari
except ImportError:
    pari_gen = ()


@total_ordering
class BinaryQF(SageObject):
    r"""
    A binary quadratic form over `\ZZ`.

    INPUT:

    One of the following:

    - ``a`` -- either a 3-tuple of integers, or a quadratic
      homogeneous polynomial in two variables with integer
      coefficients

    - ``a``, ``b``, ``c`` -- three integers

    OUTPUT:

    The binary quadratic form `a x^2 + b xy + c y^2`.

    EXAMPLES::

        sage: b = BinaryQF([1, 2, 3])
        sage: b.discriminant()
        -8
        sage: b1 = BinaryQF(1, 2, 3)
        sage: b1 == b
        True
        sage: R.<x, y> = ZZ[]
        sage: BinaryQF(x^2 + 2*x*y + 3*y^2) == b
        True
        sage: BinaryQF(1, 0, 1)
        x^2 + y^2
    """
    def __init__(self, a, b=None, c=None):
        r"""
        Create a binary quadratic form `ax^2 + bxy + cy^2`.

        INPUT:

        One of the following:

        - ``a`` -- either a 3-tuple of integers, or a quadratic
          homogeneous polynomial in two variables with integer
          coefficients

        - ``a``, ``b``, ``c`` -- three integers

        EXAMPLES::

            sage: Q = BinaryQF([1, 2, 3]); Q
            x^2 + 2*x*y + 3*y^2
            sage: Q = BinaryQF([1, 2])
            Traceback (most recent call last):
            ...
            TypeError: binary quadratic form must be given by a quadratic homogeneous bivariate integer polynomial or its coefficients

            sage: R.<x, y> = ZZ[]
            sage: f = x^2 + 2*x*y + 3*y^2
            sage: BinaryQF(f)
            x^2 + 2*x*y + 3*y^2
            sage: BinaryQF(f + x)
            Traceback (most recent call last):
            ...
            TypeError: binary quadratic form must be given by a quadratic homogeneous bivariate integer polynomial or its coefficients

        TESTS::

            sage: BinaryQF(0)
            0
        """
        from sage.rings.polynomial.multi_polynomial import MPolynomial
        if b is None and c is None:
            if (isinstance(a, (list, tuple))
                and len(a) == 3):
                a, b, c = a
            elif a == 0:
                a = b = c = 0
            elif (isinstance(a, MPolynomial) and a.is_homogeneous() and a.base_ring() == ZZ
                  and a.degree() == 2 and a.parent().ngens() == 2):
                x, y = a.parent().gens()
                a, b, c = [a.monomial_coefficient(mon) for mon in [x**2, x*y, y**2]]
            elif isinstance(a, pari_gen) and a.type() in ('t_QFI', 't_QFR', 't_QFB'):
                # a has 3 or 4 components
                a, b, c = a[0], a[1], a[2]
        try:
            self._a = ZZ(a)
            self._b = ZZ(b)
            self._c = ZZ(c)
        except TypeError:
            raise TypeError('binary quadratic form must be given by a quadratic homogeneous bivariate integer polynomial or its coefficients')
        self._poly = None

    def _pari_init_(self):
        """
        Convert this quadratic form to PARI.

        EXAMPLES::

            sage: f = BinaryQF([2, 3, 4]); f
            2*x^2 + 3*x*y + 4*y^2
            sage: f._pari_init_()
            'Qfb(2,3,4)'
            sage: pari(f)                                                               # optional - sage.libs.pari
            Qfb(2, 3, 4)
            sage: type(pari(f))                                                         # optional - sage.libs.pari
            <... 'cypari2.gen.Gen'>
            sage: gp(f)                                                                 # optional - sage.libs.pari
            Qfb(2, 3, 4)
            sage: type(gp(f))                                                           # optional - sage.libs.pari
            <class 'sage.interfaces.gp.GpElement'>
        """
        return 'Qfb(%s,%s,%s)' % (self._a, self._b, self._c)

    def __mul__(self, right):
        """
        Gauss composition or right action by a 2x2 integer matrix.

        The result need not be reduced.

        EXAMPLES:

        We explicitly compute in the group of classes of positive
        definite binary quadratic forms of discriminant -23::

            sage: R = BinaryQF_reduced_representatives(-23, primitive_only=False); R
            [x^2 + x*y + 6*y^2, 2*x^2 - x*y + 3*y^2, 2*x^2 + x*y + 3*y^2]
            sage: R[0] * R[0]                                                           # optional - sage.libs.pari
            x^2 + x*y + 6*y^2
            sage: R[1] * R[1]                                                           # optional - sage.libs.pari
            4*x^2 + 3*x*y + 2*y^2
            sage: (R[1] * R[1]).reduced_form()                                          # optional - sage.libs.pari
            2*x^2 + x*y + 3*y^2
            sage: (R[1] * R[1] * R[1]).reduced_form()                                   # optional - sage.libs.pari
            x^2 + x*y + 6*y^2
            sage: q1 = BinaryQF(1, 1, 4)
            sage: M = Matrix(ZZ, [[1, 3], [0, 1]])
            sage: q1*M
            x^2 + 7*x*y + 16*y^2
            sage: q1.matrix_action_right(M)
            x^2 + 7*x*y + 16*y^2
            sage: N = Matrix(ZZ, [[1, 0], [1, 0]])
            sage: q1*(M*N) == q1.matrix_action_right(M).matrix_action_right(N)
            True
        """
        # Either a "right" action by
        # ...or Gaussian composition
        if isinstance(right, BinaryQF):
            return BinaryQF(self.__pari__().qfbcompraw(right))
        # ...or a 2x2 matrix...
        if (isinstance(right.parent(), MatrixSpace)
            and right.nrows() == right.ncols() == 2):
            aa,bb,cc,dd = right.list()
            A = self.polynomial()(aa, cc)
            C = self.polynomial()(bb, dd)
            B = self.polynomial()(aa + bb, cc + dd) - A - C
            return BinaryQF(A, B, C)
        raise TypeError("right operand must be a binary quadratic form or 2x2 matrix")

    def __getitem__(self, n):
        """
        Return the `n`-th component of this quadratic form.

        If this form is `a x^2 + b x y + c y^2`, the 0-th component is `a`,
        the 1-st component is `b`, and `2`-nd component is `c`.

        Indexing is like lists -- negative indices and slices are allowed.

        EXAMPLES::

            sage: Q = BinaryQF([2, 3, 4])
            sage: Q[0]
            2
            sage: Q[2]
            4
            sage: Q[:2]
            (2, 3)
            sage: tuple(Q)
            (2, 3, 4)
            sage: list(Q)
            [2, 3, 4]
        """
        return (self._a, self._b, self._c)[n]

    def __call__(self, *args):
        r"""
        Evaluate this quadratic form at a point.

        INPUT:

        - args -- x and y values, as a pair x, y or a list, tuple, or
          vector

        EXAMPLES::

            sage: Q = BinaryQF([2, 3, 4])
            sage: Q(1, 2)
            24

        TESTS::

            sage: Q = BinaryQF([2, 3, 4])
            sage: Q([1, 2])
            24
            sage: Q((1, 2))
            24
            sage: Q(vector([1, 2]))
            24
        """
        if len(args) == 1:
            args = args[0]
        x, y = args
        return (self._a * x + self._b * y) * x + self._c * y**2

    def __hash__(self):
        r"""
        TESTS::

            sage: hash(BinaryQF([2, 2, 3]))
            802
            sage: hash(BinaryQF([2, 3, 2]))
            562
            sage: hash(BinaryQF([3, 2, 2]))
            547
        """
        return hash(self._a) ^ (hash(self._b) << 4) ^ (hash(self._c) << 8)

    def __eq__(self, right):
        """
        Return ``True`` if ``self`` and ``right`` are identical.

        This means that they have the same coefficients.

        EXAMPLES::

            sage: P = BinaryQF([2, 2, 3])
            sage: Q = BinaryQF([2, 2, 3])
            sage: R = BinaryQF([1, 2, 3])
            sage: P == Q # indirect doctest
            True
            sage: P == R # indirect doctest
            False

        TESTS::

            sage: P == P
            True
            sage: Q == P
            True
            sage: R == P
            False
            sage: P == 2
            False
        """
        if not isinstance(right, BinaryQF):
            return False
        return (self._a, self._b, self._c) == (right._a, right._b, right._c)

    def __ne__(self, right):
        """
        Return ``True`` if ``self`` and ``right`` are not identical.

        This means that they have different coefficients.

        EXAMPLES::

            sage: P = BinaryQF([2, 2, 3])
            sage: Q = BinaryQF([2, 2, 3])
            sage: R = BinaryQF([1, 2, 3])
            sage: P != Q # indirect doctest
            False
            sage: P != R # indirect doctest
            True
        """
        return not (self == right)

    def __lt__(self, right):
        """
        Compare the coefficients of ``self`` and ``right``.

        This is done lexicographically.

        EXAMPLES::

            sage: P = BinaryQF([2, 2, 3])
            sage: Q = BinaryQF([1, 2, 3])
            sage: P < Q
            False
            sage: Q < P
            True
            sage: Q <= P
            True
        """
        if not isinstance(right, BinaryQF):
            return False
        return (self._a, self._b, self._c) < (right._a, right._b, right._c)

    def __add__(self, Q):
        """
        Return the component-wise sum of two forms.

        Given `a_1 x^2 + b_1 x y + c_1 y^2` and `a_2 x^2 + b_2 x y +
        c_2 y^2`, this returns the form `(a_1 + a_2) x^2 + (b_1 + b_2)
        x y + (c_1 + c_2) y^2.`

        EXAMPLES::

            sage: P = BinaryQF([2, 2, 3]); P
            2*x^2 + 2*x*y + 3*y^2
            sage: Q = BinaryQF([-1, 2, 2]); Q
            -x^2 + 2*x*y + 2*y^2
            sage: P + Q
            x^2 + 4*x*y + 5*y^2
            sage: P + Q == BinaryQF([1, 4, 5]) # indirect doctest
            True

        TESTS::

            sage: Q + P == BinaryQF([1, 4, 5]) # indirect doctest
            True
        """
        return BinaryQF([self._a + Q._a, self._b + Q._b, self._c + Q._c])

    def __sub__(self, Q):
        """
        Return the component-wise difference of two forms.

        Given two forms `a_1 x^2 + b_1 x y + c_1 y^2` and `a_2 x^2 +
        b_2 x y + c_2 y^2`, this returns the form `(a_1 - a_2) x^2 +
        (b_1 - b_2) x y + (c_1 - c_2) y^2.`

        EXAMPLES::

            sage: P = BinaryQF([2, 2, 3]); P
            2*x^2 + 2*x*y + 3*y^2
            sage: Q = BinaryQF([-1, 2, 2]); Q
            -x^2 + 2*x*y + 2*y^2
            sage: P - Q
            3*x^2 + y^2
            sage: P - Q == BinaryQF([3, 0, 1]) # indirect doctest
            True

        TESTS::

            sage: Q - P == BinaryQF([3, 0, 1]) # indirect doctest
            False
            sage: Q - P != BinaryQF([3, 0, 1]) # indirect doctest
            True
        """
        return BinaryQF([self._a - Q._a, self._b - Q._b, self._c - Q._c])

    def __neg__(self):
        r"""
        Return the negative of this binary quadratic form.

        EXAMPLES::

            sage: Q = BinaryQF([1,-2,3])
            sage: -Q
            -x^2 + 2*x*y - 3*y^2
            sage: -Q == BinaryQF([0,0,0]) - Q
            True
        """
        return BinaryQF([-self._a, -self._b, -self._c])

    def _repr_(self):
        """
        Display the quadratic form.

        EXAMPLES::

            sage: Q = BinaryQF([1, 2, 3]); Q # indirect doctest
            x^2 + 2*x*y + 3*y^2

            sage: Q = BinaryQF([-1, 2, 3]); Q
            -x^2 + 2*x*y + 3*y^2

            sage: Q = BinaryQF([0, 0, 0]); Q
            0
        """
        return repr(self.polynomial())

    def _latex_(self):
        """
        Return latex representation of this binary quadratic form.

        EXAMPLES::

            sage: f = BinaryQF((778, 1115, 400)); f
            778*x^2 + 1115*x*y + 400*y^2
            sage: latex(f) # indirect doctest
            778 x^{2} + 1115 x y + 400 y^{2}
        """
        return self.polynomial()._latex_()

    @cached_method
    def content(self):
        r"""
        Return the content of the form, i.e., the `\gcd` of the coefficients.

        EXAMPLES::

            sage: Q = BinaryQF(22, 14, 10)
            sage: Q.content()
            2
            sage: Q = BinaryQF(4, 4, -15)
            sage: Q.content()
            1
        """
        return gcd([self._a, self._b, self._c])

    def polynomial(self):
        """
        Return ``self`` as a homogeneous 2-variable polynomial.

        EXAMPLES::

            sage: Q = BinaryQF([1, 2, 3])
            sage: Q.polynomial()
            x^2 + 2*x*y + 3*y^2

            sage: Q = BinaryQF([-1, -2, 3])
            sage: Q.polynomial()
            -x^2 - 2*x*y + 3*y^2

            sage: Q = BinaryQF([0, 0, 0])
            sage: Q.polynomial()
            0
        """
        # Note: Caching in _poly seems to give a very slight
        # improvement (~0.2 usec) in 'timeit()' runs.  Not sure it
        # is worth the instance variable.
        if self._poly is None:
            self._poly = self(ZZ['x, y'].gens())
        return self._poly

    @staticmethod
    def from_polynomial(poly):
        r"""
        Construct a :class:`BinaryQF` from a bivariate polynomial
        with integer coefficients. Inverse of :meth:`polynomial`.

        EXAMPLES::

            sage: R.<u,v> = ZZ[]
            sage: f = u^2 + 419*v^2
            sage: Q = BinaryQF.from_polynomial(f); Q
            x^2 + 419*y^2
            sage: Q.polynomial()
            x^2 + 419*y^2
            sage: Q.polynomial()(R.gens()) == f
            True

        The method fails if the given polynomial is not a quadratic form::

            sage: BinaryQF.from_polynomial(u^3 - 5*v)
            Traceback (most recent call last):
            ...
            ValueError: polynomial has monomials of degree != 2

        ...or if the coefficients aren't integers::

            sage: BinaryQF.from_polynomial(u^2/7 + v^2)
            Traceback (most recent call last):
            ...
            TypeError: no conversion of this rational to integer
        """
        R = poly.parent()
        from sage.rings.polynomial.multi_polynomial_ring_base import MPolynomialRing_base
        if not isinstance(R, MPolynomialRing_base) or R.ngens() != 2:
            raise TypeError(f'not a bivariate polynomial ring: {R}')
        if not all(mon.degree() == 2 for mon in poly.monomials()):
            raise ValueError(f'polynomial has monomials of degree != 2')
        x,y = R.gens()
        coeffs = (poly.monomial_coefficient(mon) for mon in (x**2, x*y, y**2))
        a,b,c = map(ZZ, coeffs)
        return BinaryQF(a, b, c)

    @cached_method
    def discriminant(self):
        """
        Return the discriminant of ``self``.

        Given a form `ax^2 + bxy + cy^2`, this returns `b^2 - 4ac`.

        EXAMPLES::

            sage: Q = BinaryQF([1, 2, 3])
            sage: Q.discriminant()
            -8
        """
        return self._b**2 - 4 * self._a * self._c

    def determinant(self):
        """
        Return the determinant of the matrix associated to ``self``.

        The determinant is used by Gauss and by Conway-Sloane, for
        whom an integral quadratic form has coefficients `(a, 2b, c)`
        with `a`, `b`, `c` integers.

        OUTPUT:

        The determinant of the matrix::

            [  a  b/2]
            [b/2    c]

        as a rational.

        REMARK:

        This is just `-D/4` where `D` is the discriminant.  The return
        type is rational even if `b` (and hence `D`) is even.

        EXAMPLES::

            sage: q = BinaryQF(1, -1, 67)
            sage: q.determinant()
            267/4
        """
        return -self.discriminant() / 4

    # for consistency with general quadratic form code
    det = determinant

    @cached_method
    def has_fundamental_discriminant(self):
        """
        Return whether the discriminant `D` of this form is a
        fundamental discriminant (i.e. `D` is the smallest element
        of its squareclass with `D = 0` or `1` modulo `4`).

        EXAMPLES::

            sage: Q = BinaryQF([1, 0, 1])
            sage: Q.discriminant()
            -4
            sage: Q.has_fundamental_discriminant()                                      # optional - sage.libs.pari
            True

            sage: Q = BinaryQF([2, 0, 2])
            sage: Q.discriminant()
            -16
            sage: Q.has_fundamental_discriminant()                                      # optional - sage.libs.pari
            False
        """
        return self.discriminant().is_fundamental_discriminant()

    def is_primitive(self):
        r"""
        Return whether the form `ax^2 + bxy + cy^2` satisfies
        `\gcd(a, b, c) = 1`, i.e., is primitive.

        EXAMPLES::

            sage: Q = BinaryQF([6, 3, 9])
            sage: Q.is_primitive()
            False

            sage: Q = BinaryQF([1, 1, 1])
            sage: Q.is_primitive()
            True

            sage: Q = BinaryQF([2, 2, 2])
            sage: Q.is_primitive()
            False

            sage: rqf = BinaryQF_reduced_representatives(-23*9, primitive_only=False)
            sage: [qf.is_primitive() for qf in rqf]
            [True, True, True, False, True, True, False, False, True]
            sage: rqf
            [x^2 + x*y + 52*y^2,
            2*x^2 - x*y + 26*y^2,
            2*x^2 + x*y + 26*y^2,
            3*x^2 + 3*x*y + 18*y^2,
            4*x^2 - x*y + 13*y^2,
            4*x^2 + x*y + 13*y^2,
            6*x^2 - 3*x*y + 9*y^2,
            6*x^2 + 3*x*y + 9*y^2,
            8*x^2 + 7*x*y + 8*y^2]
            sage: [qf for qf in rqf if qf.is_primitive()]
            [x^2 + x*y + 52*y^2,
            2*x^2 - x*y + 26*y^2,
            2*x^2 + x*y + 26*y^2,
            4*x^2 - x*y + 13*y^2,
            4*x^2 + x*y + 13*y^2,
            8*x^2 + 7*x*y + 8*y^2]

        .. SEEALSO::

            :meth:`content`
        """
        return self.content().is_one()

    def is_zero(self):
        """
        Return whether ``self`` is identically zero.

        EXAMPLES::

            sage: Q = BinaryQF(195751, 37615, 1807)
            sage: Q.is_zero()
            False
            sage: Q = BinaryQF(0, 0, 0)
            sage: Q.is_zero()
            True
        """
        return self.content().is_zero()

    @cached_method
    def is_weakly_reduced(self):
        r"""
        Check if the form `ax^2 + bxy + cy^2` satisfies
        `|b| \leq a \leq c`, i.e., is weakly reduced.

        EXAMPLES::

            sage: Q = BinaryQF([1, 2, 3])
            sage: Q.is_weakly_reduced()
            False

            sage: Q = BinaryQF([2, 1, 3])
            sage: Q.is_weakly_reduced()
            True

            sage: Q = BinaryQF([1, -1, 1])
            sage: Q.is_weakly_reduced()
            True
        """
        if self.discriminant() >= 0:
            raise ValueError("only defined for negative discriminant")
        return (abs(self._b) <= self._a) and (self._a <= self._c)

    @cached_method
    def is_reducible(self):
        r"""
        Return whether this form is reducible and cache the result.

        A binary form `q` is called reducible if it is the product of
        two linear forms `q = (a x + b y) (c x + d y)`, or
        equivalently if its discriminant is a square.

        EXAMPLES::

            sage: q = BinaryQF([1, 0, -1])
            sage: q.is_reducible()
            True

        .. WARNING::

            Despite the similar name, this method is unrelated to
            reduction of binary quadratic forms as implemented by
            :meth:`reduced_form` and :meth:`is_reduced`.
        """
        return self.discriminant().is_square()

    def _reduce_indef(self, transformation=False):
        """
        Reduce an indefinite, non-reduced form.

        INPUT:

        - ``transformation`` -- bool (default: ``False``); if ``True``,
          return both the reduced form and a matrix transforming
          ``self`` into the reduced form.

        TESTS::

            sage: f = BinaryQF(-1, 0, 3)
            sage: f._reduce_indef(transformation=False)
            -x^2 + 2*x*y + 2*y^2
            sage: red, trans = f._reduce_indef(transformation=True)
            sage: red
            -x^2 + 2*x*y + 2*y^2
            sage: trans
            [-1  1]
            [ 0 -1]
            sage: red == f*trans
            True

            sage: f = BinaryQF(0, 5, 24)
            sage: red, trans = f._reduce_indef(transformation=True)
            sage: red == f*trans
            True
        """
        if transformation:
            U = Matrix(ZZ, 2, 2, [1, 0, 0, 1])
        d = self.discriminant().sqrt(prec=53)
        Q = self
        while not Q.is_reduced():
            a = Q._a
            b = Q._b
            c = Q._c
            cabs = c.abs()
            # rho(f) as defined in [BUVO2007]_ p. 112 equation (6.12)
            if cabs != 0:
                if cabs >= d:
                    s = c.sign() * ((cabs + b) / (2 * cabs)).floor()
                else:
                    s = c.sign() * ((d + b) / (2 * cabs)).floor()
                if transformation:
                    T = Matrix(ZZ, 2, 2, [0, -1, 1, s])
                    U = U * T
                Q = BinaryQF(c, -b + 2*s*c, c*s*s - b*s + a)
            else:
                if b < 0:
                    Q = BinaryQF(a, -b, c)
                    if transformation:
                        T = Matrix(ZZ, 2, 2, [1, 0, 0, -1])
                        U = U * T
                else:
                    q, r = a.quo_rem(b)
                    if 2*r > b:
                        q, r = a.quo_rem(-b)
                        q = -q
                    if transformation:
                        T = Matrix(ZZ, 2, 2, [1, 0, -q, 1])
                        U = U * T
                    Q = BinaryQF(r, b, c)
        if transformation:
            return Q, U
        return Q

    @cached_method
    def reduced_form(self, transformation=False, algorithm="default"):
        """
        Return a reduced form equivalent to ``self``.

        INPUT:

        - ``self`` -- binary quadratic form of non-square discriminant

        - ``transformation`` -- boolean (default: False): if ``True``, return
          both the reduced form and a matrix whose :meth:`matrix_action_right`
          transforms ``self`` into the reduced form.

        - ``algorithm`` -- string; the algorithm to use. Valid options are:

          * ``'default'`` -- let Sage pick an algorithm (default)
          * ``'pari'`` -- use PARI (:pari:`qfbred` or :pari:`qfbredsl2`)
          * ``'sage'`` -- use Sage

        .. SEEALSO::

            - :meth:`is_reduced`
            - :meth:`is_equivalent`

        EXAMPLES::

            sage: a = BinaryQF([33, 11, 5])
            sage: a.is_reduced()
            False
            sage: b = a.reduced_form(); b                                               # optional - sage.libs.pari
            5*x^2 - x*y + 27*y^2
            sage: b.is_reduced()                                                        # optional - sage.libs.pari
            True

            sage: a = BinaryQF([15, 0, 15])
            sage: a.is_reduced()
            True
            sage: b = a.reduced_form(); b                                               # optional - sage.libs.pari
            15*x^2 + 15*y^2
            sage: b.is_reduced()                                                        # optional - sage.libs.pari
            True

        Examples of reducing indefinite forms::

            sage: f = BinaryQF(1, 0, -3)
            sage: f.is_reduced()
            False
            sage: g = f.reduced_form(); g                                               # optional - sage.libs.pari
            x^2 + 2*x*y - 2*y^2
            sage: g.is_reduced()                                                        # optional - sage.libs.pari
            True

            sage: q = BinaryQF(1, 0, -1)
            sage: q.reduced_form()                                                      # optional - sage.libs.pari
            x^2 + 2*x*y

            sage: BinaryQF(1, 9, 4).reduced_form(transformation=True)                   # optional - sage.libs.pari
            (
                                 [ 0 -1]
            4*x^2 + 7*x*y - y^2, [ 1  2]
            )
            sage: BinaryQF(3, 7, -2).reduced_form(transformation=True)                  # optional - sage.libs.pari
            (
                                   [1 0]
            3*x^2 + 7*x*y - 2*y^2, [0 1]
            )
            sage: BinaryQF(-6, 6, -1).reduced_form(transformation=True)                 # optional - sage.libs.pari
            (
                                  [ 0 -1]
            -x^2 + 2*x*y + 2*y^2, [ 1 -4]
            )

        TESTS:

        Check for :trac:`34229`::

            sage: BinaryQF([1,2,3]).reduced_form(transformation=True)                   # optional - sage.libs.pari
            (
                         [ 1 -1]
            x^2 + 2*y^2, [ 0  1]
            )
            sage: BinaryQF([-225, -743, -743]).reduced_form().is_reduced()
            True

        Some randomized testing::

            sage: while True:
            ....:     f = BinaryQF([randrange(-10^3, 10^3) for _ in 'abc'])
            ....:     if not f.discriminant().is_square():
            ....:         break
            sage: algos = ['default', 'pari']
            sage: if f.discriminant() > 0:
            ....:     algos.append('sage')
            sage: a = choice(algos)
            sage: g = f.reduced_form(algorithm=a)
            sage: g.is_reduced()
            True
            sage: g.is_equivalent(f)
            True
            sage: g,M = f.reduced_form(transformation=True, algorithm=a)
            sage: g.is_reduced()
            True
            sage: g.is_equivalent(f)
            True
            sage: f * M == g
            True
        """
        if self.is_reduced():
            if transformation:
                return self, Matrix.identity(2)
            return self

        if algorithm == "default":
            algorithm = 'sage' if self.is_reducible() else 'pari'

        if algorithm == 'sage':
            if self.discriminant() <= 0:
                raise NotImplementedError('reduction of definite binary '
                    'quadratic forms is not implemented in Sage')
            return self._reduce_indef(transformation)

        elif algorithm == 'pari':
            # Negative definite forms are not supported by PARI. We can
            # work around this by reducing [-a,b,-c] instead of [a,b,c].
            if self.is_negative_definite():
                M = Matrix.diagonal([-1, 1])
                r = (-self*M).reduced_form(transformation=transformation, algorithm=algorithm)
                if transformation:
                    return (-r[0]*M, M*r[1]*M)
                return -r*M

            if self.is_reducible():
                raise NotImplementedError('reducible forms are not '
                                          'supported using PARI')

            if transformation:
                y,g = self.__pari__().qfbredsl2()
                return BinaryQF(y), Matrix(ZZ, g)
            return BinaryQF(self.__pari__().qfbred())

        else:
            raise ValueError('unknown implementation for binary quadratic form '
                             'reduction: %s' % algorithm)

    # Buchmann/Vollmer cycle algorithm
    def _RhoTau(self):
        """
        Apply Rho and Tau operators to this form, returning a new form `Q`.

        EXAMPLES::

            sage: f = BinaryQF(1, 8, -3)
            sage: f._RhoTau()
            3*x^2 + 4*x*y - 5*y^2
        """
        d = self.discriminant().sqrt(prec=53)
        a = self._a
        b = self._b
        c = self._c
        cabs = c.abs()
        sign = c.sign()
        if cabs >= d:
            s = sign * ((cabs+b) / (2*cabs)).floor()
        else:
            s = sign * ((d+b) / (2*cabs)).floor()
        Q = BinaryQF(-c, -b + 2*s*c, -(a - b*s + c*s*s))
        return Q

    def _Rho(self):
        """
        Apply the Rho operator to this form, returning a new form `Q`.

        EXAMPLES::

            sage: f = BinaryQF(1, 8, -3)
            sage: f._Rho()
            -3*x^2 + 4*x*y + 5*y^2
        """
        d = self.discriminant().sqrt(prec=53)
        a = self._a
        b = self._b
        c = self._c
        cabs = c.abs()
        sign = c.sign()
        if cabs >= d:
            s = sign * ((cabs+b) / (2*cabs)).floor()
        else:
            s = sign * ((d+b) / (2*cabs)).floor()
        Q = BinaryQF(c, -b + 2*s*c, a - b*s + c*s*s)
        return Q

    def _Tau(self):
        """
        Apply the Tau operator to this form, returning a new form `Q`.

        EXAMPLES::

            sage: f = BinaryQF(1, 8, -3)
            sage: f._Tau()
            -x^2 + 8*x*y + 3*y^2
        """
        a = self._a
        b = self._b
        c = self._c
        Q = BinaryQF(-a, b, -c)
        return Q

    def cycle(self, proper=False):
        """
        Return the cycle of reduced forms to which ``self`` belongs.

        This is based on Algorithm 6.1 of [BUVO2007]_.

        INPUT:

        - ``self`` -- reduced, indefinite form of non-square discriminant

        - ``proper`` -- boolean (default: ``False``); if ``True``, return the
          proper cycle

        The proper cycle of a form `f` consists of all reduced forms that are
        properly equivalent to `f`. This is useful when testing for proper
        equivalence (or equivalence) between indefinite forms.

        The cycle of `f` is a technical tool that is used when computing the proper
        cycle. Our definition of the cycle is slightly different from the one
        in [BUVO2007]_. In our definition, the cycle consists of all reduced
        forms `g`, such that the `a`-coefficient of `g` has the same sign as the
        `a`-coefficient of `f`, and `g` can be obtained from `f` by performing a
        change of variables, and then multiplying by the determinant of the
        change-of-variables matrix. It is important to note that `g` might not be
        equivalent to `f` (because of multiplying by the determinant).  However,
        either `g` or `-g` must be equivalent to `f`. Also note that the cycle
        does contain `f`. (Under the definition in [BUVO2007]_, the cycle might
        not contain `f`, because all forms in the cycle are required to have
        positive `a`-coefficient, even if the `a`-coefficient of `f` is negative.)

        EXAMPLES::

            sage: Q = BinaryQF(14, 17, -2)
            sage: Q.cycle()
            [14*x^2 + 17*x*y - 2*y^2,
             2*x^2 + 19*x*y - 5*y^2,
             5*x^2 + 11*x*y - 14*y^2]
            sage: Q.cycle(proper=True)
            [14*x^2 + 17*x*y - 2*y^2,
             -2*x^2 + 19*x*y + 5*y^2,
             5*x^2 + 11*x*y - 14*y^2,
             -14*x^2 + 17*x*y + 2*y^2,
             2*x^2 + 19*x*y - 5*y^2,
             -5*x^2 + 11*x*y + 14*y^2]

            sage: Q = BinaryQF(1, 8, -3)
            sage: Q.cycle()
            [x^2 + 8*x*y - 3*y^2,
             3*x^2 + 4*x*y - 5*y^2,
             5*x^2 + 6*x*y - 2*y^2,
             2*x^2 + 6*x*y - 5*y^2,
             5*x^2 + 4*x*y - 3*y^2,
             3*x^2 + 8*x*y - y^2]
            sage: Q.cycle(proper=True)
            [x^2 + 8*x*y - 3*y^2,
             -3*x^2 + 4*x*y + 5*y^2,
              5*x^2 + 6*x*y - 2*y^2,
              -2*x^2 + 6*x*y + 5*y^2,
              5*x^2 + 4*x*y - 3*y^2,
              -3*x^2 + 8*x*y + y^2]

            sage: Q = BinaryQF(1, 7, -6)
            sage: Q.cycle()
            [x^2 + 7*x*y - 6*y^2,
             6*x^2 + 5*x*y - 2*y^2,
             2*x^2 + 7*x*y - 3*y^2,
             3*x^2 + 5*x*y - 4*y^2,
             4*x^2 + 3*x*y - 4*y^2,
             4*x^2 + 5*x*y - 3*y^2,
             3*x^2 + 7*x*y - 2*y^2,
             2*x^2 + 5*x*y - 6*y^2,
             6*x^2 + 7*x*y - y^2]

        TESTS:

        Check an example in :trac:`28989`::

            sage: Q = BinaryQF(1, 1, -1)
            sage: Q.cycle(proper=True)
            [x^2 + x*y - y^2, -x^2 + x*y + y^2]

        This is Example 6.10.6 of [BUVO2007]_::

            sage: Q = BinaryQF(1, 7, -6)
            sage: Q.cycle()
            [x^2 + 7*x*y - 6*y^2,
             6*x^2 + 5*x*y - 2*y^2,
             2*x^2 + 7*x*y - 3*y^2,
             3*x^2 + 5*x*y - 4*y^2,
             4*x^2 + 3*x*y - 4*y^2,
             4*x^2 + 5*x*y - 3*y^2,
             3*x^2 + 7*x*y - 2*y^2,
             2*x^2 + 5*x*y - 6*y^2,
             6*x^2 + 7*x*y - y^2]
            sage: Q.cycle(proper=True)
            [x^2 + 7*x*y - 6*y^2,
             -6*x^2 + 5*x*y + 2*y^2,
             2*x^2 + 7*x*y - 3*y^2,
             -3*x^2 + 5*x*y + 4*y^2,
             4*x^2 + 3*x*y - 4*y^2,
             -4*x^2 + 5*x*y + 3*y^2,
             3*x^2 + 7*x*y - 2*y^2,
             -2*x^2 + 5*x*y + 6*y^2,
             6*x^2 + 7*x*y - y^2,
             -x^2 + 7*x*y + 6*y^2,
             6*x^2 + 5*x*y - 2*y^2,
             -2*x^2 + 7*x*y + 3*y^2,
             3*x^2 + 5*x*y - 4*y^2,
             -4*x^2 + 3*x*y + 4*y^2,
             4*x^2 + 5*x*y - 3*y^2,
             -3*x^2 + 7*x*y + 2*y^2,
             2*x^2 + 5*x*y - 6*y^2,
             -6*x^2 + 7*x*y + y^2]

        This is Example 6.10.7 of [BUVO2007]_::

            sage: Q = BinaryQF(1, 8, -3)
            sage: Q.cycle()
            [x^2 + 8*x*y - 3*y^2,
             3*x^2 + 4*x*y - 5*y^2,
             5*x^2 + 6*x*y - 2*y^2,
             2*x^2 + 6*x*y - 5*y^2,
             5*x^2 + 4*x*y - 3*y^2,
             3*x^2 + 8*x*y - y^2]
            sage: Q.cycle(proper=True)
            [x^2 + 8*x*y - 3*y^2,
             -3*x^2 + 4*x*y + 5*y^2,
             5*x^2 + 6*x*y - 2*y^2,
             -2*x^2 + 6*x*y + 5*y^2,
             5*x^2 + 4*x*y - 3*y^2,
             -3*x^2 + 8*x*y + y^2]
            sage: Q.cycle(proper=True) # should be the same as the previous one
            [x^2 + 8*x*y - 3*y^2,
             -3*x^2 + 4*x*y + 5*y^2,
             5*x^2 + 6*x*y - 2*y^2,
             -2*x^2 + 6*x*y + 5*y^2,
             5*x^2 + 4*x*y - 3*y^2,
             -3*x^2 + 8*x*y + y^2]

        Try an example where a is negative::

            sage: Q = BinaryQF(-1, 8, 3)
            sage: Q.cycle(proper=True)
            [-x^2 + 8*x*y + 3*y^2,
             3*x^2 + 4*x*y - 5*y^2,
             -5*x^2 + 6*x*y + 2*y^2,
             2*x^2 + 6*x*y - 5*y^2,
             -5*x^2 + 4*x*y + 3*y^2,
             3*x^2 + 8*x*y - y^2]
        """
        if not (self.is_indef() and self.is_reduced()):
            raise ValueError("%s must be indefinite and reduced" % self)
        if self.discriminant().is_square():
            # Buchmann/Vollmer assume the discriminant to be non-square
            raise NotImplementedError('computation of cycles is only '
                    'implemented for non-square discriminants')
        if proper:
            # Prop 6.10.5 in Buchmann Vollmer
            C = list(self.cycle(proper=False)) # make a copy so we can modify it
            if len(C) % 2:
                C += C
            for i in range(len(C)//2):
                C[2*i+1] = C[2*i+1]._Tau()
            return C
        if not hasattr(self, '_cycle_list'):
            C = [self]
            Q1 = self._RhoTau()
            while not self == Q1:
                C.append(Q1)
                Q1 = Q1._RhoTau()
            self._cycle_list = C
        return self._cycle_list

    def is_positive_definite(self):
        """
        Return ``True`` if ``self`` is positive definite, i.e., has
        negative discriminant with `a > 0`.

        EXAMPLES::

            sage: Q = BinaryQF(195751, 37615, 1807)
            sage: Q.is_positive_definite()
            True
            sage: Q = BinaryQF(195751, 1212121, -1876411)
            sage: Q.is_positive_definite()
            False
        """
        return self.discriminant() < 0 and self._a > 0

    is_posdef = is_positive_definite

    def is_negative_definite(self):
        """
        Return ``True`` if ``self`` is negative definite, i.e., has
        negative discriminant with `a < 0`.

        EXAMPLES::

            sage: Q = BinaryQF(-1, 3, -5)
            sage: Q.is_positive_definite()
            False
            sage: Q.is_negative_definite()
            True
        """
        return self.discriminant() < 0 and self._a < 0

    is_negdef = is_negative_definite

    def is_indefinite(self):
        """
        Return whether ``self`` is indefinite, i.e., has positive discriminant.

        EXAMPLES::

            sage: Q = BinaryQF(1, 3, -5)
            sage: Q.is_indef()
            True
        """
        return self.discriminant() > 0

    is_indef = is_indefinite

    def is_singular(self):
        """
        Return whether ``self`` is singular, i.e., has zero discriminant.

        EXAMPLES::

            sage: Q = BinaryQF(1, 3, -5)
            sage: Q.is_singular()
            False
            sage: Q = BinaryQF(1, 2, 1)
            sage: Q.is_singular()
            True
        """
        return self.discriminant().is_zero()

    def is_nonsingular(self):
        """
        Return whether this form is nonsingular, i.e., has non-zero discriminant.

        EXAMPLES::

            sage: Q = BinaryQF(1, 3, -5)
            sage: Q.is_nonsingular()
            True
            sage: Q = BinaryQF(1, 2, 1)
            sage: Q.is_nonsingular()
            False
        """
        return not self.discriminant().is_zero()

    def is_equivalent(self, other, proper=True):
        """
        Return whether ``self`` is equivalent to ``other``.

        INPUT:

        - ``proper`` -- bool (default: ``True``); if ``True`` use proper
          equivalence
        - ``other`` -- a binary quadratic form

        EXAMPLES::

            sage: Q3 = BinaryQF(4, 4, 15)
            sage: Q2 = BinaryQF(4, -4, 15)
            sage: Q2.is_equivalent(Q3)                                                  # optional - sage.libs.pari
            True
            sage: a = BinaryQF([33, 11, 5])
            sage: b = a.reduced_form(); b                                               # optional - sage.libs.pari
            5*x^2 - x*y + 27*y^2
            sage: a.is_equivalent(b)                                                    # optional - sage.libs.pari
            True
            sage: a.is_equivalent(BinaryQF((3, 4, 5)))                                  # optional - sage.libs.pari
            False

        Some indefinite examples::

            sage: Q1 = BinaryQF(9, 8, -7)
            sage: Q2 = BinaryQF(9, -8, -7)
            sage: Q1.is_equivalent(Q2, proper=True)                                     # optional - sage.libs.pari
            False
            sage: Q1.is_equivalent(Q2, proper=False)                                    # optional - sage.libs.pari
            True

        TESTS:

        We check that :trac:`25888` is fixed::

            sage: Q1 = BinaryQF(3, 4, -2)
            sage: Q2 = BinaryQF(-2, 4, 3)
            sage: Q1.is_equivalent(Q2) == Q2.is_equivalent(Q1)                          # optional - sage.libs.pari
            True
            sage: Q1.is_equivalent(Q2, proper=False) == Q2.is_equivalent(Q1, proper=False)  # optional - sage.libs.pari
            True
            sage: Q1.is_equivalent(Q2, proper=True)                                     # optional - sage.libs.pari
            True

        We check that the first part of :trac:`29028` is fixed::

            sage: Q = BinaryQF(0, 2, 0)
            sage: Q.discriminant()
            4
            sage: Q.is_equivalent(Q, proper=True)                                       # optional - sage.libs.pari
            True
            sage: Q.is_equivalent(Q, proper=False)                                      # optional - sage.libs.pari
            True

        A test for rational forms::

            sage: Q1 = BinaryQF(0, 4, 2)
            sage: Q2 = BinaryQF(2, 4, 0)
            sage: Q1.is_equivalent(Q2, proper=False)                                    # optional - sage.libs.pari
            True

        Test another part of :trac:`28989`::

            sage: Q1, Q2 = BinaryQF(1, 1, -1), BinaryQF(-1, 1, 1)
            sage: Q1.is_equivalent(Q2, proper=True)                                     # optional - sage.libs.pari
            True
        """
        if type(other) != type(self):
            raise TypeError("%s is not a BinaryQF" % other)
        if self.discriminant() != other.discriminant():
            return False
        if self.is_indef():
            # First, reduce self and other
            selfred = self.reduced_form()
            otherred = other.reduced_form()
            if self.discriminant().is_square():
                # make sure we terminate in a form
                # with c = 0
                while selfred[2] != 0:
                    selfred = selfred._Rho()
                while otherred[2] != 0:
                    otherred = otherred._Rho()
                b = selfred._b
                a = selfred._a
                ao = otherred._a
                assert otherred._b == b
                # p. 359 of Conway-Sloane [CS1999]_
                # but `2b` in their notation is `b` in our notation
                is_properly_equiv = ((a-ao) % b == 0)
                if proper:
                    return is_properly_equiv
                else:
                    g = gcd(a, b)
                    return is_properly_equiv or ((gcd(ao,b) == g) and ((a*ao - g**2) % (b*g) == 0))

            proper_cycle = otherred.cycle(proper=True)

            is_prop = selfred in proper_cycle
            if proper or is_prop:
                return is_prop
            # note that our definition of improper equivalence
            # differs from that of Buchmann and Vollmer
            # their action is det f * q(f(x, y))
            # ours is q(f(x, y))

            # an improper equivalence in our convention
            selfred = BinaryQF(selfred._c, selfred._b, selfred._a)
            assert selfred.is_reduced()

            return selfred in proper_cycle

        # Else we're dealing with definite forms.
        if self.is_posdef() and not other.is_posdef():
            return False
        if self.is_negdef() and not other.is_negdef():
            return False
        Q1 = self.reduced_form()
        Q2 = other.reduced_form()
        if Q1 == Q2:
            return True
        if not proper:
            Q1e = BinaryQF(self._c, self._b, self._a).reduced_form()
            return Q1e == Q2
        return False

    @cached_method
    def is_reduced(self):
        r"""
        Return whether ``self`` is reduced.

        Let `f = a x^2 + b xy + c y^2` be a binary quadratic form of
        discriminant `D`.

        - If `f` is positive definite (`D < 0` and `a > 0`), then `f`
          is reduced if and only if `|b|\leq a \leq c`, and `b\geq 0`
          if either `a = b` or `a = c`.

        - If `f` is negative definite (`D < 0` and `a < 0`), then `f`
          is reduced if and only if the positive definite form with
          coefficients `(-a, b, -c)` is reduced.

        - If `f` is indefinite (`D > 0`), then `f` is reduced if and
          only if `|\sqrt{D} - 2|a|| < b < \sqrt{D}`
          or [`a = 0` and `-b < 2c \leq b`]
          or [`c = 0` and `-b < 2a \leq b`].

        EXAMPLES::

            sage: Q = BinaryQF([1, 2, 3])
            sage: Q.is_reduced()
            False

            sage: Q = BinaryQF([2, 1, 3])
            sage: Q.is_reduced()
            True

            sage: Q = BinaryQF([1, -1, 1])
            sage: Q.is_reduced()
            False

            sage: Q = BinaryQF([1, 1, 1])
            sage: Q.is_reduced()
            True

        Examples using indefinite forms::

            sage: f = BinaryQF(-1, 2, 2)
            sage: f.is_reduced()
            True
            sage: BinaryQF(1, 9, 4).is_reduced()
            False
            sage: BinaryQF(1, 5, -1).is_reduced()
            True

        """
        D = self.discriminant()
        a = self._a
        b = self._b
        c = self._c
        if D < 0 and a > 0:
            return ((-a < b <= a < c)
                    or (ZZ(0) <= b <= a == c))
        elif D < 0 and self._a < 0:
            return ((a < b <= -a < -c)
                    or (ZZ(0) <= b <= -a == -c))
        else:
            d = D.sqrt(prec=53)
            return (((d - 2*a.abs()).abs() < b < d)
                    or (0 == a and -b < 2*c <= b)
                    or (0 == c and -b < 2*a <= b))

    def complex_point(self):
        r"""
        Return the point in the complex upper half-plane associated to ``self``.

        This form, `ax^2 + b xy + cy^2`, must be definite with
        negative discriminant `b^2 - 4 a c < 0`.

        OUTPUT:

        - the unique complex root of `a x^2 + b x + c` with positive
          imaginary part

        EXAMPLES::

            sage: Q = BinaryQF([1, 0, 1])
            sage: Q.complex_point()
            1.00000000000000*I
        """
        if self.discriminant() >= 0:
            raise ValueError("only defined for negative discriminant")
        Q1 = ZZ['x']([self._c, self._b, self._a])
        return [z for z in Q1.complex_roots() if z.imag() > 0][0]

    def matrix_action_left(self, M):
        r"""
        Return the binary quadratic form resulting from the left action
        of the 2-by-2 matrix `M` on ``self``.

        Here the action of the matrix `M = \begin{pmatrix} a & b \\ c & d
        \end{pmatrix}` on the form `Q(x, y)` produces the form `Q(ax+cy,
        bx+dy)`.

        EXAMPLES::

            sage: Q = BinaryQF([2, 1, 3]); Q
            2*x^2 + x*y + 3*y^2
            sage: M = matrix(ZZ, [[1, 2], [3, 5]])
            sage: Q.matrix_action_left(M)
            16*x^2 + 83*x*y + 108*y^2
        """
        v, w = M.rows()
        a1 = self(v)
        c1 = self(w)
        b1 = self(v + w) - a1 - c1
        return BinaryQF([a1, b1, c1])

    def matrix_action_right(self, M):
        r"""
        Return the binary quadratic form resulting from the right action
        of the 2-by-2 matrix `M` on ``self``.

        Here the action of the matrix `M = \begin{pmatrix} a & b \\ c & d
        \end{pmatrix}` on the form `Q(x, y)` produces the form `Q(ax+by,
        cx+dy)`.

        EXAMPLES::

            sage: Q = BinaryQF([2, 1, 3]); Q
            2*x^2 + x*y + 3*y^2
            sage: M = matrix(ZZ, [[1, 2], [3, 5]])
            sage: Q.matrix_action_right(M)
            32*x^2 + 109*x*y + 93*y^2
        """
        v, w = M.columns()
        a1 = self(v)
        c1 = self(w)
        b1 = self(v + w) - a1 - c1
        return BinaryQF([a1, b1, c1])

    def small_prime_value(self, Bmax=1000):
        r"""
        Return a prime represented by this (primitive positive definite) binary form.

        INPUT:

        - ``Bmax`` -- a positive bound on the representing integers

        OUTPUT: a prime number represented by the form

        .. NOTE::

            This is a very elementary implementation which just substitutes
            values until a prime is found.

        EXAMPLES::

<<<<<<< HEAD
            sage: [Q.small_prime_value() for Q in BinaryQF_reduced_representatives(-23, primitive_only=True)]   # optional - sage.libs.pari
            [23, 2, 2]
            sage: [Q.small_prime_value() for Q in BinaryQF_reduced_representatives(-47, primitive_only=True)]   # optional - sage.libs.pari
=======
            sage: [Q.small_prime_value()                                                # optional - sage.libs.pari
            ....:  for Q in BinaryQF_reduced_representatives(-23, primitive_only=True)]
            [23, 2, 2]
            sage: [Q.small_prime_value()                                                # optional - sage.libs.pari
            ....:  for Q in BinaryQF_reduced_representatives(-47, primitive_only=True)]
>>>>>>> 189eb200
            [47, 2, 2, 3, 3]
        """
        from sage.sets.set import Set
        from sage.arith.srange import xsrange
        B = 10
        while True:
            llist = list(Set([self(x, y) for x in xsrange(-B, B) for y in xsrange(B)]))
            llist = sorted([l for l in llist if l.is_prime()])
            if llist:
                return llist[0]
            if B >= Bmax:
                raise ValueError("Unable to find a prime value of %s" % self)
            B += 10

    def solve_integer(self, n, *, algorithm="general"):
        r"""
        Solve `Q(x, y) = n` in integers `x` and `y` where `Q` is this
        quadratic form.

        INPUT:

        - ``n`` -- a positive integer

        - ``algorithm`` -- ``"general"`` (default) or ``"cornacchia"``

        To use the Cornacchia algorithm, the quadratic form must have
        `a=1` and `b=0` and `c>0`, and ``n`` must be a prime or four
        times a prime (but this is not checked).

        OUTPUT:

        A tuple `(x, y)` of integers satisfying `Q(x, y) = n`, or ``None``
        if no solution exists.

        ALGORITHM: :pari:`qfbsolve` or :pari:`qfbcornacchia`

        EXAMPLES::

            sage: Q = BinaryQF([1, 0, 419])
<<<<<<< HEAD
            sage: Q.solve_integer(773187972)                                                                    # optional - sage.libs.pari
=======
            sage: Q.solve_integer(773187972)                                            # optional - sage.libs.pari
>>>>>>> 189eb200
            (4919, 1337)

        If `Q` is of the form `[1,0,c]` as above and `n` is a prime or
        four times a prime, Cornacchia's algorithm can be used, which is
        typically much faster than the general method::

            sage: Q = BinaryQF([1, 0, 12345])
            sage: n = 2^99 + 5273
            sage: Q.solve_integer(n)
            (-67446480057659, 7139620553488)
            sage: Q.solve_integer(n, algorithm='cornacchia')
            (67446480057659, 7139620553488)
            sage: timeit('Q.solve_integer(n)')                          # not tested
            125 loops, best of 3: 3.13 ms per loop
            sage: timeit('Q.solve_integer(n, algorithm="cornacchia")')  # not tested
            625 loops, best of 3: 18.6 μs per loop

        ::

<<<<<<< HEAD
            sage: Qs = BinaryQF_reduced_representatives(-23, primitive_only=True)                               # optional - sage.libs.pari
            sage: Qs                                                                                            # optional - sage.libs.pari
            [x^2 + x*y + 6*y^2, 2*x^2 - x*y + 3*y^2, 2*x^2 + x*y + 3*y^2]
            sage: [Q.solve_integer(3) for Q in Qs]                                                              # optional - sage.libs.pari
            [None, (0, -1), (0, -1)]
            sage: [Q.solve_integer(5) for Q in Qs]                                                              # optional - sage.libs.pari
            [None, None, None]
            sage: [Q.solve_integer(6) for Q in Qs]                                                              # optional - sage.libs.pari
=======
            sage: Qs = BinaryQF_reduced_representatives(-23, primitive_only=True)       # optional - sage.libs.pari
            sage: Qs                                                                    # optional - sage.libs.pari
            [x^2 + x*y + 6*y^2, 2*x^2 - x*y + 3*y^2, 2*x^2 + x*y + 3*y^2]
            sage: [Q.solve_integer(3) for Q in Qs]                                      # optional - sage.libs.pari
            [None, (0, -1), (0, -1)]
            sage: [Q.solve_integer(5) for Q in Qs]                                      # optional - sage.libs.pari
            [None, None, None]
            sage: [Q.solve_integer(6) for Q in Qs]                                      # optional - sage.libs.pari
>>>>>>> 189eb200
            [(1, -1), (1, -1), (-1, -1)]

        TESTS:

        The returned solutions are correct (random inputs)::

            sage: Q = BinaryQF([randrange(-10^3, 10^3) for _ in 'abc'])
            sage: n = randrange(-10^9, 10^9)
<<<<<<< HEAD
            sage: xy = Q.solve_integer(n)                                                                       # optional - sage.libs.pari
            sage: xy is None or Q(*xy) == n                                                                     # optional - sage.libs.pari
=======
            sage: xy = Q.solve_integer(n)                                               # optional - sage.libs.pari
            sage: xy is None or Q(*xy) == n                                             # optional - sage.libs.pari
>>>>>>> 189eb200
            True

        Also when using the ``"cornacchia"`` algorithm::

            sage: abc = [1, 0, randrange(1,10^3)]
            sage: Q = BinaryQF(abc)
            sage: n = random_prime(10^9)
            sage: if randrange(2):
            ....:     n *= 4
            sage: xy1 = Q.solve_integer(n, algorithm='cornacchia')
            sage: xy1 is None or Q(*xy1) == n
            True
            sage: xy2 = Q.solve_integer(n)
            sage: (xy1 is None) == (xy2 is None)
            True

        Test for square discriminants specifically (:trac:`33026`)::

            sage: n = randrange(-10^3, 10^3)
            sage: Q = BinaryQF([n, randrange(-10^3, 10^3), 0][::(-1)**randrange(2)])
            sage: U = random_matrix(ZZ, 2, 2, 'unimodular')
            sage: U.rescale_row(0, choice((+1,-1)))
            sage: assert U.det() in (+1,-1)
            sage: Q = Q.matrix_action_right(U)
            sage: Q.discriminant().is_square()
            True
<<<<<<< HEAD
            sage: xy = Q.solve_integer(n)                                                                       # optional - sage.libs.pari
            sage: Q(*xy) == n                                                                                   # optional - sage.libs.pari
=======
            sage: xy = Q.solve_integer(n)                                               # optional - sage.libs.pari
            sage: Q(*xy) == n                                                           # optional - sage.libs.pari
>>>>>>> 189eb200
            True

        Also test the `n=0` special case separately::

<<<<<<< HEAD
            sage: xy = Q.solve_integer(0)                                                                       # optional - sage.libs.pari
            sage: Q(*xy)                                                                                        # optional - sage.libs.pari
=======
            sage: xy = Q.solve_integer(0)                                               # optional - sage.libs.pari
            sage: Q(*xy)                                                                # optional - sage.libs.pari
>>>>>>> 189eb200
            0
        """
        n = ZZ(n)

        if self.is_negative_definite():  # not supported by PARI
            return (-self).solve_integer(-n)

        if self.is_reducible():  # square discriminant; not supported by PARI
            if self._a:
                # https://math.stackexchange.com/a/980075
                w = self.discriminant().sqrt()
                r = (-self._b + (w if w != self._b else -w)) / (2*self._a)
                p,q = r.as_integer_ratio()
                g,u,v = p.xgcd(q)
                M = Matrix(ZZ, [[v,p],[-u,q]])
            elif self._c:
                M = Matrix(ZZ, [[0,1],[1,0]])
            else:
                M = Matrix(ZZ, [[1,0],[0,1]])
            assert M.is_unit()
            Q = self.matrix_action_right(M)
            assert not Q._c

            if not Q._b:
                # at this point, Q = a*x^2
                if Q._a.divides(n) and (n // Q._a).is_square():
                    x = (n // Q._a).isqrt()
                    return tuple(row[0] * x for row in M.rows())
                return None

            # at this point, Q = a*x^2 + b*x*y
            if not n:
                return tuple(M.columns()[1])
            for x in n.divisors():
                y_num = n // x - Q._a * x
                if Q._b.divides(y_num):
                    y = y_num // Q._b
                    return tuple([row[0]*x + row[1]*y for row in M.rows()])

            return None

        if algorithm == 'cornacchia':
            if not (self._a.is_one() and self._b.is_zero() and self._c > 0):
                raise ValueError("Cornacchia's algorithm requires a=1 and b=0 and c>0")
            sol = pari.qfbcornacchia(self._c, n)
            return tuple(map(ZZ, sol)) if sol else None

        if algorithm != 'general':
            raise ValueError(f'algorithm {algorithm!r} is not a valid algorithm')

        flag = 2  # single solution, possibly imprimitive
        sol = self.__pari__().qfbsolve(n, flag)
        return tuple(map(ZZ, sol)) if sol else None


def BinaryQF_reduced_representatives(D, primitive_only=False, proper=True):
    r"""
    Return representatives for the classes of binary quadratic forms
    of discriminant `D`.

    INPUT:

    - ``D`` -- (integer) a discriminant

    - ``primitive_only`` -- (boolean; default: ``True``): if ``True``, only
      return primitive forms.

    - ``proper`` -- (boolean; default: ``True``)

    OUTPUT:

    (list) A lexicographically-ordered list of inequivalent reduced
    representatives for the (im)proper equivalence classes of binary quadratic
    forms of discriminant `D`.  If ``primitive_only`` is ``True`` then
    imprimitive forms (which only exist when `D` is not fundamental) are
    omitted; otherwise they are included.

    EXAMPLES::

        sage: BinaryQF_reduced_representatives(-4)
        [x^2 + y^2]

        sage: BinaryQF_reduced_representatives(-163)
        [x^2 + x*y + 41*y^2]

        sage: BinaryQF_reduced_representatives(-12)
        [x^2 + 3*y^2, 2*x^2 + 2*x*y + 2*y^2]

        sage: BinaryQF_reduced_representatives(-16)
        [x^2 + 4*y^2, 2*x^2 + 2*y^2]

        sage: BinaryQF_reduced_representatives(-63)
        [x^2 + x*y + 16*y^2, 2*x^2 - x*y + 8*y^2, 2*x^2 + x*y + 8*y^2,
         3*x^2 + 3*x*y + 6*y^2, 4*x^2 + x*y + 4*y^2]

    The number of inequivalent reduced binary forms with a fixed negative
    fundamental discriminant `D` is the class number of the quadratic field
    `\QQ(\sqrt{D})`::

        sage: len(BinaryQF_reduced_representatives(-13*4))
        2
        sage: QuadraticField(-13*4, 'a').class_number()                                 # optional - sage.rings.number_field
        2
        sage: p = next_prime(2^20); p                                                   # optional - sage.libs.pari
        1048583
        sage: len(BinaryQF_reduced_representatives(-p))                                 # optional - sage.libs.pari
        689
        sage: QuadraticField(-p, 'a').class_number()                                    # optional - sage.libs.pari sage.rings.number_field
        689

        sage: BinaryQF_reduced_representatives(-23*9)
        [x^2 + x*y + 52*y^2,
        2*x^2 - x*y + 26*y^2,
        2*x^2 + x*y + 26*y^2,
        3*x^2 + 3*x*y + 18*y^2,
        4*x^2 - x*y + 13*y^2,
        4*x^2 + x*y + 13*y^2,
        6*x^2 - 3*x*y + 9*y^2,
        6*x^2 + 3*x*y + 9*y^2,
        8*x^2 + 7*x*y + 8*y^2]
        sage: BinaryQF_reduced_representatives(-23*9, primitive_only=True)              # optional - sage.libs.pari
        [x^2 + x*y + 52*y^2,
        2*x^2 - x*y + 26*y^2,
        2*x^2 + x*y + 26*y^2,
        4*x^2 - x*y + 13*y^2,
        4*x^2 + x*y + 13*y^2,
        8*x^2 + 7*x*y + 8*y^2]

    TESTS::

        sage: BinaryQF_reduced_representatives(73)
        [4*x^2 + 3*x*y - 4*y^2]
        sage: BinaryQF_reduced_representatives(76, primitive_only=True)                 # optional - sage.libs.pari
        [-3*x^2 + 4*x*y + 5*y^2,
         3*x^2 + 4*x*y - 5*y^2]
        sage: BinaryQF_reduced_representatives(136)
        [-5*x^2 + 4*x*y + 6*y^2,
         -2*x^2 + 8*x*y + 9*y^2,
         2*x^2 + 8*x*y - 9*y^2,
         5*x^2 + 4*x*y - 6*y^2]
        sage: BinaryQF_reduced_representatives(136, proper=False)
        [-2*x^2 + 8*x*y + 9*y^2, 2*x^2 + 8*x*y - 9*y^2, 5*x^2 + 4*x*y - 6*y^2]

    Check that the primitive_only keyword does something::

        sage: BinaryQF_reduced_representatives(148, proper=False, primitive_only=False)
        [x^2 + 12*x*y - y^2, 4*x^2 + 6*x*y - 7*y^2, 6*x^2 + 2*x*y - 6*y^2]
        sage: BinaryQF_reduced_representatives(148, proper=False, primitive_only=True)  # optional - sage.libs.pari
        [x^2 + 12*x*y - y^2, 4*x^2 + 6*x*y - 7*y^2]
        sage: BinaryQF_reduced_representatives(148, proper=True, primitive_only=True)   # optional - sage.libs.pari
        [-7*x^2 + 6*x*y + 4*y^2, x^2 + 12*x*y - y^2, 4*x^2 + 6*x*y - 7*y^2]
        sage: BinaryQF_reduced_representatives(148, proper=True, primitive_only=False)
        [-7*x^2 + 6*x*y + 4*y^2,
         x^2 + 12*x*y - y^2,
         4*x^2 + 6*x*y - 7*y^2,
         6*x^2 + 2*x*y - 6*y^2]

    Test another part of :trac:`29028`::

        sage: BinaryQF_reduced_representatives(10^2, proper=False, primitive_only=False)
        [-4*x^2 + 10*x*y,
         -3*x^2 + 10*x*y,
         -2*x^2 + 10*x*y,
         -x^2 + 10*x*y,
         10*x*y,
         x^2 + 10*x*y,
         2*x^2 + 10*x*y,
         5*x^2 + 10*x*y]
        sage: BinaryQF_reduced_representatives(10^2, proper=False, primitive_only=True)     # optional - sage.libs.pari
        [-3*x^2 + 10*x*y, -x^2 + 10*x*y, x^2 + 10*x*y]
        sage: BinaryQF_reduced_representatives(10^2, proper=True, primitive_only=True)      # optional - sage.libs.pari
        [-3*x^2 + 10*x*y, -x^2 + 10*x*y, x^2 + 10*x*y, 3*x^2 + 10*x*y]
        sage: BinaryQF_reduced_representatives(10^2, proper=True, primitive_only=False)
        [-4*x^2 + 10*x*y,
         -3*x^2 + 10*x*y,
         -2*x^2 + 10*x*y,
         -x^2 + 10*x*y,
         10*x*y,
         x^2 + 10*x*y,
         2*x^2 + 10*x*y,
         3*x^2 + 10*x*y,
         4*x^2 + 10*x*y,
         5*x^2 + 10*x*y]
    """
    D = ZZ(D)

    # For a fundamental discriminant all forms are primitive so we need not check:
    if primitive_only:
        primitive_only = not D.is_fundamental_discriminant()

    form_list = []

    from sage.arith.srange import xsrange

    D4 = D % 4
    if D4 == 2 or D4 == 3:
        raise ValueError("%s is not a discriminant" % D)
    if D > 0:           # Indefinite
        if D.is_square():
            b = D.sqrt()
            c = ZZ(0)
            # -b/2 < a <= b/2
            for a in xsrange((-b/2).floor() + 1, (b/2).floor() + 1):
                if (not primitive_only) or (gcd([a,b,c]) == 1):
                    form_list.append(BinaryQF(a, b, c))
        # We follow the description of Buchmann/Vollmer 6.7.1.  They
        # enumerate all reduced forms.  We only want representatives.
        else:
            sqrt_d = D.sqrt(prec=53)
            for b in xsrange(1, sqrt_d.floor() + 1):
                if (D - b) % 2:
                    continue
                A = (D - b**2) / 4
                Low_a = ((sqrt_d - b) / 2).ceil()
                High_a = (A.sqrt(prec=53)).floor()
                for a in xsrange(Low_a, High_a + 1):
                    if a == 0:
                        continue
                    c = -A/a
                    if c in ZZ:
                        if (not primitive_only) or gcd([a, b, c]) == 1:
                            Q = BinaryQF(a, b, c)
                            Q1 = BinaryQF(-a, b, -c)
                            form_list.append(Q)
                            form_list.append(Q1)
                            if a.abs() != c.abs():
                                Q = BinaryQF(c, b, a)
                                Q1 = BinaryQF(-c, b, -a)
                                form_list.append(Q)
                                form_list.append(Q1)
    else:   # Definite
        # Only iterate over positive a and over b of the same
        # parity as D such that 4a^2 + D <= b^2 <= a^2
        for a in xsrange(1, 1+((-D)//3).isqrt()):
            a4 = 4*a
            s = D + a*a4
            w = 1+(s-1).isqrt() if s > 0 else 0
            if w%2 != D%2:
                w += 1
            for b in xsrange(w, a+1, 2):
                t = b*b-D
                if t % a4 == 0:
                    c = t // a4
                    if (not primitive_only) or gcd([a, b, c]) == 1:
                        if b>0 and a>b and c>a:
                            form_list.append(BinaryQF([a, -b, c]))
                        form_list.append(BinaryQF([a, b, c]))
    if not proper or D > 0:
        # TODO:
        # instead of filtering, enumerate only improper classes to start with
        # filter for equivalence classes
        form_list_new = []
        for q in form_list:
            if not any(q.is_equivalent(q1, proper=proper) for q1 in form_list_new):
                form_list_new.append(q)
        form_list = form_list_new

    form_list.sort()
    return form_list<|MERGE_RESOLUTION|>--- conflicted
+++ resolved
@@ -1526,17 +1526,11 @@
 
         EXAMPLES::
 
-<<<<<<< HEAD
-            sage: [Q.small_prime_value() for Q in BinaryQF_reduced_representatives(-23, primitive_only=True)]   # optional - sage.libs.pari
-            [23, 2, 2]
-            sage: [Q.small_prime_value() for Q in BinaryQF_reduced_representatives(-47, primitive_only=True)]   # optional - sage.libs.pari
-=======
             sage: [Q.small_prime_value()                                                # optional - sage.libs.pari
             ....:  for Q in BinaryQF_reduced_representatives(-23, primitive_only=True)]
             [23, 2, 2]
             sage: [Q.small_prime_value()                                                # optional - sage.libs.pari
             ....:  for Q in BinaryQF_reduced_representatives(-47, primitive_only=True)]
->>>>>>> 189eb200
             [47, 2, 2, 3, 3]
         """
         from sage.sets.set import Set
@@ -1576,11 +1570,7 @@
         EXAMPLES::
 
             sage: Q = BinaryQF([1, 0, 419])
-<<<<<<< HEAD
-            sage: Q.solve_integer(773187972)                                                                    # optional - sage.libs.pari
-=======
             sage: Q.solve_integer(773187972)                                            # optional - sage.libs.pari
->>>>>>> 189eb200
             (4919, 1337)
 
         If `Q` is of the form `[1,0,c]` as above and `n` is a prime or
@@ -1600,16 +1590,6 @@
 
         ::
 
-<<<<<<< HEAD
-            sage: Qs = BinaryQF_reduced_representatives(-23, primitive_only=True)                               # optional - sage.libs.pari
-            sage: Qs                                                                                            # optional - sage.libs.pari
-            [x^2 + x*y + 6*y^2, 2*x^2 - x*y + 3*y^2, 2*x^2 + x*y + 3*y^2]
-            sage: [Q.solve_integer(3) for Q in Qs]                                                              # optional - sage.libs.pari
-            [None, (0, -1), (0, -1)]
-            sage: [Q.solve_integer(5) for Q in Qs]                                                              # optional - sage.libs.pari
-            [None, None, None]
-            sage: [Q.solve_integer(6) for Q in Qs]                                                              # optional - sage.libs.pari
-=======
             sage: Qs = BinaryQF_reduced_representatives(-23, primitive_only=True)       # optional - sage.libs.pari
             sage: Qs                                                                    # optional - sage.libs.pari
             [x^2 + x*y + 6*y^2, 2*x^2 - x*y + 3*y^2, 2*x^2 + x*y + 3*y^2]
@@ -1618,7 +1598,6 @@
             sage: [Q.solve_integer(5) for Q in Qs]                                      # optional - sage.libs.pari
             [None, None, None]
             sage: [Q.solve_integer(6) for Q in Qs]                                      # optional - sage.libs.pari
->>>>>>> 189eb200
             [(1, -1), (1, -1), (-1, -1)]
 
         TESTS:
@@ -1627,13 +1606,8 @@
 
             sage: Q = BinaryQF([randrange(-10^3, 10^3) for _ in 'abc'])
             sage: n = randrange(-10^9, 10^9)
-<<<<<<< HEAD
-            sage: xy = Q.solve_integer(n)                                                                       # optional - sage.libs.pari
-            sage: xy is None or Q(*xy) == n                                                                     # optional - sage.libs.pari
-=======
             sage: xy = Q.solve_integer(n)                                               # optional - sage.libs.pari
             sage: xy is None or Q(*xy) == n                                             # optional - sage.libs.pari
->>>>>>> 189eb200
             True
 
         Also when using the ``"cornacchia"`` algorithm::
@@ -1660,24 +1634,14 @@
             sage: Q = Q.matrix_action_right(U)
             sage: Q.discriminant().is_square()
             True
-<<<<<<< HEAD
-            sage: xy = Q.solve_integer(n)                                                                       # optional - sage.libs.pari
-            sage: Q(*xy) == n                                                                                   # optional - sage.libs.pari
-=======
             sage: xy = Q.solve_integer(n)                                               # optional - sage.libs.pari
             sage: Q(*xy) == n                                                           # optional - sage.libs.pari
->>>>>>> 189eb200
             True
 
         Also test the `n=0` special case separately::
 
-<<<<<<< HEAD
-            sage: xy = Q.solve_integer(0)                                                                       # optional - sage.libs.pari
-            sage: Q(*xy)                                                                                        # optional - sage.libs.pari
-=======
             sage: xy = Q.solve_integer(0)                                               # optional - sage.libs.pari
             sage: Q(*xy)                                                                # optional - sage.libs.pari
->>>>>>> 189eb200
             0
         """
         n = ZZ(n)
