"""
Binary quadratic forms with integer coefficients

This module provides a specialized class for working with a binary quadratic
form `a x^2 + b x y + c y^2`, stored as a triple of integers `(a, b, c)`.

EXAMPLES::

    sage: Q = BinaryQF([1, 2, 3])
    sage: Q
    x^2 + 2*x*y  + 3*y^2
    sage: Q.discriminant()
    -8
    sage: Q.reduced_form()                                                              # needs sage.libs.pari
    x^2 + 2*y^2
    sage: Q(1, 1)
    6

TESTS::

    sage: Q == loads(dumps(Q))
    True

AUTHORS:

- Jon Hanke (2006-08-08):

  - Appended to add the methods :func:`BinaryQF_reduced_representatives`,
    :meth:`~BinaryQF.is_reduced`, and ``__add__`` on 8-3-2006 for Coding Sprint
    #2.

  - Added Documentation and :meth:`~BinaryQF.complex_point` method on 8-8-2006.

- Nick Alexander: add doctests and clean code for Doc Days 2

- William Stein (2009-08-05): composition; some ReSTification.

- William Stein (2009-09-18): make immutable.

- Justin C. Walker (2011-02-06): Add support for indefinite forms.
"""

# ****************************************************************************
#       Copyright (C) 2006-2009 William Stein and Jon Hanke
#
# This program is free software: you can redistribute it and/or modify
# it under the terms of the GNU General Public License as published by
# the Free Software Foundation, either version 2 of the License, or
# (at your option) any later version.
#                  https://www.gnu.org/licenses/
# ****************************************************************************
from functools import total_ordering

from sage.rings.integer_ring import ZZ
from sage.arith.misc import gcd
from sage.structure.sage_object import SageObject
from sage.matrix.matrix_space import MatrixSpace
from sage.matrix.constructor import Matrix
from sage.misc.cachefunc import cached_method


try:
    from sage.libs.pari.all import pari_gen, pari
except ImportError:
    pari_gen = ()


@total_ordering
class BinaryQF(SageObject):
    r"""
    A binary quadratic form over `\ZZ`.

    INPUT:

    One of the following:

    - ``a`` -- either a 3-tuple of integers, or a quadratic
      homogeneous polynomial in two variables with integer
      coefficients

    - ``a``, ``b``, ``c`` -- three integers

    OUTPUT:

    The binary quadratic form `a x^2 + b xy + c y^2`.

    EXAMPLES::

        sage: b = BinaryQF([1, 2, 3])
        sage: b.discriminant()
        -8
        sage: b1 = BinaryQF(1, 2, 3)
        sage: b1 == b
        True
        sage: R.<x, y> = ZZ[]
        sage: BinaryQF(x^2 + 2*x*y + 3*y^2) == b
        True
        sage: BinaryQF(1, 0, 1)
        x^2 + y^2
    """
    def __init__(self, a, b=None, c=None):
        r"""
        Create a binary quadratic form `ax^2 + bxy + cy^2`.

        INPUT:

        One of the following:

        - ``a`` -- either a 3-tuple of integers, or a quadratic
          homogeneous polynomial in two variables with integer
          coefficients

        - ``a``, ``b``, ``c`` -- three integers

        EXAMPLES::

            sage: Q = BinaryQF([1, 2, 3]); Q
            x^2 + 2*x*y + 3*y^2
            sage: Q = BinaryQF([1, 2])
            Traceback (most recent call last):
            ...
            TypeError: binary quadratic form must be given by a quadratic homogeneous bivariate integer polynomial or its coefficients

            sage: R.<x, y> = ZZ[]
            sage: f = x^2 + 2*x*y + 3*y^2
            sage: BinaryQF(f)
            x^2 + 2*x*y + 3*y^2
            sage: BinaryQF(f + x)
            Traceback (most recent call last):
            ...
            TypeError: binary quadratic form must be given by a quadratic homogeneous bivariate integer polynomial or its coefficients

        TESTS::

            sage: BinaryQF(0)
            0
        """
        from sage.rings.polynomial.multi_polynomial import MPolynomial
        if b is None and c is None:
            if isinstance(a, (list, tuple)) and len(a) == 3:
                a, b, c = a
            elif a == 0:
                a = b = c = 0
            elif (isinstance(a, MPolynomial) and a.is_homogeneous() and a.base_ring() == ZZ
                  and a.degree() == 2 and a.parent().ngens() == 2):
                x, y = a.parent().gens()
                a, b, c = [a.monomial_coefficient(mon) for mon in [x**2, x*y, y**2]]
            elif isinstance(a, pari_gen) and a.type() in ('t_QFI', 't_QFR', 't_QFB'):
                # a has 3 or 4 components
                a, b, c = a[0], a[1], a[2]
        try:
            self._a = ZZ(a)
            self._b = ZZ(b)
            self._c = ZZ(c)
        except TypeError:
            raise TypeError('binary quadratic form must be given by a quadratic homogeneous bivariate integer polynomial or its coefficients')
        self._poly = None

    def _pari_init_(self):
        """
        Convert this quadratic form to PARI.

        EXAMPLES::

            sage: f = BinaryQF([2, 3, 4]); f
            2*x^2 + 3*x*y + 4*y^2
            sage: f._pari_init_()
            'Qfb(2,3,4)'
<<<<<<< HEAD
            sage: pari(f)                                                               # needs sage.libs.pari
            Qfb(2, 3, 4)
            sage: type(pari(f))                                                         # needs sage.libs.pari
            <... 'cypari2.gen.Gen'>
            sage: gp(f)                                                                 # needs sage.libs.pari
            Qfb(2, 3, 4)
            sage: type(gp(f))                                                           # needs sage.libs.pari
=======

            sage: # needs sage.libs.pari
            sage: pari(f)
            Qfb(2, 3, 4)
            sage: type(pari(f))
            <... 'cypari2.gen.Gen'>
            sage: gp(f)
            Qfb(2, 3, 4)
            sage: type(gp(f))
>>>>>>> 04ee0c51
            <class 'sage.interfaces.gp.GpElement'>
        """
        return 'Qfb(%s,%s,%s)' % (self._a, self._b, self._c)

    def __mul__(self, right):
        """
        Gauss composition or right action by a 2x2 integer matrix.

        The result need not be reduced.

        EXAMPLES:

        We explicitly compute in the group of classes of positive
        definite binary quadratic forms of discriminant -23::

            sage: # needs sage.libs.pari
            sage: R = BinaryQF_reduced_representatives(-23, primitive_only=False); R
            [x^2 + x*y + 6*y^2, 2*x^2 - x*y + 3*y^2, 2*x^2 + x*y + 3*y^2]
<<<<<<< HEAD
            sage: R[0] * R[0]                                                           # needs sage.libs.pari
            x^2 + x*y + 6*y^2
            sage: R[1] * R[1]                                                           # needs sage.libs.pari
            4*x^2 + 3*x*y + 2*y^2
            sage: (R[1] * R[1]).reduced_form()                                          # needs sage.libs.pari
            2*x^2 + x*y + 3*y^2
            sage: (R[1] * R[1] * R[1]).reduced_form()                                   # needs sage.libs.pari
=======
            sage: R[0] * R[0]
            x^2 + x*y + 6*y^2
            sage: R[1] * R[1]
            4*x^2 + 3*x*y + 2*y^2
            sage: (R[1] * R[1]).reduced_form()
            2*x^2 + x*y + 3*y^2
            sage: (R[1] * R[1] * R[1]).reduced_form()
>>>>>>> 04ee0c51
            x^2 + x*y + 6*y^2

            sage: q1 = BinaryQF(1, 1, 4)
            sage: M = Matrix(ZZ, [[1, 3], [0, 1]])
            sage: q1*M
            x^2 + 7*x*y + 16*y^2
            sage: q1.matrix_action_right(M)
            x^2 + 7*x*y + 16*y^2
            sage: N = Matrix(ZZ, [[1, 0], [1, 0]])
            sage: q1*(M*N) == q1.matrix_action_right(M).matrix_action_right(N)
            True
        """
        # Either a "right" action by
        # ...or Gaussian composition
        if isinstance(right, BinaryQF):
            return BinaryQF(self.__pari__().qfbcompraw(right))
        # ...or a 2x2 matrix...
        if (isinstance(right.parent(), MatrixSpace)
                and right.nrows() == right.ncols() == 2):
            aa, bb, cc, dd = right.list()
            A = self.polynomial()(aa, cc)
            C = self.polynomial()(bb, dd)
            B = self.polynomial()(aa + bb, cc + dd) - A - C
            return BinaryQF(A, B, C)
        raise TypeError("right operand must be a binary quadratic form or 2x2 matrix")

    def __getitem__(self, n):
        """
        Return the `n`-th component of this quadratic form.

        If this form is `a x^2 + b x y + c y^2`, the 0-th component is `a`,
        the 1-st component is `b`, and `2`-nd component is `c`.

        Indexing is like lists -- negative indices and slices are allowed.

        EXAMPLES::

            sage: Q = BinaryQF([2, 3, 4])
            sage: Q[0]
            2
            sage: Q[2]
            4
            sage: Q[:2]
            (2, 3)
            sage: tuple(Q)
            (2, 3, 4)
            sage: list(Q)
            [2, 3, 4]
        """
        return (self._a, self._b, self._c)[n]

    def __call__(self, *args):
        r"""
        Evaluate this quadratic form at a point.

        INPUT:

        - args -- x and y values, as a pair x, y or a list, tuple, or
          vector

        EXAMPLES::

            sage: Q = BinaryQF([2, 3, 4])
            sage: Q(1, 2)
            24

        TESTS::

            sage: Q = BinaryQF([2, 3, 4])
            sage: Q([1, 2])
            24
            sage: Q((1, 2))
            24
            sage: Q(vector([1, 2]))
            24
        """
        if len(args) == 1:
            args = args[0]
        x, y = args
        return (self._a * x + self._b * y) * x + self._c * y**2

    def __hash__(self):
        r"""
        TESTS::

            sage: hash(BinaryQF([2, 2, 3]))
            802
            sage: hash(BinaryQF([2, 3, 2]))
            562
            sage: hash(BinaryQF([3, 2, 2]))
            547
        """
        return hash(self._a) ^ (hash(self._b) << 4) ^ (hash(self._c) << 8)

    def __eq__(self, right):
        """
        Return ``True`` if ``self`` and ``right`` are identical.

        This means that they have the same coefficients.

        EXAMPLES::

            sage: P = BinaryQF([2, 2, 3])
            sage: Q = BinaryQF([2, 2, 3])
            sage: R = BinaryQF([1, 2, 3])
            sage: P == Q # indirect doctest
            True
            sage: P == R # indirect doctest
            False

        TESTS::

            sage: P == P
            True
            sage: Q == P
            True
            sage: R == P
            False
            sage: P == 2
            False
        """
        if not isinstance(right, BinaryQF):
            return False
        return (self._a, self._b, self._c) == (right._a, right._b, right._c)

    def __ne__(self, right):
        """
        Return ``True`` if ``self`` and ``right`` are not identical.

        This means that they have different coefficients.

        EXAMPLES::

            sage: P = BinaryQF([2, 2, 3])
            sage: Q = BinaryQF([2, 2, 3])
            sage: R = BinaryQF([1, 2, 3])
            sage: P != Q # indirect doctest
            False
            sage: P != R # indirect doctest
            True
        """
        return not (self == right)

    def __lt__(self, right):
        """
        Compare the coefficients of ``self`` and ``right``.

        This is done lexicographically.

        EXAMPLES::

            sage: P = BinaryQF([2, 2, 3])
            sage: Q = BinaryQF([1, 2, 3])
            sage: P < Q
            False
            sage: Q < P
            True
            sage: Q <= P
            True
        """
        if not isinstance(right, BinaryQF):
            return False
        return (self._a, self._b, self._c) < (right._a, right._b, right._c)

    def __add__(self, Q):
        """
        Return the component-wise sum of two forms.

        Given `a_1 x^2 + b_1 x y + c_1 y^2` and `a_2 x^2 + b_2 x y +
        c_2 y^2`, this returns the form `(a_1 + a_2) x^2 + (b_1 + b_2)
        x y + (c_1 + c_2) y^2.`

        EXAMPLES::

            sage: P = BinaryQF([2, 2, 3]); P
            2*x^2 + 2*x*y + 3*y^2
            sage: Q = BinaryQF([-1, 2, 2]); Q
            -x^2 + 2*x*y + 2*y^2
            sage: P + Q
            x^2 + 4*x*y + 5*y^2
            sage: P + Q == BinaryQF([1, 4, 5]) # indirect doctest
            True

        TESTS::

            sage: Q + P == BinaryQF([1, 4, 5]) # indirect doctest
            True
        """
        return BinaryQF([self._a + Q._a, self._b + Q._b, self._c + Q._c])

    def __sub__(self, Q):
        """
        Return the component-wise difference of two forms.

        Given two forms `a_1 x^2 + b_1 x y + c_1 y^2` and `a_2 x^2 +
        b_2 x y + c_2 y^2`, this returns the form `(a_1 - a_2) x^2 +
        (b_1 - b_2) x y + (c_1 - c_2) y^2.`

        EXAMPLES::

            sage: P = BinaryQF([2, 2, 3]); P
            2*x^2 + 2*x*y + 3*y^2
            sage: Q = BinaryQF([-1, 2, 2]); Q
            -x^2 + 2*x*y + 2*y^2
            sage: P - Q
            3*x^2 + y^2
            sage: P - Q == BinaryQF([3, 0, 1]) # indirect doctest
            True

        TESTS::

            sage: Q - P == BinaryQF([3, 0, 1]) # indirect doctest
            False
            sage: Q - P != BinaryQF([3, 0, 1]) # indirect doctest
            True
        """
        return BinaryQF([self._a - Q._a, self._b - Q._b, self._c - Q._c])

    def __neg__(self):
        r"""
        Return the negative of this binary quadratic form.

        EXAMPLES::

            sage: Q = BinaryQF([1,-2,3])
            sage: -Q
            -x^2 + 2*x*y - 3*y^2
            sage: -Q == BinaryQF([0,0,0]) - Q
            True
        """
        return BinaryQF([-self._a, -self._b, -self._c])

    def _repr_(self):
        """
        Display the quadratic form.

        EXAMPLES::

            sage: Q = BinaryQF([1, 2, 3]); Q # indirect doctest
            x^2 + 2*x*y + 3*y^2

            sage: Q = BinaryQF([-1, 2, 3]); Q
            -x^2 + 2*x*y + 3*y^2

            sage: Q = BinaryQF([0, 0, 0]); Q
            0
        """
        return repr(self.polynomial())

    def _latex_(self):
        """
        Return latex representation of this binary quadratic form.

        EXAMPLES::

            sage: f = BinaryQF((778, 1115, 400)); f
            778*x^2 + 1115*x*y + 400*y^2
            sage: latex(f) # indirect doctest
            778 x^{2} + 1115 x y + 400 y^{2}
        """
        return self.polynomial()._latex_()

    @cached_method
    def content(self):
        r"""
        Return the content of the form, i.e., the `\gcd` of the coefficients.

        EXAMPLES::

            sage: Q = BinaryQF(22, 14, 10)
            sage: Q.content()
            2
            sage: Q = BinaryQF(4, 4, -15)
            sage: Q.content()
            1
        """
        return gcd([self._a, self._b, self._c])

    def polynomial(self):
        """
        Return ``self`` as a homogeneous 2-variable polynomial.

        EXAMPLES::

            sage: Q = BinaryQF([1, 2, 3])
            sage: Q.polynomial()
            x^2 + 2*x*y + 3*y^2

            sage: Q = BinaryQF([-1, -2, 3])
            sage: Q.polynomial()
            -x^2 - 2*x*y + 3*y^2

            sage: Q = BinaryQF([0, 0, 0])
            sage: Q.polynomial()
            0
        """
        # Note: Caching in _poly seems to give a very slight
        # improvement (~0.2 usec) in 'timeit()' runs.  Not sure it
        # is worth the instance variable.
        if self._poly is None:
            self._poly = self(ZZ['x, y'].gens())
        return self._poly

    @staticmethod
    def from_polynomial(poly):
        r"""
        Construct a :class:`BinaryQF` from a bivariate polynomial
        with integer coefficients. Inverse of :meth:`polynomial`.

        EXAMPLES::

            sage: R.<u,v> = ZZ[]
            sage: f = u^2 + 419*v^2
            sage: Q = BinaryQF.from_polynomial(f); Q
            x^2 + 419*y^2
            sage: Q.polynomial()
            x^2 + 419*y^2
            sage: Q.polynomial()(R.gens()) == f
            True

        The method fails if the given polynomial is not a quadratic form::

            sage: BinaryQF.from_polynomial(u^3 - 5*v)
            Traceback (most recent call last):
            ...
            ValueError: polynomial has monomials of degree != 2

        ...or if the coefficients aren't integers::

            sage: BinaryQF.from_polynomial(u^2/7 + v^2)
            Traceback (most recent call last):
            ...
            TypeError: no conversion of this rational to integer
        """
        R = poly.parent()
        from sage.rings.polynomial.multi_polynomial_ring_base import MPolynomialRing_base
        if not isinstance(R, MPolynomialRing_base) or R.ngens() != 2:
            raise TypeError(f'not a bivariate polynomial ring: {R}')
        if not all(mon.degree() == 2 for mon in poly.monomials()):
            raise ValueError('polynomial has monomials of degree != 2')
        x, y = R.gens()
        coeffs = (poly.monomial_coefficient(mon) for mon in (x**2, x*y, y**2))
        a, b, c = map(ZZ, coeffs)
        return BinaryQF(a, b, c)

    @cached_method
    def discriminant(self):
        """
        Return the discriminant of ``self``.

        Given a form `ax^2 + bxy + cy^2`, this returns `b^2 - 4ac`.

        EXAMPLES::

            sage: Q = BinaryQF([1, 2, 3])
            sage: Q.discriminant()
            -8
        """
        return self._b**2 - 4 * self._a * self._c

    def determinant(self):
        """
        Return the determinant of the matrix associated to ``self``.

        The determinant is used by Gauss and by Conway-Sloane, for
        whom an integral quadratic form has coefficients `(a, 2b, c)`
        with `a`, `b`, `c` integers.

        OUTPUT:

        The determinant of the matrix::

            [  a  b/2]
            [b/2    c]

        as a rational.

        REMARK:

        This is just `-D/4` where `D` is the discriminant.  The return
        type is rational even if `b` (and hence `D`) is even.

        EXAMPLES::

            sage: q = BinaryQF(1, -1, 67)
            sage: q.determinant()
            267/4
        """
        return -self.discriminant() / 4

    # for consistency with general quadratic form code
    det = determinant

    @cached_method
    def has_fundamental_discriminant(self):
        """
        Return whether the discriminant `D` of this form is a
        fundamental discriminant (i.e. `D` is the smallest element
        of its squareclass with `D = 0` or `1` modulo `4`).

        EXAMPLES::

            sage: Q = BinaryQF([1, 0, 1])
            sage: Q.discriminant()
            -4
            sage: Q.has_fundamental_discriminant()                                      # needs sage.libs.pari
            True

            sage: Q = BinaryQF([2, 0, 2])
            sage: Q.discriminant()
            -16
            sage: Q.has_fundamental_discriminant()                                      # needs sage.libs.pari
            False
        """
        return self.discriminant().is_fundamental_discriminant()

    def is_primitive(self):
        r"""
        Return whether the form `ax^2 + bxy + cy^2` satisfies
        `\gcd(a, b, c) = 1`, i.e., is primitive.

        EXAMPLES::

            sage: Q = BinaryQF([6, 3, 9])
            sage: Q.is_primitive()
            False

            sage: Q = BinaryQF([1, 1, 1])
            sage: Q.is_primitive()
            True

            sage: Q = BinaryQF([2, 2, 2])
            sage: Q.is_primitive()
            False

            sage: rqf = BinaryQF_reduced_representatives(-23*9, primitive_only=False)
            sage: [qf.is_primitive() for qf in rqf]
            [True, True, True, False, True, True, False, False, True]
            sage: rqf
            [x^2 + x*y + 52*y^2,
            2*x^2 - x*y + 26*y^2,
            2*x^2 + x*y + 26*y^2,
            3*x^2 + 3*x*y + 18*y^2,
            4*x^2 - x*y + 13*y^2,
            4*x^2 + x*y + 13*y^2,
            6*x^2 - 3*x*y + 9*y^2,
            6*x^2 + 3*x*y + 9*y^2,
            8*x^2 + 7*x*y + 8*y^2]
            sage: [qf for qf in rqf if qf.is_primitive()]
            [x^2 + x*y + 52*y^2,
            2*x^2 - x*y + 26*y^2,
            2*x^2 + x*y + 26*y^2,
            4*x^2 - x*y + 13*y^2,
            4*x^2 + x*y + 13*y^2,
            8*x^2 + 7*x*y + 8*y^2]

        .. SEEALSO::

            :meth:`content`
        """
        return self.content().is_one()

    def is_zero(self):
        """
        Return whether ``self`` is identically zero.

        EXAMPLES::

            sage: Q = BinaryQF(195751, 37615, 1807)
            sage: Q.is_zero()
            False
            sage: Q = BinaryQF(0, 0, 0)
            sage: Q.is_zero()
            True
        """
        return self.content().is_zero()

    @cached_method
    def is_weakly_reduced(self):
        r"""
        Check if the form `ax^2 + bxy + cy^2` satisfies
        `|b| \leq a \leq c`, i.e., is weakly reduced.

        EXAMPLES::

            sage: Q = BinaryQF([1, 2, 3])
            sage: Q.is_weakly_reduced()
            False

            sage: Q = BinaryQF([2, 1, 3])
            sage: Q.is_weakly_reduced()
            True

            sage: Q = BinaryQF([1, -1, 1])
            sage: Q.is_weakly_reduced()
            True
        """
        if self.discriminant() >= 0:
            raise ValueError("only defined for negative discriminant")
        return (abs(self._b) <= self._a) and (self._a <= self._c)

    @cached_method
    def is_reducible(self):
        r"""
        Return whether this form is reducible and cache the result.

        A binary form `q` is called reducible if it is the product of
        two linear forms `q = (a x + b y) (c x + d y)`, or
        equivalently if its discriminant is a square.

        EXAMPLES::

            sage: q = BinaryQF([1, 0, -1])
            sage: q.is_reducible()
            True

        .. WARNING::

            Despite the similar name, this method is unrelated to
            reduction of binary quadratic forms as implemented by
            :meth:`reduced_form` and :meth:`is_reduced`.
        """
        return self.discriminant().is_square()

    def _reduce_indef(self, transformation=False):
        """
        Reduce an indefinite, non-reduced form.

        INPUT:

        - ``transformation`` -- bool (default: ``False``); if ``True``,
          return both the reduced form and a matrix transforming
          ``self`` into the reduced form.

        TESTS::

            sage: f = BinaryQF(-1, 0, 3)
            sage: f._reduce_indef(transformation=False)
            -x^2 + 2*x*y + 2*y^2
            sage: red, trans = f._reduce_indef(transformation=True)
            sage: red
            -x^2 + 2*x*y + 2*y^2
            sage: trans
            [-1  1]
            [ 0 -1]
            sage: red == f*trans
            True

            sage: f = BinaryQF(0, 5, 24)
            sage: red, trans = f._reduce_indef(transformation=True)
            sage: red == f*trans
            True
        """
        if transformation:
            U = Matrix(ZZ, 2, 2, [1, 0, 0, 1])
        d = self.discriminant().sqrt(prec=53)
        Q = self
        while not Q.is_reduced():
            a = Q._a
            b = Q._b
            c = Q._c
            cabs = c.abs()
            # rho(f) as defined in [BUVO2007]_ p. 112 equation (6.12)
            if cabs != 0:
                if cabs >= d:
                    s = c.sign() * ((cabs + b) / (2 * cabs)).floor()
                else:
                    s = c.sign() * ((d + b) / (2 * cabs)).floor()
                if transformation:
                    T = Matrix(ZZ, 2, 2, [0, -1, 1, s])
                    U = U * T
                Q = BinaryQF(c, -b + 2*s*c, c*s*s - b*s + a)
            else:
                if b < 0:
                    Q = BinaryQF(a, -b, c)
                    if transformation:
                        T = Matrix(ZZ, 2, 2, [1, 0, 0, -1])
                        U = U * T
                else:
                    q, r = a.quo_rem(b)
                    if 2*r > b:
                        q, r = a.quo_rem(-b)
                        q = -q
                    if transformation:
                        T = Matrix(ZZ, 2, 2, [1, 0, -q, 1])
                        U = U * T
                    Q = BinaryQF(r, b, c)
        if transformation:
            return Q, U
        return Q

    @cached_method
    def reduced_form(self, transformation=False, algorithm="default"):
        """
        Return a reduced form equivalent to ``self``.

        INPUT:

        - ``self`` -- binary quadratic form of non-square discriminant

        - ``transformation`` -- boolean (default: False): if ``True``, return
          both the reduced form and a matrix whose :meth:`matrix_action_right`
          transforms ``self`` into the reduced form.

        - ``algorithm`` -- string; the algorithm to use. Valid options are:

          * ``'default'`` -- let Sage pick an algorithm (default)
          * ``'pari'`` -- use PARI (:pari:`qfbred` or :pari:`qfbredsl2`)
          * ``'sage'`` -- use Sage

        .. SEEALSO::

            - :meth:`is_reduced`
            - :meth:`is_equivalent`

        EXAMPLES::

            sage: a = BinaryQF([33, 11, 5])
            sage: a.is_reduced()
            False
            sage: b = a.reduced_form(); b                                               # needs sage.libs.pari
            5*x^2 - x*y + 27*y^2
            sage: b.is_reduced()                                                        # needs sage.libs.pari
            True

            sage: a = BinaryQF([15, 0, 15])
            sage: a.is_reduced()
            True
            sage: b = a.reduced_form(); b                                               # needs sage.libs.pari
            15*x^2 + 15*y^2
            sage: b.is_reduced()                                                        # needs sage.libs.pari
            True

        Examples of reducing indefinite forms::

            sage: f = BinaryQF(1, 0, -3)
            sage: f.is_reduced()
            False
            sage: g = f.reduced_form(); g                                               # needs sage.libs.pari
            x^2 + 2*x*y - 2*y^2
            sage: g.is_reduced()                                                        # needs sage.libs.pari
            True

            sage: q = BinaryQF(1, 0, -1)
            sage: q.reduced_form()                                                      # needs sage.libs.pari
            x^2 + 2*x*y

            sage: BinaryQF(1, 9, 4).reduced_form(transformation=True)                   # needs sage.libs.pari
            (
                                 [ 0 -1]
            4*x^2 + 7*x*y - y^2, [ 1  2]
            )
            sage: BinaryQF(3, 7, -2).reduced_form(transformation=True)                  # needs sage.libs.pari
            (
                                   [1 0]
            3*x^2 + 7*x*y - 2*y^2, [0 1]
            )
            sage: BinaryQF(-6, 6, -1).reduced_form(transformation=True)                 # needs sage.libs.pari
            (
                                  [ 0 -1]
            -x^2 + 2*x*y + 2*y^2, [ 1 -4]
            )

        TESTS:

        Check for :trac:`34229`::

            sage: BinaryQF([1,2,3]).reduced_form(transformation=True)                   # needs sage.libs.pari
            (
                         [ 1 -1]
            x^2 + 2*y^2, [ 0  1]
            )
            sage: BinaryQF([-225, -743, -743]).reduced_form().is_reduced()              # needs sage.libs.pari
            True

        Some randomized testing::

            sage: while True:
            ....:     f = BinaryQF([randrange(-10^3, 10^3) for _ in 'abc'])
            ....:     if not f.discriminant().is_square():
            ....:         break
            sage: algos = ['default']
            sage: assert pari; algos.append('pari')                                     # needs sage.libs.pari
            sage: if f.discriminant() > 0:
            ....:     algos.append('sage')
            sage: a = choice(algos)
            sage: g = f.reduced_form(algorithm=a)                                       # needs sage.libs.pari
            sage: g.is_reduced()                                                        # needs sage.libs.pari
            True
            sage: g.is_equivalent(f)                                                    # needs sage.libs.pari
            True
            sage: g,M = f.reduced_form(transformation=True, algorithm=a)                # needs sage.libs.pari
            sage: g.is_reduced()                                                        # needs sage.libs.pari
            True
            sage: g.is_equivalent(f)                                                    # needs sage.libs.pari
            True
            sage: f * M == g                                                            # needs sage.libs.pari
            True
        """
        if self.is_reduced():
            if transformation:
                return self, Matrix.identity(2)
            return self

        if algorithm == "default":
            algorithm = 'sage' if self.is_reducible() else 'pari'

        if algorithm == 'sage':
            if self.discriminant() <= 0:
                raise NotImplementedError('reduction of definite binary '
                    'quadratic forms is not implemented in Sage')
            return self._reduce_indef(transformation)

        elif algorithm == 'pari':
            # Negative definite forms are not supported by PARI. We can
            # work around this by reducing [-a,b,-c] instead of [a,b,c].
            if self.is_negative_definite():
                M = Matrix.diagonal([-1, 1])
                r = (-self*M).reduced_form(transformation=transformation, algorithm=algorithm)
                if transformation:
                    return (-r[0]*M, M*r[1]*M)
                return -r*M

            if self.is_reducible():
                raise NotImplementedError('reducible forms are not '
                                          'supported using PARI')

            if transformation:
                y, g = self.__pari__().qfbredsl2()
                return BinaryQF(y), Matrix(ZZ, g)
            return BinaryQF(self.__pari__().qfbred())

        else:
            raise ValueError('unknown implementation for binary quadratic form '
                             'reduction: %s' % algorithm)

    # Buchmann/Vollmer cycle algorithm
    def _RhoTau(self):
        """
        Apply Rho and Tau operators to this form, returning a new form `Q`.

        EXAMPLES::

            sage: f = BinaryQF(1, 8, -3)
            sage: f._RhoTau()
            3*x^2 + 4*x*y - 5*y^2
        """
        d = self.discriminant().sqrt(prec=53)
        a = self._a
        b = self._b
        c = self._c
        cabs = c.abs()
        sign = c.sign()
        if cabs >= d:
            s = sign * ((cabs+b) / (2*cabs)).floor()
        else:
            s = sign * ((d+b) / (2*cabs)).floor()
        Q = BinaryQF(-c, -b + 2*s*c, -(a - b*s + c*s*s))
        return Q

    def _Rho(self):
        """
        Apply the Rho operator to this form, returning a new form `Q`.

        EXAMPLES::

            sage: f = BinaryQF(1, 8, -3)
            sage: f._Rho()
            -3*x^2 + 4*x*y + 5*y^2
        """
        d = self.discriminant().sqrt(prec=53)
        a = self._a
        b = self._b
        c = self._c
        cabs = c.abs()
        sign = c.sign()
        if cabs >= d:
            s = sign * ((cabs+b) / (2*cabs)).floor()
        else:
            s = sign * ((d+b) / (2*cabs)).floor()
        Q = BinaryQF(c, -b + 2*s*c, a - b*s + c*s*s)
        return Q

    def _Tau(self):
        """
        Apply the Tau operator to this form, returning a new form `Q`.

        EXAMPLES::

            sage: f = BinaryQF(1, 8, -3)
            sage: f._Tau()
            -x^2 + 8*x*y + 3*y^2
        """
        a = self._a
        b = self._b
        c = self._c
        Q = BinaryQF(-a, b, -c)
        return Q

    def cycle(self, proper=False):
        """
        Return the cycle of reduced forms to which ``self`` belongs.

        This is based on Algorithm 6.1 of [BUVO2007]_.

        INPUT:

        - ``self`` -- reduced, indefinite form of non-square discriminant

        - ``proper`` -- boolean (default: ``False``); if ``True``, return the
          proper cycle

        The proper cycle of a form `f` consists of all reduced forms that are
        properly equivalent to `f`. This is useful when testing for proper
        equivalence (or equivalence) between indefinite forms.

        The cycle of `f` is a technical tool that is used when computing the proper
        cycle. Our definition of the cycle is slightly different from the one
        in [BUVO2007]_. In our definition, the cycle consists of all reduced
        forms `g`, such that the `a`-coefficient of `g` has the same sign as the
        `a`-coefficient of `f`, and `g` can be obtained from `f` by performing a
        change of variables, and then multiplying by the determinant of the
        change-of-variables matrix. It is important to note that `g` might not be
        equivalent to `f` (because of multiplying by the determinant).  However,
        either `g` or `-g` must be equivalent to `f`. Also note that the cycle
        does contain `f`. (Under the definition in [BUVO2007]_, the cycle might
        not contain `f`, because all forms in the cycle are required to have
        positive `a`-coefficient, even if the `a`-coefficient of `f` is negative.)

        EXAMPLES::

            sage: Q = BinaryQF(14, 17, -2)
            sage: Q.cycle()
            [14*x^2 + 17*x*y - 2*y^2,
             2*x^2 + 19*x*y - 5*y^2,
             5*x^2 + 11*x*y - 14*y^2]
            sage: Q.cycle(proper=True)
            [14*x^2 + 17*x*y - 2*y^2,
             -2*x^2 + 19*x*y + 5*y^2,
             5*x^2 + 11*x*y - 14*y^2,
             -14*x^2 + 17*x*y + 2*y^2,
             2*x^2 + 19*x*y - 5*y^2,
             -5*x^2 + 11*x*y + 14*y^2]

            sage: Q = BinaryQF(1, 8, -3)
            sage: Q.cycle()
            [x^2 + 8*x*y - 3*y^2,
             3*x^2 + 4*x*y - 5*y^2,
             5*x^2 + 6*x*y - 2*y^2,
             2*x^2 + 6*x*y - 5*y^2,
             5*x^2 + 4*x*y - 3*y^2,
             3*x^2 + 8*x*y - y^2]
            sage: Q.cycle(proper=True)
            [x^2 + 8*x*y - 3*y^2,
             -3*x^2 + 4*x*y + 5*y^2,
              5*x^2 + 6*x*y - 2*y^2,
              -2*x^2 + 6*x*y + 5*y^2,
              5*x^2 + 4*x*y - 3*y^2,
              -3*x^2 + 8*x*y + y^2]

            sage: Q = BinaryQF(1, 7, -6)
            sage: Q.cycle()
            [x^2 + 7*x*y - 6*y^2,
             6*x^2 + 5*x*y - 2*y^2,
             2*x^2 + 7*x*y - 3*y^2,
             3*x^2 + 5*x*y - 4*y^2,
             4*x^2 + 3*x*y - 4*y^2,
             4*x^2 + 5*x*y - 3*y^2,
             3*x^2 + 7*x*y - 2*y^2,
             2*x^2 + 5*x*y - 6*y^2,
             6*x^2 + 7*x*y - y^2]

        TESTS:

        Check an example in :trac:`28989`::

            sage: Q = BinaryQF(1, 1, -1)
            sage: Q.cycle(proper=True)
            [x^2 + x*y - y^2, -x^2 + x*y + y^2]

        This is Example 6.10.6 of [BUVO2007]_::

            sage: Q = BinaryQF(1, 7, -6)
            sage: Q.cycle()
            [x^2 + 7*x*y - 6*y^2,
             6*x^2 + 5*x*y - 2*y^2,
             2*x^2 + 7*x*y - 3*y^2,
             3*x^2 + 5*x*y - 4*y^2,
             4*x^2 + 3*x*y - 4*y^2,
             4*x^2 + 5*x*y - 3*y^2,
             3*x^2 + 7*x*y - 2*y^2,
             2*x^2 + 5*x*y - 6*y^2,
             6*x^2 + 7*x*y - y^2]
            sage: Q.cycle(proper=True)
            [x^2 + 7*x*y - 6*y^2,
             -6*x^2 + 5*x*y + 2*y^2,
             2*x^2 + 7*x*y - 3*y^2,
             -3*x^2 + 5*x*y + 4*y^2,
             4*x^2 + 3*x*y - 4*y^2,
             -4*x^2 + 5*x*y + 3*y^2,
             3*x^2 + 7*x*y - 2*y^2,
             -2*x^2 + 5*x*y + 6*y^2,
             6*x^2 + 7*x*y - y^2,
             -x^2 + 7*x*y + 6*y^2,
             6*x^2 + 5*x*y - 2*y^2,
             -2*x^2 + 7*x*y + 3*y^2,
             3*x^2 + 5*x*y - 4*y^2,
             -4*x^2 + 3*x*y + 4*y^2,
             4*x^2 + 5*x*y - 3*y^2,
             -3*x^2 + 7*x*y + 2*y^2,
             2*x^2 + 5*x*y - 6*y^2,
             -6*x^2 + 7*x*y + y^2]

        This is Example 6.10.7 of [BUVO2007]_::

            sage: Q = BinaryQF(1, 8, -3)
            sage: Q.cycle()
            [x^2 + 8*x*y - 3*y^2,
             3*x^2 + 4*x*y - 5*y^2,
             5*x^2 + 6*x*y - 2*y^2,
             2*x^2 + 6*x*y - 5*y^2,
             5*x^2 + 4*x*y - 3*y^2,
             3*x^2 + 8*x*y - y^2]
            sage: Q.cycle(proper=True)
            [x^2 + 8*x*y - 3*y^2,
             -3*x^2 + 4*x*y + 5*y^2,
             5*x^2 + 6*x*y - 2*y^2,
             -2*x^2 + 6*x*y + 5*y^2,
             5*x^2 + 4*x*y - 3*y^2,
             -3*x^2 + 8*x*y + y^2]
            sage: Q.cycle(proper=True) # should be the same as the previous one
            [x^2 + 8*x*y - 3*y^2,
             -3*x^2 + 4*x*y + 5*y^2,
             5*x^2 + 6*x*y - 2*y^2,
             -2*x^2 + 6*x*y + 5*y^2,
             5*x^2 + 4*x*y - 3*y^2,
             -3*x^2 + 8*x*y + y^2]

        Try an example where a is negative::

            sage: Q = BinaryQF(-1, 8, 3)
            sage: Q.cycle(proper=True)
            [-x^2 + 8*x*y + 3*y^2,
             3*x^2 + 4*x*y - 5*y^2,
             -5*x^2 + 6*x*y + 2*y^2,
             2*x^2 + 6*x*y - 5*y^2,
             -5*x^2 + 4*x*y + 3*y^2,
             3*x^2 + 8*x*y - y^2]
        """
        if not (self.is_indef() and self.is_reduced()):
            raise ValueError("%s must be indefinite and reduced" % self)
        if self.discriminant().is_square():
            # Buchmann/Vollmer assume the discriminant to be non-square
            raise NotImplementedError('computation of cycles is only '
                    'implemented for non-square discriminants')
        if proper:
            # Prop 6.10.5 in Buchmann Vollmer
            C = list(self.cycle(proper=False))  # make a copy that we can modify
            if len(C) % 2:
                C += C
            for i in range(len(C)//2):
                C[2*i+1] = C[2*i+1]._Tau()
            return C
        if not hasattr(self, '_cycle_list'):
            C = [self]
            Q1 = self._RhoTau()
            while not self == Q1:
                C.append(Q1)
                Q1 = Q1._RhoTau()
            self._cycle_list = C
        return self._cycle_list

    def is_positive_definite(self):
        """
        Return ``True`` if ``self`` is positive definite, i.e., has
        negative discriminant with `a > 0`.

        EXAMPLES::

            sage: Q = BinaryQF(195751, 37615, 1807)
            sage: Q.is_positive_definite()
            True
            sage: Q = BinaryQF(195751, 1212121, -1876411)
            sage: Q.is_positive_definite()
            False
        """
        return self.discriminant() < 0 and self._a > 0

    is_posdef = is_positive_definite

    def is_negative_definite(self):
        """
        Return ``True`` if ``self`` is negative definite, i.e., has
        negative discriminant with `a < 0`.

        EXAMPLES::

            sage: Q = BinaryQF(-1, 3, -5)
            sage: Q.is_positive_definite()
            False
            sage: Q.is_negative_definite()
            True
        """
        return self.discriminant() < 0 and self._a < 0

    is_negdef = is_negative_definite

    def is_indefinite(self):
        """
        Return whether ``self`` is indefinite, i.e., has positive discriminant.

        EXAMPLES::

            sage: Q = BinaryQF(1, 3, -5)
            sage: Q.is_indef()
            True
        """
        return self.discriminant() > 0

    is_indef = is_indefinite

    def is_singular(self):
        """
        Return whether ``self`` is singular, i.e., has zero discriminant.

        EXAMPLES::

            sage: Q = BinaryQF(1, 3, -5)
            sage: Q.is_singular()
            False
            sage: Q = BinaryQF(1, 2, 1)
            sage: Q.is_singular()
            True
        """
        return self.discriminant().is_zero()

    def is_nonsingular(self):
        """
        Return whether this form is nonsingular, i.e., has non-zero discriminant.

        EXAMPLES::

            sage: Q = BinaryQF(1, 3, -5)
            sage: Q.is_nonsingular()
            True
            sage: Q = BinaryQF(1, 2, 1)
            sage: Q.is_nonsingular()
            False
        """
        return not self.discriminant().is_zero()

    def is_equivalent(self, other, proper=True):
        """
        Return whether ``self`` is equivalent to ``other``.

        INPUT:

        - ``proper`` -- bool (default: ``True``); if ``True`` use proper
          equivalence
        - ``other`` -- a binary quadratic form

        EXAMPLES::

            sage: # needs sage.libs.pari
            sage: Q3 = BinaryQF(4, 4, 15)
            sage: Q2 = BinaryQF(4, -4, 15)
<<<<<<< HEAD
            sage: Q2.is_equivalent(Q3)                                                  # needs sage.libs.pari
            True
            sage: a = BinaryQF([33, 11, 5])
            sage: b = a.reduced_form(); b                                               # needs sage.libs.pari
            5*x^2 - x*y + 27*y^2
            sage: a.is_equivalent(b)                                                    # needs sage.libs.pari
            True
            sage: a.is_equivalent(BinaryQF((3, 4, 5)))                                  # needs sage.libs.pari
=======
            sage: Q2.is_equivalent(Q3)
            True
            sage: a = BinaryQF([33, 11, 5])
            sage: b = a.reduced_form(); b
            5*x^2 - x*y + 27*y^2
            sage: a.is_equivalent(b)
            True
            sage: a.is_equivalent(BinaryQF((3, 4, 5)))
>>>>>>> 04ee0c51
            False

        Some indefinite examples::

            sage: Q1 = BinaryQF(9, 8, -7)
            sage: Q2 = BinaryQF(9, -8, -7)
            sage: Q1.is_equivalent(Q2, proper=True)                                     # needs sage.libs.pari
            False
            sage: Q1.is_equivalent(Q2, proper=False)                                    # needs sage.libs.pari
            True

        TESTS:

        We check that :trac:`25888` is fixed::

            sage: # needs sage.libs.pari
            sage: Q1 = BinaryQF(3, 4, -2)
            sage: Q2 = BinaryQF(-2, 4, 3)
<<<<<<< HEAD
            sage: Q1.is_equivalent(Q2) == Q2.is_equivalent(Q1)                          # needs sage.libs.pari
            True
            sage: Q1.is_equivalent(Q2, proper=False) == Q2.is_equivalent(Q1, proper=False)          # needs sage.libs.pari
            True
            sage: Q1.is_equivalent(Q2, proper=True)                                     # needs sage.libs.pari
=======
            sage: Q1.is_equivalent(Q2) == Q2.is_equivalent(Q1)
            True
            sage: Q1.is_equivalent(Q2, proper=False) == Q2.is_equivalent(Q1, proper=False)
            True
            sage: Q1.is_equivalent(Q2, proper=True)
>>>>>>> 04ee0c51
            True

        We check that the first part of :trac:`29028` is fixed::

            sage: Q = BinaryQF(0, 2, 0)
            sage: Q.discriminant()
            4
            sage: Q.is_equivalent(Q, proper=True)                                       # needs sage.libs.pari
            True
            sage: Q.is_equivalent(Q, proper=False)                                      # needs sage.libs.pari
            True

        A test for rational forms::

            sage: Q1 = BinaryQF(0, 4, 2)
            sage: Q2 = BinaryQF(2, 4, 0)
            sage: Q1.is_equivalent(Q2, proper=False)                                    # needs sage.libs.pari
            True

        Test another part of :trac:`28989`::

            sage: Q1, Q2 = BinaryQF(1, 1, -1), BinaryQF(-1, 1, 1)
            sage: Q1.is_equivalent(Q2, proper=True)                                     # needs sage.libs.pari
            True
        """
        if not isinstance(other, BinaryQF):
            raise TypeError("%s is not a BinaryQF" % other)
        if self.discriminant() != other.discriminant():
            return False
        if self.is_indef():
            # First, reduce self and other
            selfred = self.reduced_form()
            otherred = other.reduced_form()
            if self.discriminant().is_square():
                # make sure we terminate in a form
                # with c = 0
                while selfred[2] != 0:
                    selfred = selfred._Rho()
                while otherred[2] != 0:
                    otherred = otherred._Rho()
                b = selfred._b
                a = selfred._a
                ao = otherred._a
                assert otherred._b == b
                # p. 359 of Conway-Sloane [CS1999]_
                # but `2b` in their notation is `b` in our notation
                is_properly_equiv = ((a-ao) % b == 0)
                if proper:
                    return is_properly_equiv
                else:
                    g = gcd(a, b)
                    return is_properly_equiv or ((gcd(ao, b) == g) and ((a*ao - g**2) % (b*g) == 0))

            proper_cycle = otherred.cycle(proper=True)

            is_prop = selfred in proper_cycle
            if proper or is_prop:
                return is_prop
            # note that our definition of improper equivalence
            # differs from that of Buchmann and Vollmer
            # their action is det f * q(f(x, y))
            # ours is q(f(x, y))

            # an improper equivalence in our convention
            selfred = BinaryQF(selfred._c, selfred._b, selfred._a)
            assert selfred.is_reduced()

            return selfred in proper_cycle

        # Else we're dealing with definite forms.
        if self.is_posdef() and not other.is_posdef():
            return False
        if self.is_negdef() and not other.is_negdef():
            return False
        Q1 = self.reduced_form()
        Q2 = other.reduced_form()
        if Q1 == Q2:
            return True
        if not proper:
            Q1e = BinaryQF(self._c, self._b, self._a).reduced_form()
            return Q1e == Q2
        return False

    @cached_method
    def is_reduced(self):
        r"""
        Return whether ``self`` is reduced.

        Let `f = a x^2 + b xy + c y^2` be a binary quadratic form of
        discriminant `D`.

        - If `f` is positive definite (`D < 0` and `a > 0`), then `f`
          is reduced if and only if `|b|\leq a \leq c`, and `b\geq 0`
          if either `a = b` or `a = c`.

        - If `f` is negative definite (`D < 0` and `a < 0`), then `f`
          is reduced if and only if the positive definite form with
          coefficients `(-a, b, -c)` is reduced.

        - If `f` is indefinite (`D > 0`), then `f` is reduced if and
          only if `|\sqrt{D} - 2|a|| < b < \sqrt{D}`
          or [`a = 0` and `-b < 2c \leq b`]
          or [`c = 0` and `-b < 2a \leq b`].

        EXAMPLES::

            sage: Q = BinaryQF([1, 2, 3])
            sage: Q.is_reduced()
            False

            sage: Q = BinaryQF([2, 1, 3])
            sage: Q.is_reduced()
            True

            sage: Q = BinaryQF([1, -1, 1])
            sage: Q.is_reduced()
            False

            sage: Q = BinaryQF([1, 1, 1])
            sage: Q.is_reduced()
            True

        Examples using indefinite forms::

            sage: f = BinaryQF(-1, 2, 2)
            sage: f.is_reduced()
            True
            sage: BinaryQF(1, 9, 4).is_reduced()
            False
            sage: BinaryQF(1, 5, -1).is_reduced()
            True

        """
        D = self.discriminant()
        a = self._a
        b = self._b
        c = self._c
        if D < 0 and a > 0:
            return ((-a < b <= a < c)
                    or (ZZ(0) <= b <= a == c))
        elif D < 0 and self._a < 0:
            return ((a < b <= -a < -c)
                    or (ZZ(0) <= b <= -a == -c))
        else:
            d = D.sqrt(prec=53)
            return (((d - 2*a.abs()).abs() < b < d)
                    or (0 == a and -b < 2*c <= b)
                    or (0 == c and -b < 2*a <= b))

    def complex_point(self):
        r"""
        Return the point in the complex upper half-plane associated to ``self``.

        This form, `ax^2 + b xy + cy^2`, must be definite with
        negative discriminant `b^2 - 4 a c < 0`.

        OUTPUT:

        - the unique complex root of `a x^2 + b x + c` with positive
          imaginary part

        EXAMPLES::

            sage: Q = BinaryQF([1, 0, 1])
            sage: Q.complex_point()                                                     # needs sage.libs.pari
            1.00000000000000*I
        """
        if self.discriminant() >= 0:
            raise ValueError("only defined for negative discriminant")
        Q1 = ZZ['x']([self._c, self._b, self._a])
        return [z for z in Q1.complex_roots() if z.imag() > 0][0]

    def matrix_action_left(self, M):
        r"""
        Return the binary quadratic form resulting from the left action
        of the 2-by-2 matrix `M` on ``self``.

        Here the action of the matrix `M = \begin{pmatrix} a & b \\ c & d
        \end{pmatrix}` on the form `Q(x, y)` produces the form `Q(ax+cy,
        bx+dy)`.

        EXAMPLES::

            sage: Q = BinaryQF([2, 1, 3]); Q
            2*x^2 + x*y + 3*y^2
            sage: M = matrix(ZZ, [[1, 2], [3, 5]])
            sage: Q.matrix_action_left(M)
            16*x^2 + 83*x*y + 108*y^2
        """
        v, w = M.rows()
        a1 = self(v)
        c1 = self(w)
        b1 = self(v + w) - a1 - c1
        return BinaryQF([a1, b1, c1])

    def matrix_action_right(self, M):
        r"""
        Return the binary quadratic form resulting from the right action
        of the 2-by-2 matrix `M` on ``self``.

        Here the action of the matrix `M = \begin{pmatrix} a & b \\ c & d
        \end{pmatrix}` on the form `Q(x, y)` produces the form `Q(ax+by,
        cx+dy)`.

        EXAMPLES::

            sage: Q = BinaryQF([2, 1, 3]); Q
            2*x^2 + x*y + 3*y^2
            sage: M = matrix(ZZ, [[1, 2], [3, 5]])
            sage: Q.matrix_action_right(M)
            32*x^2 + 109*x*y + 93*y^2
        """
        v, w = M.columns()
        a1 = self(v)
        c1 = self(w)
        b1 = self(v + w) - a1 - c1
        return BinaryQF([a1, b1, c1])

    def small_prime_value(self, Bmax=1000):
        r"""
        Return a prime represented by this (primitive positive definite) binary form.

        INPUT:

        - ``Bmax`` -- a positive bound on the representing integers

        OUTPUT: a prime number represented by the form

        .. NOTE::

            This is a very elementary implementation which just substitutes
            values until a prime is found.

        EXAMPLES::

            sage: [Q.small_prime_value()                                                # needs sage.libs.pari
            ....:  for Q in BinaryQF_reduced_representatives(-23, primitive_only=True)]
            [23, 2, 2]
            sage: [Q.small_prime_value()                                                # needs sage.libs.pari
            ....:  for Q in BinaryQF_reduced_representatives(-47, primitive_only=True)]
            [47, 2, 2, 3, 3]
        """
        from sage.sets.set import Set
        from sage.arith.srange import xsrange
        B = 10
        while True:
            llist = list(Set([self(x, y) for x in xsrange(-B, B) for y in xsrange(B)]))
            llist = sorted([l for l in llist if l.is_prime()])
            if llist:
                return llist[0]
            if B >= Bmax:
                raise ValueError("Unable to find a prime value of %s" % self)
            B += 10

    def solve_integer(self, n, *, algorithm="general"):
        r"""
        Solve `Q(x, y) = n` in integers `x` and `y` where `Q` is this
        quadratic form.

        INPUT:

        - ``n`` -- a positive integer

        - ``algorithm`` -- ``"general"`` (default) or ``"cornacchia"``

        To use the Cornacchia algorithm, the quadratic form must have
        `a=1` and `b=0` and `c>0`, and ``n`` must be a prime or four
        times a prime (but this is not checked).

        OUTPUT:

        A tuple `(x, y)` of integers satisfying `Q(x, y) = n`, or ``None``
        if no solution exists.

        ALGORITHM: :pari:`qfbsolve` or :pari:`qfbcornacchia`

        EXAMPLES::

            sage: Q = BinaryQF([1, 0, 419])
            sage: Q.solve_integer(773187972)                                            # needs sage.libs.pari
            (4919, 1337)

        If `Q` is of the form `[1,0,c]` as above and `n` is a prime or
        four times a prime, Cornacchia's algorithm can be used, which is
        typically much faster than the general method::

            sage: Q = BinaryQF([1, 0, 12345])
            sage: n = 2^99 + 5273
            sage: Q.solve_integer(n)                                                    # needs sage.libs.pari
            (-67446480057659, 7139620553488)
            sage: Q.solve_integer(n, algorithm='cornacchia')                            # needs sage.libs.pari
            (67446480057659, 7139620553488)
            sage: timeit('Q.solve_integer(n)')                          # not tested
            125 loops, best of 3: 3.13 ms per loop
            sage: timeit('Q.solve_integer(n, algorithm="cornacchia")')  # not tested
            625 loops, best of 3: 18.6 μs per loop

        ::

            sage: # needs sage.libs.pari
            sage: Qs = BinaryQF_reduced_representatives(-23, primitive_only=True)
            sage: Qs
            [x^2 + x*y + 6*y^2, 2*x^2 - x*y + 3*y^2, 2*x^2 + x*y + 3*y^2]
            sage: [Q.solve_integer(3) for Q in Qs]
            [None, (0, -1), (0, -1)]
            sage: [Q.solve_integer(5) for Q in Qs]
            [None, None, None]
            sage: [Q.solve_integer(6) for Q in Qs]
            [(1, -1), (1, -1), (-1, -1)]

        TESTS:

        The returned solutions are correct (random inputs)::

            sage: Q = BinaryQF([randrange(-10^3, 10^3) for _ in 'abc'])
            sage: n = randrange(-10^9, 10^9)
            sage: xy = Q.solve_integer(n)                                               # needs sage.libs.pari
            sage: xy is None or Q(*xy) == n                                             # needs sage.libs.pari
            True

        Also when using the ``"cornacchia"`` algorithm::

            sage: # needs sage.libs.pari
            sage: abc = [1, 0, randrange(1,10^3)]
            sage: Q = BinaryQF(abc)
            sage: n = random_prime(10^9)                                                # needs sage.libs.pari
            sage: if randrange(2):                                                      # needs sage.libs.pari
            ....:     n *= 4
            sage: xy1 = Q.solve_integer(n, algorithm='cornacchia')                      # needs sage.libs.pari
            sage: xy1 is None or Q(*xy1) == n                                           # needs sage.libs.pari
            True
            sage: xy2 = Q.solve_integer(n)                                              # needs sage.libs.pari
            sage: (xy1 is None) == (xy2 is None)                                        # needs sage.libs.pari
            True

        Test for square discriminants specifically (:trac:`33026`)::

            sage: n = randrange(-10^3, 10^3)
            sage: Q = BinaryQF([n, randrange(-10^3, 10^3), 0][::(-1)**randrange(2)])
            sage: U = random_matrix(ZZ, 2, 2, 'unimodular')
            sage: U.rescale_row(0, choice((+1,-1)))
            sage: assert U.det() in (+1,-1)
            sage: Q = Q.matrix_action_right(U)
            sage: Q.discriminant().is_square()
            True
            sage: xy = Q.solve_integer(n)                                               # needs sage.libs.pari
            sage: Q(*xy) == n                                                           # needs sage.libs.pari
            True

        Also test the `n=0` special case separately::

            sage: xy = Q.solve_integer(0)                                               # needs sage.libs.pari
            sage: Q(*xy)                                                                # needs sage.libs.pari
            0
        """
        n = ZZ(n)

        if self.is_negative_definite():  # not supported by PARI
            return (-self).solve_integer(-n)

        if self.is_reducible():  # square discriminant; not supported by PARI
            if self._a:
                # https://math.stackexchange.com/a/980075
                w = self.discriminant().sqrt()
                r = (-self._b + (w if w != self._b else -w)) / (2*self._a)
                p, q = r.as_integer_ratio()
                g, u, v = p.xgcd(q)
                M = Matrix(ZZ, [[v, p], [-u, q]])
            elif self._c:
                M = Matrix(ZZ, [[0, 1], [1, 0]])
            else:
                M = Matrix(ZZ, [[1, 0], [0, 1]])
            assert M.is_unit()
            Q = self.matrix_action_right(M)
            assert not Q._c

            if not Q._b:
                # at this point, Q = a*x^2
                if Q._a.divides(n) and (n // Q._a).is_square():
                    x = (n // Q._a).isqrt()
                    return tuple(row[0] * x for row in M.rows())
                return None

            # at this point, Q = a*x^2 + b*x*y
            if not n:
                return tuple(M.columns()[1])
            for x in n.divisors():
                y_num = n // x - Q._a * x
                if Q._b.divides(y_num):
                    y = y_num // Q._b
                    return tuple([row[0]*x + row[1]*y for row in M.rows()])

            return None

        if algorithm == 'cornacchia':
            if not (self._a.is_one() and self._b.is_zero() and self._c > 0):
                raise ValueError("Cornacchia's algorithm requires a=1 and b=0 and c>0")
            sol = pari.qfbcornacchia(self._c, n)
            return tuple(map(ZZ, sol)) if sol else None

        if algorithm != 'general':
            raise ValueError(f'algorithm {algorithm!r} is not a valid algorithm')

        flag = 2  # single solution, possibly imprimitive
        sol = self.__pari__().qfbsolve(n, flag)
        return tuple(map(ZZ, sol)) if sol else None


def BinaryQF_reduced_representatives(D, primitive_only=False, proper=True):
    r"""
    Return representatives for the classes of binary quadratic forms
    of discriminant `D`.

    INPUT:

    - ``D`` -- (integer) a discriminant

    - ``primitive_only`` -- (boolean; default: ``True``): if ``True``, only
      return primitive forms.

    - ``proper`` -- (boolean; default: ``True``)

    OUTPUT:

    (list) A lexicographically-ordered list of inequivalent reduced
    representatives for the (im)proper equivalence classes of binary quadratic
    forms of discriminant `D`.  If ``primitive_only`` is ``True`` then
    imprimitive forms (which only exist when `D` is not fundamental) are
    omitted; otherwise they are included.

    EXAMPLES::

        sage: BinaryQF_reduced_representatives(-4)
        [x^2 + y^2]

        sage: BinaryQF_reduced_representatives(-163)
        [x^2 + x*y + 41*y^2]

        sage: BinaryQF_reduced_representatives(-12)
        [x^2 + 3*y^2, 2*x^2 + 2*x*y + 2*y^2]

        sage: BinaryQF_reduced_representatives(-16)
        [x^2 + 4*y^2, 2*x^2 + 2*y^2]

        sage: BinaryQF_reduced_representatives(-63)
        [x^2 + x*y + 16*y^2, 2*x^2 - x*y + 8*y^2, 2*x^2 + x*y + 8*y^2,
         3*x^2 + 3*x*y + 6*y^2, 4*x^2 + x*y + 4*y^2]

    The number of inequivalent reduced binary forms with a fixed negative
    fundamental discriminant `D` is the class number of the quadratic field
    `\QQ(\sqrt{D})`::

        sage: len(BinaryQF_reduced_representatives(-13*4))
        2
        sage: QuadraticField(-13*4, 'a').class_number()                                 # needs sage.rings.number_field
        2
<<<<<<< HEAD
        sage: p = next_prime(2^20); p                                                   # needs sage.libs.pari
        1048583
        sage: len(BinaryQF_reduced_representatives(-p))                                 # needs sage.libs.pari
        689
        sage: QuadraticField(-p, 'a').class_number()                                    # needs sage.libs.pari sage.rings.number_field
=======

        sage: # needs sage.libs.pari
        sage: p = next_prime(2^20); p
        1048583
        sage: len(BinaryQF_reduced_representatives(-p))
        689
        sage: QuadraticField(-p, 'a').class_number()                                    # needs sage.rings.number_field
>>>>>>> 04ee0c51
        689
        sage: BinaryQF_reduced_representatives(-23*9)
        [x^2 + x*y + 52*y^2,
        2*x^2 - x*y + 26*y^2,
        2*x^2 + x*y + 26*y^2,
        3*x^2 + 3*x*y + 18*y^2,
        4*x^2 - x*y + 13*y^2,
        4*x^2 + x*y + 13*y^2,
        6*x^2 - 3*x*y + 9*y^2,
        6*x^2 + 3*x*y + 9*y^2,
        8*x^2 + 7*x*y + 8*y^2]
<<<<<<< HEAD
        sage: BinaryQF_reduced_representatives(-23*9, primitive_only=True)              # needs sage.libs.pari
=======
        sage: BinaryQF_reduced_representatives(-23*9, primitive_only=True)
>>>>>>> 04ee0c51
        [x^2 + x*y + 52*y^2,
        2*x^2 - x*y + 26*y^2,
        2*x^2 + x*y + 26*y^2,
        4*x^2 - x*y + 13*y^2,
        4*x^2 + x*y + 13*y^2,
        8*x^2 + 7*x*y + 8*y^2]

    TESTS::

        sage: BinaryQF_reduced_representatives(73)
        [4*x^2 + 3*x*y - 4*y^2]
        sage: BinaryQF_reduced_representatives(76, primitive_only=True)                 # needs sage.libs.pari
        [-3*x^2 + 4*x*y + 5*y^2,
         3*x^2 + 4*x*y - 5*y^2]
        sage: BinaryQF_reduced_representatives(136)
        [-5*x^2 + 4*x*y + 6*y^2,
         -2*x^2 + 8*x*y + 9*y^2,
         2*x^2 + 8*x*y - 9*y^2,
         5*x^2 + 4*x*y - 6*y^2]
        sage: BinaryQF_reduced_representatives(136, proper=False)
        [-2*x^2 + 8*x*y + 9*y^2, 2*x^2 + 8*x*y - 9*y^2, 5*x^2 + 4*x*y - 6*y^2]

    Check that the primitive_only keyword does something::

        sage: BinaryQF_reduced_representatives(148, proper=False, primitive_only=False)
        [x^2 + 12*x*y - y^2, 4*x^2 + 6*x*y - 7*y^2, 6*x^2 + 2*x*y - 6*y^2]
        sage: BinaryQF_reduced_representatives(148, proper=False, primitive_only=True)  # needs sage.libs.pari
        [x^2 + 12*x*y - y^2, 4*x^2 + 6*x*y - 7*y^2]
        sage: BinaryQF_reduced_representatives(148, proper=True, primitive_only=True)   # needs sage.libs.pari
        [-7*x^2 + 6*x*y + 4*y^2, x^2 + 12*x*y - y^2, 4*x^2 + 6*x*y - 7*y^2]
        sage: BinaryQF_reduced_representatives(148, proper=True, primitive_only=False)
        [-7*x^2 + 6*x*y + 4*y^2,
         x^2 + 12*x*y - y^2,
         4*x^2 + 6*x*y - 7*y^2,
         6*x^2 + 2*x*y - 6*y^2]

    Test another part of :trac:`29028`::

        sage: BinaryQF_reduced_representatives(10^2, proper=False, primitive_only=False)
        [-4*x^2 + 10*x*y,
         -3*x^2 + 10*x*y,
         -2*x^2 + 10*x*y,
         -x^2 + 10*x*y,
         10*x*y,
         x^2 + 10*x*y,
         2*x^2 + 10*x*y,
         5*x^2 + 10*x*y]
        sage: BinaryQF_reduced_representatives(10^2, proper=False, primitive_only=True)             # needs sage.libs.pari
        [-3*x^2 + 10*x*y, -x^2 + 10*x*y, x^2 + 10*x*y]
        sage: BinaryQF_reduced_representatives(10^2, proper=True, primitive_only=True)  # needs sage.libs.pari
        [-3*x^2 + 10*x*y, -x^2 + 10*x*y, x^2 + 10*x*y, 3*x^2 + 10*x*y]
        sage: BinaryQF_reduced_representatives(10^2, proper=True, primitive_only=False)
        [-4*x^2 + 10*x*y,
         -3*x^2 + 10*x*y,
         -2*x^2 + 10*x*y,
         -x^2 + 10*x*y,
         10*x*y,
         x^2 + 10*x*y,
         2*x^2 + 10*x*y,
         3*x^2 + 10*x*y,
         4*x^2 + 10*x*y,
         5*x^2 + 10*x*y]
    """
    D = ZZ(D)

    # For a fundamental discriminant all forms are primitive so we need not check:
    if primitive_only:
        primitive_only = not D.is_fundamental_discriminant()

    form_list = []

    from sage.arith.srange import xsrange

    D4 = D % 4
    if D4 == 2 or D4 == 3:
        raise ValueError("%s is not a discriminant" % D)
    if D > 0:           # Indefinite
        if D.is_square():
            b = D.sqrt()
            c = ZZ(0)
            # -b/2 < a <= b/2
            for a in xsrange((-b/2).floor() + 1, (b/2).floor() + 1):
                if not primitive_only or (gcd([a, b, c]) == 1):
                    form_list.append(BinaryQF(a, b, c))
        # We follow the description of Buchmann/Vollmer 6.7.1.  They
        # enumerate all reduced forms.  We only want representatives.
        else:
            sqrt_d = D.sqrt(prec=53)
            for b in xsrange(1, sqrt_d.floor() + 1):
                if (D - b) % 2:
                    continue
                A = (D - b**2) / 4
                Low_a = ((sqrt_d - b) / 2).ceil()
                High_a = (A.sqrt(prec=53)).floor()
                for a in xsrange(Low_a, High_a + 1):
                    if a == 0:
                        continue
                    c = -A/a
                    if c in ZZ:
                        if (not primitive_only) or gcd([a, b, c]) == 1:
                            Q = BinaryQF(a, b, c)
                            Q1 = BinaryQF(-a, b, -c)
                            form_list.append(Q)
                            form_list.append(Q1)
                            if a.abs() != c.abs():
                                Q = BinaryQF(c, b, a)
                                Q1 = BinaryQF(-c, b, -a)
                                form_list.append(Q)
                                form_list.append(Q1)
    else:   # Definite
        # Only iterate over positive a and over b of the same
        # parity as D such that 4a^2 + D <= b^2 <= a^2
        for a in xsrange(1, 1+((-D)//3).isqrt()):
            a4 = 4*a
            s = D + a*a4
            w = 1+(s-1).isqrt() if s > 0 else 0
            if w % 2 != D % 2:
                w += 1
            for b in xsrange(w, a+1, 2):
                t = b*b-D
                if t % a4 == 0:
                    c = t // a4
                    if not primitive_only or gcd([a, b, c]) == 1:
                        if c > a > b > 0:
                            form_list.append(BinaryQF([a, -b, c]))
                        form_list.append(BinaryQF([a, b, c]))
    if not proper or D > 0:
        # TODO:
        # instead of filtering, enumerate only improper classes to start with
        # filter for equivalence classes
        form_list_new = []
        for q in form_list:
            if not any(q.is_equivalent(q1, proper=proper) for q1 in form_list_new):
                form_list_new.append(q)
        form_list = form_list_new

    form_list.sort()
    return form_list<|MERGE_RESOLUTION|>--- conflicted
+++ resolved
@@ -166,15 +166,6 @@
             2*x^2 + 3*x*y + 4*y^2
             sage: f._pari_init_()
             'Qfb(2,3,4)'
-<<<<<<< HEAD
-            sage: pari(f)                                                               # needs sage.libs.pari
-            Qfb(2, 3, 4)
-            sage: type(pari(f))                                                         # needs sage.libs.pari
-            <... 'cypari2.gen.Gen'>
-            sage: gp(f)                                                                 # needs sage.libs.pari
-            Qfb(2, 3, 4)
-            sage: type(gp(f))                                                           # needs sage.libs.pari
-=======
 
             sage: # needs sage.libs.pari
             sage: pari(f)
@@ -184,7 +175,6 @@
             sage: gp(f)
             Qfb(2, 3, 4)
             sage: type(gp(f))
->>>>>>> 04ee0c51
             <class 'sage.interfaces.gp.GpElement'>
         """
         return 'Qfb(%s,%s,%s)' % (self._a, self._b, self._c)
@@ -203,15 +193,6 @@
             sage: # needs sage.libs.pari
             sage: R = BinaryQF_reduced_representatives(-23, primitive_only=False); R
             [x^2 + x*y + 6*y^2, 2*x^2 - x*y + 3*y^2, 2*x^2 + x*y + 3*y^2]
-<<<<<<< HEAD
-            sage: R[0] * R[0]                                                           # needs sage.libs.pari
-            x^2 + x*y + 6*y^2
-            sage: R[1] * R[1]                                                           # needs sage.libs.pari
-            4*x^2 + 3*x*y + 2*y^2
-            sage: (R[1] * R[1]).reduced_form()                                          # needs sage.libs.pari
-            2*x^2 + x*y + 3*y^2
-            sage: (R[1] * R[1] * R[1]).reduced_form()                                   # needs sage.libs.pari
-=======
             sage: R[0] * R[0]
             x^2 + x*y + 6*y^2
             sage: R[1] * R[1]
@@ -219,7 +200,6 @@
             sage: (R[1] * R[1]).reduced_form()
             2*x^2 + x*y + 3*y^2
             sage: (R[1] * R[1] * R[1]).reduced_form()
->>>>>>> 04ee0c51
             x^2 + x*y + 6*y^2
 
             sage: q1 = BinaryQF(1, 1, 4)
@@ -1286,16 +1266,6 @@
             sage: # needs sage.libs.pari
             sage: Q3 = BinaryQF(4, 4, 15)
             sage: Q2 = BinaryQF(4, -4, 15)
-<<<<<<< HEAD
-            sage: Q2.is_equivalent(Q3)                                                  # needs sage.libs.pari
-            True
-            sage: a = BinaryQF([33, 11, 5])
-            sage: b = a.reduced_form(); b                                               # needs sage.libs.pari
-            5*x^2 - x*y + 27*y^2
-            sage: a.is_equivalent(b)                                                    # needs sage.libs.pari
-            True
-            sage: a.is_equivalent(BinaryQF((3, 4, 5)))                                  # needs sage.libs.pari
-=======
             sage: Q2.is_equivalent(Q3)
             True
             sage: a = BinaryQF([33, 11, 5])
@@ -1304,7 +1274,6 @@
             sage: a.is_equivalent(b)
             True
             sage: a.is_equivalent(BinaryQF((3, 4, 5)))
->>>>>>> 04ee0c51
             False
 
         Some indefinite examples::
@@ -1323,19 +1292,11 @@
             sage: # needs sage.libs.pari
             sage: Q1 = BinaryQF(3, 4, -2)
             sage: Q2 = BinaryQF(-2, 4, 3)
-<<<<<<< HEAD
-            sage: Q1.is_equivalent(Q2) == Q2.is_equivalent(Q1)                          # needs sage.libs.pari
-            True
-            sage: Q1.is_equivalent(Q2, proper=False) == Q2.is_equivalent(Q1, proper=False)          # needs sage.libs.pari
-            True
-            sage: Q1.is_equivalent(Q2, proper=True)                                     # needs sage.libs.pari
-=======
             sage: Q1.is_equivalent(Q2) == Q2.is_equivalent(Q1)
             True
             sage: Q1.is_equivalent(Q2, proper=False) == Q2.is_equivalent(Q1, proper=False)
             True
             sage: Q1.is_equivalent(Q2, proper=True)
->>>>>>> 04ee0c51
             True
 
         We check that the first part of :trac:`29028` is fixed::
@@ -1792,13 +1753,6 @@
         2
         sage: QuadraticField(-13*4, 'a').class_number()                                 # needs sage.rings.number_field
         2
-<<<<<<< HEAD
-        sage: p = next_prime(2^20); p                                                   # needs sage.libs.pari
-        1048583
-        sage: len(BinaryQF_reduced_representatives(-p))                                 # needs sage.libs.pari
-        689
-        sage: QuadraticField(-p, 'a').class_number()                                    # needs sage.libs.pari sage.rings.number_field
-=======
 
         sage: # needs sage.libs.pari
         sage: p = next_prime(2^20); p
@@ -1806,7 +1760,6 @@
         sage: len(BinaryQF_reduced_representatives(-p))
         689
         sage: QuadraticField(-p, 'a').class_number()                                    # needs sage.rings.number_field
->>>>>>> 04ee0c51
         689
         sage: BinaryQF_reduced_representatives(-23*9)
         [x^2 + x*y + 52*y^2,
@@ -1818,11 +1771,7 @@
         6*x^2 - 3*x*y + 9*y^2,
         6*x^2 + 3*x*y + 9*y^2,
         8*x^2 + 7*x*y + 8*y^2]
-<<<<<<< HEAD
-        sage: BinaryQF_reduced_representatives(-23*9, primitive_only=True)              # needs sage.libs.pari
-=======
         sage: BinaryQF_reduced_representatives(-23*9, primitive_only=True)
->>>>>>> 04ee0c51
         [x^2 + x*y + 52*y^2,
         2*x^2 - x*y + 26*y^2,
         2*x^2 + x*y + 26*y^2,
