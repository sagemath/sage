"""
Local Field Invariants

This contains routines to compute local (p-adic) invariants of
quadratic forms over the rationals.
"""

#*****************************************************************************
#       Copyright (C) 2007 William Stein and Jonathan Hanke
#       Copyright (C) 2015 Jeroen Demeyer <jdemeyer@cage.ugent.be>
#
# This program is free software: you can redistribute it and/or modify
# it under the terms of the GNU General Public License as published by
# the Free Software Foundation, either version 2 of the License, or
# (at your option) any later version.
#                  http://www.gnu.org/licenses/
#*****************************************************************************

###########################################################################
# TO DO: Add routines for hasse invariants at all places, anisotropic
# places, is_semi_definite, and support for number fields.
###########################################################################

from copy import deepcopy

from sage.arith.misc import hilbert_symbol, prime_divisors
from sage.matrix.matrix_space import MatrixSpace
from sage.misc.cachefunc import cached_method
from sage.rings.integer_ring import ZZ
from sage.rings.rational_field import QQ


def rational_diagonal_form(self, return_matrix=False):
    """
    Return a diagonal form equivalent to the given quadratic from
    over the fraction field of its defining ring.

    INPUT:

    - ``return_matrix`` -- (boolean, default: False) also return the
      transformation matrix

    OUTPUT: either the diagonal quadratic form `D` (if ``return_matrix`` is false)
    or the pair `(D, T)` (if ``return_matrix`` is true) where

    - `D` -- the diagonalized form of this quadratic form

    - `T` -- transformation matrix. This is such that
      ``T.transpose() * self.matrix() * T`` gives ``D.matrix()``.

    Both `D` and `T` are defined over the fraction field of the
    base ring of the given form.

    EXAMPLES::

        sage: Q = QuadraticForm(ZZ, 2, [0,1,-1])
        sage: Q
        Quadratic form in 2 variables over Integer Ring with coefficients:
        [ 0 1 ]
        [ * -1 ]
        sage: Q.rational_diagonal_form()
        Quadratic form in 2 variables over Rational Field with coefficients:
        [ 1/4 0 ]
        [ * -1 ]

    If we start with a diagonal form, we get back the same form defined
    over the fraction field::

        sage: Q = DiagonalQuadraticForm(ZZ, [1,3,5,7])
        sage: Q.rational_diagonal_form()
        Quadratic form in 4 variables over Rational Field with coefficients:
        [ 1 0 0 0 ]
        [ * 3 0 0 ]
        [ * * 5 0 ]
        [ * * * 7 ]

    In the following example, we check the consistency of the
    transformation matrix::

        sage: Q = QuadraticForm(ZZ, 4, range(10))
        sage: D, T = Q.rational_diagonal_form(return_matrix=True)
        sage: D
        Quadratic form in 4 variables over Rational Field with coefficients:
        [ -1/16 0 0 0 ]
        [ * 4 0 0 ]
        [ * * 13 0 ]
        [ * * * 563/52 ]
        sage: T
        [     1      0     11 149/26]
        [  -1/8      1     -2 -10/13]
        [     0      0      1 -29/26]
        [     0      0      0      1]
        sage: T.transpose() * Q.matrix() * T
        [  -1/8      0      0      0]
        [     0      8      0      0]
        [     0      0     26      0]
        [     0      0      0 563/26]
        sage: D.matrix()
        [  -1/8      0      0      0]
        [     0      8      0      0]
        [     0      0     26      0]
        [     0      0      0 563/26]

    ::

        sage: Q1 = QuadraticForm(ZZ, 4, [1, 1, 0, 0, 1, 0, 0, 1, 0, 18])
        sage: Q1
        Quadratic form in 4 variables over Integer Ring with coefficients:
        [ 1 1 0 0 ]
        [ * 1 0 0 ]
        [ * * 1 0 ]
        [ * * * 18 ]
        sage: Q1.rational_diagonal_form(return_matrix=True)
        (
        Quadratic form in 4 variables over Rational Field with coefficients:
        [ 1 0 0 0 ]
        [ * 3/4 0 0 ]
        [ * * 1 0 ]
        [ * * * 18 ]                                                         ,
        <BLANKLINE>
        [   1 -1/2    0    0]
        [   0    1    0    0]
        [   0    0    1    0]
        [   0    0    0    1]
        )

    PARI returns a singular transformation matrix for this case::

        sage: Q = QuadraticForm(QQ, 2, [1/2, 1, 1/2])
        sage: Q.rational_diagonal_form()
        Quadratic form in 2 variables over Rational Field with coefficients:
        [ 1/2 0 ]
        [ * 0 ]

    This example cannot be computed by PARI::

        sage: Q = QuadraticForm(RIF, 4, range(10))
        sage: Q.__pari__()
        Traceback (most recent call last):
        ...
        TypeError
        sage: Q.rational_diagonal_form()
        Quadratic form in 4 variables over Real Interval Field with 53 bits of precision
        with coefficients:
        [ 5 0.?e-14 0.?e-13 0.?e-13 ]
        [ * -0.05000000000000? 0.?e-12 0.?e-12 ]
        [ * * 13.00000000000? 0.?e-10 ]
        [ * * * 10.8269230769? ]

    TESTS:

    Changing the output quadratic form does not affect the caching::

        sage: Q, T = Q1.rational_diagonal_form(return_matrix=True)
        sage: Q[0,0] = 13
        sage: Q1.rational_diagonal_form()
        Quadratic form in 4 variables over Rational Field with coefficients:
        [ 1 0 0 0 ]
        [ * 3/4 0 0 ]
        [ * * 1 0 ]
        [ * * * 18 ]

    The transformation matrix is immutable::

        sage: T[0,0] = 13
        Traceback (most recent call last):
        ...
        ValueError: matrix is immutable; please change a copy instead (i.e., use copy(M) to change a copy of M).
    """
    Q, T = self._rational_diagonal_form_and_transformation()
    T.set_immutable()

    # Quadratic forms do not support immutability, so we need to make
    # a copy to be safe.
    Q = deepcopy(Q)

    if return_matrix:
        return Q, T
    else:
        return Q


@cached_method
def _rational_diagonal_form_and_transformation(self):
    """
    Return a diagonal form equivalent to the given quadratic from and
    the corresponding transformation matrix. This is over the fraction
    field of the base ring of the given quadratic form.

    OUTPUT: a tuple `(D,T)` where

    - `D` -- the diagonalized form of this quadratic form

    - `T` -- transformation matrix. This is such that
      ``T.transpose() * self.matrix() * T`` gives ``D.matrix()``.

    Both `D` and `T` are defined over the fraction field of the
    base ring of the given form.

    EXAMPLES::

        sage: Q = QuadraticForm(ZZ, 4, [1, 1, 0, 0, 1, 0, 0, 1, 0, 18])
        sage: Q
        Quadratic form in 4 variables over Integer Ring with coefficients:
        [ 1 1 0 0 ]
        [ * 1 0 0 ]
        [ * * 1 0 ]
        [ * * * 18 ]
        sage: Q._rational_diagonal_form_and_transformation()
        (
        Quadratic form in 4 variables over Rational Field with coefficients:
        [ 1 0 0 0 ]
        [ * 3/4 0 0 ]
        [ * * 1 0 ]
        [ * * * 18 ]                                                         ,
        <BLANKLINE>
        [   1 -1/2    0    0]
        [   0    1    0    0]
        [   0    0    1    0]
        [   0    0    0    1]
        )
    """
    n = self.dim()
    K = self.base_ring().fraction_field()
    Q = self.change_ring(K)
    MS = MatrixSpace(K, n, n)

    try:
        # Try PARI if the type is supported
        pariself = self.__pari__()
        # Check that conversion back works
        MS(pariself.sage())
    except Exception:
        pass
    else:
        R = pariself.qfgaussred()
        # Diagonal matrix
        D = MS()
        for i in range(n):
            D[i,i] = R[i,i]
        Q = Q.parent()(D)
        # Transformation matrix (inverted)
        T = MS(R.sage())
        for i in range(n):
            T[i,i] = K.one()
        try:
            return Q, ~T
        except ZeroDivisionError:
            # Singular case is not fully supported by PARI
            pass

    # General case if conversion to/from PARI failed
    T = MS(1)

    # Clear the entries one row at a time.
    for i in range(n):

        # Deal with rows where the diagonal entry is zero.
        if Q[i,i] == 0:

            # Look for a non-zero entry and use it to make the diagonal non-zero (if it exists)
            for j in range(i+1, n):
                if Q[i,j] != 0:
                    temp = MS(1)
                    if Q[i,j] + Q[j,j] == 0:
                        temp[j, i] = -1
                    else:
                        temp[j, i] = 1

                    # Apply the transformation
                    Q = Q(temp)
                    T = T * temp
                    break

        # Create a matrix which deals with off-diagonal entries (all at once for each row)
        temp = MS(1)
        for j in range(i+1, n):
            if Q[i,j] != 0:
                temp[i,j] = -Q[i,j] / (Q[i,i] * 2)    # This should only occur when Q[i,i] != 0, which the above step guarantees.

        Q = Q(temp)
        T = T * temp

    return Q, T


def signature_vector(self):
    r"""
    Return the triple `(p, n, z)` of integers where

    - `p` = number of positive eigenvalues
    - `n` = number of negative eigenvalues
    - `z` = number of zero eigenvalues

    for the symmetric matrix associated to `Q`.

    OUTPUT: a triple of integers `\geq 0`

    EXAMPLES::

        sage: Q = DiagonalQuadraticForm(ZZ, [1,0,0,-4])
        sage: Q.signature_vector()
        (1, 1, 2)

    ::

        sage: Q = DiagonalQuadraticForm(ZZ, [1,2,-3,-4])
        sage: Q.signature_vector()
        (2, 2, 0)

    ::

        sage: Q = QuadraticForm(ZZ, 4, range(10)); Q
        Quadratic form in 4 variables over Integer Ring with coefficients:
        [ 0 1 2 3 ]
        [ * 4 5 6 ]
        [ * * 7 8 ]
        [ * * * 9 ]
        sage: Q.signature_vector()
        (3, 1, 0)

    """
    diag = self.rational_diagonal_form()
    p = 0
    n = 0
    z = 0
    for i in range(diag.dim()):
        if diag[i,i] > 0:
            p += 1
        elif diag[i,i] < 0:
            n += 1
        else:
            z += 1

    return (p, n, z)


def signature(self):
    """
    Return the signature of the quadratic form, defined as:

       number of positive eigenvalues `-` number of negative eigenvalues

    of the matrix of the quadratic form.

    OUTPUT: an integer

    EXAMPLES::

        sage: Q = DiagonalQuadraticForm(ZZ, [1,0,0,-4,3,11,3])
        sage: Q.signature()
        3

    ::

        sage: Q = DiagonalQuadraticForm(ZZ, [1,2,-3,-4])
        sage: Q.signature()
        0

    ::

        sage: Q = QuadraticForm(ZZ, 4, range(10)); Q
        Quadratic form in 4 variables over Integer Ring with coefficients:
        [ 0 1 2 3 ]
        [ * 4 5 6 ]
        [ * * 7 8 ]
        [ * * * 9 ]
        sage: Q.signature()
        2

    """
    (p, n, z) = self.signature_vector()
    return p - n


def hasse_invariant(self, p):
    r"""
    Compute the Hasse invariant at a prime `p` or at infinity, as given on p55 of
    Cassels's book.  If `Q` is diagonal with coefficients `a_i`, then the
    (Cassels) Hasse invariant is given by

    .. MATH::

        c_p = \prod_{i < j} (a_i, a_j)_p

    where `(a,b)_p` is the Hilbert symbol at `p`.  The underlying
    quadratic form must be non-degenerate over `\QQ_p` for this to make
    sense.

    .. WARNING::

        This is different from the O'Meara Hasse invariant, which
        allows `i \leq j` in the product.  That is given by the method
        :meth:`hasse_invariant__OMeara`.

    .. NOTE::

        We should really rename this ``hasse_invariant__Cassels``, and
        set :meth:`hasse_invariant` as a front-end to it.

    INPUT:

    - ``p`` -- a prime number > 0 or `-1` for the infinite place

    OUTPUT: `1` or `-1`

    EXAMPLES::

        sage: Q = QuadraticForm(ZZ, 2, [1,2,3])
        sage: Q.rational_diagonal_form()
        Quadratic form in 2 variables over Rational Field with coefficients:
        [ 1 0 ]
        [ * 2 ]
        sage: [Q.hasse_invariant(p) for p in prime_range(20)]                           # needs sage.libs.pari
        [1, 1, 1, 1, 1, 1, 1, 1]
        sage: [Q.hasse_invariant__OMeara(p) for p in prime_range(20)]                   # needs sage.libs.pari
        [1, 1, 1, 1, 1, 1, 1, 1]

    ::

        sage: Q = DiagonalQuadraticForm(ZZ, [1,-1])
        sage: [Q.hasse_invariant(p) for p in prime_range(20)]                           # needs sage.libs.pari
        [1, 1, 1, 1, 1, 1, 1, 1]
        sage: [Q.hasse_invariant__OMeara(p) for p in prime_range(20)]                   # needs sage.libs.pari
        [-1, 1, 1, 1, 1, 1, 1, 1]

    ::

        sage: Q = DiagonalQuadraticForm(ZZ, [1,-1,5])
        sage: [Q.hasse_invariant(p) for p in prime_range(20)]                           # needs sage.libs.pari
        [1, 1, 1, 1, 1, 1, 1, 1]
        sage: [Q.hasse_invariant__OMeara(p) for p in prime_range(20)]                   # needs sage.libs.pari
        [-1, 1, 1, 1, 1, 1, 1, 1]

    ::

        sage: x = polygen(ZZ, 'x')
        sage: K.<a> = NumberField(x^2 - 23)                                             # needs sage.rings.number_field
        sage: Q = DiagonalQuadraticForm(K, [-a, a + 2])                                 # needs sage.rings.number_field
        sage: [Q.hasse_invariant(p) for p in K.primes_above(19)]                        # needs sage.rings.number_field
        [-1, 1]
    """
    # TO DO: Need to deal with the case n=1 separately somewhere!

    Diag = self.rational_diagonal_form()
    R = Diag.base_ring()

    hasse_temp = 1
    n = Diag.dim()

    if R == QQ:
        for j in range(n-1):
            for k in range(j+1, n):
                hasse_temp = hasse_temp * hilbert_symbol(Diag[j,j], Diag[k,k], p)

    else:
        for j in range(n-1):
            for k in range(j+1, n):
                hasse_temp = hasse_temp * R.hilbert_symbol(Diag[j,j], Diag[k,k], p)

    return hasse_temp


def hasse_invariant__OMeara(self, p):
    r"""
    Compute the O'Meara Hasse invariant at a prime `p`.

    This is defined on
    p167 of O'Meara's book. If `Q` is diagonal with coefficients `a_i`,
    then the (Cassels) Hasse invariant is given by

    .. MATH::

        c_p = \prod_{i \leq j} (a_i, a_j)_p

    where `(a,b)_p` is the Hilbert symbol at `p`.

    .. WARNING::

        This is different from the (Cassels) Hasse invariant, which
        only allows `i < j` in the product.  That is given by the method
        hasse_invariant(p).

    INPUT:

    - ``p`` -- a prime number > 0 or `-1` for the infinite place

    OUTPUT: `1` or `-1`

    EXAMPLES::

        sage: Q = QuadraticForm(ZZ, 2, [1,2,3])
        sage: Q.rational_diagonal_form()
        Quadratic form in 2 variables over Rational Field with coefficients:
        [ 1 0 ]
        [ * 2 ]
        sage: [Q.hasse_invariant(p) for p in prime_range(20)]                           # needs sage.libs.pari
        [1, 1, 1, 1, 1, 1, 1, 1]
        sage: [Q.hasse_invariant__OMeara(p) for p in prime_range(20)]                   # needs sage.libs.pari
        [1, 1, 1, 1, 1, 1, 1, 1]

    ::

        sage: Q = DiagonalQuadraticForm(ZZ, [1,-1])
        sage: [Q.hasse_invariant(p) for p in prime_range(20)]                           # needs sage.libs.pari
        [1, 1, 1, 1, 1, 1, 1, 1]
        sage: [Q.hasse_invariant__OMeara(p) for p in prime_range(20)]                   # needs sage.libs.pari
        [-1, 1, 1, 1, 1, 1, 1, 1]

    ::

        sage: Q = DiagonalQuadraticForm(ZZ,[1,-1,-1])
        sage: [Q.hasse_invariant(p) for p in prime_range(20)]                           # needs sage.libs.pari
        [-1, 1, 1, 1, 1, 1, 1, 1]
        sage: [Q.hasse_invariant__OMeara(p) for p in prime_range(20)]                   # needs sage.libs.pari
        [-1, 1, 1, 1, 1, 1, 1, 1]

    ::

        sage: x = polygen(ZZ, 'x')
        sage: K.<a> = NumberField(x^2 - 23)                                             # needs sage.rings.number_field
        sage: Q = DiagonalQuadraticForm(K, [-a, a + 2])                                 # needs sage.rings.number_field
        sage: [Q.hasse_invariant__OMeara(p) for p in K.primes_above(19)]                # needs sage.rings.number_field
        [1, 1]
    """
    # TO DO: Need to deal with the case n=1 separately somewhere!

    Diag = self.rational_diagonal_form()
    R = Diag.base_ring()

    hasse_temp = 1
    n = Diag.dim()
    if R == QQ:
        for j in range(n):
            for k in range(j, n):
                hasse_temp = hasse_temp * hilbert_symbol(Diag[j,j], Diag[k,k], p)

    else:
        for j in range(n):
            for k in range(j, n):
                hasse_temp = hasse_temp * R.hilbert_symbol(Diag[j,j], Diag[k,k], p)

    return hasse_temp


def is_hyperbolic(self, p):
    r"""
    Check if the quadratic form is a sum of hyperbolic planes over
    the `p`-adic numbers `\QQ_p` or over the real numbers `\RR`.

    REFERENCES:

    This criterion follows from Cassels's "Rational Quadratic Forms":

    - local invariants for hyperbolic plane (Lemma 2.4, p58)
    - direct sum formulas (Lemma 2.3, p58)

    INPUT:

    - ``p`` -- a prime number > 0 or `-1` for the infinite place

    OUTPUT: boolean

    EXAMPLES::

        sage: # needs sage.libs.pari
        sage: Q = DiagonalQuadraticForm(ZZ, [1,1])
<<<<<<< HEAD
        sage: Q.is_hyperbolic(-1)                                                       # needs sage.libs.pari
        False
        sage: Q.is_hyperbolic(2)                                                        # needs sage.libs.pari
        False
        sage: Q.is_hyperbolic(3)                                                        # needs sage.libs.pari
        False
        sage: Q.is_hyperbolic(5)     # Here -1 is a square, so it's true.               # needs sage.libs.pari
        True
        sage: Q.is_hyperbolic(7)                                                        # needs sage.libs.pari
        False
        sage: Q.is_hyperbolic(13)    # Here -1 is a square, so it's true.               # needs sage.libs.pari
=======
        sage: Q.is_hyperbolic(-1)
        False
        sage: Q.is_hyperbolic(2)
        False
        sage: Q.is_hyperbolic(3)
        False
        sage: Q.is_hyperbolic(5)     # Here -1 is a square, so it's true.
        True
        sage: Q.is_hyperbolic(7)
        False
        sage: Q.is_hyperbolic(13)    # Here -1 is a square, so it's true.
>>>>>>> 04ee0c51
        True
    """
    # False for odd-dim'l forms
    if self.dim() % 2:
        return False

    # True for the zero form
    if not self.dim():
        return True

    # Compare local invariants
    # Note: since the dimension is even, the extra powers of 2 in
    #        self.det() := Det(2*Q) don't affect the answer!
    m = ZZ(self.dim() // 2)
    if p == -1:
        return self.signature() == 0

    if p == 2:
        return (QQ(self.det() * (-1) ** m).is_padic_square(p) and
                self.hasse_invariant(p) ==
                (-1) ** m.binomial(2))  # here -1 is hilbert_symbol(-1,-1,2)

    return (QQ(self.det() * (-1) ** m).is_padic_square(p) and
            self.hasse_invariant(p) == 1)


def is_anisotropic(self, p):
    r"""
    Check if the quadratic form is anisotropic over the `p`-adic numbers `\QQ_p` or `\RR`.

    INPUT:

    - ``p`` -- a prime number > 0 or `-1` for the infinite place

    OUTPUT: boolean

    EXAMPLES::

        sage: Q = DiagonalQuadraticForm(ZZ, [1,1])
        sage: Q.is_anisotropic(2)                                                       # needs sage.libs.pari
        True
        sage: Q.is_anisotropic(3)                                                       # needs sage.libs.pari
        True
        sage: Q.is_anisotropic(5)                                                       # needs sage.libs.pari
        False

    ::

        sage: Q = DiagonalQuadraticForm(ZZ, [1,-1])
        sage: Q.is_anisotropic(2)                                                       # needs sage.libs.pari
        False
        sage: Q.is_anisotropic(3)                                                       # needs sage.libs.pari
        False
        sage: Q.is_anisotropic(5)                                                       # needs sage.libs.pari
        False

    ::

        sage: [DiagonalQuadraticForm(ZZ,                                                # needs sage.libs.pari
        ....:                        [1, -least_quadratic_nonresidue(p)]).is_anisotropic(p)
        ....:  for p in prime_range(3, 30)]
        [True, True, True, True, True, True, True, True, True]

    ::

        sage: [DiagonalQuadraticForm(ZZ, [1, -least_quadratic_nonresidue(p),            # needs sage.libs.pari
        ....:                             p, -p*least_quadratic_nonresidue(p)]).is_anisotropic(p)
        ....:  for p in prime_range(3, 30)]
        [True, True, True, True, True, True, True, True, True]
    """
    # TO DO: Should check that p is prime
    if p == -1:
        return self.is_definite()

    n = self.dim()
    D = self.det()

    if n >= 5:
        return False

    if n == 4:
        return (QQ(D).is_padic_square(p) and
                (self.hasse_invariant(p) == - hilbert_symbol(-1, -1, p)))

    if n == 3:
        return self.hasse_invariant(p) != hilbert_symbol(-1, -D, p)

    if n == 2:
        return not QQ(-D).is_padic_square(p)

    if n == 1:
        return self[0, 0] != 0

    raise NotImplementedError("we have not established a convention for 0-dim'l quadratic forms")


def is_isotropic(self, p):
    r"""
    Checks if `Q` is isotropic over the `p`-adic numbers `\QQ_p` or `\RR`.

    INPUT:

    - ``p`` -- a prime number > 0 or `-1` for the infinite place

    OUTPUT: boolean

    EXAMPLES::

        sage: Q = DiagonalQuadraticForm(ZZ, [1,1])
        sage: Q.is_isotropic(2)                                                         # needs sage.libs.pari
        False
        sage: Q.is_isotropic(3)                                                         # needs sage.libs.pari
        False
        sage: Q.is_isotropic(5)                                                         # needs sage.libs.pari
        True

    ::

        sage: Q = DiagonalQuadraticForm(ZZ, [1,-1])
        sage: Q.is_isotropic(2)                                                         # needs sage.libs.pari
        True
        sage: Q.is_isotropic(3)                                                         # needs sage.libs.pari
        True
        sage: Q.is_isotropic(5)                                                         # needs sage.libs.pari
        True

    ::

        sage: [DiagonalQuadraticForm(ZZ,                                                # needs sage.libs.pari
        ....:                        [1, -least_quadratic_nonresidue(p)]).is_isotropic(p)
        ....:  for p in prime_range(3, 30)]
        [False, False, False, False, False, False, False, False, False]

    ::

        sage: [DiagonalQuadraticForm(ZZ, [1, -least_quadratic_nonresidue(p),            # needs sage.libs.pari
        ....:                             p, -p*least_quadratic_nonresidue(p)]).is_isotropic(p)
        ....:  for p in prime_range(3, 30)]
        [False, False, False, False, False, False, False, False, False]

    """
    return not self.is_anisotropic(p)


def anisotropic_primes(self):
    """
    Return a list with all of the anisotropic primes of the quadratic form.

    The infinite place is denoted by `-1`.

    EXAMPLES::

        sage: Q = DiagonalQuadraticForm(ZZ, [1,1,1])
        sage: Q.anisotropic_primes()                                                    # needs sage.libs.pari
        [2, -1]

        sage: Q = DiagonalQuadraticForm(ZZ, [1,1,1,1])
        sage: Q.anisotropic_primes()                                                    # needs sage.libs.pari
        [2, -1]

        sage: Q = DiagonalQuadraticForm(ZZ, [1,1,1,1,1])
        sage: Q.anisotropic_primes()                                                    # needs sage.libs.pari
        [-1]
    """
    # Look at all prime divisors of 2 * Det(Q) to find the
    # anisotropic primes...
    possible_primes = prime_divisors(2 * self.det()) + [-1]
    return [p for p in possible_primes if self.is_anisotropic(p)]


def compute_definiteness(self):
    """
    Compute whether the given quadratic form is positive-definite,
    negative-definite, indefinite, degenerate, or the zero form.

    This caches one of the following strings in ``self.__definiteness_string``:
    "pos_def", "neg_def", "indef", "zero", "degenerate".  It is called
    from all routines like: :meth:`is_positive_definite`, :meth:`is_negative_definite`,
    :meth:`is_indefinite`, etc.

    .. NOTE::

        A degenerate form is considered neither definite nor indefinite.

    .. NOTE:

        The zero-dimensional form is considered both positive definite and negative definite.

    OUTPUT: boolean

    EXAMPLES::

        sage: Q = DiagonalQuadraticForm(ZZ, [1,1,1,1,1])
        sage: Q.compute_definiteness()
        sage: Q.is_positive_definite()
        True
        sage: Q.is_negative_definite()
        False
        sage: Q.is_indefinite()
        False
        sage: Q.is_definite()
        True

    ::

        sage: Q = DiagonalQuadraticForm(ZZ, [])
        sage: Q.compute_definiteness()
        sage: Q.is_positive_definite()
        True
        sage: Q.is_negative_definite()
        True
        sage: Q.is_indefinite()
        False
        sage: Q.is_definite()
        True

    ::

        sage: Q = DiagonalQuadraticForm(ZZ, [1,0,-1])
        sage: Q.compute_definiteness()
        sage: Q.is_positive_definite()
        False
        sage: Q.is_negative_definite()
        False
        sage: Q.is_indefinite()
        False
        sage: Q.is_definite()
        False

    """
    # Sanity Check
    from sage.rings.real_mpfr import RR

    if not ((self.base_ring() == ZZ) or (self.base_ring() == QQ) or (self.base_ring() == RR)):
        raise NotImplementedError("we can only check definiteness over ZZ, QQ, and RR for now")

    # Some useful variables
    n = self.dim()

    # Deal with the zero-diml form
    if n == 0:
        self.__definiteness_string = "zero"
        return

    sig_pos, sig_neg, sig_zer = self.signature_vector()

    # Determine and cache the definiteness string
    if sig_zer > 0:
        self.__definiteness_string = "degenerate"
        return
    elif sig_neg == n:
        self.__definiteness_string = "neg_def"
        return
    elif sig_pos == n:
        self.__definiteness_string = "pos_def"
        return
    else:
        self.__definiteness_string = "indefinite"
        return


def compute_definiteness_string_by_determinants(self):
    """
    Compute the (positive) definiteness of a quadratic form by looking
    at the signs of all of its upper-left subdeterminants.  See also
    :meth:`compute_definiteness` for more documentation.

    OUTPUT: string describing the definiteness

    EXAMPLES::

        sage: Q = DiagonalQuadraticForm(ZZ, [1,1,1,1,1])
        sage: Q.compute_definiteness_string_by_determinants()
        'pos_def'

    ::

        sage: Q = DiagonalQuadraticForm(ZZ, [])
        sage: Q.compute_definiteness_string_by_determinants()
        'zero'

    ::

        sage: Q = DiagonalQuadraticForm(ZZ, [1,0,-1])
        sage: Q.compute_definiteness_string_by_determinants()
        'degenerate'

    ::

        sage: Q = DiagonalQuadraticForm(ZZ, [1,-1])
        sage: Q.compute_definiteness_string_by_determinants()
        'indefinite'

    ::

        sage: Q = DiagonalQuadraticForm(ZZ, [-1,-1])
        sage: Q.compute_definiteness_string_by_determinants()
        'neg_def'
    """
    # Sanity Check
    from sage.rings.real_mpfr import RR

    if not ((self.base_ring() == ZZ) or (self.base_ring() == QQ) or (self.base_ring() == RR)):
        raise NotImplementedError("we can only check definiteness over ZZ, QQ, and RR for now")

    from sage.functions.all import sgn

    # Some useful variables
    n = self.dim()
    M = self.matrix()

    # Deal with the zero-diml form
    if n == 0:
        return "zero"

    # Deal with degenerate forms
    if self.det() == 0:
        return "degenerate"

    # Check the sign of the ratios of consecutive determinants of the upper triangular r x r submatrices
    first_coeff = self[0,0]
    for r in range(1,n+1):
        I = list(range(r))
        new_det = M.matrix_from_rows_and_columns(I, I).det()

        # Check for a (non-degenerate) zero -- so it's indefinite
        if new_det == 0:
            return "indefinite"

        # Check for a change of signs in the upper r x r submatrix -- so it's indefinite
        if sgn(first_coeff)**r != sgn(new_det):
            return "indefinite"

    # Here all ratios of determinants have the correct sign, so the matrix is (pos or neg) definite.
    return "pos_def" if first_coeff > 0 else "neg_def"


def is_positive_definite(self):
    """
    Determines if the given quadratic form is positive-definite.

    .. NOTE::

        A degenerate form is considered neither definite nor indefinite.

    .. NOTE::

        The zero-dimensional form is considered both positive definite and negative definite.

    OUTPUT: boolean -- True or False

    EXAMPLES::

        sage: Q = DiagonalQuadraticForm(ZZ, [1,3,5])
        sage: Q.is_positive_definite()
        True

    ::

        sage: Q = DiagonalQuadraticForm(ZZ, [1,-3,5])
        sage: Q.is_positive_definite()
        False
    """
    # Try to use the cached value
    try:
        def_str = self.__definiteness_string
    except AttributeError:
        self.compute_definiteness()
        def_str = self.__definiteness_string

    # Return the answer
    return (def_str == "pos_def") or (def_str == "zero")


def is_negative_definite(self):
    """
    Determines if the given quadratic form is negative-definite.

    .. NOTE::

        A degenerate form is considered neither definite nor indefinite.

    .. NOTE::

        The zero-dimensional form is considered both positive definite and negative definite.

    OUTPUT: boolean -- True or False

    EXAMPLES::

        sage: Q = DiagonalQuadraticForm(ZZ, [-1,-3,-5])
        sage: Q.is_negative_definite()
        True

    ::

        sage: Q = DiagonalQuadraticForm(ZZ, [1,-3,5])
        sage: Q.is_negative_definite()
        False
    """
    # Try to use the cached value
    try:
        def_str = self.__definiteness_string
    except AttributeError:
        self.compute_definiteness()
        def_str = self.__definiteness_string

    # Return the answer
    return (def_str == "neg_def") or (def_str == "zero")


def is_indefinite(self):
    """
    Determines if the given quadratic form is indefinite.

    .. NOTE::

        A degenerate form is considered neither definite nor indefinite.

    .. NOTE::

        The zero-dimensional form is not considered indefinite.

    OUTPUT: boolean -- True or False

    EXAMPLES::

        sage: Q = DiagonalQuadraticForm(ZZ, [-1,-3,-5])
        sage: Q.is_indefinite()
        False

    ::

        sage: Q = DiagonalQuadraticForm(ZZ, [1,-3,5])
        sage: Q.is_indefinite()
        True

    """
    # Try to use the cached value
    try:
        def_str = self.__definiteness_string
    except AttributeError:
        self.compute_definiteness()
        def_str = self.__definiteness_string

    # Return the answer
    return def_str == "indefinite"


def is_definite(self):
    """
    Determines if the given quadratic form is (positive or negative) definite.

    .. NOTE::

        A degenerate form is considered neither definite nor indefinite.

    .. NOTE::

        The zero-dimensional form is considered indefinite.

    OUTPUT: boolean -- True or False

    EXAMPLES::

        sage: Q = DiagonalQuadraticForm(ZZ, [-1,-3,-5])
        sage: Q.is_definite()
        True

        sage: Q = DiagonalQuadraticForm(ZZ, [1,-3,5])
        sage: Q.is_definite()
        False
    """
    # Try to use the cached value
    try:
        def_str = self.__definiteness_string
    except AttributeError:
        self.compute_definiteness()
        def_str = self.__definiteness_string

    # Return the answer
    return (def_str == "pos_def") or (def_str == "neg_def") or (def_str == "zero")<|MERGE_RESOLUTION|>--- conflicted
+++ resolved
@@ -565,19 +565,6 @@
 
         sage: # needs sage.libs.pari
         sage: Q = DiagonalQuadraticForm(ZZ, [1,1])
-<<<<<<< HEAD
-        sage: Q.is_hyperbolic(-1)                                                       # needs sage.libs.pari
-        False
-        sage: Q.is_hyperbolic(2)                                                        # needs sage.libs.pari
-        False
-        sage: Q.is_hyperbolic(3)                                                        # needs sage.libs.pari
-        False
-        sage: Q.is_hyperbolic(5)     # Here -1 is a square, so it's true.               # needs sage.libs.pari
-        True
-        sage: Q.is_hyperbolic(7)                                                        # needs sage.libs.pari
-        False
-        sage: Q.is_hyperbolic(13)    # Here -1 is a square, so it's true.               # needs sage.libs.pari
-=======
         sage: Q.is_hyperbolic(-1)
         False
         sage: Q.is_hyperbolic(2)
@@ -589,7 +576,6 @@
         sage: Q.is_hyperbolic(7)
         False
         sage: Q.is_hyperbolic(13)    # Here -1 is a square, so it's true.
->>>>>>> 04ee0c51
         True
     """
     # False for odd-dim'l forms
