r"""
Routines for computing special values of `L`-functions

- :func:`gamma__exact` -- Exact values of the `\Gamma` function at integers and half-integers
- :func:`zeta__exact` -- Exact values of the Riemann `\zeta` function at critical values
- :func:`quadratic_L_function__exact` -- Exact values of the Dirichlet L-functions of quadratic characters at critical values
- :func:`quadratic_L_function__numerical` -- Numerical values of the Dirichlet L-functions of quadratic characters in the domain of convergence
"""

import sage.rings.abc

from sage.arith.misc import (bernoulli,
                             factorial,
                             fundamental_discriminant,
                             kronecker as kronecker_symbol)
from sage.misc.functional import denominator
from sage.rings.infinity import infinity
from sage.rings.integer_ring import ZZ
from sage.rings.polynomial.polynomial_ring_constructor import PolynomialRing
from sage.rings.rational_field import QQ


# ---------------- The Gamma Function  ------------------

def gamma__exact(n):
    r"""
    Evaluates the exact value of the `\Gamma` function at an integer or
    half-integer argument.

    EXAMPLES::

        sage: gamma__exact(4)
        6
        sage: gamma__exact(3)
        2
        sage: gamma__exact(2)
        1
        sage: gamma__exact(1)
        1

        sage: gamma__exact(1/2)                                                         # optional - sage.symbolic
        sqrt(pi)
        sage: gamma__exact(3/2)                                                         # optional - sage.symbolic
        1/2*sqrt(pi)
        sage: gamma__exact(5/2)                                                         # optional - sage.symbolic
        3/4*sqrt(pi)
        sage: gamma__exact(7/2)                                                         # optional - sage.symbolic
        15/8*sqrt(pi)

        sage: gamma__exact(-1/2)                                                        # optional - sage.symbolic
        -2*sqrt(pi)
        sage: gamma__exact(-3/2)                                                        # optional - sage.symbolic
        4/3*sqrt(pi)
        sage: gamma__exact(-5/2)                                                        # optional - sage.symbolic
        -8/15*sqrt(pi)
        sage: gamma__exact(-7/2)                                                        # optional - sage.symbolic
        16/105*sqrt(pi)

    TESTS::

        sage: gamma__exact(1/3)
        Traceback (most recent call last):
        ...
        TypeError: you must give an integer or half-integer argument
    """
    n = QQ(n)

    if denominator(n) == 1:
        if n <= 0:
            return infinity
        return factorial(n - 1)

    if denominator(n) == 2:
        # now n = 1/2 + an integer
        from sage.misc.functional import sqrt
        from sage.symbolic.constants import pi

        ans = QQ.one()
        while n != QQ((1, 2)):
            if n < 0:
                ans /= n
                n += 1
            else:
                n += -1
                ans *= n

        ans *= sqrt(pi)
        return ans

    raise TypeError("you must give an integer or half-integer argument")

# ------------- The Riemann Zeta Function  --------------

def zeta__exact(n):
    r"""
    Returns the exact value of the Riemann Zeta function

    The argument must be a critical value, namely either positive even
    or negative odd.

    See for example [Iwa1972]_, p13, Special value of `\zeta(2k)`

    EXAMPLES:

    Let us test the accuracy for negative special values::

        sage: RR = RealField(100)
        sage: for i in range(1,10):
        ....:     print("zeta({}): {}".format(1-2*i, RR(zeta__exact(1-2*i)) - zeta(RR(1-2*i))))
        zeta(-1): 0.00000000000000000000000000000
        zeta(-3): 0.00000000000000000000000000000
        zeta(-5): 0.00000000000000000000000000000
        zeta(-7): 0.00000000000000000000000000000
        zeta(-9): 0.00000000000000000000000000000
        zeta(-11): 0.00000000000000000000000000000
        zeta(-13): 0.00000000000000000000000000000
        zeta(-15): 0.00000000000000000000000000000
        zeta(-17): 0.00000000000000000000000000000

    Let us test the accuracy for positive special values::

        sage: all(abs(RR(zeta__exact(2*i))-zeta(RR(2*i))) < 10**(-28) for i in range(1,10))
        True

    TESTS::

        sage: zeta__exact(4)                                                            # optional - sage.symbolic
        1/90*pi^4
        sage: zeta__exact(-3)
        1/120
        sage: zeta__exact(0)
        -1/2
        sage: zeta__exact(5)
        Traceback (most recent call last):
        ...
        TypeError: n must be a critical value (i.e. even > 0 or odd < 0)

    REFERENCES:

    - [Iwa1972]_
    - [IR1990]_
    - [Was1997]_
    """
    if n < 0:
        return bernoulli(1-n)/(n-1)
    elif n > 1:
        if (n % 2 == 0):
            from sage.symbolic.constants import pi

            return ZZ(-1)**(n//2 + 1) * ZZ(2)**(n-1) * pi**n * bernoulli(n) / factorial(n)
        else:
            raise TypeError("n must be a critical value (i.e. even > 0 or odd < 0)")
    elif n == 1:
        return infinity
    elif n == 0:
        return QQ((-1, 2))

# ---------- Dirichlet L-functions with quadratic characters ----------

def QuadraticBernoulliNumber(k, d):
    r"""
    Compute `k`-th Bernoulli number for the primitive
    quadratic character associated to `\chi(x) = \left(\frac{d}{x}\right)`.

    EXAMPLES:

    Let us create a list of some odd negative fundamental discriminants::

<<<<<<< HEAD
        sage: test_set = [d for d in range(-163, -3, 4) if is_fundamental_discriminant(d)]          # optional - sage.libs.pari
=======
        sage: test_set = [d for d in srange(-163, -3, 4) if d.is_fundamental_discriminant()]        # optional - sage.libs.pari
>>>>>>> a36b1230

    In general, we have `B_{1, \chi_d} = -2 h/w` for odd negative fundamental
    discriminants::

        sage: all(QuadraticBernoulliNumber(1, d) == -len(BinaryQF_reduced_representatives(d))       # optional - sage.libs.pari
        ....:     for d in test_set)
        True

    REFERENCES:

    - [Iwa1972]_, pp 7-16.
    """
    from sage.combinat.combinat import bernoulli_polynomial

    # Ensure the character is primitive
    d1 = fundamental_discriminant(d)
    f = abs(d1)

    # Make the (usual) k-th Bernoulli polynomial
    x =  PolynomialRing(QQ, 'x').gen()
    bp = bernoulli_polynomial(x, k)

    # Make the k-th quadratic Bernoulli number
    total = sum([kronecker_symbol(d1, i) * bp(i/f)  for i in range(f)])
    total *= (f ** (k-1))

    return total


def quadratic_L_function__exact(n, d):
    r"""
    Returns the exact value of a quadratic twist of the Riemann Zeta function
    by `\chi_d(x) = \left(\frac{d}{x}\right)`.

    The input `n` must be a critical value.

    EXAMPLES::

        sage: quadratic_L_function__exact(1, -4)                                        # optional - sage.libs.pari sage.symbolic
        1/4*pi
        sage: quadratic_L_function__exact(-4, -4)                                       # optional - sage.libs.pari
        5/2
        sage: quadratic_L_function__exact(2, 1)                                         # optional - sage.libs.pari sage.symbolic
        1/6*pi^2

    TESTS::

        sage: quadratic_L_function__exact(2, -4)                                        # optional - sage.libs.pari
        Traceback (most recent call last):
        ...
        TypeError: n must be a critical value (i.e. odd > 0 or even <= 0)

    REFERENCES:

    - [Iwa1972]_, pp 16-17, Special values of `L(1-n, \chi)` and `L(n, \chi)`
    - [IR1990]_
    - [Was1997]_
    """
    if n <= 0:
        return QuadraticBernoulliNumber(1-n,d)/(n-1)
    elif n >= 1:
        # Compute the kind of critical values (p10)
        if kronecker_symbol(fundamental_discriminant(d), -1) == 1:
            delta = 0
        else:
            delta = 1

        # Compute the positive special values (p17)
        if ((n - delta) % 2 == 0):
            from sage.misc.functional import sqrt
            from sage.symbolic.constants import I, pi
            from sage.symbolic.ring import SR

            f = abs(fundamental_discriminant(d))
            if delta == 0:
                GS = sqrt(f)
            else:
                GS = I * sqrt(f)
            ans = SR(ZZ(-1)**(1+(n-delta)/2))
            ans *= (2*pi/f)**n
            ans *= GS     # Evaluate the Gauss sum here! =0
            ans *= QQ.one()/(2 * I**delta)
            ans *= QuadraticBernoulliNumber(n,d)/factorial(n)
            return ans
        else:
            if delta == 0:
                raise TypeError("n must be a critical value (i.e. even > 0 or odd < 0)")
            if delta == 1:
                raise TypeError("n must be a critical value (i.e. odd > 0 or even <= 0)")


def quadratic_L_function__numerical(n, d, num_terms=1000):
    """
    Evaluate the Dirichlet L-function (for quadratic character) numerically
    (in a very naive way).

    EXAMPLES:

    First, let us test several values for a given character::

        sage: RR = RealField(100)
        sage: for i in range(5):
        ....:     print("L({}, (-4/.)): {}".format(1+2*i, RR(quadratic_L_function__exact(1+2*i, -4)) - quadratic_L_function__numerical(RR(1+2*i),-4, 10000)))
        L(1, (-4/.)): 0.000049999999500000024999996962707
        L(3, (-4/.)): 4.99999970000003...e-13
        L(5, (-4/.)): 4.99999922759382...e-21
        L(7, (-4/.)): ...e-29
        L(9, (-4/.)): ...e-29

    This procedure fails for negative special values, as the Dirichlet
    series does not converge here::

        sage: quadratic_L_function__numerical(-3,-4, 10000)
        Traceback (most recent call last):
        ...
        ValueError: the Dirichlet series does not converge here

    Test for several characters that the result agrees with the exact
    value, to a given accuracy ::

        sage: for d in range(-20,0):  # long time (2s on sage.math 2014)
        ....:     if abs(RR(quadratic_L_function__numerical(1, d, 10000) - quadratic_L_function__exact(1, d))) > 0.001:
        ....:         print("We have a problem at d = {}: exact = {}, numerical = {}".format(d, RR(quadratic_L_function__exact(1, d)), RR(quadratic_L_function__numerical(1, d))))
    """
    # Set the correct precision if it is given (for n).
    if isinstance(n.parent(), sage.rings.abc.RealField):
        R = n.parent()
    else:
        from sage.rings.real_mpfr import RealField
        R = RealField()

    if n < 0:
        raise ValueError('the Dirichlet series does not converge here')

    d1 = fundamental_discriminant(d)
    ans = R.zero()
    for i in range(1,num_terms):
        ans += R(kronecker_symbol(d1,i) / R(i)**n)
    return ans<|MERGE_RESOLUTION|>--- conflicted
+++ resolved
@@ -166,11 +166,7 @@
 
     Let us create a list of some odd negative fundamental discriminants::
 
-<<<<<<< HEAD
-        sage: test_set = [d for d in range(-163, -3, 4) if is_fundamental_discriminant(d)]          # optional - sage.libs.pari
-=======
         sage: test_set = [d for d in srange(-163, -3, 4) if d.is_fundamental_discriminant()]        # optional - sage.libs.pari
->>>>>>> a36b1230
 
     In general, we have `B_{1, \chi_d} = -2 h/w` for odd negative fundamental
     discriminants::
