--- conflicted
+++ resolved
@@ -222,11 +222,7 @@
     - [Was1997]_
     """
     from sage.misc.functional import sqrt
-<<<<<<< HEAD
-    from sage.symbolic.constants import pi, I
-=======
     from sage.symbolic.constants import I, pi
->>>>>>> 532ff685
     from sage.symbolic.ring import SR
 
     if n <= 0:
