r"""
Routines for computing special values of `L`-functions

- :func:`gamma__exact` -- Exact values of the `\Gamma` function at integers and half-integers
- :func:`zeta__exact` -- Exact values of the Riemann `\zeta` function at critical values
- :func:`quadratic_L_function__exact` -- Exact values of the Dirichlet L-functions of quadratic characters at critical values
- :func:`quadratic_L_function__numerical` -- Numerical values of the Dirichlet L-functions of quadratic characters in the domain of convergence
"""

import sage.rings.abc

from sage.arith.misc import (bernoulli,
                             factorial,
                             fundamental_discriminant,
                             kronecker as kronecker_symbol)
from sage.combinat.combinat import bernoulli_polynomial
from sage.misc.functional import denominator
from sage.rings.infinity import infinity
from sage.rings.integer_ring import ZZ
from sage.rings.polynomial.polynomial_ring_constructor import PolynomialRing
from sage.rings.rational_field import QQ
<<<<<<< HEAD
import sage.rings.abc
from sage.misc.lazy_import import lazy_import
lazy_import("sage.symbolic.constants", ["pi", "I"])
=======
from sage.symbolic.constants import pi, I
>>>>>>> 4ab50706


# ---------------- The Gamma Function  ------------------

def gamma__exact(n):
    r"""
    Evaluates the exact value of the `\Gamma` function at an integer or
    half-integer argument.

    EXAMPLES::

        sage: gamma__exact(4)
        6
        sage: gamma__exact(3)
        2
        sage: gamma__exact(2)
        1
        sage: gamma__exact(1)
        1

        sage: gamma__exact(1/2)
        sqrt(pi)
        sage: gamma__exact(3/2)
        1/2*sqrt(pi)
        sage: gamma__exact(5/2)
        3/4*sqrt(pi)
        sage: gamma__exact(7/2)
        15/8*sqrt(pi)

        sage: gamma__exact(-1/2)
        -2*sqrt(pi)
        sage: gamma__exact(-3/2)
        4/3*sqrt(pi)
        sage: gamma__exact(-5/2)
        -8/15*sqrt(pi)
        sage: gamma__exact(-7/2)
        16/105*sqrt(pi)

    TESTS::

        sage: gamma__exact(1/3)
        Traceback (most recent call last):
        ...
        TypeError: you must give an integer or half-integer argument
    """
    from sage.misc.functional import sqrt
    n = QQ(n)

    if denominator(n) == 1:
        if n <= 0:
            return infinity
        return factorial(n - 1)
    elif denominator(n) == 2:
        # now n = 1/2 + an integer
        ans = QQ.one()
        while n != QQ((1, 2)):
            if n < 0:
                ans /= n
                n += 1
            else:
                n += -1
                ans *= n

        ans *= sqrt(pi)
        return ans
    else:
        raise TypeError("you must give an integer or half-integer argument")

# ------------- The Riemann Zeta Function  --------------

def zeta__exact(n):
    r"""
    Returns the exact value of the Riemann Zeta function

    The argument must be a critical value, namely either positive even
    or negative odd.

    See for example [Iwa1972]_, p13, Special value of `\zeta(2k)`

    EXAMPLES:

    Let us test the accuracy for negative special values::

        sage: RR = RealField(100)
        sage: for i in range(1,10):
        ....:     print("zeta({}): {}".format(1-2*i, RR(zeta__exact(1-2*i)) - zeta(RR(1-2*i))))
        zeta(-1): 0.00000000000000000000000000000
        zeta(-3): 0.00000000000000000000000000000
        zeta(-5): 0.00000000000000000000000000000
        zeta(-7): 0.00000000000000000000000000000
        zeta(-9): 0.00000000000000000000000000000
        zeta(-11): 0.00000000000000000000000000000
        zeta(-13): 0.00000000000000000000000000000
        zeta(-15): 0.00000000000000000000000000000
        zeta(-17): 0.00000000000000000000000000000

    Let us test the accuracy for positive special values::

        sage: all(abs(RR(zeta__exact(2*i))-zeta(RR(2*i))) < 10**(-28) for i in range(1,10))
        True

    TESTS::

        sage: zeta__exact(4)
        1/90*pi^4
        sage: zeta__exact(-3)
        1/120
        sage: zeta__exact(0)
        -1/2
        sage: zeta__exact(5)
        Traceback (most recent call last):
        ...
        TypeError: n must be a critical value (i.e. even > 0 or odd < 0)

    REFERENCES:

    - [Iwa1972]_
    - [IR1990]_
    - [Was1997]_
    """
    if n < 0:
        return bernoulli(1-n)/(n-1)
    elif n > 1:
        if (n % 2 == 0):
            return ZZ(-1)**(n//2 + 1) * ZZ(2)**(n-1) * pi**n * bernoulli(n) / factorial(n)
        else:
            raise TypeError("n must be a critical value (i.e. even > 0 or odd < 0)")
    elif n == 1:
        return infinity
    elif n == 0:
        return QQ((-1, 2))

# ---------- Dirichlet L-functions with quadratic characters ----------

def QuadraticBernoulliNumber(k, d):
    r"""
    Compute `k`-th Bernoulli number for the primitive
    quadratic character associated to `\chi(x) = \left(\frac{d}{x}\right)`.

    EXAMPLES:

    Let us create a list of some odd negative fundamental discriminants::

        sage: test_set = [d for d in range(-163, -3, 4) if is_fundamental_discriminant(d)]

    In general, we have `B_{1, \chi_d} = -2 h/w` for odd negative fundamental
    discriminants::

        sage: all(QuadraticBernoulliNumber(1, d) == -len(BinaryQF_reduced_representatives(d)) for d in test_set)
        True

    REFERENCES:

    - [Iwa1972]_, pp 7-16.
    """
    # Ensure the character is primitive
    d1 = fundamental_discriminant(d)
    f = abs(d1)

    # Make the (usual) k-th Bernoulli polynomial
    x =  PolynomialRing(QQ, 'x').gen()
    bp = bernoulli_polynomial(x, k)

    # Make the k-th quadratic Bernoulli number
    total = sum([kronecker_symbol(d1, i) * bp(i/f)  for i in range(f)])
    total *= (f ** (k-1))

    return total

def quadratic_L_function__exact(n, d):
    r"""
    Returns the exact value of a quadratic twist of the Riemann Zeta function
    by `\chi_d(x) = \left(\frac{d}{x}\right)`.

    The input `n` must be a critical value.

    EXAMPLES::

        sage: quadratic_L_function__exact(1, -4)
        1/4*pi
        sage: quadratic_L_function__exact(-4, -4)
        5/2
        sage: quadratic_L_function__exact(2, 1)
        1/6*pi^2

    TESTS::

        sage: quadratic_L_function__exact(2, -4)
        Traceback (most recent call last):
        ...
        TypeError: n must be a critical value (i.e. odd > 0 or even <= 0)

    REFERENCES:

    - [Iwa1972]_, pp 16-17, Special values of `L(1-n, \chi)` and `L(n, \chi)`
    - [IR1990]_
    - [Was1997]_
    """
    from sage.symbolic.ring import SR
    from sage.misc.functional import sqrt
    if n <= 0:
        return QuadraticBernoulliNumber(1-n,d)/(n-1)
    elif n >= 1:
        # Compute the kind of critical values (p10)
        if kronecker_symbol(fundamental_discriminant(d), -1) == 1:
            delta = 0
        else:
            delta = 1

        # Compute the positive special values (p17)
        if ((n - delta) % 2 == 0):
            f = abs(fundamental_discriminant(d))
            if delta == 0:
                GS = sqrt(f)
            else:
                GS = I * sqrt(f)
            ans = SR(ZZ(-1)**(1+(n-delta)/2))
            ans *= (2*pi/f)**n
            ans *= GS     # Evaluate the Gauss sum here! =0
            ans *= QQ.one()/(2 * I**delta)
            ans *= QuadraticBernoulliNumber(n,d)/factorial(n)
            return ans
        else:
            if delta == 0:
                raise TypeError("n must be a critical value (i.e. even > 0 or odd < 0)")
            if delta == 1:
                raise TypeError("n must be a critical value (i.e. odd > 0 or even <= 0)")


def quadratic_L_function__numerical(n, d, num_terms=1000):
    """
    Evaluate the Dirichlet L-function (for quadratic character) numerically
    (in a very naive way).

    EXAMPLES:

    First, let us test several values for a given character::

        sage: RR = RealField(100)
        sage: for i in range(5):
        ....:     print("L({}, (-4/.)): {}".format(1+2*i, RR(quadratic_L_function__exact(1+2*i, -4)) - quadratic_L_function__numerical(RR(1+2*i),-4, 10000)))
        L(1, (-4/.)): 0.000049999999500000024999996962707
        L(3, (-4/.)): 4.99999970000003...e-13
        L(5, (-4/.)): 4.99999922759382...e-21
        L(7, (-4/.)): ...e-29
        L(9, (-4/.)): ...e-29

    This procedure fails for negative special values, as the Dirichlet
    series does not converge here::

        sage: quadratic_L_function__numerical(-3,-4, 10000)
        Traceback (most recent call last):
        ...
        ValueError: the Dirichlet series does not converge here

    Test for several characters that the result agrees with the exact
    value, to a given accuracy ::

        sage: for d in range(-20,0):  # long time (2s on sage.math 2014)
        ....:     if abs(RR(quadratic_L_function__numerical(1, d, 10000) - quadratic_L_function__exact(1, d))) > 0.001:
        ....:         print("We have a problem at d = {}: exact = {}, numerical = {}".format(d, RR(quadratic_L_function__exact(1, d)), RR(quadratic_L_function__numerical(1, d))))
    """
    # Set the correct precision if it is given (for n).
    if isinstance(n.parent(), sage.rings.abc.RealField):
        R = n.parent()
    else:
        from sage.rings.real_mpfr import RealField
        R = RealField()

    if n < 0:
        raise ValueError('the Dirichlet series does not converge here')

    d1 = fundamental_discriminant(d)
    ans = R.zero()
    for i in range(1,num_terms):
        ans += R(kronecker_symbol(d1,i) / R(i)**n)
    return ans<|MERGE_RESOLUTION|>--- conflicted
+++ resolved
@@ -15,17 +15,13 @@
                              kronecker as kronecker_symbol)
 from sage.combinat.combinat import bernoulli_polynomial
 from sage.misc.functional import denominator
+from sage.misc.lazy_import import lazy_import
 from sage.rings.infinity import infinity
 from sage.rings.integer_ring import ZZ
 from sage.rings.polynomial.polynomial_ring_constructor import PolynomialRing
 from sage.rings.rational_field import QQ
-<<<<<<< HEAD
-import sage.rings.abc
-from sage.misc.lazy_import import lazy_import
+
 lazy_import("sage.symbolic.constants", ["pi", "I"])
-=======
-from sage.symbolic.constants import pi, I
->>>>>>> 4ab50706
 
 
 # ---------------- The Gamma Function  ------------------
