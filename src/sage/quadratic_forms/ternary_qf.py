r"""
Ternary quadratic form with integer coefficients

AUTHOR:

- Gustavo Rama

Based in code of Gonzalo Tornaria

<<<<<<< HEAD
The form `a*x^2 + b*y^2 + c*z^2 + r*yz + s*xz + t*xy` is stored as a tuple ``(a, b, c, r, s, t)`` of integers.
=======
The form `a\cdot x^2 + b\cdot y^2 + c\cdot z^2 + r\cdot yz + s\cdot xz + t\cdot xy` is stored as a tuple ``(a, b, c, r, s, t)`` of integers.
>>>>>>> 189eb200

"""

# ****************************************************************************
#       Copyright (C) 2012 Gustavo Rama
#
#  Distributed under the terms of the GNU General Public License (GPL)
#
#    This code is distributed in the hope that it will be useful,
#    but WITHOUT ANY WARRANTY; without even the implied warranty of
#    MERCHANTABILITY or FITNESS FOR A PARTICULAR PURPOSE.  See the GNU
#    General Public License for more details.
#
#  The full text of the GPL is available at:
#
#                  https://www.gnu.org/licenses/
# ****************************************************************************

from sage.arith.misc import gcd, kronecker as kronecker_symbol
from sage.matrix.constructor import matrix, identity_matrix
from sage.misc.prandom import randint
from sage.quadratic_forms.quadratic_form import QuadraticForm
from sage.quadratic_forms.ternary import (_basic_lemma,
                                          _find_a_ternary_qf_by_level_disc,
                                          _find_all_ternary_qf_by_level_disc,
                                          _find_p_neighbor_from_vec,
                                          _find_zeros_mod_p_2,
                                          _find_zeros_mod_p_odd,
                                          _reduced_ternary_form_eisenstein_with_matrix,
                                          _reduced_ternary_form_eisenstein_without_matrix)

from sage.rings.finite_rings.integer_mod import mod
from sage.rings.integer_ring import ZZ
from sage.rings.polynomial.polynomial_ring import polygens
from sage.rings.ring import is_Ring
from sage.structure.element import is_Vector, is_Matrix
from sage.structure.sage_object import SageObject


class TernaryQF(SageObject):
    r"""
    The ``TernaryQF`` class represents a quadratic form in 3 variables with coefficients in `\ZZ`.

    INPUT:

    - ``v`` -- a list or tuple of 6 entries:  ``[a,b,c,r,s,t]``

    OUTPUT:

<<<<<<< HEAD
    - the ternary quadratic form `a*x^2 + b*y^2 + c*z^2 + r*y*z + s*x*z + t*x*y`.
=======
    - the ternary quadratic form `a\cdot x^2 + b\cdot y^2 + c\cdot z^2 + r\cdot y\cdot z + s\cdot x\cdot z + t\cdot x\cdot y`.
>>>>>>> 189eb200

    EXAMPLES::

        sage: Q = TernaryQF([1, 2, 3, 4, 5, 6]); Q
        Ternary quadratic form with integer coefficients:
        [1 2 3]
        [4 5 6]
        sage: A = matrix(ZZ, 3, [1, -7, 1, 0, -2, 1, 0, -1, 0])
        sage: Q(A)
        Ternary quadratic form with integer coefficients:
        [1 187 9]
        [-85 8 -31]
        sage: TestSuite(TernaryQF).run()
    """

    __slots__ = ['_a', '_b', '_c', '_r', '_s', '_t', '_automorphisms', '_number_of_automorphisms']

    possible_automorphisms = None

    def __init__(self, v):
        r"""
<<<<<<< HEAD
        Create the ternary quadratic form `a*x^2 + b*y^2 + c*z^2 + r*y*z + s*x*z + t*x*y` from the
=======
        Create the ternary quadratic form `a\cdot x^2 + b\cdot y^2 + c\cdot z^2 + r\cdot y\cdot z + s\cdot x\cdot z + t\cdot x\cdot y` from the
>>>>>>> 189eb200
        tuple ``v=[a,b,c,r,s,t]`` over `\ZZ`.

        INPUT:

        - ``v`` -- 6-tuple of integers

        EXAMPLES::

            sage: Q = TernaryQF([1, 2, 3, 4, 5, 6]); Q
            Ternary quadratic form with integer coefficients:
            [1 2 3]
            [4 5 6]
        """

        if len(v) != 6:
            # Check we have six coefficients
            raise ValueError("Ternary quadratic form must be given by a list of six coefficients")
        self._a, self._b, self._c, self._r, self._s, self._t = [ZZ(x) for x in v]
        self._automorphisms = None
        self._number_of_automorphisms = None

    def coefficients(self):
<<<<<<< HEAD
        """
=======
        r"""
>>>>>>> 189eb200
        Return the list of coefficients of the ternary quadratic form.

        EXAMPLES::

            sage: Q = TernaryQF([1, 2, 3, 4, 5, 6]); Q
            Ternary quadratic form with integer coefficients:
            [1 2 3]
            [4 5 6]
            sage: Q.coefficients()
            (1, 2, 3, 4, 5, 6)
        """
        return self._a, self._b, self._c, self._r, self._s, self._t

    def coefficient(self, n):
        r"""
        Return the `n`-th coefficient of the ternary quadratic form.

        INPUT:

        - ``n`` -- integer with `0 \leq n \leq 5`.

        EXAMPLES::

            sage: Q = TernaryQF([1, 2, 3, 4, 5, 6]); Q
            Ternary quadratic form with integer coefficients:
            [1 2 3]
            [4 5 6]
            sage: Q.coefficient(2)
            3
            sage: Q.coefficient(5)
            6
        """
        return self.coefficients()[n]

    def polynomial(self, names='x,y,z'):
        r"""
        Return the polynomial associated to the ternary quadratic form.

        EXAMPLES::

            sage: Q = TernaryQF([1, 1, 0, 2, -3, -1]); Q
            Ternary quadratic form with integer coefficients:
            [1 1 0]
            [2 -3 -1]
            sage: p = Q.polynomial(); p
            x^2 - x*y + y^2 - 3*x*z + 2*y*z
            sage: p.parent()
            Multivariate Polynomial Ring in x, y, z over Integer Ring
        """
        (x,y,z) = polygens(ZZ,names)
        return self._a * x**2 + self._b* y**2 + self._c * z**2 + self._t * x*y + self._s * x*z + self._r * y*z

    def _repr_(self):
        r"""
        Display the quadratic form.

        EXAMPLES::

            sage: Q = TernaryQF([1, 1, 0, 2, -3, -1])
            sage: print(Q._repr_())
            Ternary quadratic form with integer coefficients:
            [1 1 0]
            [2 -3 -1]
            sage: Q = TernaryQF([0, 0, 0, 0, 0, 0]); Q
            Ternary quadratic form with integer coefficients:
            [0 0 0]
            [0 0 0]
        """
        rep = 'Ternary quadratic form with integer coefficients:\n'
        rep+= '[' + str(self._a) + ' ' + str(self._b) + ' ' + str(self._c) + ']\n'
        rep+= '[' + str(self._r) + ' ' + str(self._s) + ' ' + str(self._t) + ']'
        return rep

    def __call__(self, v):
<<<<<<< HEAD
        """
=======
        r"""
>>>>>>> 189eb200
        Evaluate this ternary quadratic form `Q` on a vector of 3 elements,
        or matrix of elements in Z, with 3 rows.

        OUTPUT:

        If a vector is given, then the output will be an integer `Q(v)`,
        but if a matrix is given, the output will be a ternary quadratic form
        if the matrix has 3 columns, or a quadratic form if not.
        The quadratic form in matrix notation will be:

        .. MATH::

            Q' = v^t\cdot Q\cdot v.

        EXAMPLES::

            sage: Q = TernaryQF([1, 1, 1, -1, -2, -3])
            sage: Q((1, 1, 1))
            -3
            sage: M = matrix(ZZ, 3, 2, [358, 6, 2, 0, 0, 4])
            sage: Q(M)
            Quadratic form in 2 variables over Integer Ring with coefficients:
            [ 126020 1388 ]
            [ * 4 ]
            sage: M = matrix(ZZ, 3, 3, [1, 3, 0, -1, 4, 2, 1, -1, -1])
            sage: M
            [ 1  3  0]
            [-1  4  2]
            [ 1 -1 -1]
            sage: Q(M)
            Ternary quadratic form with integer coefficients:
            [5 0 7]
            [12 -13 -16]
        """
        if is_Matrix(v):
            # Check that v has 3 rows
            if v.nrows() != 3:
                raise TypeError("the matrix must have 3 rows")
            # Check if v has 3 cols
            if v.ncols() == 3:
                M = v.transpose() * self.matrix() * v
                return TernaryQF([M[0,0]//2, M[1,1]//2, M[2,2]//2, M[1,2], M[0,2], M[0,1]])
            else:
                return QuadraticForm(ZZ, v.transpose() * self.matrix() * v)
        elif (is_Vector(v) or isinstance(v, (list, tuple))):
            # Check that v has length 3
            if not (len(v) == 3):
                raise TypeError("your vector needs to have length 3")
            v0, v1, v2 = v
            a, b, c, r, s, t = self.coefficients()
            return a*v0**2 + b*v1**2 + c*v2**2 + r*v1*v2 + s*v0*v2 + t*v0*v1
        else:
            raise TypeError("presently we can only evaluate a quadratic form on a list, tuple, vector or matrix")

    def quadratic_form(self):
        r"""
        Return a :class:`QuadraticForm` with the same coefficients as ``self`` over `\ZZ`.

        EXAMPLES::

            sage: Q = TernaryQF([1, 2, 3, 1, 1, 1])
            sage: QF1 = Q.quadratic_form(); QF1
            Quadratic form in 3 variables over Integer Ring with coefficients:
            [ 1 1 1 ]
            [ * 2 1 ]
            [ * * 3 ]
            sage: QF2 = QuadraticForm(ZZ, 3, [1, 1, 1, 2, 1, 3])
            sage: bool(QF1 == QF2)
            True
        """
        return QuadraticForm(ZZ, 3, [self._a, self._t, self._s, self._b, self._r, self._c])

    def matrix(self):
        r"""
        Return the Hessian matrix associated to the ternary quadratic form.
<<<<<<< HEAD
        That is, if `Q` is a ternary quadratic form, `Q(x,y,z) = a*x^2 + b*y^2 + c*z^2 + r*y*z + s*x*z + t*x*y`,
=======
        That is, if `Q` is a ternary quadratic form, `Q(x,y,z) = a\cdot x^2 + b\cdot y^2 + c\cdot z^2 + r\cdot y\cdot z + s\cdot x\cdot z + t\cdot x\cdot y`,
>>>>>>> 189eb200
        then the Hessian matrix associated to `Q` is
        ::

            [2\cdot a t s]
            [t 2\cdot b r]
            [s r 2\cdot c]

        EXAMPLES::

            sage: Q = TernaryQF([1,1,2,0,-1,4]); Q
            Ternary quadratic form with integer coefficients:
            [1 1 2]
            [0 -1 4]
            sage: M = Q.matrix(); M
            [ 2  4 -1]
            [ 4  2  0]
            [-1  0  4]
            sage: v = vector((1, 2, 3))
            sage: Q(v)
            28
            sage: (v*M*v.column())[0]//2
            28
        """
        M = matrix(ZZ, 3, [2*self._a, self._t, self._s, self._t, 2*self._b, self._r, self._s, self._r, 2*self._c])
        return M

    def disc(self):
        r"""
        Return the discriminant of the ternary quadratic form, this is the determinant of the matrix divided by 2.

        EXAMPLES::

            sage: Q = TernaryQF([1, 1, 2, 0, -1, 4])
            sage: Q.disc()
            -25
            sage: Q.matrix().det()
            -50
        """
        return 4*self._a*self._b*self._c + self._r*self._s*self._t - self._a*self._r**2 - self._b*self._s**2 - self._c*self._t**2

    def is_definite(self) -> bool:
        """
        Determine if the ternary quadratic form is definite.

        EXAMPLES::

            sage: Q = TernaryQF([10, 10, 1, -1, 2, 3])
            sage: Q.is_definite()
            True
            sage: (-Q).is_definite()
            True
            sage: Q = TernaryQF([1, 1, 2, -3, 0, -1])
            sage: Q.is_definite()
            False
        """
        d1 = self._a
        if d1 == 0:
            return False
        d2 = 4*self._a*self._b-self._t**2
        if d2 == 0:
            return False
        d3 = self.disc()
        if d3 == 0:
            return False
        if d1 > 0:
            if d2 > 0:
                if d3 > 0:
                    return True
                else:
                    return False
            else:
                return False
        else:
            if d2 > 0:
                if d3 < 0:
                    return True
                else:
                    return False
            else:
                return False

    def is_positive_definite(self) -> bool:
        """
        Determine if the ternary quadratic form is positive definite.

        EXAMPLES::

            sage: Q = TernaryQF([10, 10, 1, -1, 2, 3])
            sage: Q.is_positive_definite()
            True
            sage: (-Q).is_positive_definite()
            False
            sage: Q = TernaryQF([1, 1, 0, 0, 0, 0])
            sage: Q.is_positive_definite()
            False
            sage: Q = TernaryQF([1, 1, 1, -1, -2, -3])
            sage: Q((1,1,1))
            -3
            sage: Q.is_positive_definite()
            False
        """
        d1 = self._a
        if d1 == 0:
            return False
        d2 = 4*self._a*self._b-self._t**2
        if d2 == 0:
            return False
        d3 = self.disc()
        if d3 == 0:
            return False
        if d1 > 0:
            if d2 > 0:
                if d3 > 0:
                    return True
                else:
                    return False
            else:
                return False
        else:
            return False

    def is_negative_definite(self) -> bool:
        """
        Determine if the ternary quadratic form is negative definite.

        EXAMPLES::

            sage: Q = TernaryQF([-8, -9, -10, 1, 9, -3])
            sage: Q.is_negative_definite()
            True
            sage: Q = TernaryQF([-4, -1, 6, -5, 1, -5])
            sage: Q((0, 0, 1))
            6
            sage: Q.is_negative_definite()
            False
        """
        d1 = self._a
        if d1 == 0:
            return False
        d2 = 4*self._a*self._b-self._t**2
        if d2 == 0:
            return False
        d3 = self.disc()
        if d3 == 0:
            return False
        if d1 < 0:
            if d2 > 0:
                if d3 < 0:
                    return True
                else:
                    return False
            else:
                return False
        else:
            return False

    def __neg__(self):
        """
        Return the ternary quadratic form with coefficients negatives of self.

        EXAMPLES::

            sage: Q = TernaryQF([1, 1, 2, -2, 0, -1]); Q
            Ternary quadratic form with integer coefficients:
            [1 1 2]
            [-2 0 -1]
            sage: -Q
            Ternary quadratic form with integer coefficients:
            [-1 -1 -2]
            [2 0 1]
            sage: Q = TernaryQF([0, 0, 0, 0, 0, 0])
            sage: Q == -Q
            True
        """
        return TernaryQF([-a for a in self.coefficients()])

    def is_primitive(self) -> bool:
        """
        Determine if the ternary quadratic form is primitive.

        This means that the greatest common divisor of the coefficients
        of the form is 1.

        EXAMPLES::

            sage: Q = TernaryQF([1, 2, 3, 4, 5, 6])
            sage: Q.is_primitive()
            True
            sage: Q.content()
            1
            sage: Q = TernaryQF([10, 10, 10, 5, 5, 5])
            sage: Q.content()
            5
            sage: Q.is_primitive()
            False
        """
        return self.content() == 1

    def primitive(self):
        """
        Return the primitive version of the ternary quadratic form.

        EXAMPLES::

            sage: Q = TernaryQF([2, 2, 2, 1, 1, 1])
            sage: Q.is_primitive()
            True
            sage: Q.primitive()
            Ternary quadratic form with integer coefficients:
            [2 2 2]
            [1 1 1]
            sage: Q.primitive() == Q
            True
            sage: Q = TernaryQF([10, 10, 10, 5, 5, 5])
            sage: Q.primitive()
            Ternary quadratic form with integer coefficients:
            [2 2 2]
            [1 1 1]
        """
        l = self.coefficients()
        g = gcd(l)
        return TernaryQF([a//g for a in l])

    def scale_by_factor(self, k):
        """
        Scale the values of the ternary quadratic form by the number ``k``.

        OUTPUT:

        If ``k`` times the content of the ternary quadratic form is an integer, return a ternary quadratic form;
        otherwise, return a quadratic form of dimension 3.

        EXAMPLES::

            sage: Q = TernaryQF([2, 2, 4, 0, -2, 8])
            sage: Q
            Ternary quadratic form with integer coefficients:
            [2 2 4]
            [0 -2 8]
            sage: Q.scale_by_factor(5)
            Ternary quadratic form with integer coefficients:
            [10 10 20]
            [0 -10 40]
            sage: Q.scale_by_factor(1/2)
            Ternary quadratic form with integer coefficients:
            [1 1 2]
            [0 -1 4]
            sage: Q.scale_by_factor(1/3)
            Quadratic form in 3 variables over Rational Field with coefficients:
            [ 2/3 8/3 -2/3 ]
            [ * 2/3 0 ]
            [ * * 4/3 ]
        """
        if k*self.content() in ZZ:

            return TernaryQF([ZZ(k*self._a), ZZ(k*self._b), ZZ(k*self._c), ZZ(k*self._r), ZZ(k*self._s), ZZ(k*self._t)])

        else:
            # arreglar con un try?
            R = k.parent()
            if is_Ring(R):

                return QuadraticForm(R, 3, [k*self._a, k*self._t, k*self._s, k*self._b, k*self._r, k*self._c])

            else:
                raise TypeError(f"{k} does not belong to a Ring")

    def reciprocal(self):
        """
        Return the reciprocal quadratic form associated to the given form.

        This is defined as the multiple of the primitive adjoint with the same
        content as the given form.

        EXAMPLES::

            sage: Q = TernaryQF([2, 2, 14, 0, 0, 0])
            sage: Q.reciprocal()
            Ternary quadratic form with integer coefficients:
            [14 14 2]
            [0 0 0]
            sage: Q.content()
            2
            sage: Q.reciprocal().content()
            2
            sage: Q.adjoint().content()
            16
        """
        return self.adjoint().primitive().scale_by_factor(self.content())

    def reciprocal_reduced(self):
        """
        Return the reduced form of the reciprocal form of the given ternary quadratic form.

        EXAMPLES::

            sage: Q = TernaryQF([1, 1, 3, 0, -1, 0])
            sage: Qrr = Q.reciprocal_reduced(); Qrr
            Ternary quadratic form with integer coefficients:
            [4 11 12]
            [0 -4 0]
            sage: Q.is_eisenstein_reduced()
            True
            sage: Qr = Q.reciprocal()
            sage: Qr.reduced_form_eisenstein(matrix=False) == Qrr
            True
        """
        return self.reciprocal().reduced_form_eisenstein(matrix=False)

    def divisor(self):
        """
        Return the content of the adjoint form associated to the given form.

        EXAMPLES::

            sage: Q = TernaryQF([1, 1, 17, 0, 0, 0])
            sage: Q.divisor()
            4
        """
        A11 = 4*self._b*self._c - self._r**2
        A22 = 4*self._a*self._c - self._s**2
        A33 = 4*self._a*self._b - self._t**2
        A23 = self._s*self._t - 2*self._a*self._r
        A13 = self._r*self._t - 2*self._b*self._s
        A12 = self._r*self._s - 2*self._c*self._t
        m = gcd([A11, A22, A33, 2*A12, 2*A13, 2*A23])
        return m

    def __eq__(self, right) -> bool:
        """
        Determine if two ternary quadratic forms are equal.

        EXAMPLES::

            sage: Q = TernaryQF([1, 2, 3, 1, 2, 3])
            sage: Q == Q
            True
            sage: Q1 = TernaryQF([1, 2, 3, 1, 2, 2])
            sage: Q == Q1
            False
        """
        if not isinstance(right, TernaryQF):
            return False
        return self.coefficients() == right.coefficients()

    def adjoint(self):
        """
        Return the adjoint form associated to the given ternary quadratic
        form.

        That is, the Hessian matrix of the adjoint form is twice the
        classical adjoint matrix of the Hessian matrix of the given form.

        EXAMPLES::

            sage: Q = TernaryQF([1, 1, 17, 0, 0, 1])
            sage: Q.adjoint()
            Ternary quadratic form with integer coefficients:
            [68 68 3]
            [0 0 -68]
            sage: Q.adjoint().matrix() == 2*Q.matrix().adjoint_classical()
            True
        """
        A11 = 4*self._b*self._c - self._r**2
        A22 = 4*self._a*self._c - self._s**2
        A33 = 4*self._a*self._b - self._t**2
        A23 = self._s*self._t - 2*self._a*self._r
        A13 = self._r*self._t - 2*self._b*self._s
        A12 = self._r*self._s - 2*self._c*self._t
        return TernaryQF([A11, A22, A33, 2*A23, 2*A13, 2*A12])

    def content(self):
        """
        Return the greatest common divisor of the coefficients of the given ternary quadratic form.

        EXAMPLES::

            sage: Q = TernaryQF([1, 1, 2, 0, 0, 0])
            sage: Q.content()
            1
            sage: Q = TernaryQF([2, 4, 6, 0, 0, 0])
            sage: Q.content()
            2
            sage: Q.scale_by_factor(100).content()
            200
        """
        return gcd(self.coefficients())

    def omega(self):
        """
        Return the content of the adjoint of the primitive associated
        ternary quadratic form.

        EXAMPLES::

            sage: Q = TernaryQF([4, 11, 12, 0, -4, 0])
            sage: Q.omega()
            176
            sage: Q.primitive().adjoint().content()
            176
        """
        return self.primitive().adjoint().content()

    def delta(self):
        """
        Return the omega of the adjoint of the given ternary quadratic form,
        which is the same as the omega of the reciprocal form.

        EXAMPLES::

            sage: Q = TernaryQF([1, 2, 2, -1, 0, -1])
            sage: Q.delta()
            208
            sage: Q.adjoint().omega()
            208
            sage: Q = TernaryQF([1, -1, 1, 0, 0, 0])
            sage: Q.delta()
            4
            sage: Q.omega()
            4
        """
        return self.adjoint().omega()

    def level(self):
        """
        Return the level of the ternary quadratic form, which is 4 times the discriminant divided by the divisor.

        EXAMPLES::

            sage: Q = TernaryQF([1, 2, 2, -1, 0, -1])
            sage: Q.level()
            52
            sage: 4*Q.disc()/Q.divisor()
            52
        """
        return 4 * self.disc() // self.divisor()

    def is_eisenstein_reduced(self) -> bool:
        r"""
        Determine if the ternary quadratic form is Eisenstein reduced.

        That is, if we have a ternary quadratic form:
        ::

        [a b c]
        [r s t]

        then

        1. `a \leq b \leq c`;
        2. `r`, `s`, and `t` are all positive or all nonpositive;
        3. `a \geq |t|`; `a \geq |s|`; `b \geq |r|`;
        4. `a+b+r+s+t \geq 0`;
<<<<<<< HEAD
        5. `a=t` implies `s \leq 2*r`; `a=s` implies `t \leq 2*r`; `b=r` implies `t \leq 2*s`;
        6. `a=-t` implies `s=0`; `a=-s` implies `t=0`; `b=-r` implies `t=0`;
        7. `a+b+r+s+t = 0` implies `2*a+2*s+t \leq 0`;
=======
        5. `a=t` implies `s \leq 2\cdot r`; `a=s` implies `t \leq 2\cdot r`; `b=r` implies `t \leq 2\cdot s`;
        6. `a=-t` implies `s=0`; `a=-s` implies `t=0`; `b=-r` implies `t=0`;
        7. `a+b+r+s+t = 0` implies `2\cdot a+2\cdot s+t \leq 0`;
>>>>>>> 189eb200
        8. `a=b` implies `|r| \leq |s|`; `b=c` implies `|s| \leq |t|`.

        EXAMPLES::

            sage: Q = TernaryQF([1, 1, 1, 0, 0, 0])
            sage: Q.is_eisenstein_reduced()
            True
            sage: Q = TernaryQF([34, 14, 44, 12, 25, -22])
            sage: Q.is_eisenstein_reduced()
            False
        """
        [a,b,c,r,s,t]=[self._a,self._b,self._c,self._r,self._s,self._t]

        # cond 2
        if not (r > 0 and t > 0 and s > 0):
            if not (r <= 0 and s <= 0 and t <= 0):
                return False

        # cond 1 & 4
        if not (a <= b <= c and 0 <= a+b+r+s+t):
            return False

        # cond 3
        if not (a >= abs(s) and a >= abs(t) and b >= abs(r)):
            return False

        # cond 8
        if a == b and abs(r) > abs(s):
            return False
        if b == c and abs(s) > abs(t):
            return False
        if a+b+r+s+t == 0 and 2*a+2*s+t > 0:
            return False

        # cond 6
        # r, s, t <= 0
        if r<=0:
            if a == -t and s != 0:
                return False
            if a == -s and t != 0:
                return False
            if b == -r and t != 0:
                return False

        # cond 7
        # r, s, t > 0
        if a == t and s > 2*r:
            return False
        if a == s and t > 2*r:
            return False
        if b == r and t > 2*s:
            return False

        return True

    def reduced_form_eisenstein(self, matrix=True):
        r"""
        Return the Eisenstein reduced form equivalent to the given positive ternary quadratic form,
        which is unique.

        EXAMPLES::

            sage: Q = TernaryQF([293, 315, 756, 908, 929, 522])
            sage: Qr, m = Q.reduced_form_eisenstein()
            sage: Qr
            Ternary quadratic form with integer coefficients:
            [1 2 2]
            [-1 0 -1]
            sage: Qr.is_eisenstein_reduced()
            True
            sage: m
            [ -54  137  -38]
            [ -23   58  -16]
            [  47 -119   33]
            sage: m.det()
            1
            sage: Q(m) == Qr
            True
            sage: Q = TernaryQF([12,36,3,14,-7,-19])
            sage: Q.reduced_form_eisenstein(matrix = False)
            Ternary quadratic form with integer coefficients:
            [3 8 20]
            [3 2 1]
        """
        if matrix:
            [v,M] = _reduced_ternary_form_eisenstein_with_matrix(self._a,self._b,self._c,self._r,self._s,self._t)
            return TernaryQF(v), M
        else:
            v = _reduced_ternary_form_eisenstein_without_matrix(self._a,self._b,self._c,self._r,self._s,self._t)
            return TernaryQF(v)

    def pseudorandom_primitive_zero_mod_p(self, p):
        """
        Return a tuple of the form `v = (a, b, 1)` such that is a zero of the given ternary quadratic
        positive definite form modulo an odd prime `p`, where `p` doesn't divides the discriminant of the form.

        EXAMPLES::

             sage: Q = TernaryQF([1, 1, 11, 0, -1, 0])
             sage: Q.disc()
             43
             sage: Q.pseudorandom_primitive_zero_mod_p(3)  # random
             (1, 2, 1)
             sage: Q((1, 2, 1))
             15
             sage: v = Q.pseudorandom_primitive_zero_mod_p(1009)                        # optional - sage.libs.pari
             sage: Q(v) % 1009                                                          # optional - sage.libs.pari
             0
             sage: v[2]                                                                 # optional - sage.libs.pari
             1
        """
        [a,b,c,r,s,t] = self.coefficients()
        while True:

            r1=randint(0,p-1)
            r2=randint(0,p-1)
            alpha=(b*r1**2+t*r1+a) % p
            if alpha != 0:

                beta=(2*b*r1*r2+t*r2+r*r1+s) % p
                gamma=(b*r2**2+r*r2+c) % p
                disc=beta**2-4*alpha*gamma
                if mod(disc, p).is_square():

                    z=(-beta+mod(disc,p).sqrt().lift())*(2*alpha).inverse_mod(p)
                    # return vector((z,r1*z+r2,1))%p
                    return z % p, (r1*z+r2) % p, 1

    def find_zeros_mod_p(self, p):
        """
        Find the zeros of the given ternary quadratic positive definite form modulo a prime `p`, where `p` doesn't divide the discriminant of the form.

        EXAMPLES::

            sage: Q = TernaryQF([4, 7, 8, -4, -1, -3])
            sage: Q.is_positive_definite()
            True
            sage: Q.disc().factor()
            3 * 13 * 19
            sage: Q.find_zeros_mod_p(2)
            [(1, 0, 0), (1, 1, 0), (0, 0, 1)]
            sage: zeros_17 = Q.find_zeros_mod_p(17)                                     # optional - sage.libs.pari
            sage: len(zeros_17)                                                         # optional - sage.libs.pari
            18
            sage: [Q(v)%17 for v in zeros_17]                                           # optional - sage.libs.pari
            [0, 0, 0, 0, 0, 0, 0, 0, 0, 0, 0, 0, 0, 0, 0, 0, 0, 0]
        """

        if p==2:

            return _find_zeros_mod_p_2(self._a, self._b, self._c, self._r, self._s, self._t)

        else:

            v = self.pseudorandom_primitive_zero_mod_p(p)
            [a, b, c, r, s, t] = self.coefficients()
            return _find_zeros_mod_p_odd(a, b, c, r, s, t, p, v)

    def find_p_neighbor_from_vec(self, p, v, mat=False):
        r"""
        Finds the reduced equivalent of the `p`-neighbor of this ternary quadratic form associated to a given
        vector `v` satisfying:
<<<<<<< HEAD

        1. `Q(v) = 0`  (mod `p`)

        2. `v` is a non-singular point of the conic `Q(v) = 0` (mod `p`).

        REFERENCES:

=======

        1. `Q(v) = 0`  (mod `p`)

        2. `v` is a non-singular point of the conic `Q(v) = 0` (mod `p`).

        REFERENCES:

>>>>>>> 189eb200
        Gonzalo Tornaria's Thesis, Thrm 3.5, p34.

        EXAMPLES::

            sage: Q = TernaryQF([1, 3, 3, -2, 0, -1]); Q
            Ternary quadratic form with integer coefficients:
            [1 3 3]
            [-2 0 -1]
            sage: Q.disc()
            29
            sage: v = (9, 7, 1)
            sage: v in Q.find_zeros_mod_p(11)                                           # optional - sage.libs.pari
            True
            sage: Q11, M = Q.find_p_neighbor_from_vec(11, v, mat=True)                  # optional - sage.libs.pari
            sage: Q11                                                                   # optional - sage.libs.pari
            Ternary quadratic form with integer coefficients:
            [1 2 4]
            [-1 -1 0]
            sage: M                                                                     # optional - sage.libs.pari
            [    -1  -5/11   7/11]
            [     0 -10/11   3/11]
            [     0  -3/11  13/11]
            sage: Q(M) == Q11                                                           # optional - sage.libs.pari
            True
        """
        if mat:
            q, M = _find_p_neighbor_from_vec(self._a, self._b, self._c, self._r, self._s, self._t, p, v, mat)
            M = matrix(3, M)
            return TernaryQF(q), M*M.det()
        else:
            return TernaryQF(_find_p_neighbor_from_vec(self._a, self._b, self._c, self._r, self._s, self._t, p, v, mat))

    def find_p_neighbors(self, p, mat=False):
        """
        Find a list with all the reduced equivalent of the `p`-neighbors of this ternary quadratic form, given by the zeros mod `p` of the form.
        See :meth:`find_p_neighbor_from_vec` for more information.

        EXAMPLES::

            sage: Q0 = TernaryQF([1, 3, 3, -2, 0, -1])
            sage: Q0
            Ternary quadratic form with integer coefficients:
            [1 3 3]
            [-2 0 -1]
            sage: neig = Q0.find_p_neighbors(5)                                         # optional - sage.libs.pari
            sage: len(neig)                                                             # optional - sage.libs.pari
            6
            sage: Q1 = TernaryQF([1, 1, 10, 1, 1, 1])
            sage: Q2 = TernaryQF([1, 2, 4, -1, -1, 0])
            sage: neig.count(Q0)                                                        # optional - sage.libs.pari
            2
            sage: neig.count(Q1)                                                        # optional - sage.libs.pari
            1
            sage: neig.count(Q2)                                                        # optional - sage.libs.pari
            3

        """

        z = self.find_zeros_mod_p(p)
        return [self.find_p_neighbor_from_vec(p, v, mat) for v in z]

    def basic_lemma(self, p):
        """
        Find a number represented by ``self`` and coprime to the prime `p`.

        EXAMPLES::

            sage: Q = TernaryQF([3, 3, 3, -2, 0, -1])
            sage: Q.basic_lemma(3)
            4
        """

        return _basic_lemma(self._a, self._b, self._c, self._r, self._s, self._t, p)

    def xi(self, p):
        """
        Return the value of the genus characters Xi_p... which may be
        missing one character. We allow `-1` as a prime.

        REFERENCES:

        Dickson's "Studies in the Theory of Numbers"

        EXAMPLES::

            sage: Q1 = TernaryQF([26, 42, 53, -36, -17, -3])
            sage: Q2 = Q1.find_p_neighbors(2)[1]
            sage: Q1.omega()
            3
            sage: Q1.xi(3), Q2.xi(3)
            (-1, -1)
        """
        if p == 4:
            p = -1
        if p == 8:
            p = 2

        if self.omega() % p != 0:
            raise ValueError("not a valid character")

        if p == -1 and self.omega() % 2**4 != 0:
            raise ValueError("not a valid character")

        if p == 2 and self.omega() % 2**5 != 0:
            raise ValueError("not a valid character")

        if (p == -1) or (p == 2):
            return kronecker_symbol(p, self.basic_lemma(2))

        return kronecker_symbol(self.basic_lemma(p), p)

    def xi_rec(self, p):
        """
        Return Xi(p) for the reciprocal form.

        EXAMPLES::

            sage: Q1 = TernaryQF([1, 1, 7, 0, 0, 0])
            sage: Q2 = Q1.find_p_neighbors(3)[0]
            sage: Q1.delta()
            28
            sage: Q1.xi_rec(7), Q2.xi_rec(7)
            (1, 1)
        """
        return self.reciprocal().xi(p)

    def symmetry(self, v):
        """
        Return `A`, the automorphism of the ternary quadratic form such that:

        - `Av = -v`,
        - `Au = 0`, if `u` is orthogonal to `v`,

        where `v` is a given vector.

        EXAMPLES::

            sage: Q = TernaryQF([4, 5, 8, 5, 2, 2])
            sage: v = vector((1,1,1))
            sage: M = Q.symmetry(v)
            sage: M
            [  7/13 -17/26 -23/26]
            [ -6/13   9/26 -23/26]
            [ -6/13 -17/26   3/26]
            sage: M.det()
            -1
            sage: M*v
            (-1, -1, -1)
            sage: v1 = vector((23, 0, -12))
            sage: v2 = vector((0, 23, -17))
            sage: v1*Q.matrix()*v
            0
            sage: v2*Q.matrix()*v
            0
            sage: M*v1 == v1
            True
            sage: M*v2 == v2
            True
        """

        return identity_matrix(3) - v.column()*matrix(v)*self.matrix()/self(v)

    def automorphism_symmetries(self, A):
        """
        Given the automorphism `A`, if `A` is the identity, return the empty list.
        Otherwise, return a list of two vectors `v_1`, `v_2` such that the product of
        the symmetries of the ternary quadratic form given by the two vectors is `A`.

        EXAMPLES::

            sage: Q = TernaryQF([9, 12, 30, -26, -28, 20])
            sage: A = matrix(ZZ, 3, [9, 10, -10, -6, -7, 6, 2, 2, -3])
            sage: Q(A) == Q
            True
            sage: v1, v2 = Q.automorphism_symmetries(A)
            sage: v1, v2
            ((8, -6, 2), (1, -5/4, -1/4))
            sage: A1 = Q.symmetry(v1)
            sage: A1
            [    9     9   -13]
            [   -6 -23/4  39/4]
            [    2   9/4  -9/4]
            sage: A2 = Q.symmetry(v2)
            sage: A2
            [    1     1     3]
            [    0  -1/4 -15/4]
            [    0  -1/4   1/4]
            sage: A1*A2 == A
            True
            sage: Q.automorphism_symmetries(identity_matrix(ZZ,3))
            []
        """

        if A == identity_matrix(3):
            return []
        else:
            bs = (A - 1).columns()
            for b1 in bs:
                if b1 != 0:
                    break
            A1 = self.symmetry(b1)*A
            bs = (A1 - 1).columns()
            for b2 in bs:
                if b2 != 0:
                    break
            return [b1, b2]

    def automorphism_spin_norm(self, A):
        """
        Return the spin norm of the automorphism `A`.

        EXAMPLES::

            sage: Q = TernaryQF([9, 12, 30, -26, -28, 20])
            sage: A = matrix(ZZ, 3, [9, 10, -10, -6, -7, 6, 2, 2, -3])
            sage: A.det()
            1
            sage: Q(A) == Q
            True
            sage: Q.automorphism_spin_norm(A)
            7
        """
        if A == identity_matrix(ZZ, 3):
            return 1
        bs = self.automorphism_symmetries(A)
        s = self(bs[0]) * self(bs[1])
        return s.squarefree_part()

    def _border(self, n):
        """
        Auxiliary function to find the automorphisms of a positive definite ternary quadratic form.
        It return a boolean whether the n-condition is true. If Q = TernaryQF([a,b,c,r,s,t]), the conditions are:

        1.  a = t, s = 2r.
        2.  a = s, t = 2r.
        3.  b = r, t = 2s.
        4.  a = -t.
        5.  a = -s.
        6.  b = -r.
        7.  a + b + r + s + t = 0, 2a + 2s + t = 0.
        8.  a = b, r = s.
        9.  b = c, s = t.
        10. r = s, r = 0.
        11. r = t, r = 0.
        12. s = t, s = 0.
        13. r = s, s = t, t = a.
        14. a = s, a = t.
        15. a = b, a + b + r + s + t = 0.
        16. a = b, b = c, a + b + r + s + t = 0.

        EXAMPLES::

            sage: Q01 = TernaryQF([5, 5, 9, 2, 4, 5])
            sage: Q01._border(1)
            True
            sage: Q02 = TernaryQF([6, 7, 8, 2, 6, 4])
            sage: Q02._border(2)
            True
            sage: Q03 = TernaryQF([6, 9, 9, 9, 3, 6])
            sage: Q03._border(3)
            True
            sage: Q04 = TernaryQF([1, 2, 3, -1, 0, -1])
            sage: Q04._border(4)
            True
            sage: Q05 = TernaryQF([2, 3, 5, -1, -2, 0])
            sage: Q05._border(5)
            True
            sage: Q06 = TernaryQF([1, 5, 7, -5, 0, 0])
            sage: Q06._border(6)
            True
            sage: Q07 = TernaryQF([1, 1, 7, -1, -1, 0])
            sage: Q07._border(7)
            True
            sage: Q08 = TernaryQF([2, 2, 5, -1, -1, -1])
            sage: Q08._border(8)
            True
            sage: Q09 = TernaryQF([3, 8, 8, 6, 2, 2])
            sage: Q09._border(9)
            True
            sage: Q10 = TernaryQF([1, 3, 4, 0, 0, 0])
            sage: Q10._border(10)
            True
            sage: Q11 = TernaryQF([3, 5, 8, 0, -1, 0])
            sage: Q11._border(11)
            True
            sage: Q12 = TernaryQF([2, 6, 7, -5, 0, 0])
            sage: Q12._border(12)
            True
            sage: Q13 = TernaryQF([1, 1, 2, 1, 1, 1])
            sage: Q13._border(13)
            True
            sage: Q14 = TernaryQF([1, 3, 4, 3, 1, 1])
            sage: Q14._border(14)
            True
            sage: Q15 = TernaryQF([3, 3, 6, -3, -3, 0])
            sage: Q15._border(15)
            True
            sage: Q16 = TernaryQF([4, 4, 4, -2, -3, -3])
            sage: Q16._border(16)
            True
        """

        a, b, c, r, s, t = self.coefficients()
        if n == 1:
            return (a == t) and (s == 2*r)
        elif n == 2:
            return (a == s) and (t == 2*r)
        elif n == 3:
            return (b == r) and (t == 2*s)
        elif n == 4:
            return (a == -t)
        elif n == 5:
            return (a == -s)
        elif n == 6:
            return (b == -r)
        elif n == 7:
            return (a + b + r + s + t == 0) and (2*a + 2*s + t == 0)
        elif n == 8:
            return (a == b) and (r == s)
        elif n == 9:
            return (b == c) and (s == t)
        elif n == 10:
            return (r == s) and (r == 0)
        elif n == 11:
            return (r == t) and (r == 0)
        elif n == 12:
            return (s == t) and (s == 0)
        elif n == 13:
            return (r == s) and (s == t) and (t == a)
        elif n == 14:
            return (a == s) and (a == t)
        elif n == 15:
            return (a == b) and (a + b + r + s + t == 0)
        elif n == 16:
            return (a == b) and (b == c) and (a + b + r + s + t == 0)

    def _borders(self):
        """
        Return the borders that the ternary quadratic form meet.

        See: TernaryQF._border

        EXAMPLES::

            sage: Q01 = TernaryQF([5, 5, 9, 2, 4, 5])
            sage: Q01._borders()
            (1,)
            sage: Q02 = TernaryQF([6, 7, 8, 2, 6, 4])
            sage: Q02._borders()
            (2,)
            sage: Q03 = TernaryQF([6, 9, 9, 9, 3, 6])
            sage: Q03._borders()
            (3,)
            sage: Q04 = TernaryQF([1, 2, 3, -1, 0, -1])
            sage: Q04._borders()
            (4,)
            sage: Q05 = TernaryQF([2, 3, 5, -1, -2, 0])
            sage: Q05._borders()
            (5,)
            sage: Q06 = TernaryQF([1, 5, 7, -5, 0, 0])
            sage: Q06._borders()
            (6, 12)
            sage: Q07 = TernaryQF([1, 1, 7, -1, -1, 0])
            sage: Q07._borders()
            (5, 6, 7, 8, 15)
            sage: Q08 = TernaryQF([2, 2, 5, -1, -1, -1])
            sage: Q08._borders()
            (8,)
            sage: Q09 = TernaryQF([3, 8, 8, 6, 2, 2])
            sage: Q09._borders()
            (9,)
            sage: Q10 = TernaryQF([1, 3, 4, 0, 0, 0])
            sage: Q10._borders()
            (10, 11, 12)
            sage: Q11 = TernaryQF([3, 5, 8, 0, -1, 0])
            sage: Q11._borders()
            (11,)
            sage: Q12 = TernaryQF([2, 6, 7, -5, 0, 0])
            sage: Q12._borders()
            (12,)
            sage: Q13 = TernaryQF([1, 1, 2, 1, 1, 1])
            sage: Q13._borders()
            (8, 13, 14)
            sage: Q14 = TernaryQF([1, 3, 4, 3, 1, 1])
            sage: Q14._borders()
            (14,)
            sage: Q15 = TernaryQF([3, 3, 6, -3, -3, 0])
            sage: Q15._borders()
            (5, 6, 7, 8, 15)
            sage: Q16 = TernaryQF([4, 4, 4, -2, -3, -3])
            sage: Q16._borders()
            (9, 15, 16)
        """
        return tuple(n for n in range(1, 17) if self._border(n))

    def _automorphisms_reduced_fast(self):
        """
        Return the coefficients of the matrices of the automorphisms of the reduced ternary quadratic form.

        EXAMPLES::

            sage: Q = TernaryQF([1, 1, 7, 0, 0, 0])
            sage: Q.is_eisenstein_reduced()
            True
            sage: auts = Q._automorphisms_reduced_fast()
            sage: len(auts)
            8
            sage: A = matrix(3, auts[randint(0,7)])
            sage: Q(A) == Q
            True
            sage: Q = TernaryQF([3, 4, 5, 3, 3, 2])
            sage: Q._automorphisms_reduced_fast()
            [(1, 0, 0, 0, 1, 0, 0, 0, 1)]


        """

        if self._border(1):
            if self._border(2):
                if self._border(14):
                    if self._border(9):
                        # borders 1, 2, 9, 14
                        return [(1, 0, 0, 0, 1, 0, 0, 0, 1),
                                (-1, -1, -1, 0, 0, 1, 0, 1, 0),
                                (-1, -1, 0, 0, 1, 0, 0, 0, -1),
                                (-1, 0, -1, 0, -1, 0, 0, 0, 1),
                                (-1, 0, 0, 0, 0, -1, 0, -1, 0),
                                (1, 0, 1, 0, 0, -1, 0, 1, 0),
                                (1, 1, 0, 0, 0, 1, 0, -1, 0),
                                (1, 1, 1, 0, -1, 0, 0, 0, -1)]
                    else:
                        # borders 1, 2, 14
                        return [(1, 0, 0, 0, 1, 0, 0, 0, 1),
                                (-1, -1, 0, 0, 1, 0, 0, 0, -1),
                                (-1, 0, -1, 0, -1, 0, 0, 0, 1),
                                (1, 1, 1, 0, -1, 0, 0, 0, -1)]
            else:
                # borders 1
                return [(1, 0, 0, 0, 1, 0, 0, 0, 1),
                        (-1, -1, 0, 0, 1, 0, 0, 0, -1)]

        if self._border(2):
            # borders 2
            return [(1, 0, 0, 0, 1, 0, 0, 0, 1),
                    (-1, 0, -1, 0, -1, 0, 0, 0, 1)]

        if self._border(3):
            # borders 3
            return [(1, 0, 0, 0, 1, 0, 0, 0, 1),
                    (-1, 0, 0, 0, -1, -1, 0, 0, 1)]

        if self._border(4):
            if self._border(10):
                if self._border(8):
                    # borders 4, 8, 10
                    return [(1, 0, 0, 0, 1, 0, 0, 0, 1),
                            (-1, 0, 0, -1, 1, 0, 0, 0, -1),
                            (-1, 0, 0, 0, -1, 0, 0, 0, 1),
                            (-1, 1, 0, -1, 0, 0, 0, 0, 1),
                            (-1, 1, 0, 0, 1, 0, 0, 0, -1),
                            (0, -1, 0, -1, 0, 0, 0, 0, -1),
                            (0, -1, 0, 1, -1, 0, 0, 0, 1),
                            (0, 1, 0, -1, 1, 0, 0, 0, 1),
                            (0, 1, 0, 1, 0, 0, 0, 0, -1),
                            (1, -1, 0, 0, -1, 0, 0, 0, -1),
                            (1, -1, 0, 1, 0, 0, 0, 0, 1),
                            (1, 0, 0, 1, -1, 0, 0, 0, -1)]
                else:
                    # borders 4, 10
                    return [(1, 0, 0, 0, 1, 0, 0, 0, 1),
                            (-1, 0, 0, 0, -1, 0, 0, 0, 1),
                            (-1, 1, 0, 0, 1, 0, 0, 0, -1),
                            (1, -1, 0, 0, -1, 0, 0, 0, -1)]
            else:
                # borders 4
                return [(1, 0, 0, 0, 1, 0, 0, 0, 1),
                        (1, -1, 0, 0, -1, 0, 0, 0, -1)]

        if self._border(5):
            if self._border(6):
                if self._border(7):
                    if self._border(8):
                        if self._border(15):
                            # borders 5, 6, 7, 8, 15
                            return [(1, 0, 0, 0, 1, 0, 0, 0, 1),
                                    (-1, 0, 0, 0, 1, -1, 0, 0, -1),
                                    (-1, 0, 1, 0, -1, 1, 0, 0, 1),
                                    (0, -1, 0, -1, 0, 0, 0, 0, -1),
                                    (0, -1, 1, 1, 0, 0, 0, 0, 1),
                                    (0, 1, -1, 1, 0, -1, 0, 0, -1),
                                    (0, 1, 0, -1, 0, 1, 0, 0, 1),
                                    (1, 0, -1, 0, -1, 0, 0, 0, -1)]
                    else:
                        # borders 5, 6, 7
                        return [(1, 0, 0, 0, 1, 0, 0, 0, 1),
                                (-1, 0, 0, 0, 1, -1, 0, 0, -1),
                                (-1, 0, 1, 0, -1, 1, 0, 0, 1),
                                (1, 0, -1, 0, -1, 0, 0, 0, -1)]
            elif self._border(11):
                # borders 5, 11
                return [(1, 0, 0, 0, 1, 0, 0, 0, 1),
                        (-1, 0, 0, 0, 1, 0, 0, 0, -1),
                        (-1, 0, 1, 0, -1, 0, 0, 0, 1),
                        (1, 0, -1, 0, -1, 0, 0, 0, -1)]
            else:
                # borders 5
                return [(1, 0, 0, 0, 1, 0, 0, 0, 1),
                        (1, 0, -1, 0, -1, 0, 0, 0, -1)]

        if self._border(6):
            if self._border(12):
                if self._border(9):
                    # borders 6, 9, 12
                    return [(1, 0, 0, 0, 1, 0, 0, 0, 1),
                            (-1, 0, 0, 0, -1, 0, 0, -1, 1),
                            (-1, 0, 0, 0, -1, 1, 0, 0, 1),
                            (-1, 0, 0, 0, 0, -1, 0, -1, 0),
                            (-1, 0, 0, 0, 0, 1, 0, 1, 0),
                            (-1, 0, 0, 0, 1, -1, 0, 0, -1),
                            (-1, 0, 0, 0, 1, 0, 0, 1, -1),
                            (1, 0, 0, 0, -1, 0, 0, 0, -1),
                            (1, 0, 0, 0, -1, 1, 0, -1, 0),
                            (1, 0, 0, 0, 0, -1, 0, 1, -1),
                            (1, 0, 0, 0, 0, 1, 0, -1, 1),
                            (1, 0, 0, 0, 1, -1, 0, 1, 0)]
                else:
                    # borders 6, 12
                    return [(1, 0, 0, 0, 1, 0, 0, 0, 1),
                            (-1, 0, 0, 0, -1, 1, 0, 0, 1),
                            (-1, 0, 0, 0, 1, -1, 0, 0, -1),
                            (1, 0, 0, 0, -1, 0, 0, 0, -1)]
            else:
                # borders 6
                return [(1, 0, 0, 0, 1, 0, 0, 0, 1),
                        (-1, 0, 0, 0, 1, -1, 0, 0, -1)]

        if self._border(7):
            if self._border(8) and self._border(15):
                if self._border(16):
                    if self._border(9):
                        # borders 7, 8, 9, 15, 16
                        return [(1, 0, 0, 0, 1, 0, 0, 0, 1),
                                (-1, 0, 0, -1, 0, 1, -1, 1, 0),
                                (-1, 0, 0, 0, 0, -1, 0, -1, 0),
                                (-1, 0, 1, -1, 1, 0, -1, 0, 0),
                                (-1, 0, 1, 0, -1, 1, 0, 0, 1),
                                (-1, 1, 0, -1, 0, 0, -1, 0, 1),
                                (-1, 1, 0, 0, 1, 0, 0, 1, -1),
                                (0, -1, 0, -1, 0, 0, 0, 0, -1),
                                (0, -1, 0, 1, -1, 0, 0, -1, 1),
                                (0, -1, 1, 0, -1, 0, 1, -1, 0),
                                (0, -1, 1, 0, 0, 1, -1, 0, 1),
                                (0, 0, -1, 0, -1, 0, -1, 0, 0),
                                (0, 0, -1, 0, 1, -1, 1, 0, -1),
                                (0, 0, 1, -1, 0, 1, 0, -1, 1),
                                (0, 0, 1, 1, 0, 0, 0, 1, 0),
                                (0, 1, -1, -1, 1, 0, 0, 1, 0),
                                (0, 1, -1, 1, 0, -1, 0, 0, -1),
                                (0, 1, 0, 0, 0, 1, 1, 0, 0),
                                (0, 1, 0, 0, 1, -1, -1, 1, 0),
                                (1, -1, 0, 0, -1, 1, 0, -1, 0),
                                (1, -1, 0, 1, 0, -1, 1, 0, 0),
                                (1, 0, -1, 0, 0, -1, 0, 1, -1),
                                (1, 0, -1, 1, 0, 0, 1, -1, 0),
                                (1, 0, 0, 1, -1, 0, 1, 0, -1)]
                    else:
                        # borders 7, 8, 15, 16
                        return [(1, 0, 0, 0, 1, 0, 0, 0, 1),
                                (-1, 0, 0, -1, 0, 1, -1, 1, 0),
                                (-1, 0, 1, 0, -1, 1, 0, 0, 1),
                                (0, -1, 0, -1, 0, 0, 0, 0, -1),
                                (0, -1, 1, 0, -1, 0, 1, -1, 0),
                                (0, 1, -1, 1, 0, -1, 0, 0, -1),
                                (0, 1, 0, 0, 1, -1, -1, 1, 0),
                                (1, 0, -1, 1, 0, 0, 1, -1, 0)]
                else:
                    # borders 7, 8, 15
                    return [(1, 0, 0, 0, 1, 0, 0, 0, 1),
                            (-1, 0, 1, 0, -1, 1, 0, 0, 1),
                            (0, -1, 0, -1, 0, 0, 0, 0, -1),
                            (0, 1, -1, 1, 0, -1, 0, 0, -1)]
            elif self._border(9):
                # borders 7, 9
                return [(1, 0, 0, 0, 1, 0, 0, 0, 1),
                        (-1, 0, 0, 0, 0, -1, 0, -1, 0),
                        (-1, 0, 1, 0, -1, 1, 0, 0, 1),
                        (-1, 1, 0, 0, 1, 0, 0, 1, -1),
                        (1, -1, 0, 0, -1, 1, 0, -1, 0),
                        (1, 0, -1, 0, 0, -1, 0, 1, -1)]
            else:
                # borders 7
                return [(1, 0, 0, 0, 1, 0, 0, 0, 1),
                        (-1, 0, 1, 0, -1, 1, 0, 0, 1)]

        if self._border(8):
            if self._border(9):
                if self._border(10) and self._border(11) and self._border(12):
                    # borders 8, 9, 10, 11, 12
                    return [(1, 0, 0, 0, 1, 0, 0, 0, 1),
                            (-1, 0, 0, 0, -1, 0, 0, 0, 1),
                            (-1, 0, 0, 0, 0, -1, 0, -1, 0),
                            (-1, 0, 0, 0, 0, 1, 0, 1, 0),
                            (-1, 0, 0, 0, 1, 0, 0, 0, -1),
                            (0, -1, 0, -1, 0, 0, 0, 0, -1),
                            (0, -1, 0, 0, 0, -1, 1, 0, 0),
                            (0, -1, 0, 0, 0, 1, -1, 0, 0),
                            (0, -1, 0, 1, 0, 0, 0, 0, 1),
                            (0, 0, -1, -1, 0, 0, 0, 1, 0),
                            (0, 0, -1, 0, -1, 0, -1, 0, 0),
                            (0, 0, -1, 0, 1, 0, 1, 0, 0),
                            (0, 0, -1, 1, 0, 0, 0, -1, 0),
                            (0, 0, 1, -1, 0, 0, 0, -1, 0),
                            (0, 0, 1, 0, -1, 0, 1, 0, 0),
                            (0, 0, 1, 0, 1, 0, -1, 0, 0),
                            (0, 0, 1, 1, 0, 0, 0, 1, 0),
                            (0, 1, 0, -1, 0, 0, 0, 0, 1),
                            (0, 1, 0, 0, 0, -1, -1, 0, 0),
                            (0, 1, 0, 0, 0, 1, 1, 0, 0),
                            (0, 1, 0, 1, 0, 0, 0, 0, -1),
                            (1, 0, 0, 0, -1, 0, 0, 0, -1),
                            (1, 0, 0, 0, 0, -1, 0, 1, 0),
                            (1, 0, 0, 0, 0, 1, 0, -1, 0)]
                elif self._border(13) and self._border(14):
                    # borders 8, 9, 13, 14
                    return [(1, 0, 0, 0, 1, 0, 0, 0, 1),
                            (-1, -1, -1, 0, 0, 1, 0, 1, 0),
                            (-1, -1, -1, 0, 1, 0, 1, 0, 0),
                            (-1, -1, -1, 1, 0, 0, 0, 0, 1),
                            (-1, 0, 0, 0, -1, 0, 1, 1, 1),
                            (-1, 0, 0, 0, 0, -1, 0, -1, 0),
                            (-1, 0, 0, 1, 1, 1, 0, 0, -1),
                            (0, -1, 0, -1, 0, 0, 0, 0, -1),
                            (0, -1, 0, 0, 0, -1, 1, 1, 1),
                            (0, -1, 0, 1, 1, 1, -1, 0, 0),
                            (0, 0, -1, -1, 0, 0, 1, 1, 1),
                            (0, 0, -1, 0, -1, 0, -1, 0, 0),
                            (0, 0, -1, 1, 1, 1, 0, -1, 0),
                            (0, 0, 1, -1, -1, -1, 1, 0, 0),
                            (0, 0, 1, 0, 1, 0, -1, -1, -1),
                            (0, 0, 1, 1, 0, 0, 0, 1, 0),
                            (0, 1, 0, -1, -1, -1, 0, 0, 1),
                            (0, 1, 0, 0, 0, 1, 1, 0, 0),
                            (0, 1, 0, 1, 0, 0, -1, -1, -1),
                            (1, 0, 0, -1, -1, -1, 0, 1, 0),
                            (1, 0, 0, 0, 0, 1, -1, -1, -1),
                            (1, 1, 1, -1, 0, 0, 0, -1, 0),
                            (1, 1, 1, 0, -1, 0, 0, 0, -1),
                            (1, 1, 1, 0, 0, -1, -1, 0, 0)]
                else:
                    # borders 8, 9
                    return [(1, 0, 0, 0, 1, 0, 0, 0, 1),
                            (-1, 0, 0, 0, 0, -1, 0, -1, 0),
                            (0, -1, 0, -1, 0, 0, 0, 0, -1),
                            (0, 0, -1, 0, -1, 0, -1, 0, 0),
                            (0, 0, 1, 1, 0, 0, 0, 1, 0),
                            (0, 1, 0, 0, 0, 1, 1, 0, 0)]
            elif self._border(10):
                if self._border(11) and self._border(12):
                    # borders 8, 10, 11, 12
                    return [(1, 0, 0, 0, 1, 0, 0, 0, 1),
                            (-1, 0, 0, 0, -1, 0, 0, 0, 1),
                            (-1, 0, 0, 0, 1, 0, 0, 0, -1),
                            (0, -1, 0, -1, 0, 0, 0, 0, -1),
                            (0, -1, 0, 1, 0, 0, 0, 0, 1),
                            (0, 1, 0, -1, 0, 0, 0, 0, 1),
                            (0, 1, 0, 1, 0, 0, 0, 0, -1),
                            (1, 0, 0, 0, -1, 0, 0, 0, -1)]
                else:
                    # borders 8, 10
                    return [(1, 0, 0, 0, 1, 0, 0, 0, 1),
                            (-1, 0, 0, 0, -1, 0, 0, 0, 1),
                            (0, -1, 0, -1, 0, 0, 0, 0, -1),
                            (0, 1, 0, 1, 0, 0, 0, 0, -1)]
            elif self._border(14):
                # borders 8, 13, 14
                return [(1, 0, 0, 0, 1, 0, 0, 0, 1),
                        (-1, -1, -1, 1, 0, 0, 0, 0, 1),
                        (-1, 0, 0, 1, 1, 1, 0, 0, -1),
                        (0, -1, 0, -1, 0, 0, 0, 0, -1),
                        (0, 1, 0, -1, -1, -1, 0, 0, 1),
                        (1, 1, 1, 0, -1, 0, 0, 0, -1)]
            else:
                # borders 8
                return [(1, 0, 0, 0, 1, 0, 0, 0, 1),
                        (0, -1, 0, -1, 0, 0, 0, 0, -1)]

        if self._border(9):
            if self._border(12):
                if self._border(10) and self._border(11):
                    # borders 9, 10, 11, 12
                    return [(1, 0, 0, 0, 1, 0, 0, 0, 1),
                            (-1, 0, 0, 0, -1, 0, 0, 0, 1),
                            (-1, 0, 0, 0, 0, -1, 0, -1, 0),
                            (-1, 0, 0, 0, 0, 1, 0, 1, 0),
                            (-1, 0, 0, 0, 1, 0, 0, 0, -1),
                            (1, 0, 0, 0, -1, 0, 0, 0, -1),
                            (1, 0, 0, 0, 0, -1, 0, 1, 0),
                            (1, 0, 0, 0, 0, 1, 0, -1, 0)]
                else:
                    # borders 9, 12
                    return [(1, 0, 0, 0, 1, 0, 0, 0, 1),
                            (-1, 0, 0, 0, 0, -1, 0, -1, 0),
                            (-1, 0, 0, 0, 0, 1, 0, 1, 0),
                            (1, 0, 0, 0, -1, 0, 0, 0, -1)]
            elif self._border(14):
                if self._border(13):
                    # borders 9, 13, 14
                    return [(1, 0, 0, 0, 1, 0, 0, 0, 1),
                            (-1, -1, -1, 0, 0, 1, 0, 1, 0),
                            (-1, 0, 0, 0, 0, -1, 0, -1, 0),
                            (1, 1, 1, 0, -1, 0, 0, 0, -1)]
                else:
                    # borders 9, 14
                    return [(1, 0, 0, 0, 1, 0, 0, 0, 1),
                            (-1, -1, -1, 0, 0, 1, 0, 1, 0),
                            (-1, 0, 0, 0, 0, -1, 0, -1, 0),
                            (1, 1, 1, 0, -1, 0, 0, 0, -1)]
            elif self._border(15):
                # borders 9, 15, 16
                return [(1, 0, 0, 0, 1, 0, 0, 0, 1),
                        (-1, 0, 0, -1, 0, 1, -1, 1, 0),
                        (-1, 0, 0, 0, 0, -1, 0, -1, 0),
                        (0, -1, 1, 0, -1, 0, 1, -1, 0),
                        (0, -1, 1, 0, 0, 1, -1, 0, 1),
                        (0, 1, -1, -1, 1, 0, 0, 1, 0),
                        (0, 1, -1, 1, 0, -1, 0, 0, -1),
                        (1, 0, 0, 1, -1, 0, 1, 0, -1)]
            else:
                # borders 9
                return [(1, 0, 0, 0, 1, 0, 0, 0, 1),
                        (-1, 0, 0, 0, 0, -1, 0, -1, 0)]

        if self._border(10):
            if self._border(11) and self._border(12):
                # borders 10, 11, 12
                return [(1, 0, 0, 0, 1, 0, 0, 0, 1),
                        (-1, 0, 0, 0, -1, 0, 0, 0, 1),
                        (-1, 0, 0, 0, 1, 0, 0, 0, -1),
                        (1, 0, 0, 0, -1, 0, 0, 0, -1)]
            else:
                # borders 10
                return [(1, 0, 0, 0, 1, 0, 0, 0, 1),
                        (-1, 0, 0, 0, -1, 0, 0, 0, 1)]

        if self._border(11):
            # borders 11
            return [(1, 0, 0, 0, 1, 0, 0, 0, 1),
                    (-1, 0, 0, 0, 1, 0, 0, 0, -1)]

        if self._border(12):
            # border 12
            return [(1, 0, 0, 0, 1, 0, 0, 0, 1),
                    (1, 0, 0, 0, -1, 0, 0, 0, -1)]

        if self._border(13) and self._border(14):
            # border 13, 14
            return [(1, 0, 0, 0, 1, 0, 0, 0, 1),
                    (1, 1, 1, 0, -1, 0, 0, 0, -1)]

        if self._border(14):
            # border 14
            return [(1, 0, 0, 0, 1, 0, 0, 0, 1),
                    (1, 1, 1, 0, -1, 0, 0, 0, -1)]

        if self._border(15):
            if self._border(16):
                # borders 15, 16
                return [(1, 0, 0, 0, 1, 0, 0, 0, 1),
                        (-1, 0, 0, -1, 0, 1, -1, 1, 0),
                        (0, -1, 1, 0, -1, 0, 1, -1, 0),
                        (0, 1, -1, 1, 0, -1, 0, 0, -1)]
            else:
                # borders 15
                return [(1, 0, 0, 0, 1, 0, 0, 0, 1),
                        (0, 1, -1, 1, 0, -1, 0, 0, -1)]

        return [(1, 0, 0, 0, 1, 0, 0, 0, 1)]

    def _automorphisms_reduced_slow(self):
        """
        Return the automorphisms of the reduced ternary quadratic form.
        It searches over all 3x3 matrices with coefficients -1, 0, 1,
        determinant 1 and finite order, because Eisenstein reduced forms
        are Minkowski reduced. See Cassels.

        EXAMPLES::

            sage: Q = TernaryQF([1, 1, 7, 0, 0, 0])
            sage: Q.is_eisenstein_reduced()
            True
            sage: auts = Q._automorphisms_reduced_slow()  # long time (3s on sage.math, 2014)
            sage: len(auts)                               # long time
            8
            sage: A = auts[randint(0,7)]                  # long time
            sage: Q(A) == Q                               # long time
            True
            sage: Q = TernaryQF([3, 4, 5, 3, 3, 2])
            sage: Q._automorphisms_reduced_slow()         # long time
            [
            [1 0 0]
            [0 1 0]
            [0 0 1]
            ]
        """
        from itertools import product
        if TernaryQF.possible_automorphisms is None:
            auts = (matrix(ZZ, 3, 3, m) for m in product([-1, 0, 1], repeat=9))
            auts = [m for m in auts if m.det() == 1]
            auts = [m for m in auts if m**2 in auts]
            auts = [m for m in auts if m**2 in auts]
            auts = [m for m in auts if m**2 in auts]
            TernaryQF.possible_automorphisms = auts
        return [m for m in TernaryQF.possible_automorphisms if self(m) == self]

    def automorphisms(self, slow=True):
        """
        Return a list with the automorphisms of the definite ternary quadratic form.

        EXAMPLES::

            sage: Q = TernaryQF([1, 1, 7, 0, 0, 0])
            sage: auts = Q.automorphisms(); auts
            [
            [-1  0  0]  [-1  0  0]  [ 0 -1  0]  [ 0 -1  0]  [ 0  1  0]  [ 0  1  0]
            [ 0 -1  0]  [ 0  1  0]  [-1  0  0]  [ 1  0  0]  [-1  0  0]  [ 1  0  0]
            [ 0  0  1], [ 0  0 -1], [ 0  0 -1], [ 0  0  1], [ 0  0  1], [ 0  0 -1],
            [ 1  0  0]  [1 0 0]
            [ 0 -1  0]  [0 1 0]
            [ 0  0 -1], [0 0 1]
            ]
            sage: all(Q == Q(A) for A in auts)
            True
            sage: Q = TernaryQF([3, 4, 5, 3, 3, 2])
            sage: Q.automorphisms(slow=False)
            [
            [1 0 0]
            [0 1 0]
            [0 0 1]
            ]
            sage: Q = TernaryQF([4, 2, 4, 3, -4, -5])
            sage: auts = Q.automorphisms(slow=False)
            sage: auts
            [
            [1 0 0]  [ 2 -1 -1]
            [0 1 0]  [ 3 -2 -1]
            [0 0 1], [ 0  0 -1]
            ]
            sage: A = auts[1]
            sage: Q(A) == Q
            True
            sage: Qr, M_red = Q.reduced_form_eisenstein()
            sage: Qr
            Ternary quadratic form with integer coefficients:
            [1 2 3]
            [-1 0 -1]
            sage: Q(A*M_red) == Qr
            True
        """
        if not self.is_definite():
            raise ValueError("only implemented for definite forms")

        if self._automorphisms is not None:
            return self._automorphisms

        if self.is_positive_definite():
            if self.is_eisenstein_reduced():
                if slow:
                    self._automorphisms = self._automorphisms_reduced_slow()
                else:
                    auts = self._automorphisms_reduced_fast()
                    self._automorphisms = [matrix(ZZ, 3, A) for A in auts]
            else:
                [Qr, M] = self.reduced_form_eisenstein()
                auts = Qr.automorphisms(slow)
                M_inv = M.inverse()
                self._automorphisms = [M*m*M_inv for m in auts]
        else:
            self._automorphisms = (-self).automorphisms()
        return self._automorphisms

    def _number_of_automorphisms_reduced(self):
        """
        Return the number of automorphisms of the reduced definite ternary quadratic form.

        EXAMPLES::

            sage: Q = TernaryQF([1, 1, 7, 0, 0, 0])
            sage: Q._number_of_automorphisms_reduced()
            8
            sage: len(Q.automorphisms(slow=False))
            8
            sage: Q = TernaryQF([3, 4, 5, 3, 3, 2])
            sage: Q._number_of_automorphisms_reduced()
            1
        """
        if self._border(1):
            if self._border(2):
                if self._border(14):
                    if self._border(9):
                        # borders 1, 2, 9, 14
                        return 8
                    else:
                        # borders 1, 2, 14
                        return 4
            else:
                # borders 1
                return 2

        if self._border(2):
            # borders 2
            return 2

        if self._border(3):
            # borders 3
            return 2

        if self._border(4):
            if self._border(10):
                if self._border(8):
                    # borders 4, 8, 10
                    return 12
                else:
                    # borders 4, 10
                    return 4
            else:
                # borders 4
                return 2

        if self._border(5):
            if self._border(6):
                if self._border(7):
                    if self._border(8):
                        if self._border(15):
                            # borders 5, 6, 7, 8, 15
                            return 8
                    else:
                        # borders 5, 6, 7
                        return 4
            elif self._border(11):
                # borders 5, 11
                return 4
            else:
                # borders 5
                return 2

        if self._border(6):
            if self._border(12):
                if self._border(9):
                    # borders 6, 9, 12
                    return 12
                else:
                    # borders 6, 12
                    return 4
            else:
                # borders 6
                return 2

        if self._border(7):
            if self._border(8) and self._border(15):
                if self._border(16):
                    if self._border(9):
                        # borders 7, 8, 9, 15, 16
                        return 24
                    else:
                        # borders 7, 8, 15, 16
                        return 8
                else:
                    # borders 7, 8, 15
                    return 4
            elif self._border(9):
                # borders 7, 9
                return 6
            else:
                # borders 7
                return 2

        if self._border(8):
            if self._border(9):
                if self._border(10) and self._border(11) and self._border(12):
                    # borders 8, 9, 10, 11, 12
                    return 24
                elif self._border(13) and self._border(14):
                    # borders 8, 9, 13, 14
                    return 24
                else:
                    # borders 8, 9
                    return 6
            elif self._border(10):
                if self._border(11) and self._border(12):
                    # borders 8, 10, 11, 12
                    return 8
                else:
                    # borders 8, 10
                    return 4
            elif self._border(14):
                # borders 8, 13, 14
                return 6
            else:
                # borders 8
                return 2

        if self._border(9):
            if self._border(12):
                if self._border(10) and self._border(11):
                    # borders 9, 10, 11, 12
                    return 8
                else:
                    # borders 9, 12
                    return 4
            elif self._border(14):
                if self._border(13):
                    # borders 9, 13, 14
                    return 4
                else:
                    # borders 9, 14
                    return 4
            elif self._border(15):
                # borders 9, 15, 16
                return 8
            else:
                # borders 9
                return 2

        if self._border(10):
            if self._border(11) and self._border(12):
                # borders 10, 11, 12
                return 4
            else:
                # borders 10
                return 2

        if self._border(11):
            # borders 11
            return 2

        if self._border(12):
            # border 12
            return 2

        if self._border(13) and self._border(14):
            # border 13, 14
            return 2

        if self._border(14):
            # border 14
            return 2

        if self._border(15):
            if self._border(16):
                # borders 15, 16
                return 4
            else:
                # borders 15
                return 2

        return 1

    def number_of_automorphisms(self, slow=True):
        """
        Return the number of automorphisms of the definite ternary quadratic form.

        EXAMPLES::

            sage: Q = TernaryQF([1, 1, 7, 0, 0, 0])
            sage: A = matrix(ZZ, 3, [0, 1, 0, -1, 5, 0, -8, -1, 1])
            sage: A.det()
            1
            sage: Q1 = Q(A); Q1
            Ternary quadratic form with integer coefficients:
            [449 33 7]
            [-14 -112 102]
            sage: Q1.number_of_automorphisms()
            8
            sage: Q = TernaryQF([-19, -7, -6, -12, 20, 23])
            sage: Q.is_negative_definite()
            True
            sage: Q.number_of_automorphisms(slow=False)
            24
        """
        if not self.is_definite():
            raise ValueError("only implemented for definite forms")

        if self._number_of_automorphisms is not None:
            return self._number_of_automorphisms

        if slow:
            self._number_of_automorphisms = len(self.automorphisms())
        else:
            if self.is_negative_definite():
                self._number_of_automorphisms = (-self).reduced_form_eisenstein(False)._number_of_automorphisms_reduced()
            else:
                self._number_of_automorphisms = self.reduced_form_eisenstein(False)._number_of_automorphisms_reduced()

        return self._number_of_automorphisms


def find_all_ternary_qf_by_level_disc(N, d):
    """
    Find the coefficients of all the reduced ternary quadratic forms given its discriminant `d` and level `N`.

    If `N|4d` and `d|N^2`, then it may be some forms with that discriminant and level.

    EXAMPLES::

        sage: find_all_ternary_qf_by_level_disc(44, 11)
        [Ternary quadratic form with integer coefficients:
        [1 1 3]
        [0 -1 0], Ternary quadratic form with integer coefficients:
        [1 1 4]
        [1 1 1]]
        sage: find_all_ternary_qf_by_level_disc(44, 11^2 * 16)
        [Ternary quadratic form with integer coefficients:
        [3 15 15]
        [-14 -2 -2], Ternary quadratic form with integer coefficients:
        [4 11 12]
        [0 -4 0]]
        sage: Q = TernaryQF([1, 1, 3, 0, -1, 0])
        sage: Q.is_eisenstein_reduced()
        True
        sage: Q.reciprocal_reduced()
        Ternary quadratic form with integer coefficients:
        [4 11 12]
        [0 -4 0]
        sage: find_all_ternary_qf_by_level_disc(44, 22)
        []
        sage: find_all_ternary_qf_by_level_disc(44, 33)
        Traceback (most recent call last):
        ...
        ValueError: There are no ternary forms of this level and discriminant
    """
    return [TernaryQF(_) for _ in _find_all_ternary_qf_by_level_disc(N, d)]


def find_a_ternary_qf_by_level_disc(N, d):
    """
    Find a reduced ternary quadratic form given its discriminant `d` and level `N`.
    If `N|4d` and `d|N^2`, then it may be a form with that discriminant and level.

    EXAMPLES::

        sage: Q1 = find_a_ternary_qf_by_level_disc(44, 11); Q1
        Ternary quadratic form with integer coefficients:
        [1 1 3]
        [0 -1 0]
        sage: Q2 = find_a_ternary_qf_by_level_disc(44, 11^2 * 16)
        sage: Q2
        Ternary quadratic form with integer coefficients:
        [3 15 15]
        [-14 -2 -2]
        sage: Q1.is_eisenstein_reduced()
        True
        sage: Q1.level()
        44
        sage: Q1.disc()
        11
        sage: find_a_ternary_qf_by_level_disc(44, 22)
        sage: find_a_ternary_qf_by_level_disc(44, 33)
        Traceback (most recent call last):
        ...
        ValueError: There are no ternary forms of this level and discriminant
    """
    q = _find_a_ternary_qf_by_level_disc(N, d)
    if q is not None:
        return TernaryQF(q)<|MERGE_RESOLUTION|>--- conflicted
+++ resolved
@@ -7,11 +7,7 @@
 
 Based in code of Gonzalo Tornaria
 
-<<<<<<< HEAD
-The form `a*x^2 + b*y^2 + c*z^2 + r*yz + s*xz + t*xy` is stored as a tuple ``(a, b, c, r, s, t)`` of integers.
-=======
 The form `a\cdot x^2 + b\cdot y^2 + c\cdot z^2 + r\cdot yz + s\cdot xz + t\cdot xy` is stored as a tuple ``(a, b, c, r, s, t)`` of integers.
->>>>>>> 189eb200
 
 """
 
@@ -61,11 +57,7 @@
 
     OUTPUT:
 
-<<<<<<< HEAD
-    - the ternary quadratic form `a*x^2 + b*y^2 + c*z^2 + r*y*z + s*x*z + t*x*y`.
-=======
     - the ternary quadratic form `a\cdot x^2 + b\cdot y^2 + c\cdot z^2 + r\cdot y\cdot z + s\cdot x\cdot z + t\cdot x\cdot y`.
->>>>>>> 189eb200
 
     EXAMPLES::
 
@@ -87,11 +79,7 @@
 
     def __init__(self, v):
         r"""
-<<<<<<< HEAD
-        Create the ternary quadratic form `a*x^2 + b*y^2 + c*z^2 + r*y*z + s*x*z + t*x*y` from the
-=======
         Create the ternary quadratic form `a\cdot x^2 + b\cdot y^2 + c\cdot z^2 + r\cdot y\cdot z + s\cdot x\cdot z + t\cdot x\cdot y` from the
->>>>>>> 189eb200
         tuple ``v=[a,b,c,r,s,t]`` over `\ZZ`.
 
         INPUT:
@@ -114,11 +102,7 @@
         self._number_of_automorphisms = None
 
     def coefficients(self):
-<<<<<<< HEAD
-        """
-=======
         r"""
->>>>>>> 189eb200
         Return the list of coefficients of the ternary quadratic form.
 
         EXAMPLES::
@@ -193,11 +177,7 @@
         return rep
 
     def __call__(self, v):
-<<<<<<< HEAD
-        """
-=======
         r"""
->>>>>>> 189eb200
         Evaluate this ternary quadratic form `Q` on a vector of 3 elements,
         or matrix of elements in Z, with 3 rows.
 
@@ -273,11 +253,7 @@
     def matrix(self):
         r"""
         Return the Hessian matrix associated to the ternary quadratic form.
-<<<<<<< HEAD
-        That is, if `Q` is a ternary quadratic form, `Q(x,y,z) = a*x^2 + b*y^2 + c*z^2 + r*y*z + s*x*z + t*x*y`,
-=======
         That is, if `Q` is a ternary quadratic form, `Q(x,y,z) = a\cdot x^2 + b\cdot y^2 + c\cdot z^2 + r\cdot y\cdot z + s\cdot x\cdot z + t\cdot x\cdot y`,
->>>>>>> 189eb200
         then the Hessian matrix associated to `Q` is
         ::
 
@@ -731,15 +707,9 @@
         2. `r`, `s`, and `t` are all positive or all nonpositive;
         3. `a \geq |t|`; `a \geq |s|`; `b \geq |r|`;
         4. `a+b+r+s+t \geq 0`;
-<<<<<<< HEAD
-        5. `a=t` implies `s \leq 2*r`; `a=s` implies `t \leq 2*r`; `b=r` implies `t \leq 2*s`;
-        6. `a=-t` implies `s=0`; `a=-s` implies `t=0`; `b=-r` implies `t=0`;
-        7. `a+b+r+s+t = 0` implies `2*a+2*s+t \leq 0`;
-=======
         5. `a=t` implies `s \leq 2\cdot r`; `a=s` implies `t \leq 2\cdot r`; `b=r` implies `t \leq 2\cdot s`;
         6. `a=-t` implies `s=0`; `a=-s` implies `t=0`; `b=-r` implies `t=0`;
         7. `a+b+r+s+t = 0` implies `2\cdot a+2\cdot s+t \leq 0`;
->>>>>>> 189eb200
         8. `a=b` implies `|r| \leq |s|`; `b=c` implies `|s| \leq |t|`.
 
         EXAMPLES::
@@ -902,7 +872,6 @@
         r"""
         Finds the reduced equivalent of the `p`-neighbor of this ternary quadratic form associated to a given
         vector `v` satisfying:
-<<<<<<< HEAD
 
         1. `Q(v) = 0`  (mod `p`)
 
@@ -910,15 +879,6 @@
 
         REFERENCES:
 
-=======
-
-        1. `Q(v) = 0`  (mod `p`)
-
-        2. `v` is a non-singular point of the conic `Q(v) = 0` (mod `p`).
-
-        REFERENCES:
-
->>>>>>> 189eb200
         Gonzalo Tornaria's Thesis, Thrm 3.5, p34.
 
         EXAMPLES::
