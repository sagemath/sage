"""
Equivalence Testing

AUTHORS:

- Anna Haensch (2014-12-01): added test for rational isometry
"""
<<<<<<< HEAD

from sage.arith.misc import (hilbert_symbol,
                             GCD,
                             is_prime,
                             legendre_symbol,
                             prime_divisors,
                             valuation)
from sage.rings.integer_ring import ZZ
from sage.rings.rational_field import QQ

from .quadratic_form import is_QuadraticForm
=======

from sage.arith.misc import (hilbert_symbol,
                             GCD,
                             is_prime,
                             legendre_symbol,
                             prime_divisors,
                             valuation)
from sage.quadratic_forms.quadratic_form import is_QuadraticForm
from sage.rings.integer_ring import ZZ
from sage.rings.rational_field import QQ
>>>>>>> 453378ba


##############################################################################
# Routines to test if two quadratic forms over ZZ are globally equivalent.   #
# (For now, we require both forms to be positive definite.)                  #
##############################################################################

def is_globally_equivalent_to(self, other, return_matrix=False):
    """
    Determine if the current quadratic form is equivalent to the
    given form over ZZ.

    If ``return_matrix`` is True, then we return the transformation
    matrix `M` so that ``self(M) == other``.

    INPUT:

    - ``self``, ``other`` -- positive definite integral quadratic forms

    - ``return_matrix`` -- (boolean, default ``False``) return
      the transformation matrix instead of a boolean

    OUTPUT:

    - if ``return_matrix`` is ``False``: a boolean

    - if ``return_matrix`` is ``True``: either ``False`` or the
      transformation matrix

    EXAMPLES::

        sage: Q = DiagonalQuadraticForm(ZZ, [1,1,1,1])
        sage: M = Matrix(ZZ, 4, 4, [1,2,0,0, 0,1,0,0, 0,0,1,0, 0,0,0,1])
        sage: Q1 = Q(M)
        sage: Q.is_globally_equivalent_to(Q1)
        True
        sage: MM = Q.is_globally_equivalent_to(Q1, return_matrix=True)
        sage: Q(MM) == Q1
        True

    ::

        sage: Q1 = QuadraticForm(ZZ, 3, [1, 0, -1, 2, -1, 5])
        sage: Q2 = QuadraticForm(ZZ, 3, [2, 1, 2, 2, 1, 3])
        sage: Q3 = QuadraticForm(ZZ, 3, [8, 6, 5, 3, 4, 2])
        sage: Q1.is_globally_equivalent_to(Q2)
        False
        sage: Q1.is_globally_equivalent_to(Q2, return_matrix=True)
        False
        sage: Q1.is_globally_equivalent_to(Q3)
        True
        sage: M = Q1.is_globally_equivalent_to(Q3, True); M
        [-1 -1  0]
        [ 1  1  1]
        [-1  0  0]
        sage: Q1(M) == Q3
        True

    ::

        sage: Q = DiagonalQuadraticForm(ZZ, [1, -1])
        sage: Q.is_globally_equivalent_to(Q)
        Traceback (most recent call last):
        ...
        ValueError: not a definite form in QuadraticForm.is_globally_equivalent_to()

    ALGORITHM: this uses the PARI function :pari:`qfisom`, implementing
    an algorithm by Plesken and Souvignier.

    TESTS:

    :trac:`27749` is fixed::

        sage: Q = QuadraticForm(ZZ, 2, [2, 3, 5])
        sage: P = QuadraticForm(ZZ, 2, [8, 6, 5])
        sage: Q.is_globally_equivalent_to(P)
        False
        sage: P.is_globally_equivalent_to(Q)
        False
    """
    # Check that other is a QuadraticForm
    if not is_QuadraticForm(other):
        raise TypeError("you must compare two quadratic forms, but the argument is not a quadratic form")

    # only for definite forms
    if not self.is_definite() or not other.is_definite():
        raise ValueError("not a definite form in QuadraticForm.is_globally_equivalent_to()")

    mat = other.__pari__().qfisom(self)
    if not mat:
        return False

    if return_matrix:
        return mat.sage()
    else:
        return True


def is_locally_equivalent_to(self, other, check_primes_only=False, force_jordan_equivalence_test=False):
    """
    Determine if the current quadratic form (defined over ZZ) is
    locally equivalent to the given form over the real numbers and the
    `p`-adic integers for every prime p.

    This works by comparing the local Jordan decompositions at every
    prime, and the dimension and signature at the real place.

    INPUT:

    a QuadraticForm

    OUTPUT:

    boolean

    EXAMPLES::

        sage: Q1 = QuadraticForm(ZZ, 3, [1, 0, -1, 2, -1, 5])
        sage: Q2 = QuadraticForm(ZZ, 3, [2, 1, 2, 2, 1, 3])
        sage: Q1.is_globally_equivalent_to(Q2)
        False
        sage: Q1.is_locally_equivalent_to(Q2)
        True

    """
    # TO IMPLEMENT:
    if self.det() == 0:
        raise NotImplementedError("OOps!  We need to think about whether this still works for degenerate forms...  especially check the signature.")

    # Check that both forms have the same dimension and base ring
    if (self.dim() != other.dim()) or (self.base_ring() != other.base_ring()):
        return False

    # Check that the determinant and level agree
    if (self.det() != other.det()) or (self.level() != other.level()):
        return False

    # -----------------------------------------------------

    # Test equivalence over the real numbers
    if self.signature() != other.signature():
        return False

    # Test equivalence over Z_p for all primes
    if (self.base_ring() == ZZ) and (not force_jordan_equivalence_test):

        # Test equivalence with Conway-Sloane genus symbols (default over ZZ)
        if self.CS_genus_symbol_list() != other.CS_genus_symbol_list():
            return False
    else:
        # Test equivalence via the O'Meara criterion.
        for p in prime_divisors(ZZ(2) * self.det()):
            if not self.has_equivalent_Jordan_decomposition_at_prime(other, p):
                return False

    # All tests have passed!
    return True


def has_equivalent_Jordan_decomposition_at_prime(self, other, p):
    """
    Determines if the given quadratic form has a Jordan decomposition
    equivalent to that of self.

    INPUT:

    a QuadraticForm

    OUTPUT:

    boolean

    EXAMPLES::

        sage: Q1 = QuadraticForm(ZZ, 3, [1, 0, -1, 1, 0, 3])
        sage: Q2 = QuadraticForm(ZZ, 3, [1, 0, 0, 2, -2, 6])
        sage: Q3 = QuadraticForm(ZZ, 3, [1, 0, 0, 1, 0, 11])
        sage: [Q1.level(), Q2.level(), Q3.level()]
        [44, 44, 44]
        sage: Q1.has_equivalent_Jordan_decomposition_at_prime(Q2,2)
        False
        sage: Q1.has_equivalent_Jordan_decomposition_at_prime(Q2,11)
        False
        sage: Q1.has_equivalent_Jordan_decomposition_at_prime(Q3,2)
        False
        sage: Q1.has_equivalent_Jordan_decomposition_at_prime(Q3,11)
        True
        sage: Q2.has_equivalent_Jordan_decomposition_at_prime(Q3,2)
        True
        sage: Q2.has_equivalent_Jordan_decomposition_at_prime(Q3,11)
        False

    """
    # Sanity Checks
    #if not isinstance(other, QuadraticForm):
    if not isinstance(other, type(self)):
        raise TypeError("the first argument must be of type QuadraticForm")
    if not is_prime(p):
        raise TypeError("the second argument must be a prime number")

    # Get the relevant local normal forms quickly
    self_jordan = self.jordan_blocks_by_scale_and_unimodular(p, safe_flag= False)
    other_jordan = other.jordan_blocks_by_scale_and_unimodular(p, safe_flag=False)

    # Check for the same number of Jordan components
    if len(self_jordan) != len(other_jordan):
        return False


    # Deal with odd primes:  Check that the Jordan component scales, dimensions, and discriminants are the same
    if p != 2:
        for i in range(len(self_jordan)):
            if (self_jordan[i][0] != other_jordan[i][0]) \
               or (self_jordan[i][1].dim() != other_jordan[i][1].dim()) \
               or (legendre_symbol(self_jordan[i][1].det() * other_jordan[i][1].det(), p) != 1):
                return False

        # All tests passed for an odd prime.
        return True


    # For p = 2:  Check that all Jordan Invariants are the same.
    elif p == 2:

        # Useful definition
        t = len(self_jordan)          # Define t = Number of Jordan components


        # Check that all Jordan Invariants are the same (scale, dim, and norm)
        for i in range(t):
            if (self_jordan[i][0] != other_jordan[i][0]) \
               or (self_jordan[i][1].dim() != other_jordan[i][1].dim()) \
               or (valuation(GCD(self_jordan[i][1].coefficients()), p) != valuation(GCD(other_jordan[i][1].coefficients()), p)):
                return False

        # Use O'Meara's isometry test 93:29 on p277.
        # ------------------------------------------

        # List of norms, scales, and dimensions for each i
        scale_list = [ZZ(2)**self_jordan[i][0]  for i in range(t)]
        norm_list = [ZZ(2)**(self_jordan[i][0] + valuation(GCD(self_jordan[i][1].coefficients()), 2))  for i in range(t)]
        dim_list = [(self_jordan[i][1].dim())  for i in range(t)]

        # List of Hessian determinants and Hasse invariants for each Jordan (sub)chain
        # (Note: This is not the same as O'Meara's Gram determinants, but ratios are the same!)  -- NOT SO GOOD...
        # But it matters in condition (ii), so we multiply all by 2 (instead of dividing by 2 since only square-factors matter, and it's easier.)
        j = 0
        self_chain_det_list = [ self_jordan[j][1].Gram_det() * (scale_list[j]**dim_list[j])]
        other_chain_det_list = [ other_jordan[j][1].Gram_det() * (scale_list[j]**dim_list[j])]
        self_hasse_chain_list = [ self_jordan[j][1].scale_by_factor(ZZ(2)**self_jordan[j][0]).hasse_invariant__OMeara(2) ]
        other_hasse_chain_list = [ other_jordan[j][1].scale_by_factor(ZZ(2)**other_jordan[j][0]).hasse_invariant__OMeara(2) ]

        for j in range(1, t):
            self_chain_det_list.append(self_chain_det_list[j-1] * self_jordan[j][1].Gram_det() * (scale_list[j]**dim_list[j]))
            other_chain_det_list.append(other_chain_det_list[j-1] * other_jordan[j][1].Gram_det() * (scale_list[j]**dim_list[j]))
            self_hasse_chain_list.append(self_hasse_chain_list[j-1] \
                                         * hilbert_symbol(self_chain_det_list[j-1], self_jordan[j][1].Gram_det(), 2) \
                                         * self_jordan[j][1].hasse_invariant__OMeara(2))
            other_hasse_chain_list.append(other_hasse_chain_list[j-1] \
                                          * hilbert_symbol(other_chain_det_list[j-1], other_jordan[j][1].Gram_det(), 2) \
                                          * other_jordan[j][1].hasse_invariant__OMeara(2))

        # SANITY CHECK -- check that the scale powers are strictly increasing
        for i in range(1, len(scale_list)):
            if scale_list[i - 1] >= scale_list[i]:
                raise RuntimeError("there is something wrong with the Jordan Decomposition ; the given scales are not strictly increasing")

        # Test O'Meara's two conditions
        for i in range(t - 1):

            # Condition (i): Check that their (unit) ratio is a square (but it suffices to check at most mod 8).
            modulus = norm_list[i] * norm_list[i+1] / (scale_list[i] ** 2)
            if modulus > 8:
                modulus = 8
            if (modulus > 1) and (((self_chain_det_list[i] / other_chain_det_list[i]) % modulus) != 1):
                return False

            # Check O'Meara's condition (ii) when appropriate
            if norm_list[i+1] % (4 * norm_list[i]) == 0:
                if self_hasse_chain_list[i] * hilbert_symbol(norm_list[i] * other_chain_det_list[i], -self_chain_det_list[i], 2) \
                       != other_hasse_chain_list[i] * hilbert_symbol(norm_list[i], -other_chain_det_list[i], 2):      # Nipp conditions
                    return False

        # All tests passed for the prime 2.
        return True

    else:
        raise TypeError("this should not have happened")


def is_rationally_isometric(self, other, return_matrix=False):
    """
    Determine if two regular quadratic forms over a number field are isometric.

    INPUT:

    - ``other`` -- a quadratic form over a number field

    - ``return_matrix`` -- (boolean, default ``False``) return
      the transformation matrix instead of a boolean; this is currently only implemented for forms over ``QQ``

    OUTPUT:

    - if ``return_matrix`` is ``False``: a boolean

    - if ``return_matrix`` is ``True``: either ``False`` or the
      transformation matrix

    EXAMPLES::

        sage: V = DiagonalQuadraticForm(QQ, [1, 1, 2])
        sage: W = DiagonalQuadraticForm(QQ, [2, 2, 2])
        sage: V.is_rationally_isometric(W)
        True

    ::

        sage: K.<a> = NumberField(x^2-3)
        sage: V = QuadraticForm(K, 4, [1, 0, 0, 0, 2*a, 0, 0, a, 0, 2]); V
        Quadratic form in 4 variables over Number Field in a with defining polynomial x^2 - 3 with coefficients:
        [ 1 0 0 0 ]
        [ * 2*a 0 0 ]
        [ * * a 0 ]
        [ * * * 2 ]
        sage: W = QuadraticForm(K, 4, [1, 2*a, 4, 6, 3, 10, 2, 1, 2, 5]); W
        Quadratic form in 4 variables over Number Field in a with defining polynomial x^2 - 3 with coefficients:
        [ 1 2*a 4 6 ]
        [ * 3 10 2 ]
        [ * * 1 2 ]
        [ * * * 5 ]
        sage: V.is_rationally_isometric(W)
        False

    ::

        sage: K.<a> = NumberField(x^4 + 2*x + 6)
        sage: V = DiagonalQuadraticForm(K, [a, 2, 3, 2, 1]); V
        Quadratic form in 5 variables over Number Field in a with defining polynomial x^4 + 2*x + 6 with coefficients:
        [ a 0 0 0 0 ]
        [ * 2 0 0 0 ]
        [ * * 3 0 0 ]
        [ * * * 2 0 ]
        [ * * * * 1 ]
        sage: W = DiagonalQuadraticForm(K, [a, a, a, 2, 1]); W
        Quadratic form in 5 variables over Number Field in a with defining polynomial x^4 + 2*x + 6 with   coefficients:
        [ a 0 0 0 0 ]
        [ * a 0 0 0 ]
        [ * * a 0 0 ]
        [ * * * 2 0 ]
        [ * * * * 1 ]
        sage: V.is_rationally_isometric(W)
        False

    ::

        sage: K.<a> = NumberField(x^2 - 3)
        sage: V = DiagonalQuadraticForm(K, [-1, a, -2*a])
        sage: W = DiagonalQuadraticForm(K, [-1, -a, 2*a])
        sage: V.is_rationally_isometric(W)
        True

        sage: V = DiagonalQuadraticForm(QQ, [1, 1, 2])
        sage: W = DiagonalQuadraticForm(QQ, [2, 2, 2])
        sage: T = V.is_rationally_isometric(W, True); T
        [   0    0    1]
        [-1/2 -1/2    0]
        [ 1/2 -1/2    0]
        sage: V.Gram_matrix() == T.transpose() * W.Gram_matrix() * T
        True

        sage: T = W.is_rationally_isometric(V, True); T
        [ 0 -1  1]
        [ 0 -1 -1]
        [ 1  0  0]
        sage: W.Gram_matrix() == T.T * V.Gram_matrix() * T
        True

    ::

        sage: L = QuadraticForm(QQ, 3, [2, 2, 0, 2, 2, 5])
        sage: M = QuadraticForm(QQ, 3, [2, 2, 0, 3, 2, 3])
        sage: L.is_rationally_isometric(M, True)
        False

    ::

        sage: A = DiagonalQuadraticForm(QQ, [1, 5])
        sage: B = QuadraticForm(QQ, 2, [1, 12, 81])
        sage: T = A.is_rationally_isometric(B, True); T
        [  1  -2]
        [  0 1/3]
        sage: A.Gram_matrix() == T.T * B.Gram_matrix() * T
        True

    ::

        sage: C = DiagonalQuadraticForm(QQ, [1, 5, 9])
        sage: D = DiagonalQuadraticForm(QQ, [6, 30, 1])
        sage: T = C.is_rationally_isometric(D, True); T
        [   0 -5/6  1/2]
        [   0  1/6  1/2]
        [  -1    0    0]
        sage: C.Gram_matrix() == T.T * D.Gram_matrix() * T
        True

    ::

        sage: E = DiagonalQuadraticForm(QQ, [1, 1])
        sage: F = QuadraticForm(QQ, 2, [17, 94, 130])
        sage: T = F.is_rationally_isometric(E, True); T
        [     -4 -189/17]
        [     -1  -43/17]
        sage: F.Gram_matrix() == T.T * E.Gram_matrix() * T
        True

    TESTS::

        sage: K.<a> = QuadraticField(3)
        sage: V = DiagonalQuadraticForm(K, [1, 2])
        sage: W = DiagonalQuadraticForm(K, [1, 0])
        sage: V.is_rationally_isometric(W)
        Traceback (most recent call last):
        ...
        NotImplementedError: This only tests regular forms

    Forms must have the same base ring otherwise a `TypeError` is raised::

        sage: K1.<a> = QuadraticField(5)
        sage: K2.<b> = QuadraticField(7)
        sage: V = DiagonalQuadraticForm(K1, [1, a])
        sage: W = DiagonalQuadraticForm(K2, [1, b])
        sage: V.is_rationally_isometric(W)
        Traceback (most recent call last):
        ...
        TypeError: forms must have the same base ring.

    Forms which have different dimension are not isometric::

        sage: W = DiagonalQuadraticForm(QQ, [1, 2])
        sage: V = DiagonalQuadraticForm(QQ, [1, 1, 1])
        sage: V.is_rationally_isometric(W)
        False

    Forms whose determinants do not differ by a square in the base field are not isometric::

        sage: K.<a> = NumberField(x^2-3)
        sage: V = DiagonalQuadraticForm(K, [-1, a, -2*a])
        sage: W = DiagonalQuadraticForm(K, [-1, a, 2*a])
        sage: V.is_rationally_isometric(W)
        False

    ::

        sage: K.<a> = NumberField(x^5 - x + 2, 'a')
        sage: Q = QuadraticForm(K, 3, [a, 1, 0, -a**2, -a**3, -1])
        sage: m = Q.matrix()
        sage: for _ in range(5):
        ....:     t = random_matrix(ZZ, 3, algorithm='unimodular')
        ....:     m2 = t*m*t.transpose()
        ....:     Q2 = QuadraticForm(K, 3, [m2[i,j] / (2 if i==j else 1)
        ....:                               for i in range(3) for j in range(i,3)])
        ....:     print(Q.is_rationally_isometric(Q2))
        True
        True
        True
        True
        True
    """
    if self.Gram_det() == 0 or other.Gram_det() == 0:
        raise NotImplementedError("This only tests regular forms")

    if self.base_ring() != other.base_ring():
        raise TypeError("forms must have the same base ring.")

    if self.dim() != other.dim():
        return False

    if not (self.Gram_det()*other.Gram_det()).is_square():
        return False

    L1=self.Gram_det().support()
    L2=other.Gram_det().support()

    for p in set().union(L1,L2):
        if self.hasse_invariant(p) != other.hasse_invariant(p):
            return False

    if self.base_ring() == QQ:
        if self.signature() != other.signature():
            return False
    else:

        M = self.rational_diagonal_form().Gram_matrix_rational()
        N = other.rational_diagonal_form().Gram_matrix_rational()
        K = self.base_ring()

        Mentries = M.diagonal()
        Nentries = N.diagonal()

        for emb in K.real_embeddings():

            Mpos=0
            for x in Mentries:
                Mpos+= emb(x) >= 0

            Npos=0
            for x in Nentries:
                Npos+= emb(x) >= 0

            if Npos != Mpos:
                return False

    if not return_matrix:
        return True

    # Ensure that both quadratic forms are diagonal.
    Q, q_diagonal_transform = self.rational_diagonal_form(True)
    F, f_diagonal_transform = other.rational_diagonal_form(True)

    # Call the method that does all the work to compute the transformation.
    transform = _diagonal_isometry(Q, F)

    return f_diagonal_transform * transform * q_diagonal_transform.inverse()


def _diagonal_isometry(V, W):
    r"""
    Given two diagonal, rationally equivalent quadratic forms, computes a
    transition matrix mapping from one to the other.

    .. NOTE::

        This function is an auxiliary method of ``isometry``, which is
        the method that should be called as it performs error-checking
        that is not present in this function.

    INPUT:

    - ``V`` -- a diagonal quadratic form
    - ``W`` -- a diagonal quadratic form

    OUTPUT:

    - A matrix ``T`` representing the isometry transformation, such that if
      ``VM`` is the gram matrix of ``V`` and ``WM`` is the gram matrix of
      ``W``, then ``VM == T.transpose() * WM * T`` yields ``True``.

    EXAMPLES::

        sage: from sage.quadratic_forms.quadratic_form__equivalence_testing import _diagonal_isometry

        sage: Q = DiagonalQuadraticForm(QQ, [1, 2, 4])
        sage: F = DiagonalQuadraticForm(QQ, [2, 2, 2])

        sage: T = _diagonal_isometry(Q, F); T
        [   0    1    0]
        [-1/2    0    1]
        [ 1/2    0    1]
        sage: Q.Gram_matrix() == T.T * F.Gram_matrix() * T
        True

        sage: T = _diagonal_isometry(F, Q); T
        [   0   -1   -1]
        [   1    0    0]
        [   0 -1/2  1/2]
        sage: F.Gram_matrix() == T.T * Q.Gram_matrix() * T
        True
    """
    import copy
    from sage.quadratic_forms.quadratic_form import DiagonalQuadraticForm
    from sage.matrix.constructor import Matrix
    from sage.modules.free_module_element import vector

    # We need to modify V and W, so copy them into Q and F respectively.
    Q, F = copy.deepcopy(V), copy.deepcopy(W)
    # Let FM denote the Gram matrix of F.
    FM = F.Gram_matrix()
    n = Q.dim()

    # This matrix represents a new basis for W, where the columns of the
    # matrix are the vectors of the basis. We initialize it to the standard basis.
    change_of_basis_matrix = Matrix.identity(QQ, n)

    # The goal of this loop is to obtain a new basis for W such that the
    # Gram matrix of V with respect to the standard basis equals the Gram matrix
    # of W with respect to the new basis.
    for i in range(n):
        # If the first terms are not equal...
        if Q.Gram_matrix()[0][0] != F.Gram_matrix()[0][0]:
            # Find a vector w in F such that F(w) equals the first term of Q.
            w = F.solve(Q.Gram_matrix()[0][0])
            w = vector(QQ, i*[0] + w.list())

            # We want to extend the basis of W to include the vector w.
            # Find a non-fixed vector in the current basis to replace by w.
            j = i
            # The new set of vectors must still be linearly independent (i.e. the matrix is non-singular).
            while True:
                temp_matrix = Matrix(change_of_basis_matrix)
                temp_matrix.set_column(j, change_of_basis_matrix*w)
                if not temp_matrix.is_singular():
                    break
                j = j + 1

            change_of_basis_matrix = temp_matrix

            # We want to fix w to be the basis vector at position i, so swap it with whatever is already there.
            col = change_of_basis_matrix.column(i)
            change_of_basis_matrix.set_column(i, change_of_basis_matrix.column(j))
            change_of_basis_matrix.set_column(j, col)

            # Orthogonalize the basis.
            change_of_basis_matrix = _gram_schmidt(change_of_basis_matrix, i, W.bilinear_map)

            # Obtain the diagonal gram matrix of F.
            FM = W(change_of_basis_matrix).Gram_matrix_rational()

        # Now we have that QM[0][0] == FM[0][0] where QM and FM are the Gram matrices
        # of Q and F respectively. We remove the first variable from each form and continue.
        F = DiagonalQuadraticForm(F.base_ring(), FM.diagonal())
        F = F.extract_variables(range(i + 1, F.dim()))
        Q = Q.extract_variables(range(1, Q.dim()))

    return change_of_basis_matrix


def _gram_schmidt(m, fixed_vector_index, inner_product):
    r"""
    Orthogonalize a set of vectors, starting at a fixed vector, with respect to a given
    inner product.

    INPUT:

    - ``m`` -- a square matrix whose columns represent vectors
    - ``fixed_vector_index`` -- any vectors preceding the vector (i.e. to its left)
        at this index are not changed.
    - ``inner_product`` - a function that takes two vector arguments and returns a scalar,
        representing an inner product.

    OUTPUT:

    - A matrix consisting of orthogonal columns with respect to the given inner product

    EXAMPLES::

        sage: from sage.quadratic_forms.quadratic_form__equivalence_testing import _gram_schmidt
        sage: Q = QuadraticForm(QQ, 3, [1, 2, 2, 2, 1, 3]); Q
        Quadratic form in 3 variables over Rational Field with coefficients:
        [ 1 2 2 ]
        [ * 2 1 ]
        [ * * 3 ]
        sage: QM = Q.Gram_matrix(); QM
        [  1   1   1]
        [  1   2 1/2]
        [  1 1/2   3]
        sage: std_basis = matrix.identity(3)
        sage: ortho_basis = _gram_schmidt(std_basis, 0, Q.bilinear_map); ortho_basis
        [   1   -1 -3/2]
        [   0    1  1/2]
        [   0    0    1]
        sage: Q(ortho_basis).Gram_matrix_rational()
        [  1   0   0]
        [  0   1   0]
        [  0   0 7/4]
        sage: v1 = ortho_basis.column(0); v2 = ortho_basis.column(1); v3 = ortho_basis.column(2);
        sage: Q.bilinear_map(v1, v2) == 0
        True
        sage: Q.bilinear_map(v1, v3) == 0
        True
        sage: Q.bilinear_map(v2, v3) == 0
        True
    """
    from sage.matrix.constructor import column_matrix

    n = m.dimensions()[0]
    vectors = [0] * n

    for i in range(n):
        vectors[i] = m.column(i)
    for i in range(fixed_vector_index, n):
        for j in range(i+1, n):
            vectors[j] = vectors[j] - (inner_product(vectors[j], vectors[i]) / inner_product(vectors[i], vectors[i])) * vectors[i]

    return column_matrix(vectors)<|MERGE_RESOLUTION|>--- conflicted
+++ resolved
@@ -5,19 +5,6 @@
 
 - Anna Haensch (2014-12-01): added test for rational isometry
 """
-<<<<<<< HEAD
-
-from sage.arith.misc import (hilbert_symbol,
-                             GCD,
-                             is_prime,
-                             legendre_symbol,
-                             prime_divisors,
-                             valuation)
-from sage.rings.integer_ring import ZZ
-from sage.rings.rational_field import QQ
-
-from .quadratic_form import is_QuadraticForm
-=======
 
 from sage.arith.misc import (hilbert_symbol,
                              GCD,
@@ -28,7 +15,6 @@
 from sage.quadratic_forms.quadratic_form import is_QuadraticForm
 from sage.rings.integer_ring import ZZ
 from sage.rings.rational_field import QQ
->>>>>>> 453378ba
 
 
 ##############################################################################
