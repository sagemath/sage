--- conflicted
+++ resolved
@@ -143,11 +143,7 @@
     EXAMPLES::
 
         sage: Q = DiagonalQuadraticForm(ZZ, [1,1])
-<<<<<<< HEAD
-        sage: Q.vectors_by_length(5)                                                    # optional - sage.symbolic
-=======
         sage: Q.vectors_by_length(5)                                                # optional - sage.symbolic
->>>>>>> 189eb200
         [[[0, 0]],
          [[0, -1], [-1, 0]],
          [[-1, -1], [1, -1]],
@@ -158,11 +154,7 @@
     ::
 
         sage: Q1 = DiagonalQuadraticForm(ZZ, [1,3,5,7])
-<<<<<<< HEAD
-        sage: Q1.vectors_by_length(5)                                                   # optional - sage.symbolic
-=======
         sage: Q1.vectors_by_length(5)                                               # optional - sage.symbolic
->>>>>>> 189eb200
         [[[0, 0, 0, 0]],
          [[-1, 0, 0, 0]],
          [],
@@ -173,21 +165,13 @@
     ::
 
         sage: Q = QuadraticForm(ZZ, 4, [1,1,1,1, 1,0,0, 1,0, 1])
-<<<<<<< HEAD
-        sage: list(map(len, Q.vectors_by_length(2)))                                    # optional - sage.symbolic
-=======
         sage: list(map(len, Q.vectors_by_length(2)))                                # optional - sage.symbolic
->>>>>>> 189eb200
         [1, 12, 12]
 
     ::
 
         sage: Q = QuadraticForm(ZZ, 4, [1,-1,-1,-1, 1,0,0, 4,-3, 4])
-<<<<<<< HEAD
-        sage: list(map(len, Q.vectors_by_length(3)))                                    # optional - sage.symbolic
-=======
         sage: list(map(len, Q.vectors_by_length(3)))                                # optional - sage.symbolic
->>>>>>> 189eb200
         [1, 3, 0, 3]
     """
     # pari uses eps = 1e-6 ; nothing bad should happen if eps is too big
@@ -393,11 +377,7 @@
     EXAMPLES::
 
         sage: Q1 = DiagonalQuadraticForm(ZZ, [7,5,3])
-<<<<<<< HEAD
-        sage: Q1.split_local_cover()                                                    # optional - sage.symbolic
-=======
         sage: Q1.split_local_cover()                                                # optional - sage.symbolic
->>>>>>> 189eb200
         Quadratic form in 3 variables over Integer Ring with coefficients:
         [ 3 0 0 ]
         [ * 5 0 ]
