--- conflicted
+++ resolved
@@ -6,20 +6,14 @@
                              kronecker as kronecker_symbol,
                              legendre_symbol,
                              prime_divisors)
+from sage.misc.lazy_import import lazy_import
 from sage.misc.misc_c import prod
 from sage.rings.integer_ring import ZZ
 from sage.rings.rational_field import QQ
-<<<<<<< HEAD
-from sage.arith.all import kronecker_symbol, legendre_symbol, prime_divisors, is_prime, fundamental_discriminant
-from sage.misc.lazy_import import lazy_import
+
 lazy_import("sage.symbolic.constants", "pi")
-from sage.misc.misc_c import prod
-from sage.quadratic_forms.special_values import gamma__exact, zeta__exact, quadratic_L_function__exact
-=======
-from sage.symbolic.constants import pi
 
 from .special_values import gamma__exact, zeta__exact, quadratic_L_function__exact
->>>>>>> 4ab50706
 
 
 def parity(self, allow_rescaling_flag=True):
