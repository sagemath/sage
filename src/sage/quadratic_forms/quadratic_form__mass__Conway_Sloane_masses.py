--- conflicted
+++ resolved
@@ -7,18 +7,10 @@
                              legendre_symbol,
                              prime_divisors)
 from sage.misc.misc_c import prod
-<<<<<<< HEAD
-from sage.rings.integer_ring import ZZ
-from sage.rings.rational_field import QQ
-from sage.symbolic.constants import pi
-
-from .special_values import gamma__exact, zeta__exact, quadratic_L_function__exact
-=======
 from sage.quadratic_forms.special_values import gamma__exact, zeta__exact, quadratic_L_function__exact
 from sage.rings.integer_ring import ZZ
 from sage.rings.rational_field import QQ
 from sage.symbolic.constants import pi
->>>>>>> 3abbe734
 
 
 def parity(self, allow_rescaling_flag=True):
