r"""
Morphisms of vector spaces (linear transformations)

AUTHOR:

    - Rob Beezer: (2011-06-29)

A vector space morphism is a homomorphism between vector spaces, better known
as a linear transformation.  These are a specialization of Sage's free module
homomorphisms.  (A free module is like a vector space, but with scalars from a
ring that may not be a field.)  So references to free modules in the
documentation or error messages should be understood as simply reflecting a
more general situation.

Creation
--------

The constructor :func:`linear_transformation` is designed to accept a
variety of inputs that can define a linear transformation.  See the
documentation of the function for all the possibilities.  Here we give two.

First a matrix representation.  By default input matrices are understood
to act on vectors placed to left of the matrix.  Optionally, an input
matrix can be described as acting on vectors placed to the right.  ::

    sage: A = matrix(QQ, [[-1, 2, 3], [4, 2, 0]])
    sage: phi = linear_transformation(A)
    sage: phi
    Vector space morphism represented by the matrix:
    [-1  2  3]
    [ 4  2  0]
    Domain:   Vector space of dimension 2 over Rational Field
    Codomain: Vector space of dimension 3 over Rational Field
    sage: phi([2, -3])
    (-14, -2, 6)

A symbolic function can be used to specify the "rule" for a
linear transformation, along with explicit descriptions of the
domain and codomain.  ::

    sage: # needs sage.symbolic
    sage: F = Integers(13)
    sage: D = F^3
    sage: C = F^2
    sage: x, y, z = var('x y z')                                                        # needs sage.symbolic
    sage: f(x, y, z) = [2*x + 3*y + 5*z, x + z]                                         # needs sage.symbolic
    sage: rho = linear_transformation(D, C, f)                                          # needs sage.symbolic
    sage: f(1, 2, 3)                                                                    # needs sage.symbolic
    (23, 4)
    sage: rho([1, 2, 3])                                                                # needs sage.symbolic
    (10, 4)

A "vector space homspace" is the set of all linear transformations
between two vector spaces.  Various input can be coerced into a
homspace to create a linear transformation.  See
:mod:`sage.modules.vector_space_homspace` for more. ::

    sage: D = QQ^4
    sage: C = QQ^2
    sage: hom_space = Hom(D, C)
    sage: images = [[1, 3], [2, -1], [4, 0], [3, 7]]
    sage: zeta = hom_space(images)
    sage: zeta
    Vector space morphism represented by the matrix:
    [ 1  3]
    [ 2 -1]
    [ 4  0]
    [ 3  7]
    Domain:   Vector space of dimension 4 over Rational Field
    Codomain: Vector space of dimension 2 over Rational Field

A homomorphism may also be created via a method on the domain.  ::

    sage: # needs sage.rings.number_field sage.symbolic
    sage: F = QQ[sqrt(3)]
    sage: a = F.gen(0)
    sage: D = F^2
    sage: C = F^2
    sage: A = matrix(F, [[a, 1], [2*a, 2]])
    sage: psi = D.hom(A, C)
    sage: psi
    Vector space morphism represented by the matrix:
    [  sqrt3       1]
    [2*sqrt3       2]
<<<<<<< HEAD
    Domain: Vector space of dimension 2 over Number Field in sqrt3
             with defining polynomial x^2 - 3 with sqrt3 = 1.732050807568878?
    Codomain: Vector space of dimension 2 over Number Field in sqrt3
               with defining polynomial x^2 - 3 with sqrt3 = 1.732050807568878?
=======
    Domain:   Vector space of dimension 2 over Number Field in sqrt3
              with defining polynomial x^2 - 3 with sqrt3 = 1.732050807568878?
    Codomain: Vector space of dimension 2 over Number Field in sqrt3
              with defining polynomial x^2 - 3 with sqrt3 = 1.732050807568878?
>>>>>>> 04ee0c51
    sage: psi([1, 4])
    (9*sqrt3, 9)

Properties
----------

Many natural properties of a linear transformation can be computed.
Some of these are more general methods of objects in the classes
:class:`sage.modules.free_module_morphism.FreeModuleMorphism` and
:class:`sage.modules.matrix_morphism.MatrixMorphism`.

Values are computed in a natural way, an inverse image of an
element can be computed with the ``lift()`` method, when the inverse
image actually exists.  ::

    sage: A = matrix(QQ, [[1,2], [2,4], [3,6]])
    sage: phi = linear_transformation(A)
    sage: phi([1,2,0])
    (5, 10)
    sage: phi.lift([10, 20])
    (10, 0, 0)
    sage: phi.lift([100, 100])
    Traceback (most recent call last):
    ...
    ValueError: element is not in the image

Images and pre-images can be computed as vector spaces.  ::

    sage: A = matrix(QQ, [[1,2], [2,4], [3,6]])
    sage: phi = linear_transformation(A)
    sage: phi.image()
    Vector space of degree 2 and dimension 1 over Rational Field
    Basis matrix:
    [1 2]

    sage: phi.inverse_image( (QQ^2).span([[1,2]]) )
    Vector space of degree 3 and dimension 3 over Rational Field
    Basis matrix:
    [1 0 0]
    [0 1 0]
    [0 0 1]

    sage: phi.inverse_image( (QQ^2).span([[1,1]]) )
    Vector space of degree 3 and dimension 2 over Rational Field
    Basis matrix:
    [   1    0 -1/3]
    [   0    1 -2/3]

Injectivity and surjectivity can be checked.  ::

    sage: A = matrix(QQ, [[1,2], [2,4], [3,6]])
    sage: phi = linear_transformation(A)
    sage: phi.is_injective()
    False
    sage: phi.is_surjective()
    False

Restrictions and representations
--------------------------------

It is possible to restrict the domain and codomain of a linear
transformation to make a new linear transformation.  We will use
those commands to replace the domain and codomain by equal vector
spaces, but with alternate bases.  The point here is that the
matrix representation used to represent linear transformations are
relative to the bases of both the domain and codomain. ::

    sage: A = graphs.PetersenGraph().adjacency_matrix()                                 # needs sage.graphs
    sage: V = QQ^10
    sage: phi = linear_transformation(V, V, A)                                          # needs sage.graphs
    sage: phi                                                                           # needs sage.graphs
    Vector space morphism represented by the matrix:
    [0 1 0 0 1 1 0 0 0 0]
    [1 0 1 0 0 0 1 0 0 0]
    [0 1 0 1 0 0 0 1 0 0]
    [0 0 1 0 1 0 0 0 1 0]
    [1 0 0 1 0 0 0 0 0 1]
    [1 0 0 0 0 0 0 1 1 0]
    [0 1 0 0 0 0 0 0 1 1]
    [0 0 1 0 0 1 0 0 0 1]
    [0 0 0 1 0 1 1 0 0 0]
    [0 0 0 0 1 0 1 1 0 0]
    Domain:   Vector space of dimension 10 over Rational Field
    Codomain: Vector space of dimension 10 over Rational Field

    sage: # needs sage.graphs
    sage: B1 = [V.gen(i) + V.gen(i+1) for i in range(9)] + [V.gen(9)]
    sage: B2 = [V.gen(0)] + [-V.gen(i-1) + V.gen(i) for i in range(1,10)]
    sage: D = V.subspace_with_basis(B1)
    sage: C = V.subspace_with_basis(B2)
    sage: rho = phi.restrict_codomain(C)
    sage: zeta = rho.restrict_domain(D)
    sage: zeta
    Vector space morphism represented by the matrix:
    [6 5 4 3 3 2 1 0 0 0]
    [6 5 4 3 2 2 2 1 0 0]
    [6 6 5 4 3 2 2 2 1 0]
    [6 5 5 4 3 2 2 2 2 1]
    [6 4 4 4 3 3 3 3 2 1]
    [6 5 4 4 4 4 4 4 3 1]
    [6 6 5 4 4 4 3 3 3 2]
    [6 6 6 5 4 4 2 1 1 1]
    [6 6 6 6 5 4 3 1 0 0]
    [3 3 3 3 3 2 2 1 0 0]
    Domain:   Vector space of degree 10 and dimension 10 over Rational Field
              User basis matrix:
              [1 1 0 0 0 0 0 0 0 0]
              [0 1 1 0 0 0 0 0 0 0]
              [0 0 1 1 0 0 0 0 0 0]
              [0 0 0 1 1 0 0 0 0 0]
              [0 0 0 0 1 1 0 0 0 0]
              [0 0 0 0 0 1 1 0 0 0]
              [0 0 0 0 0 0 1 1 0 0]
              [0 0 0 0 0 0 0 1 1 0]
              [0 0 0 0 0 0 0 0 1 1]
              [0 0 0 0 0 0 0 0 0 1]
    Codomain: Vector space of degree 10 and dimension 10 over Rational Field
              User basis matrix:
              [ 1  0  0  0  0  0  0  0  0  0]
              [-1  1  0  0  0  0  0  0  0  0]
              [ 0 -1  1  0  0  0  0  0  0  0]
              [ 0  0 -1  1  0  0  0  0  0  0]
              [ 0  0  0 -1  1  0  0  0  0  0]
              [ 0  0  0  0 -1  1  0  0  0  0]
              [ 0  0  0  0  0 -1  1  0  0  0]
              [ 0  0  0  0  0  0 -1  1  0  0]
              [ 0  0  0  0  0  0  0 -1  1  0]
              [ 0  0  0  0  0  0  0  0 -1  1]

An endomorphism is a linear transformation with an equal domain and codomain,
and here each needs to have the same basis.  We are using a
matrix that has well-behaved eigenvalues, as part of showing that these
do not change as the representation changes.  ::

<<<<<<< HEAD
    sage: A = graphs.PetersenGraph().adjacency_matrix()                                 # needs sage.graphs
=======
    sage: # needs sage.graphs
    sage: A = graphs.PetersenGraph().adjacency_matrix()
>>>>>>> 04ee0c51
    sage: V = QQ^10
    sage: phi = linear_transformation(V, V, A)                                          # needs sage.graphs
    sage: phi.eigenvalues()                                                             # needs sage.graphs
    [3, -2, -2, -2, -2, 1, 1, 1, 1, 1]
<<<<<<< HEAD

    sage: # needs sage.graphs
=======
>>>>>>> 04ee0c51
    sage: B1 = [V.gen(i) + V.gen(i+1) for i in range(9)] + [V.gen(9)]
    sage: C = V.subspace_with_basis(B1)
    sage: zeta = phi.restrict(C)
    sage: zeta
    Vector space morphism represented by the matrix:
    [ 1  0  1 -1  2 -1  2 -2  2 -2]
    [ 1  0  1  0  0  0  1  0  0  0]
    [ 0  1  0  1  0  0  0  1  0  0]
    [ 1 -1  2 -1  2 -2  2 -2  3 -2]
    [ 2 -2  2 -1  1 -1  1  0  1  0]
    [ 1  0  0  0  0  0  0  1  1  0]
    [ 0  1  0  0  0  1 -1  1  0  2]
    [ 0  0  1  0  0  2 -1  1 -1  2]
    [ 0  0  0  1  0  1  1  0  0  0]
    [ 0  0  0  0  1 -1  2 -1  1 -1]
    Domain:   Vector space of degree 10 and dimension 10 over Rational Field
              User basis matrix:
              [1 1 0 0 0 0 0 0 0 0]
              [0 1 1 0 0 0 0 0 0 0]
              [0 0 1 1 0 0 0 0 0 0]
              [0 0 0 1 1 0 0 0 0 0]
              [0 0 0 0 1 1 0 0 0 0]
              [0 0 0 0 0 1 1 0 0 0]
              [0 0 0 0 0 0 1 1 0 0]
              [0 0 0 0 0 0 0 1 1 0]
              [0 0 0 0 0 0 0 0 1 1]
              [0 0 0 0 0 0 0 0 0 1]
    Codomain: Vector space of degree 10 and dimension 10 over Rational Field
<<<<<<< HEAD
    User basis matrix:
    [1 1 0 0 0 0 0 0 0 0]
    [0 1 1 0 0 0 0 0 0 0]
    [0 0 1 1 0 0 0 0 0 0]
    [0 0 0 1 1 0 0 0 0 0]
    [0 0 0 0 1 1 0 0 0 0]
    [0 0 0 0 0 1 1 0 0 0]
    [0 0 0 0 0 0 1 1 0 0]
    [0 0 0 0 0 0 0 1 1 0]
    [0 0 0 0 0 0 0 0 1 1]
    [0 0 0 0 0 0 0 0 0 1]

    sage: zeta.eigenvalues()                                                            # needs sage.graphs
=======
              User basis matrix:
              [1 1 0 0 0 0 0 0 0 0]
              [0 1 1 0 0 0 0 0 0 0]
              [0 0 1 1 0 0 0 0 0 0]
              [0 0 0 1 1 0 0 0 0 0]
              [0 0 0 0 1 1 0 0 0 0]
              [0 0 0 0 0 1 1 0 0 0]
              [0 0 0 0 0 0 1 1 0 0]
              [0 0 0 0 0 0 0 1 1 0]
              [0 0 0 0 0 0 0 0 1 1]
              [0 0 0 0 0 0 0 0 0 1]
    sage: zeta.eigenvalues()
>>>>>>> 04ee0c51
    [3, -2, -2, -2, -2, 1, 1, 1, 1, 1]

Equality
--------

Equality of linear transformations is a bit nuanced.  The equality operator
``==`` tests if two linear transformations have equal matrix representations,
while we determine if two linear transformations are the same function with the
``.is_equal_function()`` method.  Notice in this example that the function
never changes, just the representations.  ::

    sage: f = lambda x: vector(QQ, [x[1], x[0]+x[1], x[0]])
    sage: H = Hom(QQ^2, QQ^3)
    sage: phi = H(f)

    sage: rho = linear_transformation(QQ^2, QQ^3, matrix(QQ,2, 3, [[0,1,1], [1,1,0]]))

    sage: phi == rho
    True

    sage: U = (QQ^2).subspace_with_basis([[1, 2], [-3, 1]])
    sage: V = (QQ^3).subspace_with_basis([[0, 1, 0], [2, 3, 1], [-1, 1, 6]])
    sage: K = Hom(U, V)
    sage: zeta = K(f)

    sage: zeta == phi
    False
    sage: zeta.is_equal_function(phi)
    True
    sage: zeta.is_equal_function(rho)
    True

TESTS::

    sage: V = QQ^2
    sage: H = Hom(V, V)
    sage: f = H([V.1,-2*V.0])
    sage: loads(dumps(f))
    Vector space morphism represented by the matrix:
    [ 0  1]
    [-2  0]
    Domain: Vector space of dimension 2 over Rational Field
    Codomain: Vector space of dimension 2 over Rational Field
    sage: loads(dumps(f)) == f
    True
"""

####################################################################################
#       Copyright (C) 2011 Rob Beezer <beezer@ups.edu>
#
#  Distributed under the terms of the GNU General Public License (GPL)
#
#    This code is distributed in the hope that it will be useful,
#    but WITHOUT ANY WARRANTY; without even the implied warranty of
#    MERCHANTABILITY or FITNESS FOR A PARTICULAR PURPOSE.  See the GNU
#    General Public License for more details.
#
#  The full text of the GPL is available at:
#
#                  http://www.gnu.org/licenses/
####################################################################################


import sage.modules.matrix_morphism as matrix_morphism
import sage.modules.free_module_morphism as free_module_morphism
from . import vector_space_homspace
from sage.structure.element import is_Matrix

def linear_transformation(arg0, arg1=None, arg2=None, side='left'):
    r"""
    Create a linear transformation from a variety of possible inputs.

    FORMATS:

    In the following, ``D`` and ``C`` are vector spaces over
    the same field that are the domain and codomain
    (respectively) of the linear transformation.

    ``side`` is a keyword that is either 'left' or 'right'.
    When a matrix is used to specify a linear transformation,
    as in the first two call formats below, you may specify
    if the function is given by matrix multiplication with
    the vector on the left, or the vector on the right.
    The default is 'left'. The matrix
    representation may be obtained as either version, no matter
    how it is created.

    - ``linear_transformation(A, side='left')``

      Where ``A`` is a matrix.  The domain and codomain are inferred
      from the dimension of the matrix and the base ring of the matrix.
      The base ring must be a field, or have its fraction field implemented
      in Sage.

    - ``linear_transformation(D, C, A, side='left')``

      ``A`` is a matrix that behaves as above.  However, now the domain
      and codomain are given explicitly. The matrix is checked for
      compatibility with the domain and codomain.  Additionally, the
      domain and codomain may be supplied with alternate ("user") bases
      and the matrix is interpreted as being a representation relative
      to those bases.

    - ``linear_transformation(D, C, f)``

      ``f`` is any function that can be applied to the basis elements of the
      domain and that produces elements of the codomain.  The linear
      transformation returned is the unique linear transformation that
      extends this mapping on the basis elements.  ``f`` may come from a
      function defined by a Python ``def`` statement, or may be defined as a
      ``lambda`` function.

      Alternatively, ``f`` may be specified by a callable symbolic function,
      see the examples below for a demonstration.

    - ``linear_transformation(D, C, images)``

      ``images`` is a list, or tuple, of codomain elements, equal in number
      to the size of the basis of the domain.  Each basis element of the domain
      is mapped to the corresponding element of the ``images`` list, and the
      linear transformation returned is the unique linear transformation that
      extends this mapping.

    OUTPUT:

    A linear transformation described by the input.  This is a
    "vector space morphism", an object of the class
    :class:`sage.modules.vector_space_morphism`.

    EXAMPLES:

    We can define a linear transformation with just a matrix, understood to
    act on a vector placed on one side or the other.  The field for the
    vector spaces used as domain and codomain is obtained from the base
    ring of the matrix, possibly promoting to a fraction field.  ::

        sage: A = matrix(ZZ, [[1, -1, 4], [2, 0, 5]])
        sage: phi = linear_transformation(A)
        sage: phi
        Vector space morphism represented by the matrix:
        [ 1 -1  4]
        [ 2  0  5]
        Domain: Vector space of dimension 2 over Rational Field
        Codomain: Vector space of dimension 3 over Rational Field
        sage: phi([1/2, 5])
        (21/2, -1/2, 27)

        sage: B = matrix(Integers(7), [[1, 2, 1], [3, 5, 6]])
        sage: rho = linear_transformation(B, side='right')
        sage: rho
        Vector space morphism represented by the matrix:
        [1 3]
        [2 5]
        [1 6]
        Domain: Vector space of dimension 3 over Ring of integers modulo 7
        Codomain: Vector space of dimension 2 over Ring of integers modulo 7
        sage: rho([2, 4, 6])
        (2, 6)

    We can define a linear transformation with a matrix, while explicitly
    giving the domain and codomain.  Matrix entries will be coerced into the
    common field of scalars for the vector spaces.  ::

        sage: D = QQ^3
        sage: C = QQ^2
        sage: A = matrix([[1, 7], [2, -1], [0, 5]])
        sage: A.parent()
        Full MatrixSpace of 3 by 2 dense matrices over Integer Ring
        sage: zeta = linear_transformation(D, C, A)
        sage: zeta.matrix().parent()
        Full MatrixSpace of 3 by 2 dense matrices over Rational Field
        sage: zeta
        Vector space morphism represented by the matrix:
        [ 1  7]
        [ 2 -1]
        [ 0  5]
        Domain: Vector space of dimension 3 over Rational Field
        Codomain: Vector space of dimension 2 over Rational Field

    Matrix representations are relative to the bases for the domain
    and codomain.  ::

        sage: u = vector(QQ, [1, -1])
        sage: v = vector(QQ, [2, 3])
        sage: D = (QQ^2).subspace_with_basis([u, v])
        sage: x = vector(QQ, [2, 1])
        sage: y = vector(QQ, [-1, 4])
        sage: C = (QQ^2).subspace_with_basis([x, y])
        sage: A = matrix(QQ, [[2, 5], [3, 7]])
        sage: psi = linear_transformation(D, C, A)
        sage: psi
        Vector space morphism represented by the matrix:
        [2 5]
        [3 7]
        Domain: Vector space of degree 2 and dimension 2 over Rational Field
        User basis matrix:
        [ 1 -1]
        [ 2  3]
        Codomain: Vector space of degree 2 and dimension 2 over Rational Field
        User basis matrix:
        [ 2  1]
        [-1  4]
        sage: psi(u) == 2*x + 5*y
        True
        sage: psi(v) == 3*x + 7*y
        True

    Functions that act on the domain may be used to compute images of
    the domain's basis elements, and this mapping can be extended to
    a unique linear transformation.  The function may be a Python
    function (via ``def`` or ``lambda``) or a Sage symbolic function.  ::

        sage: def g(x):
        ....:     return vector(QQ, [2*x[0]+x[2], 5*x[1]])
        sage: phi = linear_transformation(QQ^3, QQ^2, g)
        sage: phi
        Vector space morphism represented by the matrix:
        [2 0]
        [0 5]
        [1 0]
        Domain: Vector space of dimension 3 over Rational Field
        Codomain: Vector space of dimension 2 over Rational Field

        sage: f = lambda x: vector(QQ, [2*x[0]+x[2], 5*x[1]])
        sage: rho = linear_transformation(QQ^3, QQ^2, f)
        sage: rho
        Vector space morphism represented by the matrix:
        [2 0]
        [0 5]
        [1 0]
        Domain: Vector space of dimension 3 over Rational Field
        Codomain: Vector space of dimension 2 over Rational Field

        sage: # needs sage.symbolic
        sage: x, y, z = var('x y z')
        sage: h(x, y, z) = [2*x + z, 5*y]
        sage: zeta = linear_transformation(QQ^3, QQ^2, h)
        sage: zeta
        Vector space morphism represented by the matrix:
        [2 0]
        [0 5]
        [1 0]
        Domain:   Vector space of dimension 3 over Rational Field
        Codomain: Vector space of dimension 2 over Rational Field

        sage: phi == rho
        True
        sage: rho == zeta                                                               # needs sage.symbolic
        True


    We create a linear transformation relative to non-standard bases,
    and capture its representation relative to standard bases.  With this, we
    can build functions that create the same linear transformation relative
    to the nonstandard bases.  ::

        sage: u = vector(QQ, [1, -1])
        sage: v = vector(QQ, [2, 3])
        sage: D = (QQ^2).subspace_with_basis([u, v])
        sage: x = vector(QQ, [2, 1])
        sage: y = vector(QQ, [-1, 4])
        sage: C = (QQ^2).subspace_with_basis([x, y])
        sage: A = matrix(QQ, [[2, 5], [3, 7]])
        sage: psi = linear_transformation(D, C, A)
        sage: rho = psi.restrict_codomain(QQ^2).restrict_domain(QQ^2)
        sage: rho.matrix()
        [ -4/5  97/5]
        [  1/5 -13/5]

        sage: f = lambda x: vector(QQ, [(-4/5)*x[0] + (1/5)*x[1], (97/5)*x[0] + (-13/5)*x[1]])
        sage: psi = linear_transformation(D, C, f)
        sage: psi.matrix()
        [2 5]
        [3 7]

        sage: # needs sage.symbolic
        sage: s, t = var('s t')
        sage: h(s, t) = [(-4/5)*s + (1/5)*t, (97/5)*s + (-13/5)*t]
        sage: zeta = linear_transformation(D, C, h)
        sage: zeta.matrix()
        [2 5]
        [3 7]

    Finally, we can give an explicit list of images for the basis
    elements of the domain.  ::

        sage: # needs sage.rings.number_field
        sage: x = polygen(QQ)
        sage: F.<a> = NumberField(x^3 + x + 1)
        sage: u = vector(F, [1, a, a^2])
        sage: v = vector(F, [a, a^2, 2])
        sage: w = u + v
        sage: D = F^3
        sage: C = F^3
        sage: rho = linear_transformation(D, C, [u, v, w])
        sage: rho.matrix()
        [      1       a     a^2]
        [      a     a^2       2]
        [  a + 1 a^2 + a a^2 + 2]
        sage: C = (F^3).subspace_with_basis([u, v])
        sage: D = (F^3).subspace_with_basis([u, v])
        sage: psi = linear_transformation(C, D, [u+v, u-v])
        sage: psi.matrix()
        [ 1  1]
        [ 1 -1]

    TESTS:

    We test some bad inputs.  First, the wrong things in the wrong places.  ::

        sage: linear_transformation('junk')
        Traceback (most recent call last):
        ...
        TypeError: first argument must be a matrix or a vector space, not junk

        sage: linear_transformation(QQ^2, QQ^3, 'stuff')
        Traceback (most recent call last):
        ...
        TypeError: third argument must be a matrix, function, or list of images, not stuff

        sage: linear_transformation(QQ^2, 'garbage')
        Traceback (most recent call last):
        ...
        TypeError: if first argument is a vector space, then second argument must be a vector space, not garbage

        sage: linear_transformation(QQ^2, Integers(7)^2)
        Traceback (most recent call last):
        ...
        TypeError: vector spaces must have the same field of scalars, not Rational Field and Ring of integers modulo 7

    Matrices must be over a field (or a ring that can be promoted to a field),
    and of the right size.  ::

        sage: linear_transformation(matrix(Integers(6), [[2, 3],[4, 5]]))
        Traceback (most recent call last):
        ...
        TypeError: matrix must have entries from a field, or a ring with a fraction field, not Ring of integers modulo 6

        sage: A = matrix(QQ, 3, 4, range(12))
        sage: linear_transformation(QQ^4, QQ^4, A)
        Traceback (most recent call last):
        ...
        TypeError: domain dimension is incompatible with matrix size

        sage: linear_transformation(QQ^3, QQ^3, A, side='right')
        Traceback (most recent call last):
        ...
        TypeError: domain dimension is incompatible with matrix size

        sage: linear_transformation(QQ^3, QQ^3, A)
        Traceback (most recent call last):
        ...
        TypeError: codomain dimension is incompatible with matrix size

        sage: linear_transformation(QQ^4, QQ^4, A, side='right')
        Traceback (most recent call last):
        ...
        TypeError: codomain dimension is incompatible with matrix size

    Lists of images can be of the wrong number, or not really
    elements of the codomain.  ::

        sage: linear_transformation(QQ^3, QQ^2, [vector(QQ, [1,2])])
        Traceback (most recent call last):
        ...
        ValueError: number of images should equal the size of the domain's basis (=3), not 1

        sage: C = (QQ^2).subspace_with_basis([vector(QQ, [1,1])])
        sage: linear_transformation(QQ^1, C, [vector(QQ, [1,2])])
        Traceback (most recent call last):
        ...
        ArithmeticError: some proposed image is not in the codomain, because
        element [1, 2] is not in free module


    Functions may not apply properly to domain elements,
    or return values outside the codomain.  ::

        sage: f = lambda x: vector(QQ, [x[0], x[4]])
        sage: linear_transformation(QQ^3, QQ^2, f)
        Traceback (most recent call last):
        ...
        ValueError: function cannot be applied properly to some basis element because
        vector index out of range

        sage: f = lambda x: vector(QQ, [x[0], x[1]])
        sage: C = (QQ^2).span([vector(QQ, [1, 1])])
        sage: linear_transformation(QQ^2, C, f)
        Traceback (most recent call last):
        ...
        ArithmeticError: some image of the function is not in the codomain, because
        element [1, 0] is not in free module

    A Sage symbolic function can come in a variety of forms that are
    not representative of a linear transformation. ::

        sage: x, y = var('x, y')                                                        # needs sage.symbolic
        sage: f(x, y) = [y, x, y]                                                       # needs sage.symbolic
        sage: linear_transformation(QQ^3, QQ^3, f)                                      # needs sage.symbolic
        Traceback (most recent call last):
        ...
        ValueError: symbolic function has the wrong number of inputs for domain

        sage: linear_transformation(QQ^2, QQ^2, f)                                      # needs sage.symbolic
        Traceback (most recent call last):
        ...
        ValueError: symbolic function has the wrong number of outputs for codomain

        sage: x, y = var('x y')                                                         # needs sage.symbolic
        sage: f(x, y) = [y, x*y]                                                        # needs sage.symbolic
        sage: linear_transformation(QQ^2, QQ^2, f)                                      # needs sage.symbolic
        Traceback (most recent call last):
        ...
        ValueError: symbolic function must be linear in all the inputs:
        unable to convert y to a rational

<<<<<<< HEAD
        sage: x, y = var('x y')                                                         # needs sage.symbolic
        sage: f(x, y) = [x, 2*y]                                                        # needs sage.symbolic
=======
        sage: # needs sage.symbolic
        sage: x, y = var('x y')
        sage: f(x, y) = [x, 2*y]
>>>>>>> 04ee0c51
        sage: C = (QQ^2).span([vector(QQ, [1, 1])])
        sage: linear_transformation(QQ^2, C, f)
        Traceback (most recent call last):
        ...
        ArithmeticError: some image of the function is not in the codomain, because
        element [1, 0] is not in free module
    """
    from sage.matrix.constructor import matrix
    from sage.modules.module import is_VectorSpace
    from sage.modules.free_module import VectorSpace
    from sage.categories.homset import Hom
    try:
        from sage.modules.vector_callable_symbolic_dense import Vector_callable_symbolic_dense
    except ImportError:
        Vector_callable_symbolic_dense = ()

    if side not in ['left', 'right']:
        raise ValueError("side must be 'left' or 'right', not {0}".format(side))
    if not (is_Matrix(arg0) or is_VectorSpace(arg0)):
        raise TypeError('first argument must be a matrix or a vector space, not {0}'.format(arg0))
    if is_Matrix(arg0):
        R = arg0.base_ring()
        if not R.is_field():
            try:
                R = R.fraction_field()
            except (NotImplementedError, TypeError):
                msg = 'matrix must have entries from a field, or a ring with a fraction field, not {0}'
                raise TypeError(msg.format(R))
        if side == 'right':
            arg0 = arg0.transpose()
            side = 'left'
        arg2 = arg0
        arg0 = VectorSpace(R, arg2.nrows())
        arg1 = VectorSpace(R, arg2.ncols())
    elif is_VectorSpace(arg0):
        if not is_VectorSpace(arg1):
            msg = 'if first argument is a vector space, then second argument must be a vector space, not {0}'
            raise TypeError(msg.format(arg1))
        if arg0.base_ring() != arg1.base_ring():
            msg = 'vector spaces must have the same field of scalars, not {0} and {1}'
            raise TypeError(msg.format(arg0.base_ring(), arg1.base_ring()))

    # Now arg0 = domain D, arg1 = codomain C, and
    #   both are vector spaces with common field of scalars
    #   use these to make a VectorSpaceHomSpace
    # arg2 might be a matrix that began in arg0
    D = arg0
    C = arg1
    H = Hom(D, C, category=None)

    # Examine arg2 as the "rule" for the linear transformation
    # Pass on matrices, Python functions and lists to homspace call
    # Convert symbolic function here, to a matrix
    if is_Matrix(arg2):
        if side == 'right':
            arg2 = arg2.transpose()
    elif isinstance(arg2, (list, tuple)):
        pass
    elif isinstance(arg2, Vector_callable_symbolic_dense):
        from sage.symbolic.ring import SR
        args = arg2.parent().base_ring()._arguments
        exprs = arg2.change_ring(SR)
        m = len(args)
        n = len(exprs)
        if m != D.degree():
            raise ValueError('symbolic function has the wrong number of inputs for domain')
        if n != C.degree():
            raise ValueError('symbolic function has the wrong number of outputs for codomain')
        arg2 = [[e.coefficient(a) for e in exprs] for a in args]
        try:
            arg2 = matrix(D.base_ring(), m, n, arg2)
        except TypeError as e:
            msg = 'symbolic function must be linear in all the inputs:\n' + e.args[0]
            raise ValueError(msg)
        # have matrix with respect to standard bases, now consider user bases
        images = [v*arg2 for v in D.basis()]
        try:
            arg2 = matrix([C.coordinates(C(a)) for a in images])
        except (ArithmeticError, TypeError) as e:
            msg = 'some image of the function is not in the codomain, because\n' + e.args[0]
            raise ArithmeticError(msg)
    elif callable(arg2):
        pass
    else:
        msg = 'third argument must be a matrix, function, or list of images, not {0}'
        raise TypeError(msg.format(arg2))

    # arg2 now compatible with homspace H call method
    # __init__ will check matrix sizes versus domain/codomain dimensions
    return H(arg2)

def is_VectorSpaceMorphism(x):
    r"""
    Returns ``True`` if ``x`` is a vector space morphism (a linear transformation).

    INPUT:

    ``x`` - anything

    OUTPUT:

    ``True`` only if ``x`` is an instance of a vector space morphism,
    which are also known as linear transformations.

    EXAMPLES::

        sage: V = QQ^2; f = V.hom([V.1,-2*V.0])
        sage: sage.modules.vector_space_morphism.is_VectorSpaceMorphism(f)
        True
        sage: sage.modules.vector_space_morphism.is_VectorSpaceMorphism('junk')
        False
    """
    return isinstance(x, VectorSpaceMorphism)


class VectorSpaceMorphism(free_module_morphism.FreeModuleMorphism):

    def __init__(self, homspace, A, side="left"):
        r"""
        Create a linear transformation, a morphism between vector spaces.

        INPUT:

        -  ``homspace`` - a homspace (of vector spaces) to serve
           as a parent for the linear transformation and a home for
           the domain and codomain of the morphism
        -  ``A`` - a matrix representing the linear transformation,
           which will act on vectors placed to the left of the matrix

        EXAMPLES:

        Nominally, we require a homspace to hold the domain
        and codomain and a matrix representation of the morphism
        (linear transformation).  ::

            sage: from sage.modules.vector_space_homspace import VectorSpaceHomspace
            sage: from sage.modules.vector_space_morphism import VectorSpaceMorphism
            sage: H = VectorSpaceHomspace(QQ^3, QQ^2)
            sage: A = matrix(QQ, 3, 2, range(6))
            sage: zeta = VectorSpaceMorphism(H, A)
            sage: zeta
            Vector space morphism represented by the matrix:
            [0 1]
            [2 3]
            [4 5]
            Domain:   Vector space of dimension 3 over Rational Field
            Codomain: Vector space of dimension 2 over Rational Field

        See the constructor,
        :func:`sage.modules.vector_space_morphism.linear_transformation`
        for another way to create linear transformations.

        The ``.hom()`` method of a vector space will create a vector
        space morphism. ::

            sage: V = QQ^3; W = V.subspace_with_basis([[1,2,3], [-1,2,5/3], [0,1,-1]])
            sage: phi = V.hom(matrix(QQ, 3, range(9)), codomain=W) # indirect doctest
            sage: type(phi)
            <class 'sage.modules.vector_space_morphism.VectorSpaceMorphism'>

        A matrix may be coerced into a vector space homspace to
        create a vector space morphism.  ::

            sage: from sage.modules.vector_space_homspace import VectorSpaceHomspace
            sage: H = VectorSpaceHomspace(QQ^3, QQ^2)
            sage: A = matrix(QQ, 3, 2, range(6))
            sage: rho = H(A)  # indirect doctest
            sage: type(rho)
            <class 'sage.modules.vector_space_morphism.VectorSpaceMorphism'>
        """
        if not vector_space_homspace.is_VectorSpaceHomspace(homspace):
            raise TypeError('homspace must be a vector space hom space, not {0}'.format(homspace))
        if isinstance(A, matrix_morphism.MatrixMorphism):
            A = A.matrix()
        if not is_Matrix(A):
            msg = 'input must be a matrix representation or another matrix morphism, not {0}'
            raise TypeError(msg.format(A))
        # now have a vector space homspace, and a matrix, check compatibility
        if side == "left":
            if homspace.domain().dimension() != A.nrows():
                raise TypeError('domain dimension is incompatible with matrix size')
            if homspace.codomain().dimension() != A.ncols():
                raise TypeError('codomain dimension is incompatible with matrix size')
        if side == "right":
            if homspace.codomain().dimension() != A.nrows():
                raise TypeError('Domain dimension is incompatible with matrix size')
            if homspace.domain().dimension() != A.ncols():
                raise TypeError('codomain dimension is incompatible with matrix size')

        A = homspace._matrix_space(side)(A)
        free_module_morphism.FreeModuleMorphism.__init__(self, homspace, A, side)

    def is_invertible(self):
        r"""
        Determines if the vector space morphism has an inverse.

        OUTPUT:

        ``True`` if the vector space morphism is invertible, otherwise
        ``False``.

        EXAMPLES:

        If the dimension of the domain does not match the dimension
        of the codomain, then the morphism cannot be invertible.  ::

            sage: V = QQ^3
            sage: U = V.subspace_with_basis([V.0 + V.1, 2*V.1 + 3*V.2])
            sage: phi = V.hom([U.0, U.0 + U.1, U.0 - U.1], U)
            sage: phi.is_invertible()
            False

        An invertible linear transformation. ::

            sage: A = matrix(QQ, 3, [[-3, 5, -5], [4, -7, 7], [6, -8, 10]])
            sage: A.determinant()
            2
            sage: H = Hom(QQ^3, QQ^3)
            sage: rho = H(A)
            sage: rho.is_invertible()
            True

        A non-invertible linear transformation, an endomorphism of
        a vector space over a finite field.  ::

            sage: # needs sage.rings.finite_rings
            sage: F.<a> = GF(11^2)
            sage: A = matrix(F, [[6*a + 3,   8*a +  2, 10*a + 3],
            ....:                [2*a + 7,   4*a +  3,  2*a + 3],
            ....:                [9*a + 2,  10*a + 10,  3*a + 3]])
            sage: A.nullity()
            1
            sage: E = End(F^3)
            sage: zeta = E(A)
            sage: zeta.is_invertible()
            False
        """
        # endomorphism or not, this is equivalent to invertibility of
        #   the matrix representation, so any test of this will suffice
        m = self.matrix()
        if not m.is_square():
            return False
        return m.rank() == m.ncols()

    def _latex_(self):
        r"""
        A LaTeX representation of this vector space morphism.

        EXAMPLES::

            sage: H = Hom(QQ^3, QQ^2)
            sage: f = H(matrix(3, 2, range(6)))
            sage: f._latex_().split(' ')
            ['\\text{vector', 'space', 'morphism', 'from',
            '}\n\\Bold{Q}^{3}\\text{', 'to', '}\n\\Bold{Q}^{2}\\text{',
            'represented', 'by', 'the', 'matrix',
            '}\n\\left(\\begin{array}{rr}\n0', '&', '1',
            '\\\\\n2', '&', '3', '\\\\\n4', '&', '5\n\\end{array}\\right)']
        """
        s = ('\\text{vector space morphism from }\n', self.domain()._latex_(),
             '\\text{ to }\n', self.codomain()._latex_(),
             '\\text{ represented by the matrix }\n', self.matrix()._latex_())
        return ''.join(s)

    def _repr_(self):
        r"""
        A text representation of this vector space morphism.

        EXAMPLES::

            sage: H = Hom(QQ^3, QQ^2)
            sage: f = H(matrix(3, 2, range(6)))
            sage: f._repr_().split(' ')
            ['Vector', 'space', 'morphism', 'represented', 'by',
            'the', 'matrix:\n[0', '1]\n[2', '3]\n[4', '5]\nDomain:',
            'Vector', 'space', 'of', 'dimension', '3', 'over',
            'Rational', 'Field\nCodomain:', 'Vector', 'space', 'of',
            'dimension', '2', 'over', 'Rational', 'Field']
        """
        m = self.matrix()
        act = ""
        if self.side() == "right":
            act = "as left-multiplication "
        msg = ("Vector space morphism represented {}by the matrix:\n",
               "{!r}\n",
               "Domain: {}\n",
               "Codomain: {}")
        return ''.join(msg).format(act, m, self.domain(), self.codomain())<|MERGE_RESOLUTION|>--- conflicted
+++ resolved
@@ -82,17 +82,10 @@
     Vector space morphism represented by the matrix:
     [  sqrt3       1]
     [2*sqrt3       2]
-<<<<<<< HEAD
-    Domain: Vector space of dimension 2 over Number Field in sqrt3
-             with defining polynomial x^2 - 3 with sqrt3 = 1.732050807568878?
-    Codomain: Vector space of dimension 2 over Number Field in sqrt3
-               with defining polynomial x^2 - 3 with sqrt3 = 1.732050807568878?
-=======
     Domain:   Vector space of dimension 2 over Number Field in sqrt3
               with defining polynomial x^2 - 3 with sqrt3 = 1.732050807568878?
     Codomain: Vector space of dimension 2 over Number Field in sqrt3
               with defining polynomial x^2 - 3 with sqrt3 = 1.732050807568878?
->>>>>>> 04ee0c51
     sage: psi([1, 4])
     (9*sqrt3, 9)
 
@@ -227,21 +220,12 @@
 matrix that has well-behaved eigenvalues, as part of showing that these
 do not change as the representation changes.  ::
 
-<<<<<<< HEAD
-    sage: A = graphs.PetersenGraph().adjacency_matrix()                                 # needs sage.graphs
-=======
     sage: # needs sage.graphs
     sage: A = graphs.PetersenGraph().adjacency_matrix()
->>>>>>> 04ee0c51
     sage: V = QQ^10
     sage: phi = linear_transformation(V, V, A)                                          # needs sage.graphs
     sage: phi.eigenvalues()                                                             # needs sage.graphs
     [3, -2, -2, -2, -2, 1, 1, 1, 1, 1]
-<<<<<<< HEAD
-
-    sage: # needs sage.graphs
-=======
->>>>>>> 04ee0c51
     sage: B1 = [V.gen(i) + V.gen(i+1) for i in range(9)] + [V.gen(9)]
     sage: C = V.subspace_with_basis(B1)
     sage: zeta = phi.restrict(C)
@@ -270,21 +254,6 @@
               [0 0 0 0 0 0 0 0 1 1]
               [0 0 0 0 0 0 0 0 0 1]
     Codomain: Vector space of degree 10 and dimension 10 over Rational Field
-<<<<<<< HEAD
-    User basis matrix:
-    [1 1 0 0 0 0 0 0 0 0]
-    [0 1 1 0 0 0 0 0 0 0]
-    [0 0 1 1 0 0 0 0 0 0]
-    [0 0 0 1 1 0 0 0 0 0]
-    [0 0 0 0 1 1 0 0 0 0]
-    [0 0 0 0 0 1 1 0 0 0]
-    [0 0 0 0 0 0 1 1 0 0]
-    [0 0 0 0 0 0 0 1 1 0]
-    [0 0 0 0 0 0 0 0 1 1]
-    [0 0 0 0 0 0 0 0 0 1]
-
-    sage: zeta.eigenvalues()                                                            # needs sage.graphs
-=======
               User basis matrix:
               [1 1 0 0 0 0 0 0 0 0]
               [0 1 1 0 0 0 0 0 0 0]
@@ -297,7 +266,6 @@
               [0 0 0 0 0 0 0 0 1 1]
               [0 0 0 0 0 0 0 0 0 1]
     sage: zeta.eigenvalues()
->>>>>>> 04ee0c51
     [3, -2, -2, -2, -2, 1, 1, 1, 1, 1]
 
 Equality
@@ -714,14 +682,9 @@
         ValueError: symbolic function must be linear in all the inputs:
         unable to convert y to a rational
 
-<<<<<<< HEAD
-        sage: x, y = var('x y')                                                         # needs sage.symbolic
-        sage: f(x, y) = [x, 2*y]                                                        # needs sage.symbolic
-=======
         sage: # needs sage.symbolic
         sage: x, y = var('x y')
         sage: f(x, y) = [x, 2*y]
->>>>>>> 04ee0c51
         sage: C = (QQ^2).span([vector(QQ, [1, 1])])
         sage: linear_transformation(QQ^2, C, f)
         Traceback (most recent call last):
