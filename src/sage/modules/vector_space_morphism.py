r"""
Morphisms of vector spaces (linear transformations)

AUTHOR:

    - Rob Beezer: (2011-06-29)

A vector space morphism is a homomorphism between vector spaces, better known
as a linear transformation.  These are a specialization of Sage's free module
homomorphisms.  (A free module is like a vector space, but with scalars from a
ring that may not be a field.)  So references to free modules in the
documentation or error messages should be understood as simply reflecting a
more general situation.

Creation
--------

The constructor :func:`linear_transformation` is designed to accept a
variety of inputs that can define a linear transformation.  See the
documentation of the function for all the possibilities.  Here we give two.

First a matrix representation.  By default input matrices are understood
to act on vectors placed to left of the matrix.  Optionally, an input
matrix can be described as acting on vectors placed to the right.  ::

    sage: A = matrix(QQ, [[-1, 2, 3], [4, 2, 0]])
    sage: phi = linear_transformation(A)
    sage: phi
    Vector space morphism represented by the matrix:
    [-1  2  3]
    [ 4  2  0]
    Domain: Vector space of dimension 2 over Rational Field
    Codomain: Vector space of dimension 3 over Rational Field
    sage: phi([2, -3])
    (-14, -2, 6)

A symbolic function can be used to specify the "rule" for a
linear transformation, along with explicit descriptions of the
domain and codomain.  ::

    sage: F = Integers(13)
    sage: D = F^3
    sage: C = F^2
    sage: x, y, z = var('x y z')                                                        # optional - sage.symbolic
    sage: f(x, y, z) = [2*x + 3*y + 5*z, x + z]                                         # optional - sage.symbolic
    sage: rho = linear_transformation(D, C, f)                                          # optional - sage.symbolic
    sage: f(1, 2, 3)                                                                    # optional - sage.symbolic
    (23, 4)
    sage: rho([1, 2, 3])                                                                # optional - sage.symbolic
    (10, 4)

A "vector space homspace" is the set of all linear transformations
between two vector spaces.  Various input can be coerced into a
homspace to create a linear transformation.  See
:mod:`sage.modules.vector_space_homspace` for more. ::

    sage: D = QQ^4
    sage: C = QQ^2
    sage: hom_space = Hom(D, C)
    sage: images = [[1, 3], [2, -1], [4, 0], [3, 7]]
    sage: zeta = hom_space(images)
    sage: zeta
    Vector space morphism represented by the matrix:
    [ 1  3]
    [ 2 -1]
    [ 4  0]
    [ 3  7]
    Domain: Vector space of dimension 4 over Rational Field
    Codomain: Vector space of dimension 2 over Rational Field

A homomorphism may also be created via a method on the domain.  ::

    sage: F = QQ[sqrt(3)]                                                               # optional - sage.rings.number_field sage.symbolic
    sage: a = F.gen(0)                                                                  # optional - sage.rings.number_field sage.symbolic
    sage: D = F^2                                                                       # optional - sage.rings.number_field sage.symbolic
    sage: C = F^2                                                                       # optional - sage.rings.number_field sage.symbolic
    sage: A = matrix(F, [[a, 1], [2*a, 2]])                                             # optional - sage.rings.number_field sage.symbolic
    sage: psi = D.hom(A, C)                                                             # optional - sage.rings.number_field sage.symbolic
    sage: psi                                                                           # optional - sage.rings.number_field sage.symbolic
    Vector space morphism represented by the matrix:
    [  sqrt3       1]
    [2*sqrt3       2]
    Domain: Vector space of dimension 2 over Number Field in sqrt3
             with defining polynomial x^2 - 3 with sqrt3 = 1.732050807568878?
    Codomain: Vector space of dimension 2 over Number Field in sqrt3
               with defining polynomial x^2 - 3 with sqrt3 = 1.732050807568878?
    sage: psi([1, 4])                                                                   # optional - sage.rings.number_field sage.symbolic
    (9*sqrt3, 9)

Properties
----------

Many natural properties of a linear transformation can be computed.
Some of these are more general methods of objects in the classes
:class:`sage.modules.free_module_morphism.FreeModuleMorphism` and
:class:`sage.modules.matrix_morphism.MatrixMorphism`.

Values are computed in a natural way, an inverse image of an
element can be computed with the ``lift()`` method, when the inverse
image actually exists.  ::

    sage: A = matrix(QQ, [[1,2], [2,4], [3,6]])
    sage: phi = linear_transformation(A)
    sage: phi([1,2,0])
    (5, 10)
    sage: phi.lift([10, 20])
    (10, 0, 0)
    sage: phi.lift([100, 100])
    Traceback (most recent call last):
    ...
    ValueError: element is not in the image

Images and pre-images can be computed as vector spaces.  ::

    sage: A = matrix(QQ, [[1,2], [2,4], [3,6]])
    sage: phi = linear_transformation(A)
    sage: phi.image()
    Vector space of degree 2 and dimension 1 over Rational Field
    Basis matrix:
    [1 2]

    sage: phi.inverse_image( (QQ^2).span([[1,2]]) )
    Vector space of degree 3 and dimension 3 over Rational Field
    Basis matrix:
    [1 0 0]
    [0 1 0]
    [0 0 1]

    sage: phi.inverse_image( (QQ^2).span([[1,1]]) )
    Vector space of degree 3 and dimension 2 over Rational Field
    Basis matrix:
    [   1    0 -1/3]
    [   0    1 -2/3]

Injectivity and surjectivity can be checked.  ::

    sage: A = matrix(QQ, [[1,2], [2,4], [3,6]])
    sage: phi = linear_transformation(A)
    sage: phi.is_injective()
    False
    sage: phi.is_surjective()
    False

Restrictions and representations
--------------------------------

It is possible to restrict the domain and codomain of a linear
transformation to make a new linear transformation.  We will use
those commands to replace the domain and codomain by equal vector
spaces, but with alternate bases.  The point here is that the
matrix representation used to represent linear transformations are
relative to the bases of both the domain and codomain. ::

    sage: A = graphs.PetersenGraph().adjacency_matrix()                                 # optional - sage.graphs
    sage: V = QQ^10
    sage: phi = linear_transformation(V, V, A)                                          # optional - sage.graphs
    sage: phi                                                                           # optional - sage.graphs
    Vector space morphism represented by the matrix:
    [0 1 0 0 1 1 0 0 0 0]
    [1 0 1 0 0 0 1 0 0 0]
    [0 1 0 1 0 0 0 1 0 0]
    [0 0 1 0 1 0 0 0 1 0]
    [1 0 0 1 0 0 0 0 0 1]
    [1 0 0 0 0 0 0 1 1 0]
    [0 1 0 0 0 0 0 0 1 1]
    [0 0 1 0 0 1 0 0 0 1]
    [0 0 0 1 0 1 1 0 0 0]
    [0 0 0 0 1 0 1 1 0 0]
    Domain: Vector space of dimension 10 over Rational Field
    Codomain: Vector space of dimension 10 over Rational Field

    sage: B1 = [V.gen(i) + V.gen(i+1) for i in range(9)] + [V.gen(9)]                   # optional - sage.graphs
    sage: B2 = [V.gen(0)] + [-V.gen(i-1) + V.gen(i) for i in range(1,10)]               # optional - sage.graphs
    sage: D = V.subspace_with_basis(B1)                                                 # optional - sage.graphs
    sage: C = V.subspace_with_basis(B2)                                                 # optional - sage.graphs
    sage: rho = phi.restrict_codomain(C)                                                # optional - sage.graphs
    sage: zeta = rho.restrict_domain(D)                                                 # optional - sage.graphs
    sage: zeta                                                                          # optional - sage.graphs
    Vector space morphism represented by the matrix:
    [6 5 4 3 3 2 1 0 0 0]
    [6 5 4 3 2 2 2 1 0 0]
    [6 6 5 4 3 2 2 2 1 0]
    [6 5 5 4 3 2 2 2 2 1]
    [6 4 4 4 3 3 3 3 2 1]
    [6 5 4 4 4 4 4 4 3 1]
    [6 6 5 4 4 4 3 3 3 2]
    [6 6 6 5 4 4 2 1 1 1]
    [6 6 6 6 5 4 3 1 0 0]
    [3 3 3 3 3 2 2 1 0 0]
    Domain: Vector space of degree 10 and dimension 10 over Rational Field
    User basis matrix:
    [1 1 0 0 0 0 0 0 0 0]
    [0 1 1 0 0 0 0 0 0 0]
    [0 0 1 1 0 0 0 0 0 0]
    [0 0 0 1 1 0 0 0 0 0]
    [0 0 0 0 1 1 0 0 0 0]
    [0 0 0 0 0 1 1 0 0 0]
    [0 0 0 0 0 0 1 1 0 0]
    [0 0 0 0 0 0 0 1 1 0]
    [0 0 0 0 0 0 0 0 1 1]
    [0 0 0 0 0 0 0 0 0 1]
    Codomain: Vector space of degree 10 and dimension 10 over Rational Field
    User basis matrix:
    [ 1  0  0  0  0  0  0  0  0  0]
    [-1  1  0  0  0  0  0  0  0  0]
    [ 0 -1  1  0  0  0  0  0  0  0]
    [ 0  0 -1  1  0  0  0  0  0  0]
    [ 0  0  0 -1  1  0  0  0  0  0]
    [ 0  0  0  0 -1  1  0  0  0  0]
    [ 0  0  0  0  0 -1  1  0  0  0]
    [ 0  0  0  0  0  0 -1  1  0  0]
    [ 0  0  0  0  0  0  0 -1  1  0]
    [ 0  0  0  0  0  0  0  0 -1  1]

An endomorphism is a linear transformation with an equal domain and codomain,
and here each needs to have the same basis.  We are using a
matrix that has well-behaved eigenvalues, as part of showing that these
do not change as the representation changes.  ::

    sage: A = graphs.PetersenGraph().adjacency_matrix()                                 # optional - sage.graphs
    sage: V = QQ^10
    sage: phi = linear_transformation(V, V, A)                                          # optional - sage.graphs
    sage: phi.eigenvalues()                                                             # optional - sage.graphs
    [3, -2, -2, -2, -2, 1, 1, 1, 1, 1]

    sage: B1 = [V.gen(i) + V.gen(i+1) for i in range(9)] + [V.gen(9)]                   # optional - sage.graphs
    sage: C = V.subspace_with_basis(B1)                                                 # optional - sage.graphs
    sage: zeta = phi.restrict(C)                                                        # optional - sage.graphs
    sage: zeta                                                                          # optional - sage.graphs
    Vector space morphism represented by the matrix:
    [ 1  0  1 -1  2 -1  2 -2  2 -2]
    [ 1  0  1  0  0  0  1  0  0  0]
    [ 0  1  0  1  0  0  0  1  0  0]
    [ 1 -1  2 -1  2 -2  2 -2  3 -2]
    [ 2 -2  2 -1  1 -1  1  0  1  0]
    [ 1  0  0  0  0  0  0  1  1  0]
    [ 0  1  0  0  0  1 -1  1  0  2]
    [ 0  0  1  0  0  2 -1  1 -1  2]
    [ 0  0  0  1  0  1  1  0  0  0]
    [ 0  0  0  0  1 -1  2 -1  1 -1]
    Domain: Vector space of degree 10 and dimension 10 over Rational Field
    User basis matrix:
    [1 1 0 0 0 0 0 0 0 0]
    [0 1 1 0 0 0 0 0 0 0]
    [0 0 1 1 0 0 0 0 0 0]
    [0 0 0 1 1 0 0 0 0 0]
    [0 0 0 0 1 1 0 0 0 0]
    [0 0 0 0 0 1 1 0 0 0]
    [0 0 0 0 0 0 1 1 0 0]
    [0 0 0 0 0 0 0 1 1 0]
    [0 0 0 0 0 0 0 0 1 1]
    [0 0 0 0 0 0 0 0 0 1]
    Codomain: Vector space of degree 10 and dimension 10 over Rational Field
    User basis matrix:
    [1 1 0 0 0 0 0 0 0 0]
    [0 1 1 0 0 0 0 0 0 0]
    [0 0 1 1 0 0 0 0 0 0]
    [0 0 0 1 1 0 0 0 0 0]
    [0 0 0 0 1 1 0 0 0 0]
    [0 0 0 0 0 1 1 0 0 0]
    [0 0 0 0 0 0 1 1 0 0]
    [0 0 0 0 0 0 0 1 1 0]
    [0 0 0 0 0 0 0 0 1 1]
    [0 0 0 0 0 0 0 0 0 1]

    sage: zeta.eigenvalues()                                                            # optional - sage.graphs
    [3, -2, -2, -2, -2, 1, 1, 1, 1, 1]

Equality
--------

Equality of linear transformations is a bit nuanced.  The equality operator
``==`` tests if two linear transformations have equal matrix representations,
while we determine if two linear transformations are the same function with the
``.is_equal_function()`` method.  Notice in this example that the function
never changes, just the representations.  ::

    sage: f = lambda x: vector(QQ, [x[1], x[0]+x[1], x[0]])
    sage: H = Hom(QQ^2, QQ^3)
    sage: phi = H(f)

    sage: rho = linear_transformation(QQ^2, QQ^3, matrix(QQ,2, 3, [[0,1,1], [1,1,0]]))

    sage: phi == rho
    True

    sage: U = (QQ^2).subspace_with_basis([[1, 2], [-3, 1]])
    sage: V = (QQ^3).subspace_with_basis([[0, 1, 0], [2, 3, 1], [-1, 1, 6]])
    sage: K = Hom(U, V)
    sage: zeta = K(f)

    sage: zeta == phi
    False
    sage: zeta.is_equal_function(phi)
    True
    sage: zeta.is_equal_function(rho)
    True

TESTS::

    sage: V = QQ^2
    sage: H = Hom(V, V)
    sage: f = H([V.1,-2*V.0])
    sage: loads(dumps(f))
    Vector space morphism represented by the matrix:
    [ 0  1]
    [-2  0]
    Domain: Vector space of dimension 2 over Rational Field
    Codomain: Vector space of dimension 2 over Rational Field
    sage: loads(dumps(f)) == f
    True
"""

####################################################################################
#       Copyright (C) 2011 Rob Beezer <beezer@ups.edu>
#
#  Distributed under the terms of the GNU General Public License (GPL)
#
#    This code is distributed in the hope that it will be useful,
#    but WITHOUT ANY WARRANTY; without even the implied warranty of
#    MERCHANTABILITY or FITNESS FOR A PARTICULAR PURPOSE.  See the GNU
#    General Public License for more details.
#
#  The full text of the GPL is available at:
#
#                  http://www.gnu.org/licenses/
####################################################################################


import sage.modules.matrix_morphism as matrix_morphism
import sage.modules.free_module_morphism as free_module_morphism
from . import vector_space_homspace
from sage.structure.element import is_Matrix

def linear_transformation(arg0, arg1=None, arg2=None, side='left'):
    r"""
    Create a linear transformation from a variety of possible inputs.

    FORMATS:

    In the following, ``D`` and ``C`` are vector spaces over
    the same field that are the domain and codomain
    (respectively) of the linear transformation.

    ``side`` is a keyword that is either 'left' or 'right'.
    When a matrix is used to specify a linear transformation,
    as in the first two call formats below, you may specify
    if the function is given by matrix multiplication with
    the vector on the left, or the vector on the right.
    The default is 'left'. The matrix
    representation may be obtained as either version, no matter
    how it is created.

    - ``linear_transformation(A, side='left')``

      Where ``A`` is a matrix.  The domain and codomain are inferred
      from the dimension of the matrix and the base ring of the matrix.
      The base ring must be a field, or have its fraction field implemented
      in Sage.

    - ``linear_transformation(D, C, A, side='left')``

      ``A`` is a matrix that behaves as above.  However, now the domain
      and codomain are given explicitly. The matrix is checked for
      compatibility with the domain and codomain.  Additionally, the
      domain and codomain may be supplied with alternate ("user") bases
      and the matrix is interpreted as being a representation relative
      to those bases.

    - ``linear_transformation(D, C, f)``

      ``f`` is any function that can be applied to the basis elements of the
      domain and that produces elements of the codomain.  The linear
      transformation returned is the unique linear transformation that
      extends this mapping on the basis elements.  ``f`` may come from a
      function defined by a Python ``def`` statement, or may be defined as a
      ``lambda`` function.

      Alternatively, ``f`` may be specified by a callable symbolic function,
      see the examples below for a demonstration.

    - ``linear_transformation(D, C, images)``

      ``images`` is a list, or tuple, of codomain elements, equal in number
      to the size of the basis of the domain.  Each basis element of the domain
      is mapped to the corresponding element of the ``images`` list, and the
      linear transformation returned is the unique linear transformation that
      extends this mapping.

    OUTPUT:

    A linear transformation described by the input.  This is a
    "vector space morphism", an object of the class
    :class:`sage.modules.vector_space_morphism`.

    EXAMPLES:

    We can define a linear transformation with just a matrix, understood to
    act on a vector placed on one side or the other.  The field for the
    vector spaces used as domain and codomain is obtained from the base
    ring of the matrix, possibly promoting to a fraction field.  ::

        sage: A = matrix(ZZ, [[1, -1, 4], [2, 0, 5]])
        sage: phi = linear_transformation(A)
        sage: phi
        Vector space morphism represented by the matrix:
        [ 1 -1  4]
        [ 2  0  5]
        Domain: Vector space of dimension 2 over Rational Field
        Codomain: Vector space of dimension 3 over Rational Field
        sage: phi([1/2, 5])
        (21/2, -1/2, 27)

        sage: B = matrix(Integers(7), [[1, 2, 1], [3, 5, 6]])
        sage: rho = linear_transformation(B, side='right')
        sage: rho
        Vector space morphism represented by the matrix:
        [1 3]
        [2 5]
        [1 6]
        Domain: Vector space of dimension 3 over Ring of integers modulo 7
        Codomain: Vector space of dimension 2 over Ring of integers modulo 7
        sage: rho([2, 4, 6])
        (2, 6)

    We can define a linear transformation with a matrix, while explicitly
    giving the domain and codomain.  Matrix entries will be coerced into the
    common field of scalars for the vector spaces.  ::

        sage: D = QQ^3
        sage: C = QQ^2
        sage: A = matrix([[1, 7], [2, -1], [0, 5]])
        sage: A.parent()
        Full MatrixSpace of 3 by 2 dense matrices over Integer Ring
        sage: zeta = linear_transformation(D, C, A)
        sage: zeta.matrix().parent()
        Full MatrixSpace of 3 by 2 dense matrices over Rational Field
        sage: zeta
        Vector space morphism represented by the matrix:
        [ 1  7]
        [ 2 -1]
        [ 0  5]
        Domain: Vector space of dimension 3 over Rational Field
        Codomain: Vector space of dimension 2 over Rational Field

    Matrix representations are relative to the bases for the domain
    and codomain.  ::

        sage: u = vector(QQ, [1, -1])
        sage: v = vector(QQ, [2, 3])
        sage: D = (QQ^2).subspace_with_basis([u, v])
        sage: x = vector(QQ, [2, 1])
        sage: y = vector(QQ, [-1, 4])
        sage: C = (QQ^2).subspace_with_basis([x, y])
        sage: A = matrix(QQ, [[2, 5], [3, 7]])
        sage: psi = linear_transformation(D, C, A)
        sage: psi
        Vector space morphism represented by the matrix:
        [2 5]
        [3 7]
        Domain: Vector space of degree 2 and dimension 2 over Rational Field
        User basis matrix:
        [ 1 -1]
        [ 2  3]
        Codomain: Vector space of degree 2 and dimension 2 over Rational Field
        User basis matrix:
        [ 2  1]
        [-1  4]
        sage: psi(u) == 2*x + 5*y
        True
        sage: psi(v) == 3*x + 7*y
        True

    Functions that act on the domain may be used to compute images of
    the domain's basis elements, and this mapping can be extended to
    a unique linear transformation.  The function may be a Python
    function (via ``def`` or ``lambda``) or a Sage symbolic function.  ::

        sage: def g(x):
        ....:     return vector(QQ, [2*x[0]+x[2], 5*x[1]])
        sage: phi = linear_transformation(QQ^3, QQ^2, g)
        sage: phi
        Vector space morphism represented by the matrix:
        [2 0]
        [0 5]
        [1 0]
        Domain: Vector space of dimension 3 over Rational Field
        Codomain: Vector space of dimension 2 over Rational Field

        sage: f = lambda x: vector(QQ, [2*x[0]+x[2], 5*x[1]])
        sage: rho = linear_transformation(QQ^3, QQ^2, f)
        sage: rho
        Vector space morphism represented by the matrix:
        [2 0]
        [0 5]
        [1 0]
        Domain: Vector space of dimension 3 over Rational Field
        Codomain: Vector space of dimension 2 over Rational Field

        sage: x, y, z = var('x y z')                                                    # optional - sage.symbolic
        sage: h(x, y, z) = [2*x + z, 5*y]                                               # optional - sage.symbolic
        sage: zeta = linear_transformation(QQ^3, QQ^2, h)                               # optional - sage.symbolic
        sage: zeta                                                                      # optional - sage.symbolic
        Vector space morphism represented by the matrix:
        [2 0]
        [0 5]
        [1 0]
        Domain: Vector space of dimension 3 over Rational Field
        Codomain: Vector space of dimension 2 over Rational Field

        sage: phi == rho
        True
        sage: rho == zeta                                                               # optional - sage.symbolic
        True


    We create a linear transformation relative to non-standard bases,
    and capture its representation relative to standard bases.  With this, we
    can build functions that create the same linear transformation relative
    to the nonstandard bases.  ::

        sage: u = vector(QQ, [1, -1])
        sage: v = vector(QQ, [2, 3])
        sage: D = (QQ^2).subspace_with_basis([u, v])
        sage: x = vector(QQ, [2, 1])
        sage: y = vector(QQ, [-1, 4])
        sage: C = (QQ^2).subspace_with_basis([x, y])
        sage: A = matrix(QQ, [[2, 5], [3, 7]])
        sage: psi = linear_transformation(D, C, A)
        sage: rho = psi.restrict_codomain(QQ^2).restrict_domain(QQ^2)
        sage: rho.matrix()
        [ -4/5  97/5]
        [  1/5 -13/5]

        sage: f = lambda x: vector(QQ, [(-4/5)*x[0] + (1/5)*x[1], (97/5)*x[0] + (-13/5)*x[1]])
        sage: psi = linear_transformation(D, C, f)
        sage: psi.matrix()
        [2 5]
        [3 7]

        sage: s, t = var('s t')                                                         # optional - sage.symbolic
        sage: h(s, t) = [(-4/5)*s + (1/5)*t, (97/5)*s + (-13/5)*t]                      # optional - sage.symbolic
        sage: zeta = linear_transformation(D, C, h)                                     # optional - sage.symbolic
        sage: zeta.matrix()                                                             # optional - sage.symbolic
        [2 5]
        [3 7]

    Finally, we can give an explicit list of images for the basis
    elements of the domain.  ::

        sage: x = polygen(QQ)
        sage: F.<a> = NumberField(x^3 + x + 1)                                          # optional - sage.rings.number_field
        sage: u = vector(F, [1, a, a^2])                                                # optional - sage.rings.number_field
        sage: v = vector(F, [a, a^2, 2])                                                # optional - sage.rings.number_field
        sage: w = u + v                                                                 # optional - sage.rings.number_field
        sage: D = F^3                                                                   # optional - sage.rings.number_field
        sage: C = F^3                                                                   # optional - sage.rings.number_field
        sage: rho = linear_transformation(D, C, [u, v, w])                              # optional - sage.rings.number_field
        sage: rho.matrix()                                                              # optional - sage.rings.number_field
        [      1       a     a^2]
        [      a     a^2       2]
        [  a + 1 a^2 + a a^2 + 2]
        sage: C = (F^3).subspace_with_basis([u, v])                                     # optional - sage.rings.number_field
        sage: D = (F^3).subspace_with_basis([u, v])                                     # optional - sage.rings.number_field
        sage: psi = linear_transformation(C, D, [u+v, u-v])                             # optional - sage.rings.number_field
        sage: psi.matrix()                                                              # optional - sage.rings.number_field
        [ 1  1]
        [ 1 -1]

    TESTS:

    We test some bad inputs.  First, the wrong things in the wrong places.  ::

        sage: linear_transformation('junk')
        Traceback (most recent call last):
        ...
        TypeError: first argument must be a matrix or a vector space, not junk

        sage: linear_transformation(QQ^2, QQ^3, 'stuff')
        Traceback (most recent call last):
        ...
        TypeError: third argument must be a matrix, function, or list of images, not stuff

        sage: linear_transformation(QQ^2, 'garbage')
        Traceback (most recent call last):
        ...
        TypeError: if first argument is a vector space, then second argument must be a vector space, not garbage

        sage: linear_transformation(QQ^2, Integers(7)^2)
        Traceback (most recent call last):
        ...
        TypeError: vector spaces must have the same field of scalars, not Rational Field and Ring of integers modulo 7

    Matrices must be over a field (or a ring that can be promoted to a field),
    and of the right size.  ::

        sage: linear_transformation(matrix(Integers(6), [[2, 3],[4, 5]]))
        Traceback (most recent call last):
        ...
        TypeError: matrix must have entries from a field, or a ring with a fraction field, not Ring of integers modulo 6

        sage: A = matrix(QQ, 3, 4, range(12))
        sage: linear_transformation(QQ^4, QQ^4, A)
        Traceback (most recent call last):
        ...
        TypeError: domain dimension is incompatible with matrix size

        sage: linear_transformation(QQ^3, QQ^3, A, side='right')
        Traceback (most recent call last):
        ...
        TypeError: domain dimension is incompatible with matrix size

        sage: linear_transformation(QQ^3, QQ^3, A)
        Traceback (most recent call last):
        ...
        TypeError: codomain dimension is incompatible with matrix size

        sage: linear_transformation(QQ^4, QQ^4, A, side='right')
        Traceback (most recent call last):
        ...
        TypeError: codomain dimension is incompatible with matrix size

    Lists of images can be of the wrong number, or not really
    elements of the codomain.  ::

        sage: linear_transformation(QQ^3, QQ^2, [vector(QQ, [1,2])])
        Traceback (most recent call last):
        ...
        ValueError: number of images should equal the size of the domain's basis (=3), not 1

        sage: C = (QQ^2).subspace_with_basis([vector(QQ, [1,1])])
        sage: linear_transformation(QQ^1, C, [vector(QQ, [1,2])])
        Traceback (most recent call last):
        ...
        ArithmeticError: some proposed image is not in the codomain, because
        element [1, 2] is not in free module


    Functions may not apply properly to domain elements,
    or return values outside the codomain.  ::

        sage: f = lambda x: vector(QQ, [x[0], x[4]])
        sage: linear_transformation(QQ^3, QQ^2, f)
        Traceback (most recent call last):
        ...
        ValueError: function cannot be applied properly to some basis element because
        vector index out of range

        sage: f = lambda x: vector(QQ, [x[0], x[1]])
        sage: C = (QQ^2).span([vector(QQ, [1, 1])])
        sage: linear_transformation(QQ^2, C, f)
        Traceback (most recent call last):
        ...
        ArithmeticError: some image of the function is not in the codomain, because
        element [1, 0] is not in free module

    A Sage symbolic function can come in a variety of forms that are
    not representative of a linear transformation. ::

        sage: x, y = var('x, y')                                                        # optional - sage.symbolic
        sage: f(x, y) = [y, x, y]                                                       # optional - sage.symbolic
        sage: linear_transformation(QQ^3, QQ^3, f)                                      # optional - sage.symbolic
        Traceback (most recent call last):
        ...
        ValueError: symbolic function has the wrong number of inputs for domain

        sage: linear_transformation(QQ^2, QQ^2, f)                                      # optional - sage.symbolic
        Traceback (most recent call last):
        ...
        ValueError: symbolic function has the wrong number of outputs for codomain

        sage: x, y = var('x y')                                                         # optional - sage.symbolic
        sage: f(x, y) = [y, x*y]                                                        # optional - sage.symbolic
        sage: linear_transformation(QQ^2, QQ^2, f)                                      # optional - sage.symbolic
        Traceback (most recent call last):
        ...
        ValueError: symbolic function must be linear in all the inputs:
        unable to convert y to a rational

        sage: x, y = var('x y')                                                         # optional - sage.symbolic
        sage: f(x, y) = [x, 2*y]                                                        # optional - sage.symbolic
        sage: C = (QQ^2).span([vector(QQ, [1, 1])])
        sage: linear_transformation(QQ^2, C, f)                                         # optional - sage.symbolic
        Traceback (most recent call last):
        ...
        ArithmeticError: some image of the function is not in the codomain, because
        element [1, 0] is not in free module
    """
    from sage.matrix.constructor import matrix
    from sage.modules.module import is_VectorSpace
    from sage.modules.free_module import VectorSpace
    from sage.categories.homset import Hom
    try:
        from sage.modules.vector_callable_symbolic_dense import Vector_callable_symbolic_dense
    except ImportError:
        Vector_callable_symbolic_dense = ()

    if side not in ['left', 'right']:
        raise ValueError("side must be 'left' or 'right', not {0}".format(side))
    if not (is_Matrix(arg0) or is_VectorSpace(arg0)):
        raise TypeError('first argument must be a matrix or a vector space, not {0}'.format(arg0))
    if is_Matrix(arg0):
        R = arg0.base_ring()
        if not R.is_field():
            try:
                R = R.fraction_field()
            except (NotImplementedError, TypeError):
                msg = 'matrix must have entries from a field, or a ring with a fraction field, not {0}'
                raise TypeError(msg.format(R))
        if side == 'right':
            arg0 = arg0.transpose()
            side = 'left'
        arg2 = arg0
        arg0 = VectorSpace(R, arg2.nrows())
        arg1 = VectorSpace(R, arg2.ncols())
    elif is_VectorSpace(arg0):
        if not is_VectorSpace(arg1):
            msg = 'if first argument is a vector space, then second argument must be a vector space, not {0}'
            raise TypeError(msg.format(arg1))
        if arg0.base_ring() != arg1.base_ring():
            msg = 'vector spaces must have the same field of scalars, not {0} and {1}'
            raise TypeError(msg.format(arg0.base_ring(), arg1.base_ring()))

    # Now arg0 = domain D, arg1 = codomain C, and
    #   both are vector spaces with common field of scalars
    #   use these to make a VectorSpaceHomSpace
    # arg2 might be a matrix that began in arg0
    D = arg0
    C = arg1
    H = Hom(D, C, category=None)

    # Examine arg2 as the "rule" for the linear transformation
    # Pass on matrices, Python functions and lists to homspace call
    # Convert symbolic function here, to a matrix
    if is_Matrix(arg2):
        if side == 'right':
            arg2 = arg2.transpose()
    elif isinstance(arg2, (list, tuple)):
        pass
    elif isinstance(arg2, Vector_callable_symbolic_dense):
        from sage.symbolic.ring import SR
        args = arg2.parent().base_ring()._arguments
        exprs = arg2.change_ring(SR)
        m = len(args)
        n = len(exprs)
        if m != D.degree():
            raise ValueError('symbolic function has the wrong number of inputs for domain')
        if n != C.degree():
            raise ValueError('symbolic function has the wrong number of outputs for codomain')
        arg2 = [[e.coefficient(a) for e in exprs] for a in args]
        try:
            arg2 = matrix(D.base_ring(), m, n, arg2)
        except TypeError as e:
            msg = 'symbolic function must be linear in all the inputs:\n' + e.args[0]
            raise ValueError(msg)
        # have matrix with respect to standard bases, now consider user bases
        images = [v*arg2 for v in D.basis()]
        try:
            arg2 = matrix([C.coordinates(C(a)) for a in images])
        except (ArithmeticError, TypeError) as e:
            msg = 'some image of the function is not in the codomain, because\n' + e.args[0]
            raise ArithmeticError(msg)
    elif callable(arg2):
        pass
    else:
        msg = 'third argument must be a matrix, function, or list of images, not {0}'
        raise TypeError(msg.format(arg2))

    # arg2 now compatible with homspace H call method
    # __init__ will check matrix sizes versus domain/codomain dimensions
    return H(arg2)

def is_VectorSpaceMorphism(x):
    r"""
    Returns ``True`` if ``x`` is a vector space morphism (a linear transformation).

    INPUT:

    ``x`` - anything

    OUTPUT:

    ``True`` only if ``x`` is an instance of a vector space morphism,
    which are also known as linear transformations.

    EXAMPLES::

        sage: V = QQ^2; f = V.hom([V.1,-2*V.0])
        sage: sage.modules.vector_space_morphism.is_VectorSpaceMorphism(f)
        True
        sage: sage.modules.vector_space_morphism.is_VectorSpaceMorphism('junk')
        False
    """
    return isinstance(x, VectorSpaceMorphism)


class VectorSpaceMorphism(free_module_morphism.FreeModuleMorphism):

    def __init__(self, homspace, A, side="left"):
        r"""
        Create a linear transformation, a morphism between vector spaces.

        INPUT:

        -  ``homspace`` - a homspace (of vector spaces) to serve
           as a parent for the linear transformation and a home for
           the domain and codomain of the morphism
        -  ``A`` - a matrix representing the linear transformation,
           which will act on vectors placed to the left of the matrix

        EXAMPLES:

        Nominally, we require a homspace to hold the domain
        and codomain and a matrix representation of the morphism
        (linear transformation).  ::

            sage: from sage.modules.vector_space_homspace import VectorSpaceHomspace
            sage: from sage.modules.vector_space_morphism import VectorSpaceMorphism
            sage: H = VectorSpaceHomspace(QQ^3, QQ^2)
            sage: A = matrix(QQ, 3, 2, range(6))
            sage: zeta = VectorSpaceMorphism(H, A)
            sage: zeta
            Vector space morphism represented by the matrix:
            [0 1]
            [2 3]
            [4 5]
            Domain: Vector space of dimension 3 over Rational Field
            Codomain: Vector space of dimension 2 over Rational Field

        See the constructor,
        :func:`sage.modules.vector_space_morphism.linear_transformation`
        for another way to create linear transformations.

        The ``.hom()`` method of a vector space will create a vector
        space morphism. ::

            sage: V = QQ^3; W = V.subspace_with_basis([[1,2,3], [-1,2,5/3], [0,1,-1]])
            sage: phi = V.hom(matrix(QQ, 3, range(9)), codomain=W) # indirect doctest
            sage: type(phi)
            <class 'sage.modules.vector_space_morphism.VectorSpaceMorphism'>

        A matrix may be coerced into a vector space homspace to
        create a vector space morphism.  ::

            sage: from sage.modules.vector_space_homspace import VectorSpaceHomspace
            sage: H = VectorSpaceHomspace(QQ^3, QQ^2)
            sage: A = matrix(QQ, 3, 2, range(6))
            sage: rho = H(A)  # indirect doctest
            sage: type(rho)
            <class 'sage.modules.vector_space_morphism.VectorSpaceMorphism'>
        """
        if not vector_space_homspace.is_VectorSpaceHomspace(homspace):
            raise TypeError('homspace must be a vector space hom space, not {0}'.format(homspace))
        if isinstance(A, matrix_morphism.MatrixMorphism):
            A = A.matrix()
        if not is_Matrix(A):
            msg = 'input must be a matrix representation or another matrix morphism, not {0}'
            raise TypeError(msg.format(A))
        # now have a vector space homspace, and a matrix, check compatibility
        if side == "left":
            if homspace.domain().dimension() != A.nrows():
                raise TypeError('domain dimension is incompatible with matrix size')
            if homspace.codomain().dimension() != A.ncols():
                raise TypeError('codomain dimension is incompatible with matrix size')
        if side == "right":
            if homspace.codomain().dimension() != A.nrows():
                raise TypeError('Domain dimension is incompatible with matrix size')
            if homspace.domain().dimension() != A.ncols():
                raise TypeError('codomain dimension is incompatible with matrix size')

        A = homspace._matrix_space(side)(A)
        free_module_morphism.FreeModuleMorphism.__init__(self, homspace, A, side)

    def is_invertible(self):
        r"""
        Determines if the vector space morphism has an inverse.

        OUTPUT:

        ``True`` if the vector space morphism is invertible, otherwise
        ``False``.

        EXAMPLES:

        If the dimension of the domain does not match the dimension
        of the codomain, then the morphism cannot be invertible.  ::

            sage: V = QQ^3
            sage: U = V.subspace_with_basis([V.0 + V.1, 2*V.1 + 3*V.2])
            sage: phi = V.hom([U.0, U.0 + U.1, U.0 - U.1], U)
            sage: phi.is_invertible()
            False

        An invertible linear transformation. ::

            sage: A = matrix(QQ, 3, [[-3, 5, -5], [4, -7, 7], [6, -8, 10]])
            sage: A.determinant()
            2
            sage: H = Hom(QQ^3, QQ^3)
            sage: rho = H(A)
            sage: rho.is_invertible()
            True

        A non-invertible linear transformation, an endomorphism of
        a vector space over a finite field.  ::

<<<<<<< HEAD
            sage: F.<a> = GF(11^2)                                                      # optional - sage.libs.pari
            sage: A = matrix(F, [[6*a + 3,   8*a +  2, 10*a + 3],                       # optional - sage.libs.pari
            ....:                [2*a + 7,   4*a +  3,  2*a + 3],
            ....:                [9*a + 2,  10*a + 10,  3*a + 3]])
            sage: A.nullity()                                                           # optional - sage.libs.pari
            1
            sage: E = End(F^3)                                                          # optional - sage.libs.pari
            sage: zeta = E(A)                                                           # optional - sage.libs.pari
            sage: zeta.is_invertible()                                                  # optional - sage.libs.pari
=======
            sage: F.<a> = GF(11^2)                                                      # optional - sage.rings.finite_rings
            sage: A = matrix(F, [[6*a + 3,   8*a +  2, 10*a + 3],                       # optional - sage.rings.finite_rings
            ....:                [2*a + 7,   4*a +  3,  2*a + 3],
            ....:                [9*a + 2,  10*a + 10,  3*a + 3]])
            sage: A.nullity()                                                           # optional - sage.rings.finite_rings
            1
            sage: E = End(F^3)                                                          # optional - sage.rings.finite_rings
            sage: zeta = E(A)                                                           # optional - sage.rings.finite_rings
            sage: zeta.is_invertible()                                                  # optional - sage.rings.finite_rings
>>>>>>> 08060ed1
            False
        """
        # endomorphism or not, this is equivalent to invertibility of
        #   the matrix representation, so any test of this will suffice
        m = self.matrix()
        if not m.is_square():
            return False
        return m.rank() == m.ncols()

    def _latex_(self):
        r"""
        A LaTeX representation of this vector space morphism.

        EXAMPLES::

            sage: H = Hom(QQ^3, QQ^2)
            sage: f = H(matrix(3, 2, range(6)))
            sage: f._latex_().split(' ')
            ['\\text{vector', 'space', 'morphism', 'from',
            '}\n\\Bold{Q}^{3}\\text{', 'to', '}\n\\Bold{Q}^{2}\\text{',
            'represented', 'by', 'the', 'matrix',
            '}\n\\left(\\begin{array}{rr}\n0', '&', '1',
            '\\\\\n2', '&', '3', '\\\\\n4', '&', '5\n\\end{array}\\right)']
        """
        s = ('\\text{vector space morphism from }\n', self.domain()._latex_(),
             '\\text{ to }\n', self.codomain()._latex_(),
             '\\text{ represented by the matrix }\n', self.matrix()._latex_())
        return ''.join(s)

    def _repr_(self):
        r"""
        A text representation of this vector space morphism.

        EXAMPLES::

            sage: H = Hom(QQ^3, QQ^2)
            sage: f = H(matrix(3, 2, range(6)))
            sage: f._repr_().split(' ')
            ['Vector', 'space', 'morphism', 'represented', 'by',
            'the', 'matrix:\n[0', '1]\n[2', '3]\n[4', '5]\nDomain:',
            'Vector', 'space', 'of', 'dimension', '3', 'over',
            'Rational', 'Field\nCodomain:', 'Vector', 'space', 'of',
            'dimension', '2', 'over', 'Rational', 'Field']
        """
        m = self.matrix()
        act = ""
        if self.side() == "right":
            act = "as left-multiplication "
        msg = ("Vector space morphism represented {}by the matrix:\n",
               "{!r}\n",
               "Domain: {}\n",
               "Codomain: {}")
        return ''.join(msg).format(act, m, self.domain(), self.codomain())<|MERGE_RESOLUTION|>--- conflicted
+++ resolved
@@ -904,17 +904,6 @@
         A non-invertible linear transformation, an endomorphism of
         a vector space over a finite field.  ::
 
-<<<<<<< HEAD
-            sage: F.<a> = GF(11^2)                                                      # optional - sage.libs.pari
-            sage: A = matrix(F, [[6*a + 3,   8*a +  2, 10*a + 3],                       # optional - sage.libs.pari
-            ....:                [2*a + 7,   4*a +  3,  2*a + 3],
-            ....:                [9*a + 2,  10*a + 10,  3*a + 3]])
-            sage: A.nullity()                                                           # optional - sage.libs.pari
-            1
-            sage: E = End(F^3)                                                          # optional - sage.libs.pari
-            sage: zeta = E(A)                                                           # optional - sage.libs.pari
-            sage: zeta.is_invertible()                                                  # optional - sage.libs.pari
-=======
             sage: F.<a> = GF(11^2)                                                      # optional - sage.rings.finite_rings
             sage: A = matrix(F, [[6*a + 3,   8*a +  2, 10*a + 3],                       # optional - sage.rings.finite_rings
             ....:                [2*a + 7,   4*a +  3,  2*a + 3],
@@ -924,7 +913,6 @@
             sage: E = End(F^3)                                                          # optional - sage.rings.finite_rings
             sage: zeta = E(A)                                                           # optional - sage.rings.finite_rings
             sage: zeta.is_invertible()                                                  # optional - sage.rings.finite_rings
->>>>>>> 08060ed1
             False
         """
         # endomorphism or not, this is equivalent to invertibility of
