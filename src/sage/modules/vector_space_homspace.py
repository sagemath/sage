r"""
Space of morphisms of vector spaces (linear transformations)

AUTHOR:

    - Rob Beezer: (2011-06-29)

A :class:`VectorSpaceHomspace` object represents the set of all
possible homomorphisms from one vector space to another.
These mappings are usually known as linear transformations.

For more information on the use of linear transformations,
consult the documentation for vector space morphisms at
:mod:`sage.modules.vector_space_morphism`. Also, this is
an extremely thin veneer on free module homspaces
(:mod:`sage.modules.free_module_homspace`) and free module
morphisms (:mod:`sage.modules.free_module_morphism`) -
objects which might also be useful, and places
where much of the documentation resides.

EXAMPLES:

Creation and basic examination is simple. ::

    sage: V = QQ^3
    sage: W = QQ^2
    sage: H = Hom(V, W)
    sage: H
    Set of Morphisms (Linear Transformations) from
    Vector space of dimension 3 over Rational Field to
    Vector space of dimension 2 over Rational Field
    sage: H.domain()
    Vector space of dimension 3 over Rational Field
    sage: H.codomain()
    Vector space of dimension 2 over Rational Field

Homspaces have a few useful properties.  A basis is provided by
a list of matrix representations, where these matrix representatives
are relative to the bases of the domain and codomain.  ::

    sage: K = Hom(GF(3)^2, GF(3)^2)
    sage: B = K.basis()
    sage: for f in B:
    ....:     print(f)
    ....:     print("\n")
    Vector space morphism represented by the matrix:
    [1 0]
    [0 0]
    Domain: Vector space of dimension 2 over Finite Field of size 3
    Codomain: Vector space of dimension 2 over Finite Field of size 3
    <BLANKLINE>
    Vector space morphism represented by the matrix:
    [0 1]
    [0 0]
    Domain: Vector space of dimension 2 over Finite Field of size 3
    Codomain: Vector space of dimension 2 over Finite Field of size 3
    <BLANKLINE>
    Vector space morphism represented by the matrix:
    [0 0]
    [1 0]
    Domain: Vector space of dimension 2 over Finite Field of size 3
    Codomain: Vector space of dimension 2 over Finite Field of size 3
    <BLANKLINE>
    Vector space morphism represented by the matrix:
    [0 0]
    [0 1]
    Domain: Vector space of dimension 2 over Finite Field of size 3
    Codomain: Vector space of dimension 2 over Finite Field of size 3
    <BLANKLINE>

The zero and identity mappings are properties of the space.
The identity mapping will only be available if the domain and codomain
allow for endomorphisms (equal vector spaces with equal bases).  ::

    sage: H = Hom(QQ^3, QQ^3)
    sage: g = H.zero()
    sage: g([1, 1/2, -3])
    (0, 0, 0)
    sage: f = H.identity()
    sage: f([1, 1/2, -3])
    (1, 1/2, -3)

The homspace may be used with various representations of a
morphism in the space to create the morphism.  We demonstrate
three ways to create the same linear transformation between
two two-dimensional subspaces of ``QQ^3``.  The ``V.n`` notation
is a shortcut to the generators of each vector space, better
known as the basis elements.  Note that the matrix representations
are relative to the bases, which are purposely fixed when the
subspaces are created ("user bases").  ::

    sage: U = QQ^3
    sage: V = U.subspace_with_basis([U.0+U.1, U.1-U.2])
    sage: W = U.subspace_with_basis([U.0, U.1+U.2])
    sage: H = Hom(V, W)

First, with a matrix.  Note that the matrix representation
acts by matrix multiplication with the vector on the left.
The input to the linear transformation, ``(3, 1, 2)``,
is converted to the coordinate vector ``(3, -2)``, then
matrix multiplication yields the vector ``(-3, -2)``,
which represents the vector ``(-3, -2, -2)`` in the codomain.  ::

    sage: m = matrix(QQ, [[1, 2], [3, 4]])
    sage: f1 = H(m)
    sage: f1
    Vector space morphism represented by the matrix:
    [1 2]
    [3 4]
    Domain: Vector space of degree 3 and dimension 2 over Rational Field
    User basis matrix:
    [ 1  1  0]
    [ 0  1 -1]
    Codomain: Vector space of degree 3 and dimension 2 over Rational Field
    User basis matrix:
    [1 0 0]
    [0 1 1]
    sage: f1([3,1,2])
    (-3, -2, -2)

Second, with a list of images of the domain's basis elements.  ::

    sage: img = [1*(U.0) + 2*(U.1+U.2), 3*U.0 + 4*(U.1+U.2)]
    sage: f2 = H(img)
    sage: f2
    Vector space morphism represented by the matrix:
    [1 2]
    [3 4]
    Domain: Vector space of degree 3 and dimension 2 over Rational Field
    User basis matrix:
    [ 1  1  0]
    [ 0  1 -1]
    Codomain: Vector space of degree 3 and dimension 2 over Rational Field
    User basis matrix:
    [1 0 0]
    [0 1 1]
    sage: f2([3,1,2])
    (-3, -2, -2)

Third, with a linear function taking the domain to the codomain.  ::

    sage: g = lambda x: vector(QQ, [-2*x[0]+3*x[1], -2*x[0]+4*x[1], -2*x[0]+4*x[1]])
    sage: f3 = H(g)
    sage: f3
    Vector space morphism represented by the matrix:
    [1 2]
    [3 4]
    Domain: Vector space of degree 3 and dimension 2 over Rational Field
    User basis matrix:
    [ 1  1  0]
    [ 0  1 -1]
    Codomain: Vector space of degree 3 and dimension 2 over Rational Field
    User basis matrix:
    [1 0 0]
    [0 1 1]
    sage: f3([3,1,2])
    (-3, -2, -2)

The three linear transformations look the same, and are the same.  ::

    sage: f1 == f2
    True
    sage: f2 == f3
    True

TESTS::

    sage: V = QQ^2
    sage: W = QQ^3
    sage: H = Hom(QQ^2, QQ^3)
    sage: loads(dumps(H))
    Set of Morphisms (Linear Transformations) from
    Vector space of dimension 2 over Rational Field to
    Vector space of dimension 3 over Rational Field
    sage: loads(dumps(H)) == H
    True
"""

####################################################################################
#       Copyright (C) 2011 Rob Beezer <beezer@ups.edu>
#
#  Distributed under the terms of the GNU General Public License (GPL)
#
#    This code is distributed in the hope that it will be useful,
#    but WITHOUT ANY WARRANTY; without even the implied warranty of
#    MERCHANTABILITY or FITNESS FOR A PARTICULAR PURPOSE.  See the GNU
#    General Public License for more details.
#
#  The full text of the GPL is available at:
#
#                  http://www.gnu.org/licenses/
####################################################################################

<<<<<<< HEAD
from sage.matrix.constructor import matrix
=======
from sage.matrix.constructor import Matrix as matrix
>>>>>>> 04ee0c51
import sage.modules.free_module_homspace

# This module initially overrides just the minimum functionality necessary
# from  sage.modules.free_module_homspace.FreeModuleHomSpace.
# If additional methods here override the free module homspace methods,
# consider adjusting the free module doctests, since many are written with
# examples that are actually vector spaces and not so many use "pure" modules
# for the examples.


def is_VectorSpaceHomspace(x):
    r"""
    Return ``True`` if ``x`` is a vector space homspace.

    INPUT:

    ``x`` - anything

    EXAMPLES:

    To be a vector space morphism, the domain and codomain must both be
    vector spaces, in other words, modules over fields.  If either
    set is just a module, then the ``Hom()`` constructor will build a
    space of free module morphisms.  ::

        sage: H = Hom(QQ^3, QQ^2)
        sage: type(H)
        <class 'sage.modules.vector_space_homspace.VectorSpaceHomspace_with_category'>
        sage: sage.modules.vector_space_homspace.is_VectorSpaceHomspace(H)
        True

        sage: K = Hom(QQ^3, ZZ^2)
        sage: type(K)
        <class 'sage.modules.free_module_homspace.FreeModuleHomspace_with_category'>
        sage: sage.modules.vector_space_homspace.is_VectorSpaceHomspace(K)
        False

        sage: L = Hom(ZZ^3, QQ^2)
        sage: type(L)
        <class 'sage.modules.free_module_homspace.FreeModuleHomspace_with_category'>
        sage: sage.modules.vector_space_homspace.is_VectorSpaceHomspace(L)
        False

        sage: sage.modules.vector_space_homspace.is_VectorSpaceHomspace('junk')
        False
    """
    return isinstance(x, VectorSpaceHomspace)


class VectorSpaceHomspace(sage.modules.free_module_homspace.FreeModuleHomspace):

    def __call__(self, A, check=True, **kwds):
        r"""
        INPUT:

        - ``A`` - one of several possible inputs representing
          a morphism from this vector space homspace.

          - a vector space morphism in this homspace
          - a matrix representation relative to the bases of the vector spaces,
            which acts on a vector placed to the left of the matrix
          - a list or tuple containing images of the domain's basis vectors
          - a function from the domain to the codomain

        - ``check`` (default: True) - ``True`` or ``False``, required for
          compatibility with calls from
          :meth:`sage.structure.parent.Parent.hom`.

        - the keyword ``side`` can be assigned the values ``"left"`` or
          ``"right"``. It corresponds to the side of vectors relative to the
          matrix.

        EXAMPLES::

            sage: V = (QQ^3).span_of_basis([[1,1,0],[1,0,2]])
            sage: H = V.Hom(V)
            sage: H
            Set of Morphisms (Linear Transformations) from
            Vector space of degree 3 and dimension 2 over Rational Field
            User basis matrix:
            [1 1 0]
            [1 0 2]
            to
            Vector space of degree 3 and dimension 2 over Rational Field
            User basis matrix:
            [1 1 0]
            [1 0 2]

        Coercing a matrix::

            sage: A = matrix(QQ, [[0, 1], [1, 0]])
            sage: rho = H(A)          # indirect doctest
            sage: rho
            Vector space morphism represented by the matrix:
            [0 1]
            [1 0]
            Domain: Vector space of degree 3 and dimension 2 over Rational Field
            User basis matrix:
            [1 1 0]
            [1 0 2]
            Codomain: Vector space of degree 3 and dimension 2 over Rational Field
            User basis matrix:
            [1 1 0]
            [1 0 2]

        Coercing a list of images::

            sage: phi = H([V.1, V.0])
            sage: phi(V.1) == V.0
            True
            sage: phi(V.0) == V.1
            True
            sage: phi
            Vector space morphism represented by the matrix:
            [0 1]
            [1 0]
            Domain: Vector space of degree 3 and dimension 2 over Rational Field
            User basis matrix:
            [1 1 0]
            [1 0 2]
            Codomain: Vector space of degree 3 and dimension 2 over Rational Field
            User basis matrix:
            [1 1 0]
            [1 0 2]

        Coercing a lambda function::

            sage: f = lambda x: vector(QQ, [x[0], (1/2)*x[2], 2*x[1]])
            sage: zeta = H(f)
            sage: zeta
            Vector space morphism represented by the matrix:
            [0 1]
            [1 0]
            Domain: Vector space of degree 3 and dimension 2 over Rational Field
            User basis matrix:
            [1 1 0]
            [1 0 2]
            Codomain: Vector space of degree 3 and dimension 2 over Rational Field
            User basis matrix:
            [1 1 0]
            [1 0 2]

        Coercing a vector space morphism into the parent of a second vector
        space morphism will unify their parents::

            sage: U = FreeModule(QQ,3, sparse=True ); V = QQ^4
            sage: W = FreeModule(QQ,3, sparse=False); X = QQ^4
            sage: H = Hom(U, V)
            sage: K = Hom(W, X)
            sage: H is K, H == K
            (False, True)

            sage: A = matrix(QQ, 3, 4, [0]*12)
            sage: f = H(A)
            sage: B = matrix(QQ, 3, 4, range(12))
            sage: g = K(B)
            sage: f.parent() is H and g.parent() is K
            True

            sage: h = H(g)
            sage: f.parent() is h.parent()
            True

        See other examples in the module-level documentation.

        TESTS::

            sage: V = GF(3)^0
            sage: W = GF(3)^1
            sage: H = V.Hom(W)
            sage: H.zero().is_zero()
            True

        Previously the above code resulted in a TypeError because the
        dimensions of the matrix were incorrect.
        """
        from .vector_space_morphism import is_VectorSpaceMorphism, VectorSpaceMorphism
        D = self.domain()
        C = self.codomain()
        side = kwds.get("side", "left")
        from sage.structure.element import is_Matrix
        if is_Matrix(A):
            pass
        elif is_VectorSpaceMorphism(A):
            A = A.matrix()
        elif callable(A):
            try:
                images = [A(g) for g in D.basis()]
            except (ValueError, TypeError, IndexError) as e:
                msg = 'function cannot be applied properly to some basis element because\n' + e.args[0]
                raise ValueError(msg)
            try:
                A = matrix(D.dimension(), C.dimension(), [C.coordinates(C(a)) for a in images])
            except (ArithmeticError, TypeError) as e:
                msg = 'some image of the function is not in the codomain, because\n' + e.args[0]
                raise ArithmeticError(msg)
            if side == "right":
                A = A.transpose()
        elif isinstance(A, (list, tuple)):
            if len(A) != len(D.basis()):
                msg = "number of images should equal the size of the domain's basis (={0}), not {1}"
                raise ValueError(msg.format(len(D.basis()), len(A)))
            try:
                v = [C(a) for a in A]
                A = matrix(D.dimension(), C.dimension(), [C.coordinates(a) for a in v])
            except (ArithmeticError, TypeError) as e:
                msg = 'some proposed image is not in the codomain, because\n' + e.args[0]
                raise ArithmeticError(msg)
            if side == "right":
                A = A.transpose()
        else:
            msg = 'vector space homspace can only coerce matrices, vector space morphisms, functions or lists, not {0}'
            raise TypeError(msg.format(A))
        return VectorSpaceMorphism(self, A, side=side)

    def _repr_(self):
        r"""
        Text representation of a space of vector space morphisms.

        EXAMPLES::

            sage: H = Hom(QQ^2, QQ^3)
            sage: H._repr_().split(' ')
            ['Set', 'of', 'Morphisms', '(Linear', 'Transformations)',
            'from', 'Vector', 'space', 'of', 'dimension', '2', 'over',
            'Rational', 'Field', 'to', 'Vector', 'space', 'of',
            'dimension', '3', 'over', 'Rational', 'Field']
        """
        msg = 'Set of Morphisms (Linear Transformations) from {0} to {1}'
        return msg.format(self.domain(), self.codomain())<|MERGE_RESOLUTION|>--- conflicted
+++ resolved
@@ -191,11 +191,7 @@
 #                  http://www.gnu.org/licenses/
 ####################################################################################
 
-<<<<<<< HEAD
-from sage.matrix.constructor import matrix
-=======
 from sage.matrix.constructor import Matrix as matrix
->>>>>>> 04ee0c51
 import sage.modules.free_module_homspace
 
 # This module initially overrides just the minimum functionality necessary
