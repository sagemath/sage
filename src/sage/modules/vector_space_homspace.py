--- conflicted
+++ resolved
@@ -38,15 +38,9 @@
 a list of matrix representations, where these matrix representatives
 are relative to the bases of the domain and codomain.  ::
 
-<<<<<<< HEAD
-    sage: K = Hom(GF(3)^2, GF(3)^2)                                                     # optional - sage.libs.pari
-    sage: B = K.basis()                                                                 # optional - sage.libs.pari
-    sage: for f in B:                                                                   # optional - sage.libs.pari
-=======
     sage: K = Hom(GF(3)^2, GF(3)^2)                                                     # optional - sage.rings.finite_rings
     sage: B = K.basis()                                                                 # optional - sage.rings.finite_rings
     sage: for f in B:                                                                   # optional - sage.rings.finite_rings
->>>>>>> a36b1230
     ....:     print(f)
     ....:     print("\n")
     Vector space morphism represented by the matrix:
@@ -365,17 +359,10 @@
 
         TESTS::
 
-<<<<<<< HEAD
-            sage: V = GF(3)^0                                                           # optional - sage.libs.pari
-            sage: W = GF(3)^1                                                           # optional - sage.libs.pari
-            sage: H = V.Hom(W)                                                          # optional - sage.libs.pari
-            sage: H.zero().is_zero()                                                    # optional - sage.libs.pari
-=======
             sage: V = GF(3)^0                                                           # optional - sage.rings.finite_rings
             sage: W = GF(3)^1                                                           # optional - sage.rings.finite_rings
             sage: H = V.Hom(W)                                                          # optional - sage.rings.finite_rings
             sage: H.zero().is_zero()                                                    # optional - sage.rings.finite_rings
->>>>>>> a36b1230
             True
 
         Previously the above code resulted in a TypeError because the
