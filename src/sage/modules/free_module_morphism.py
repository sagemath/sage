"""
Morphisms of free modules

AUTHORS:
    - William Stein: initial version

    - Miguel Marco (2010-06-19): added eigenvalues, eigenvectors and minpoly functions


TESTS::

    sage: V = ZZ^2; f = V.hom([V.1, -2*V.0])
    sage: loads(dumps(f))
    Free module morphism defined by the matrix
    [ 0  1]
    [-2  0]
    Domain:   Ambient free module of rank 2 over the principal ideal domain ...
    Codomain: Ambient free module of rank 2 over the principal ideal domain ...
    sage: loads(dumps(f)) == f
    True
"""

####################################################################################
#       Copyright (C) 2009 William Stein <wstein@gmail.com>
#
#  Distributed under the terms of the GNU General Public License (GPL)
#
#    This code is distributed in the hope that it will be useful,
#    but WITHOUT ANY WARRANTY; without even the implied warranty of
#    MERCHANTABILITY or FITNESS FOR A PARTICULAR PURPOSE.  See the GNU
#    General Public License for more details.
#
#  The full text of the GPL is available at:
#
#                  http://www.gnu.org/licenses/
####################################################################################

# A matrix morphism is a morphism that is defined by multiplication by a
# matrix.  Elements of domain must either have a method "vector()" that
# returns a vector that the defining matrix can hit from the left, or
# be coercible into vector space of appropriate dimension.

import sage.modules.free_module as free_module
from . import matrix_morphism
from sage.categories.morphism import Morphism
from sage.structure.sequence import Sequence
from sage.structure.richcmp import richcmp, rich_to_bool

from . import free_module_homspace


def is_FreeModuleMorphism(x):
    """
    EXAMPLES::

        sage: V = ZZ^2; f = V.hom([V.1, -2*V.0])
        sage: sage.modules.free_module_morphism.is_FreeModuleMorphism(f)
        True
        sage: sage.modules.free_module_morphism.is_FreeModuleMorphism(0)
        False
    """
    return isinstance(x, FreeModuleMorphism)


class FreeModuleMorphism(matrix_morphism.MatrixMorphism):
    def __init__(self, parent, A, side="left"):
        """
        INPUT:

            -  ``parent`` - a homspace in a (sub) category of free modules

            -  ``A`` - matrix

            - side -- side of the vectors acted on by the matrix  (default: ``"left"``)

        EXAMPLES::

            sage: V = ZZ^3; W = span([[1,2,3], [-1,2,8]], ZZ)
            sage: phi = V.hom(matrix(ZZ, 3, [1..9]))
            sage: type(phi)
            <class 'sage.modules.free_module_morphism.FreeModuleMorphism'>
        """
        if not free_module_homspace.is_FreeModuleHomspace(parent):
            raise TypeError("parent (=%s) must be a free module hom space" % parent)
        if isinstance(A, matrix_morphism.MatrixMorphism):
            A = A.matrix()
        A = parent._matrix_space(side)(A)
        matrix_morphism.MatrixMorphism.__init__(self, parent, A, side=side)

    def pushforward(self, x):
        """
        Compute the image of a sub-module of the domain.

        EXAMPLES::

            sage: V = QQ^3; W = span([[1,2,3], [-1,2,5/3]], QQ)
            sage: phi = V.hom(matrix(QQ, 3, [1..9]))
            sage: phi.rank()
            2
            sage: phi(V)   #indirect doctest
            Vector space of degree 3 and dimension 2 over Rational Field
            Basis matrix:
            [ 1  0 -1]
            [ 0  1  2]

        We compute the image of a submodule of a ZZ-module embedded in
        a rational vector space::

            sage: V = QQ^3; W = V.span_of_basis([[2,2,3], [-1,2,5/3]], ZZ)
            sage: phi = W.hom([W.0, W.0 - W.1]); phi
            Free module morphism defined by the matrix
            [ 1  0]
            [ 1 -1]...
            sage: phi(span([2*W.1], ZZ))
            Free module of degree 3 and rank 1 over Integer Ring
            Echelon basis matrix:
            [  6   0 8/3]
            sage: phi(2*W.1)
            (6, 0, 8/3)
        """
        if free_module.is_FreeModule(x):
            V = self.domain().submodule(x)
            return self.restrict_domain(V).image()
        raise TypeError("`pushforward` is only defined for submodules")

    def _repr_(self):
        r"""
        Return string representation of this morphism of free modules.

        EXAMPLES::

            sage: V = ZZ^3; W = span([[1,2,3], [-1,2,8]], ZZ)
            sage: phi = V.hom(matrix(ZZ, 3, [1..9]))
            sage: phi._repr_()
            'Free module morphism defined by the matrix\n[1 2 3]\n[4 5 6]\n[7 8 9]\nDomain: Ambient free module of rank 3 over the principal ideal domain Integer Ring\nCodomain: Ambient free module of rank 3 over the principal ideal domain Integer Ring'

            sage: V = ZZ^6
            sage: W = ZZ^4
            sage: m = matrix(QQ, [[1, 0, 0 ,0], [0]*4, [0]*4, [0]*4, [0]*4, [0]*4])
            sage: phi = V.hom(m, W)
            sage: rho = phi.restrict_codomain(W.span([W.0]))
            sage: rho
            Free module morphism defined by the matrix
            [1]
            [0]
            [0]
            [0]
            [0]
            [0]
            Domain: Ambient free module of rank 6 over the principal ideal domain Integer Ring
            Codomain: Free module of degree 4 and rank 1 over Integer Ring
            Echelon basis matrix:
            [1 0 0 0]

            sage: V = QQ^40
            sage: m = matrix(QQ, 40, 40, 1600)
            sage: phi = V.hom(m, V)
            sage: phi
            Vector space morphism represented by the matrix:
            40 x 40 dense matrix over Rational Field
            Domain:   Vector space of dimension 40 over Rational Field
            Codomain: Vector space of dimension 40 over Rational Field

        The representation displays which side of the vectors the matrix is acting::

            sage: V = ZZ^3
            sage: h = V.hom([V.1, V.2, V.0]); h
            Free module morphism defined by the matrix
            [0 1 0]
            [0 0 1]
            [1 0 0]
            Domain:   Ambient free module of rank 3 over the principal ideal domain Integer Ring
            Codomain: Ambient free module of rank 3 over the principal ideal domain Integer Ring
            sage: h2 = V.hom([V.1, V.2, V.0], side="right"); h2
            Free module morphism defined as left-multiplication by the matrix
            [0 0 1]
            [1 0 0]
            [0 1 0]
            Domain:   Ambient free module of rank 3 over the principal ideal domain Integer Ring
            Codomain: Ambient free module of rank 3 over the principal ideal domain Integer Ring
        """
        r = "Free module morphism defined {}by the matrix\n{!r}\nDomain: {}\nCodomain: {}"
        act = ""
        if self.side() == "right":
            act = "as left-multiplication "
        return r.format(act, self.matrix(), self.domain(), self.codomain())

    def change_ring(self, R):
        """
        Change the ring over which this morphism is defined.

        This changes the ring of the domain, codomain, and underlying matrix.

        EXAMPLES::

<<<<<<< HEAD
            sage: V0 = span([[0,0,1], [0,2,0]], ZZ)
            sage: V1 = span([[1/2,0], [0,2]], ZZ)
            sage: W = span([[1,0], [0,6]], ZZ)
=======
            sage: V0 = span([[0,0,1],[0,2,0]], ZZ); V1 = span([[1/2,0],[0,2]], ZZ)
            sage: W = span([[1,0],[0,6]], ZZ)
>>>>>>> 04ee0c51
            sage: h = V0.hom([-3*V1.0 - 3*V1.1, -3*V1.0 - 3*V1.1])
            sage: h.base_ring()
            Integer Ring
            sage: h
            Free module morphism defined by the matrix
            [-3 -3]
            [-3 -3]...
            sage: h.change_ring(QQ).base_ring()
            Rational Field
            sage: f = h.change_ring(QQ); f
            Vector space morphism represented by the matrix:
            [-3 -3]
            [-3 -3]
            Domain:   Vector space of degree 3 and dimension 2 over Rational Field
                      Basis matrix:
                      [0 1 0]
                      [0 0 1]
            Codomain: Vector space of degree 2 and dimension 2 over Rational Field
                      Basis matrix:
                      [1 0]
                      [0 1]
            sage: f = h.change_ring(GF(7)); f
            Vector space morphism represented by the matrix:
            [4 4]
            [4 4]
            Domain:   Vector space of degree 3 and dimension 2 over Finite Field of size 7
                      Basis matrix:
                      [0 1 0]
                      [0 0 1]
            Codomain: Vector space of degree 2 and dimension 2 over Finite Field of size 7
                      Basis matrix:
                      [1 0]
                      [0 1]
        """
        D = self.domain().change_ring(R)
        C = self.codomain().change_ring(R)
        A = self.matrix().change_ring(R)
        return D.hom(A, C, side=self.side())

    def inverse_image(self, V):
        """
        Given a submodule V of the codomain of self, return the
        inverse image of V under self, i.e., the biggest submodule of
        the domain of self that maps into V.

        EXAMPLES:

        We test computing inverse images over a field::

            sage: V = QQ^3; W = span([[1,2,3], [-1,2,5/3]], QQ)
            sage: phi = V.hom(matrix(QQ, 3, [1..9]))
            sage: phi.rank()
            2
            sage: I = phi.inverse_image(W); I
            Vector space of degree 3 and dimension 2 over Rational Field
            Basis matrix:
            [   1    0    0]
            [   0    1 -1/2]
            sage: phi(I.0) in W
            True
            sage: phi(I.1) in W
            True
            sage: W = phi.image()
            sage: phi.inverse_image(W) == V
            True

        We test computing inverse images between two spaces embedded in different
        ambient spaces.::

<<<<<<< HEAD
            sage: V0 = span([[0,0,1], [0,2,0]], ZZ)
            sage: V1 = span([[1/2,0], [0,2]], ZZ)
            sage: W = span([[1,0], [0,6]], ZZ)
=======
            sage: V0 = span([[0,0,1],[0,2,0]],ZZ); V1 = span([[1/2,0],[0,2]],ZZ)
            sage: W = span([[1,0],[0,6]],ZZ)
>>>>>>> 04ee0c51
            sage: h = V0.hom([-3*V1.0 - 3*V1.1, -3*V1.0 - 3*V1.1])
            sage: h.inverse_image(W)
            Free module of degree 3 and rank 2 over Integer Ring
            Echelon basis matrix:
            [0 2 1]
            [0 0 2]
            sage: h(h.inverse_image(W)).is_submodule(W)
            True
            sage: h(h.inverse_image(W)).index_in(W)
            +Infinity
            sage: h(h.inverse_image(W))
            Free module of degree 2 and rank 1 over Integer Ring
            Echelon basis matrix:
            [ 3 12]


        We test computing inverse images over the integers::

<<<<<<< HEAD
            sage: V = QQ^3; W = V.span_of_basis([[2,2,3], [-1,2,5/3]], ZZ)
=======
            sage: V = QQ^3; W = V.span_of_basis([[2,2,3],[-1,2,5/3]], ZZ)
>>>>>>> 04ee0c51
            sage: phi = W.hom([W.0, W.0 - W.1])
            sage: Z = W.span([2*W.1]); Z
            Free module of degree 3 and rank 1 over Integer Ring
            Echelon basis matrix:
            [    2    -4 -10/3]
            sage: Y = phi.inverse_image(Z); Y
            Free module of degree 3 and rank 1 over Integer Ring
            Echelon basis matrix:
            [  6   0 8/3]
            sage: phi(Y) == Z
            True

        We test that :trac:`24590` is resolved::

            sage: A = FreeQuadraticModule(ZZ, 1, matrix([2]))
            sage: f = A.Hom(A).an_element()
            sage: f.inverse_image(A)
            Free module of degree 1 and rank 1 over Integer Ring
            Echelon basis matrix:
            [1]

        We test that it respects the ``side``::

            sage: V = ZZ^2
            sage: m = matrix(2, [1, 1, 0, 1])
            sage: h = V.hom(m, side="right")
            sage: h
            Free module morphism defined as left-multiplication by the matrix
            [1 1]
            [0 1]...
            sage: SV = V.span([V.0])
            sage: h.inverse_image(SV)
            Free module of degree 2 and rank 1 over Integer Ring
            Echelon basis matrix:
            [1 0]
            sage: V.hom(m).inverse_image(SV)
            Free module of degree 2 and rank 1 over Integer Ring
            Echelon basis matrix:
            [ 1 -1]
        """
        if self.rank() == 0:
            # Special case -- if this is the 0 map, then the only possibility
            # for the inverse image is that it is the whole domain.
            return self.domain()

        R = self.base_ring()
        if self.side() == "left":
            A = self.matrix()
        else:
            A = self.matrix().transpose()

        # Replace the module V that we are going to pullback by a
        # submodule that is contained in the image of self, since our
        # plan is to lift all generators of V.
        V = self.image().intersection(V)
        # Write V in terms of the basis for the codomain.
        V = self.codomain().coordinate_module(V)
        B = V.basis_matrix()

        # Compute the kernel, which is contained in the inverse image.
        K = self.kernel()

        if R.is_field():
            # By solving, find lifts of each of the basis elements of V.
            # Each row of C gives a linear combination of the basis for the domain
            # that maps to one of the basis elements V.
            C = A.solve_left(B)

        else:
            if not hasattr(A, 'hermite_form'):
                raise NotImplementedError("base ring (%s) must have hermite_form algorithm in order to compute inverse image"%R)

            # 1. Compute H such that U*A = H = hnf(A) without zero
            # rows. What this "does" is find a basis for the image of
            # A and explicitly represents each element in this basis
            # as the image of some element of the domain (the rows of
            # U give these elements of the domain).
            H, U = A.hermite_form(transformation=True,include_zero_rows=False)

            # 2. Next we find the unique solution to the equation
            #    Y*H = B.  This writes each basis element of V in
            # terms of our image basis found in the previous step.
            Y = H.solve_left(B)

            # 3. Multiply Y by U then takes those same linear combinations
            # from step 2 above and lifts them to coefficients that define
            # linear combinations of the basis for the domain.
            C = Y*U

        # Finally take the linear combinations of the basis for the
        # domain defined by C. Together with the kernel K, this spans
        # the inverse image of V.
        dom = self.domain()
        if not dom.is_ambient():
            C = C * dom.basis_matrix()
        L = dom.submodule(C.rows())
        return K + L

    def lift(self, x):
        r"""
        Given an element of the image, return an element of the codomain that maps onto it.

        Note that ``lift`` and ``preimage_representative`` are
        equivalent names for this method, with the latter suggesting
        that the return value is a coset representative of the domain
        modulo the kernel of the morphism.

        EXAMPLES::

            sage: X = QQ**2
            sage: V = X.span([[2, 0], [0, 8]], ZZ)
            sage: W = (QQ**1).span([[1/12]], ZZ)
            sage: f = V.hom([W([1/3]), W([1/2])], W)
            sage: l=f.lift([1/3]); l  # random
            (8, -16)
            sage: f(l)
            (1/3)
            sage: f(f.lift([1/2]))
            (1/2)
            sage: f(f.lift([1/6]))
            (1/6)
            sage: f.lift([1/12])
            Traceback (most recent call last):
            ...
            ValueError: element is not in the image
            sage: f.lift([1/24])
            Traceback (most recent call last):
            ...
            TypeError: element [1/24] is not in free module

        This works for vector spaces, too::

            sage: # needs sage.libs.pari
            sage: V = VectorSpace(GF(3), 2)
            sage: W = VectorSpace(GF(3), 3)
            sage: f = V.hom([W.1, W.1 - W.0])
            sage: f.lift(W.1)
            (1, 0)
            sage: f.lift(W.2)
            Traceback (most recent call last):
            ...
            ValueError: element is not in the image
            sage: w = W((17, -2, 0))
            sage: f(f.lift(w)) == w
            True

        This example illustrates the use of the ``preimage_representative``
        as an equivalent name for this method.  ::

            sage: V = ZZ^3
            sage: W = ZZ^2
            sage: w = vector(ZZ, [1,2])
            sage: f = V.hom([w, w, w], W)
            sage: f.preimage_representative(vector(ZZ, [10, 20]))
            (0, 0, 10)

        ::

            sage: V = QQ^2; m = matrix(2, [1, 1, 0, 1])
            sage: V.hom(m, side="right").lift(V.0 + V.1)
            (0, 1)
            sage: V.hom(m).lift(V.0 + V.1)
            (1, 0)
        """
        from .free_module_element import vector
        x = self.codomain()(x)
        if self.side() == "right":
            A = self.matrix().transpose()
        else:
            A = self.matrix()
        R = self.base_ring()
        if R.is_field():
            try:
                C = A.solve_left(x)
            except ValueError:
                raise ValueError("element is not in the image")
        else:
            # see inverse_image for similar code but with comments
            if not hasattr(A, 'hermite_form'):
                raise NotImplementedError("base ring (%s) must have hermite_form algorithm in order to compute inverse image"%R)
            H, U = A.hermite_form(transformation=True,include_zero_rows=False)
            Y = H.solve_left(vector(self.codomain().coordinates(x)))
            C = Y*U
        try:
            t = self.domain().linear_combination_of_basis(C)
        except TypeError:
            raise ValueError("element is not in the image")
        assert self(t) == x
        return t

    preimage_representative = lift

    def eigenvalues(self, extend=True):
        r"""
        Returns a list with the eigenvalues of the endomorphism of vector spaces.

        INPUT:

        - ``extend`` -- boolean (default: True) decides if base field
          extensions should be considered or not.

        EXAMPLES:

        We compute the eigenvalues of an endomorphism of `\QQ^3`::

            sage: V = QQ^3
            sage: H = V.endomorphism_ring()([[1,-1,0], [-1,1,1], [0,3,1]])
<<<<<<< HEAD
            sage: H.eigenvalues()                                                                   # needs sage.rings.number_field
=======
            sage: H.eigenvalues()                                                       # needs sage.rings.number_field
>>>>>>> 04ee0c51
            [3, 1, -1]

        Note the effect of the ``extend`` option::

            sage: V = QQ^2
            sage: H = V.endomorphism_ring()([[0,-1], [1,0]])
<<<<<<< HEAD
            sage: H.eigenvalues()                                                                   # needs sage.rings.number_field
            [-1*I, 1*I]
            sage: H.eigenvalues(extend=False)                                                       # needs sage.libs.pari
=======
            sage: H.eigenvalues()                                                       # needs sage.rings.number_field
            [-1*I, 1*I]
            sage: H.eigenvalues(extend=False)                                           # needs sage.libs.pari
>>>>>>> 04ee0c51
            []
        """
        if self.base_ring().is_field():
            if self.is_endomorphism():
                return self.matrix().eigenvalues(extend=extend)
            else:
                raise TypeError("not an endomorphism")
        else:
            raise NotImplementedError("module must be a vector space")

    def eigenvectors(self, extend=True):
        """
        Computes the subspace of eigenvectors of a given eigenvalue.

        INPUT:

        - ``extend`` -- boolean (default: True) decides if base field
          extensions should be considered or not.

        OUTPUT:

        A sequence of tuples. Each tuple contains an eigenvalue, a sequence
        with a basis of the corresponding subspace of eigenvectors, and the
        algebraic multiplicity of the eigenvalue.

        EXAMPLES::

<<<<<<< HEAD
            sage: V = (QQ^4).subspace([[0,2,1,4], [1,2,5,0], [1,1,1,1]])
            sage: H = (V.Hom(V))(matrix(QQ, [[0,1,0], [-1,0,0], [0,0,3]]))
            sage: H.eigenvectors()                                                      # needs sage.rings.number_field
            [(3,    [ (0, 0, 1, -6/7) ], 1),
             (-1*I, [ (1,  1*I, 0, -0.571428571428572? + 2.428571428571429?*I) ], 1),
             (1*I,  [ (1, -1*I, 0, -0.571428571428572? - 2.428571428571429?*I) ], 1)]
            sage: H.eigenvectors(extend=False)                                          # needs sage.rings.number_field
            [(3, [ (0, 0, 1, -6/7) ], 1)]
            sage: H1 = (V.Hom(V))(matrix(QQ, [[2,1,0],[0,2,0],[0,0,3]]))
            sage: H1.eigenvectors()                                                     # needs sage.rings.number_field
            [(3, [ (0, 0, 1, -6/7) ], 1),
             (2, [ (0, 1, 0, 17/7) ], 2)]
            sage: H1.eigenvectors(extend=False)                                         # needs sage.rings.number_field
=======
            sage: # needs sage.rings.number_field
            sage: V = (QQ^4).subspace([[0,2,1,4], [1,2,5,0], [1,1,1,1]])
            sage: H = (V.Hom(V))(matrix(QQ, [[0,1,0], [-1,0,0], [0,0,3]]))
            sage: H.eigenvectors()
            [(3,    [ (0, 0, 1, -6/7) ], 1),
             (-1*I, [ (1,  1*I, 0, -0.571428571428572? + 2.428571428571429?*I) ], 1),
             (1*I,  [ (1, -1*I, 0, -0.571428571428572? - 2.428571428571429?*I) ], 1)]
            sage: H.eigenvectors(extend=False)
            [(3, [ (0, 0, 1, -6/7) ], 1)]
            sage: H1 = (V.Hom(V))(matrix(QQ, [[2,1,0],[0,2,0],[0,0,3]]))
            sage: H1.eigenvectors()
            [(3, [ (0, 0, 1, -6/7) ], 1),
             (2, [ (0, 1, 0, 17/7) ], 2)]
            sage: H1.eigenvectors(extend=False)
>>>>>>> 04ee0c51
            [(3, [ (0, 0, 1, -6/7) ], 1),
             (2, [ (0, 1, 0, 17/7) ], 2)]

        ::

            sage: V = QQ^2
            sage: m = matrix(2, [1, 1, 0, 1])
            sage: V.hom(m, side="right").eigenvectors()                                 # needs sage.rings.number_field
            [(1, [ (1, 0) ], 2)]
            sage: V.hom(m).eigenvectors()                                               # needs sage.rings.number_field
            [(1, [ (0, 1) ], 2)]
        """
        if self.base_ring().is_field():
            if self.is_endomorphism():
                if self.side() == "right":
                    seigenvec=self.matrix().eigenvectors_right(extend=extend)
                else:
                    seigenvec=self.matrix().eigenvectors_left(extend=extend)
                resu=[]
                for i in seigenvec:
                    V=self.domain().base_extend(i[0].parent())
                    svectors=Sequence([V(j * V.basis_matrix()) for j in i[1]], cr=True)
                    resu.append((i[0],svectors,i[2]))
                return resu
            else:
                raise TypeError("not an endomorphism")
        else:
            raise NotImplementedError("module must be a vector space")

    def eigenspaces(self, extend=True):
        """
        Compute a list of subspaces formed by eigenvectors of ``self``.

        INPUT:

        - ``extend`` -- (default: ``True``) determines if field
          extensions should be considered

        OUTPUT:

        - a list of pairs ``(eigenvalue, eigenspace)``

        EXAMPLES::

            sage: V = QQ^3
            sage: h = V.hom([[1,0,0], [0,0,1], [0,-1,0]], V)
            sage: h.eigenspaces()                                                       # needs sage.rings.number_field
            [(1,    Vector space of degree 3 and dimension 1 over Rational Field
                     Basis matrix:
                     [1 0 0]),
             (-1*I, Vector space of degree 3 and dimension 1 over Algebraic Field
                     Basis matrix:
                     [  0   1 1*I]),
             (1*I,  Vector space of degree 3 and dimension 1 over Algebraic Field
                     Basis matrix:
                     [   0    1 -1*I])]

            sage: h.eigenspaces(extend=False)                                           # needs sage.rings.number_field
            [(1,
              Vector space of degree 3 and dimension 1 over Rational Field
              Basis matrix:
              [1 0 0])]

            sage: h = V.hom([[2,1,0], [0,2,0], [0,0,-1]], V)
            sage: h.eigenspaces()                                                       # needs sage.rings.number_field
            [(-1, Vector space of degree 3 and dimension 1 over Rational Field
                   Basis matrix:
                   [0 0 1]),
<<<<<<< HEAD
             (2,  Vector space of degree 3 and dimension 1 over Rational Field
                   Basis matrix:
                   [0 1 0])]
=======
             (2, Vector space of degree 3 and dimension 1 over Rational Field
                  Basis matrix:
                  [0 1 0])]
>>>>>>> 04ee0c51

            sage: h = V.hom([[2,1,0], [0,2,0], [0,0,2]], V)
            sage: h.eigenspaces()                                                       # needs sage.rings.number_field
            [(2, Vector space of degree 3 and dimension 2 over Rational Field
                  Basis matrix:
                  [0 1 0]
                  [0 0 1])]

        ::

            sage: V = QQ^2; m = matrix(2, [1, 1, 0, 1])
            sage: V.hom(m, side="right").eigenspaces()                                  # needs sage.rings.number_field
            [(1, Vector space of degree 2 and dimension 1 over Rational Field
                  Basis matrix:
                  [1 0])]
            sage: V.hom(m).eigenspaces()                                                # needs sage.rings.number_field
            [(1, Vector space of degree 2 and dimension 1 over Rational Field
                  Basis matrix:
                  [0 1])]
        """
        ev = self.eigenvectors(extend)
        return [(vec[0], Sequence(vec[1]).universe().subspace(vec[1]))
                for vec in ev]

    def minimal_polynomial(self,var='x'):
        r"""
        Computes the minimal polynomial.

        ``minpoly()`` and ``minimal_polynomial()`` are the same method.

        INPUT:

        - ``var`` - string (default: 'x') a variable name

        OUTPUT:

        polynomial in var - the minimal polynomial of the endomorphism.

        EXAMPLES:

        Compute the minimal polynomial, and check it. ::

            sage: V = GF(7)^3
            sage: H = V.Hom(V)([[0,1,2], [-1,0,3], [2,4,1]])
            sage: H
            Vector space morphism represented by the matrix:
            [0 1 2]
            [6 0 3]
            [2 4 1]
            Domain:   Vector space of dimension 3 over Finite Field of size 7
            Codomain: Vector space of dimension 3 over Finite Field of size 7

            sage: H.minpoly()                                                           # needs sage.libs.pari
            x^3 + 6*x^2 + 6*x + 1

            sage: H.minimal_polynomial()                                                # needs sage.libs.pari
            x^3 + 6*x^2 + 6*x + 1

            sage: H^3 + (H^2)*6 + H*6 + 1
            Vector space morphism represented by the matrix:
            [0 0 0]
            [0 0 0]
            [0 0 0]
            Domain:   Vector space of dimension 3 over Finite Field of size 7
            Codomain: Vector space of dimension 3 over Finite Field of size 7
        """
        if self.is_endomorphism():
            return self.matrix().minpoly(var)
        else:
            raise TypeError("not an endomorphism")

    minpoly = minimal_polynomial

class BaseIsomorphism1D(Morphism):
    """
    An isomorphism between a ring and a free rank-1 module over the ring.

    EXAMPLES::

        sage: R.<x,y> = QQ[]
        sage: V, from_V, to_V = R.free_module(R)
        sage: from_V
        Isomorphism morphism:
          From: Ambient free module of rank 1 over the integral domain
                Multivariate Polynomial Ring in x, y over Rational Field
          To:   Multivariate Polynomial Ring in x, y over Rational Field
    """
    def _repr_type(self):
        r"""
        EXAMPLES::

            sage: R.<x,y> = QQ[]
            sage: V, from_V, to_V = R.free_module(R)
            sage: from_V._repr_type()
            'Isomorphism'
        """
        return "Isomorphism"

    def is_injective(self):
        r"""
        EXAMPLES::

            sage: R.<x,y> = QQ[]
            sage: V, from_V, to_V = R.free_module(R)
            sage: from_V.is_injective()
            True
        """
        return True

    def is_surjective(self):
        r"""
        EXAMPLES::

            sage: R.<x,y> = QQ[]
            sage: V, from_V, to_V = R.free_module(R)
            sage: from_V.is_surjective()
            True
        """
        return True

    def _richcmp_(self, other, op):
        r"""
        EXAMPLES::

            sage: R.<x,y> = QQ[]
            sage: V, fr, to = R.free_module(R)
            sage: fr == loads(dumps(fr))
            True
        """
        if isinstance(other, BaseIsomorphism1D):
            return richcmp(self._basis, other._basis, op)
        else:
            return rich_to_bool(op, 1)

class BaseIsomorphism1D_to_FM(BaseIsomorphism1D):
    """
    An isomorphism from a ring to its 1-dimensional free module

    INPUT:

    - ``parent`` -- the homset
    - ``basis`` -- (default 1) an invertible element of the ring

    EXAMPLES::

        sage: R = Zmod(8)
        sage: V, from_V, to_V = R.free_module(R)
        sage: v = to_V(2); v
        (2)
        sage: from_V(v)
        2
        sage: W, from_W, to_W = R.free_module(R, basis=3)
        sage: W is V
        True
        sage: w = to_W(2); w
        (6)
        sage: from_W(w)
        2

    The basis vector has to be a unit so that the map is an isomorphism::

        sage: W, from_W, to_W = R.free_module(R, basis=4)
        Traceback (most recent call last):
        ...
        ValueError: basis element must be a unit
    """
    def __init__(self, parent, basis=None):
        """
        TESTS::

            sage: R = Zmod(8)
            sage: W, from_W, to_W = R.free_module(R, basis=3)
            sage: TestSuite(to_W).run()
        """
        Morphism.__init__(self, parent)
        self._basis = basis

    def _call_(self, x):
        """
        TESTS::

            sage: R = Zmod(8)
            sage: W, from_W, to_W = R.free_module(R, basis=3)
            sage: to_W(6) # indirect doctest
            (2)
        """
        if self._basis is not None:
            x *= self._basis
        return self.codomain()([x])

class BaseIsomorphism1D_from_FM(BaseIsomorphism1D):
    """
    An isomorphism to a ring from its 1-dimensional free module

    INPUT:

    - ``parent`` -- the homset
    - ``basis`` -- (default 1) an invertible element of the ring

    EXAMPLES::

        sage: R.<x> = QQ[[]]
        sage: V, from_V, to_V = R.free_module(R)
        sage: v = to_V(1+x); v
        (1 + x)
        sage: from_V(v)
        1 + x
        sage: W, from_W, to_W = R.free_module(R, basis=(1-x))
        sage: W is V
        True
        sage: w = to_W(1+x); w
        (1 - x^2)
        sage: from_W(w)
        1 + x + O(x^20)

    The basis vector has to be a unit so that the map is an isomorphism::

        sage: W, from_W, to_W = R.free_module(R, basis=x)
        Traceback (most recent call last):
        ...
        ValueError: basis element must be a unit
    """
    def __init__(self, parent, basis=None):
        """
        TESTS::

            sage: R.<x> = QQ[[]]
            sage: W, from_W, to_W = R.free_module(R, basis=(1-x))
            sage: TestSuite(from_W).run(skip='_test_nonzero_equal')
        """
        Morphism.__init__(self, parent)
        self._basis = basis

    def _call_(self, x):
        """
        TESTS::

            sage: R.<x> = QQ[[]]
            sage: W, from_W, to_W = R.free_module(R, basis=(1-x))
            sage: w = to_W(1+x); w
            (1 - x^2)
            sage: from_W(w)
            1 + x + O(x^20)
        """
        if self._basis is None:
            return x[0]
        return self.codomain()(x[0] / self._basis)<|MERGE_RESOLUTION|>--- conflicted
+++ resolved
@@ -193,14 +193,8 @@
 
         EXAMPLES::
 
-<<<<<<< HEAD
-            sage: V0 = span([[0,0,1], [0,2,0]], ZZ)
-            sage: V1 = span([[1/2,0], [0,2]], ZZ)
-            sage: W = span([[1,0], [0,6]], ZZ)
-=======
             sage: V0 = span([[0,0,1],[0,2,0]], ZZ); V1 = span([[1/2,0],[0,2]], ZZ)
             sage: W = span([[1,0],[0,6]], ZZ)
->>>>>>> 04ee0c51
             sage: h = V0.hom([-3*V1.0 - 3*V1.1, -3*V1.0 - 3*V1.1])
             sage: h.base_ring()
             Integer Ring
@@ -270,14 +264,8 @@
         We test computing inverse images between two spaces embedded in different
         ambient spaces.::
 
-<<<<<<< HEAD
-            sage: V0 = span([[0,0,1], [0,2,0]], ZZ)
-            sage: V1 = span([[1/2,0], [0,2]], ZZ)
-            sage: W = span([[1,0], [0,6]], ZZ)
-=======
             sage: V0 = span([[0,0,1],[0,2,0]],ZZ); V1 = span([[1/2,0],[0,2]],ZZ)
             sage: W = span([[1,0],[0,6]],ZZ)
->>>>>>> 04ee0c51
             sage: h = V0.hom([-3*V1.0 - 3*V1.1, -3*V1.0 - 3*V1.1])
             sage: h.inverse_image(W)
             Free module of degree 3 and rank 2 over Integer Ring
@@ -296,11 +284,7 @@
 
         We test computing inverse images over the integers::
 
-<<<<<<< HEAD
-            sage: V = QQ^3; W = V.span_of_basis([[2,2,3], [-1,2,5/3]], ZZ)
-=======
             sage: V = QQ^3; W = V.span_of_basis([[2,2,3],[-1,2,5/3]], ZZ)
->>>>>>> 04ee0c51
             sage: phi = W.hom([W.0, W.0 - W.1])
             sage: Z = W.span([2*W.1]); Z
             Free module of degree 3 and rank 1 over Integer Ring
@@ -508,26 +492,16 @@
 
             sage: V = QQ^3
             sage: H = V.endomorphism_ring()([[1,-1,0], [-1,1,1], [0,3,1]])
-<<<<<<< HEAD
-            sage: H.eigenvalues()                                                                   # needs sage.rings.number_field
-=======
             sage: H.eigenvalues()                                                       # needs sage.rings.number_field
->>>>>>> 04ee0c51
             [3, 1, -1]
 
         Note the effect of the ``extend`` option::
 
             sage: V = QQ^2
             sage: H = V.endomorphism_ring()([[0,-1], [1,0]])
-<<<<<<< HEAD
-            sage: H.eigenvalues()                                                                   # needs sage.rings.number_field
-            [-1*I, 1*I]
-            sage: H.eigenvalues(extend=False)                                                       # needs sage.libs.pari
-=======
             sage: H.eigenvalues()                                                       # needs sage.rings.number_field
             [-1*I, 1*I]
             sage: H.eigenvalues(extend=False)                                           # needs sage.libs.pari
->>>>>>> 04ee0c51
             []
         """
         if self.base_ring().is_field():
@@ -555,21 +529,6 @@
 
         EXAMPLES::
 
-<<<<<<< HEAD
-            sage: V = (QQ^4).subspace([[0,2,1,4], [1,2,5,0], [1,1,1,1]])
-            sage: H = (V.Hom(V))(matrix(QQ, [[0,1,0], [-1,0,0], [0,0,3]]))
-            sage: H.eigenvectors()                                                      # needs sage.rings.number_field
-            [(3,    [ (0, 0, 1, -6/7) ], 1),
-             (-1*I, [ (1,  1*I, 0, -0.571428571428572? + 2.428571428571429?*I) ], 1),
-             (1*I,  [ (1, -1*I, 0, -0.571428571428572? - 2.428571428571429?*I) ], 1)]
-            sage: H.eigenvectors(extend=False)                                          # needs sage.rings.number_field
-            [(3, [ (0, 0, 1, -6/7) ], 1)]
-            sage: H1 = (V.Hom(V))(matrix(QQ, [[2,1,0],[0,2,0],[0,0,3]]))
-            sage: H1.eigenvectors()                                                     # needs sage.rings.number_field
-            [(3, [ (0, 0, 1, -6/7) ], 1),
-             (2, [ (0, 1, 0, 17/7) ], 2)]
-            sage: H1.eigenvectors(extend=False)                                         # needs sage.rings.number_field
-=======
             sage: # needs sage.rings.number_field
             sage: V = (QQ^4).subspace([[0,2,1,4], [1,2,5,0], [1,1,1,1]])
             sage: H = (V.Hom(V))(matrix(QQ, [[0,1,0], [-1,0,0], [0,0,3]]))
@@ -584,7 +543,6 @@
             [(3, [ (0, 0, 1, -6/7) ], 1),
              (2, [ (0, 1, 0, 17/7) ], 2)]
             sage: H1.eigenvectors(extend=False)
->>>>>>> 04ee0c51
             [(3, [ (0, 0, 1, -6/7) ], 1),
              (2, [ (0, 1, 0, 17/7) ], 2)]
 
@@ -653,15 +611,9 @@
             [(-1, Vector space of degree 3 and dimension 1 over Rational Field
                    Basis matrix:
                    [0 0 1]),
-<<<<<<< HEAD
-             (2,  Vector space of degree 3 and dimension 1 over Rational Field
-                   Basis matrix:
-                   [0 1 0])]
-=======
              (2, Vector space of degree 3 and dimension 1 over Rational Field
                   Basis matrix:
                   [0 1 0])]
->>>>>>> 04ee0c51
 
             sage: h = V.hom([[2,1,0], [0,2,0], [0,0,2]], V)
             sage: h.eigenspaces()                                                       # needs sage.rings.number_field
