--- conflicted
+++ resolved
@@ -756,30 +756,18 @@
 
         EXAMPLES::
 
-<<<<<<< HEAD
-            sage: L = IntegralLattice("D4").direct_sum(IntegralLattice(3 * Matrix(ZZ,2,[2,1,1,2])))     # optional - sage.combinat
-            sage: D = L.discriminant_group()                                                            # optional - sage.combinat
-            sage: D.is_genus((6,0))                                                                     # optional - sage.combinat
-=======
             sage: L1 = IntegralLattice(3 * Matrix(ZZ, 2, [2,1,1,2]))
             sage: L = IntegralLattice("D4").direct_sum(L1)                              # optional - sage.combinat
             sage: D = L.discriminant_group()                                            # optional - sage.combinat
             sage: D.is_genus((6,0))                                                     # optional - sage.combinat
->>>>>>> a36b1230
             True
 
         Let us see if there is a lattice in the genus defined by the same discriminant form
         but with a different signature::
 
-<<<<<<< HEAD
-            sage: D.is_genus((4,2))                                                                     # optional - sage.combinat
-            False
-            sage: D.is_genus((16,2))                                                                    # optional - sage.combinat
-=======
             sage: D.is_genus((4,2))                                                     # optional - sage.combinat
             False
             sage: D.is_genus((16,2))                                                    # optional - sage.combinat
->>>>>>> a36b1230
             True
         """
         s_plus = ZZ(signature_pair[0])
