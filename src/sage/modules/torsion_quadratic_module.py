--- conflicted
+++ resolved
@@ -854,19 +854,6 @@
 
         We compute the kernel of the action of the orthogonal group of `L` on the discriminant group::
 
-<<<<<<< HEAD
-            sage: # needs sage.combinat
-            sage: L = IntegralLattice('A4')
-            sage: O = L.orthogonal_group()                                              # needs sage.groups
-            sage: D = L.discriminant_group()                                            # needs sage.groups
-            sage: Obar = D.orthogonal_group(O.gens())                                   # needs sage.groups
-            sage: O.order()                                                             # needs sage.groups
-            240
-            sage: Obar.order()                                                          # needs sage.groups
-            2
-            sage: phi = O.hom(Obar.gens())                                              # needs sage.groups
-            sage: phi.kernel().order()                                                  # needs sage.groups
-=======
             sage: # needs sage.combinat sage.groups
             sage: L = IntegralLattice('A4')
             sage: O = L.orthogonal_group()
@@ -878,7 +865,6 @@
             2
             sage: phi = O.hom(Obar.gens())
             sage: phi.kernel().order()
->>>>>>> 04ee0c51
             120
         """
         from sage.groups.fqf_orthogonal import FqfOrthogonalGroup, _isom_fqf
