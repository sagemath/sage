r"""
Finite `\ZZ`-modules with with bilinear and quadratic forms.

AUTHORS:

- Simon Brandhorst (2017-09): First created
"""

#*****************************************************************************
#       Copyright (C) 2017 Simon Brandhorst <sbrandhorst@web.de>
#
# This program is free software: you can redistribute it and/or modify
# it under the terms of the GNU General Public License as published by
# the Free Software Foundation, either version 2 of the License, or
# (at your option) any later version.
#                  http://www.gnu.org/licenses/
#*****************************************************************************


from sage.modules.fg_pid.fgp_module import FGP_Module_class
from sage.modules.fg_pid.fgp_element import DEBUG, FGP_Element
from sage.modules.free_quadratic_module import FreeQuadraticModule
from sage.arith.misc import gcd
from sage.rings.all import ZZ, Zp, QQ, IntegerModRing
from sage.groups.additive_abelian.qmodnz import QmodnZ
from sage.matrix.constructor import matrix
from sage.matrix.special import diagonal_matrix
from sage.misc.cachefunc import cached_method
from sage.rings.finite_rings.integer_mod import mod
from sage.arith.misc import legendre_symbol

def TorsionQuadraticForm(q):
    r"""
    Create a torsion quadratic form module from a rational matrix.

    The resulting quadratic form takes values in `\QQ / \ZZ`
    or `\QQ / 2 \ZZ` (depending on ``q``).
    If it takes values modulo `2`, then it is non-degenerate.
    In any case the bilinear form is non-degenerate.

    INPUT:

    - ``q`` -- a symmetric rational matrix

    EXAMPLES::

        sage: q1 = Matrix(QQ,2,[1,1/2,1/2,1])
        sage: TorsionQuadraticForm(q1)
        Finite quadratic module over Integer Ring with invariants (2, 2)
        Gram matrix of the quadratic form with values in Q/2Z:
        [  1 1/2]
        [1/2   1]

    In the following example the quadratic form is degenerate.
    But the bilinear form is still non-degenerate::

        sage: q2 = diagonal_matrix(QQ,[1/4,1/3])
        sage: TorsionQuadraticForm(q2)
        Finite quadratic module over Integer Ring with invariants (12,)
        Gram matrix of the quadratic form with values in Q/Z:
        [7/12]
    """
    q = matrix(QQ, q)
    if q.nrows() != q.ncols():
        raise ValueError("the input must be a square matrix")
    if q != q.transpose():
        raise ValueError("the input must be a symmetric matrix")

    Q, d = q._clear_denom()
    S, U, V = Q.smith_form()
    D = U * q * V
    Q = FreeQuadraticModule(ZZ, q.ncols(), inner_product_matrix=d**2 * q)
    denoms = [D[i,i].denominator() for i in range(D.ncols())]
    rels = Q.span(diagonal_matrix(ZZ, denoms) * U)
    return TorsionQuadraticModule((1/d)*Q, (1/d)*rels)

class TorsionQuadraticModuleElement(FGP_Element):
    r"""
    An element of a torsion quadratic module.

    INPUT:

    - ``parent`` -- parent
    - ``x`` -- element of ``parent.V()``

    TESTS::

        sage: from sage.modules.torsion_quadratic_module import TorsionQuadraticModule
        sage: T = TorsionQuadraticModule(ZZ^3, 6*ZZ^3)
        sage: loads(dumps(T)) == T
        True
        sage: t = T.gen(0)
        sage: loads(dumps(t)) == t
        True
    """
    def __init__(self, parent, x, check=DEBUG):
        r"""
        Initialize ``self``

        EXAMPLES::

            sage: from sage.modules.torsion_quadratic_module import TorsionQuadraticModule
            sage: V = span([[1/2,1,1], [3/2,2,1], [0,0,1]], ZZ)
            sage: b = V.basis()
            sage: W = V.span([2*b[0]+4*b[1], 9*b[0]+12*b[1], 4*b[2]])
            sage: Q = TorsionQuadraticModule(V, W)
            sage: x = Q(b[0] - b[1])
            sage: TestSuite(x).run()
        """
        FGP_Element.__init__(self, parent=parent, x=x, check=check)

    def _mul_(self, other):
        r"""
        Compute the inner product of two elements.

        OUTPUT:

        - an element of `\QQ / m\ZZ` with `m\ZZ = (V, W)`

        EXAMPLES::

            sage: from sage.modules.torsion_quadratic_module import TorsionQuadraticModule
            sage: V = (1/2)*ZZ^2; W = ZZ^2
            sage: T = TorsionQuadraticModule(V, W)
            sage: g = T.gens()
            sage: x = g[0]
            sage: y = g[0] + g[1]
            sage: x
            (1, 0)
            sage: x*y
            1/4

        The inner product has further aliases::

            sage: x.inner_product(y)
            1/4
            sage: x.b(y)
            1/4
        """
        value_module = self.parent().value_module()
        return value_module( self.lift().inner_product(other.lift()) )

    inner_product = _mul_
    b = _mul_

    def quadratic_product(self):
        r"""
        Compute the quadratic_product of ``self``.

        OUTPUT:

        - an element of `\QQ / n\ZZ` where `n\ZZ = 2(V,W) +
          \ZZ \{ (w,w) | w \in W \}`

        EXAMPLES::

            sage: from sage.modules.torsion_quadratic_module import TorsionQuadraticModule
            sage: W = FreeQuadraticModule(ZZ, 2, 2*matrix.identity(2))
            sage: V = (1/2) * W
            sage: T = TorsionQuadraticModule(V,W)
            sage: x = T.gen(0);
            sage: x
            (1, 0)
            sage: x.quadratic_product()
            1/2
            sage: x.quadratic_product().parent()
            Q/2Z
            sage: x*x
            1/2
            sage: (x*x).parent()
            Q/Z
        """
        value_module_qf = self.parent().value_module_qf()
        lift = self.lift()
        return value_module_qf(lift.inner_product(lift))

    q = quadratic_product

class TorsionQuadraticModule(FGP_Module_class):
    r"""
    Finite quotients with a bilinear and a quadratic form.

    Let `V` be a symmetric FreeQuadraticModule and `W \subseteq V` a
    submodule of the same rank as `V`. The quotient `V / W` is a torsion
    quadratic module. It inherits a bilinear form `b` and a quadratic
    form `q`.

    `b: V \times V \to \QQ / m\ZZ`, where  `m\ZZ = (V,W)`
    and `b(x,y) = (x,y) + m\ZZ`

    `q: V \to \QQ / n\ZZ`, where `n\ZZ = 2(V,W) + \ZZ \{ (w,w) | w \in W \}`

    INPUT:

    - ``V`` -- a :class:`FreeModule` with a symmetric inner product matrix

    - ``W`` -- a submodule of ``V`` of the same rank as ``V``

    - ``check`` -- bool (default: ``True``)

    - ``modulus`` -- a rational number dividing `m` (default: `m`);
      the inner product `b` is defined in `\QQ /` ``modulus`` `\ZZ`

    - ``modulus_qf`` -- a rational number dividing `n` (default: `n`);
      the quadratic form `q` is defined in `\QQ /` ``modulus_qf`` `\ZZ`

    EXAMPLES::

        sage: from sage.modules.torsion_quadratic_module import TorsionQuadraticModule
        sage: V = FreeModule(ZZ, 3)
        sage: T = TorsionQuadraticModule(V, 5*V)
        sage: T
        Finite quadratic module over Integer Ring with invariants (5, 5, 5)
        Gram matrix of the quadratic form with values in Q/5Z:
        [1 0 0]
        [0 1 0]
        [0 0 1]
    """
    Element = TorsionQuadraticModuleElement

    def __init__(self, V, W, gens=None, modulus=None, modulus_qf=None, check=True):
        r"""
        Initialize ``self``.

        TESTS::

            sage: from sage.modules.torsion_quadratic_module import TorsionQuadraticModule
            sage: T = TorsionQuadraticModule(ZZ^3, 6*ZZ^3)
            sage: TestSuite(T).run()
        """
        if check:
            if V.rank() != W.rank():
                raise ValueError("modules must be of the same rank")
            if V.base_ring() is not ZZ:
                raise NotImplementedError("only currently implemented over ZZ")
            if V.inner_product_matrix() != V.inner_product_matrix().transpose():
                raise ValueError("the cover must have a symmetric inner product")

            if gens is not None and V.span(gens) + W != V:
                raise ValueError("provided gens do not generate the quotient")

        FGP_Module_class.__init__(self, V, W, check=check)
        if gens is None:
            self._gens = FGP_Module_class.gens(self)
        else:
            self._gens = [self(v) for v in gens]

        if modulus is not None:
            if check:
                # The inner product of two elements `b(v1+W,v2+W)` is defined `mod (V,W)`
                num = gcd([x.inner_product(y) for x in V.gens()
                           for y in W.gens()])
                if num / modulus not in self.base_ring():
                    raise ValueError("the modulus must divide (V, W)")
            self._modulus = modulus
        else:
            # The inner product of two elements `b(v1+W,v2+W)` is defined `mod (V,W)`
            self._modulus = gcd([x.inner_product(y) for x in V.gens()
                                 for y in W.gens()])


        if modulus_qf is not None:
            if check:
                # The quadratic_product of an element `q(v+W)` is defined
                # `\mod 2(V,W) + ZZ\{ (w,w) | w in w\}`
                norm = gcd(self.W().gram_matrix().diagonal())
                num = gcd(norm, 2 * self._modulus)
                if num / modulus_qf not in self.base_ring():
                    raise ValueError("the modulus_qf must divide (V, W)")
            self._modulus_qf = modulus_qf
        else:
            # The quadratic_product of an element `q(v+W)` is defined
            # `\mod 2(V,W) + ZZ\{ (w,w) | w in w\}`
            norm = gcd(self.W().gram_matrix().diagonal())
            self._modulus_qf = gcd(norm, 2 * self._modulus)

    def _repr_(self):
        r"""
        Return a string representation of ``self``.

        EXAMPLES::

            sage: from sage.modules.torsion_quadratic_module import TorsionQuadraticModule
            sage: V = FreeModule(ZZ,3)
            sage: T = TorsionQuadraticModule(V, 5*V,modulus=1)
            sage: T
            Finite quadratic module over Integer Ring with invariants (5, 5, 5)
            Gram matrix of the quadratic form with values in Q/Z:
            [0 0 0]
            [0 0 0]
            [0 0 0]
        """
        return ( "Finite quadratic module over %s with invariants %s\n"
                 % (self.base_ring(),self.invariants()) +
                 "Gram matrix of the quadratic form with values in %r:\n%r"
                 % (self.value_module_qf(),self.gram_matrix_quadratic()) )

    def _module_constructor(self, V, W, check=True):
        r"""
        Construct a torsion quadratic module ``V / W``.

        INPUT:

        - ``V`` -- an module
        - ``W`` -- an submodule of ``V`` over the same base ring
        - ``check`` -- bool (default: ``True``)

        OUTPUT:

        The quotient ``V / W`` as a :class:`TorsionQuadraticModule`.

        EXAMPLES::

            sage: from sage.modules.torsion_quadratic_module import TorsionQuadraticModule
            sage: V = span([[1/2,1,1], [3/2,2,1], [0,0,1]], ZZ)
            sage: b = V.basis()
            sage: W = V.span([2*b[0]+4*b[1], 9*b[0]+12*b[1], 4*b[2]])
            sage: Q = TorsionQuadraticModule(V, W); Q
            Finite quadratic module over Integer Ring with invariants (4, 12)
            Gram matrix of the quadratic form with values in Q/(1/4)Z:
            [0 0]
            [0 0]
            sage: Q._module_constructor(V,W)
            Finite quadratic module over Integer Ring with invariants (4, 12)
            Gram matrix of the quadratic form with values in Q/(1/4)Z:
            [0 0]
            [0 0]
        """
        return TorsionQuadraticModule(V, W, check=check)

    @cached_method
<<<<<<< HEAD
    def Brown_invariant(self):
        r"""
        Return the Brown invariant of this torsion quadratic form.

        Let `(D,q)` be a torsion quadratic module with values in `\QQ / 2 \ZZ`.
=======
    def brown_invariant(self):
        r"""
        Return the Brown invariant of this torsion quadratic form.

        Let `(D,q)` be a torsion quadratic module with values in `\QQ / \2 \ZZ`.
>>>>>>> b2d59b55
        The Brown invariant `Br(D,q) \in \Zmod{8}` is defined by the equation

        .. MATH::

            \exp \left( \frac{2 \pi i }{8} Br(q)\right) =
            \frac{1}{\sqrt{D}} \sum_{x \in D} \exp(i \pi q(x)).

        The Brown invariant is additive with respect to direct sums of
        torsion quadratic modules.

        OUTPUT:

        - an element of `\Zmod{8}`

        EXAMPLES::

            sage: L = IntegralLattice("D4")
            sage: D = L.discriminant_group()
<<<<<<< HEAD
            sage: D.Brown_invariant()
=======
            sage: D.brown_invariant()
>>>>>>> b2d59b55
            4

        We require the quadratic form to be defined modulo `2 \ZZ`::

            sage: from sage.modules.torsion_quadratic_module import TorsionQuadraticModule
            sage: V = FreeQuadraticModule(ZZ,3,matrix.identity(3))
            sage: T = TorsionQuadraticModule((1/10)*V, V)
<<<<<<< HEAD
            sage: T.Brown_invariant()
=======
            sage: T.brown_invariant()
>>>>>>> b2d59b55
            Traceback (most recent call last):
            ...
            ValueError: The torsion quadratic form must have values in\QQ / 2\ZZ
        """
        if self._modulus_qf != 2:
            raise ValueError("The torsion quadratic form must have values in"
                            "\QQ / 2\ZZ")
        from sage.quadratic_forms.genera.normal_form import collect_small_blocks
        brown = IntegerModRing(8).zero()
        for p in self.annihilator().gen().prime_divisors():
            q = self.primary_part(p).normal_form()
            q = q.gram_matrix_quadratic()
            L = collect_small_blocks(q)
            for qi in L:
<<<<<<< HEAD
                brown += _Brown_indecomposable(qi,p)
=======
                brown += _brown_indecomposable(qi,p)
>>>>>>> b2d59b55
        return brown

    @cached_method
    def gram_matrix_bilinear(self):
        r"""
        Return the gram matrix with respect to the generators.

        OUTPUT:

        A rational matrix ``G`` with ``G[i,j]`` given by the inner product
        of the `i`-th and `j`-th generator. Its entries are only well
        defined `\mod (V, W)`.

        EXAMPLES::

            sage: from sage.modules.torsion_quadratic_module import TorsionQuadraticModule
            sage: V = FreeQuadraticModule(ZZ, 3, matrix.identity(3)*5)
            sage: T = TorsionQuadraticModule((1/5)*V, V)
            sage: T.gram_matrix_bilinear()
            [1/5   0   0]
            [  0 1/5   0]
            [  0   0 1/5]
        """
        gens = self._gens
        n = len(gens)
        Q = self.base_ring().fraction_field()
        G = matrix.zero(Q, n)
        for i in range(n):
            for j in range(i+1):
                G[i,j] = G[j,i] = (gens[i] * gens[j]).lift()
        return G

    @cached_method
    def gram_matrix_quadratic(self):
        r"""
        The gram matrix of the quadratic form with respect to the generators.

        OUTPUT:

        - a rational matrix ``Gq`` with ``Gq[i,j] = gens[i]*gens[j]``
          and ``G[i,i] = gens[i].q()``

        EXAMPLES::

            sage: from sage.modules.torsion_quadratic_module import TorsionQuadraticModule
            sage: D4_gram = Matrix(ZZ, [[2,0,0,-1],[0,2,0,-1],[0,0,2,-1],[-1,-1,-1,2]])
            sage: D4 = FreeQuadraticModule(ZZ, 4, D4_gram)
            sage: D4dual = D4.span(D4_gram.inverse())
            sage: discrForm = TorsionQuadraticModule(D4dual, D4)
            sage: discrForm.gram_matrix_quadratic()
            [  1 1/2]
            [1/2   1]
            sage: discrForm.gram_matrix_bilinear()
            [  0 1/2]
            [1/2   0]
        """
        gens = self._gens
        n = len(gens)
        Q = self.base_ring().fraction_field()
        G = matrix.zero(Q, n)
        for i in range(n):
            for j in range(i):
                G[i,j] = G[j,i] = (gens[i] * gens[j]).lift()
            G[i,i] = gens[i].q().lift()
        return G

    def gens(self):
        r"""
        Return generators of ``self``.

        There is no assumption on the generators except that they
        generate the module.

        EXAMPLES::

            sage: from sage.modules.torsion_quadratic_module import TorsionQuadraticModule
            sage: V = FreeModule(ZZ, 3)
            sage: T = TorsionQuadraticModule(V, 5*V)
            sage: T.gens()
            ((1, 0, 0), (0, 1, 0), (0, 0, 1))
        """
        return self._gens

    def is_genus(self, signature_pair, even=True):
        r"""
        Return ``True`` if there is a lattice with this signature and discriminant form.

        TODO:

        - implement the same for odd lattices

        INPUT:

        - signature_pair -- a tuple of non negative integers ``(s_plus, s_minus)``
        - even -- bool (default: ``True``)

        EXAMPLES::

            sage: L = IntegralLattice("D4").direct_sum(IntegralLattice(3 * Matrix(ZZ,2,[2,1,1,2])))
            sage: D = L.discriminant_group()
            sage: D.is_genus((6,0))
            True

        Let us see if there is a lattice in the genus defined by the same discriminant form
        but with a different signature::

            sage: D.is_genus((4,2))
            False
            sage: D.is_genus((16,2))
            True
        """
        s_plus = ZZ(signature_pair[0])
        s_minus = ZZ(signature_pair[1])
        if s_plus<0 or s_minus<0:
            raise ValueError("signature invariants must be non negative")
        rank = s_plus + s_minus
        signature = s_plus - s_minus
        D = self.cardinality()
        det = (-1)**s_minus * D
        if rank < len(self.invariants()):
            return False
        if even and self._modulus_qf != 2:
            raise ValueError("the discriminant form of an even lattice has"
                                 "values modulo 2.")
        if (not even) and not (self.modulus == self._modulus_qf == 1):
            raise ValueError("the discriminant form of an odd lattice has"
                             "values modulo 1.")
        if not even:
            raise NotImplementedError("at the moment sage knows how to do this only for even genera. " +
                                      " Help us to implement this for odd genera.")
        for p in D.prime_divisors():
            # check the determinat conditions
            Q_p = self.primary_part(p)
            gram_p = Q_p.gram_matrix_quadratic()
            length_p = len(Q_p.invariants())
            u = det.prime_to_m_part(p)
            up = gram_p.det().numerator().prime_to_m_part(p)
            if p!=2 and length_p==rank:
                if legendre_symbol(u, p) != legendre_symbol(up, p):
                    return False
            if p == 2:
                if rank % 2 != length_p % 2:
                    return False
                n = (rank - length_p) / 2
                if u % 4 != (-1)**(n % 2) * up % 4:
                    return False
                if rank == length_p:
                    a = QQ(1) / QQ(2)
                    b = QQ(3) / QQ(2)
                    diag = gram_p.diagonal()
                    if not (a in diag or b in diag):
                        if u % 8 !=  up % 8:
                            return False
        if self.brown_invariant() != signature:
            return False
        return True

    def orthogonal_submodule_to(self, S):
        r"""
        Return the submodule orthogonal to ``S``.

        INPUT:

        - ``S`` -- a submodule, list, or tuple of generators

        EXAMPLES::

            sage: from sage.modules.torsion_quadratic_module import TorsionQuadraticModule
            sage: V = FreeModule(ZZ, 10)
            sage: T = TorsionQuadraticModule(V, 3*V)
            sage: S = T.submodule(T.gens()[:5])
            sage: O = T.orthogonal_submodule_to(S)
            sage: O
            Finite quadratic module over Integer Ring with invariants (3, 3, 3, 3, 3)
            Gram matrix of the quadratic form with values in Q/3Z:
            [1 0 0 0 0]
            [0 1 0 0 0]
            [0 0 1 0 0]
            [0 0 0 1 0]
            [0 0 0 0 1]
            sage: O.V() + S.V() == T.V()
            True
        """
        if not isinstance(S,TorsionQuadraticModule):
            S = self.submodule(S)
        else:
            if not S.is_submodule(self):
                raise ValueError("S must be a submodule of this module")

        G = self.V().inner_product_matrix()
        T = self.V().basis_matrix()
        S = S.V().basis_matrix()
        m = self._modulus

        Y = T * G * S.transpose()
        # Elements of the ambient module which pair integrally with self.V()
        integral = Y.inverse() * T
        # Element of the ambient module which pair in mZZ with self.V()
        orthogonal = m * integral
        orthogonal = self.V().span(orthogonal.rows())
        # We have to make sure we get a submodule
        orthogonal = orthogonal.intersection(self.V())
        orthogonal = self.submodule(orthogonal.gens())
        return orthogonal

    @cached_method
    def normal_form(self, partial=False):
        r"""
        Return the normal form of this torsion quadratic module.

        Two torsion quadratic modules are isomorphic if and only if they have
        the same value modules and the same normal form.

        A torsion quadratic module `(T,q)` with values in `\QQ/n\ZZ` is
        in normal form if the rescaled quadratic module `(T, q/n)`
        with values in `\QQ/\ZZ` is in normal form.

        For the definition of normal form see [MirMor2009]_ IV Definition 4.6.
        Below are some of its properties.
        Let `p` be odd and `u` be the smallest non-square modulo `p`.
        The normal form is a diagonal matrix with diagonal entries either `p^n`
        or `u p^n`.

        If `p = 2` is even, then the normal form consists of
        1 x 1 blocks of the form

        .. MATH::

            (0), \quad 2^n(1),\quad 2^n(3),\quad 2^n(5) ,\quad 2^n(7)

        or of `2 \times 2` blocks of the form

        .. MATH::

            2^n
            \left(\begin{matrix}
                2 & 1\\
                1 & 2
            \end{matrix}\right), \quad
            2^n
            \left(\begin{matrix}
                0 & 1\\
                1 & 0
            \end{matrix}\right).

       The blocks are ordered by their valuation.

        INPUT:

        - partial - bool (default: ``False``) return only a partial normal form
          it is not unique but still useful to extract invariants

        OUTPUT:

        - a torsion quadratic module

        EXAMPLES::

            sage: L1=IntegralLattice(matrix([[-2,0,0],[0,1,0],[0,0,4]]))
            sage: L1.discriminant_group().normal_form()
            Finite quadratic module over Integer Ring with invariants (2, 4)
            Gram matrix of the quadratic form with values in Q/Z:
            [1/2   0]
            [  0 1/4]
            sage: L2=IntegralLattice(matrix([[-2,0,0],[0,1,0],[0,0,-4]]))
            sage: L2.discriminant_group().normal_form()
            Finite quadratic module over Integer Ring with invariants (2, 4)
            Gram matrix of the quadratic form with values in Q/Z:
            [1/2   0]
            [  0 1/4]

        We check that :trac:`24864` is fixed::

            sage: L1=IntegralLattice(matrix([[-4,0,0],[0,4,0],[0,0,-2]]))
            sage: AL1=L1.discriminant_group()
            sage: L2=IntegralLattice(matrix([[-4,0,0],[0,-4,0],[0,0,2]]))
            sage: AL2=L2.discriminant_group()
            sage: AL1.normal_form()
            Finite quadratic module over Integer Ring with invariants (2, 4, 4)
            Gram matrix of the quadratic form with values in Q/2Z:
            [1/2   0   0]
            [  0 1/4   0]
            [  0   0 5/4]
            sage: AL2.normal_form()
            Finite quadratic module over Integer Ring with invariants (2, 4, 4)
            Gram matrix of the quadratic form with values in Q/2Z:
            [1/2   0   0]
            [  0 1/4   0]
            [  0   0 5/4]

        Some exotic cases::

            sage: from sage.modules.torsion_quadratic_module import TorsionQuadraticModule
            sage: D4_gram = Matrix(ZZ,4,4,[2,0,0,-1,0,2,0,-1,0,0,2,-1,-1,-1,-1,2])
            sage: D4 = FreeQuadraticModule(ZZ,4,D4_gram)
            sage: D4dual = D4.span(D4_gram.inverse())
            sage: T = TorsionQuadraticModule((1/6)*D4dual,D4)
            sage: T
            Finite quadratic module over Integer Ring with invariants (6, 6, 12, 12)
            Gram matrix of the quadratic form with values in Q/(1/3)Z:
            [1/18 5/36    0    0]
            [5/36 1/18 5/36 5/36]
            [   0 5/36 1/36 1/72]
            [   0 5/36 1/72 1/36]
            sage: T.normal_form()
            Finite quadratic module over Integer Ring with invariants (6, 6, 12, 12)
            Gram matrix of the quadratic form with values in Q/(1/3)Z:
            [ 1/6 1/12    0    0    0    0    0    0]
            [1/12  1/6    0    0    0    0    0    0]
            [   0    0 1/12 1/24    0    0    0    0]
            [   0    0 1/24 1/12    0    0    0    0]
            [   0    0    0    0  1/9    0    0    0]
            [   0    0    0    0    0  1/9    0    0]
            [   0    0    0    0    0    0  1/9    0]
            [   0    0    0    0    0    0    0  1/9]

        TESTS:

        A degenerate case::

            sage: T = TorsionQuadraticModule((1/6)*D4dual, D4, modulus=1/36)
            sage: T.normal_form()
            Finite quadratic module over Integer Ring with invariants (6, 6, 12, 12)
            Gram matrix of the quadratic form with values in Q/(1/18)Z:
            [1/36 1/72    0    0    0    0    0    0]
            [1/72 1/36    0    0    0    0    0    0]
            [   0    0    0    0    0    0    0    0]
            [   0    0    0    0    0    0    0    0]
            [   0    0    0    0    0    0    0    0]
            [   0    0    0    0    0    0    0    0]
            [   0    0    0    0    0    0    0    0]
            [   0    0    0    0    0    0    0    0]
        """
        gens = []
        from sage.quadratic_forms.genera.normal_form import p_adic_normal_form, _normalize
        for p in self.annihilator().gen().prime_divisors():
            D_p = self.primary_part(p)
            q_p = D_p.gram_matrix_quadratic()
            q_p = q_p / D_p._modulus_qf

            # continue with the non-degenerate part
            r = q_p.rank()
            if r != q_p.ncols():
                U = q_p._clear_denom()[0].hermite_form(transformation=True)[1]
            else:
                U = q_p.parent().identity_matrix()
            kernel = U[r:,:]
            nondeg = U[:r,:]
            q_p = nondeg * q_p * nondeg.T

            # the normal form is implemented for p-adic lattices
            # so we should work with the lattice q_p --> q_p^-1
            q_p1 = q_p.inverse()
            prec = self.annihilator().gen().valuation(p) + 5
            D, U = p_adic_normal_form(q_p1, p, precision=prec + 5, partial=partial)
            # if we compute the inverse in the p-adics everything explodes --> go to ZZ
            U = U.change_ring(ZZ).inverse().transpose()

            # the inverse is in normal form - so to get a normal form for the original one
            # it is enough to massage each 1x1 resp. 2x2 block.
            U = U.change_ring(Zp(p, type='fixed-mod', prec=prec)).change_ring(ZZ)
            D = U * q_p * U.T * p**q_p.denominator().valuation(p)
            D = D.change_ring(Zp(p, type='fixed-mod', prec=prec))
            _, U1 = _normalize(D, normal_odd=False)
            U = U1.change_ring(ZZ) * U

            # reattach the degenerate part
            nondeg = U * nondeg
            U = nondeg.stack(kernel)

            #apply U to the generators
            n = U.ncols()
            gens_p = []
            for i in range(n):
                g = self.V().zero()
                for j in range(n):
                    g += D_p.gens()[j].lift() * U[i,j]
                gens_p.append(g)
            gens += gens_p
        return self.submodule_with_gens(gens)

    def primary_part(self, m):
        r"""
        Return the ``m``-primary part of this torsion quadratic module
        as a submodule.

        INPUT:

        - ``m`` -- an integer

        OUTPUT:

        - a submodule

        EXAMPLES::

            sage: from sage.modules.torsion_quadratic_module import TorsionQuadraticModule
            sage: T = TorsionQuadraticModule((1/6)*ZZ^3,ZZ^3)
            sage: T
            Finite quadratic module over Integer Ring with invariants (6, 6, 6)
            Gram matrix of the quadratic form with values in Q/(1/3)Z:
            [1/36    0    0]
            [   0 1/36    0]
            [   0    0 1/36]
            sage: T.primary_part(2)
            Finite quadratic module over Integer Ring with invariants (2, 2, 2)
            Gram matrix of the quadratic form with values in Q/(1/3)Z:
            [1/4   0   0]
            [  0 1/4   0]
            [  0   0 1/4]

        TESTS::

            sage: T == T.primary_part(T.annihilator().gen())
            True
        """
        annihilator = self.annihilator().gen()
        a = annihilator.prime_to_m_part(m)
        return self.submodule( (a*self.V()).gens() )

    def submodule(self, x):
        r"""
        Return the submodule defined by ``x``.

        The modulus of the inner product is inherited from ``self``.

        INPUT:

        - ``x`` -- list, tuple, or FGP module

        OUTPUT:

        - a :class:`TorsionQuadraticModule`

        EXAMPLES::

            sage: from sage.modules.torsion_quadratic_module import TorsionQuadraticModule
            sage: V = FreeQuadraticModule(ZZ,3,matrix.identity(3)*5)
            sage: T = TorsionQuadraticModule((1/5)*V, V)
            sage: T
            Finite quadratic module over Integer Ring with invariants (5, 5, 5)
            Gram matrix of the quadratic form with values in Q/Z:
            [1/5   0   0]
            [  0 1/5   0]
            [  0   0 1/5]
            sage: T.submodule(T.gens()[:2])
            Finite quadratic module over Integer Ring with invariants (5, 5)
            Gram matrix of the quadratic form with values in Q/Z:
            [1/5   0]
            [  0 1/5]
        """
        T = FGP_Module_class.submodule(self, x)
        # We need to explicitly set the _modulus and _modulus_qf
        #   else the modulus might increase.
        T._modulus = self._modulus
        T._modulus_qf = self._modulus_qf
        return T

    def submodule_with_gens(self, gens):
        r"""
        Return a submodule with generators given by ``gens``.

        INPUT:

        - ``gens`` -- a list of generators that coerce into ``self``

        OUTPUT:

        - a submodule with the specified generators

        EXAMPLES::

            sage: from sage.modules.torsion_quadratic_module import TorsionQuadraticModule
            sage: V = FreeQuadraticModule(ZZ,3,matrix.identity(3)*10)
            sage: T = TorsionQuadraticModule((1/10)*V, V)
            sage: g = T.gens()
            sage: new_gens = [2*g[0], 5*g[0]]
            sage: T.submodule_with_gens(new_gens)
            Finite quadratic module over Integer Ring with invariants (10,)
            Gram matrix of the quadratic form with values in Q/2Z:
            [2/5   0]
            [  0 1/2]

        The generators do not need to be independent::

            sage: new_gens = [g[0], 2*g[1], g[0], g[1]]
            sage: T.submodule_with_gens(new_gens)
            Finite quadratic module over Integer Ring with invariants (10, 10)
            Gram matrix of the quadratic form with values in Q/2Z:
            [1/10    0 1/10    0]
            [   0  2/5    0  1/5]
            [1/10    0 1/10    0]
            [   0  1/5    0 1/10]
        """
        T = self.submodule(gens)
        T._gens = [self(v) for v in gens]
        return T

    def value_module(self):
        r"""
        Return `\QQ / m\ZZ` with `m = (V, W)`.

        This is where the inner product takes values.

        EXAMPLES::

            sage: A2 = Matrix(ZZ, 2, 2, [2,-1,-1,2])
            sage: L = IntegralLattice(2*A2)
            sage: D = L.discriminant_group()
            sage: D
            Finite quadratic module over Integer Ring with invariants (2, 6)
            Gram matrix of the quadratic form with values in Q/2Z:
            [  1 1/2]
            [1/2 1/3]
            sage: D.value_module()
            Q/Z
        """
        return QmodnZ(self._modulus)

    def value_module_qf(self):
        r"""
        Return `\QQ / n\ZZ` with `n\ZZ = (V,W) + \ZZ \{ (w,w) | w \in W \}`.

        This is where the torsion quadratic form takes values.

        EXAMPLES::

            sage: A2 = Matrix(ZZ, 2, 2, [2,-1,-1,2])
            sage: L = IntegralLattice(2*A2)
            sage: D = L.discriminant_group()
            sage: D
            Finite quadratic module over Integer Ring with invariants (2, 6)
            Gram matrix of the quadratic form with values in Q/2Z:
            [  1 1/2]
            [1/2 1/3]
            sage: D.value_module_qf()
            Q/2Z
        """
        return QmodnZ(self._modulus_qf)

<<<<<<< HEAD
def _Brown_indecomposable(q, p):
=======
def _brown_indecomposable(q, p):
>>>>>>> b2d59b55
    r"""
    Return the Brown invariant of the indecomposable form ``q``.

    The values are taken from Table 2.1 in [Shim2016]_.

    INPUT:

    - ``q`` - an indecomposable quadratic form represented by a
      rational `1 \times 1` or `2 \times 2` matrix
    - ``p`` - a prime number

    EXAMPLES::

<<<<<<< HEAD
        sage: from sage.modules.torsion_quadratic_module import _Brown_indecomposable
        sage: q = Matrix(QQ, [1/3])
        sage: _Brown_indecomposable(q,3)
        6
        sage: q = Matrix(QQ, [2/3])
        sage: _Brown_indecomposable(q,3)
        2
        sage: q = Matrix(QQ, [5/4])
        sage: _Brown_indecomposable(q,2)
        5
        sage: q = Matrix(QQ, [7/4])
        sage: _Brown_indecomposable(q,2)
        7
        sage: q = Matrix(QQ, 2, [0,1,1,0])/2
        sage: _Brown_indecomposable(q,2)
        0
        sage: q = Matrix(QQ, 2, [2,1,1,2])/2
        sage: _Brown_indecomposable(q,2)
=======
        sage: from sage.modules.torsion_quadratic_module import _brown_indecomposable
        sage: q = Matrix(QQ, [1/3])
        sage: _brown_indecomposable(q,3)
        6
        sage: q = Matrix(QQ, [2/3])
        sage: _brown_indecomposable(q,3)
        2
        sage: q = Matrix(QQ, [5/4])
        sage: _brown_indecomposable(q,2)
        5
        sage: q = Matrix(QQ, [7/4])
        sage: _brown_indecomposable(q,2)
        7
        sage: q = Matrix(QQ, 2, [0,1,1,0])/2
        sage: _brown_indecomposable(q,2)
        0
        sage: q = Matrix(QQ, 2, [2,1,1,2])/2
        sage: _brown_indecomposable(q,2)
>>>>>>> b2d59b55
        4
    """
    v = q.denominator().valuation(p)
    if p == 2:
<<<<<<< HEAD
        # Brown(U) = 0
=======
        # brown(U) = 0
>>>>>>> b2d59b55
        if q.ncols() == 2:
            if q[0,0].valuation(2)>v+1 and q[1,1].valuation(2)>v+1:
                # type U
                return mod(0, 8)
            else:
                # type V
                return mod(4*v, 8)
        u = q[0,0].numerator()
        return mod(u + v*(u**2 - 1)/2, 8)
    if p % 4 == 1:
        e = -1
    if p % 4 == 3:
        e = 1
    if v % 2 == 1:
        u = q[0,0].numerator()//2
        if legendre_symbol(u,p) == 1:
            return mod(1 + e, 8)
        else:
            return mod(-3 + e, 8)
    return mod(0, 8)<|MERGE_RESOLUTION|>--- conflicted
+++ resolved
@@ -329,19 +329,11 @@
         return TorsionQuadraticModule(V, W, check=check)
 
     @cached_method
-<<<<<<< HEAD
-    def Brown_invariant(self):
+    def brown_invariant(self):
         r"""
         Return the Brown invariant of this torsion quadratic form.
 
         Let `(D,q)` be a torsion quadratic module with values in `\QQ / 2 \ZZ`.
-=======
-    def brown_invariant(self):
-        r"""
-        Return the Brown invariant of this torsion quadratic form.
-
-        Let `(D,q)` be a torsion quadratic module with values in `\QQ / \2 \ZZ`.
->>>>>>> b2d59b55
         The Brown invariant `Br(D,q) \in \Zmod{8}` is defined by the equation
 
         .. MATH::
@@ -360,11 +352,7 @@
 
             sage: L = IntegralLattice("D4")
             sage: D = L.discriminant_group()
-<<<<<<< HEAD
-            sage: D.Brown_invariant()
-=======
             sage: D.brown_invariant()
->>>>>>> b2d59b55
             4
 
         We require the quadratic form to be defined modulo `2 \ZZ`::
@@ -372,11 +360,7 @@
             sage: from sage.modules.torsion_quadratic_module import TorsionQuadraticModule
             sage: V = FreeQuadraticModule(ZZ,3,matrix.identity(3))
             sage: T = TorsionQuadraticModule((1/10)*V, V)
-<<<<<<< HEAD
-            sage: T.Brown_invariant()
-=======
             sage: T.brown_invariant()
->>>>>>> b2d59b55
             Traceback (most recent call last):
             ...
             ValueError: The torsion quadratic form must have values in\QQ / 2\ZZ
@@ -391,11 +375,7 @@
             q = q.gram_matrix_quadratic()
             L = collect_small_blocks(q)
             for qi in L:
-<<<<<<< HEAD
-                brown += _Brown_indecomposable(qi,p)
-=======
                 brown += _brown_indecomposable(qi,p)
->>>>>>> b2d59b55
         return brown
 
     @cached_method
@@ -936,11 +916,7 @@
         """
         return QmodnZ(self._modulus_qf)
 
-<<<<<<< HEAD
-def _Brown_indecomposable(q, p):
-=======
 def _brown_indecomposable(q, p):
->>>>>>> b2d59b55
     r"""
     Return the Brown invariant of the indecomposable form ``q``.
 
@@ -954,26 +930,6 @@
 
     EXAMPLES::
 
-<<<<<<< HEAD
-        sage: from sage.modules.torsion_quadratic_module import _Brown_indecomposable
-        sage: q = Matrix(QQ, [1/3])
-        sage: _Brown_indecomposable(q,3)
-        6
-        sage: q = Matrix(QQ, [2/3])
-        sage: _Brown_indecomposable(q,3)
-        2
-        sage: q = Matrix(QQ, [5/4])
-        sage: _Brown_indecomposable(q,2)
-        5
-        sage: q = Matrix(QQ, [7/4])
-        sage: _Brown_indecomposable(q,2)
-        7
-        sage: q = Matrix(QQ, 2, [0,1,1,0])/2
-        sage: _Brown_indecomposable(q,2)
-        0
-        sage: q = Matrix(QQ, 2, [2,1,1,2])/2
-        sage: _Brown_indecomposable(q,2)
-=======
         sage: from sage.modules.torsion_quadratic_module import _brown_indecomposable
         sage: q = Matrix(QQ, [1/3])
         sage: _brown_indecomposable(q,3)
@@ -992,16 +948,11 @@
         0
         sage: q = Matrix(QQ, 2, [2,1,1,2])/2
         sage: _brown_indecomposable(q,2)
->>>>>>> b2d59b55
         4
     """
     v = q.denominator().valuation(p)
     if p == 2:
-<<<<<<< HEAD
-        # Brown(U) = 0
-=======
         # brown(U) = 0
->>>>>>> b2d59b55
         if q.ncols() == 2:
             if q[0,0].valuation(2)>v+1 and q[1,1].valuation(2)>v+1:
                 # type U
