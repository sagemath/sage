<<<<<<< HEAD
# sage.doctest: optional - sage.libs.pari
=======
# sage.doctest: optional - sage.rings.finite_rings
>>>>>>> a36b1230
r"""
Iterators over finite submodules of a `\ZZ`-module

We iterate over the elements of a finite `\ZZ`-module. The action
of `\ZZ` must be the natural one.

This class is intended to provide optimizations for the
:meth:`sage.free_module.FreeModule_generic:__iter__` method.

AUTHORS:

- Thomas Feulner (2012-08-31): initial version
- Punarbasu Purkayastha (2012-11-09): replaced the loop with recursion
- Thomas Feulner (2012-11-09): added functionality to enumerate cosets, FiniteFieldsubspace_projPoint_iterator

EXAMPLES::

    sage: from sage.modules.finite_submodule_iter import FiniteZZsubmodule_iterator
    sage: F.<x,y,z> = FreeAlgebra(GF(3),3)
    sage: iter = FiniteZZsubmodule_iterator([x,y], [3,3])
    sage: list(iter)
    [0, x, 2*x, y, x + y, 2*x + y, 2*y, x + 2*y, 2*x + 2*y]

There is a specialization for subspaces over finite fields::

    sage: from sage.modules.finite_submodule_iter import FiniteFieldsubspace_iterator
    sage: A = random_matrix(GF(4, 'a'), 5, 100)
    sage: iter = FiniteFieldsubspace_iterator(A)
    sage: len(list(iter))
    1024

The module also allows the iteration over cosets::

    sage: from sage.modules.finite_submodule_iter import FiniteFieldsubspace_iterator
    sage: A = random_matrix(GF(4, 'a'), 5, 100)
    sage: v = random_vector(GF(4, 'a'), 100)
    sage: iter = FiniteFieldsubspace_iterator(A, v)
    sage: len(list(iter))
    1024

TESTS::

    sage: from sage.modules.finite_submodule_iter import FiniteFieldsubspace_iterator
    sage: A = random_matrix(GF(4, 'a'), 5, 100)
    sage: iter = FiniteFieldsubspace_iterator(A)
    sage: TestSuite(iter).run(skip='_test_pickling')

In a second step, we will replace all calls to ``__iter__`` for finite submodules. This
will result in improved running times::

    sage: A = random_matrix(GF(2), 15, 100)
    sage: X = A.row_space()
    sage: x = [0 for _ in X] #long time #takes 7.12 seconds
    sage: y = [0 for _ in FiniteFieldsubspace_iterator(A)] # takes 0.05 seconds
    sage: sorted(x) == sorted(y) #long time
    True
"""

#*****************************************************************************
#       Copyright (C) 2012 Thomas Feulner <thomas.feulner@uni-bayreuth.de>
#
#  Distributed under the terms of the GNU General Public License (GPL)
#  as published by the Free Software Foundation; either version 2 of
#  the License, or (at your option) any later version.
#                  http://www.gnu.org/licenses/
#*****************************************************************************

cdef class FiniteZZsubmodule_iterator:
    r"""
    Let `G` be an abelian group and suppose that `(g_0, \ldots, g_n)`
    is a list of elements of `G`, whose additive orders are equal to `m_i`
    and `\sum_{i=0}^n x_i g_i = 0` for `x_i \in \ZZ_{m_i}` for
    `i \in \{0, \dots, n\}` implies `x_i=0` for all `i`.

    This class implements an iterator over the `\ZZ`-submodule
    `M = \{\sum_{i=0}^n x_i g_i\}`. If the independence condition from
    above is not fulfilled, we can still use this iterator to run over the
    elements. In this case the elements will occur multiple times.

    Getting from one element of the submodule to another is performed by
    one single addition in `G`.

    INPUT:

        - ``basis``  - the elements `(g_0, \ldots, g_n)`
        - ``order`` (optional) - the additive_orders `m_i` of `g_i`.
        - ``coset_rep`` (optional) -- an element of g,
          if one aims to compute a coset of the `\ZZ`-submodule `M`.
        - ``immutable`` (optional; default: ``False``)  -- set it to
          ``True`` to return immutable elements. Setting this to
          ``True`` makes sense if the elements are vectors. See
          :class:`FiniteFieldsubspace_iterator` for examples.

    EXAMPLES::

        sage: from sage.modules.finite_submodule_iter import FiniteZZsubmodule_iterator
        sage: F.<x,y,z> = FreeAlgebra(GF(3),3)
        sage: iter = FiniteZZsubmodule_iterator([x,y], [3,3])
        sage: list(iter)
        [0, x, 2*x, y, x + y, 2*x + y, 2*y, x + 2*y, 2*x + 2*y]
        sage: iter = FiniteZZsubmodule_iterator([x,y], [3,3], z)
        sage: list(iter)
        [z, x + z, 2*x + z, y + z, x + y + z, 2*x + y + z, 2*y + z, x + 2*y + z, 2*x + 2*y + z]
    """

    def __init__(self, basis, order=None, coset_rep=None, immutable=False):
        """
        see :class:`FiniteZZsubmodule_iterator`

        EXAMPLES::

            sage: from sage.modules.finite_submodule_iter import FiniteZZsubmodule_iterator
            sage: F.<x,y,z> = FreeAlgebra(GF(3),3)
            sage: iter = FiniteZZsubmodule_iterator([x,y], [3,3])
            sage: list(iter)
            [0, x, 2*x, y, x + y, 2*x + y, 2*y, x + 2*y, 2*x + 2*y]
        """
        if order is None:
            try:
                order = [b.additive_order() for b in basis]
            except (AttributeError, NotImplementedError):
                raise ValueError("Unable to determine the additive order "
                                 "of a basis element. Use the optional "
                                 "parameter `order`.")

        self._basis = basis[0]
        self._basis_all = basis
        self._basis_length = len(basis)
        self._count = 0
        self._immutable = immutable

        if coset_rep is None:
            self._coset_rep = self._basis.parent().zero()
        else:
            self._coset_rep = self._basis.parent()(coset_rep)
        if self._basis_length == 1:
            self._cw = self._coset_rep
        else:
            self._cw = self._basis.parent().zero()
            self._other_ZZ = FiniteZZsubmodule_iterator(basis[1:], order[1:], coset_rep)

        self._order = order[0]
        self._other = self._basis.parent().zero()  # dummy initialization
        self._plus = [self._cw]  # storing this provides about 20% speedup
        for _ in range(self._order - 1):
            self._cw += self._basis
            self._plus.append(self._cw)

    def __next__(self):
        """
        Return the next submodule element. This will just add/subtract
        another element of the ``basis``.

        EXAMPLES::

            sage: from sage.modules.finite_submodule_iter import FiniteZZsubmodule_iterator
            sage: F.<x,y,z> = FreeAlgebra(GF(3),3)
            sage: iter = FiniteZZsubmodule_iterator([x,y], [3,3])
            sage: next(iter) #indirect doctest
            0
            sage: next(iter) #indirect doctest
            x
        """
        self._iteration()
        v = self._cw
        if self._immutable:
            v.set_immutable()
        return v

    def __repr__(self):
        """
        EXAMPLES::

            sage: from sage.modules.finite_submodule_iter import FiniteZZsubmodule_iterator
            sage: F.<x,y,z> = FreeAlgebra(GF(3),3)
            sage: FiniteZZsubmodule_iterator([x,y], [3,3])
            Iterator over ZZ-submodule generated by [x, y]
        """
        return "Iterator over ZZ-submodule generated by {0}".format(self._basis_all)

    def __iter__(self):
        """
        EXAMPLES::

            sage: from sage.modules.finite_submodule_iter import FiniteZZsubmodule_iterator
            sage: F.<x,y,z> = FreeAlgebra(GF(3),3)
            sage: list(FiniteZZsubmodule_iterator([x,y], [3,3])) #indirect doctest
            [0, x, 2*x, y, x + y, 2*x + y, 2*y, x + 2*y, 2*x + 2*y]
        """
        return self

    cdef ModuleElement _iteration(FiniteZZsubmodule_iterator self):
        """
        This is the core implementation of the iteration.

        EXAMPLES::

            sage: from sage.modules.finite_submodule_iter import FiniteZZsubmodule_iterator
            sage: F.<x,y,z> = FreeAlgebra(GF(3),3)
            sage: iter = FiniteZZsubmodule_iterator([x,y], [3,3])
            sage: next(iter) #indirect doctest
            0
            sage: next(iter), next(iter), next(iter) #indirect doctest
            (x, 2*x, y)
        """
        if self._basis_length == 1:
            if self._count < self._order:
                self._cw = self._plus[self._count]
                self._count += 1
            else:
                raise StopIteration
        else:
            if self._count == 0 or self._count == self._order:
                self._other = next(self._other_ZZ)
                self._cw = < ModuleElement > self._other
                self._count = 1
            else:
                self._cw = self._other + self._plus[self._count]
                self._count += 1


cdef class FiniteFieldsubspace_iterator(FiniteZZsubmodule_iterator):
    """
    This class implements an iterator over the subspace of a vector
    space over a finite field. The subspace is generated by ``basis``.

    INPUT:

        - ``basis`` -- a list of vectors or a matrix with elements over
          a finite field. If a matrix is provided then it is not checked
          whether the matrix is full ranked. Similarly, if a list of
          vectors is provided, then the linear independence of the vectors
          is not checked.

        - ``coset_rep`` (optional) -- a vector in the same ambient space,
          if one aims to compute a coset of the vector space given by ``basis``.

        - ``immutable`` (optional; default: ``False``)  -- set it to
          ``True`` to return immutable vectors.

    EXAMPLES::

        sage: from sage.modules.finite_submodule_iter import FiniteFieldsubspace_iterator
        sage: A = random_matrix(GF(2), 10, 100)
        sage: iter = FiniteFieldsubspace_iterator(A)
        sage: len(list(iter))
        1024
        sage: X = random_matrix(GF(4, 'a'), 7, 100).row_space()
        sage: s = list(X)  # long time (5s on sage.math, 2013)
        sage: t = list(FiniteFieldsubspace_iterator(X.basis()))  # takes 0.31s
        sage: sorted(t) == sorted(s)  # long time
        True

    TESTS:

    We test whether we get immutable vectors if immutable=True::

        sage: iter = FiniteFieldsubspace_iterator(A, immutable=True)
        sage: c = next(iter)
        sage: c.is_immutable()
        True

    """

    def __init__(self, basis, coset_rep=None, immutable=False):
        """
        see :class:`FiniteFieldsubspace_iterator`

        EXAMPLES::

            sage: from sage.modules.finite_submodule_iter import FiniteFieldsubspace_iterator
            sage: A = random_matrix(GF(2), 10, 100)
            sage: iter = FiniteFieldsubspace_iterator(A)
            sage: X = list(iter)
            sage: len(X)
            1024
            sage: v = random_vector(GF(2), 100)
            sage: iter = FiniteFieldsubspace_iterator(A, v)
            sage: Y = list(iter)
            sage: len(Y)
            1024
            sage: all(Y[i]-X[i] == v for i in range(len(X)))
            True
        """
        cdef Py_ssize_t d, i, p
        cdef list pows, order

        F = basis[0].base_ring()
        P = F.prime_subfield()
        p = P.order()
        alpha = F.primitive_element()
        degree = F.degree()

        pows = [alpha ** i for i in range(degree)]
        basis = [_p * x for x in basis for _p in pows]  # a ZZ_p-basis for the vectorspace
        order = [p] * (len(basis))

        FiniteZZsubmodule_iterator.__init__(self, basis, order, coset_rep,
                                            immutable=immutable)

cdef class FiniteFieldsubspace_projPoint_iterator:
    """
    This class implements an iterator over the projective points of a vector
    space over a finite field. The vector space is generated by ``basis`` and
    need not to be equal to the full ambient space.

    A projective point (= one dimensional subspace) `P` will be represented by a
    generator `p`. To ensure that all `p` will be normalized you can set the
    optional argument ``normalize`` to ``True``.

    INPUT:

        - ``basis`` -- a list of vectors or a matrix with elements over
          a finite field. If a matrix is provided then it is not checked
          whether the matrix is full ranked. Similarly, if a list of
          vectors is provided, then the linear independence of the vectors
          is not checked.

        - ``normalize`` (optional; default: ``False``) -- boolean which
          indicates if the returned vectors should be normalized, i.e. the
          first nonzero coordinate is equal to 1.

        - ``immutable`` (optional; default: ``False``)  -- set it to
          ``True`` to return immutable vectors.

    EXAMPLES::

        sage: from sage.modules.finite_submodule_iter import FiniteFieldsubspace_iterator, FiniteFieldsubspace_projPoint_iterator
        sage: A = random_matrix(GF(4, 'a'), 5, 100)
        sage: a = len(list(FiniteFieldsubspace_iterator(A)))
        sage: b = len(list(FiniteFieldsubspace_projPoint_iterator(A)))
        sage: b == (a-1)/3
        True

    Prove that the option ``normalize == True`` will only return normalized vectors.

        sage: all(x.monic() == x for x in FiniteFieldsubspace_projPoint_iterator(A, True))
        True

    TESTS::

        sage: from sage.modules.finite_submodule_iter import FiniteFieldsubspace_projPoint_iterator
        sage: A = MatrixSpace(GF(7), 10, 10).one()
        sage: len(list(FiniteFieldsubspace_projPoint_iterator(A[:0]))) #indirect doctest
        0
        sage: len(list(FiniteFieldsubspace_projPoint_iterator(A[:1]))) #indirect doctest
        1
        sage: len(list(FiniteFieldsubspace_projPoint_iterator(A[:2]))) #indirect doctest
        8
        sage: iter = FiniteFieldsubspace_projPoint_iterator(A[:2], immutable=True)
        sage: next(iter).is_immutable()
        True
    """

    def __init__(self, basis, normalize=False, immutable=False):
        """
        see :class:`FiniteFieldsubspace_projPoint_iterator`

        EXAMPLES::

            sage: from sage.modules.finite_submodule_iter import FiniteFieldsubspace_projPoint_iterator
            sage: A = random_matrix(GF(4, 'a'), 4, 100)
            sage: iter = FiniteFieldsubspace_projPoint_iterator(A)
            sage: len(list(iter))
            85
        """
        from sage.matrix.constructor import matrix
        cdef i
        self._basis = list(basis)
        self._basis_length = len(self._basis)
        self._immutable = immutable
        if immutable:
            for b in self._basis:
                b.set_immutable()
        if normalize:
            B = matrix(self._basis)
            B.echelonize()
            self._basis = B.rows()
            self._basis.reverse()

        if self._basis_length == 0:
            self._one_dimensional_case = 2
        else:
            self._one_dimensional_case = 1

    def __next__(self):
        """
        Return the next projective point. This will just add/subtract
        another element of the ``basis`` except for the cases when the rank will
        increase.

        EXAMPLES::

            sage: from sage.modules.finite_submodule_iter import FiniteFieldsubspace_projPoint_iterator
            sage: A = MatrixSpace(GF(3), 10,10).one()
            sage: iter = FiniteFieldsubspace_projPoint_iterator(A)
            sage: next(iter) #indirect doctest
            (1, 0, 0, 0, 0, 0, 0, 0, 0, 0)
            sage: next(iter) #indirect doctest
            (0, 1, 0, 0, 0, 0, 0, 0, 0, 0)
        """
        if self._one_dimensional_case > 0:
            if self._one_dimensional_case == 1:
                self._one_dimensional_case = 2
                # this returns immutable vectors if immutable is True
                return self._basis[0]
            else:
                if self._basis_length > 1:
                    self._it = FiniteFieldsubspace_iterator(self._basis[:1],
                                                            self._basis[1],
                                                            immutable=self._immutable)
                    self._normalized_pos = 1
                    self._one_dimensional_case = 0
                else:
                    raise StopIteration
        try:
            return next(self._it)
        except StopIteration:
            self._normalized_pos += 1
            if self._normalized_pos == self._basis_length:
                raise StopIteration
            else:
                self._it = FiniteFieldsubspace_iterator(self._basis[:self._normalized_pos],
                                                        self._basis[self._normalized_pos],
                                                        immutable=self._immutable)
                return next(self._it)

    def __repr__(self):
        """
        EXAMPLES::

            sage: from sage.modules.finite_submodule_iter import FiniteFieldsubspace_projPoint_iterator
            sage: A = MatrixSpace(GF(3), 2, 2).one()
            sage: FiniteFieldsubspace_projPoint_iterator(A)
            Iterator over the projective points of a subspace generated by [(1, 0), (0, 1)]
        """

        return "Iterator over the projective points of a subspace generated by {0}".format(self._basis)

    def __iter__(self):
        """
        EXAMPLES::

            sage: from sage.modules.finite_submodule_iter import FiniteFieldsubspace_projPoint_iterator
            sage: A = MatrixSpace(GF(3), 10,10).one()
            sage: len(list(FiniteFieldsubspace_projPoint_iterator(A))) #indirect doctest
            29524
            sage: A = MatrixSpace(GF(3), 1,1).one()
            sage: len(list(FiniteFieldsubspace_projPoint_iterator(A))) #indirect doctest
            1
        """
        return self<|MERGE_RESOLUTION|>--- conflicted
+++ resolved
@@ -1,8 +1,4 @@
-<<<<<<< HEAD
-# sage.doctest: optional - sage.libs.pari
-=======
 # sage.doctest: optional - sage.rings.finite_rings
->>>>>>> a36b1230
 r"""
 Iterators over finite submodules of a `\ZZ`-module
 
