r"""
Free modules

Sage supports computation with free modules over an arbitrary commutative ring.
Nontrivial functionality is available over `\ZZ`, fields, and some principal
ideal domains (e.g. `\QQ[x]` and rings of integers of number fields). All free
modules over an integral domain are equipped with an embedding in an ambient
vector space and an inner product, which you can specify and change.

Create the free module of rank `n` over an arbitrary commutative ring `R` using
the command ``FreeModule(R,n)``. Equivalently, ``R^n`` also creates that free
module.

The following example illustrates the creation of both a vector space and a
free module over the integers and a submodule of it.  Use the functions
``FreeModule``, ``span`` and member functions of free modules to create free
modules.  *Do not use the FreeModule_xxx constructors directly.*

EXAMPLES::

    sage: V = VectorSpace(QQ, 3)
    sage: W = V.subspace([[1,2,7], [1,1,0]])
    sage: W
    Vector space of degree 3 and dimension 2 over Rational Field
    Basis matrix:
    [ 1  0 -7]
    [ 0  1  7]
    sage: C = VectorSpaces(FiniteField(7))
    sage: C
    Category of vector spaces over Finite Field of size 7
    sage: C(W)
    Vector space of degree 3 and dimension 2 over Finite Field of size 7
    Basis matrix:
    [1 0 0]
    [0 1 0]

::

    sage: M = ZZ^3
    sage: C = VectorSpaces(FiniteField(7))
    sage: C(M)
    Vector space of dimension 3 over Finite Field of size 7
    sage: W = M.submodule([[1,2,7], [8,8,0]])
    sage: C(W)
    Vector space of degree 3 and dimension 2 over Finite Field of size 7
    Basis matrix:
    [1 0 0]
    [0 1 0]

We illustrate the exponent notation for creation of free modules.

::

    sage: ZZ^4
    Ambient free module of rank 4 over the principal ideal domain Integer Ring
    sage: QQ^2
    Vector space of dimension 2 over Rational Field
    sage: RR^3
    Vector space of dimension 3 over Real Field with 53 bits of precision

Base ring::

    sage: R.<x,y> = QQ[]
    sage: M = FreeModule(R,2)
    sage: M.base_ring()
    Multivariate Polynomial Ring in x, y over Rational Field

::

    sage: VectorSpace(QQ, 10).base_ring()
    Rational Field

Enumeration of `\ZZ^n` happens in order of increasing `1`-norm
primarily and increasing `\infty`-norm secondarily::

    sage: print([v for _,v in zip(range(31), ZZ^3)])
    [(0, 0, 0),
     (1, 0, 0), (-1, 0, 0), (0, 1, 0), (0, -1, 0), (0, 0, 1), (0, 0, -1),
     (1, 1, 0), (-1, 1, 0), (1, -1, 0), (-1, -1, 0), (1, 0, 1), (-1, 0, 1), (1, 0, -1), (-1, 0, -1), (0, 1, 1), (0, -1, 1), (0, 1, -1), (0, -1, -1),
     (2, 0, 0), (-2, 0, 0), (0, 2, 0), (0, -2, 0), (0, 0, 2), (0, 0, -2),
     (1, 1, 1), (-1, 1, 1), (1, -1, 1), (-1, -1, 1), (1, 1, -1), ...]

For other infinite enumerated base rings (i.e., rings which
are objects of the category :class:`InfiniteEnumeratedSets`),
a free module of rank `r` is enumerated by applying
:meth:`FreeModule_ambient.linear_combination_of_basis`
to all vectors in `\ZZ^r`, enumerated in the way shown above.

TESTS:

We intersect a zero-dimensional vector space with a
1-dimension submodule.

::

    sage: V = (QQ^1).span([])
    sage: W = ZZ^1
    sage: V.intersection(W)
    Free module of degree 1 and rank 0 over Integer Ring
    Echelon basis matrix:
    []

We construct subspaces of real and complex double vector spaces and
verify that the element types are correct::

    sage: V = FreeModule(RDF, 3); V
    Vector space of dimension 3 over Real Double Field
    sage: V.0
    (1.0, 0.0, 0.0)
    sage: type(V.0)
    <class 'sage.modules.vector_real_double_dense.Vector_real_double_dense'>
    sage: W = V.span([V.0]); W
    Vector space of degree 3 and dimension 1 over Real Double Field
    Basis matrix:
    [1.0 0.0 0.0]
    sage: type(W.0)
    <class 'sage.modules.vector_real_double_dense.Vector_real_double_dense'>
    sage: V = FreeModule(CDF, 3); V
    Vector space of dimension 3 over Complex Double Field
    sage: type(V.0)
    <class 'sage.modules.vector_complex_double_dense.Vector_complex_double_dense'>
    sage: W = V.span_of_basis([CDF.0 * V.1]); W
    Vector space of degree 3 and dimension 1 over Complex Double Field
    User basis matrix:
    [  0.0 1.0*I   0.0]
    sage: type(W.0)
    <class 'sage.modules.vector_complex_double_dense.Vector_complex_double_dense'>

Basis vectors are immutable::

    sage: A = span([[1,2,3], [4,5,6]], ZZ)
    sage: A.0
    (1, 2, 3)
    sage: A.0[0] = 5
    Traceback (most recent call last):
    ...
    ValueError: vector is immutable; please change a copy instead (use copy())

Among other things, this tests that we can save and load submodules
and elements::

    sage: M = ZZ^3
    sage: TestSuite(M).run()
    sage: W = M.span_of_basis([[1,2,3],[4,5,19]])
    sage: TestSuite(W).run()
    sage: v = W.0 + W.1
    sage: TestSuite(v).run()

AUTHORS:

- William Stein (2005, 2007)

- David Kohel (2007, 2008)

- Niles Johnson (2010-08): (:issue:`3893`) ``random_element()`` should pass on ``*args`` and ``**kwds``.

- Simon King (2010-12): (:issue:`8800`) fixed a bug in ``denominator()``.

- Simon King (2010-12), Peter Bruin (June 2014): (:issue:`10513`) new coercion model and category framework.
"""

###########################################################################
#       Copyright (C) 2005, 2007 William Stein <wstein@gmail.com>
#       Copyright (C) 2007, 2008 David Kohel <kohel@iml.univ-mrs.fr>
#
#  Distributed under the terms of the GNU General Public License (GPL)
#
#    This code is distributed in the hope that it will be useful,
#    but WITHOUT ANY WARRANTY; without even the implied warranty of
#    MERCHANTABILITY or FITNESS FOR A PARTICULAR PURPOSE.  See the GNU
#    General Public License for more details.
#
#  The full text of the GPL is available at:
#
#                  https://www.gnu.org/licenses/
###########################################################################

import itertools
from warnings import warn

import sage.matrix.matrix_space
import sage.misc.latex as latex
import sage.rings.abc
import sage.rings.infinity
import sage.rings.integer
import sage.rings.integer_ring
import sage.rings.rational_field
from sage.categories.commutative_rings import CommutativeRings
from sage.categories.fields import Fields
from sage.categories.infinite_enumerated_sets import InfiniteEnumeratedSets
from sage.categories.integral_domains import IntegralDomains
from sage.categories.principal_ideal_domains import PrincipalIdealDomains
from sage.misc.cachefunc import cached_method
from sage.misc.lazy_attribute import lazy_attribute
from sage.misc.lazy_import import LazyImport
from sage.misc.randstate import current_randstate
from sage.modules import free_module_element
from sage.modules.module import Module
from sage.rings.finite_rings.finite_field_base import FiniteField
from sage.structure.factory import UniqueFactory
from sage.structure.richcmp import (
    op_EQ,
    op_GE,
    op_GT,
    op_LE,
    op_LT,
    op_NE,
    revop,
    rich_to_bool,
    richcmp,
    richcmp_method,
    richcmp_not_equal,
)
from sage.structure.sequence import Sequence


###############################################################################
#
# Constructor functions
#
###############################################################################

class FreeModuleFactory(UniqueFactory):
    r"""
    Factory class for the finite-dimensional free modules with standard basis
    """
    def create_key(self, base_ring, rank, sparse=False, inner_product_matrix=None):
        """
        TESTS::

            sage: loads(dumps(ZZ^6)) is ZZ^6
            True
            sage: loads(dumps(RDF^3)) is RDF^3
            True
        """
        rank = int(sage.rings.integer.Integer(rank))

        if inner_product_matrix is not None:
            inner_product_matrix = sage.matrix.matrix_space.MatrixSpace(base_ring, rank)(inner_product_matrix)
            inner_product_matrix.set_immutable()

        return (base_ring, rank, sparse, inner_product_matrix)

    def create_object(self, version, key):
        """
        TESTS::

            sage: TestSuite(ZZ^6).run()
            sage: TestSuite(RDF^3).run()

        Check that :issue:`34380` is fixed::

            sage: R.<x,y> = QQ[]
            sage: Q = R.quo(R.ideal([x^2 - y^2 - 1]))
            sage: Q.is_integral_domain()                                                # needs sage.libs.singular
            True
            sage: Q2 = FreeModule(Q, 2)                                                 # needs sage.libs.singular
            sage: from sage.modules.free_module import FreeModule_ambient_domain
            sage: isinstance(Q2, FreeModule_ambient_domain)                             # needs sage.libs.singular
            True
        """
        base_ring, rank, sparse, inner_product_matrix = key

        if inner_product_matrix is not None:
            from sage.modules.free_quadratic_module import FreeQuadraticModule
            return FreeQuadraticModule(base_ring, rank, inner_product_matrix=inner_product_matrix, sparse=sparse)

        if not isinstance(sparse, bool):
            raise TypeError("Argument sparse (= %s) must be True or False" % sparse)

        if base_ring not in CommutativeRings():
            warn("You are constructing a free module\n"
                 "over a noncommutative ring. Sage does not have a concept\n"
                 "of left/right and both sided modules, so be careful.\n"
                 "It's also not guaranteed that all multiplications are\n"
                 "done from the right side.")
            # raise TypeError("the base_ring must be a commutative ring")

        if not sparse and isinstance(base_ring, sage.rings.abc.RealDoubleField):
            return RealDoubleVectorSpace_class(rank)

        if not sparse and isinstance(base_ring, sage.rings.abc.ComplexDoubleField):
            return ComplexDoubleVectorSpace_class(rank)

        try:
            if base_ring.is_field():
                return FreeModule_ambient_field(base_ring, rank, sparse=sparse)
        except NotImplementedError:
            pass

        if base_ring in PrincipalIdealDomains():
            return FreeModule_ambient_pid(base_ring, rank, sparse=sparse)

        if (isinstance(base_ring, sage.rings.abc.Order)
                and base_ring.is_maximal() and base_ring.class_number() == 1):
            return FreeModule_ambient_pid(base_ring, rank, sparse=sparse)

        if base_ring in IntegralDomains():
            return FreeModule_ambient_domain(base_ring, rank, sparse=sparse)

        return FreeModule_ambient(base_ring, rank, sparse=sparse)


FreeModuleFactory_with_standard_basis = FreeModuleFactory("FreeModule")


def FreeModule(base_ring, rank_or_basis_keys=None, sparse=False, inner_product_matrix=None, *,
               with_basis='standard', rank=None, basis_keys=None, **args):
    r"""
    Create a free module over the given commutative ``base_ring``.

    ``FreeModule`` can be called with the following positional arguments:

    - ``FreeModule(base_ring, rank, ...)``

    - ``FreeModule(base_ring, basis_keys, ...)``

    INPUT:

    - ``base_ring`` -- a commutative ring

    - ``rank`` -- nonnegative integer

    - ``basis_keys`` -- a finite or enumerated family of arbitrary objects

    - ``sparse`` -- boolean (default: ``False``)

    - ``inner_product_matrix`` -- the inner product matrix (default: ``None``)

    - ``with_basis`` -- either ``'standard'`` (the default), in which case
      a free module with the standard basis as the distinguished basis is created;
      or ``None``, in which case a free module without distinguished basis is
      created.

    - further options may be accepted by various implementation classes

    OUTPUT: a free module

    This factory function creates instances of various specialized classes
    depending on the input.  Not all combinations of options are
    implemented.

    - If the parameter ``basis_keys`` is provided, it must be a finite
      or enumerated family of objects, and an instance of
      :class:`CombinatorialFreeModule` is created.

       EXAMPLES::

           sage: CombinatorialFreeModule(QQ, ['a','b','c'])
           Free module generated by {'a', 'b', 'c'} over Rational Field

       It has a distinguished standard basis that is indexed by the provided
       ``basis_keys``. See the documentation of :class:`CombinatorialFreeModule`
       for more examples and details, including its :class:`UniqueRepresentation`
       semantics.

    - If the parameter ``with_basis`` is set to ``None``, then a free module
      of the given ``rank`` without distinguished basis is created.  It is
      represented by an instance of :class:`FiniteRankFreeModule`.

       EXAMPLES::

           sage: FiniteRankFreeModule(ZZ, 3, name='M')
           Rank-3 free module M over the Integer Ring

       See the documentation of :class:`FiniteRankFreeModule` for more
       options, examples, and details.

    - If ``rank`` is provided and the option ``with_basis`` is left at its
      default value, ``'standard'``, then a free ambient module with
      distinguished standard basis indexed by ``range(rank)`` is created.
      There is only one dense and one sparse free ambient module of
      given ``rank`` over ``base_ring``.

      EXAMPLES::

          sage: FreeModule(Integers(8), 10)
          Ambient free module of rank 10 over Ring of integers modulo 8

      The remainder of this documentation discusses this case of
      free ambient modules.

    EXAMPLES:

    First we illustrate creating free modules over various base fields.
    The base field affects the free module that is created. For
    example, free modules over a field are vector spaces, and free
    modules over a principal ideal domain are special in that more
    functionality is available for them than for completely general
    free modules.

    ::

        sage: FreeModule(QQ,10)
        Vector space of dimension 10 over Rational Field
        sage: FreeModule(ZZ,10)
        Ambient free module of rank 10 over the principal ideal domain Integer Ring
        sage: FreeModule(FiniteField(5), 10)
        Vector space of dimension 10 over Finite Field of size 5
        sage: FreeModule(Integers(7), 10)
        Vector space of dimension 10 over Ring of integers modulo 7
        sage: FreeModule(PolynomialRing(QQ,'x'), 5)
        Ambient free module of rank 5 over the principal ideal domain
         Univariate Polynomial Ring in x over Rational Field
        sage: FreeModule(PolynomialRing(ZZ,'x'), 5)
        Ambient free module of rank 5 over the integral domain
         Univariate Polynomial Ring in x over Integer Ring

    Of course we can make rank 0 free modules::

        sage: FreeModule(RealField(100),0)
        Vector space of dimension 0 over Real Field with 100 bits of precision

    Next we create a free module with sparse representation of
    elements. Functionality with sparse modules is *identical* to dense
    modules, but they may use less memory and arithmetic may be faster
    (or slower!).

    ::

        sage: M = FreeModule(ZZ,200,sparse=True)
        sage: M.is_sparse()
        True
        sage: type(M.0)
        <class 'sage.modules.free_module_element.FreeModuleElement_generic_sparse'>

    The default is dense.

    ::

        sage: M = ZZ^200
        sage: type(M.0)
        <class 'sage.modules.vector_integer_dense.Vector_integer_dense'>

    Note that matrices associated in some way to sparse free modules
    are sparse by default::

        sage: M = FreeModule(Integers(8), 2)
        sage: A = M.basis_matrix()
        sage: A.is_sparse()
        False
        sage: Ms = FreeModule(Integers(8), 2, sparse=True)
        sage: M == Ms  # as mathematical objects they are equal
        True
        sage: Ms.basis_matrix().is_sparse()
        True

    We can also specify an inner product matrix, which is used when
    computing inner products of elements.

    ::

        sage: A = MatrixSpace(ZZ, 2)([[1,0], [0,-1]])
        sage: M = FreeModule(ZZ, 2, inner_product_matrix=A)
        sage: v, w = M.gens()
        sage: v.inner_product(w)
        0
        sage: v.inner_product(v)
        1
        sage: w.inner_product(w)
        -1
        sage: (v+2*w).inner_product(w)
        -2

    You can also specify the inner product matrix by giving anything
    that coerces to an appropriate matrix. This is only useful if the
    inner product matrix takes values in the base ring.

    ::

        sage: FreeModule(ZZ, 2, inner_product_matrix=1).inner_product_matrix()
        [1 0]
        [0 1]
        sage: FreeModule(ZZ, 2, inner_product_matrix=[1,2,3,4]).inner_product_matrix()
        [1 2]
        [3 4]
        sage: FreeModule(ZZ, 2, inner_product_matrix=[[1,2], [3,4]]).inner_product_matrix()
        [1 2]
        [3 4]

    .. TODO::

        Refactor modules such that it only counts what category the base
        ring belongs to, but not what is its Python class.

    EXAMPLES::

        sage: FreeModule(QQ, ['a', 'b', 'c'])
        Free module generated by {'a', 'b', 'c'} over Rational Field
        sage: _.category()
        Category of finite dimensional vector spaces with basis over Rational Field

        sage: FreeModule(QQ, 3, with_basis=None)
        3-dimensional vector space over the Rational Field
        sage: _.category()
        Category of finite dimensional vector spaces over Rational Field

        sage: FreeModule(QQ, [1, 2, 3, 4], with_basis=None)
        4-dimensional vector space over the Rational Field
        sage: _.category()
        Category of finite dimensional vector spaces over Rational Field

    TESTS::

        sage: FreeModule(QQ, ['a', 2, 3, 4], with_basis=None)
        Traceback (most recent call last):
        ...
        NotImplementedError: FiniteRankFreeModule only supports integer ranges
        as basis_keys, got ['a', 2, 3, 4]
        sage: FreeModule(QQ, [1, 3, 5], with_basis=None)
        Traceback (most recent call last):
        ...
        NotImplementedError: FiniteRankFreeModule only supports integer ranges
        as basis_keys, got [1, 3, 5]

        sage: FreeModule(ZZ, rank=3, basis_keys=['c','d'])
        Traceback (most recent call last):
        ...
        ValueError: inconsistent rank: should be cardinality of ['c', 'd'] but got 3
        sage: FreeModule(QQ, ['a', 'b'], rank=2)
        Free module generated by {'a', 'b'} over Rational Field
        sage: FreeModule(QQ, 2, basis_keys=['a', 'b'])
        Free module generated by {'a', 'b'} over Rational Field
        sage: FreeModule(QQ, ['a', 'b'], rank=3)
        Traceback (most recent call last):
        ...
        ValueError: inconsistent rank: should be cardinality of ['a', 'b'] but got 3
    """
    if rank_or_basis_keys is not None:
        try:
            n = sage.rings.integer_ring.ZZ(rank_or_basis_keys)
        except (TypeError, ValueError):
            if basis_keys is not None:
                raise ValueError("duplicate values for basis_keys")
            basis_keys = rank_or_basis_keys
        else:
            if rank is not None:
                raise ValueError("duplicate values for rank")
            rank = n

    if rank is not None and basis_keys is not None and rank != len(basis_keys):
        raise ValueError(f"inconsistent rank: should be cardinality of {basis_keys} "
                         f"but got {rank}")

    if not with_basis:
        if inner_product_matrix is not None:
            raise NotImplementedError
        from sage.tensor.modules.finite_rank_free_module import FiniteRankFreeModule
        if basis_keys:
            if not all(key in sage.rings.integer_ring.ZZ for key in basis_keys):
                raise NotImplementedError(f'FiniteRankFreeModule only supports integer ranges as basis_keys, got {basis_keys}')
            start_index = min(basis_keys)
            end_index = max(basis_keys)
            rank = end_index - start_index + 1
            # Check that the ordered list of basis_keys is the range from start_index to end_index
            if (len(basis_keys) != rank
                or not all(key == index
                           for key, index in zip(basis_keys,
                                                 range(start_index, end_index + 1)))):
                raise NotImplementedError(f'FiniteRankFreeModule only supports integer ranges as basis_keys, got {basis_keys}')
            return FiniteRankFreeModule(base_ring, rank, start_index=start_index, **args)
        return FiniteRankFreeModule(base_ring, rank, **args)
    elif with_basis == 'standard':
        if rank is not None and basis_keys is None:
            return FreeModuleFactory_with_standard_basis(base_ring, rank, sparse,
                                                         inner_product_matrix, **args)
        else:
            if inner_product_matrix is not None:
                raise NotImplementedError
            if rank is not None and rank != len(basis_keys):
                raise ValueError(f'inconsistent basis_keys: should be of cardinality {rank}, '
                                 f'got {basis_keys}')
            from sage.combinat.free_module import CombinatorialFreeModule
            return CombinatorialFreeModule(base_ring, basis_keys, **args)
    else:
        raise NotImplementedError


def VectorSpace(K, dimension_or_basis_keys=None, sparse=False, inner_product_matrix=None, *,
                with_basis='standard', dimension=None, basis_keys=None, **args):
    """
    EXAMPLES:

    The base can be complicated, as long as it is a field.

    ::

        sage: V = VectorSpace(FractionField(PolynomialRing(ZZ,'x')),3)
        sage: V
        Vector space of dimension 3 over Fraction Field of Univariate Polynomial Ring in x over Integer Ring
        sage: V.basis()
        [(1, 0, 0), (0, 1, 0), (0, 0, 1)]

    The base must be a field or a :exc:`TypeError` is raised.

    ::

        sage: VectorSpace(ZZ,5)
        Traceback (most recent call last):
        ...
        TypeError: Argument K (= Integer Ring) must be a field.
    """
    if not K.is_field():
        raise TypeError("Argument K (= %s) must be a field." % K)
    if sparse not in (True, False):
        raise TypeError("Argument sparse (= %s) must be a boolean." % sparse)
    return FreeModule(K, dimension_or_basis_keys, sparse, inner_product_matrix,
                      with_basis=with_basis, rank=dimension, basis_keys=basis_keys,
                      **args)


def span(gens, base_ring=None, check=True, already_echelonized=False):
    r"""
    Return the span of the vectors in ``gens`` using scalars from ``base_ring``.

    INPUT:

    - ``gens`` -- list of either vectors or lists of ring elements
      used to generate the span

    - ``base_ring`` -- (default: ``None``) a principal ideal domain
      for the ring of scalars

    - ``check`` -- (default: ``True``) passed to the ``span()`` method
      of the ambient module

    - ``already_echelonized`` -- (default: ``False``) set to ``True``
      if the vectors form the rows of a matrix in echelon form, in
      order to skip the computation of an echelonized basis for the
      span.

    OUTPUT:

    A module (or vector space) that is all the linear combinations of the
    free module elements (or vectors) with scalars from the
    ring (or field) given by ``base_ring``.  See the examples below
    describing behavior when the base ring is not specified and/or
    the module elements are given as lists that do not carry
    explicit base ring information.

    EXAMPLES:

    The vectors in the list of generators can be given as
    lists, provided a base ring is specified and the elements of the list
    are in the ring (or the fraction field of the ring).  If the
    base ring is a field, the span is a vector space.  ::

        sage: V = span([[1,2,5], [2,2,2]], QQ); V
        Vector space of degree 3 and dimension 2 over Rational Field
        Basis matrix:
        [ 1  0 -3]
        [ 0  1  4]

        sage: span([V.gen(0)], QuadraticField(-7,'a'))                                  # needs sage.rings.number_field
        Vector space of degree 3 and dimension 1 over Number Field in a
         with defining polynomial x^2 + 7 with a = 2.645751311064591?*I
        Basis matrix:
        [ 1  0 -3]

        sage: span([[1,2,3], [2,2,2], [1,2,5]], GF(2))
        Vector space of degree 3 and dimension 1 over Finite Field of size 2
        Basis matrix:
        [1 0 1]

    If the base ring is not a field, then a module is created.
    The entries of the vectors can lie outside the ring, if they
    are in the fraction field of the ring.  ::

        sage: span([[1,2,5], [2,2,2]], ZZ)
        Free module of degree 3 and rank 2 over Integer Ring
        Echelon basis matrix:
        [ 1  0 -3]
        [ 0  2  8]

        sage: span([[1,1,1], [1,1/2,1]], ZZ)
        Free module of degree 3 and rank 2 over Integer Ring
        Echelon basis matrix:
        [  1   0   1]
        [  0 1/2   0]

        sage: R.<x> = QQ[]
        sage: M= span( [[x, x^2+1], [1/x, x^3]], R); M
        Free module of degree 2 and rank 2 over
        Univariate Polynomial Ring in x over Rational Field
        Echelon basis matrix:
        [          1/x           x^3]
        [            0 x^5 - x^2 - 1]
        sage: M.basis()[0][0].parent()
        Fraction Field of Univariate Polynomial Ring in x over Rational Field

    A base ring can be inferred if the generators are given as a
    list of vectors. ::

        sage: span([vector(QQ, [1,2,3]), vector(QQ, [4,5,6])])
        Vector space of degree 3 and dimension 2 over Rational Field
        Basis matrix:
        [ 1  0 -1]
        [ 0  1  2]
        sage: span([vector(QQ, [1,2,3]), vector(ZZ, [4,5,6])])
        Vector space of degree 3 and dimension 2 over Rational Field
        Basis matrix:
        [ 1  0 -1]
        [ 0  1  2]
        sage: span([vector(ZZ, [1,2,3]), vector(ZZ, [4,5,6])])
        Free module of degree 3 and rank 2 over Integer Ring
        Echelon basis matrix:
        [1 2 3]
        [0 3 6]

    TESTS::

        sage: span([[1,2,3], [2,2,2], [1,2/3,5]], ZZ)
        Free module of degree 3 and rank 3 over Integer Ring
        Echelon basis matrix:
        [  1   0  13]
        [  0 2/3   6]
        [  0   0  14]
        sage: span([[1,2,3], [2,2,2], [1,2,QQ['x'].gen()]], ZZ)
        Traceback (most recent call last):
        ...
        ValueError: The elements of gens (= [[1, 2, 3], [2, 2, 2], [1, 2, x]]) must be defined over base_ring (= Integer Ring) or its field of fractions.

    For backwards compatibility one can also give the base ring as the
    first argument.  ::

        sage: span(QQ,[[1,2],[3,4]])
        Vector space of degree 2 and dimension 2 over Rational Field
        Basis matrix:
        [1 0]
        [0 1]

    The base ring must be a principal ideal domain (PID).  ::

        sage: span([[1,2,3]], Integers(6))
        Traceback (most recent call last):
        ...
        TypeError: The base_ring (= Ring of integers modulo 6)
        must be a principal ideal domain.

    Fix :issue:`5575`::

        sage: V = QQ^3
        sage: span([V.0, V.1])
        Vector space of degree 3 and dimension 2 over Rational Field
        Basis matrix:
        [1 0 0]
        [0 1 0]

    Improve error message from :issue:`12541`::

        sage: span({0:vector([0,1])}, QQ)
        Traceback (most recent call last):
        ...
        TypeError: generators must be lists of ring elements
        or free module elements!
    """
    if gens in CommutativeRings():
        # we allow the old input format with first input the base_ring.
        # Do we want to deprecate it?..
        base_ring, gens = gens, base_ring

    try:
        if base_ring is None:
            gens = Sequence(gens)
            R = gens.universe().base_ring()
        else:
            gens = list(gens)
            R = base_ring
    except TypeError:
        raise TypeError("generators must be given as an iterable structure")

    if R not in PrincipalIdealDomains():
        raise TypeError("The base_ring (= %s) must be a principal ideal "
                        "domain." % R)
    if not gens:
        return FreeModule(R, 0)
    else:
        x = gens[0]
        if isinstance(x, free_module_element.FreeModuleElement):
            M = x.parent()
        else:
            try:
                x = list(x)
            except TypeError:
                raise TypeError("generators must be lists of ring elements or "
                                "free module elements!")
            M = FreeModule(R, len(x))
            try:
                gens = [M(_) for _ in gens]
            except TypeError:
                R = R.fraction_field()
                M = FreeModule(R, len(x))
                try:
                    gens = [M(_) for _ in gens]
                except TypeError:
                    raise ValueError("The elements of gens (= %s) must be "
                                     "defined over base_ring (= %s) or its "
                                     "field of fractions." % (gens, base_ring))
        return M.span(gens=gens, base_ring=base_ring, check=check,
                      already_echelonized=already_echelonized)


def basis_seq(V, vecs):
    """
    This converts a list vecs of vectors in V to a Sequence of
    immutable vectors.

    Should it? I.e. in most ``other`` parts of the system the return type
    of basis or generators is a tuple.

    EXAMPLES::

        sage: V = VectorSpace(QQ,2)
        sage: B = V.gens()
        sage: B
        ((1, 0), (0, 1))
        sage: v = B[0]
        sage: v[0] = 0 # immutable
        Traceback (most recent call last):
        ...
        ValueError: vector is immutable; please change a copy instead (use copy())
        sage: sage.modules.free_module.basis_seq(V, V.gens())
        [(1, 0), (0, 1)]
    """
    for z in vecs:
        z.set_immutable()
    return Sequence(vecs, universe=V, check=False, immutable=True, cr=True)


###############################################################################
#
# Base class for all free modules
#
###############################################################################

def is_FreeModule(M):
    """
    Return ``True`` if M inherits from ``FreeModule_generic``.

    EXAMPLES::

        sage: from sage.modules.free_module import is_FreeModule
        sage: V = ZZ^3
        sage: is_FreeModule(V)
        doctest:warning...
        DeprecationWarning: the function is_FreeModule is deprecated;
        use 'isinstance(..., FreeModule_generic)' instead
        See https://github.com/sagemath/sage/issues/37924 for details.
        True
        sage: W = V.span([ V.random_element() for i in range(2) ])
        sage: is_FreeModule(W)
        True
    """
    from sage.misc.superseded import deprecation
    deprecation(37924, "the function is_FreeModule is deprecated; use 'isinstance(..., FreeModule_generic)' instead")
    return isinstance(M, FreeModule_generic)


@richcmp_method
class Module_free_ambient(Module):
    """
    Base class for modules with elements represented by elements of a free
    module.

    Modules whose elements are represented by elements of a free module (such
    as submodules, quotients, and subquotients of a free module) should be
    either a subclass of this class or :class:`FreeModule_generic`, which
    itself is a subclass of this class. If the modules have bases and ranks,
    then use :class:`FreeModule_generic`. Otherwise, use this class.

    INPUT:

    - ``base_ring`` -- a commutative ring

    - ``degree`` -- nonnegative integer; degree of the ambient free module

    - ``sparse`` -- boolean (default: ``False``)

    - ``category`` -- category (default: ``None``)

    If ``base_ring`` is a field, then the default category is the category of
    finite-dimensional vector spaces over that field; otherwise it is the
    category of finite-dimensional free modules over that ring.  In addition,
    the category is intersected with the category of finite enumerated sets if
    the ring is finite or the rank is 0.

    EXAMPLES::

<<<<<<< HEAD
        sage: S.<x,y,z> = PolynomialRing(QQ)
        sage: M = S**2
        sage: N = M.submodule([vector([x - y, z]), vector([y * z, x * z])])
        sage: N.gens()
        [(x - y, z), (y*z, x*z)]
        sage: N.degree()
        2
    """
    def __init__(self, base_ring, degree, sparse=False, category=None):
        """
        Initialize.
=======
            sage: FreeModule(GF(7),3).category()
            Category of finite enumerated finite dimensional vector spaces with basis over
             (finite fields and subquotients of monoids and quotients of semigroups)
            sage: V = QQ^4; V.category()
            Category of finite dimensional vector spaces with basis over
             (quotient fields and metric spaces)
            sage: V = GF(5)**20; V.category()
            Category of finite enumerated finite dimensional vector spaces with basis over (finite fields and subquotients of monoids and quotients of semigroups)
            sage: FreeModule(ZZ,3).category()
            Category of finite dimensional modules with basis over
             (euclidean domains and infinite enumerated sets
              and metric spaces)
            sage: (QQ^0).category()
            Category of finite enumerated finite dimensional vector spaces with basis over (quotient fields and metric spaces)
>>>>>>> f4ce06aa

        TESTS::

            sage: S.<x,y,z> = PolynomialRing(QQ)
            sage: M = S**2
            sage: N = M.submodule([vector([x - y, z]), vector([y * z, x * z])])
            sage: TestSuite(N).run(skip=['_test_elements', '_test_pickling'])
        """
        degree = sage.rings.integer.Integer(degree)
        if degree < 0:
            raise ValueError("degree (=%s) must be nonnegative" % degree)

        from sage.categories.modules_with_basis import ModulesWithBasis
        modules_category = ModulesWithBasis(base_ring.category()).FiniteDimensional()
        try:
            if base_ring.is_finite() or degree == 0:
                modules_category = modules_category.Enumerated().Finite()
        except (ValueError, TypeError, AttributeError, NotImplementedError):
            pass
        category = modules_category.or_subcategory(category, join=True)

        if not hasattr(self, 'Element'):
            self.Element = element_class(base_ring, sparse)

        super().__init__(base_ring, category=category)
        self.__degree = degree
        self.__is_sparse = sparse

    def _element_constructor_(self, x, coerce=True, copy=True, check=True):
        r"""
        Create an element of this module from ``x``.

        The ``coerce`` and ``copy`` arguments are passed on to the underlying
        element constructor.

        EXAMPLES::

            sage: S.<x,y,z> = PolynomialRing(QQ)
            sage: M = S**2
            sage: N = M.submodule([vector([x - y, z]), vector([y*z , x*z])])
            sage: Q = M.quotient_module(N)
            sage: Q(0)
            (0, 0)
            sage: Q([x, x + y])
            (x, x + y)
            sage: phi = Q.coerce_map_from(M)
            sage: phi(M.gen(1))
            (0, 1)
            sage: _ in Q
            True
        """
        if isinstance(x, (int, sage.rings.integer.Integer)) and x == 0:
            return self.zero_vector()
        elif isinstance(x, free_module_element.FreeModuleElement):
            if x.parent() is self:
                if copy:
                    return x.__copy__()
                else:
                    return x
            x = x.list()
        if check and self.coordinate_ring().is_exact():
            # No check if x belongs to this module as there is no algorithm.
            try:
                R = self.base_ring()
                for d in x:
                    if d not in R:
                        raise ArithmeticError
            except ArithmeticError:
                raise TypeError("element {!r} is not in free module".format(x))
        return self.element_class(self, x, coerce, copy)

    def degree(self):
        """
        Return the degree of this free module. This is the dimension of the
        ambient vector space in which it is embedded.

        EXAMPLES::

            sage: M = FreeModule(ZZ, 10)
            sage: W = M.submodule([M.gen(0), 2*M.gen(3) - M.gen(0), M.gen(0) + M.gen(3)])
            sage: W.degree()
            10
            sage: W.rank()
            2
        """
        return self.__degree

    def is_sparse(self):
        """
        Return ``True`` if the underlying representation of this module uses
        sparse vectors, and ``False`` otherwise.

        EXAMPLES::

            sage: FreeModule(ZZ, 2).is_sparse()
            False
            sage: FreeModule(ZZ, 2, sparse=True).is_sparse()
            True
        """
        return self.__is_sparse

    def is_exact(self):
        """
        Test whether elements of this module are represented exactly.

        OUTPUT:

        Return ``True`` if elements of this module are represented exactly, i.e.,
        there is no precision loss when doing arithmetic.

        EXAMPLES::

            sage: (ZZ^2).is_exact()
            True
            sage: (RR^2).is_exact()
            False
        """
        return self._base.is_exact()

    def _an_element_(self):
        """
        Return an arbitrary element of a free module.

        EXAMPLES::

            sage: V = VectorSpace(QQ,2)
            sage: V._an_element_()
            (1, 0)
            sage: U = V.submodule([[1,0]])
            sage: U._an_element_()
            (1, 0)
            sage: W = V.submodule([])
            sage: W._an_element_()
            (0, 0)
        """
        try:
            return self.gen(0)
        except ValueError:
            return self.zero()

    def some_elements(self):
        r"""
        Return some elements of this free module.

        See :class:`TestSuite` for a typical use case.

        OUTPUT: an iterator

        EXAMPLES::

            sage: F = FreeModule(ZZ, 2)
            sage: tuple(F.some_elements())
            ((1, 0),
             (1, 1),
             (0, 1),
             (-1, 2),
             (-2, 3),
             ...
             (-49, 50))

            sage: F = FreeModule(QQ, 3)
            sage: tuple(F.some_elements())
            ((1, 0, 0),
             (1/2, 1/2, 1/2),
             (1/2, -1/2, 2),
             (-2, 0, 1),
             (-1, 42, 2/3),
             (-2/3, 3/2, -3/2),
             (4/5, -4/5, 5/4),
             ...
             (46/103823, -46/103823, 103823/46))

            sage: F = FreeModule(SR, 2)                                                 # needs sage.symbolic
            sage: tuple(F.some_elements())                                              # needs sage.symbolic
            ((1, 0), (some_variable, some_variable))
        """
        yield self.an_element()
        yield self.base().an_element() * sum(self.gens())
        some_elements_base = iter(self.base().some_elements())
        n = self.degree()
        while True:
            L = list(itertools.islice(some_elements_base, int(n)))
            if len(L) != n:
                return
            try:
                yield self(L)
            except (TypeError, ValueError):
                pass

    def coordinate_ring(self):
        """
        Return the ring over which the entries of the vectors are
        defined.

        EXAMPLES::

            sage: S.<x,y,z> = PolynomialRing(QQ)
            sage: M = S**2
            sage: N = M.submodule([vector([x - y, z]), vector([y * z, x * z])])
            sage: N.coordinate_ring()
            Multivariate Polynomial Ring in x, y, z over Rational Field
        """
        return self.base_ring()

    def zero_vector(self):
        """
        Return the zero vector in this module.

        EXAMPLES::

            sage: M = FreeModule(ZZ, 2)
            sage: M.zero_vector()
            (0, 0)
            sage: M(0)
            (0, 0)
            sage: M.span([[1,1]]).zero_vector()
            (0, 0)
            sage: M.zero_submodule().zero_vector()
            (0, 0)
        """
        # Do *not* cache this -- it must be computed fresh each time, since
        # it is used by __call__ to make a new copy of the 0 element.

        return self.element_class(self, 0)

    @cached_method
    def zero(self):
        """
        Return the zero vector in this module.

        EXAMPLES::

            sage: M = FreeModule(ZZ, 2)
            sage: M.zero()
            (0, 0)
            sage: M.span([[1,1]]).zero()
            (0, 0)
            sage: M.zero_submodule().zero()
            (0, 0)
            sage: M.zero_submodule().zero().is_mutable()
            False
        """
        res = self.element_class(self, 0)
        res.set_immutable()
        return res

    def zero_submodule(self):
        """
        Return the zero submodule of this module.

        EXAMPLES::

            sage: S.<x,y,z> = PolynomialRing(QQ)
            sage: M = S**2
            sage: M.zero_submodule()
            Submodule of Ambient free module of rank 2 over the integral domain Multivariate Polynomial Ring in x, y, z over Rational Field
            Generated by the rows of the matrix:
            []
        """
        return self.submodule([], check=False)

    def relations_matrix(self):
        r"""
        Return the matrix of relations of ``self``.

        EXAMPLES::

            sage: V = GF(2)^2
            sage: V.relations_matrix()
            []
            sage: W = V.subspace([[1, 0]])
            sage: W.relations_matrix()
            []

            sage: Q = V / W
            sage: Q.relations_matrix()
            [1 0]

            sage: S.<x,y,z> = PolynomialRing(QQ)
            sage: M = S**2
            sage: M.relations_matrix()
            []

            sage: N = M.submodule([vector([x - y, z]), vector([y*z, x*z])])
            sage: Q = M.quotient_module(N)
            sage: Q.relations_matrix()
            [x - y     z]
            [  y*z   x*z]
        """
        return self.relations().matrix()

    def __richcmp__(self, other, op):
        r"""
        Rich comparison via containment in the same ambient space.

        Two modules compare if their ambient module/space is equal.
        Ambient spaces are equal if they have the same
        base ring, rank and inner product matrix.

        EXAMPLES:

        We compare rank three free modules over the integers,
        rationals, and complex numbers. Note the free modules
        ``QQ^3`` (and hence ``ZZ^3``) and ``CC^3`` are incomparable
        because of the different ambient vector spaces::

            sage: QQ^3 <= CC^3
            False
            sage: CC^3 <= QQ^3
            False
            sage: QQ^3 <= QQ^3
            True

            sage: QQ^3 <= ZZ^3
            False
            sage: ZZ^3 <= QQ^3
            True
            sage: ZZ^3 <= CC^3
            False
            sage: CC^3 <= ZZ^3
            False

        Comparison with a submodule::

            sage: A = QQ^3
            sage: V = span([[1,2,3], [5,6,7], [8,9,10]], QQ)
            sage: V
            Vector space of degree 3 and dimension 2 over Rational Field
            Basis matrix:
            [ 1  0 -1]
            [ 0  1  2]
            sage: V <= A
            True
            sage: A <= V
            False
            sage: L1 = span([[1,2,3], [5,6,7], [8,9,10]], ZZ)
            sage: L2 = span([[2,4,6], [10,12,14], [16,18,20]], ZZ)
            sage: 2*L1 <= L2
            True
            sage: L2 <= L1
            True
            sage: L1 <= L2
            False

        More exotic comparisons::

            sage: # needs sage.symbolic
            sage: R1 = ZZ[sqrt(2)]
            sage: F1 = R1^3
            sage: V1 = F1.span([[sqrt(2), sqrt(2), 0]])
            sage: F2 = ZZ^3
            sage: V2 = F2.span([[2,2,0]])
            sage: V2 <= V1  # Different ambient vector spaces
            False
            sage: V1 <= V2
            False

            sage: R2.<x> = GF(5)[]
            sage: F3 = R2^3
            sage: V3 = F3.span([[x^5 - 1, 1 + x + x^2 + x^3 + x^4, 0]])
            sage: W3 = F3.span([[1,1,0], [0,4,0]])
            sage: V3 <= W3
            True
            sage: W3 <= V3
            False

        We compare a one dimensional space to a two dimensional space::

            sage: V = span([[1,2,3], [5,6,7], [8,9,10]], QQ)
            sage: M = span([[5,6,7]], QQ)
            sage: M <= V
            True
            sage: V <= M
            False

        We test that :issue:`5525` is fixed::

            sage: A = (QQ^1).span([[1/3]], ZZ); B = (QQ^1).span([[1]], ZZ)
            sage: A.intersection(B)
            Free module of degree 1 and rank 1 over Integer Ring
            Echelon basis matrix:
            [1]

        We create the module `\ZZ^3`, and the submodule generated by
        one vector `(1,1,0)`, and check whether certain elements are
        in the submodule::

            sage: R = FreeModule(ZZ, 3)
            sage: V = R.submodule([R.gen(0) + R.gen(1)])
            sage: R.gen(0) + R.gen(1) in V
            True
            sage: R.gen(0) + 2*R.gen(1) in V
            False

            sage: w = (1/2)*(R.gen(0) + R.gen(1))
            sage: w
            (1/2, 1/2, 0)
            sage: w.parent()
            Vector space of dimension 3 over Rational Field
            sage: w in V
            False
            sage: V.coordinates(w)
            [1/2]

        We check an example over a more general ring::

            sage: S.<x,y,z> = PolynomialRing(QQ)
            sage: M = S**2
            sage: N = M.submodule([vector([x - y, z]), vector([y*z, x*z])])
            sage: Q = M.quotient_module(N)
            sage: Q == Q
            True
            sage: Q == M
            False
            sage: Q == N
            False
            sage: Q != M
            True
            sage: Q != N
            True

        When equality cannot be checked, we get both ``==`` and ``!=``
        returning ``False``::

            sage: P.<x,y> = QQ[]
            sage: M = P**2
            sage: S1 = M.submodule([(x, y), (y, x)])
            sage: S2 = M.submodule([(x, y), (y - x, x - y)])
            sage: S1 == S2
            False
            sage: S1 != S2
            False

        TESTS::

            sage: QQ^3 < ZZ^3
            False
            sage: ZZ^3 < QQ^3
            True
            sage: ZZ^3 < CC^3
            False
            sage: CC^3 < ZZ^3
            False

        Comparison with a submodule::

            sage: A = QQ^3
            sage: V = span([[1,2,3], [5,6,7], [8,9,10]], QQ)
            sage: V
            Vector space of degree 3 and dimension 2 over Rational Field
            Basis matrix:
            [ 1  0 -1]
            [ 0  1  2]
            sage: V < A
            True
            sage: A < V
            False
            sage: L1 = span([[1,2,3], [5,6,7], [8,9,10]], ZZ)
            sage: L2 = span([[2,4,6], [10,12,14], [16,18,20]], ZZ)
            sage: 2*L1 < L2
            False
            sage: L2 < L1
            True
            sage: L1 < L2
            False

        We compare a `\ZZ`-module to a one-dimensional space::

            sage: V = span([[5,6,7]], ZZ).scale(1/11);  V
            Free module of degree 3 and rank 1 over Integer Ring
            Echelon basis matrix:
            [5/11 6/11 7/11]
            sage: M = span([[5,6,7]], QQ)
            sage: V < M
            True
            sage: M < V
            False

        We compare rank three free modules over the rationals and
        complex numbers::

            sage: QQ^3 >= CC^3
            False
            sage: CC^3 >= QQ^3
            False
            sage: QQ^3 >= QQ^3
            True

        Comparison with a submodule::

            sage: A = QQ^3
            sage: V = span([[1,2,3], [5,6,7], [8,9,10]], QQ)
            sage: V
            Vector space of degree 3 and dimension 2 over Rational Field
            Basis matrix:
            [ 1  0 -1]
            [ 0  1  2]
            sage: V >= A
            False
            sage: A >= V
            True
            sage: L1 = span([[1,2,3], [5,6,7], [8,9,10]], ZZ)
            sage: L2 = span([[2,4,6], [10,12,14], [16,18,20]], ZZ)
            sage: 2*L1 >= L2
            True
            sage: L2 >= L1
            False
            sage: L1 >= L2
            True

        We compare rank three free modules over the rationals and
        complex numbers::

            sage: QQ^3 > CC^3
            False
            sage: CC^3 > QQ^3
            False
            sage: QQ^3 > QQ^3
            False

        Comparison with a submodule::

            sage: A = QQ^3
            sage: V = span([[1,2,3], [5,6,7], [8,9,10]], QQ)
            sage: V
            Vector space of degree 3 and dimension 2 over Rational Field
            Basis matrix:
            [ 1  0 -1]
            [ 0  1  2]
            sage: V > A
            False
            sage: A > V
            True
            sage: L1 = span([[1,2,3], [5,6,7], [8,9,10]], ZZ)
            sage: L2 = span([[2,4,6], [10,12,14], [16,18,20]], ZZ)
            sage: 2*L1 > L2
            False
            sage: L2 > L1
            False
            sage: L1 > L2
            True
        """
        if self is other:
            return rich_to_bool(op, 0)
        if not isinstance(other, Module_free_ambient):
            return NotImplemented

        # Check equality first if needed
        try:
            if op == op_EQ:
                return self._eq(other)
            if op == op_NE:
                return not self._eq(other)
        except NotImplementedError:
            return False

        try:
            if op == op_LE:
                return self.is_submodule(other)
            if op == op_GE:
                return other.is_submodule(self)
            if op == op_LT:
                return (not self._eq(other)) and self.is_submodule(other)
            if op == op_GT:
                return (not self._eq(other)) and other.is_submodule(self)
        except NotImplementedError:
            return NotImplemented

    def _eq(self, other):
        r"""
        Return if ``self`` is equal to ``other``.

        Ambient spaces are considered equal if they have the same
        rank, basering and inner product matrix.

        Modules in the same ambient space are partially ordered by inclusion.

        EXAMPLES::

            sage: S.<x,y,z> = PolynomialRing(QQ)
            sage: M = S**2
            sage: N = M.submodule([vector([x - y, z]), vector([y*z, x*z])])
            sage: Q = M.quotient_module(N)
            sage: M._eq(Q)
            False
            sage: M.zero_submodule()._eq(Q.zero_submodule())
            False
            sage: Q.zero_submodule()._eq(M.zero_submodule())
            False
            sage: M.zero_submodule()._eq(N.zero_submodule())
            True
        """
        if self.degree() != other.degree():
            return False
        if self.base_ring() != other.base_ring():
            return False

        from sage.modules.quotient_module import QuotientModule_free_ambient
        lq = isinstance(self, QuotientModule_free_ambient)
        rq = isinstance(other, QuotientModule_free_ambient)
        if lq or rq:
            # if the relations agree we continue with the covers
            if lq:
                lx = self.relations()
                self = self.cover()
            else:
                lx = self.zero_submodule()
            if rq:
                rx = other.relations()
                other = other.cover()
            else:
                rx = other.zero_submodule()
            if lx != rx:
                return False

        # This method is overridden for free modules in FreeModule_generic.
        # Hence we know self and other are not ambient, but they are contained
        # in the same ambient space
        return self.is_submodule(other) and other.is_submodule(self)

    def is_submodule(self, other):
        r"""
        Return ``True`` if ``self`` is a submodule of ``other``.

        EXAMPLES:

        Submodule testing over general rings is not guaranteed to work in
        all cases. However, it will raise an error when it is unable to
        determine containment.

        The zero module can always be tested::

            sage: S.<x,y,z> = PolynomialRing(QQ)
            sage: M = S**2
            sage: N = M.submodule([vector([x - y, z]), vector([y*z, x*z])])
            sage: N.zero_submodule().is_submodule(M)
            True
            sage: N.zero_submodule().is_submodule(N)
            True
            sage: M.zero_submodule().is_submodule(N)
            True

        It also respects which module it is constructed from::

            sage: Q = M.quotient_module(N)
            sage: Q.zero_submodule().is_submodule(M)
            False
            sage: Q.zero_submodule().is_submodule(N)
            False
            sage: M.zero_submodule().is_submodule(Q)
            False
            sage: N.zero_submodule().is_submodule(Q)
            False
        """
        if self is other:
            return True
        if not isinstance(other, Module_free_ambient):
            return False
        if self.base_ring() != other.base_ring():
            return False

        if not (self.ambient_module() == other.ambient_module()):
            if not (self.ambient_module() != other.ambient_module()):
                raise NotImplementedError("could not determine containment")
            return False
        if other is self.ambient_module():
            return True

        from sage.modules.quotient_module import QuotientModule_free_ambient
        if isinstance(other, QuotientModule_free_ambient):
            # if the relations agree we continue with the covers
            if isinstance(self, QuotientModule_free_ambient):
                if other.relations() != self.relations():
                    return False
                self = self.cover()
            else:
                if other.relations() != 0:
                    return False
            other = other.cover()

        if self.degree() != other.degree():
            return False
        R = self.base_ring()
        S = other.base_ring()
        if R != S:
            try:
                if not R.is_subring(S):
                    return False
            except NotImplementedError:
                if not R.fraction_field().is_subring(S):
                    raise NotImplementedError("could not determine if %s is a "
                                              "subring of %s" % (R, S))
        if not self.gens():
            # self is the zero module
            return True
        if not other.gens():
            # other is the zero module
            return False
        if self.ambient_module().is_submodule(other):
            return True

        raise NotImplementedError("could not determine containment")

    _submodule_class = LazyImport("sage.modules.submodule", "Submodule_free_ambient")

    def span(self, gens, base_ring=None, check=True, already_echelonized=False):
        r"""
        Return the `R`-span of ``gens``, where `R` is the ``base_ring``.

        The default `R` is the base ring of ``self``. Note that this span need
        not be a submodule of ``self``, nor even of the ambient space. It must,
        however, be contained in the ambient vector space, i.e., the
        ambient space tensored with the fraction field of `R`.

        INPUT:

        - ``gens`` -- list of vectors

        - ``base_ring`` -- (optional) a ring

        - ``check`` -- boolean (default: ``True``); whether or not to
          coerce entries of gens into base field

        - ``already_echelonized`` -- boolean (default: ``False``);
          set this if you know the gens are already in echelon form

        EXAMPLES::

            sage: V = VectorSpace(GF(7), 3)
            sage: W = V.subspace([[2, 3, 4]]); W
            Vector space of degree 3 and dimension 1 over Finite Field of size 7
            Basis matrix:
            [1 5 2]
            sage: W.span([[1, 1, 1]])
            Vector space of degree 3 and dimension 1 over Finite Field of size 7
            Basis matrix:
            [1 1 1]

        Over a general ring::

            sage: S.<x,y,z> = PolynomialRing(QQ)
            sage: M = S**2
            sage: M.span([vector([x - y, z]), vector([y*z, x*z])])
            Submodule of Ambient free module of rank 2 over the integral domain
             Multivariate Polynomial Ring in x, y, z over Rational Field
            Generated by the rows of the matrix:
            [x - y     z]
            [  y*z   x*z]

        Over a PID::

            sage: V = FreeModule(ZZ, 3)
            sage: W = V.submodule([V.gen(0)])
            sage: W.span([V.gen(1)])
            Free module of degree 3 and rank 1 over Integer Ring
            Echelon basis matrix:
            [0 1 0]
            sage: W.submodule([V.gen(1)])
            Traceback (most recent call last):
            ...
            ArithmeticError: argument gens (= [(0, 1, 0)]) does not generate a submodule of self
            sage: V.span([[1,0,0], [1/5,4,0], [6,3/4,0]])
            Free module of degree 3 and rank 2 over Integer Ring
            Echelon basis matrix:
            [1/5   0   0]
            [  0 1/4   0]

        It also works with other things than integers::

            sage: R.<x> = QQ[]
            sage: L = R^1
            sage: a = L.span([(1/x,)])
            sage: a
            Free module of degree 1 and rank 1
             over Univariate Polynomial Ring in x over Rational Field
            Echelon basis matrix:
            [1/x]
            sage: b=L.span([(1/x,)])
            sage: a(b.gens()[0])
            (1/x)
            sage: L2 = R^2
            sage: L2.span([[(x^2+x)/(x^2-3*x+2), 1/5], [(x^2+2*x)/(x^2-4*x+3), x]])
            Free module of degree 2 and rank 2
             over Univariate Polynomial Ring in x over Rational Field
            Echelon basis matrix:
            [x/(x^3 - 6*x^2 + 11*x - 6)  2/15*x^2 - 17/75*x - 1/75]
            [                         0 x^3 - 11/5*x^2 - 3*x + 4/5]

        Note that the ``base_ring`` can make a huge difference. We
        repeat the previous example over the fraction field of R and
        get a simpler vector space. ::

            sage: L2.span([[(x^2+x)/(x^2-3*x+2), 1/5], [(x^2+2*x)/(x^2-4*x+3), x]],
            ....:         base_ring=R.fraction_field())
            Vector space of degree 2 and dimension 2 over
             Fraction Field of Univariate Polynomial Ring in x over Rational Field
            Basis matrix:
            [1 0]
            [0 1]

        TESTS::

            sage: V = FreeModule(RDF, 3)
            sage: W = V.submodule([V.gen(0)])
            sage: W.span([V.gen(1)], base_ring=GF(7))
            Vector space of degree 3 and dimension 1 over Finite Field of size 7
            Basis matrix:
            [0 1 0]
            sage: v = V((1, pi, log(2))); v                                             # needs sage.symbolic
            (1.0, 3.141592653589793, 0.6931471805599453)
            sage: W.span([v], base_ring=GF(7))                                          # needs sage.rings.finite_rings sage.symbolic
            Traceback (most recent call last):
            ...
            ValueError: argument gens (= [(1.0, 3.141592653589793, 0.6931471805599453)]) is not compatible with base_ring (= Finite Field of size 7)
            sage: W = V.submodule([v])                                                  # needs sage.symbolic
            sage: W.span([V.gen(2)], base_ring=GF(7))
            Vector space of degree 3 and dimension 1 over Finite Field of size 7
            Basis matrix:
            [0 0 1]
        """
        if isinstance(gens, FreeModule_generic):
            gens = gens.gens()
        if base_ring is None or base_ring is self.base_ring():
            return self._submodule_class(self.ambient_module(), gens, check=check, already_echelonized=already_echelonized)

        # The base ring has changed
        try:
            M = self.ambient_module().change_ring(base_ring)
        except TypeError:
            raise ValueError("argument base_ring (= %s) is not compatible " % base_ring +
                             "with the base ring (= %s)" % self.base_ring())
        try:
            return M.span(gens)
        except TypeError:
            raise ValueError("argument gens (= %s) is not compatible " % gens +
                             "with base_ring (= %s)" % base_ring)

    def submodule(self, gens, check=True, already_echelonized=False):
        r"""
        Create the `R`-submodule of the ambient module with given generators,
        where `R` is the base ring of ``self``.

        INPUT:

        - ``gens`` -- list of free module elements or a free module

        - ``check`` -- boolean (default: ``True``); whether or not to verify
          that the gens are in ``self``

        OUTPUT:

        The submodule spanned by the vectors in the list ``gens``. The basis for
        the subspace is always put in reduced row echelon form (if possible).

        EXAMPLES:

        We create a submodule of `\ZZ^3`::

            sage: M = FreeModule(ZZ, 3)
            sage: B = M.basis()
            sage: W = M.submodule([B[0] + B[1], 2*B[1] - B[2]])
            sage: W
            Free module of degree 3 and rank 2 over Integer Ring
            Echelon basis matrix:
            [ 1  1  0]
            [ 0  2 -1]

        We create a submodule of a submodule::

            sage: W.submodule([3*B[0] + 3*B[1]])
            Free module of degree 3 and rank 1 over Integer Ring
            Echelon basis matrix:
            [3 3 0]

        We try to create a submodule that is not really a submodule,
        which results in an :exc:`ArithmeticError` exception::

            sage: W.submodule([B[0] - B[1]])
            Traceback (most recent call last):
            ...
            ArithmeticError: argument gens (= [(1, -1, 0)]) does not generate a submodule of self

        Next we create a submodule of a free module over the principal ideal
        domain `\QQ[x]`, which uses the general Hermite normal form functionality::

            sage: R = PolynomialRing(QQ, 'x'); x = R.gen()
            sage: M = FreeModule(R, 3)
            sage: B = M.basis()
            sage: W = M.submodule([x*B[0], 2*B[1] - x*B[2]]); W
            Free module of degree 3 and rank 2
             over Univariate Polynomial Ring in x over Rational Field
            Echelon basis matrix:
            [ x  0  0]
            [ 0  2 -x]
            sage: W.ambient_module()
            Ambient free module of rank 3 over the principal ideal domain
             Univariate Polynomial Ring in x over Rational Field

        Over a generic ring::

            sage: S.<x,y,z> = PolynomialRing(QQ)
            sage: A = S**2
            sage: A.submodule([vector([x - y,z]), vector([y*z, x*z])])
            Submodule of Ambient free module of rank 2 over the integral domain
             Multivariate Polynomial Ring in x, y, z over Rational Field
            Generated by the rows of the matrix:
            [x - y     z]
            [  y*z   x*z]
        """
        if isinstance(gens, Module_free_ambient):
            gens = gens.gens()
        V = self.span(gens, check=check, already_echelonized=already_echelonized)
        if check:
            if not V.is_submodule(self):
                raise ArithmeticError("argument gens (= %s) does not generate "
                                      "a submodule of self" % gens)
        return V

    def quotient_module(self, sub, check=True):
        r"""
        Return the quotient of ``self`` by the given subspace ``sub``.

        INPUT:

        - ``sub`` -- a submodule of ``self`` or something that can
          be turned into one via ``self.submodule(sub)``

        - ``check`` -- boolean (default: ``True``); whether or not to check that
          ``sub`` is a submodule

        EXAMPLES::

            sage: S.<x,y,z> = PolynomialRing(QQ)
            sage: M = S**2
            sage: N = M.submodule([vector([x - y, z]), vector([y * z, x * z])])
            sage: M.quotient(N)
            Quotient module by Submodule of Ambient free module of rank 2 over
             the integral domain Multivariate Polynomial Ring in x, y, z over Rational Field
            Generated by the rows of the matrix:
            [x - y     z]
            [  y*z   x*z]
        """
        if isinstance(sub, Module_free_ambient) and self.base_ring() != sub.base_ring():
            raise ValueError("base rings must be the same")
        if check and (not isinstance(sub, Module_free_ambient) or not sub.is_submodule(self)):
            try:
                sub = self.submodule(sub)
            except (TypeError, ArithmeticError):
                raise ArithmeticError("sub must be a subspace of self")
        from sage.modules.quotient_module import QuotientModule_free_ambient
        return QuotientModule_free_ambient(self, sub)

    def __truediv__(self, sub):
        """
        Return the quotient of ``self`` by the given submodule sub.

        EXAMPLES::

            sage: V1 = ZZ^2; W1 = V1.span([[1,2],[3,4]])
            sage: V1/W1
            Finitely generated module V/W over Integer Ring with invariants (2)
            sage: V2 = span([[1/2,1,1],[3/2,2,1],[0,0,1]],ZZ); W2 = V2.span([2*V2.0+4*V2.1, 9*V2.0+12*V2.1, 4*V2.2])
            sage: V2/W2
            Finitely generated module V/W over Integer Ring with invariants (4, 12)
        """
        return self.quotient(sub, check=True)

    def free_resolution(self, *args, **kwds):
        r"""
        Return a free resolution of ``self``.

        For input options, see
        :class:`~sage.homology.free_resolution.FreeResolution`.

        EXAMPLES::

            sage: S.<x,y,z> = PolynomialRing(QQ)
            sage: M = S**2
            sage: N = M.submodule([vector([x - y, z]), vector([y * z, x * z])])
            sage: res = N.free_resolution(); res                                        # needs sage.libs.singular
            S^2 <-- S^2 <-- 0
            sage: ascii_art(res.chain_complex())                                        # needs sage.libs.singular
                        [x - y   y*z]
                        [    z   x*z]
             0 <-- C_0 <-------------- C_1 <-- 0
        """
        from sage.rings.polynomial.multi_polynomial_libsingular import (
            MPolynomialRing_libsingular,
        )
        if isinstance(self.base_ring(), MPolynomialRing_libsingular):
            from sage.homology.free_resolution import FiniteFreeResolution_singular
            return FiniteFreeResolution_singular(self, *args, **kwds)

        if isinstance(self, FreeModule_generic):
            from sage.homology.free_resolution import FiniteFreeResolution_free_module
            return FiniteFreeResolution_free_module(self, *args, **kwds)

        raise NotImplementedError("the module must be a free module or "
                                  "have the base ring be a polynomial ring using Singular")

    def graded_free_resolution(self, *args, **kwds):
        r"""
        Return a graded free resolution of ``self``.

        For input options, see
        :class:`~sage.homology.graded_resolution.GradedFiniteFreeResolution`.

        EXAMPLES::

            sage: S.<x,y,z> = PolynomialRing(QQ)
            sage: M = S**2
            sage: N = M.submodule([vector([x - y, z]), vector([y * z, x * z])])
            sage: N.graded_free_resolution(shifts=[1, -1])                              # needs sage.libs.singular
            S(-1)⊕S(1) <-- S(-2)⊕S(-3) <-- 0
            sage: N.graded_free_resolution(shifts=[2, 3])                               # needs sage.libs.singular
            S(-2)⊕S(-3) <-- S(-3)⊕S(-4) <-- 0

            sage: N = M.submodule([vector([x^3 - y^6, z^2]), vector([y * z, x])])
            sage: N.graded_free_resolution(degrees=[2, 1, 3], shifts=[2, 3])            # needs sage.libs.singular
            S(-2)⊕S(-3) <-- S(-6)⊕S(-8) <-- 0
        """
        from sage.rings.polynomial.multi_polynomial_libsingular import (
            MPolynomialRing_libsingular,
        )
        if isinstance(self.base_ring(), MPolynomialRing_libsingular):
            from sage.homology.graded_resolution import (
                GradedFiniteFreeResolution_singular,
            )
            return GradedFiniteFreeResolution_singular(self, *args, **kwds)

        if isinstance(self, FreeModule_generic):
            from sage.homology.graded_resolution import (
                GradedFiniteFreeResolution_free_module,
            )
            return GradedFiniteFreeResolution_free_module(self, *args, **kwds)

        raise NotImplementedError("the module must be a free module or "
                                  "have the base ring be a polynomial ring using Singular")


class FreeModule_generic(Module_free_ambient):
    """
    Base class for all free modules.

    INPUT:

    - ``base_ring`` -- a commutative ring

    - ``rank`` -- nonnegative integer

    - ``degree`` -- nonnegative integer

    - ``sparse`` -- boolean (default: ``False``)

    - ``coordinate_ring`` -- a ring containing ``base_ring``
      (default: equal to ``base_ring``)

    - ``category`` -- category (default: ``None``)

    If ``base_ring`` is a field, then the default category is the
    category of finite-dimensional vector spaces over that field;
    otherwise it is the category of finite-dimensional free modules
    over that ring.  In addition, the category is intersected with the
    category of finite enumerated sets if the ring is finite or the
    rank is 0.

    EXAMPLES::

        sage: PolynomialRing(QQ,3,'x')^3
        Ambient free module of rank 3 over the integral domain
         Multivariate Polynomial Ring in x0, x1, x2 over Rational Field

        sage: FreeModule(GF(7), 3).category()
        Category of enumerated finite dimensional vector spaces with basis over
         (finite enumerated fields and subquotients of monoids and quotients of semigroups)
        sage: V = QQ^4; V.category()
        Category of finite dimensional vector spaces with basis over
         (number fields and quotient fields and metric spaces)
        sage: V = GF(5)**20; V.category()
        Category of enumerated finite dimensional vector spaces with basis over
         (finite enumerated fields and subquotients of monoids and quotients of semigroups)
        sage: FreeModule(ZZ,3).category()
        Category of finite dimensional modules with basis over
         (Dedekind domains and euclidean domains
          and noetherian rings and infinite enumerated sets
          and metric spaces)
        sage: (QQ^0).category()
        Category of finite enumerated finite dimensional vector spaces with basis
         over (number fields and quotient fields and metric spaces)

    TESTS:

    Check that :issue:`17576` is fixed::

        sage: V = VectorSpace(RDF, 3)
        sage: v = vector(RDF, [1, 2, 3, 4])
        sage: v in V
        False
    """
    def __init__(self, base_ring, rank, degree, sparse=False,
                 coordinate_ring=None, category=None):
        """
        Create the free module of given rank ``rank`` over the given base
        ring ``base_ring``.

        TESTS::

            sage: M = FreeModule(ZZ, 20, sparse=False)
            sage: x = M.random_element()
            sage: type(x)
            <class 'sage.modules.vector_integer_dense.Vector_integer_dense'>
            sage: M.element_class
            <class 'sage.modules.vector_integer_dense.Vector_integer_dense'>

            sage: N = FreeModule(ZZ, 20, sparse=True)
            sage: y = N.random_element()
            sage: type(y)
            <class 'sage.modules.free_module_element.FreeModuleElement_generic_sparse'>
            sage: N.element_class
            <class 'sage.modules.free_module_element.FreeModuleElement_generic_sparse'>
        """
        if base_ring not in CommutativeRings():
            warn("You are constructing a free module\n"
                 "over a noncommutative ring. Sage does not have a concept\n"
                 "of left/right and both sided modules, so be careful.\n"
                 "It's also not guaranteed that all multiplications are\n"
                 "done from the right side.")

        if coordinate_ring is None:
            coordinate_ring = base_ring

        if not hasattr(self, 'Element'):
            self.Element = element_class(coordinate_ring, sparse)

        rank = sage.rings.integer.Integer(rank)
        if rank < 0:
            raise ValueError("rank (=%s) must be nonnegative" % rank)

        Module_free_ambient.__init__(self, base_ring, degree=degree, sparse=sparse, category=category)
        self.__coordinate_ring = coordinate_ring
        self.__uses_ambient_inner_product = True
        self.__rank = rank
        self._gram_matrix = None

    def construction(self):
        """
        The construction functor and base ring for ``self``.

        EXAMPLES::

            sage: R = PolynomialRing(QQ, 3, 'x')
            sage: V = R^5
            sage: V.construction()
            (VectorFunctor, Multivariate Polynomial Ring in x0, x1, x2 over Rational Field)
        """
        from sage.categories.pushout import VectorFunctor
        if hasattr(self, '_inner_product_matrix'):
            return VectorFunctor(self.rank(), self.is_sparse(),
                                 self.inner_product_matrix()), self.base_ring()
        return VectorFunctor(self.rank(), self.is_sparse()), self.base_ring()

    # FIXME: what's the level of generality of FreeModuleHomspace?
    # Should there be a category for free modules accepting it as hom space?
    # See similar method for FreeModule_generic_field class
    def _Hom_(self, Y, category):
        from sage.modules.free_module_homspace import FreeModuleHomspace
        return FreeModuleHomspace(self, Y, category)

    def dense_module(self):
        """
        Return corresponding dense module.

        EXAMPLES:

        We first illustrate conversion with ambient spaces::

            sage: M = FreeModule(QQ, 3)
            sage: S = FreeModule(QQ, 3, sparse=True)
            sage: M.sparse_module()
            Sparse vector space of dimension 3 over Rational Field
            sage: S.dense_module()
            Vector space of dimension 3 over Rational Field
            sage: M.sparse_module() == S
            True
            sage: S.dense_module() == M
            True
            sage: M.dense_module() == M
            True
            sage: S.sparse_module() == S
            True

        Next we create a subspace::

            sage: M = FreeModule(QQ, 3, sparse=True)
            sage: V = M.span([ [1,2,3] ] ); V
            Sparse vector space of degree 3 and dimension 1 over Rational Field
            Basis matrix:
            [1 2 3]
            sage: V.sparse_module()
            Sparse vector space of degree 3 and dimension 1 over Rational Field
            Basis matrix:
            [1 2 3]
        """
        if self.is_sparse():
            return self._dense_module()
        return self

    def _dense_module(self):
        """
        Create a dense module with the same defining data as ``self``.

        N.B. This function is for internal use only! See ``dense_module`` for
        use.

        EXAMPLES::

            sage: M = FreeModule(Integers(8), 3)
            sage: S = FreeModule(Integers(8), 3, sparse=True)
            sage: M is S._dense_module()
            True
        """
        A = self.ambient_module().dense_module()
        return A.span(self.basis())

    def sparse_module(self):
        """
        Return the corresponding sparse module with the same defining
        data.

        EXAMPLES:

        We first illustrate conversion with ambient spaces::

            sage: M = FreeModule(Integers(8), 3)
            sage: S = FreeModule(Integers(8), 3, sparse=True)
            sage: M.sparse_module()
            Ambient sparse free module of rank 3 over Ring of integers modulo 8
            sage: S.dense_module()
            Ambient free module of rank 3 over Ring of integers modulo 8
            sage: M.sparse_module() is S
            True
            sage: S.dense_module() is M
            True
            sage: M.dense_module() is M
            True
            sage: S.sparse_module() is S
            True

        Next we convert a subspace::

            sage: M = FreeModule(QQ,3)
            sage: V = M.span([ [1,2,3] ] ); V
            Vector space of degree 3 and dimension 1 over Rational Field
            Basis matrix:
            [1 2 3]
            sage: V.sparse_module()
            Sparse vector space of degree 3 and dimension 1 over Rational Field
            Basis matrix:
            [1 2 3]
        """
        if self.is_sparse():
            return self
        return self._sparse_module()

    def _sparse_module(self):
        """
        Create a sparse module with the same defining data as ``self``.

        N.B. This function is for internal use only! See ``sparse_module`` for
        use.

        EXAMPLES::

            sage: M = FreeModule(Integers(8), 3)
            sage: S = FreeModule(Integers(8), 3, sparse=True)
            sage: M._sparse_module() is S
            True
        """
        A = self.ambient_module().sparse_module()
        return A.span(self.basis())

    def _element_constructor_(self, x, coerce=True, copy=True, check=True):
        r"""
        Create an element of this free module from ``x``.

        The ``coerce`` and ``copy`` arguments are
        passed on to the underlying element constructor. If
        ``check`` is ``True``, confirm that the
        element specified by x does in fact lie in ``self``.

        .. NOTE::

           In the case of an inexact base ring (i.e. RDF), we don't
           verify that the element is in the subspace, even when
           ``check=True``, to account for numerical instability
           issues.

        EXAMPLES::

            sage: M = ZZ^4
            sage: M([1,-1,0,1])  #indirect doctest
            (1, -1, 0, 1)
            sage: M(0)
            (0, 0, 0, 0)

        ::

            sage: N = M.submodule([[1,0,0,0], [0,1,1,0]])
            sage: N([1,1,1,0])
            (1, 1, 1, 0)
            sage: N((3,-2,-2,0))
            (3, -2, -2, 0)
            sage: N((0,0,0,1))
            Traceback (most recent call last):
            ...
            TypeError: element (0, 0, 0, 1) is not in free module

        Beware that using check=False can create invalid results::

            sage: N((0,0,0,1), check=False)
            (0, 0, 0, 1)
            sage: N((0,0,0,1), check=False) in N
            True
        """
        if (isinstance(x, (int, sage.rings.integer.Integer)) and x == 0):
            return self.zero_vector()
        if isinstance(x, free_module_element.FreeModuleElement):
            if x.parent() is self:
                if copy:
                    return x.__copy__()
                else:
                    return x
            x = x.list()
        if check and self.coordinate_ring().is_exact():
            if isinstance(self, FreeModule_ambient):
                return self.element_class(self, x, coerce, copy)
            try:
                c = self.coordinates(x)
                R = self.base_ring()
                for d in c:
                    if d not in R:
                        raise ArithmeticError
            except ArithmeticError:
                raise TypeError("element {!r} is not in free module".format(x))
        return self.element_class(self, x, coerce, copy)

    def _eq(self, other):
        r"""
        Return if ``self`` is equal to ``other``.

        Ambient spaces are considered equal if they have the same
        rank, basering and inner product matrix.

        Modules in the same ambient space are partially ordered by inclusion.

        EXAMPLES::

            sage: L = IntegralLattice("U")
            sage: L is IntegralLattice("U")
            False
            sage: L._eq(IntegralLattice("U"))
            True
        """
        if not isinstance(other, FreeModule_generic):
            return False
        if self.rank() != other.rank():
            return False
        if self.base_ring() != other.base_ring():
            return False
        # We do not want to create an inner product matrix in memory if
        # self and other use the dot product
        if not (self._inner_product_is_dot_product()
                and other._inner_product_is_dot_product()):
            # This only affects free_quadratic_modules
            if self.inner_product_matrix() != other.inner_product_matrix():
                return False
        from sage.modules.quotient_module import FreeModule_ambient_field_quotient
        lq = isinstance(self, FreeModule_ambient_field_quotient)
        rq = isinstance(other, FreeModule_ambient_field_quotient)
        if lq or rq:
            # if the relations agree we continue with the covers.
            if lq:
                lx = self.relations()
                self = self.cover()
            else:
                lx = self.zero_submodule()
            if rq:
                rx = other.relations()
                other = other.cover()
            else:
                rx = other.zero_submodule()
            if lx != rx:
                return False
        if isinstance(self, FreeModule_ambient) and isinstance(other, FreeModule_ambient):
            return True
        # self and other are not ambient.
        # but they are contained in the same ambient space

        # We use self.echelonized_basis_matrix() == other.echelonized_basis_matrix()
        # with the matrix to avoid a circular reference.
        from sage.rings.integer_ring import IntegerRing
        if self.base_ring().is_field() or self.base_ring() is IntegerRing():
            # We know that the Hermite normal form is unique here.
            return self.echelonized_basis_matrix() == other.echelonized_basis_matrix()
        return self.is_submodule(other) and other.is_submodule(self)

    def is_submodule(self, other):
        r"""
        Return ``True`` if ``self`` is a submodule of ``other``.

        EXAMPLES::

            sage: M = FreeModule(ZZ, 3)
            sage: V = M.ambient_vector_space()
            sage: X = V.span([[1/2,1/2,0], [1/2,0,1/2]], ZZ)
            sage: Y = V.span([[1,1,1]], ZZ)
            sage: N = X + Y
            sage: M.is_submodule(X)
            False
            sage: M.is_submodule(Y)
            False
            sage: Y.is_submodule(M)
            True
            sage: N.is_submodule(M)
            False
            sage: M.is_submodule(N)
            True

            sage: M = FreeModule(ZZ, 2)
            sage: M.is_submodule(M)
            True
            sage: N = M.scale(2)
            sage: N.is_submodule(M)
            True
            sage: M.is_submodule(N)
            False
            sage: N = M.scale(1/2)
            sage: N.is_submodule(M)
            False
            sage: M.is_submodule(N)
            True

        Since :meth:`basis` is not implemented in general, submodule
        testing does not work for all PID's. However, trivial cases are
        already used (and useful) for coercion, e.g.::

            sage: QQ(1/2) * vector(ZZ['x']['y'], [1,2,3,4])
            (1/2, 1, 3/2, 2)
            sage: vector(ZZ['x']['y'], [1,2,3,4]) * QQ(1/2)
            (1/2, 1, 3/2, 2)

        TESTS::

            M = QQ^3 / [[1,2,3]]
            V = QQ^2
            V.is_submodule(M)
            False

            sage: M1 = QQ^3 / [[1,2,3]]
            sage: V1 = span(QQ, [(1,0,0)]) + M1.relations()
            sage: M2 = V1 / M1.relations()
            sage: M2.is_submodule(M1)  # Different ambient vector spaces
            False
        """
        if self is other:
            return True
        if not isinstance(other, FreeModule_generic):
            return False
        # Removing this try-except block changes the behavior of
        #   is_submodule for (QQ^2).is_submodule(CC^2)
        try:
            if self.ambient_vector_space() != other.ambient_vector_space():
                return False
            if other is other.ambient_vector_space():
                return True
        except AttributeError:
            # Not all free modules have an ambient_vector_space.
            pass
        from sage.modules.quotient_module import FreeModule_ambient_field_quotient
        if isinstance(other, FreeModule_ambient_field_quotient):
            # if the relations agree we continue with the covers.
            if isinstance(self, FreeModule_ambient_field_quotient):
                if other.relations() != self.relations():
                    return False
                self = self.cover()
            else:
                if other.relations() != 0:
                    return False
            other = other.cover()

        if other.rank() < self.rank():
            return False
        if other.degree() != self.degree():
            return False
        if self._inner_product_is_dot_product() and other._inner_product_is_dot_product():
            pass
        else:
            if self.inner_product_matrix() != other.inner_product_matrix():
                return False
        R = self.base_ring()
        S = other.base_ring()
        if R != S:
            try:
                if not R.is_subring(S):
                    return False
            except NotImplementedError:
                if not R.fraction_field().is_subring(S):
                    raise NotImplementedError("could not determine if %s is a "
                                              "subring of %s" % (R, S))
        # now R is a subring of S
        if other.is_ambient() and S.is_field():
            return True
        try:
            M = other.basis_matrix().solve_left(self.basis_matrix())
        except ValueError:
            return False
        except TypeError:
            # only if solve_left does not eat a matrix
            # else this is far to inefficient
            try:
                M = [list(other.basis_matrix().solve_left(self.basis_matrix()[i])) for i in range(self.basis_matrix().nrows())]
            except ValueError:
                return False
            from sage.misc.flatten import flatten
            return all(x in S for x in flatten(M))
        return all(x in S for x in M.list())

    def __iter__(self):
        r"""
        Return iterator over the elements of this free module.

        EXAMPLES::

            sage: V = VectorSpace(GF(4, 'a'), 2)                                        # needs sage.rings.finite_rings
            sage: [x for x in V]                                                        # needs sage.rings.finite_rings
            [(0, 0), (a, 0), (a + 1, 0), (1, 0), (0, a), (a, a), (a + 1, a), (1, a),
             (0, a + 1), (a, a + 1), (a + 1, a + 1), (1, a + 1), (0, 1), (a, 1),
             (a + 1, 1), (1, 1)]

        ::

            sage: W = V.subspace([V([1, 1])])                                           # needs sage.rings.finite_rings
            sage: [x for x in W]                                                        # needs sage.rings.finite_rings
            [(0, 0), (a, a), (a + 1, a + 1), (1, 1)]

        Free modules over enumerated infinite rings (i.e., those in the
        category :class:`InfiniteEnumeratedSets`) iterate over module
        elements ordered by (primarily) the 1-norm and (secondarily) the
        `\infty`-norm of their coordinate vectors::

            sage: it = iter(ZZ^3)
            sage: vs = [next(it) for _ in range(1000)]
            sage: vs[:50]
            [(0, 0, 0), (1, 0, 0), (-1, 0, 0), (0, 1, 0), (0, -1, 0), (0, 0, 1), (0, 0, -1), (1, 1, 0), (-1, 1, 0), (1, -1, 0), (-1, -1, 0), (1, 0, 1), (-1, 0, 1), (1, 0, -1), (-1, 0, -1), (0, 1, 1), (0, -1, 1), (0, 1, -1), (0, -1, -1), (2, 0, 0), (-2, 0, 0), (0, 2, 0), (0, -2, 0), (0, 0, 2), (0, 0, -2), (1, 1, 1), (-1, 1, 1), (1, -1, 1), (-1, -1, 1), (1, 1, -1), (-1, 1, -1), (1, -1, -1), (-1, -1, -1), (2, 1, 0), (-2, 1, 0), (2, -1, 0), (-2, -1, 0), (2, 0, 1), (-2, 0, 1), (2, 0, -1), (-2, 0, -1), (0, 2, 1), (0, -2, 1), (0, 2, -1), (0, -2, -1), (1, 2, 0), (1, -2, 0), (-1, 2, 0), (-1, -2, 0), (1, 0, 2)]
            sage: vs[775:825]
            [(1, 6, 1), (1, -6, 1), (1, 6, -1), (1, -6, -1), (-1, 6, 1), (-1, -6, 1), (-1, 6, -1), (-1, -6, -1), (2, 6, 0), (2, -6, 0), (-2, 6, 0), (-2, -6, 0), (1, 1, 6), (1, 1, -6), (-1, 1, 6), (-1, 1, -6), (1, -1, 6), (1, -1, -6), (-1, -1, 6), (-1, -1, -6), (2, 0, 6), (2, 0, -6), (-2, 0, 6), (-2, 0, -6), (0, 2, 6), (0, 2, -6), (0, -2, 6), (0, -2, -6), (7, 1, 0), (-7, 1, 0), (7, -1, 0), (-7, -1, 0), (7, 0, 1), (-7, 0, 1), (7, 0, -1), (-7, 0, -1), (0, 7, 1), (0, -7, 1), (0, 7, -1), (0, -7, -1), (1, 7, 0), (1, -7, 0), (-1, 7, 0), (-1, -7, 0), (1, 0, 7), (1, 0, -7), (-1, 0, 7), (-1, 0, -7), (0, 1, 7), (0, 1, -7)]

        TESTS::

            sage: V = VectorSpace(GF(2, 'a'), 2)
            sage: V.list()
            [(0, 0), (1, 0), (0, 1), (1, 1)]

        Test ``iter(ZZ^n)`` and the like::

            sage: it = iter(ZZ^5)
            sage: vs = [next(it) for _ in range(10000)]
            sage: _ = [v.set_immutable() for v in vs]
            sage: len(set(vs))  # no duplicates
            10000
            sage: onenorm = lambda v: sum(map(abs, v))
            sage: maxnorm = lambda v: max(map(abs, v))
            sage: norms = [(onenorm(v), maxnorm(v)) for v in vs]
            sage: all(n <= m for n,m in zip(norms, norms[1:]))  # ordered by (1-norm, max-norm)
            True
            sage: [sum(o <= b and m <= b for o,m in norms) for b in range(8)]  # did not miss any
            [1, 11, 61, 231, 681, 1683, 3653, 7183]
        """
        G = self.gens()
        if not G:
            yield self(0)
            return

        R = self.base_ring()

        if R in InfiniteEnumeratedSets():
            # This makes iter(ZZ^n) produce vectors in a "natural" order,
            # rather than only vectors with the first component nonzero.
            # Algorithm: Initial version which ordered by max-norm due to
            # Aleksei Udovenko, adapted by Lorenz Panny to order by 1-norm
            # primarily and by max-norm secondarily.
            def aux(length, norm, max_):
                if not 0 <= norm <= length * max_:
                    return  # there are no such vectors
                if norm == max_ == 0:
                    yield (0,) * length
                    return
                for pos in range(length):
                    for lnorm in range(norm - max_ + 1):
                        for lmax in range(max_):
                            for left in aux(pos, lnorm, lmax):
                                for rmax in range(max_ + 1):
                                    for right in aux(length - 1 - pos,
                                                     norm - max_ - lnorm, rmax):
                                        for mid in (+max_, -max_):
                                            yield left + (mid,) + right
            n = len(G)
            for norm in itertools.count(0):
                mm = (norm + n - 1) // n
                for max_ in range(mm, norm + 1):
                    for vec in aux(n, norm, max_):
                        yield self.linear_combination_of_basis(vec)
            assert False  # should loop forever

        iters = [iter(R) for _ in range(len(G))]
        for x in iters:
            next(x)     # put at 0
        zero = R.zero()
        v = [zero for _ in range(len(G))]
        n = 0
        z = self(0)
        yield z
        while n < len(G):
            try:
                v[n] = next(iters[n])
                yield self.linear_combination_of_basis(v)
                n = 0
            except StopIteration:
                iters[n] = iter(R)  # reset
                next(iters[n])     # put at 0
                v[n] = zero
                n += 1

    def cardinality(self):
        r"""
        Return the cardinality of the free module.

        OUTPUT: either an integer or ``+Infinity``

        EXAMPLES::

            sage: # needs sage.rings.finite_rings
            sage: k.<a> = FiniteField(9)
            sage: V = VectorSpace(k, 3)
            sage: V.cardinality()
            729
            sage: W = V.span([[1,2,1], [0,1,1]])
            sage: W.cardinality()
            81

            sage: R = IntegerModRing(12)
            sage: M = FreeModule(R, 2)
            sage: M.cardinality()
            144

            sage: (QQ^3).cardinality()
            +Infinity

        TESTS:

        Check that :issue:`22987` is fixed::

            sage: VectorSpace(QQ, 0).cardinality()
            1
        """
        if not self.rank():
            return sage.rings.integer.Integer(1)
        return self.base_ring().cardinality() ** self.rank()

    __len__ = cardinality  # for backward compatibility

    def basis(self):
        """
        Return the basis of this module.

        EXAMPLES::

            sage: FreeModule(Integers(12),3).basis()
            [(1, 0, 0), (0, 1, 0), (0, 0, 1)]
        """
        raise NotImplementedError

    def gens(self) -> tuple:
        """
        Return a tuple of basis elements of ``self``.

        EXAMPLES::

            sage: FreeModule(Integers(12),3).gens()
            ((1, 0, 0), (0, 1, 0), (0, 0, 1))
        """
        return tuple(self.basis())

    def basis_matrix(self, ring=None):
        """
        Return the matrix whose rows are the basis for this free module.

        INPUT:

        - ``ring`` -- (default: ``self.coordinate_ring()``) a ring over
          which the matrix is defined

        EXAMPLES::

            sage: FreeModule(Integers(12), 3).basis_matrix()
            [1 0 0]
            [0 1 0]
            [0 0 1]

        ::

            sage: M = FreeModule(GF(7), 3).span([[2,3,4], [1,1,1]]); M
            Vector space of degree 3 and dimension 2 over Finite Field of size 7
            Basis matrix:
            [1 0 6]
            [0 1 2]
            sage: M.basis_matrix()
            [1 0 6]
            [0 1 2]

        ::

            sage: M = FreeModule(GF(7), 3).span_of_basis([[2,3,4], [1,1,1]])
            sage: M.basis_matrix()
            [2 3 4]
            [1 1 1]

        ::

            sage: M = FreeModule(QQ, 2).span_of_basis([[1,-1], [1,0]]); M
            Vector space of degree 2 and dimension 2 over Rational Field
            User basis matrix:
            [ 1 -1]
            [ 1  0]
            sage: M.basis_matrix()
            [ 1 -1]
            [ 1  0]

        TESTS:

        See :issue:`3699`::

            sage: K = FreeModule(ZZ, 2000)
            sage: I = K.basis_matrix()

        See :issue:`17585`::

            sage: ((ZZ^2)*2).basis_matrix().parent()
            Full MatrixSpace of 2 by 2 dense matrices over Integer Ring
            sage: ((ZZ^2)*2).basis_matrix(RDF).parent()
            Full MatrixSpace of 2 by 2 dense matrices over Real Double Field

            sage: M = (ZZ^2)*(1/2)
            sage: M.basis_matrix()
            [1/2   0]
            [  0 1/2]
            sage: M.basis_matrix().parent()
            Full MatrixSpace of 2 by 2 dense matrices over Rational Field
            sage: M.basis_matrix(QQ).parent()
            Full MatrixSpace of 2 by 2 dense matrices over Rational Field
            sage: M.basis_matrix(ZZ)
            Traceback (most recent call last):
            ...
            TypeError: matrix has denominators so can...t change to ZZ
        """
        try:
            A = self.__basis_matrix
        except AttributeError:
            MAT = sage.matrix.matrix_space.MatrixSpace(self.coordinate_ring(),
                                                       len(self.basis()),
                                                       self.degree(),
                                                       sparse=self.is_sparse())
            if self.is_ambient():
                A = MAT.identity_matrix()
            else:
                A = MAT(self.basis())
            A.set_immutable()
            self.__basis_matrix = A
        if ring is None or ring is A.base_ring():
            return A
        else:
            return A.change_ring(ring)

    def echelonized_basis_matrix(self):
        """
        The echelonized basis matrix (not implemented for this module).

        This example works because M is an ambient module. Submodule
        creation should exist for generic modules.

        EXAMPLES::

            sage: R = IntegerModRing(12)
            sage: S.<x,y> = R[]
            sage: M = FreeModule(S, 3)
            sage: M.echelonized_basis_matrix()
            [1 0 0]
            [0 1 0]
            [0 0 1]

        TESTS::

            sage: from sage.modules.free_module import FreeModule_generic
            sage: FreeModule_generic.echelonized_basis_matrix(M)
            Traceback (most recent call last):
            ...
            NotImplementedError
        """
        raise NotImplementedError

    def matrix(self):
        """
        Return the basis matrix of this module, which is the matrix whose
        rows are a basis for this module.

        EXAMPLES::

            sage: M = FreeModule(ZZ, 2)
            sage: M.matrix()
            [1 0]
            [0 1]
            sage: M.submodule([M.gen(0) + M.gen(1), M.gen(0) - 2*M.gen(1)]).matrix()
            [1 1]
            [0 3]
        """
        return self.basis_matrix()

    def direct_sum(self, other):
        """
        Return the direct sum of ``self`` and ``other`` as a free module.

        EXAMPLES::

            sage: V = (ZZ^3).span([[1/2,3,5], [0,1,-3]]); V
            Free module of degree 3 and rank 2 over Integer Ring
            Echelon basis matrix:
            [1/2   0  14]
            [  0   1  -3]
            sage: W = (ZZ^3).span([[1/2,4,2]]); W
            Free module of degree 3 and rank 1 over Integer Ring
            Echelon basis matrix:
            [1/2   4   2]
            sage: V.direct_sum(W)
            Free module of degree 6 and rank 3 over Integer Ring
            Echelon basis matrix:
            [1/2   0  14   0   0   0]
            [  0   1  -3   0   0   0]
            [  0   0   0 1/2   4   2]
        """
        if not isinstance(other, FreeModule_generic):
            raise TypeError("other must be a free module")
        if other.base_ring() != self.base_ring():
            raise TypeError("base rings of self and other must be the same")
        return self.basis_matrix().block_sum(other.basis_matrix()).row_module(self.base_ring())

    def coordinates(self, v, check=True):
        """
        Write `v` in terms of the basis for ``self``.

        INPUT:

        - ``v`` -- vector

        - ``check`` -- boolean (default: ``True``); if ``True``, also verify
          that `v` is really in ``self``

        OUTPUT: list

        Returns a list `c` such that if `B` is the basis for ``self``, then

        .. MATH::

            \\sum c_i B_i = v.

        If `v` is not in self, raise an :exc:`ArithmeticError` exception.

        EXAMPLES::

            sage: M = FreeModule(ZZ, 2); M0, M1 = M.gens()
            sage: W = M.submodule([M0 + M1, M0 - 2*M1])
            sage: W.coordinates(2*M0 - M1)
            [2, -1]
        """
        return self.coordinate_vector(v, check=check).list()

    def coordinate_vector(self, v, check=True):
        """
        Return the vector whose coefficients give `v` as a linear
        combination of the basis for ``self``.

        INPUT:

        - ``v`` -- vector

        - ``check`` -- boolean (default: ``True``); if ``True``, also verify that
          `v` is really in ``self``

        OUTPUT: list

        EXAMPLES::

            sage: M = FreeModule(ZZ, 2); M0, M1 = M.gens()
            sage: W = M.submodule([M0 + M1, M0 - 2*M1])
            sage: W.coordinate_vector(2*M0 - M1)
            (2, -1)
        """
        raise NotImplementedError

    def coordinate_module(self, V):
        r"""
        Suppose ``V`` is a submodule of ``self`` (or a module commensurable
        with ``self``), and that ``self`` is a free module over `R` of rank
        `n`. Let `\phi` be the map from ``self`` to
        `R^n` that sends the basis vectors of ``self`` in order to the
        standard basis of `R^n`. This function returns the image
        `\phi(V)`.

        .. WARNING::

           If there is no integer `d` such that `dV` is a submodule
           of ``self``, then this function will give total nonsense.

        EXAMPLES:

        We illustrate this function with some
        `\ZZ`-submodules of `\QQ^3`::

            sage: V = (ZZ^3).span([[1/2,3,5], [0,1,-3]])
            sage: W = (ZZ^3).span([[1/2,4,2]])
            sage: V.coordinate_module(W)
            Free module of degree 2 and rank 1 over Integer Ring
            User basis matrix:
            [1 4]
            sage: V.0 + 4*V.1
            (1/2, 4, 2)

        In this example, the coordinate module isn't even in `\ZZ^3`::

            sage: W = (ZZ^3).span([[1/4,2,1]])
            sage: V.coordinate_module(W)
            Free module of degree 2 and rank 1 over Integer Ring
            User basis matrix:
            [1/2   2]

        The following more elaborate example illustrates using this
        function to write a submodule in terms of integral cuspidal modular
        symbols::

            sage: # needs sage.modular
            sage: M = ModularSymbols(54)
            sage: S = M.cuspidal_subspace()
            sage: K = S.integral_structure(); K
            Free module of degree 19 and rank 8 over Integer Ring
            Echelon basis matrix:
            [ 0  1  0  0 -1  0  0  0  0  0  0  0  0  0  0  0  0  0  0]
            ...
            sage: L = M[0].integral_structure(); L
            Free module of degree 19 and rank 2 over Integer Ring
            Echelon basis matrix:
            [ 0  1  1  0 -2  1 -1  1 -1 -2  2  0  0  0  0  0  0  0  0]
            [ 0  0  3  0 -3  2 -1  2 -1 -4  2 -1 -2  1  2  0  0 -1  1]
            sage: K.coordinate_module(L)
            Free module of degree 8 and rank 2 over Integer Ring
            User basis matrix:
            [ 1  1  1 -1  1 -1  0  0]
            [ 0  3  2 -1  2 -1 -1 -2]
            sage: K.coordinate_module(L).basis_matrix() * K.basis_matrix()
            [ 0  1  1  0 -2  1 -1  1 -1 -2  2  0  0  0  0  0  0  0  0]
            [ 0  0  3  0 -3  2 -1  2 -1 -4  2 -1 -2  1  2  0  0 -1  1]
        """
        if not isinstance(V, FreeModule_generic):
            raise ValueError("V must be a free module")
        A = self.basis_matrix()
        A = A.matrix_from_columns(A.pivots()).transpose()
        B = V.basis_matrix()
        B = B.matrix_from_columns(self.basis_matrix().pivots()).transpose()
        S = A.solve_right(B).transpose()
        return (self.base_ring()**S.ncols()).span_of_basis(S.rows())

    def dimension(self):
        """
        Return the dimension of this free module.

        EXAMPLES::

            sage: M = FreeModule(FiniteField(19), 100)
            sage: W = M.submodule([M.gen(50)])
            sage: W.dimension()
            1
        """
        return self.rank()

    def codimension(self):
        """
        Return the codimension of this free module, which is the
        dimension of the ambient space minus the dimension of this
        free module.

        EXAMPLES::

            sage: M = Matrix(3, 4, range(12))
            sage: V = M.left_kernel(); V
            Free module of degree 3 and rank 1 over Integer Ring
            Echelon basis matrix:
            [ 1 -2  1]
            sage: V.dimension()
            1
            sage: V.codimension()
            2

        The codimension of an ambient space is always zero::

            sage: (QQ^10).codimension()
            0
        """
        return self.degree() - self.rank()

    def discriminant(self):
        """
        Return the discriminant of this free module.

        EXAMPLES::

            sage: M = FreeModule(ZZ, 3)
            sage: M.discriminant()
            1
            sage: W = M.span([[1,2,3]])
            sage: W.discriminant()
            14
            sage: W2 = M.span([[1,2,3], [1,1,1]])
            sage: W2.discriminant()
            6
        """
        return self.gram_matrix().determinant()

    def base_field(self):
        """
        Return the base field, which is the fraction field of the base ring
        of this module.

        EXAMPLES::

            sage: FreeModule(GF(3), 2).base_field()
            Finite Field of size 3
            sage: FreeModule(ZZ, 2).base_field()
            Rational Field
            sage: FreeModule(PolynomialRing(GF(7), 'x'), 2).base_field()
            Fraction Field of Univariate Polynomial Ring in x
             over Finite Field of size 7
        """
        return self.base_ring().fraction_field()

    def coordinate_ring(self):
        """
        Return the ring over which the entries of the vectors are
        defined.

        This is the same as :meth:`base_ring` unless an explicit basis
        was given over the fraction field.

        EXAMPLES::

            sage: M = ZZ^2
            sage: M.coordinate_ring()
            Integer Ring

        ::

            sage: M = (ZZ^2) * (1/2)
            sage: M.base_ring()
            Integer Ring
            sage: M.coordinate_ring()
            Rational Field

        ::

            sage: R.<x> = QQ[]
            sage: L = R^2
            sage: L.coordinate_ring()
            Univariate Polynomial Ring in x over Rational Field
            sage: L.span([(x,0), (1,x)]).coordinate_ring()
            Univariate Polynomial Ring in x over Rational Field
            sage: L.span([(x,0), (1,1/x)]).coordinate_ring()
            Fraction Field of Univariate Polynomial Ring in x over Rational Field
            sage: L.span([]).coordinate_ring()
            Univariate Polynomial Ring in x over Rational Field
        """
        return self.__coordinate_ring

    def free_module(self):
        """
        Return this free module. (This is used by the
        ``FreeModule`` functor, and simply returns self.)

        EXAMPLES::

            sage: M = FreeModule(ZZ, 3)
            sage: M.free_module()
            Ambient free module of rank 3 over the principal ideal domain Integer Ring
        """
        return self

    def gen(self, i=0):
        """
        Return the `i`-th generator for ``self``.

        Here `i` is between 0 and rank - 1, inclusive.

        INPUT:

        - ``i`` -- integer (default: 0)

        OUTPUT: `i`-th basis vector for ``self``

        EXAMPLES::

            sage: n = 5
            sage: V = QQ^n
            sage: B = [V.gen(i) for i in range(n)]
            sage: B
            [(1, 0, 0, 0, 0),
            (0, 1, 0, 0, 0),
            (0, 0, 1, 0, 0),
            (0, 0, 0, 1, 0),
            (0, 0, 0, 0, 1)]
            sage: V.gens() == tuple(B)
            True

        TESTS::

            sage: (QQ^3).gen(4/3)
            Traceback (most recent call last):
            ...
            TypeError: unable to convert rational 4/3 to an integer
        """
        if i < 0 or i >= self.rank():
            raise ValueError("Generator %s not defined." % i)
        return self.basis()[i]

    def gram_matrix(self):
        r"""
        Return the gram matrix associated to this free module, defined to
        be `G = B*A*B.transpose()`, where A is the inner product matrix
        (induced from the ambient space), and B the basis matrix.

        EXAMPLES::

            sage: V = VectorSpace(QQ,4)
            sage: u = V([1/2,1/2,1/2,1/2])
            sage: v = V([0,1,1,0])
            sage: w = V([0,0,1,1])
            sage: M = span([u,v,w], ZZ)
            sage: M.inner_product_matrix() == V.inner_product_matrix()
            True
            sage: L = M.submodule_with_basis([u,v,w])
            sage: L.inner_product_matrix() == M.inner_product_matrix()
            True
            sage: L.gram_matrix()
            [1 1 1]
            [1 2 1]
            [1 1 2]
        """
        if self.is_ambient():
            return sage.matrix.matrix_space.MatrixSpace(self.base_ring(), self.degree(), sparse=True)(1)
        else:
            if self._gram_matrix is None:
                B = self.basis_matrix()
                self._gram_matrix = B * B.transpose()
            return self._gram_matrix

    def has_user_basis(self) -> bool:
        """
        Return ``True`` if the basis of this free module is
        specified by the user, as opposed to being the default echelon
        form.

        EXAMPLES::

            sage: V = QQ^3
            sage: W = V.subspace([[2,'1/2', 1]])
            sage: W.has_user_basis()
            False
            sage: W = V.subspace_with_basis([[2,'1/2',1]])
            sage: W.has_user_basis()
            True
        """
        return False

    def hom(self, im_gens, codomain=None, **kwds):
        """
        Override the hom method to handle the case of morphisms given by left-multiplication
        of a matrix and the codomain is not given.

        EXAMPLES::

            sage: W = ZZ^2; W.hom(matrix(1, [1, 2]), side='right')
            Free module morphism defined as left-multiplication by the matrix
            [1 2]
            Domain: Ambient free module of rank 2 over the principal ideal domain Integer Ring
            Codomain: Ambient free module of rank 1 over the principal ideal domain Integer Ring
            sage: V = QQ^2; V.hom(identity_matrix(2), side='right')
            Vector space morphism represented as left-multiplication by the matrix:
            [1 0]
            [0 1]
            Domain: Vector space of dimension 2 over Rational Field
            Codomain: Vector space of dimension 2 over Rational Field
        """
        from sage.structure.element import Matrix
        if codomain is None and isinstance(im_gens, Matrix):
            side = kwds.get("side", "left")
            n = im_gens.nrows() if side == "right" else im_gens.ncols()
            from sage.categories.pushout import pushout
            R = pushout(self.base_ring(), im_gens.base_ring())
            codomain = R**n
        return super().hom(im_gens, codomain, **kwds)

    def inner_product_matrix(self):
        """
        Return the default identity inner product matrix associated to this
        module.

        By definition this is the inner product matrix of the ambient
        space, hence may be of degree greater than the rank of the module.

        TODO: Differentiate the image ring of the inner product from the
        base ring of the module and/or ambient space. E.g. On an integral
        module over ZZ the inner product pairing could naturally take
        values in ZZ, QQ, RR, or CC.

        EXAMPLES::

            sage: M = FreeModule(ZZ, 3)
            sage: M.inner_product_matrix()
            [1 0 0]
            [0 1 0]
            [0 0 1]
        """
        return sage.matrix.matrix_space.MatrixSpace(self.base_ring(), self.degree(), sparse=True)(1)

    def _inner_product_is_dot_product(self):
        """
        Return whether or not the inner product on this module is induced
        by the dot product on the ambient vector space. This is used
        internally by the inner_product function for optimization.

        EXAMPLES::

            sage: FreeModule(ZZ, 3)._inner_product_is_dot_product()
            True
            sage: FreeModule(ZZ, 3, inner_product_matrix=1)._inner_product_is_dot_product()
            True
            sage: FreeModule(ZZ, 2, inner_product_matrix=[1,0,-1,0])._inner_product_is_dot_product()
            False

        ::

            sage: M = FreeModule(QQ, 3)
            sage: M2 = M.span([[1,2,3]])
            sage: M2._inner_product_is_dot_product()
            True
        """
        return True

    def is_ambient(self):
        """
        Return ``False`` since this is not an ambient free module.

        EXAMPLES::

            sage: M = FreeModule(ZZ, 3).span([[1,2,3]]); M
            Free module of degree 3 and rank 1 over Integer Ring
            Echelon basis matrix:
            [1 2 3]
            sage: M.is_ambient()
            False
            sage: M = (ZZ^2).span([[1,0], [0,1]])
            sage: M
            Free module of degree 2 and rank 2 over Integer Ring
            Echelon basis matrix:
            [1 0]
            [0 1]
            sage: M.is_ambient()
            False
            sage: M == M.ambient_module()
            True
        """
        return False

    def is_dense(self):
        """
        Return ``True`` if the underlying representation of
        this module uses dense vectors, and ``False`` otherwise.

        EXAMPLES::

            sage: FreeModule(ZZ, 2).is_dense()
            True
            sage: FreeModule(ZZ, 2, sparse=True).is_dense()
            False
        """
        return not self.is_sparse()

    def is_full(self):
        """
        Return ``True`` if the rank of this module equals its
        degree.

        EXAMPLES::

            sage: FreeModule(ZZ, 2).is_full()
            True
            sage: M = FreeModule(ZZ, 2).span([[1,2]])
            sage: M.is_full()
            False
        """
        return self.rank() == self.degree()

    def is_finite(self):
        """
        Return ``True`` if the underlying set of this free module is finite.

        EXAMPLES::

            sage: FreeModule(ZZ, 2).is_finite()
            False
            sage: FreeModule(Integers(8), 2).is_finite()
            True
            sage: FreeModule(ZZ, 0).is_finite()
            True
        """
        return self.base_ring().is_finite() or self.rank() == 0

    def ngens(self):
        """
        Return the number of basis elements of this free module.

        EXAMPLES::

            sage: FreeModule(ZZ, 2).ngens()
            2
            sage: FreeModule(ZZ, 0).ngens()
            0
            sage: FreeModule(ZZ, 2).span([[1,1]]).ngens()
            1
        """
        try:
            return self.__ngens
        except AttributeError:
            self.__ngens = self.rank()
        return self.__ngens

    def nonembedded_free_module(self):
        """
        Return an ambient free module that is isomorphic to this free
        module.

        Thus if this free module is of rank `n` over a ring
        `R`, then this function returns `R^n`, as an
        ambient free module.

        EXAMPLES::

            sage: FreeModule(ZZ, 2).span([[1,1]]).nonembedded_free_module()
            Ambient free module of rank 1 over the principal ideal domain Integer Ring
        """
        return FreeModule(self.base_ring(), self.rank())

    def random_element(self, prob=1.0, *args, **kwds):
        """
        Return a random element of ``self``.

        INPUT:

        - ``prob`` -- float. Each coefficient will be set to zero with
          probability `1-prob`. Otherwise coefficients will be chosen
          randomly from base ring (and may be zero).

        - ``*args``, ``**kwds`` -- passed on to the :func:`random_element`
          function of the base ring

        EXAMPLES::

            sage: M = FreeModule(ZZ, 2).span([[1, 1]])
            sage: v = M.random_element()
            sage: v.parent() is M
            True
            sage: v in M
            True

        Small entries are likely::

            sage: for i in [-2, -1, 0, 1, 2]:
            ....:     while vector([i, i]) != M.random_element():
            ....:         pass

        Large entries appear as well::

            sage: while abs(M.random_element()[0]) < 100:
            ....:     pass

        Passes extra positional or keyword arguments through::

            sage: all(i in range(5, 10) for i in M.random_element(1.0, 5, 10))
            True
        """
        rand = current_randstate().python_random().random
        R = self.base_ring()
        prob = float(prob)
        c = [0 if rand() > prob else R.random_element(*args, **kwds) for _ in range(self.rank())]
        return self.linear_combination_of_basis(c)

    def rank(self):
        """
        Return the rank of this free module.

        EXAMPLES::

            sage: FreeModule(Integers(6), 10000000).rank()
            10000000
            sage: FreeModule(ZZ, 2).span([[1,1], [2,2], [3,4]]).rank()
            2
        """
        return self.__rank

    def __bool__(self):
        """
        Return ``True`` if and only if the rank of this module is
        nonzero. In other words, this returns ``False`` for the zero
        module and ``True`` otherwise (apart from the exceptional case
        where the base ring is the zero ring).

        EXAMPLES::

            sage: bool(QQ^0)
            False
            sage: bool(QQ^1)
            True
            sage: M = Matrix(2, 3, range(6))
            sage: bool(M.right_kernel())
            True
            sage: bool(M.left_kernel())
            False

        When the base ring is the zero ring, we still look at the
        "rank" (which may not be mathematically meaningful)::

            sage: M = Integers(1)^4; M
            Ambient free module of rank 4 over Ring of integers modulo 1
            sage: M.rank()
            4
            sage: bool(M)
            True
            sage: M.cardinality()
            1
        """
        return bool(self.rank())

    def uses_ambient_inner_product(self):
        r"""
        Return ``True`` if the inner product on this module is
        the one induced by the ambient inner product.

        EXAMPLES::

            sage: M = FreeModule(ZZ, 2)
            sage: W = M.submodule([[1,2]])
            sage: W.uses_ambient_inner_product()
            True
            sage: W.inner_product_matrix()
            [1 0]
            [0 1]

        ::

            sage: W.gram_matrix()
            [5]
        """
        return self.__uses_ambient_inner_product

    def are_linearly_dependent(self, vecs):
        """
        Return ``True`` if the vectors ``vecs`` are linearly dependent and
        ``False`` otherwise.

        EXAMPLES::

            sage: M = QQ^3
            sage: vecs = [M([1,2,3]), M([4,5,6])]
            sage: M.are_linearly_dependent(vecs)
            False
            sage: vecs.append(M([3,3,3]))
            sage: M.are_linearly_dependent(vecs)
            True

            sage: R.<x> = QQ[]
            sage: M = FreeModule(R, 2)
            sage: vecs = [M([x^2+1, x+1]), M([x+2, 2*x+1])]
            sage: M.are_linearly_dependent(vecs)
            False
            sage: vecs.append(M([-2*x+1, -2*x^2+1]))
            sage: M.are_linearly_dependent(vecs)
            True
        """
        from sage.matrix.constructor import matrix
        A = matrix(vecs)
        A.echelonize()
        return any(row.is_zero() for row in A.rows())

    def _magma_init_(self, magma):
        """
        EXAMPLES::

            sage: magma(QQ^9)                                   # optional - magma
            Full Vector space of degree 9 over Rational Field
            sage: (QQ^9)._magma_init_(magma)                    # optional - magma
            'RSpace(_sage_[...],9)'

        ::

            sage: magma(Integers(8)^2)                          # optional - magma
            Full RSpace of degree 2 over IntegerRing(8)
            sage: magma(FreeModule(QQ['x'], 2))                 # optional - magma
            Full RSpace of degree 2 over Univariate Polynomial Ring in x over Rational Field

        ::

            sage: # optional - magma
            sage: A = matrix([[1,0],[0,-1]])
            sage: M = FreeModule(ZZ,2,inner_product_matrix=A); M
            Ambient free quadratic module of rank 2 over the principal ideal domain Integer Ring
            Inner product matrix:
            [ 1  0]
            [ 0 -1]
            sage: M._magma_init_(magma)
            'RSpace(_sage_[...],2,_sage_ref...)'
            sage: m = magma(M); m
            Full RSpace of degree 2 over Integer Ring
            Inner Product Matrix:
            [ 1  0]
            [ 0 -1]
            sage: m.Type()
            ModTupRng
            sage: m.sage()
            Ambient free quadratic module of rank 2 over the principal ideal domain Integer Ring
            Inner product matrix:
            [ 1  0]
            [ 0 -1]
            sage: m.sage() is M
            True

        Now over a field::

            sage: # optional - magma
            sage: N = FreeModule(QQ,2,inner_product_matrix=A); N
            Ambient quadratic space of dimension 2 over Rational Field
            Inner product matrix:
            [ 1  0]
            [ 0 -1]
            sage: n = magma(N); n
            Full Vector space of degree 2 over Rational Field
            Inner Product Matrix:
            [ 1  0]
            [ 0 -1]
            sage: n.Type()
            ModTupFld
            sage: n.sage()
            Ambient quadratic space of dimension 2 over Rational Field
            Inner product matrix:
            [ 1  0]
            [ 0 -1]
            sage: n.sage() is N
            True

        How about some inexact fields::

            sage: # optional - magma, needs sage.symbolic
            sage: v = vector(RR, [1, pi, 5/6])
            sage: F = v.parent()
            sage: M = magma(F); M
            Full Vector space of degree 3 over Real field of precision 15
            sage: M.Type()
            ModTupFld
            sage: m = M.sage(); m
            Vector space of dimension 3 over Real Field with 53 bits of precision
            sage: m is F
            True

        For interval fields, we can convert to Magma but there is no
        interval field in Magma so we cannot convert back::

            sage: # optional - magma, needs sage.symbolic
            sage: v = vector(RealIntervalField(100), [1, pi, 0.125])
            sage: F = v.parent()
            sage: M = magma(v.parent()); M
            Full Vector space of degree 3 over Real field of precision 30
            sage: M.Type()
            ModTupFld
            sage: m = M.sage(); m
            Vector space of dimension 3 over Real Field with 100 bits of precision
            sage: m is F
            False
        """
        K = magma(self.base_ring())
        if not self._inner_product_is_dot_product():
            M = magma(self.inner_product_matrix())
            return "RSpace(%s,%s,%s)" % (K.name(), self.rank(), M._ref())
        else:
            return "RSpace(%s,%s)" % (K.name(), self.rank())

    def _macaulay2_(self, macaulay2=None):
        r"""
        EXAMPLES::

            sage: R = QQ^2
            sage: macaulay2(R)          # optional - macaulay2
              2
            QQ
        """
        if macaulay2 is None:
            from sage.interfaces.macaulay2 import macaulay2
        if hasattr(self, '_inner_product_matrix'):
            raise NotImplementedError
        else:
            return macaulay2(self.base_ring())**self.rank()

    def scale(self, other):
        """
        Return the product of this module by the number other, which is the
        module spanned by other times each basis vector.

        EXAMPLES::

            sage: M = FreeModule(ZZ, 3)
            sage: M.scale(2)
            Free module of degree 3 and rank 3 over Integer Ring
            Echelon basis matrix:
            [2 0 0]
            [0 2 0]
            [0 0 2]

        ::

            sage: a = QQ('1/3')
            sage: M.scale(a)
            Free module of degree 3 and rank 3 over Integer Ring
            Echelon basis matrix:
            [1/3   0   0]
            [  0 1/3   0]
            [  0   0 1/3]
        """
        if other == 0:
            return self.zero_submodule()
        if other == 1 or other == -1:
            return self
        return self.span([v * other for v in self.basis()])

    def __radd__(self, other):
        """
        EXAMPLES::

            sage: int(0) + QQ^3
            Vector space of dimension 3 over Rational Field
            sage: sum([QQ^3, QQ^3])
            Vector space of degree 3 and dimension 3 over Rational Field
            Basis matrix:
            [1 0 0]
            [0 1 0]
            [0 0 1]
        """
        if other == 0:
            return self
        else:
            raise TypeError

    def _mul_(self, other, switch_sides=False):
        r"""
        Multiplication of the basis by ``other``.

        EXAMPLES::

            sage: A = ZZ^3
            sage: A * 3
            Free module of degree 3 and rank 3 over Integer Ring
            Echelon basis matrix:
            [3 0 0]
            [0 3 0]
            [0 0 3]

            sage: V = A.span([A([1,2,2]), A([-1,0,2])])
            sage: 2 * V
            Free module of degree 3 and rank 2 over Integer Ring
            Echelon basis matrix:
            [ 2  0 -4]
            [ 0  4  8]

            sage: m = matrix(3, range(9))
            sage: A * m
            Free module of degree 3 and rank 2 over Integer Ring
            Echelon basis matrix:
            [ 3  0 -3]
            [ 0  1  2]
            sage: m * A
            Free module of degree 3 and rank 2 over Integer Ring
            Echelon basis matrix:
            [ 3  0 -3]
            [ 0  1  2]

        TESTS:

        Check that :issue:`17705` is fixed::

            sage: V = GF(2)^2
            sage: W = V.subspace([[1, 0]])
            sage: x = matrix(GF(2), [[1, 1], [0, 1]])
            sage: W*x
            Vector space of degree 2 and dimension 1
             over Finite Field of size 2
            Basis matrix:
            [1 1]
        """
        B = self.basis_matrix()
        B = other * B if switch_sides else B * other
        return self.span(B.rows())

    def relations(self):
        """
        Return the module of relations of ``self``.

        EXAMPLES::

            sage: V = GF(2)^2
            sage: V.relations() == V.zero_submodule()
            True
            sage: W = V.subspace([[1, 0]])
            sage: W.relations() == V.zero_submodule()
            True

            sage: Q = V / W
            sage: Q.relations() == W
            True
        """
        return self.zero_submodule()


class FreeModule_generic_domain(FreeModule_generic):
    """
    Base class for free modules over an integral domain.
    """
    def __init__(self, base_ring, rank, degree, sparse=False, coordinate_ring=None, category=None):
        """
        Create a free module over an integral domain.

        EXAMPLES::

            sage: FreeModule(ZZ, 2)
            Ambient free module of rank 2
             over the principal ideal domain Integer Ring
            sage: FreeModule(PolynomialRing(GF(7), 'x'), 2)
            Ambient free module of rank 2
             over the principal ideal domain Univariate Polynomial Ring in x
              over Finite Field of size 7
        """
        FreeModule_generic.__init__(self, base_ring, rank, degree, sparse, coordinate_ring, category=category)

    def __add__(self, other):
        r"""
        Return the sum of ``self`` and ``other``, where both ``self`` and
        ``other`` must be submodules of the ambient vector space.

        EXAMPLES:

        We add two vector spaces::

            sage: V  = VectorSpace(QQ, 3)
            sage: W  = V.subspace([V([1,1,0])])
            sage: W2 = V.subspace([V([1,-1,0])])
            sage: W + W2
            Vector space of degree 3 and dimension 2 over Rational Field
            Basis matrix:
            [1 0 0]
            [0 1 0]

        We add two free `\ZZ`-modules.

        ::

            sage: M = FreeModule(ZZ, 3)
            sage: W = M.submodule([M([1,0,2])])
            sage: W2 = M.submodule([M([2,0,-4])])
            sage: W + W2
            Free module of degree 3 and rank 2 over Integer Ring
            Echelon basis matrix:
            [1 0 2]
            [0 0 8]

        We can also add free `\ZZ`-modules embedded
        non-integrally into an ambient space.

        ::

            sage: V = VectorSpace(QQ, 3)
            sage: W = M.span([1/2*V.0 - 1/3*V.1])

        Here the command ``M.span(...)`` creates the span of
        the indicated vectors over the base ring of `M`.

        ::

            sage: W2 = M.span([1/3*V.0 + V.1])
            sage: W + W2
            Free module of degree 3 and rank 2 over Integer Ring
            Echelon basis matrix:
            [ 1/6  7/3    0]
            [   0 11/3    0]

        We add two modules over `\ZZ`::

            sage: A = Matrix(ZZ, 3, 3, [3, 0, -1, 0, -2, 0, 0, 0, -2])
            sage: V = (A+2).kernel()
            sage: W = (A-3).kernel()
            sage: V+W
            Free module of degree 3 and rank 3 over Integer Ring
            Echelon basis matrix:
            [5 0 0]
            [0 1 0]
            [0 0 1]

        We add a module to 0::

            sage: ZZ^3 + 0
            Ambient free module of rank 3 over the principal ideal domain Integer Ring
        """
        if not isinstance(other, FreeModule_generic):
            if other == 0:
                return self
            raise TypeError("other (=%s) must be a free module" % other)
        if not (self.ambient_vector_space() == other.ambient_vector_space()):
            raise TypeError("ambient vector spaces must be equal")
        return self.span(self.basis() + other.basis())


class FreeModule_generic_pid(FreeModule_generic_domain):
    """
    Base class for all free modules over a PID.
    """
    def __init__(self, base_ring, rank, degree, sparse=False, coordinate_ring=None, category=None):
        """
        Create a free module over a PID.

        EXAMPLES::

            sage: FreeModule(ZZ, 2)
            Ambient free module of rank 2
             over the principal ideal domain Integer Ring
            sage: FreeModule(PolynomialRing(GF(7), 'x'), 2)
            Ambient free module of rank 2
             over the principal ideal domain Univariate Polynomial Ring in x
              over Finite Field of size 7
        """
        super().__init__(base_ring, rank, degree, sparse, coordinate_ring, category=category)

    def index_in(self, other):
        """
        Return the lattice index [other:self] of ``self`` in other, as an
        element of the base field. When ``self`` is contained in other, the
        lattice index is the usual index. If the index is infinite, then
        this function returns infinity.

        EXAMPLES::

            sage: L1 = span([[1,2]], ZZ)
            sage: L2 = span([[3,6]], ZZ)
            sage: L2.index_in(L1)
            3

        Note that the free modules being compared need not be integral.

        ::

            sage: L1 = span([['1/2','1/3'], [4,5]], ZZ)
            sage: L2 = span([[1,2], [3,4]], ZZ)
            sage: L2.index_in(L1)
            12/7
            sage: L1.index_in(L2)
            7/12
            sage: L1.discriminant() / L2.discriminant()
            49/144

        The index of a lattice of infinite index is infinite.

        ::

            sage: L1 = FreeModule(ZZ, 2)
            sage: L2 = span([[1,2]], ZZ)
            sage: L2.index_in(L1)
            +Infinity
        """
        if not isinstance(other, FreeModule_generic):
            raise TypeError("other must be a free module")

        if self.ambient_vector_space() != other.ambient_vector_space():
            raise ArithmeticError("self and other must be embedded in the same ambient space.")

        if self.base_ring() != other.base_ring():
            raise NotImplementedError("lattice index only defined for modules over the same base ring.")

        if other.base_ring().is_field():
            if self == other:
                return sage.rings.integer.Integer(1)
            else:
                if self.is_subspace(other):
                    return sage.rings.infinity.infinity
            raise ArithmeticError("self must be contained in the vector space spanned by other.")

        C = [other.coordinates(b) for b in self.basis()]

        if self.rank() < other.rank():
            return sage.rings.infinity.infinity

        a = sage.matrix.matrix_space.MatrixSpace(self.base_field(), self.rank())(C).determinant()
        if isinstance(self.base_ring(), sage.rings.integer_ring.IntegerRing_class):
            return a.abs()
        elif isinstance(self.base_ring, sage.rings.abc.Order):
            return self.base_ring().ideal(a).norm()
        else:
            raise NotImplementedError

    def intersection(self, other):
        r"""
        Return the intersection of ``self`` and ``other``.

        EXAMPLES:

        We intersect two submodules one of which is clearly
        contained in the other::

            sage: A = ZZ^2
            sage: M1 = A.span([[1,1]])
            sage: M2 = A.span([[3,3]])
            sage: M1.intersection(M2)
            Free module of degree 2 and rank 1 over Integer Ring
            Echelon basis matrix:
            [3 3]
            sage: M1.intersection(M2) is M2
            True

        We intersection two submodules of `\ZZ^3` of rank
        `2`, whose intersection has rank `1`::

            sage: A = ZZ^3
            sage: M1 = A.span([[1,1,1], [1,2,3]])
            sage: M2 = A.span([[2,2,2], [1,0,0]])
            sage: M1.intersection(M2)
            Free module of degree 3 and rank 1 over Integer Ring
            Echelon basis matrix:
            [2 2 2]

        We compute an intersection of two `\ZZ`-modules that
        are not submodules of `\ZZ^2`::

            sage: A = ZZ^2
            sage: M1 = A.span([[1,2]]).scale(1/6)
            sage: M2 = A.span([[1,2]]).scale(1/15)
            sage: M1.intersection(M2)
            Free module of degree 2 and rank 1 over Integer Ring
            Echelon basis matrix:
            [1/3 2/3]

        We intersect a `\ZZ`-module with a `\QQ`-vector space::

            sage: A = ZZ^3
            sage: L = ZZ^3
            sage: V = QQ^3
            sage: W = L.span([[1/2,0,1/2]])
            sage: K = V.span([[1,0,1], [0,0,1]])
            sage: W.intersection(K)
            Free module of degree 3 and rank 1 over Integer Ring
            Echelon basis matrix:
            [1/2   0 1/2]
            sage: K.intersection(W)
            Free module of degree 3 and rank 1 over Integer Ring
            Echelon basis matrix:
            [1/2   0 1/2]

        We intersect two modules over the ring of integers of a number field::

            sage: # needs sage.rings.number_field
            sage: x = polygen(ZZ, 'x')
            sage: L.<w> = NumberField(x^2 - x + 2)
            sage: OL = L.ring_of_integers()
            sage: V = L**3
            sage: W1 = V.span([[0,w/5,0], [1,0,-1/17]], OL)
            sage: W2 = V.span([[0,(1-w)/5,0]], OL)
            sage: W1.intersection(W2)
            Free module of degree 3 and rank 1 over Maximal Order generated by w
             in Number Field in w with defining polynomial x^2 - x + 2
            Echelon basis matrix:
            [  0 2/5   0]

        TESTS:

        Check that :issue:`24702` is fixed::

            sage: L = FreeQuadraticModule(ZZ,2,matrix.identity(2))
            sage: S1 = L.submodule([(1,0)])
            sage: S2 = L.submodule([(0,1)])
            sage: S1.intersection(S2).ambient_module() == S1.ambient_module()
            True
        """
        if not isinstance(other, FreeModule_generic):
            raise TypeError("other must be a free module")

        if self.ambient_vector_space() != other.ambient_vector_space():
            raise ArithmeticError("self and other must be embedded in the same ambient space.")

        if self.base_ring() != other.base_ring():
            if other.base_ring().is_field():
                return other.intersection(self)
            raise NotImplementedError("intersection of modules over different base rings (neither a field) is not implemented.")

        # dispense with the three easy cases
        if self == self.ambient_vector_space() or other.is_submodule(self):
            return other
        elif other == other.ambient_vector_space() or self.is_submodule(other):
            return self
        elif self.rank() == 0 or other.rank() == 0:
            if self.base_ring().is_field():
                return other.zero_submodule()
            else:
                return self.zero_submodule()

        # standard algorithm for computing intersection of general submodule
        if self.dimension() <= other.dimension():
            V1 = self
            V2 = other
        else:
            V1 = other
            V2 = self
        A1 = V1.basis_matrix()
        A2 = V2.basis_matrix()
        S = A1.stack(A2)
        K = S.integer_kernel(self.base_ring()).basis_matrix()
        n = int(V1.dimension())
        K = K.matrix_from_columns(range(n))
        B = K * A1
        return self.span(B)

    def __and__(self, other):
        r"""
        Return the intersection of ``self`` and ``other``.

        See :meth:`intersection`.

        EXAMPLES:

        We intersect two submodules one of which is clearly
        contained in the other::

            sage: A = ZZ^2
            sage: M1 = A.span([[1,1]])
            sage: M2 = A.span([[3,3]])
            sage: M1 & M2
            Free module of degree 2 and rank 1 over Integer Ring
            Echelon basis matrix:
            [3 3]
            sage: M1 & M2 is M2
            True

        We intersection two submodules of `\ZZ^3` of rank
        `2`, whose intersection has rank `1`::

            sage: A = ZZ^3
            sage: M1 = A.span([[1,1,1], [1,2,3]])
            sage: M2 = A.span([[2,2,2], [1,0,0]])
            sage: M1 & M2
            Free module of degree 3 and rank 1 over Integer Ring
            Echelon basis matrix:
            [2 2 2]
        """
        return self.intersection(other)

    def zero_submodule(self):
        """
        Return the zero submodule of this module.

        EXAMPLES::

            sage: V = FreeModule(ZZ,2)
            sage: V.zero_submodule()
            Free module of degree 2 and rank 0 over Integer Ring
            Echelon basis matrix:
            []
        """
        return self.submodule([], check=False, already_echelonized=True)

    def denominator(self):
        """
        The denominator of the basis matrix of ``self`` (i.e. the LCM of the
        coordinate entries with respect to the basis of the ambient
        space).

        EXAMPLES::

            sage: V = QQ^3
            sage: L = V.span([[1,1/2,1/3], [-1/5,2/3,3]],ZZ)
            sage: L
            Free module of degree 3 and rank 2 over Integer Ring
            Echelon basis matrix:
            [ 1/5 19/6 37/3]
            [   0 23/6 46/3]
            sage: L.denominator()
            30
        """
        return self.basis_matrix().denominator()

    def index_in_saturation(self):
        r"""
        Return the index of this module in its saturation, i.e., its
        intersection with `R^n`.

        EXAMPLES::

            sage: W = span([[2,4,6]], ZZ)
            sage: W.index_in_saturation()
            2
            sage: W = span([[1/2,1/3]], ZZ)
            sage: W.index_in_saturation()
            1/6
        """
        # TODO: There is probably a much faster algorithm in this case.
        return self.index_in(self.saturation())

    def saturation(self):
        r"""
        Return the saturated submodule of `R^n` that spans the same
        vector space as ``self``.

        EXAMPLES:

        We create a 1-dimensional lattice that is obviously not
        saturated and saturate it.

        ::

            sage: L = span([[9,9,6]], ZZ); L
            Free module of degree 3 and rank 1 over Integer Ring
            Echelon basis matrix:
            [9 9 6]
            sage: L.saturation()
            Free module of degree 3 and rank 1 over Integer Ring
            Echelon basis matrix:
            [3 3 2]

        We create a lattice spanned by two vectors, and saturate.
        Computation of discriminants shows that the index of lattice in its
        saturation is `3`, which is a prime of congruence between
        the two generating vectors.

        ::

            sage: L = span([[1,2,3], [4,5,6]], ZZ)
            sage: L.saturation()
            Free module of degree 3 and rank 2 over Integer Ring
            Echelon basis matrix:
            [ 1  0 -1]
            [ 0  1  2]
            sage: L.discriminant()
            54
            sage: L.saturation().discriminant()
            6

        Notice that the saturation of a non-integral lattice `L` is
        defined, but the result is integral hence does not contain
        `L`::

            sage: L = span([['1/2',1,3]], ZZ)
            sage: L.saturation()
            Free module of degree 3 and rank 1 over Integer Ring
            Echelon basis matrix:
            [1 2 6]

        TESTS:

        We check that :issue:`24702` is fixed::

            sage: L = FreeQuadraticModule(ZZ,1,matrix.identity(1))
            sage: S = 2*L
            sage: S.saturation().ambient_module() == L
            True
        """
        R = self.base_ring()
        if R.is_field():
            return self
        try:
            A, _ = self.basis_matrix()._clear_denom()
            S = self.span(A.saturation())
        except AttributeError:
            # fallback in case _clear_denom isn't written
            V = self.vector_space()
            A = self.ambient_module()
            S = V.intersection(A)
        # Return exactly self if it is already saturated.
        return self if self == S else S

    def span_of_basis(self, basis, base_ring=None, check=True, already_echelonized=False):
        r"""
        Return the free R-module with the given basis, where R is the base
        ring of ``self`` or user specified base_ring.

        Note that this R-module need not be a submodule of self, nor even
        of the ambient space. It must, however, be contained in the ambient
        vector space, i.e., the ambient space tensored with the fraction
        field of R.

        EXAMPLES::

            sage: M = FreeModule(ZZ,3)
            sage: W = M.span_of_basis([M([1,2,3])])

        Next we create two free `\ZZ`-modules, neither of
        which is a submodule of `W`.

        ::

            sage: W.span_of_basis([M([2,4,0])])
            Free module of degree 3 and rank 1 over Integer Ring
            User basis matrix:
            [2 4 0]

        The following module isn't in the ambient module `\ZZ^3`
        but is contained in the ambient vector space `\QQ^3`::

            sage: V = M.ambient_vector_space()
            sage: W.span_of_basis([ V([1/5,2/5,0]), V([1/7,1/7,0]) ])
            Free module of degree 3 and rank 2 over Integer Ring
            User basis matrix:
            [1/5 2/5   0]
            [1/7 1/7   0]

        Of course the input basis vectors must be linearly independent::

            sage: W.span_of_basis([ [1,2,0], [2,4,0] ])
            Traceback (most recent call last):
            ...
            ValueError: The given basis vectors must be linearly independent.
        """
        if isinstance(basis, FreeModule_generic):
            basis = basis.gens()
        if base_ring is None or base_ring == self.base_ring():
            try:
                if self.is_dense():
                    from sage.modules.free_module_integer import (
                        FreeModule_submodule_with_basis_integer,
                    )
                    return FreeModule_submodule_with_basis_integer(self.ambient_module(),
                                                                   basis=basis, check=check,
                                                                   already_echelonized=already_echelonized,
                                                                   lll_reduce=False)
            except TypeError:
                pass

            return FreeModule_submodule_with_basis_pid(
                self.ambient_module(), basis=basis, check=check,
                already_echelonized=already_echelonized)
        else:
            try:
                M = self.change_ring(base_ring)
            except TypeError:
                raise ValueError("Argument base_ring (= %s) is not compatible " % base_ring +
                                 "with the base ring (= %s)." % self.base_ring())
            try:
                return M.span_of_basis(basis)
            except TypeError:
                raise ValueError("Argument gens (= %s) is not compatible " % basis +
                                 "with base_ring (= %s)." % base_ring)

    def submodule_with_basis(self, basis, check=True, already_echelonized=False):
        r"""
        Create the `R`-submodule of the ambient vector space with given
        basis, where `R` is the base ring of ``self``.

        INPUT:

        - ``basis`` -- list of linearly independent vectors

        - ``check`` -- whether or not to verify that each gen is in
          the ambient vector space

        OUTPUT: ``FreeModule``; the `R`-submodule with given basis

        EXAMPLES:

        First we create a submodule of `\\ZZ^3`::

            sage: M = FreeModule(ZZ, 3)
            sage: B = M.basis()
            sage: N = M.submodule_with_basis([B[0]+B[1], 2*B[1]-B[2]])
            sage: N
            Free module of degree 3 and rank 2 over Integer Ring
            User basis matrix:
            [ 1  1  0]
            [ 0  2 -1]

        A list of vectors in the ambient vector space may fail to generate
        a submodule.

        ::

            sage: V = M.ambient_vector_space()
            sage: X = M.submodule_with_basis([ V(B[0]+B[1])/2, V(B[1]-B[2])/2])
            Traceback (most recent call last):
            ...
            ArithmeticError: The given basis does not generate a submodule of self.

        However, we can still determine the R-span of vectors in the
        ambient space, or over-ride the submodule check by setting check to
        False.

        ::

            sage: X = V.span([ V(B[0]+B[1])/2, V(B[1]-B[2])/2 ], ZZ)
            sage: X
            Free module of degree 3 and rank 2 over Integer Ring
            Echelon basis matrix:
            [ 1/2    0   1/2]
            [   0  1/2  -1/2]
            sage: Y = M.submodule([ V(B[0]+B[1])/2, V(B[1]-B[2])/2 ], check=False)
            sage: X == Y
            True

        Next we try to create a submodule of a free module over the
        principal ideal domain `\QQ[x]`, using our general Hermite normal form implementation::

            sage: R = PolynomialRing(QQ, 'x'); x = R.gen()
            sage: M = FreeModule(R, 3)
            sage: B = M.basis()
            sage: W = M.submodule_with_basis([x*B[0], 2*B[0]- x*B[2]]); W
            Free module of degree 3 and rank 2 over Univariate Polynomial Ring in x over Rational Field
            User basis matrix:
            [ x  0  0]
            [ 2  0 -x]
        """
        V = self.span_of_basis(basis=basis, check=check, already_echelonized=already_echelonized)
        if check:
            if not V.is_submodule(self):
                raise ArithmeticError("The given basis does not generate a submodule of self.")
        return V

    def vector_space_span(self, gens, check=True):
        r"""
        Create the vector subspace of the ambient vector space with given
        generators.

        INPUT:

        - ``gens`` -- list of vector in ``self``

        - ``check`` -- whether or not to verify that each gen
          is in the ambient vector space

        OUTPUT: a vector subspace

        EXAMPLES:

        We create a `2`-dimensional subspace of `\QQ^3`.

        ::

            sage: V = VectorSpace(QQ, 3)
            sage: B = V.basis()
            sage: W = V.vector_space_span([B[0]+B[1], 2*B[1]-B[2]])
            sage: W
            Vector space of degree 3 and dimension 2 over Rational Field
            Basis matrix:
            [   1    0  1/2]
            [   0    1 -1/2]

        We create a subspace of a vector space over
        `\QQ(i)`.

        ::

            sage: R.<x> = QQ[]
            sage: K = NumberField(x^2 + 1, 'a'); a = K.gen()                            # needs sage.rings.number_field
            sage: V = VectorSpace(K, 3)                                                 # needs sage.rings.number_field
            sage: V.vector_space_span([2*V.gen(0) + 3*V.gen(2)])                        # needs sage.rings.number_field
            Vector space of degree 3 and dimension 1
             over Number Field in a with defining polynomial x^2 + 1
            Basis matrix:
            [  1   0 3/2]

        We use the ``vector_space_span`` command to create a
        vector subspace of the ambient vector space of a submodule of
        `\ZZ^3`.

        ::

            sage: M = FreeModule(ZZ, 3)
            sage: W = M.submodule([M([1,2,3])])
            sage: W.vector_space_span([M([2,3,4])])
            Vector space of degree 3 and dimension 1 over Rational Field
            Basis matrix:
            [  1 3/2   2]
        """
        if isinstance(gens, FreeModule_generic):
            gens = gens.gens()
        return FreeModule_submodule_field(self.ambient_vector_space(), gens, check=check)

    def vector_space_span_of_basis(self, basis, check=True):
        """
        Create the vector subspace of the ambient vector space with given
        basis.

        INPUT:

        - ``basis`` -- list of linearly independent vectors

        - ``check`` -- whether or not to verify that each gen is in
          the ambient vector space

        OUTPUT: a vector subspace with user-specified basis

        EXAMPLES::

            sage: V = VectorSpace(QQ, 3)
            sage: B = V.basis()
            sage: W = V.vector_space_span_of_basis([B[0] + B[1], 2*B[1] - B[2]])
            sage: W
            Vector space of degree 3 and dimension 2 over Rational Field
            User basis matrix:
            [ 1  1  0]
            [ 0  2 -1]
        """
        return FreeModule_submodule_with_basis_field(self.ambient_vector_space(), basis, check=check)

    def quotient_module(self, sub, check=True, **kwds):
        """
        Return the quotient of ``self`` by the given submodule sub.

        INPUT:

        - ``sub`` -- a submodule of ``self``, or something that can
          be turned into one via ``self.submodule(sub)``

        - ``check`` -- boolean (default: ``True``); whether or not to check
          that ``sub`` is a submodule

        - further named arguments, that are passed to the constructor
          of the quotient space

        EXAMPLES::

            sage: A = ZZ^3; V = A.span([[1,2,3], [4,5,6]])
            sage: Q = V.quotient( [V.0 + V.1] ); Q
            Finitely generated module V/W over Integer Ring with invariants (0)
        """
        # Calling is_subspace may be way too slow and repeat work done below.
        # It will be very desirable to somehow do this step better.
        if check and (not isinstance(sub, FreeModule_generic) or not sub.is_submodule(self)):
            try:
                sub = self.submodule(sub)
            except (TypeError, ArithmeticError):
                raise ArithmeticError("sub must be a subspace of self")
        if self.base_ring() == sage.rings.integer_ring.ZZ:
            from sage.modules.fg_pid.fgp_module import FGP_Module
            return FGP_Module(self, sub, check=False, **kwds)

        raise NotImplementedError("quotients of modules over rings other than fields or ZZ is not fully implemented")


class FreeModule_generic_field(FreeModule_generic_pid):
    """
    Base class for all free modules over fields.
    """
    def __init__(self, base_field, dimension, degree, sparse=False, category=None):
        """
        Create a vector space over a field.

        EXAMPLES::

            sage: FreeModule(QQ, 2)
            Vector space of dimension 2 over Rational Field
            sage: FreeModule(FiniteField(2), 7)
            Vector space of dimension 7 over Finite Field of size 2

        We test that objects of this type are initialised correctly;
        see :issue:`11166` (the failing ``repr`` is fine because this
        is an abstract base class)::

            sage: from sage.modules.free_module import FreeModule_generic_field
            sage: FreeModule_generic_field(QQ, 5, 5)
            <repr(<sage.modules.free_module.FreeModule_generic_field_with_category at 0x...>) failed: NotImplementedError>
        """
        if base_field not in Fields():
            raise TypeError("The base_field (=%s) must be a field" % base_field)
        super().__init__(base_field, dimension, degree, sparse=sparse, category=category)

    def _Hom_(self, Y, category):
        r"""
        Return a homspace whose morphisms have this vector space as domain.

        This is called by the general methods such as
        :meth:`sage.structure.parent.Parent.Hom`.

        INPUT:

        - ``Y`` -- a free module (or vector space) that will
          be the codomain of the morphisms in returned homspace
        - ``category`` -- the category for the homspace

        OUTPUT:

        If ``Y`` is a free module over a field, in other words, a vector space,
        then this returns a space of homomorphisms between vector spaces,
        in other words a space of linear transformations.

        If ``Y`` is a free module that is not a vector space, then
        the returned space contains homomorphisms between free modules.

        EXAMPLES::

            sage: V = QQ^2
            sage: W = QQ^3
            sage: H = V._Hom_(W, category=None)
            sage: type(H)
            <class 'sage.modules.vector_space_homspace.VectorSpaceHomspace_with_category'>
            sage: H
            Set of Morphisms (Linear Transformations)
             from Vector space of dimension 2 over Rational Field
               to Vector space of dimension 3 over Rational Field

            sage: V = QQ^2
            sage: W = ZZ^3
            sage: H = V._Hom_(W, category=None)
            sage: type(H)
            <class 'sage.modules.free_module_homspace.FreeModuleHomspace_with_category'>
            sage: H
            Set of Morphisms from Vector space of dimension 2 over Rational Field
             to Ambient free module of rank 3 over the principal ideal domain Integer Ring
             in Category of finite dimensional vector spaces with basis over
              (number fields and quotient fields and metric spaces)
        """
        if Y.base_ring().is_field():
            from sage.modules import vector_space_homspace
            return vector_space_homspace.VectorSpaceHomspace(self, Y, category)
        from sage.modules import free_module_homspace
        return free_module_homspace.FreeModuleHomspace(self, Y, category)

    def scale(self, other):
        """
        Return the product of ``self`` by the number other, which is the module
        spanned by ``other`` times each basis vector. Since ``self`` is a vector
        space this product equals ``self`` if ``other`` is nonzero, and is the zero
        vector space if ``other`` is 0.

        EXAMPLES::

            sage: V = QQ^4
            sage: V.scale(5)
            Vector space of dimension 4 over Rational Field
            sage: V.scale(0)
            Vector space of degree 4 and dimension 0 over Rational Field
            Basis matrix:
            []

        ::

            sage: W = V.span([[1,1,1,1]])
            sage: W.scale(2)
            Vector space of degree 4 and dimension 1 over Rational Field
            Basis matrix:
            [1 1 1 1]
            sage: W.scale(0)
            Vector space of degree 4 and dimension 0 over Rational Field
            Basis matrix:
            []

        ::

            sage: V = QQ^4; V
            Vector space of dimension 4 over Rational Field
            sage: V.scale(3)
            Vector space of dimension 4 over Rational Field
            sage: V.scale(0)
            Vector space of degree 4 and dimension 0 over Rational Field
            Basis matrix:
            []
        """
        if other == 0:
            return self.zero_submodule()
        return self

    def __add__(self, other):
        """
        Return the sum of ``self`` and ``other``.

        EXAMPLES::

            sage: V = VectorSpace(QQ,3)
            sage: V0 = V.span([V.gen(0)])
            sage: V2 = V.span([V.gen(2)])
            sage: V0 + V2
            Vector space of degree 3 and dimension 2 over Rational Field
            Basis matrix:
            [1 0 0]
            [0 0 1]
            sage: QQ^3 + 0
            Vector space of dimension 3 over Rational Field
        """
        if not isinstance(other, FreeModule_generic_field):
            if other == 0:
                return self
            raise TypeError("other must be a Vector Space")
        V = self.ambient_vector_space()
        if V != other.ambient_vector_space():
            raise ArithmeticError("self and other must have the same ambient space")
        return V.span(self.basis() + other.basis())

    def echelonized_basis_matrix(self):
        """
        Return basis matrix for ``self`` in row echelon form.

        EXAMPLES::

            sage: V = FreeModule(QQ, 3).span_of_basis([[1,2,3],[4,5,6]])
            sage: V.basis_matrix()
            [1 2 3]
            [4 5 6]
            sage: V.echelonized_basis_matrix()
            [ 1  0 -1]
            [ 0  1  2]
        """
        return self.basis_matrix().echelon_form()

    def intersection(self, other):
        """
        Return the intersection of ``self`` and ``other``, which must be
        `R`-submodules of a common ambient vector space.

        EXAMPLES::

            sage: V  = VectorSpace(QQ,3)
            sage: W1 = V.submodule([V.gen(0), V.gen(0) + V.gen(1)])
            sage: W2 = V.submodule([V.gen(1), V.gen(2)])
            sage: W1.intersection(W2)
            Vector space of degree 3 and dimension 1 over Rational Field
            Basis matrix:
            [0 1 0]
            sage: W2.intersection(W1)
            Vector space of degree 3 and dimension 1 over Rational Field
            Basis matrix:
            [0 1 0]
            sage: V.intersection(W1)
            Vector space of degree 3 and dimension 2 over Rational Field
            Basis matrix:
            [1 0 0]
            [0 1 0]
            sage: W1.intersection(V)
            Vector space of degree 3 and dimension 2 over Rational Field
            Basis matrix:
            [1 0 0]
            [0 1 0]
            sage: Z = V.submodule([])
            sage: W1.intersection(Z)
            Vector space of degree 3 and dimension 0 over Rational Field
            Basis matrix:
            []
        """
        if not isinstance(other, FreeModule_generic):
            raise TypeError("other must be a free module")

        if self.ambient_vector_space() != other.ambient_vector_space():
            raise ArithmeticError("self and other must have the same ambient space.")

        if self.rank() == 0 or other.rank() == 0:
            if self.base_ring().is_field():
                return other.zero_submodule()
            else:
                return self.zero_submodule()

        if self.base_ring() != other.base_ring():
            # Now other is over a ring R whose fraction field K is the base field of V = self.
            # We compute the intersection using the following algorithm:
            # 1. By explicitly computing the nullspace of the matrix whose rows
            #    are a basis for self, we obtain the matrix over a linear map
            #         phi:  K^n ----> W
            #    with kernel equal to V = self.
            # 2. Compute the kernel over R of Phi restricted to other.  Do this
            #    by clearing denominators, computing the kernel of a matrix with
            #    entries in R, then restoring denominators to the answer.
            K = self.base_ring()
            B = self.basis_matrix().transpose()
            W = B.kernel()
            phi = W.basis_matrix().transpose()

            # To restrict phi to other, we multiply the basis matrix for other
            # by phi, thus computing the image of each basis vector.
            X = other.basis_matrix()
            psi = X * phi

            # Now psi is a matrix that defines an R-module morphism from other to some
            # R-module, whose kernel defines the long sought for intersection of self and other.
            L = psi.integer_kernel()

            # Finally the kernel of the intersection has basis the linear combinations of
            # the basis of other given by a basis for L.
            G = L.basis_matrix() * other.basis_matrix()
            return other.span(G.rows())

        # dispense with the three easy cases
        if self == self.ambient_vector_space():
            return other
        elif other == other.ambient_vector_space():
            return self
        elif self.dimension() == 0 or other.dimension() == 0:
            return self.zero_submodule()

        # standard algorithm for computing intersection of general subspaces
        if self.dimension() <= other.dimension():
            V1 = self
            V2 = other
        else:
            V1 = other
            V2 = self
        A1 = V1.basis_matrix()
        A2 = V2.basis_matrix()
        S = A1.stack(A2)
        K = S.kernel()
        n = int(V1.dimension())
        B = [A1.linear_combination_of_rows(v.list()[:n]) for v in K.basis()]
        return self.ambient_vector_space().submodule(B, check=False)

    def is_subspace(self, other):
        """
        ``True`` if this vector space is a subspace of ``other``.

        EXAMPLES::

            sage: V = VectorSpace(QQ,3)
            sage: W = V.subspace([V.gen(0), V.gen(0) + V.gen(1)])
            sage: W2 = V.subspace([V.gen(1)])
            sage: W.is_subspace(V)
            True
            sage: W2.is_subspace(V)
            True
            sage: W.is_subspace(W2)
            False
            sage: W2.is_subspace(W)
            True
        """
        return self.is_submodule(other)

    def span_of_basis(self, basis, base_ring=None, check=True, already_echelonized=False):
        r"""
        Return the free K-module with the given basis, where K is the base
        field of ``self`` or user specified base_ring.

        Note that this span is a subspace of the ambient vector space, but
        need not be a subspace of ``self``.

        INPUT:

        - ``basis`` -- list of vectors

        - ``check`` -- boolean (default: ``True``); whether or not to
          coerce entries of gens into base field

        - ``already_echelonized`` -- boolean (default: ``False``);
          set this if you know the gens are already in echelon form

        EXAMPLES::

            sage: V = VectorSpace(GF(7), 3)
            sage: W = V.subspace([[2,3,4]]); W
            Vector space of degree 3 and dimension 1 over Finite Field of size 7
            Basis matrix:
            [1 5 2]
            sage: W.span_of_basis([[2,2,2], [3,3,0]])
            Vector space of degree 3 and dimension 2 over Finite Field of size 7
            User basis matrix:
            [2 2 2]
            [3 3 0]

        The basis vectors must be linearly independent or a
        :exc:`ValueError` exception is raised::

            sage: W.span_of_basis([[2,2,2], [3,3,3]])
            Traceback (most recent call last):
            ...
            ValueError: The given basis vectors must be linearly independent.
        """
        if isinstance(basis, FreeModule_generic):
            basis = basis.gens()
        if base_ring is None:
            return FreeModule_submodule_with_basis_field(
                self.ambient_module(), basis=basis, check=check, already_echelonized=already_echelonized)
        else:
            try:
                M = self.change_ring(base_ring)
            except TypeError:
                raise ValueError("Argument base_ring (= %s) is not compatible with the base field (= %s)." % (
                    base_ring, self.base_field()))
            try:
                return M.span_of_basis(basis)
            except TypeError:
                raise ValueError("Argument basis (= %s) is not compatible with base_ring (= %s)." % (basis, base_ring))

    def subspace(self, gens, check=True, already_echelonized=False):
        """
        Return the subspace of ``self`` spanned by the elements of gens.

        INPUT:

        - ``gens`` -- list of vectors

        - ``check`` -- boolean (default: ``True``); verify that gens
          are all in ``self``

        - ``already_echelonized`` -- boolean (default: ``False``); set
          to ``True`` if you know the gens are in Echelon form

        EXAMPLES:

        First we create a 1-dimensional vector subspace of an
        ambient `3`-dimensional space over the finite field of
        order `7`::

            sage: V = VectorSpace(GF(7), 3)
            sage: W = V.subspace([[2,3,4]]); W
            Vector space of degree 3 and dimension 1 over Finite Field of size 7
            Basis matrix:
            [1 5 2]

        Next we create an invalid subspace, but it's allowed since
        ``check=False``. This is just equivalent to computing
        the span of the element::

            sage: W.subspace([[1,1,0]], check=False)
            Vector space of degree 3 and dimension 1 over Finite Field of size 7
            Basis matrix:
            [1 1 0]

        With ``check=True`` (the default) the mistake is correctly
        detected and reported with an :exc:`ArithmeticError` exception::

            sage: W.subspace([[1,1,0]], check=True)
            Traceback (most recent call last):
            ...
            ArithmeticError: argument gens (= [[1, 1, 0]]) does not generate a submodule of self
        """
        return self.submodule(gens, check=check, already_echelonized=already_echelonized)

    def subspaces(self, dim):
        """
        Iterate over all subspaces of dimension dim.

        INPUT:

        - ``dim`` -- integer; dimension of subspaces to be generated

        EXAMPLES::

            sage: V = VectorSpace(GF(3), 5)
            sage: len(list(V.subspaces(0)))
            1
            sage: len(list(V.subspaces(1)))
            121
            sage: len(list(V.subspaces(2)))
            1210
            sage: len(list(V.subspaces(3)))
            1210
            sage: len(list(V.subspaces(4)))
            121
            sage: len(list(V.subspaces(5)))
            1

        ::

            sage: V = VectorSpace(GF(3), 5)
            sage: V = V.subspace([V([1,1,0,0,0]), V([0,0,1,1,0])])
            sage: list(V.subspaces(1))
            [Vector space of degree 5 and dimension 1 over Finite Field of size 3
            Basis matrix:
            [1 1 0 0 0],
             Vector space of degree 5 and dimension 1 over Finite Field of size 3
            Basis matrix:
            [1 1 1 1 0],
             Vector space of degree 5 and dimension 1 over Finite Field of size 3
            Basis matrix:
            [1 1 2 2 0],
             Vector space of degree 5 and dimension 1 over Finite Field of size 3
            Basis matrix:
            [0 0 1 1 0]]
        """
        if not self.base_ring().is_finite():
            raise RuntimeError("Base ring must be finite.")
        b = self.basis_matrix()
        from sage.matrix.echelon_matrix import reduced_echelon_matrix_iterator
        for m in reduced_echelon_matrix_iterator(self.base_ring(), dim, self.dimension(), self.is_sparse(), copy=False):
            yield self.subspace((m * b).rows())

    def subspace_with_basis(self, gens, check=True, already_echelonized=False):
        """
        Same as ``self.submodule_with_basis(...)``.

        EXAMPLES:

        We create a subspace with a user-defined basis.

        ::

            sage: V = VectorSpace(GF(7), 3)
            sage: W = V.subspace_with_basis([[2,2,2], [1,2,3]]); W
            Vector space of degree 3 and dimension 2 over Finite Field of size 7
            User basis matrix:
            [2 2 2]
            [1 2 3]

        We then create a subspace of the subspace with user-defined basis.

        ::

            sage: W1 = W.subspace_with_basis([[3,4,5]]); W1
            Vector space of degree 3 and dimension 1 over Finite Field of size 7
            User basis matrix:
            [3 4 5]

        Notice how the basis for the same subspace is different if we
        merely use the ``subspace`` command.

        ::

            sage: W2 = W.subspace([[3,4,5]]); W2
            Vector space of degree 3 and dimension 1 over Finite Field of size 7
            Basis matrix:
            [1 6 4]

        Nonetheless the two subspaces are equal (as mathematical objects)::

            sage: W1 == W2
            True
        """
        return self.submodule_with_basis(gens, check=check, already_echelonized=already_echelonized)

    def complement(self):
        r"""
        Return the complement of ``self`` in the
        :meth:`~sage.modules.free_module.FreeModule_ambient_field.ambient_vector_space`.

        EXAMPLES::

            sage: V = QQ^3
            sage: V.complement()
            Vector space of degree 3 and dimension 0 over Rational Field
            Basis matrix:
            []
            sage: V == V.complement().complement()
            True
            sage: W = V.span([[1, 0, 1]])
            sage: X = W.complement(); X
            Vector space of degree 3 and dimension 2 over Rational Field
            Basis matrix:
            [ 1  0 -1]
            [ 0  1  0]
            sage: X.complement() == W
            True
            sage: X + W == V
            True

        Even though we construct a subspace of a subspace, the
        orthogonal complement is still done in the ambient vector
        space `\QQ^3`::

            sage: V = QQ^3
            sage: W = V.subspace_with_basis([[1,0,1],[-1,1,0]])
            sage: X = W.subspace_with_basis([[1,0,1]])
            sage: X.complement()
            Vector space of degree 3 and dimension 2 over Rational Field
            Basis matrix:
            [ 1  0 -1]
            [ 0  1  0]

        All these complements are only done with respect to the inner
        product in the usual basis.  Over finite fields, this means
        we can get complements which are only isomorphic to a vector
        space decomposition complement. ::

            sage: F2 = GF(2, 'x')
            sage: V = F2^6
            sage: W = V.span([[1,1,0,0,0,0]]); W
            Vector space of degree 6 and dimension 1 over Finite Field of size 2
            Basis matrix:
            [1 1 0 0 0 0]
            sage: W.complement()
            Vector space of degree 6 and dimension 5 over Finite Field of size 2
            Basis matrix:
            [1 1 0 0 0 0]
            [0 0 1 0 0 0]
            [0 0 0 1 0 0]
            [0 0 0 0 1 0]
            [0 0 0 0 0 1]
            sage: W.intersection(W.complement())
            Vector space of degree 6 and dimension 1 over Finite Field of size 2
            Basis matrix:
            [1 1 0 0 0 0]
        """
        # Check simple cases
        if self.dimension() == 0:
            return self.ambient_vector_space()
        if self.dimension() == self.ambient_vector_space().dimension():
            return self.submodule([])
        return self.basis_matrix().right_kernel()

    def vector_space(self, base_field=None):
        """
        Return the vector space associated to ``self``. Since ``self`` is a vector
        space this function simply returns ``self``, unless the base field is
        different.

        EXAMPLES::

            sage: V = span([[1,2,3]],QQ); V
            Vector space of degree 3 and dimension 1 over Rational Field
            Basis matrix:
            [1 2 3]
            sage: V.vector_space()
            Vector space of degree 3 and dimension 1 over Rational Field
            Basis matrix:
            [1 2 3]
        """
        if base_field is None:
            return self
        return self.change_ring(base_field)

    def zero_submodule(self):
        """
        Return the zero submodule of ``self``.

        EXAMPLES::

            sage: (QQ^4).zero_submodule()
            Vector space of degree 4 and dimension 0 over Rational Field
            Basis matrix:
            []
        """
        return self.zero_subspace()

    def zero_subspace(self):
        """
        Return the zero subspace of ``self``.

        EXAMPLES::

            sage: (QQ^4).zero_subspace()
            Vector space of degree 4 and dimension 0 over Rational Field
            Basis matrix:
            []
        """
        return self.submodule([], check=False, already_echelonized=True)

    def linear_dependence(self, vectors, zeros='left', check=True):
        r"""
        Return a list of vectors giving relations of linear dependence for the
        input list of vectors.

        Can be used to check linear independence of a set of vectors.

        INPUT:

        - ``vectors`` -- list of vectors; all from the same vector
          space

        - ``zeros`` -- (default: ``'left'``) ``'left'`` or ``'right'``
          as a general preference for where zeros are located in the
          returned coefficients

        - ``check`` -- (default: ``True``) if ``True`` each item in
          the list ``vectors`` is checked for membership in ``self``.
          Set to ``False`` if you can be certain the vectors come from
          the vector space.

        OUTPUT:

        Returns a list of vectors.  The scalar entries of each vector provide
        the coefficients for a linear combination of the input vectors that
        will equal the zero vector in ``self``.  Furthermore, the returned list
        is linearly independent in the vector space over the same base field
        with degree equal to the length of the list ``vectors``.

        The linear independence of ``vectors`` is equivalent to the returned
        list being empty, so this provides a test - see the examples below.

        The returned vectors are always independent, and with ``zeros`` set to
        ``'left'`` they have 1s in their first nonzero entries and a qualitative
        disposition to having zeros in the low-index entries.  With ``zeros`` set
        to ``'right'`` the situation is reversed with a qualitative disposition
        for zeros in the high-index entries.

        If the vectors in ``vectors`` are made the rows of a matrix `V` and
        the returned vectors are made the rows of a matrix `R`, then the
        matrix product `RV` is a zero matrix of the proper size.  And
        `R` is a matrix of full rank.  This routine uses kernels of
        matrices to compute these relations of linear dependence,
        but handles all the conversions between sets of vectors
        and matrices. If speed is important, consider working with
        the appropriate matrices and kernels instead.

        EXAMPLES:

        We begin with two linearly independent vectors, and add three
        non-trivial linear combinations to the set.  We illustrate
        both types of output and check a selected relation of linear
        dependence. ::

            sage: v1 = vector(QQ, [2, 1, -4, 3])
            sage: v2 = vector(QQ, [1, 5, 2, -2])
            sage: V = QQ^4
            sage: V.linear_dependence([v1,v2])
            []

            sage: v3 = v1 + v2
            sage: v4 = 3*v1 - 4*v2
            sage: v5 = -v1 + 2*v2
            sage: L = [v1, v2, v3, v4, v5]

            sage: relations = V.linear_dependence(L, zeros='left')
            sage: relations
            [(1, 0, 0, -1, -2), (0, 1, 0, -1/2, -3/2), (0, 0, 1, -3/2, -7/2)]
            sage: v2 + (-1/2)*v4 + (-3/2)*v5
            (0, 0, 0, 0)

            sage: relations = V.linear_dependence(L, zeros='right')
            sage: relations
            [(-1, -1, 1, 0, 0), (-3, 4, 0, 1, 0), (1, -2, 0, 0, 1)]
            sage: z = sum([relations[2][i]*L[i] for i in range(len(L))])
            sage: z == zero_vector(QQ, 4)
            True

        A linearly independent set returns an empty list,
        a result that can be tested. ::

            sage: v1 = vector(QQ, [0,1,-3])
            sage: v2 = vector(QQ, [4,1,0])
            sage: V = QQ^3
            sage: relations = V.linear_dependence([v1, v2]); relations
            []
            sage: relations == []
            True

        Exact results result from exact fields. We start with three
        linearly independent vectors and add in two linear combinations
        to make a linearly dependent set of five vectors. ::

            sage: F = FiniteField(17)
            sage: v1 = vector(F, [1, 2, 3, 4, 5])
            sage: v2 = vector(F, [2, 4, 8, 16, 15])
            sage: v3 = vector(F, [1, 0, 0, 0, 1])
            sage: (F^5).linear_dependence([v1, v2, v3]) == []
            True
            sage: L = [v1, v2, v3, 2*v1+v2, 3*v2+6*v3]
            sage: (F^5).linear_dependence(L)
            [(1, 0, 16, 8, 3), (0, 1, 2, 0, 11)]
            sage: v1 + 16*v3 + 8*(2*v1+v2) + 3*(3*v2+6*v3)
            (0, 0, 0, 0, 0)
            sage: v2 + 2*v3 + 11*(3*v2+6*v3)
            (0, 0, 0, 0, 0)
            sage: (F^5).linear_dependence(L, zeros='right')
            [(15, 16, 0, 1, 0), (0, 14, 11, 0, 1)]

        TESTS:

        With ``check=True`` (the default) a mismatch between vectors
        and the vector space is caught. ::

            sage: v1 = vector(RR, [1,2,3])
            sage: v2 = vector(RR, [1,2,3,4])
            sage: (RR^3).linear_dependence([v1,v2], check=True)
            Traceback (most recent call last):
            ...
            ValueError: vector (1.00000000000000, 2.00000000000000, 3.00000000000000, 4.00000000000000)
            is not an element of Vector space of dimension 3 over Real Field with 53 bits of precision

        The ``zeros`` keyword is checked. ::

            sage: (QQ^3).linear_dependence([vector(QQ,[1,2,3])], zeros='bogus')
            Traceback (most recent call last):
            ...
            ValueError: 'zeros' keyword must be 'left' or 'right', not 'bogus'

        An empty input set is linearly independent, vacuously. ::

            sage: (QQ^3).linear_dependence([]) == []
            True
        """
        if check:
            for v in vectors:
                if v not in self:
                    raise ValueError('vector %s is not an element of %s' % (v, self))
        if zeros == 'left':
            basis = 'echelon'
        elif zeros == 'right':
            basis = 'pivot'
        else:
            raise ValueError("'zeros' keyword must be 'left' or 'right', not '%s'" % zeros)
        import sage.matrix.constructor
        A = sage.matrix.constructor.matrix(vectors)  # as rows, so get left kernel
        return A.left_kernel(basis=basis).basis()

    def __truediv__(self, sub):
        """
        Return the quotient of ``self`` by the given subspace sub.

        EXAMPLES::

            sage: V = RDF^3; W = V.span([[1,0,-1], [1,-1,0]])
            sage: Q = V/W; Q
            Vector space quotient V/W of dimension 1 over Real Double Field where
            V: Vector space of dimension 3 over Real Double Field
            W: Vector space of degree 3 and dimension 2 over Real Double Field
            Basis matrix:
            [ 1.0  0.0 -1.0]
            [ 0.0  1.0 -1.0]
            sage: type(Q)
            <class 'sage.modules.quotient_module.FreeModule_ambient_field_quotient_with_category'>
            sage: V([1,2,3])
            (1.0, 2.0, 3.0)
            sage: Q == V.quotient(W)
            True
            sage: Q(W.0)
            (0.0)
        """
        return self.quotient(sub, check=True)

    def quotient_module(self, sub, check=True):
        """
        Return the quotient of ``self`` by the given subspace sub.

        INPUT:

        - ``sub`` -- a submodule of ``self``, or something that can
          be turned into one via ``self.submodule(sub)``

        - ``check`` -- boolean (default: ``True``); whether or not to check
          that ``sub`` is a submodule

        EXAMPLES::

            sage: A = QQ^3; V = A.span([[1,2,3], [4,5,6]])
            sage: Q = V.quotient( [V.0 + V.1] ); Q
            Vector space quotient V/W of dimension 1 over Rational Field where
            V: Vector space of degree 3 and dimension 2 over Rational Field
            Basis matrix:
            [ 1  0 -1]
            [ 0  1  2]
            W: Vector space of degree 3 and dimension 1 over Rational Field
            Basis matrix:
            [1 1 1]
            sage: Q(V.0 + V.1)
            (0)

        We illustrate that the base rings must be the same::

            sage: (QQ^2)/(ZZ^2)
            Traceback (most recent call last):
            ...
            ValueError: base rings must be the same
        """
        # Calling is_submodule may be way too slow and repeat work done below.
        # It will be very desirable to somehow do this step better.
        if isinstance(sub, FreeModule_generic) and self.base_ring() != sub.base_ring():
            raise ValueError("base rings must be the same")
        if check and (not isinstance(sub, FreeModule_generic) or not sub.is_subspace(self)):
            try:
                sub = self.subspace(sub)
            except (TypeError, ArithmeticError):
                raise ArithmeticError("sub must be a subspace of self")
        A, L = self.__quotient_matrices(sub)
        from sage.modules import quotient_module
        return quotient_module.FreeModule_ambient_field_quotient(self, sub, A, L)

    def __quotient_matrices(self, sub):
        r"""
        This internal function is used by
        ``self.quotient(...)``.

        EXAMPLES::

            sage: V = QQ^3; W = V.span([[1,0,-1], [1,-1,0]])
            sage: A, L = V._FreeModule_generic_field__quotient_matrices(W)
            sage: A
            [1]
            [1]
            [1]
            sage: L
            [1 0 0]

        The quotient and lift maps are used to compute in the quotient and
        to lift::

            sage: Q = V/W
            sage: Q(W.0)
            (0)
            sage: Q.lift_map()(Q.0)
            (1, 0, 0)
            sage: Q(Q.lift_map()(Q.0))
            (1)

        An example in characteristic 5::

            sage: A = GF(5)^2; B = A.span([[1,3]]); A / B
            Vector space quotient V/W of dimension 1 over Finite Field of size 5 where
            V: Vector space of dimension 2 over Finite Field of size 5
            W: Vector space of degree 2 and dimension 1 over Finite Field of size 5
            Basis matrix:
            [1 3]
        """
        # 2. Find a basis C for a another submodule of self, so that
        #    B + C is a basis for self.
        # 3. Then the quotient map is:
        #     x |---> 'write in terms of basis for C and take the last m = #C-#B components.
        # 4. And a section of this map is:
        #     x |---> corresponding linear combination of entries of last m entries
        #    of the basis C.

        # Step 1: Find bases for spaces
        B = sub.basis_matrix()
        S = self.basis_matrix()

        n = self.dimension()
        m = n - sub.dimension()

        # Step 2: Extend basis B to a basis for self.
        # We do this by simply finding the pivot rows of the matrix
        # whose rows are a basis for sub concatenated with a basis for
        # self.
        C = B.stack(S).transpose()
        A = C.matrix_from_columns(C.pivots()).transpose()

        # Step 3: Compute quotient map
        # The quotient map is given by writing in terms of the above basis,
        # then taking the last #C columns

        # Compute the matrix D "change of basis from S to A"
        # that writes each element of the basis
        # for ``self`` in terms of the basis of rows of A, i.e.,
        # want to find D such that
        #                D * A = S
        # where D is a square n x n matrix.
        # Our algorithm is to note that D is determined if we just
        # replace both A and S by the submatrix got from their pivot
        # columns.
        P = A.pivots()
        AA = A.matrix_from_columns(P)
        SS = S.matrix_from_columns(P)
        D = SS * AA**(-1)

        # Compute the image of each basis vector for ``self`` under the
        # map "write an element of ``self`` in terms of the basis A" then
        # take the last n-m components.
        Q = D.matrix_from_columns(range(n - m, n))

        # Step 4. Section map
        # The lifting or section map
        Dinv = D**(-1)
        L = Dinv.matrix_from_rows(range(n - m, n))

        return Q, L

    def quotient_abstract(self, sub, check=True, **kwds):
        r"""
        Return an ambient free module isomorphic to the quotient space
        of ``self`` modulo ``sub``, together with maps from ``self`` to
        the quotient, and a lifting map in the other direction.

        Use ``self.quotient(sub)`` to obtain the quotient
        module as an object equipped with natural maps in both directions,
        and a canonical coercion.

        INPUT:

        - ``sub`` -- a submodule of ``self`` or something that can
          be turned into one via ``self.submodule(sub)``

        - ``check`` -- boolean (default: ``True``); whether or not to check
          that sub is a submodule

        - further named arguments, that are currently ignored.

        OUTPUT:

        - ``U``; the quotient as an abstract *ambient* free module

        - ``pi``; projection map to the quotient

        - ``lift``; lifting map back from quotient

        EXAMPLES::

            sage: V = GF(19)^3
            sage: W = V.span_of_basis([[1,2,3], [1,0,1]])
            sage: U, pi, lift = V.quotient_abstract(W)
            sage: pi(V.2)
            (18)
            sage: pi(V.0)
            (1)
            sage: pi(V.0 + V.2)
            (0)

        Another example involving a quotient of one subspace by another::

            sage: A = matrix(QQ, 4,4, [0,1,0,0, 0,0,1,0, 0,0,0,1, 0,0,0,0])
            sage: V = (A^3).kernel()
            sage: W = A.kernel()
            sage: U, pi, lift = V.quotient_abstract(W)
            sage: [pi(v) == 0 for v in W.gens()]
            [True]
            sage: [pi(lift(b)) == b for b in U.basis()]
            [True, True]
        """
        # Calling is_subspace may be way too slow and repeat work done below.
        # It will be very desirable to somehow do this step better.
        if check and (not isinstance(sub, FreeModule_generic) or not sub.is_subspace(self)):
            try:
                sub = self.subspace(sub)
            except (TypeError, ArithmeticError):
                raise ArithmeticError("sub must be a subspace of self")

        A, L = self.__quotient_matrices(sub)
        quomap = self.hom(A)
        quo = quomap.codomain()
        liftmap = quo.Hom(self)(L)

        return quomap.codomain(), quomap, liftmap


###############################################################################
#
# Generic ambient free module R^n for some commutative ring R
#
###############################################################################

class FreeModule_ambient(FreeModule_generic):
    """
    Ambient free module over a commutative ring.
    """
    def __init__(self, base_ring, rank, sparse=False, coordinate_ring=None, category=None):
        """
        The free module of given rank over the given base_ring.

        INPUT:

        - ``base_ring`` -- a commutative ring

        - ``rank`` -- nonnegative integer

        - ``sparse`` -- boolean (default: ``False``)

        - ``coordinate_ring`` -- a ring containing ``base_ring``
          (default: equal to ``base_ring``)

        EXAMPLES::

            sage: FreeModule(ZZ, 4)
            Ambient free module of rank 4 over the principal ideal domain Integer Ring

        TESTS:

        We check that the creation of a submodule does not trigger
        the construction of a basis of the ambient space. See :issue:`15953`::

            sage: # needs sage.rings.finite_rings
            sage: F.<a> = GF(4)
            sage: V = VectorSpace(F, 1)
            sage: v = V.random_element()
            sage: _ = V.subspace([v])
            sage: hasattr(V, '_FreeModule_ambient__basis')
            False
            sage: _ = V.basis()
            sage: hasattr(V, '_FreeModule_ambient__basis')
            True
        """
        FreeModule_generic.__init__(self, base_ring, rank=rank,
                                    degree=rank, sparse=sparse,
                                    coordinate_ring=coordinate_ring,
                                    category=category)

    def __hash__(self):
        """
        The hash is obtained from the rank and the base ring.

        .. TODO::

            Make pickling so that the hash is available early enough.

        EXAMPLES::

            sage: V = QQ^7
            sage: hash(V) == hash((V.rank(), V.base_ring()))
            True
        """
        try:
            return hash((self.rank(), self.base_ring()))
        except AttributeError:
            # This is a fallback because sometimes hash is called during object
            # reconstruction (unpickle), and the above fields haven't been
            # filled in yet.
            return 0

    def _coerce_map_from_(self, M):
        """
        Return a coercion map from `M` to ``self``, or ``None``.

        TESTS:

        Make sure :issue:`10513` is fixed (no coercion from a quotient
        vector space to an isomorphic abstract vector space)::

            sage: M = QQ^3 / [[1,2,3]]
            sage: V = QQ^2
            sage: V.coerce_map_from(M)
        """
        from sage.modules.quotient_module import FreeModule_ambient_field_quotient
        from sage.modules.submodule import Submodule_free_ambient

        if isinstance(M, FreeModule_ambient_field_quotient):
            # No forgetful map.
            return None
        if isinstance(M, FreeModule_ambient):
            if (self.base_ring().has_coerce_map_from(M.base_ring()) and
                    self.rank() == M.rank()):
                # We could return M.hom(self.basis(), self), but the
                # complexity of this is quadratic in space and time,
                # since it constructs a matrix.
                return True
        elif isinstance(M, Submodule_free_ambient):
            if (self.base_ring().has_coerce_map_from(M.base_ring()) and
                    self.rank() == M.degree()):
                return True
        return super()._coerce_map_from_(M)

    def _dense_module(self):
        """
        Create a dense module with the same defining data as ``self``.

        N.B. This function is for internal use only! See dense_module for
        use.

        EXAMPLES::

            sage: M = FreeModule(Integers(8),3)
            sage: S = FreeModule(Integers(8),3, sparse=True)
            sage: M is S._dense_module()
            True
        """
        return FreeModule(base_ring=self.base_ring(), rank=self.rank(), sparse=False)

    def _sparse_module(self):
        """
        Create a sparse module with the same defining data as ``self``.

        N.B. This function is for internal use only! See sparse_module for
        use.

        EXAMPLES::

            sage: M = FreeModule(Integers(8),3)
            sage: S = FreeModule(Integers(8),3, sparse=True)
            sage: M._sparse_module() is S
            True
        """
        return FreeModule(base_ring=self.base_ring(), rank=self.rank(), sparse=True)

    def echelonized_basis_matrix(self):
        """
        The echelonized basis matrix of ``self``.

        EXAMPLES::

            sage: V = ZZ^4
            sage: W = V.submodule([ V.gen(i)-V.gen(0) for i in range(1,4) ])
            sage: W.basis_matrix()
            [ 1  0  0 -1]
            [ 0  1  0 -1]
            [ 0  0  1 -1]
            sage: W.echelonized_basis_matrix()
            [ 1  0  0 -1]
            [ 0  1  0 -1]
            [ 0  0  1 -1]
            sage: U = V.submodule_with_basis([ V.gen(i)-V.gen(0) for i in range(1,4) ])
            sage: U.basis_matrix()
            [-1  1  0  0]
            [-1  0  1  0]
            [-1  0  0  1]
            sage: U.echelonized_basis_matrix()
            [ 1  0  0 -1]
            [ 0  1  0 -1]
            [ 0  0  1 -1]
        """
        return self.basis_matrix()

    def _echelon_matrix_richcmp(self, other, op):
        r"""
        Compare the free module ``self`` with ``other``.

        This compares modules by their ambient spaces, then by dimension,
        then in order by their echelon matrices. However, if
        ``other`` is a sub-module or is a quotient module then its
        total comparison method is used instead of generic comparison.

        EXAMPLES:

        We compare rank three free modules over the integers and
        rationals::

            sage: from sage.structure.richcmp import op_LT,op_LE,op_EQ,op_NE,op_GT,op_GE
            sage: (QQ^3)._echelon_matrix_richcmp(CC^3, op_LT)
            True
            sage: (CC^3)._echelon_matrix_richcmp(QQ^3, op_LT)
            False
            sage: (CC^3)._echelon_matrix_richcmp(QQ^3, op_GT)
            True

        ::

            sage: from sage.structure.richcmp import op_LT,op_LE,op_EQ,op_NE,op_GT,op_GE
            sage: Q = QQ; Z = ZZ
            sage: (Q^3)._echelon_matrix_richcmp(Z^3, op_GT)
            True
            sage: (Q^3)._echelon_matrix_richcmp(Z^3, op_LT)
            False
            sage: (Z^3)._echelon_matrix_richcmp(Q^3, op_LT)
            True
            sage: (Z^3)._echelon_matrix_richcmp(Q^3, op_GT)
            False
            sage: (Q^3)._echelon_matrix_richcmp(Z^3, op_EQ)
            False
            sage: (Q^3)._echelon_matrix_richcmp(Q^3, op_EQ)
            True

        Comparison with a sub-module::

            sage: from sage.structure.richcmp import op_LT,op_LE,op_EQ,op_NE,op_GT,op_GE
            sage: V = span([[1,2,3], [5,6,7], [8,9,10]], QQ)
            sage: V
            Vector space of degree 3 and dimension 2 over Rational Field
            Basis matrix:
            [ 1  0 -1]
            [ 0  1  2]
            sage: A = QQ^3
            sage: V._echelon_matrix_richcmp(A, op_LT)
            True
            sage: A._echelon_matrix_richcmp(V, op_LT)
            False

        Comparison with a quotient module (see :issue:`10513`)::

            sage: from sage.structure.richcmp import op_LT,op_LE,op_EQ,op_NE,op_GT,op_GE
            sage: M = QQ^3 / [[1,2,3]]
            sage: V = QQ^2
            sage: V._echelon_matrix_richcmp(M, op_EQ)
            False
            sage: M._echelon_matrix_richcmp(V, op_EQ)
            False
        """
        if self is other:
            return rich_to_bool(op, 0)

        if not isinstance(other, FreeModule_generic):
            return NotImplemented

        from sage.modules.quotient_module import FreeModule_ambient_field_quotient
        if isinstance(other, FreeModule_ambient):
            if (isinstance(other, FreeModule_ambient_field_quotient) or
                    isinstance(self, FreeModule_ambient_field_quotient)):
                return richcmp(self, other, op)

            lx = self.rank()
            rx = other.rank()
            if lx != rx:
                return richcmp_not_equal(lx, rx, op)

            lx = self.base_ring()
            rx = other.base_ring()
            if lx == rx:
                # We do not want to create an inner product matrix in memory if
                # self and other use the dot product
                if self._inner_product_is_dot_product() and other._inner_product_is_dot_product():
                    return rich_to_bool(op, 0)
                else:
                    # this only affects free_quadratic_modules
                    lx = self.inner_product_matrix()
                    rx = other.inner_product_matrix()
                    return richcmp(lx, rx, op)

            try:
                if lx.is_subring(rx):
                    return rich_to_bool(op, -1)
                elif rx.is_subring(lx):
                    return rich_to_bool(op, 1)
            except NotImplementedError:
                pass
            return richcmp_not_equal(lx, rx, op)
        else:
            # now other is not ambient or is a quotient;
            # it knows how to do the comparison.
            return other._echelon_matrix_richcmp(self, revop(op))

    def _repr_(self):
        """
        The printing representation of ``self``.

        EXAMPLES::

            sage: R = ZZ.quo(12)
            sage: M = R^12
            sage: M
            Ambient free module of rank 12 over Ring of integers modulo 12
            sage: print(M._repr_())
            Ambient free module of rank 12 over Ring of integers modulo 12

        The system representation can be overwritten, but leaves _repr_
        unmodified.

        ::

            sage: M.rename('M')
            sage: M
            M
            sage: print(M._repr_())
            Ambient free module of rank 12 over Ring of integers modulo 12

        Sparse modules print this fact.

        ::

            sage: N = FreeModule(R,12,sparse=True)
            sage: N
            Ambient sparse free module of rank 12 over Ring of integers modulo 12

        (Now clean up again.)

        ::

            sage: M.reset_name()
            sage: M
            Ambient free module of rank 12 over Ring of integers modulo 12
        """
        if self.is_sparse():
            return "Ambient sparse free module of rank %s over %s" % (self.rank(), self.base_ring())
        else:
            return "Ambient free module of rank %s over %s" % (self.rank(), self.base_ring())

    def _latex_(self):
        r"""
        Return a latex representation of this ambient free module.

        EXAMPLES::

            sage: latex(QQ^3)   # indirect doctest
            \Bold{Q}^{3}

        ::

            sage: A = GF(5)^20
            sage: latex(A)      # indirect doctest
            \Bold{F}_{5}^{20}

        ::

            sage: A = PolynomialRing(QQ, 3, 'x')^20
            sage: latex(A)                              # indirect doctest
            (\Bold{Q}[x_{0}, x_{1}, x_{2}])^{20}
        """
        t = "%s" % latex.latex(self.base_ring())
        if t.find(" ") != -1:
            t = "(%s)" % t
        return "%s^{%s}" % (t, self.rank())

    def is_ambient(self):
        """
        Return ``True`` since this module is an ambient
        module.

        EXAMPLES::

            sage: A = QQ^5; A.is_ambient()
            True
            sage: A = (QQ^5).span([[1,2,3,4,5]]); A.is_ambient()
            False
        """
        return True

    def ambient_module(self):
        """
        Return ``self``, since ``self`` is ambient.

        EXAMPLES::

            sage: A = QQ^5; A.ambient_module()
            Vector space of dimension 5 over Rational Field
            sage: A = ZZ^5; A.ambient_module()
            Ambient free module of rank 5 over the principal ideal domain Integer Ring
        """
        return self

    def basis(self):
        """
        Return a basis for this ambient free module.

        OUTPUT:

        - ``Sequence`` -- an immutable sequence with universe
          this ambient free module

        EXAMPLES::

            sage: A = ZZ^3; B = A.basis(); B
            [(1, 0, 0), (0, 1, 0), (0, 0, 1)]
            sage: B.universe()
            Ambient free module of rank 3 over the principal ideal domain Integer Ring
        """
        try:
            return self.__basis
        except AttributeError:
            ZERO = self(0)
            one = self.coordinate_ring().one()
            w = []
            for n in range(self.rank()):
                v = ZERO.__copy__()
                v.set(n, one)
                w.append(v)
            self.__basis = basis_seq(self, w)
            return self.__basis

    def echelonized_basis(self):
        """
        Return a basis for this ambient free module in echelon form.

        EXAMPLES::

            sage: A = ZZ^3; A.echelonized_basis()
            [(1, 0, 0), (0, 1, 0), (0, 0, 1)]
        """
        return self.basis()

    def change_ring(self, R):
        """
        Return the ambient free module over ``R`` of the same rank as ``self``.

        This also preserves the sparsity.

        EXAMPLES::

            sage: A = ZZ^3; A.change_ring(QQ)
            Vector space of dimension 3 over Rational Field
            sage: A = ZZ^3; A.change_ring(GF(5))
            Vector space of dimension 3 over Finite Field of size 5

        For ambient modules any change of rings is defined::

            sage: A = GF(5)**3; A.change_ring(QQ)
            Vector space of dimension 3 over Rational Field

        TESTS:

        Check for :issue:`29630`::

            sage: V = VectorSpace(QQ, 2, sparse=True)
            sage: V.change_ring(RR).is_sparse()
            True
        """
        if self.base_ring() is R:
            return self
        from sage.modules.free_quadratic_module import FreeQuadraticModule_generic
        if isinstance(self, FreeQuadraticModule_generic):
            return FreeModule(R, self.rank(),
                              inner_product_matrix=self.inner_product_matrix(),
                              sparse=self.is_sparse())
        return FreeModule(R, self.rank(), sparse=self.is_sparse())

    def linear_combination_of_basis(self, v):
        """
        Return the linear combination of the basis for ``self`` obtained from
        the elements of the list v.

        INPUT:

        - ``v`` -- list

        EXAMPLES::

            sage: V = span([[1,2,3], [4,5,6]], ZZ)
            sage: V
            Free module of degree 3 and rank 2 over Integer Ring
            Echelon basis matrix:
            [1 2 3]
            [0 3 6]
            sage: V.linear_combination_of_basis([1,1])
            (1, 5, 9)

        This should raise an error if the resulting element is not in self::

            sage: W = span([[2,4]], ZZ)
            sage: W.linear_combination_of_basis([1/2])
            Traceback (most recent call last):
            ...
            TypeError: element [1, 2] is not in free module
        """
        return self(v)

    def coordinate_vector(self, v, check=True):
        """
        Write `v` in terms of the standard basis for ``self`` and
        return the resulting coefficients in a vector over the fraction
        field of the base ring.

        Returns a vector `c` such that if `B` is the basis for self, then

        .. MATH::

            \\sum c_i B_i = v.

        If `v` is not in self, raise an :exc:`ArithmeticError` exception.

        EXAMPLES::

            sage: V = Integers(16)^3
            sage: v = V.coordinate_vector([1,5,9]); v
            (1, 5, 9)
            sage: v.parent()
            Ambient free module of rank 3 over Ring of integers modulo 16
        """
        return self(v)

    def echelon_coordinate_vector(self, v, check=True):
        r"""
        Same as ``self.coordinate_vector(v)``, since ``self`` is
        an ambient free module.

        INPUT:

        - ``v`` -- vector

        - ``check`` -- boolean (default: ``True``); if ``True``, also
          verify that `v` is really in ``self``

        OUTPUT: list

        EXAMPLES::

            sage: V = QQ^4
            sage: v = V([-1/2,1/2,-1/2,1/2])
            sage: v
            (-1/2, 1/2, -1/2, 1/2)
            sage: V.coordinate_vector(v)
            (-1/2, 1/2, -1/2, 1/2)
            sage: V.echelon_coordinate_vector(v)
            (-1/2, 1/2, -1/2, 1/2)
            sage: W = V.submodule_with_basis([[1/2,1/2,1/2,1/2],[1,0,1,0]])
            sage: W.coordinate_vector(v)
            (1, -1)
            sage: W.echelon_coordinate_vector(v)
            (-1/2, 1/2)
        """
        return self.coordinate_vector(v, check=check)

    def echelon_coordinates(self, v, check=True):
        """
        Return the coordinate vector of v in terms of the echelon basis
        for ``self``.

        EXAMPLES::

            sage: U = VectorSpace(QQ,3)
            sage: [ U.coordinates(v) for v in U.basis() ]
            [[1, 0, 0], [0, 1, 0], [0, 0, 1]]
            sage: [ U.echelon_coordinates(v) for v in U.basis() ]
            [[1, 0, 0], [0, 1, 0], [0, 0, 1]]
            sage: V = U.submodule([[1,1,0],[0,1,1]])
            sage: V
            Vector space of degree 3 and dimension 2 over Rational Field
            Basis matrix:
            [ 1  0 -1]
            [ 0  1  1]
            sage: [ V.coordinates(v) for v in V.basis() ]
            [[1, 0], [0, 1]]
            sage: [ V.echelon_coordinates(v) for v in V.basis() ]
            [[1, 0], [0, 1]]
            sage: W = U.submodule_with_basis([[1,1,0],[0,1,1]])
            sage: W
            Vector space of degree 3 and dimension 2 over Rational Field
            User basis matrix:
            [1 1 0]
            [0 1 1]
            sage: [ W.coordinates(v) for v in W.basis() ]
            [[1, 0], [0, 1]]
            sage: [ W.echelon_coordinates(v) for v in W.basis() ]
            [[1, 1], [0, 1]]
        """
        return self.coordinates(v, check=check)

    def random_element(self, prob=1.0, *args, **kwds):
        """
        Return a random element of ``self``.

        INPUT:

        - ``prob`` -- float. Each coefficient will be set to zero with
          probability `1-prob`. Otherwise coefficients will be chosen
          randomly from base ring (and may be zero).

        - ``*args``, ``**kwds`` -- passed on to random_element function of base
          ring

        EXAMPLES::

            sage: M = FreeModule(ZZ, 3)
            sage: M.random_element().parent() is M
            True

        Passes extra positional or keyword arguments through::

            sage: all(i in range(5, 10) for i in M.random_element(1.0, 5, 10))
            True

        ::

            sage: M = FreeModule(ZZ, 16)
            sage: M.random_element().parent() is M
            True

            sage: def add_sample(**kwds):
            ....:     global total, zeros
            ....:     v = M.random_element(**kwds)
            ....:     total += M.rank()
            ....:     zeros += sum(i == 0 for i in v)

            sage: total = 0
            sage: zeros = 0
            sage: add_sample()
            sage: expected = 1/5
            sage: while abs(zeros/total - expected) > 0.01:
            ....:     add_sample()

            sage: total = 0
            sage: zeros = 0
            sage: add_sample(prob=0.3)
            sage: expected = 1/5 * 3/10 + 7/10
            sage: while abs(zeros/total - expected) > 0.01:
            ....:     add_sample(prob=0.3)

            sage: total = 0
            sage: zeros = 0
            sage: add_sample(prob=0.7)
            sage: expected = 1/5 * 7/10 + 3/10
            sage: while abs(zeros/total - expected) > 0.01:
            ....:     add_sample(prob=0.7)
        """
        rand = current_randstate().python_random().random
        R = self.base_ring()
        v = self(0)
        prob = float(prob)
        for i in range(self.rank()):
            if rand() <= prob:
                v[i] = R.random_element(*args, **kwds)
        return v

    def gen(self, i=0):
        """
        Return the `i`-th generator for ``self``.

        Here `i` is between 0 and rank - 1, inclusive.

        INPUT:

        - ``i`` -- integer (default: 0)

        OUTPUT: `i`-th basis vector for ``self``

        EXAMPLES::

            sage: n = 5
            sage: V = QQ^n
            sage: B = [V.gen(i) for i in range(n)]
            sage: B
            [(1, 0, 0, 0, 0),
            (0, 1, 0, 0, 0),
            (0, 0, 1, 0, 0),
            (0, 0, 0, 1, 0),
            (0, 0, 0, 0, 1)]
            sage: V.gens() == tuple(B)
            True

        TESTS::

            sage: (QQ^3).gen(4/3)
            Traceback (most recent call last):
            ...
            TypeError: unable to convert rational 4/3 to an integer

        Check that :issue:`10262` and :issue:`13304` are fixed
        (coercions involving :class:`FreeModule_ambient` used to take
        quadratic time and space in the rank of the module)::

            sage: vector([0]*50000)/1
            (0, 0, 0, ..., 0)
        """
        if i < 0 or i >= self.rank():
            raise ValueError("Generator %s not defined." % i)
        try:
            return self.__basis[i]
        except AttributeError:
            v = self(0)
            v[i] = self.base_ring().one()
            v.set_immutable()
            return v

    def _sympy_(self):
        """
        Return a SymPy ``ProductSet`` corresponding to ``self``.

        EXAMPLES::

            sage: sZZ3 = (ZZ^3)._sympy_(); sZZ3                                         # needs sympy
            ProductSet(Integers, Integers, Integers)
            sage: (1, 2, 3) in sZZ3                                                     # needs sympy
            True
        """
        from sage.interfaces.sympy import sympy_init
        from sympy import ProductSet
        sympy_init()
        return ProductSet(*([self.coordinate_ring()] * self.rank()))


###############################################################################
#
# Ambient free modules over an integral domain
#
###############################################################################

class FreeModule_ambient_domain(FreeModule_generic_domain, FreeModule_ambient):
    """
    Ambient free module over an integral domain.

    EXAMPLES::

        sage: FreeModule(PolynomialRing(GF(5), 'x'), 3)
        Ambient free module of rank 3 over the principal ideal domain
         Univariate Polynomial Ring in x over Finite Field of size 5
    """
    def __init__(self, base_ring, rank, sparse=False, coordinate_ring=None, category=None):
        """
        Create the ambient free module of given rank over the given integral
        domain.

        TESTS::

            sage: A = FreeModule(PolynomialRing(GF(5),'x'), 3)
            sage: TestSuite(A).run()
        """
        FreeModule_ambient.__init__(self, base_ring, rank, sparse, coordinate_ring, category=category)

    def _repr_(self):
        """
        Return the string representation of this free module.

        EXAMPLES::

            sage: R = PolynomialRing(ZZ,'x')
            sage: M = FreeModule(R, 7)
            sage: M
            Ambient free module of rank 7 over the integral domain Univariate Polynomial Ring in x over Integer Ring
            sage: print(M._repr_())
            Ambient free module of rank 7 over the integral domain Univariate Polynomial Ring in x over Integer Ring

        The system representation can be overwritten, but leaves ``_repr_`` unmodified.

        ::

            sage: M.rename('M')
            sage: M
            M
            sage: print(M._repr_())
            Ambient free module of rank 7 over the integral domain Univariate Polynomial Ring in x over Integer Ring

        Sparse modules print this fact.

        ::

            sage: N = FreeModule(R, 7, sparse=True)
            sage: N
            Ambient sparse free module of rank 7 over the integral domain Univariate Polynomial Ring in x over Integer Ring

        (Now clean up again.)

        ::

            sage: M.reset_name()
            sage: M
            Ambient free module of rank 7 over the integral domain Univariate Polynomial Ring in x over Integer Ring
        """
        if self.is_sparse():
            return "Ambient sparse free module of rank %s over the integral domain %s" % (
                self.rank(), self.base_ring())
        else:
            return "Ambient free module of rank %s over the integral domain %s" % (
                self.rank(), self.base_ring())

    def ambient_vector_space(self):
        """
        Return the ambient vector space, which is this free module tensored
        with its fraction field.

        EXAMPLES::

            sage: M = ZZ^3
            sage: V = M.ambient_vector_space(); V
            Vector space of dimension 3 over Rational Field

        If an inner product on the module is specified, then this is preserved
        on the ambient vector space.

        ::

            sage: N = FreeModule(ZZ,4,inner_product_matrix=1)
            sage: U = N.ambient_vector_space()
            sage: U
            Ambient quadratic space of dimension 4 over Rational Field
            Inner product matrix:
            [1 0 0 0]
            [0 1 0 0]
            [0 0 1 0]
            [0 0 0 1]
            sage: P = N.submodule_with_basis([[1,-1,0,0],[0,1,-1,0],[0,0,1,-1]])
            sage: P.gram_matrix()
            [ 2 -1  0]
            [-1  2 -1]
            [ 0 -1  2]
            sage: U == N.ambient_vector_space()
            True
            sage: U == V
            False
        """
        try:
            return self.__ambient_vector_space
        except AttributeError:
            self.__ambient_vector_space = FreeModule(self.base_field(), self.rank(), sparse=self.is_sparse())
            return self.__ambient_vector_space

    def coordinate_vector(self, v, check=True):
        """
        Write `v` in terms of the standard basis for ``self`` and
        return the resulting coefficients in a vector over the fraction
        field of the base ring.

        INPUT:

        - ``v`` -- vector

        - ``check`` -- boolean (default: ``True``); if ``True``, also verify
          that `v` is really in ``self``

        OUTPUT: list

        The output is a vector `c` such that if `B` is the basis for ``self``,
        then

        .. MATH::

            \\sum c_i B_i = v.

        If `v` is not in self, raise an :exc:`ArithmeticError` exception.

        EXAMPLES::

            sage: V = ZZ^3
            sage: v = V.coordinate_vector([1,5,9]); v
            (1, 5, 9)
            sage: v.parent()
            Vector space of dimension 3 over Rational Field
        """
        # Calling the element constructor directly, since the
        # usual call method indirectly relies on coordinate_vector,
        # hence, an infinite recursion would result
        try:
            out = self.ambient_vector_space()._element_constructor_(v)
        except TypeError:
            raise ArithmeticError("Error transforming the given vector into the ambient vector space")
        if check and out not in self:
            raise ArithmeticError("The given vector does not belong to this free module")
        return out

    def vector_space(self, base_field=None):
        """
        Return the vector space obtained from ``self`` by tensoring with the
        fraction field of the base ring and extending to the field.

        EXAMPLES::

            sage: M = ZZ^3;  M.vector_space()
            Vector space of dimension 3 over Rational Field
        """
        if base_field is None:
            R = self.base_ring()
            return self.change_ring(R.fraction_field())
        else:
            return self.change_ring(base_field)


###############################################################################
#
# Ambient free modules over a principal ideal domain
#
###############################################################################

class FreeModule_ambient_pid(FreeModule_generic_pid, FreeModule_ambient_domain):
    """
    Ambient free module over a principal ideal domain.
    """
    def __init__(self, base_ring, rank, sparse=False, coordinate_ring=None, category=None):
        """
        Create the ambient free module of given rank over the given
        principal ideal domain.

        INPUT:

        - ``base_ring`` -- a principal ideal domain

        - ``rank`` -- nonnegative integer

        - ``sparse`` -- boolean (default: ``False``)

        - ``coordinate_ring`` -- a ring containing ``base_ring``
          (default: equal to ``base_ring``)

        EXAMPLES::

            sage: ZZ^3
            Ambient free module of rank 3 over the principal ideal domain Integer Ring

        We create the same module with coordinates in ``QQ``::

            sage: from sage.modules.free_module import FreeModule_ambient_pid
            sage: M = FreeModule_ambient_pid(ZZ, 3, coordinate_ring=QQ)
            sage: M
            Ambient free module of rank 3 over the principal ideal domain Integer Ring
            sage: v = M.basis()[0]; v
            (1, 0, 0)
            sage: type(v)
            <class 'sage.modules.vector_rational_dense.Vector_rational_dense'>
        """
        FreeModule_ambient_domain.__init__(self, base_ring=base_ring,
                                           rank=rank, sparse=sparse,
                                           coordinate_ring=coordinate_ring,
                                           category=category)

    def _repr_(self) -> str:
        """
        The printing representation of ``self``.

        EXAMPLES::

            sage: M = FreeModule(ZZ,7)
            sage: M
            Ambient free module of rank 7 over the principal ideal domain Integer Ring
            sage: print(M._repr_())
            Ambient free module of rank 7 over the principal ideal domain Integer Ring

        The system representation can be overwritten, but leaves _repr_
        unmodified.

        ::

            sage: M.rename('M')
            sage: M
            M
            sage: print(M._repr_())
            Ambient free module of rank 7 over the principal ideal domain Integer Ring

        Sparse modules print this fact.

        ::

            sage: N = FreeModule(ZZ,7,sparse=True)
            sage: N
            Ambient sparse free module of rank 7 over the principal ideal domain Integer Ring

        (Now clean up again.)

        ::

            sage: M.reset_name()
            sage: M
            Ambient free module of rank 7 over the principal ideal domain Integer Ring
        """
        if self.is_sparse():
            return "Ambient sparse free module of rank %s over the principal ideal domain %s" % (
                self.rank(), self.base_ring())
        else:
            return "Ambient free module of rank %s over the principal ideal domain %s" % (
                self.rank(), self.base_ring())


###############################################################################
#
# Ambient free modules over a field (vector spaces)
#
###############################################################################

class FreeModule_ambient_field(FreeModule_generic_field, FreeModule_ambient_pid):
    def __init__(self, base_field, dimension, sparse=False, category=None):
        """
        Create the ambient vector space of given dimension over the given
        field.

        INPUT:

        - ``base_field`` -- a field

        - ``dimension`` -- nonnegative integer

        - ``sparse`` -- boolean (default: ``False``)

        EXAMPLES::

            sage: QQ^3
            Vector space of dimension 3 over Rational Field
        """
        FreeModule_ambient_pid.__init__(self, base_field, dimension, sparse=sparse, category=category)

    def _repr_(self):
        """
        The printing representation of ``self``.

        EXAMPLES::

            sage: V = FreeModule(QQ,7)
            sage: V
            Vector space of dimension 7 over Rational Field
            sage: print(V._repr_())
            Vector space of dimension 7 over Rational Field

        The system representation can be overwritten, but leaves _repr_
        unmodified.

        ::

            sage: V.rename('V')
            sage: V
            V
            sage: print(V._repr_())
            Vector space of dimension 7 over Rational Field

        Sparse modules print this fact.

        ::

            sage: U = FreeModule(QQ,7,sparse=True)
            sage: U
            Sparse vector space of dimension 7 over Rational Field

        (Now clean up again.)

        ::

            sage: V.reset_name()
            sage: V
            Vector space of dimension 7 over Rational Field
        """
        if self.is_sparse():
            return "Sparse vector space of dimension %s over %s" % (self.dimension(), self.base_ring())
        else:
            return "Vector space of dimension %s over %s" % (self.dimension(), self.base_ring())

    def ambient_vector_space(self):
        """
        Return ``self`` as the ambient vector space.

        EXAMPLES::

            sage: M = QQ^3
            sage: M.ambient_vector_space()
            Vector space of dimension 3 over Rational Field
        """
        return self

    def base_field(self):
        """
        Return the base field of this vector space.

        EXAMPLES::

            sage: M = QQ^3
            sage: M.base_field()
            Rational Field
        """
        return self.base_ring()

    def _element_constructor_(self, e, *args, **kwds):
        """
        Create an element of this vector space.

        EXAMPLES::

            sage: k.<a> = GF(3^4)                                                       # needs sage.rings.finite_rings
            sage: VS = k.vector_space(map=False)                                        # needs sage.rings.finite_rings
            sage: VS(a)                                                                 # needs sage.rings.finite_rings
            (0, 1, 0, 0)
        """
        try:
            k = e.parent()
            if isinstance(k, FiniteField) and k.base_ring() == self.base_ring() and k.degree() == self.degree():
                return self(e._vector_())
        except AttributeError:
            pass
        return FreeModule_generic_field._element_constructor_(self, e, *args, **kwds)


class RealDoubleVectorSpace_class(FreeModule_ambient_field):
    def __init__(self, n):
        FreeModule_ambient_field.__init__(self, sage.rings.real_double.RDF, n)

    def coordinates(self, v):
        return v


class ComplexDoubleVectorSpace_class(FreeModule_ambient_field):
    def __init__(self, n):
        FreeModule_ambient_field.__init__(self, sage.rings.complex_double.CDF, n)

    def coordinates(self, v):
        return v


###############################################################################
#
# R-Submodule of K^n where K is the fraction field of a principal ideal domain R
#
###############################################################################

class FreeModule_submodule_with_basis_pid(FreeModule_generic_pid):
    r"""
    Construct a submodule of a free module over PID with a distinguished basis.

    INPUT:

    - ``ambient`` -- ambient free module over a principal ideal domain `R`,
      i.e. `R^n`

    - ``basis`` -- list of elements of `K^n`, where `K` is the fraction field
      of `R`; these elements must be linearly independent and will be used as
      the default basis of the constructed submodule

    - ``check`` -- boolean (default: ``True``); if ``False``, correctness of
      the input will not be checked and type conversion may be omitted, use
      with care

    - ``echelonize`` -- (default: ``False``) if ``True``, ``basis`` will be
      echelonized and the result will be used as the default basis of the
      constructed submodule;

    - ``echelonized_basis`` -- (default: ``None``) if not ``None``, must be
      the echelonized basis spanning the same submodule as ``basis``

    - ``already_echelonized`` -- boolean (default: ``False``); if ``True``,
      ``basis`` must be already given in the echelonized form

    OUTPUT: `R`-submodule of `K^n` with the user-specified ``basis``

    EXAMPLES::

        sage: M = ZZ^3
        sage: W = M.span_of_basis([[1,2,3], [4,5,6]]); W
        Free module of degree 3 and rank 2 over Integer Ring
        User basis matrix:
        [1 2 3]
        [4 5 6]

    Now we create a submodule of the ambient vector space, rather than
    ``M`` itself::

        sage: W = M.span_of_basis([[1,2,3/2], [4,5,6]]); W
        Free module of degree 3 and rank 2 over Integer Ring
        User basis matrix:
        [  1   2 3/2]
        [  4   5   6]
    """
    def __init__(self, ambient, basis, check=True,
                 echelonize=False, echelonized_basis=None,
                 already_echelonized=False,
                 category=None):
        r"""
        See :class:`FreeModule_submodule_with_basis_pid` for documentation.

        TESTS::

            sage: M = ZZ^3
            sage: W = M.span_of_basis([[1,2,3],[4,5,6]])
            sage: TestSuite(W).run()

        We test that the issue at :issue:`9502` is solved::

            sage: parent(W.basis()[0])
            Free module of degree 3 and rank 2 over Integer Ring
            User basis matrix:
            [1 2 3]
            [4 5 6]
            sage: parent(W.echelonized_basis()[0])
            Free module of degree 3 and rank 2 over Integer Ring
            User basis matrix:
            [1 2 3]
            [4 5 6]

        Now we test that the issue introduced at :issue:`9502` and reported at
        :issue:`10250` is solved as well::

            sage: V = (QQ^2).span_of_basis([[1,1]])
            sage: w = sqrt(2) * V([1,1])                                                # needs sage.symbolic
            sage: 3 * w                                                                 # needs sage.symbolic
            (3*sqrt(2), 3*sqrt(2))

        TESTS:

        Test that the category is determined as intended::

            sage: from sage.modules.free_module import FreeModule_ambient_pid, FreeModule_submodule_with_basis_pid
            sage: V = FreeModule_ambient_pid(QQ, 3, category=Algebras(QQ))
            sage: V.category()
            Category of finite dimensional algebras with basis over Rational Field
            sage: W = FreeModule_submodule_with_basis_pid(V, [[1,2,3]])
            sage: W.category()
            Join of
             Category of finite dimensional vector spaces with basis over (number fields and quotient fields and metric spaces) and
             Category of subobjects of sets
            sage: W = FreeModule_submodule_with_basis_pid(V, [[1,2,3]], category=Algebras(QQ))
            sage: W.category()
            Join of
             Category of finite dimensional algebras with basis over Rational Field and
             Category of subobjects of sets
        """
        if not isinstance(ambient, FreeModule_ambient_pid):
            raise TypeError("ambient (=%s) must be ambient." % ambient)
        self.__ambient_module = ambient
        R = ambient.base_ring()
        R_coord = R

        # Convert all basis elements to the ambient module
        try:
            basis = [ambient(x) for x in basis]
        except TypeError:
            # That failed, try the ambient vector space instead
            V = ambient.ambient_vector_space()
            R_coord = V.base_ring()
            try:
                basis = [V(x) for x in basis]
            except TypeError:
                raise TypeError("each element of basis must be in "
                                "the ambient vector space")

        if echelonize and not already_echelonized:
            basis = self._echelonized_basis(ambient, basis)

        # Adapted from Module_free_ambient.__init__
        from sage.categories.modules_with_basis import ModulesWithBasis
        modules_category = ModulesWithBasis(R.category()).FiniteDimensional()
        try:
            if R.is_finite() or len(basis) == 0:
                modules_category = modules_category.Enumerated().Finite()
        except (ValueError, TypeError, AttributeError, NotImplementedError):
            pass
        modules_category = modules_category.Subobjects()
        category = modules_category.or_subcategory(category, join=True)

        FreeModule_generic_pid.__init__(self, base_ring=R, coordinate_ring=R_coord,
                                        rank=len(basis), degree=ambient.degree(),
                                        sparse=ambient.is_sparse(), category=category)
        C = self.element_class
        w = [C(self, x.list(), coerce=False, copy=False) for x in basis]
        self.__basis = basis_seq(self, w)

        if echelonize or already_echelonized:
            self.__echelonized_basis = self.__basis
        else:
            if echelonized_basis is None:
                echelonized_basis = self._echelonized_basis(ambient, basis)
            w = [C(self, x.list(), coerce=False, copy=True)
                 for x in echelonized_basis]
            self.__echelonized_basis = basis_seq(self, w)
        if check and len(basis) != len(self.__echelonized_basis):
            raise ValueError("The given basis vectors must be linearly "
                             "independent.")

    def __hash__(self):
        """
        The hash is given by the basis.

        EXAMPLES::

            sage: M = ZZ^3
            sage: W = M.span_of_basis([[1,2,3],[4,5,6]])
            sage: hash(W) == hash(W.basis())
            True
        """
        return hash(self.__basis)

    def _echelon_matrix_richcmp(self, other, op):
        r"""
        Compare the free module ``self`` with ``other``.

        Modules are ordered by their ambient spaces, then by dimension,
        then in order by their echelon matrices.

        .. NOTE::

           Use :meth:`is_submodule` to determine if one
           module is a submodule of another.

        EXAMPLES:

        First we compare two equal vector spaces.

        ::

            sage: from sage.structure.richcmp import op_LT,op_LE,op_EQ,op_NE,op_GT,op_GE
            sage: V = span([[1,2,3], [5,6,7], [8,9,10]], QQ)
            sage: W = span([[5,6,7], [8,9,10]], QQ)
            sage: V._echelon_matrix_richcmp(W,op_EQ)
            True

        Next we compare a one dimensional space to the two dimensional
        space defined above.

        ::

            sage: from sage.structure.richcmp import op_LT,op_LE,op_EQ,op_NE,op_GT,op_GE
            sage: M = span([[5,6,7]], QQ)
            sage: V._echelon_matrix_richcmp(M,op_EQ)
            False
            sage: M._echelon_matrix_richcmp(V, op_LT)
            True
            sage: V._echelon_matrix_richcmp(M, op_LT)
            False

        We compare a `\ZZ`-module to the one-dimensional
        space above.::

            sage: from sage.structure.richcmp import op_LT,op_LE,op_EQ,op_NE,op_GT,op_GE
            sage: V = span([[5,6,7]], ZZ).scale(1/11);  V
            Free module of degree 3 and rank 1 over Integer Ring
            Echelon basis matrix:
            [5/11 6/11 7/11]
            sage: V._echelon_matrix_richcmp(M, op_LT)
            True
            sage: M._echelon_matrix_richcmp(V, op_LT)
            False
        """
        if self is other:
            return rich_to_bool(op, 0)
        if not isinstance(other, FreeModule_generic):
            return NotImplemented
        lx = self.ambient_vector_space()
        rx = other.ambient_vector_space()
        if lx != rx:
            return lx._echelon_matrix_richcmp(rx, op)

        lx = self.dimension()
        rx = other.dimension()
        if lx != rx:
            return richcmp_not_equal(lx, rx, op)

        lx = self.base_ring()
        rx = other.base_ring()
        if lx != rx:
            return richcmp_not_equal(lx, rx, op)

        # We use self.echelonized_basis_matrix() == other.echelonized_basis_matrix()
        # with the matrix to avoid a circular reference.
        return richcmp(self.echelonized_basis_matrix(),
                       other.echelonized_basis_matrix(), op)

    def construction(self):
        """
        Return the functorial construction of ``self``, namely, the subspace
        of the ambient module spanned by the given basis.

        EXAMPLES::

            sage: M = ZZ^3
            sage: W = M.span_of_basis([[1,2,3],[4,5,6]]); W
            Free module of degree 3 and rank 2 over Integer Ring
            User basis matrix:
            [1 2 3]
            [4 5 6]
            sage: c, V = W.construction()
            sage: c(V) == W
            True
        """
        from sage.categories.pushout import SubspaceFunctor
        return SubspaceFunctor(self.basis()), self.ambient_module()

    def echelonized_basis_matrix(self):
        """
        Return basis matrix for ``self`` in row echelon form.

        EXAMPLES::

            sage: V = FreeModule(ZZ, 3).span_of_basis([[1,2,3],[4,5,6]])
            sage: V.basis_matrix()
            [1 2 3]
            [4 5 6]
            sage: V.echelonized_basis_matrix()
            [1 2 3]
            [0 3 6]
        """
        try:
            return self.__echelonized_basis_matrix
        except AttributeError:
            pass
        self._echelonized_basis(self.ambient_module(), self.__basis)
        return self.__echelonized_basis_matrix

    def _echelonized_basis(self, ambient, basis):
        """
        Given the ambient space and a basis, construct and cache the
        echelonized basis matrix and returns its rows.

        N.B. This function is for internal use only!

        EXAMPLES::

            sage: M = ZZ^3
            sage: N = M.submodule_with_basis([[1,1,0],[0,2,1]])
            sage: N._echelonized_basis(M,N.basis())
            [(1, 1, 0), (0, 2, 1)]
            sage: V = QQ^3
            sage: W = V.submodule_with_basis([[1,1,0],[0,2,1]])
            sage: W._echelonized_basis(V,W.basis())
            [(1, 0, -1/2), (0, 1, 1/2)]
            sage: V = SR^3                                                              # needs sage.symbolic
            sage: W = V.submodule_with_basis([[1,0,1]])
            sage: W._echelonized_basis(V, W.basis())
            [(1, 0, 1)]
        """
        # Return the first rank rows (i.e., the nonzero rows).
        d = self._denominator(basis)
        MAT = sage.matrix.matrix_space.MatrixSpace(
            ambient.base_ring(), len(basis), ambient.degree(), sparse=ambient.is_sparse())
        if d != 1:
            basis = [x * d for x in basis]
        A = MAT(basis)
        E = A.echelon_form()
        if d != 1:
            E = E.matrix_over_field() * (~d)   # divide out denominator
        r = E.rank()
        if r < E.nrows():
            E = E.matrix_from_rows(range(r))
        self.__echelonized_basis_matrix = E
        return E.rows()

    def _denominator(self, B):
        """
        The LCM of the denominators of the given list B.

        N.B.: This function is for internal use only!

        EXAMPLES::

            sage: V = QQ^3
            sage: L = V.span([[1,1/2,1/3], [-1/5,2/3,3]], ZZ)
            sage: L
            Free module of degree 3 and rank 2 over Integer Ring
            Echelon basis matrix:
            [ 1/5 19/6 37/3]
            [   0 23/6 46/3]
            sage: L._denominator(L.echelonized_basis_matrix().list())
            30
        """
        if not B:
            return 1
        d = B[0].denominator()
        from sage.arith.functions import lcm
        for x in B[1:]:
            d = lcm(d, x.denominator())
        return d

    def _repr_(self):
        """
        The printing representation of ``self``.

        EXAMPLES::

            sage: L = ZZ^8
            sage: E = L.submodule_with_basis([ L.gen(i) - L.gen(0) for i in range(1,8) ])
            sage: E # indirect doctest
            Free module of degree 8 and rank 7 over Integer Ring
            User basis matrix:
            [-1  1  0  0  0  0  0  0]
            [-1  0  1  0  0  0  0  0]
            [-1  0  0  1  0  0  0  0]
            [-1  0  0  0  1  0  0  0]
            [-1  0  0  0  0  1  0  0]
            [-1  0  0  0  0  0  1  0]
            [-1  0  0  0  0  0  0  1]

        ::

            sage: M = FreeModule(ZZ,8,sparse=True)
            sage: N = M.submodule_with_basis([ M.gen(i) - M.gen(0) for i in range(1,8) ])
            sage: N # indirect doctest
            Sparse free module of degree 8 and rank 7 over Integer Ring
            User basis matrix:
            [-1  1  0  0  0  0  0  0]
            [-1  0  1  0  0  0  0  0]
            [-1  0  0  1  0  0  0  0]
            [-1  0  0  0  1  0  0  0]
            [-1  0  0  0  0  1  0  0]
            [-1  0  0  0  0  0  1  0]
            [-1  0  0  0  0  0  0  1]
        """
        if self.is_sparse():
            s = "Sparse free module of degree %s and rank %s over %s\n" % (
                self.degree(), self.rank(), self.base_ring()) + \
                "User basis matrix:\n%r" % self.basis_matrix()
        else:
            s = "Free module of degree %s and rank %s over %s\n" % (
                self.degree(), self.rank(), self.base_ring()) + \
                "User basis matrix:\n%r" % self.basis_matrix()
        return s

    def _latex_(self):
        r"""
        Return latex representation of this free module.

        EXAMPLES::

            sage: A = ZZ^3
            sage: M = A.span_of_basis([[1,2,3],[4,5,6]])
            sage: M._latex_()
            '\\mathrm{RowSpan}_{\\Bold{Z}}\\left(\\begin{array}{rrr}\n1 & 2 & 3 \\\\\n4 & 5 & 6\n\\end{array}\\right)'
        """
        return "\\mathrm{RowSpan}_{%s}%s" % (latex.latex(self.base_ring()), latex.latex(self.basis_matrix()))

    def ambient_module(self):
        """
        Return the ambient module related to the `R`-module self,
        which was used when creating this module, and is of the form
        `R^n`. Note that ``self`` need not be contained in the ambient
        module, though ``self`` will be contained in the ambient vector space.

        EXAMPLES::

            sage: A = ZZ^3
            sage: M = A.span_of_basis([[1,2,'3/7'],[4,5,6]])
            sage: M
            Free module of degree 3 and rank 2 over Integer Ring
            User basis matrix:
            [  1   2 3/7]
            [  4   5   6]
            sage: M.ambient_module()
            Ambient free module of rank 3 over the principal ideal domain Integer Ring
            sage: M.is_submodule(M.ambient_module())
            False
        """
        return self.__ambient_module

    # Sets.Subquotients.ParentMethods
    def ambient(self):
        """
        Return the ambient module or space for ``self``.

        EXAMPLES::

            sage: M = ZZ^3
            sage: W = M.span_of_basis([[1,2,3],[4,5,6]]); W
            Free module of degree 3 and rank 2 over Integer Ring
            User basis matrix:
            [1 2 3]
            [4 5 6]
            sage: W.ambient()
            Ambient free module of rank 3 over the principal ideal domain Integer Ring

        Now we create a submodule of the ambient vector space, rather than
        ``M`` itself::

            sage: W = M.span_of_basis([[1,2,3/2],[4,5,6]]); W
            Free module of degree 3 and rank 2 over Integer Ring
            User basis matrix:
            [  1   2 3/2]
            [  4   5   6]
            sage: W.ambient()
            Vector space of dimension 3 over Rational Field

        A submodule of a submodule::

            sage: M = ZZ^3
            sage: W = M.span_of_basis([[1,2,3],[4,5,6]]); W
            Free module of degree 3 and rank 2 over Integer Ring
            User basis matrix:
            [1 2 3]
            [4 5 6]
            sage: U = W.span_of_basis([[5,7,9]]); U
            Free module of degree 3 and rank 1 over Integer Ring
            User basis matrix:
            [5 7 9]
            sage: U.ambient()
            Ambient free module of rank 3 over the principal ideal domain Integer Ring
        """
        if self.base_ring() == self.coordinate_ring():
            return self.ambient_module()
        else:
            return self.ambient_vector_space()

    # Sets.Subquotients.ParentMethods
    @lazy_attribute
    def lift(self):
        r"""
        The lift (embedding) map from ``self`` to the ambient module or space.

        EXAMPLES::

            sage: M = ZZ^3
            sage: W = M.span_of_basis([[1,2,3],[4,5,6]]); W
            Free module of degree 3 and rank 2 over Integer Ring
            User basis matrix:
            [1 2 3]
            [4 5 6]
            sage: W.lift
            Generic morphism:
            From: Free module of degree 3 and rank 2 over Integer Ring
            User basis matrix:
            [1 2 3]
            [4 5 6]
            To:   Ambient free module of rank 3 over the principal ideal domain Integer Ring
            sage: w = W([5,7,9])
            sage: m = W.lift(w); m
            (5, 7, 9)
            sage: m.parent()
            Ambient free module of rank 3 over the principal ideal domain Integer Ring
        """
        ambient = self.ambient()
        return self.module_morphism(function=ambient, codomain=ambient)

    # Sets.Subquotients.ParentMethods
    @lazy_attribute
    def retract(self):
        r"""
        The retract map from the ambient space.

        This is a partial map, which gives an error for elements not in the subspace.

        Calling this map on elements of the ambient space is the same as calling the
        element constructor of ``self``.

        EXAMPLES::

            sage: M = ZZ^3
            sage: W = M.span_of_basis([[1,2,3],[4,5,6]]); W
            Free module of degree 3 and rank 2 over Integer Ring
            User basis matrix:
            [1 2 3]
            [4 5 6]
            sage: W.retract
            Generic morphism:
            From: Ambient free module of rank 3 over the principal ideal domain Integer Ring
            To:   Free module of degree 3 and rank 2 over Integer Ring
            User basis matrix:
            [1 2 3]
            [4 5 6]
            sage: m = M([5, 7, 9])
            sage: w = W.retract(m); w
            (5, 7, 9)
            sage: w.parent()
            Free module of degree 3 and rank 2 over Integer Ring
            User basis matrix:
            [1 2 3]
            [4 5 6]
        """
        return self.ambient().module_morphism(function=self, codomain=self)

    def relations(self):
        r"""
        Return the submodule defining the relations of ``self`` as a
        subquotient (considering the ambient module as a quotient module).

        EXAMPLES::

            sage: V = GF(2)^2
            sage: W = V.subspace([[1, 0]])
            sage: W.relations() == V.zero_submodule()
            True

            sage: Q = V / W
            sage: Q.relations() == W
            True
            sage: Q.zero_submodule().relations() == W
            True
        """
        return self.__ambient_module.relations()

    def echelon_coordinates(self, v, check=True):
        r"""
        Write `v` in terms of the echelonized basis for ``self``.

        INPUT:

        - ``v`` -- vector

        - ``check`` -- boolean (default: ``True``); if ``True``, also
          verify that `v` is really in ``self``

        OUTPUT: list

        Returns a list `c` such that if `B` is the basis
        for self, then

        .. MATH::

            \sum c_i B_i = v.

        If `v` is not in self, raise an :exc:`ArithmeticError` exception.

        EXAMPLES::

            sage: A = ZZ^3
            sage: M = A.span_of_basis([[1,2,'3/7'],[4,5,6]])
            sage: M.coordinates([8,10,12])
            [0, 2]
            sage: M.echelon_coordinates([8,10,12])
            [8, -2]
            sage: B = M.echelonized_basis(); B
            [(1, 2, 3/7), (0, 3, -30/7)]
            sage: 8*B[0] - 2*B[1]
            (8, 10, 12)

        We do an example with a sparse vector space::

            sage: V = VectorSpace(QQ,5, sparse=True)
            sage: W = V.subspace_with_basis([[0,1,2,0,0], [0,-1,0,0,-1/2]])
            sage: W.echelonized_basis()
            [(0, 1, 0, 0, 1/2), (0, 0, 1, 0, -1/4)]
            sage: W.echelon_coordinates([0,0,2,0,-1/2])
            [0, 2]
        """
        if not isinstance(v, free_module_element.FreeModuleElement):
            v = self.ambient_vector_space()(v)
        elif v.degree() != self.degree():
            raise ArithmeticError("vector is not in free module")
        # Find coordinates of v with respect to rref basis.
        E = self.echelonized_basis_matrix()
        P = E.pivots()
        w = v.list_from_positions(P)
        # Next use the transformation matrix from the rref basis
        # to the echelon basis.
        T = self._rref_to_echelon_matrix()
        x = T.linear_combination_of_rows(w).list(copy=False)
        if not check:
            return x
        if v.parent() is self:
            return x
        lc = E.linear_combination_of_rows(x)
        if list(lc) != list(v):
            raise ArithmeticError("vector is not in free module")
        return x

    def user_to_echelon_matrix(self):
        """
        Return matrix that transforms a vector written with respect to the
        user basis of ``self`` to one written with respect to the echelon
        basis. The matrix acts from the right, as is usual in Sage.

        EXAMPLES::

            sage: A = ZZ^3
            sage: M = A.span_of_basis([[1,2,3],[4,5,6]])
            sage: M.echelonized_basis()
            [(1, 2, 3), (0, 3, 6)]
            sage: M.user_to_echelon_matrix()
            [ 1  0]
            [ 4 -1]

        The vector `v=(5,7,9)` in `M` is `(1,1)`
        with respect to the user basis. Multiplying the above matrix on the
        right by this vector yields `(5,-1)`, which has components
        the coordinates of `v` with respect to the echelon basis.

        ::

            sage: v0,v1 = M.basis(); v = v0+v1
            sage: e0,e1 = M.echelonized_basis()
            sage: v
            (5, 7, 9)
            sage: 5*e0 + (-1)*e1
            (5, 7, 9)
        """
        try:
            return self.__user_to_echelon_matrix
        except AttributeError:
            if self.base_ring().is_field():
                self.__user_to_echelon_matrix = self._user_to_rref_matrix()
            else:
                rows = sum([self.echelon_coordinates(b, check=False)
                            for b in self.basis()], [])
                M = sage.matrix.matrix_space.MatrixSpace(self.base_ring().fraction_field(),
                                                         self.dimension(),
                                                         sparse=self.is_sparse())
                self.__user_to_echelon_matrix = M(rows)
        return self.__user_to_echelon_matrix

    def echelon_to_user_matrix(self):
        """
        Return matrix that transforms the echelon basis to the user basis
        of ``self``. This is a matrix `A` such that if `v` is a
        vector written with respect to the echelon basis for ``self`` then
        `vA` is that vector written with respect to the user basis
        of ``self``.

        EXAMPLES::

            sage: V = QQ^3
            sage: W = V.span_of_basis([[1,2,3],[4,5,6]])
            sage: W.echelonized_basis()
            [(1, 0, -1), (0, 1, 2)]
            sage: A = W.echelon_to_user_matrix(); A
            [-5/3  2/3]
            [ 4/3 -1/3]

        The vector `(1,1,1)` has coordinates `v=(1,1)` with
        respect to the echelonized basis for ``self``. Multiplying `vA`
        we find the coordinates of this vector with respect to the user
        basis.

        ::

            sage: v = vector(QQ, [1,1]); v
            (1, 1)
            sage: v * A
            (-1/3, 1/3)
            sage: u0, u1 = W.basis()
            sage: (-u0 + u1)/3
            (1, 1, 1)
        """
        try:
            return self.__echelon_to_user_matrix
        except AttributeError:
            self.__echelon_to_user_matrix = ~self.user_to_echelon_matrix()
            return self.__echelon_to_user_matrix

    def _user_to_rref_matrix(self):
        """
        Return a transformation matrix from the user specified basis to row
        reduced echelon form, for this module over a PID.

        Note: For internal use only! See ``user_to_echelon_matrix``.

        EXAMPLES::

            sage: M = ZZ^3
            sage: N = M.submodule_with_basis([[1,1,0],[0,1,1]])
            sage: T = N.user_to_echelon_matrix(); T # indirect doctest
            [1 1]
            [0 1]
            sage: N.basis_matrix()
            [1 1 0]
            [0 1 1]
            sage: N.echelonized_basis_matrix()
            [ 1  0 -1]
            [ 0  1  1]
            sage: T * N.echelonized_basis_matrix() == N.basis_matrix()
            True
        """
        try:
            return self.__user_to_rref_matrix
        except AttributeError:
            A = self.basis_matrix()
            P = self.echelonized_basis_matrix().pivots()
            T = A.matrix_from_columns(P)
            self.__user_to_rref_matrix = T
        return self.__user_to_rref_matrix

    def _rref_to_user_matrix(self):
        """
        Return a transformation matrix from row reduced echelon form to
        the user specified basis, for this module over a PID.

        Note: For internal use only! See ``user_to_echelon_matrix``.

        EXAMPLES::

            sage: M = ZZ^3
            sage: N = M.submodule_with_basis([[1,1,0],[0,1,1]])
            sage: U = N.echelon_to_user_matrix(); U # indirect doctest
            [ 1 -1]
            [ 0  1]
            sage: N.echelonized_basis_matrix()
            [ 1  0 -1]
            [ 0  1  1]
            sage: N.basis_matrix()
            [1 1 0]
            [0 1 1]
            sage: U * N.basis_matrix() == N.echelonized_basis_matrix()
            True
        """
        try:
            return self.__rref_to_user_matrix
        except AttributeError:
            self.__rref_to_user_matrix = ~self._user_to_rref_matrix()
            return self.__rref_to_user_matrix

    def _echelon_to_rref_matrix(self):
        """
        Return a transformation matrix from the some matrix to the row
        reduced echelon form for this module over a PID.

        Note: For internal use only! and not used!

        EXAMPLES::

            sage: M = ZZ^3
            sage: N = M.submodule_with_basis([[1,1,0],[1,1,2]])
            sage: N
            Free module of degree 3 and rank 2 over Integer Ring
            User basis matrix:
            [1 1 0]
            [1 1 2]
            sage: T = N._echelon_to_rref_matrix(); T
            [1 0]
            [0 2]
            sage: type(T)
            <class 'sage.matrix.matrix_integer_dense.Matrix_integer_dense'>
            sage: U = N._rref_to_echelon_matrix(); U
            [  1   0]
            [  0 1/2]
            sage: type(U)
            <class 'sage.matrix.matrix_rational_dense.Matrix_rational_dense'>
        """
        try:
            return self.__echelon_to_rref_matrix
        except AttributeError:
            A = self.echelonized_basis_matrix()
            T = A.matrix_from_columns(A.pivots())
            self.__echelon_to_rref_matrix = T
        return self.__echelon_to_rref_matrix

    def _rref_to_echelon_matrix(self):
        """
        Return a transformation matrix from row reduced echelon form to
        some matrix for this module over a PID.

        Note: For internal use only!

        EXAMPLES::

            sage: M = ZZ^3
            sage: N = M.submodule_with_basis([[1,1,0],[1,1,2]])
            sage: N
            Free module of degree 3 and rank 2 over Integer Ring
            User basis matrix:
            [1 1 0]
            [1 1 2]
            sage: T = N._echelon_to_rref_matrix(); T
            [1 0]
            [0 2]
            sage: type(T)
            <class 'sage.matrix.matrix_integer_dense.Matrix_integer_dense'>
            sage: U = N._rref_to_echelon_matrix(); U
            [  1   0]
            [  0 1/2]
            sage: type(U)
            <class 'sage.matrix.matrix_rational_dense.Matrix_rational_dense'>
        """
        try:
            return self.__rref_to_echelon_matrix
        except AttributeError:
            self.__rref_to_echelon_matrix = ~self._echelon_to_rref_matrix()
            return self.__rref_to_echelon_matrix

    def vector_space(self, base_field=None):
        """
        Return the vector space associated to this free module via tensor
        product with the fraction field of the base ring.

        EXAMPLES::

            sage: A = ZZ^3; A
            Ambient free module of rank 3 over the principal ideal domain Integer Ring
            sage: A.vector_space()
            Vector space of dimension 3 over Rational Field
            sage: M = A.span_of_basis([['1/3',2,'3/7'],[4,5,6]]); M
            Free module of degree 3 and rank 2 over Integer Ring
            User basis matrix:
            [1/3   2 3/7]
            [  4   5   6]
            sage: M.vector_space()
            Vector space of degree 3 and dimension 2 over Rational Field
            User basis matrix:
            [1/3   2 3/7]
            [  4   5   6]
        """
        if base_field is None:
            V = self.ambient_vector_space()
            return V.submodule_with_basis(self.basis())
        return self.change_ring(base_field)

    def ambient_vector_space(self):
        """
        Return the ambient vector space in which this free module is
        embedded.

        EXAMPLES::

            sage: M = ZZ^3;  M.ambient_vector_space()
            Vector space of dimension 3 over Rational Field

        ::

            sage: N = M.span_of_basis([[1,2,'1/5']])
            sage: N
            Free module of degree 3 and rank 1 over Integer Ring
            User basis matrix:
            [  1   2 1/5]
            sage: M.ambient_vector_space()
            Vector space of dimension 3 over Rational Field
            sage: M.ambient_vector_space() is N.ambient_vector_space()
            True

        If an inner product on the module is specified, then this
        is preserved on the ambient vector space.

        ::

            sage: M = FreeModule(ZZ,4,inner_product_matrix=1)
            sage: V = M.ambient_vector_space()
            sage: V
            Ambient quadratic space of dimension 4 over Rational Field
            Inner product matrix:
            [1 0 0 0]
            [0 1 0 0]
            [0 0 1 0]
            [0 0 0 1]
            sage: N = M.submodule([[1,-1,0,0],[0,1,-1,0],[0,0,1,-1]])
            sage: N.gram_matrix()
            [2 1 1]
            [1 2 1]
            [1 1 2]
            sage: V == N.ambient_vector_space()
            True
        """
        return self.ambient_module().ambient_vector_space()

    def basis(self):
        """
        Return the user basis for this free module.

        EXAMPLES::

            sage: V = ZZ^3
            sage: V.basis()
            [(1, 0, 0), (0, 1, 0), (0, 0, 1)]
            sage: M = V.span_of_basis([['1/8',2,1]])
            sage: M.basis()
            [(1/8, 2, 1)]
        """
        return self.__basis

    def change_ring(self, R):
        """
        Return the free module over `R` obtained by coercing each
        element of the basis of ``self`` into a vector over the
        fraction field of `R`, then taking the resulting `R`-module.

        INPUT:

        - ``R`` -- a principal ideal domain

        EXAMPLES::

            sage: V = QQ^3
            sage: W = V.subspace([[2, 1/2, 1]])
            sage: W.change_ring(GF(7))
            Vector space of degree 3 and dimension 1 over Finite Field of size 7
            Basis matrix:
            [1 2 4]

        ::

            sage: M = (ZZ^2) * (1/2)
            sage: N = M.change_ring(QQ)
            sage: N
            Vector space of degree 2 and dimension 2 over Rational Field
            Basis matrix:
            [1 0]
            [0 1]
            sage: N = M.change_ring(QQ['x'])
            sage: N
            Free module of degree 2 and rank 2
             over Univariate Polynomial Ring in x over Rational Field
            Echelon basis matrix:
            [1/2   0]
            [  0 1/2]
            sage: N.coordinate_ring()
            Univariate Polynomial Ring in x over Rational Field

        The ring must be a principal ideal domain::

            sage: M.change_ring(ZZ['x'])
            Traceback (most recent call last):
            ...
            TypeError: the new ring Univariate Polynomial Ring in x over Integer Ring
            should be a principal ideal domain
        """
        if self.base_ring() is R:
            return self
        if R not in PrincipalIdealDomains():
            raise TypeError("the new ring %r should be a principal ideal domain" % R)

        K = R.fraction_field()
        V = VectorSpace(K, self.degree())
        B = [V(b) for b in self.basis()]
        M = self.ambient_module().change_ring(R)
        if self.has_user_basis():
            return M.span_of_basis(B)
        else:
            return M.span(B)

    def coordinate_vector(self, v, check=True):
        """
        Write `v` in terms of the user basis for ``self``.

        INPUT:

        - ``v`` -- vector

        - ``check`` -- boolean (default: ``True``); if ``True``, also verify that
          `v` is really in ``self``

        OUTPUT: list

        The output is a vector `c` such that if `B` is the basis for ``self``,
        then

        .. MATH::

            \\sum c_i B_i = v.

        If `v` is not in self, raise an :exc:`ArithmeticError` exception.

        EXAMPLES::

            sage: V = ZZ^3
            sage: M = V.span_of_basis([['1/8',2,1]])
            sage: M.coordinate_vector([1,16,8])
            (8)
        """
        # First find the coordinates of v wrt echelon basis.
        w = self.echelon_coordinate_vector(v, check=check)
        # Next use transformation matrix from echelon basis to
        # user basis.
        T = self.echelon_to_user_matrix()
        return T.linear_combination_of_rows(w)

    def echelonized_basis(self):
        """
        Return the basis for ``self`` in echelon form.

        EXAMPLES::

            sage: V = ZZ^3
            sage: M = V.span_of_basis([['1/2',3,1], [0,'1/6',0]])
            sage: M.basis()
            [(1/2, 3, 1), (0, 1/6, 0)]
            sage: B = M.echelonized_basis(); B
            [(1/2, 0, 1), (0, 1/6, 0)]
            sage: V.span(B) == M
            True
        """
        return self.__echelonized_basis

    def echelon_coordinate_vector(self, v, check=True):
        """
        Write `v` in terms of the echelonized basis for ``self``.

        INPUT:

        - ``v`` -- vector

        - ``check`` -- boolean (default: ``True``); if ``True``, also
          verify that `v` is really in ``self``

        Returns a list `c` such that if `B` is the echelonized basis
        for ``self``, then

        .. MATH::

            \\sum c_i B_i = v.

        If `v` is not in self, raise an :exc:`ArithmeticError` exception.

        EXAMPLES::

            sage: V = ZZ^3
            sage: M = V.span_of_basis([['1/2',3,1], [0,'1/6',0]])
            sage: B = M.echelonized_basis(); B
            [(1/2, 0, 1), (0, 1/6, 0)]
            sage: M.echelon_coordinate_vector(['1/2', 3, 1])
            (1, 18)
        """
        return FreeModule(self.base_ring().fraction_field(), self.rank())(self.echelon_coordinates(v, check=check))

    def has_user_basis(self):
        """
        Return ``True`` if the basis of this free module is
        specified by the user, as opposed to being the default echelon
        form.

        EXAMPLES::

            sage: V = ZZ^3; V.has_user_basis()
            False
            sage: M = V.span_of_basis([[1,3,1]]); M.has_user_basis()
            True
            sage: M = V.span([[1,3,1]]); M.has_user_basis()
            False
        """
        return True

    def linear_combination_of_basis(self, v):
        """
        Return the linear combination of the basis for ``self`` obtained from
        the coordinates of v.

        INPUT:

        - ``v`` -- list

        EXAMPLES::

            sage: V = span([[1,2,3], [4,5,6]], ZZ); V
            Free module of degree 3 and rank 2 over Integer Ring
            Echelon basis matrix:
            [1 2 3]
            [0 3 6]
            sage: V.linear_combination_of_basis([1,1])
            (1, 5, 9)

        This should raise an error if the resulting element is not in self::

            sage: W = (QQ**2).span([[2, 0], [0, 8]], ZZ)
            sage: W.linear_combination_of_basis([1, -1/2])
            Traceback (most recent call last):
            ...
            TypeError: element [2, -4] is not in free module
        """
        R = self.base_ring()
        check = (not R.is_field()) and any(a not in R for a in list(v))
        return self(self.basis_matrix().linear_combination_of_rows(v),
                    check=check, copy=False, coerce=False)


class FreeModule_submodule_pid(FreeModule_submodule_with_basis_pid):
    """
    An `R`-submodule of `K^n` where `K` is the
    fraction field of a principal ideal domain `R`.

    EXAMPLES::

        sage: M = ZZ^3
        sage: W = M.span_of_basis([[1,2,3],[4,5,19]]); W
        Free module of degree 3 and rank 2 over Integer Ring
        User basis matrix:
        [ 1  2  3]
        [ 4  5 19]

    Generic tests, including saving and loading submodules and elements::

        sage: TestSuite(W).run()
        sage: v = W.0 + W.1
        sage: TestSuite(v).run()
    """
    def __init__(self, ambient, gens, check=True, already_echelonized=False,
                 category=None):
        """
        Create an embedded free module over a PID.

        EXAMPLES::

            sage: V = ZZ^3
            sage: W = V.span([[1,2,3],[4,5,6]])
            sage: W
            Free module of degree 3 and rank 2 over Integer Ring
            Echelon basis matrix:
            [1 2 3]
            [0 3 6]
        """
        FreeModule_submodule_with_basis_pid.__init__(self, ambient, basis=gens,
                                                     echelonize=True,
                                                     already_echelonized=already_echelonized,
                                                     category=category)

    def _repr_(self):
        """
        The printing representation of ``self``.

        EXAMPLES::

            sage: M = ZZ^8
            sage: L = M.submodule([ M.gen(i) - M.gen(0) for i in range(1,8) ])
            sage: L # indirect doctest
            Free module of degree 8 and rank 7 over Integer Ring
            Echelon basis matrix:
            [ 1  0  0  0  0  0  0 -1]
            [ 0  1  0  0  0  0  0 -1]
            [ 0  0  1  0  0  0  0 -1]
            [ 0  0  0  1  0  0  0 -1]
            [ 0  0  0  0  1  0  0 -1]
            [ 0  0  0  0  0  1  0 -1]
            [ 0  0  0  0  0  0  1 -1]
        """
        if self.is_sparse():
            s = "Sparse free module of degree %s and rank %s over %s\n" % (
                self.degree(), self.rank(), self.base_ring()) + \
                "Echelon basis matrix:\n%s" % self.basis_matrix()
        else:
            s = "Free module of degree %s and rank %s over %s\n" % (
                self.degree(), self.rank(), self.base_ring()) + \
                "Echelon basis matrix:\n%s" % self.basis_matrix()
        return s

    def coordinate_vector(self, v, check=True):
        """
        Write `v` in terms of the user basis for ``self``.

        INPUT:

        - ``v`` -- vector

        - ``check`` -- boolean (default: ``True``); if ``True``, also verify that
           `v` is really in ``self``

        OUTPUT: list

        The output is a list `c` such that if `B` is the basis for ``self``,
        then

        .. MATH::

            \\sum c_i B_i = v.

        If `v` is not in self, raise an :exc:`ArithmeticError` exception.

        EXAMPLES::

            sage: V = ZZ^3
            sage: W = V.span_of_basis([[1,2,3],[4,5,6]])
            sage: W.coordinate_vector([1,5,9])
            (5, -1)
        """
        return self.echelon_coordinate_vector(v, check=check)

    def has_user_basis(self):
        r"""
        Return ``True`` if the basis of this free module is
        specified by the user, as opposed to being the default echelon
        form.

        EXAMPLES::

            sage: A = ZZ^3; A
            Ambient free module of rank 3 over the principal ideal domain Integer Ring
            sage: A.has_user_basis()
            False
            sage: W = A.span_of_basis([[2,'1/2',1]])
            sage: W.has_user_basis()
            True
            sage: W = A.span([[2,'1/2',1]])
            sage: W.has_user_basis()
            False
        """
        return False


FreeModule_generic_pid._submodule_class = FreeModule_submodule_pid


class FreeModule_submodule_with_basis_field(FreeModule_generic_field, FreeModule_submodule_with_basis_pid):
    """
    An embedded vector subspace with a distinguished user basis.

    EXAMPLES::

        sage: M = QQ^3; W = M.submodule_with_basis([[1,2,3], [4,5,19]]); W
        Vector space of degree 3 and dimension 2 over Rational Field
        User basis matrix:
        [ 1  2  3]
        [ 4  5 19]

    Since this is an embedded vector subspace with a distinguished user
    basis possibly different than the echelonized basis, the
    echelon_coordinates() and user coordinates() do not agree::

        sage: V = QQ^3

    ::

        sage: W = V.submodule_with_basis([[1,2,3], [4,5,6]])
        sage: W
        Vector space of degree 3 and dimension 2 over Rational Field
        User basis matrix:
        [1 2 3]
        [4 5 6]

    ::

        sage: v = V([1,5,9])
        sage: W.echelon_coordinates(v)
        [1, 5]
        sage: vector(QQ, W.echelon_coordinates(v)) * W.echelonized_basis_matrix()
        (1, 5, 9)

    ::

        sage: v = V([1,5,9])
        sage: W.coordinates(v)
        [5, -1]
        sage: vector(QQ, W.coordinates(v)) * W.basis_matrix()
        (1, 5, 9)

    Generic tests, including saving and loading submodules and elements::

        sage: TestSuite(W).run()

        sage: K.<x> = FractionField(PolynomialRing(QQ,'x'))
        sage: M = K^3; W = M.span_of_basis([[1,1,x]])
        sage: TestSuite(W).run()
    """
    def __init__(self, ambient, basis, check=True,
                 echelonize=False, echelonized_basis=None,
                 already_echelonized=False,
                 category=None):
        """
        Create a vector space with given basis.

        EXAMPLES::

            sage: V = QQ^3
            sage: W = V.span_of_basis([[1,2,3],[4,5,6]])
            sage: W
            Vector space of degree 3 and dimension 2 over Rational Field
            User basis matrix:
            [1 2 3]
            [4 5 6]
        """
        FreeModule_submodule_with_basis_pid.__init__(
            self, ambient, basis=basis, check=check, echelonize=echelonize,
            echelonized_basis=echelonized_basis, already_echelonized=already_echelonized,
            category=category)

    def _repr_(self):
        """
        The printing representation of ``self``.

        EXAMPLES::

            sage: V = VectorSpace(QQ,5)
            sage: U = V.submodule([ V.gen(i) - V.gen(0) for i in range(1,5) ])
            sage: U # indirect doctest
            Vector space of degree 5 and dimension 4 over Rational Field
            Basis matrix:
            [ 1  0  0  0 -1]
            [ 0  1  0  0 -1]
            [ 0  0  1  0 -1]
            [ 0  0  0  1 -1]
            sage: print(U._repr_())
            Vector space of degree 5 and dimension 4 over Rational Field
            Basis matrix:
            [ 1  0  0  0 -1]
            [ 0  1  0  0 -1]
            [ 0  0  1  0 -1]
            [ 0  0  0  1 -1]

        The system representation can be overwritten, but leaves _repr_
        unmodified.

        ::

            sage: U.rename('U')
            sage: U
            U
            sage: print(U._repr_())
            Vector space of degree 5 and dimension 4 over Rational Field
            Basis matrix:
            [ 1  0  0  0 -1]
            [ 0  1  0  0 -1]
            [ 0  0  1  0 -1]
            [ 0  0  0  1 -1]

        Sparse vector spaces print this fact.

        ::

            sage: VV = VectorSpace(QQ,5,sparse=True)
            sage: UU = VV.submodule([ VV.gen(i) - VV.gen(0) for i in range(1,5) ])
            sage: UU # indirect doctest
            Sparse vector space of degree 5 and dimension 4 over Rational Field
            Basis matrix:
            [ 1  0  0  0 -1]
            [ 0  1  0  0 -1]
            [ 0  0  1  0 -1]
            [ 0  0  0  1 -1]

        (Now clean up again.)

        ::

            sage: U.reset_name()
            sage: U
            Vector space of degree 5 and dimension 4 over Rational Field
            Basis matrix:
            [ 1  0  0  0 -1]
            [ 0  1  0  0 -1]
            [ 0  0  1  0 -1]
            [ 0  0  0  1 -1]
        """
        if self.is_sparse():
            return "Sparse vector space of degree %s and dimension %s over %s\n" % (
                self.degree(), self.dimension(), self.base_field()) + \
                "User basis matrix:\n%r" % self.basis_matrix()

        return "Vector space of degree %s and dimension %s over %s\n" % (
            self.degree(), self.dimension(), self.base_field()) + \
            "User basis matrix:\n%r" % self.basis_matrix()

    def _denominator(self, B):
        """
        Given a list (of field elements) returns 1 as the common
        denominator.

        N.B.: This function is for internal use only!

        EXAMPLES::

            sage: U = QQ^3
            sage: U
            Vector space of dimension 3 over Rational Field
            sage: U.denominator()
            1
            sage: V = U.span([[1,1/2,1/3], [-1/5,2/3,3]])
            sage: V
            Vector space of degree 3 and dimension 2 over Rational Field
            Basis matrix:
            [   1    0 -5/3]
            [   0    1    4]
            sage: W = U.submodule_with_basis([[1,1/2,1/3], [-1/5,2/3,3]])
            sage: W
            Vector space of degree 3 and dimension 2 over Rational Field
            User basis matrix:
            [   1  1/2  1/3]
            [-1/5  2/3    3]
            sage: W._denominator(W.echelonized_basis_matrix().list())
            1
        """
        return 1

    def _echelonized_basis(self, ambient, basis):
        """
        Given the ambient space and a basis, construct and cache the
        echelonized basis matrix and returns its rows.

        N.B. This function is for internal use only!

        EXAMPLES::

            sage: M = ZZ^3
            sage: N = M.submodule_with_basis([[1,1,0],[0,2,1]])
            sage: N._echelonized_basis(M,N.basis())
            [(1, 1, 0), (0, 2, 1)]
            sage: V = QQ^3
            sage: W = V.submodule_with_basis([[1,1,0],[0,2,1]])
            sage: W._echelonized_basis(V,W.basis())
            [(1, 0, -1/2), (0, 1, 1/2)]
        """
        MAT = sage.matrix.matrix_space.MatrixSpace(
            base_ring=ambient.base_ring(),
            nrows=len(basis), ncols=ambient.degree(),
            sparse=ambient.is_sparse())
        A = MAT(basis)
        E = A.echelon_form()
        # Return the first rank rows (i.e., the nonzero rows).
        return E.rows()[:E.rank()]

    def is_ambient(self):
        """
        Return False since this is not an ambient module.

        EXAMPLES::

            sage: V = QQ^3
            sage: V.is_ambient()
            True
            sage: W = V.span_of_basis([[1,2,3],[4,5,6]])
            sage: W.is_ambient()
            False
        """
        return False


class FreeModule_submodule_field(FreeModule_submodule_with_basis_field):
    """
    An embedded vector subspace with echelonized basis.

    EXAMPLES:

    Since this is an embedded vector subspace with echelonized basis,
    the echelon_coordinates() and user coordinates() agree::

        sage: V = QQ^3
        sage: W = V.span([[1,2,3],[4,5,6]])
        sage: W
        Vector space of degree 3 and dimension 2 over Rational Field
        Basis matrix:
        [ 1  0 -1]
        [ 0  1  2]

    ::

        sage: v = V([1,5,9])
        sage: W.echelon_coordinates(v)
        [1, 5]
        sage: vector(QQ, W.echelon_coordinates(v)) * W.basis_matrix()
        (1, 5, 9)
        sage: v = V([1,5,9])
        sage: W.coordinates(v)
        [1, 5]
        sage: vector(QQ, W.coordinates(v)) * W.basis_matrix()
        (1, 5, 9)
    """
    def __init__(self, ambient, gens, check=True, already_echelonized=False, category=None):
        """
        Create an embedded vector subspace with echelonized basis.

        EXAMPLES::

            sage: V = QQ^3
            sage: W = V.span([[1,2,3],[4,5,6]])
            sage: W
            Vector space of degree 3 and dimension 2 over Rational Field
            Basis matrix:
            [ 1  0 -1]
            [ 0  1  2]
        """
        if isinstance(gens, FreeModule_generic):
            gens = gens.gens()
        FreeModule_submodule_with_basis_field.__init__(self, ambient,
                                                       basis=gens, check=check,
                                                       echelonize=not already_echelonized,
                                                       already_echelonized=already_echelonized,
                                                       category=category)

    def _repr_(self) -> str:
        """
        The default printing representation of ``self``.

        EXAMPLES::

            sage: V = VectorSpace(QQ,5)
            sage: U = V.submodule([ V.gen(i) - V.gen(0) for i in range(1,5) ])
            sage: U # indirect doctest
            Vector space of degree 5 and dimension 4 over Rational Field
            Basis matrix:
            [ 1  0  0  0 -1]
            [ 0  1  0  0 -1]
            [ 0  0  1  0 -1]
            [ 0  0  0  1 -1]
            sage: print(U._repr_())
            Vector space of degree 5 and dimension 4 over Rational Field
            Basis matrix:
            [ 1  0  0  0 -1]
            [ 0  1  0  0 -1]
            [ 0  0  1  0 -1]
            [ 0  0  0  1 -1]

        The system representation can be overwritten, but leaves _repr_
        unmodified.

        ::

            sage: U.rename('U')
            sage: U
            U
            sage: print(U._repr_())
            Vector space of degree 5 and dimension 4 over Rational Field
            Basis matrix:
            [ 1  0  0  0 -1]
            [ 0  1  0  0 -1]
            [ 0  0  1  0 -1]
            [ 0  0  0  1 -1]

        Sparse vector spaces print this fact.

        ::

            sage: VV = VectorSpace(QQ,5,sparse=True)
            sage: UU = VV.submodule([ VV.gen(i) - VV.gen(0) for i in range(1,5) ])
            sage: UU # indirect doctest
            Sparse vector space of degree 5 and dimension 4 over Rational Field
            Basis matrix:
            [ 1  0  0  0 -1]
            [ 0  1  0  0 -1]
            [ 0  0  1  0 -1]
            [ 0  0  0  1 -1]

        (Now clean up again.)

        ::

            sage: U.reset_name()
            sage: U
            Vector space of degree 5 and dimension 4 over Rational Field
            Basis matrix:
            [ 1  0  0  0 -1]
            [ 0  1  0  0 -1]
            [ 0  0  1  0 -1]
            [ 0  0  0  1 -1]
        """
        if self.is_sparse():
            return "Sparse vector space of degree %s and dimension %s over %s\n" % (
                self.degree(), self.dimension(), self.base_field()) + \
                "Basis matrix:\n%r" % self.basis_matrix()
        else:
            return "Vector space of degree %s and dimension %s over %s\n" % (
                self.degree(), self.dimension(), self.base_field()) + \
                "Basis matrix:\n%r" % self.basis_matrix()

    def echelon_coordinates(self, v, check=True):
        """
        Write `v` in terms of the echelonized basis of ``self``.

        INPUT:

        - ``v`` -- vector

        - ``check`` -- boolean (default: ``True``); if ``True``, also
          verify that `v` is really in ``self``

        OUTPUT: list

        The output is a list `c` such that if `B` is the basis for ``self``,
        then

        .. MATH::

            \\sum c_i B_i = v.

        If `v` is not in ``self``, raise an :exc:`ArithmeticError` exception.

        EXAMPLES::

            sage: V = QQ^3
            sage: W = V.span([[1,2,3],[4,5,6]])
            sage: W
            Vector space of degree 3 and dimension 2 over Rational Field
            Basis matrix:
            [ 1  0 -1]
            [ 0  1  2]

        ::

            sage: v = V([1,5,9])
            sage: W.echelon_coordinates(v)
            [1, 5]
            sage: vector(QQ, W.echelon_coordinates(v)) * W.basis_matrix()
            (1, 5, 9)
        """
        if not isinstance(v, free_module_element.FreeModuleElement):
            v = self.ambient_vector_space()(v)
        if v.degree() != self.degree():
            raise ArithmeticError("v (=%s) is not in self" % v)
        E = self.echelonized_basis_matrix()
        P = E.pivots()
        if not P:
            if check and v != 0:
                raise ArithmeticError("vector is not in free module")
            return []
        w = v.list_from_positions(P)
        if not check:
            # It's really really easy.
            return w
        if v.parent() is self:   # obvious that v is really in here.
            return w
        # the "linear_combination_of_rows" call dominates the runtime
        # of this function, in the check==False case when the parent
        # of v is not self.
        lc = E.linear_combination_of_rows(w)
        if lc.list() != v.list():
            raise ArithmeticError("vector is not in free module")
        return w

    def coordinate_vector(self, v, check=True):
        """
        Write `v` in terms of the user basis for ``self``.

        INPUT:

        - ``v`` -- vector

        - ``check`` -- boolean (default: ``True``); if ``True``, also verify that
           `v` is really in ``self``

        OUTPUT: list

        The output is a list `c` such that if `B` is the basis for ``self``, then

        .. MATH::

            \\sum c_i B_i = v.

        If `v` is not in ``self``, raise an :exc:`ArithmeticError` exception.

        EXAMPLES::

            sage: V = QQ^3
            sage: W = V.span([[1,2,3],[4,5,6]]); W
            Vector space of degree 3 and dimension 2 over Rational Field
            Basis matrix:
            [ 1  0 -1]
            [ 0  1  2]
            sage: v = V([1,5,9])
            sage: W.coordinate_vector(v)
            (1, 5)
            sage: W.coordinates(v)
            [1, 5]
            sage: vector(QQ, W.coordinates(v)) * W.basis_matrix()
            (1, 5, 9)

        ::

            sage: V = VectorSpace(QQ,5, sparse=True)
            sage: W = V.subspace([[0,1,2,0,0], [0,-1,0,0,-1/2]])
            sage: W.coordinate_vector([0,0,2,0,-1/2])
            (0, 2)
        """
        return self.echelon_coordinate_vector(v, check=check)

    def has_user_basis(self):
        """
        Return ``True`` if the basis of this free module is
        specified by the user, as opposed to being the default echelon
        form.

        EXAMPLES::

            sage: V = QQ^3
            sage: W = V.subspace([[2,'1/2', 1]])
            sage: W.has_user_basis()
            False
            sage: W = V.subspace_with_basis([[2,'1/2',1]])
            sage: W.has_user_basis()
            True
        """
        return False


FreeModule_generic_field._submodule_class = FreeModule_submodule_field


###############################################################################

def element_class(R, is_sparse):
    """
    The class of the vectors (elements of a free module) with base ring
    R and boolean is_sparse.

    EXAMPLES::

        sage: FF = FiniteField(2)
        sage: P = PolynomialRing(FF,'x')
        sage: sage.modules.free_module.element_class(QQ, is_sparse=True)
        <class 'sage.modules.free_module_element.FreeModuleElement_generic_sparse'>
        sage: sage.modules.free_module.element_class(QQ, is_sparse=False)
        <class 'sage.modules.vector_rational_dense.Vector_rational_dense'>
        sage: sage.modules.free_module.element_class(ZZ, is_sparse=True)
        <class 'sage.modules.free_module_element.FreeModuleElement_generic_sparse'>
        sage: sage.modules.free_module.element_class(ZZ, is_sparse=False)
        <class 'sage.modules.vector_integer_dense.Vector_integer_dense'>
        sage: sage.modules.free_module.element_class(FF, is_sparse=True)
        <class 'sage.modules.free_module_element.FreeModuleElement_generic_sparse'>
        sage: sage.modules.free_module.element_class(FF, is_sparse=False)               # needs sage.rings.finite_rings
        <class 'sage.modules.vector_mod2_dense.Vector_mod2_dense'>
        sage: sage.modules.free_module.element_class(GF(7), is_sparse=False)
        <class 'sage.modules.vector_modn_dense.Vector_modn_dense'>
        sage: sage.modules.free_module.element_class(P, is_sparse=True)
        <class 'sage.modules.free_module_element.FreeModuleElement_generic_sparse'>
        sage: sage.modules.free_module.element_class(P, is_sparse=False)
        <class 'sage.modules.free_module_element.FreeModuleElement_generic_dense'>
    """
    import sage.rings.integer_ring
    if isinstance(R, sage.rings.integer_ring.IntegerRing_class) and not is_sparse:
        from sage.modules.vector_integer_dense import Vector_integer_dense
        return Vector_integer_dense
    elif isinstance(R, sage.rings.rational_field.RationalField) and not is_sparse:
        from sage.modules.vector_rational_dense import Vector_rational_dense
        return Vector_rational_dense
    elif isinstance(R, sage.rings.abc.IntegerModRing) and not is_sparse:
        if R.order() == 2:
            try:
                from sage.modules.vector_mod2_dense import Vector_mod2_dense
            except ImportError:
                pass
            else:
                return Vector_mod2_dense
        try:
            from sage.modules.vector_modn_dense import MAX_MODULUS, Vector_modn_dense
        except ImportError:
            pass
        else:
            if R.order() < MAX_MODULUS:
                return Vector_modn_dense
        return free_module_element.FreeModuleElement_generic_dense
    elif isinstance(R, sage.rings.abc.RealDoubleField) and not is_sparse:
        try:
            from sage.modules.vector_real_double_dense import Vector_real_double_dense
        except ImportError:
            pass
        else:
            return Vector_real_double_dense
    elif isinstance(R, sage.rings.abc.ComplexDoubleField) and not is_sparse:
        try:
            from sage.modules.vector_complex_double_dense import (
                Vector_complex_double_dense,
            )
        except ImportError:
            pass
        else:
            return Vector_complex_double_dense
    elif isinstance(R, sage.rings.abc.CallableSymbolicExpressionRing) and not is_sparse:
        import sage.modules.vector_callable_symbolic_dense
        return sage.modules.vector_callable_symbolic_dense.Vector_callable_symbolic_dense
    elif isinstance(R, sage.rings.abc.SymbolicRing):
        if not is_sparse:
            import sage.modules.vector_symbolic_dense
            return sage.modules.vector_symbolic_dense.Vector_symbolic_dense
        else:
            import sage.modules.vector_symbolic_sparse
            return sage.modules.vector_symbolic_sparse.Vector_symbolic_sparse

    if is_sparse:
        return free_module_element.FreeModuleElement_generic_sparse
    else:
        return free_module_element.FreeModuleElement_generic_dense


@richcmp_method
class EchelonMatrixKey:
    r"""
    A total ordering on free modules for sorting.

    This class orders modules by their ambient spaces, then by dimension,
    then in order by their echelon matrices. If a function returns a list
    of free modules, this can be used to sort the output and thus render
    it deterministic.

    INPUT:

    - ``obj`` -- a free module

    EXAMPLES::

        sage: V = span([[1,2,3], [5,6,7], [8,9,10]], QQ)
        sage: W = span([[5,6,7], [8,9,10]], QQ)
        sage: X = span([[5,6,7]], ZZ).scale(1/11)
        sage: Y = CC^3
        sage: Z = ZZ^2
        sage: modules = [V,W,X,Y,Z]
        sage: modules_sorted = [Z,X,V,W,Y]
        sage: from sage.modules.free_module import EchelonMatrixKey
        sage: modules.sort(key=EchelonMatrixKey)
        sage: modules == modules_sorted
        True
    """
    def __init__(self, obj):
        r"""
        Create a container for a free module with a total ordering.

        EXAMPLES::

            sage: R.<x> = QQ[]
            sage: V = span(R, [[x, 1 + x], [x^2, 2 + x]])
            sage: W = R^2
            sage: from sage.modules.free_module import EchelonMatrixKey
            sage: V = EchelonMatrixKey(V)
            sage: W = EchelonMatrixKey(W)
            sage: V < W
            False
        """
        self.obj = obj

    def __richcmp__(self, other, op):
        r"""
        A total ordering on free modules.

        TESTS::

            sage: from sage.modules.free_module import EchelonMatrixKey
            sage: Y = EchelonMatrixKey(CC^3)
            sage: Z = EchelonMatrixKey(ZZ^2)
            sage: Z < Y
            True
        """
        return self.obj._echelon_matrix_richcmp(other.obj, op)<|MERGE_RESOLUTION|>--- conflicted
+++ resolved
@@ -886,7 +886,6 @@
 
     EXAMPLES::
 
-<<<<<<< HEAD
         sage: S.<x,y,z> = PolynomialRing(QQ)
         sage: M = S**2
         sage: N = M.submodule([vector([x - y, z]), vector([y * z, x * z])])
@@ -898,22 +897,6 @@
     def __init__(self, base_ring, degree, sparse=False, category=None):
         """
         Initialize.
-=======
-            sage: FreeModule(GF(7),3).category()
-            Category of finite enumerated finite dimensional vector spaces with basis over
-             (finite fields and subquotients of monoids and quotients of semigroups)
-            sage: V = QQ^4; V.category()
-            Category of finite dimensional vector spaces with basis over
-             (quotient fields and metric spaces)
-            sage: V = GF(5)**20; V.category()
-            Category of finite enumerated finite dimensional vector spaces with basis over (finite fields and subquotients of monoids and quotients of semigroups)
-            sage: FreeModule(ZZ,3).category()
-            Category of finite dimensional modules with basis over
-             (euclidean domains and infinite enumerated sets
-              and metric spaces)
-            sage: (QQ^0).category()
-            Category of finite enumerated finite dimensional vector spaces with basis over (quotient fields and metric spaces)
->>>>>>> f4ce06aa
 
         TESTS::
 
@@ -2018,6 +2001,48 @@
         """
         Create the free module of given rank ``rank`` over the given base
         ring ``base_ring``.
+
+        INPUT:
+
+        - ``base_ring`` -- a commutative ring
+
+        - ``rank`` -- a non-negative integer
+
+        - ``degree`` -- a non-negative integer
+
+        - ``sparse`` -- bool (default: False)
+
+        - ``coordinate_ring`` -- a ring containing ``base_ring``
+          (default: equal to ``base_ring``)
+
+        - ``category`` -- category (default: ``None``)
+
+        If ``base_ring`` is a field, then the default category is the
+        category of finite-dimensional vector spaces over that field;
+        otherwise it is the category of finite-dimensional free modules
+        over that ring.  In addition, the category is intersected with the
+        category of finite enumerated sets if the ring is finite or the
+        rank is 0.
+
+        EXAMPLES::
+
+            sage: PolynomialRing(QQ,3,'x')^3
+            Ambient free module of rank 3 over the integral domain Multivariate Polynomial Ring in x0, x1, x2 over Rational Field
+
+            sage: FreeModule(GF(7),3).category()
+            Category of finite enumerated finite dimensional vector spaces with basis over
+             (finite fields and subquotients of monoids and quotients of semigroups)
+            sage: V = QQ^4; V.category()
+            Category of finite dimensional vector spaces with basis over
+             (quotient fields and metric spaces)
+            sage: V = GF(5)**20; V.category()
+            Category of finite enumerated finite dimensional vector spaces with basis over (finite fields and subquotients of monoids and quotients of semigroups)
+            sage: FreeModule(ZZ,3).category()
+            Category of finite dimensional modules with basis over
+             (euclidean domains and infinite enumerated sets
+              and metric spaces)
+            sage: (QQ^0).category()
+            Category of finite enumerated finite dimensional vector spaces with basis over (quotient fields and metric spaces)
 
         TESTS::
 
