r"""
Elements of free modules

AUTHORS:

- William Stein

- Josh Kantor

- Thomas Feulner (2012-11): Added :meth:`FreeModuleElement.hamming_weight` and
  :meth:`FreeModuleElement_generic_sparse.hamming_weight`

- Jeroen Demeyer (2015-02-24): Implement fast Cython methods
  ``get_unsafe`` and ``set_unsafe`` similar to other places in Sage
  (:trac:`17562`)

EXAMPLES: We create a vector space over `\QQ` and a
subspace of this space.

::

    sage: V = QQ^5
    sage: W = V.span([V.1, V.2])

Arithmetic operations always return something in the ambient space,
since there is a canonical map from `W` to `V` but
not from `V` to `W`.

::

    sage: parent(W.0 + V.1)
    Vector space of dimension 5 over Rational Field
    sage: parent(V.1 + W.0)
    Vector space of dimension 5 over Rational Field
    sage: W.0 + V.1
    (0, 2, 0, 0, 0)
    sage: W.0 - V.0
    (-1, 1, 0, 0, 0)

Next we define modules over `\ZZ` and a finite
field.

::

    sage: K = ZZ^5
    sage: M = GF(7)^5                                                           # optional - sage.libs.pari

Arithmetic between the `\QQ` and
`\ZZ` modules is defined, and the result is always
over `\QQ`, since there is a canonical coercion map
to `\QQ`.

::

    sage: K.0 + V.1
    (1, 1, 0, 0, 0)
    sage: parent(K.0 + V.1)
    Vector space of dimension 5 over Rational Field

Since there is no canonical coercion map to the finite field from
`\QQ` the following arithmetic is not defined::

    sage: V.0 + M.0                                                             # optional - sage.libs.pari
    Traceback (most recent call last):
    ...
    TypeError: unsupported operand parent(s) for +:
     'Vector space of dimension 5 over Rational Field' and
     'Vector space of dimension 5 over Finite Field of size 7'

However, there is a map from `\ZZ` to the finite
field, so the following is defined, and the result is in the finite
field.

::

    sage: w = K.0 + M.0; w                                                      # optional - sage.libs.pari
    (2, 0, 0, 0, 0)
    sage: parent(w)                                                             # optional - sage.libs.pari
    Vector space of dimension 5 over Finite Field of size 7
    sage: parent(M.0 + K.0)                                                     # optional - sage.libs.pari
    Vector space of dimension 5 over Finite Field of size 7

Matrix vector multiply::

    sage: MS = MatrixSpace(QQ,3)
    sage: A = MS([0,1,0,1,0,0,0,0,1])
    sage: V = QQ^3
    sage: v = V([1,2,3])
    sage: v * A
    (2, 1, 3)

TESTS::

    sage: D = 46341
    sage: u = 7
    sage: R = Integers(D)
    sage: p = matrix(R,[[84, 97, 55, 58, 51]])
    sage: 2*p.row(0)
    (168, 194, 110, 116, 102)

This is a test from :trac:`20211`::

    sage: MatrixSpace(ZZ, 1, 1)(vector([1]))
    [1]
"""

#*****************************************************************************
# This program is free software: you can redistribute it and/or modify
# it under the terms of the GNU General Public License as published by
# the Free Software Foundation, either version 2 of the License, or
# (at your option) any later version.
#                  http://www.gnu.org/licenses/
#*****************************************************************************

cimport cython
from cpython.slice cimport PySlice_GetIndicesEx

from sage.structure.sequence import Sequence
from sage.structure.element cimport Element, ModuleElement, RingElement, Vector
from sage.structure.element import canonical_coercion
from sage.structure.richcmp cimport richcmp_not_equal, richcmp, rich_to_bool

import sage.rings.abc
from sage.rings.ring import is_Ring
from sage.rings.infinity import Infinity, AnInfinity
from sage.rings.integer_ring import ZZ
from sage.rings.abc import RealDoubleField, ComplexDoubleField

from sage.rings.ring cimport Ring
from sage.rings.integer cimport Integer, smallInteger
from sage.arith.numerical_approx cimport digits_to_bits

# For the norm function, we cache Sage integers 1 and 2
__one__ = smallInteger(1)
__two__ = smallInteger(2)


def is_FreeModuleElement(x):
    """
    EXAMPLES::

        sage: sage.modules.free_module_element.is_FreeModuleElement(0)
        False
        sage: sage.modules.free_module_element.is_FreeModuleElement(vector([1,2,3]))
        True
    """
    return isinstance(x, FreeModuleElement)

def vector(arg0, arg1=None, arg2=None, sparse=None, immutable=False):
    r"""
    Return a vector or free module element with specified entries.

    CALL FORMATS:

    This constructor can be called in several different ways.
    In each case, ``sparse=True`` or ``sparse=False`` as well
    as ``immutable=True`` or ``immutable=False`` can be
    supplied as an option.  ``free_module_element()`` is an
    alias for ``vector()``.

        1. vector(object)

        2. vector(ring, object)

        3. vector(object, ring)

        4. vector(ring, degree, object)

        5. vector(ring, degree)

    INPUT:

    - ``object`` -- a list, dictionary, or other
      iterable containing the entries of the vector, including
      any object that is palatable to the ``Sequence`` constructor

    - ``ring`` -- a base ring (or field) for the vector space or free module,
      which contains all of the elements

    - ``degree`` -- an integer specifying the number of
      entries in the vector or free module element

    - ``sparse`` -- boolean, whether the result should be a sparse vector

    - ``immutable`` -- boolean (default: ``False``); whether the result
      should be an immutable vector

    In call format 4, an error is raised if the ``degree`` does not match
    the length of ``object`` so this call can provide some safeguards.
    Note however that using this format when ``object`` is a dictionary
    is unlikely to work properly.

    OUTPUT:

    An element of the ambient vector space or free module with the
    given base ring and implied or specified dimension or rank,
    containing the specified entries and with correct degree.

    In call format 5, no entries are specified, so the element is
    populated with all zeros.

    If the ``sparse`` option is not supplied, the output will
    generally have a dense representation.  The exception is if
    ``object`` is a dictionary, then the representation will be sparse.

    EXAMPLES::

        sage: v = vector([1,2,3]); v
        (1, 2, 3)
        sage: v.parent()
        Ambient free module of rank 3 over the principal ideal domain Integer Ring
        sage: v = vector([1,2,3/5]); v
        (1, 2, 3/5)
        sage: v.parent()
        Vector space of dimension 3 over Rational Field

    All entries must *canonically* coerce to some common ring::

        sage: v = vector([17, GF(11)(5), 19/3]); v                              # optional - sage.libs.pari
        Traceback (most recent call last):
        ...
        TypeError: unable to find a common ring for all elements

    ::

        sage: v = vector([17, GF(11)(5), 19]); v                                # optional - sage.libs.pari
        (6, 5, 8)
        sage: v.parent()                                                        # optional - sage.libs.pari
        Vector space of dimension 3 over Finite Field of size 11
        sage: v = vector([17, GF(11)(5), 19], QQ); v                            # optional - sage.libs.pari
        (17, 5, 19)
        sage: v.parent()                                                        # optional - sage.libs.pari
        Vector space of dimension 3 over Rational Field
        sage: v = vector((1,2,3), QQ); v
        (1, 2, 3)
        sage: v.parent()
        Vector space of dimension 3 over Rational Field
        sage: v = vector(QQ, (1,2,3)); v
        (1, 2, 3)
        sage: v.parent()
        Vector space of dimension 3 over Rational Field
        sage: v = vector(vector([1,2,3])); v
        (1, 2, 3)
        sage: v.parent()
        Ambient free module of rank 3 over the principal ideal domain Integer Ring

    You can also use ``free_module_element``, which is
    the same as ``vector``. ::

        sage: free_module_element([1/3, -4/5])
        (1/3, -4/5)

    We make a vector mod 3 out of a vector over `\ZZ`. ::

        sage: vector(vector([1,2,3]), GF(3))                                    # optional - sage.libs.pari
        (1, 2, 0)

    The degree of a vector may be specified::

        sage: vector(QQ, 4, [1,1/2,1/3,1/4])
        (1, 1/2, 1/3, 1/4)

    But it is an error if the degree and size of the list of entries
    are mismatched::

        sage: vector(QQ, 5, [1,1/2,1/3,1/4])
        Traceback (most recent call last):
        ...
        ValueError: incompatible degrees in vector constructor

    Providing no entries populates the vector with zeros, but of course,
    you must specify the degree since it is not implied.  Here we use a
    finite field as the base ring. ::

        sage: w = vector(FiniteField(7), 4); w                                  # optional - sage.libs.pari
        (0, 0, 0, 0)
        sage: w.parent()                                                        # optional - sage.libs.pari
        Vector space of dimension 4 over Finite Field of size 7

    The fastest method to construct a zero vector is to call the
    :meth:`~sage.modules.free_module.FreeModule_generic.zero_vector`
    method directly on a free module or vector space, since
    vector(...)  must do a small amount of type checking.  Almost as
    fast as the ``zero_vector()`` method is the
    :func:`~sage.modules.free_module_element.zero_vector` constructor,
    which defaults to the integers.  ::

        sage: vector(ZZ, 5)          # works fine
        (0, 0, 0, 0, 0)
        sage: (ZZ^5).zero_vector()   # very tiny bit faster
        (0, 0, 0, 0, 0)
        sage: zero_vector(ZZ, 5)     # similar speed to vector(...)
        (0, 0, 0, 0, 0)
        sage: z = zero_vector(5); z
        (0, 0, 0, 0, 0)
        sage: z.parent()
        Ambient free module of rank 5 over
        the principal ideal domain Integer Ring

    Here we illustrate the creation of sparse vectors by using a
    dictionary::

        sage: vector({1:1.1, 3:3.14})
        (0.000000000000000, 1.10000000000000, 0.000000000000000, 3.14000000000000)

    With no degree given, a dictionary of entries implicitly declares a
    degree by the largest index (key) present.  So you can provide a
    terminal element (perhaps a zero?) to set the degree.  But it is probably safer
    to just include a degree in your construction.  ::

        sage: v = vector(QQ, {0:1/2, 4:-6, 7:0}); v
        (1/2, 0, 0, 0, -6, 0, 0, 0)
        sage: v.degree()
        8
        sage: v.is_sparse()
        True
        sage: w = vector(QQ, 8, {0:1/2, 4:-6})
        sage: w == v
        True

    It is an error to specify a negative degree. ::

        sage: vector(RR, -4, [1.0, 2.0, 3.0, 4.0])
        Traceback (most recent call last):
        ...
        ValueError: cannot specify the degree of a vector as a negative integer (-4)

    It is an error to create a zero vector but not provide
    a ring as the first argument.  ::

        sage: vector('junk', 20)
        Traceback (most recent call last):
        ...
        TypeError: first argument must be base ring of zero vector, not junk

    And it is an error to specify an index in a dictionary
    that is greater than or equal to a requested degree. ::

        sage: vector(ZZ, 10, {3:4, 7:-2, 10:637})
        Traceback (most recent call last):
        ...
        ValueError: dictionary of entries has a key (index) exceeding the requested degree

    A 1-dimensional numpy array of type float or complex may be
    passed to vector. Unless an explicit ring is given, the result will
    be a vector in the appropriate dimensional vector space over the
    real double field or the complex double field. The data in the array
    must be contiguous, so column-wise slices of numpy matrices will
    raise an exception. ::

        sage: import numpy                                                              # optional - numpy
        sage: x = numpy.random.randn(10)                                                # optional - numpy
        sage: y = vector(x)                                                             # optional - numpy
        sage: parent(y)                                                                 # optional - numpy
        Vector space of dimension 10 over Real Double Field
        sage: parent(vector(RDF, x))                                                    # optional - numpy
        Vector space of dimension 10 over Real Double Field
        sage: parent(vector(CDF, x))                                                    # optional - numpy
        Vector space of dimension 10 over Complex Double Field
        sage: parent(vector(RR, x))                                                     # optional - numpy
        Vector space of dimension 10 over Real Field with 53 bits of precision
        sage: v = numpy.random.randn(10) * complex(0,1)                                 # optional - numpy
        sage: w = vector(v)                                                             # optional - numpy
        sage: parent(w)                                                                 # optional - numpy
        Vector space of dimension 10 over Complex Double Field

    Multi-dimensional arrays are not supported::

        sage: import numpy as np                                                        # optional - numpy
        sage: a = np.array([[1, 2, 3], [4, 5, 6]], np.float64)                          # optional - numpy
        sage: vector(a)                                                                 # optional - numpy
        Traceback (most recent call last):
        ...
        TypeError: cannot convert 2-dimensional array to a vector

    If any of the arguments to vector have Python type int, real,
    or complex, they will first be coerced to the appropriate Sage
    objects. This fixes :trac:`3847`. ::

        sage: v = vector([int(0)]); v
        (0)
        sage: v[0].parent()
        Integer Ring
        sage: v = vector(range(10)); v
        (0, 1, 2, 3, 4, 5, 6, 7, 8, 9)
        sage: v[3].parent()
        Integer Ring
        sage: v = vector([float(23.4), int(2), complex(2+7*I), 1]); v
        (23.4, 2.0, 2.0 + 7.0*I, 1.0)
        sage: v[1].parent()
        Complex Double Field

    If the argument is a vector, it doesn't change the base ring. This
    fixes :trac:`6643`::

        sage: K.<sqrt3> = QuadraticField(3)                                                         # optional - sage.rings.number_field
        sage: u = vector(K, (1/2, sqrt3/2))                                                         # optional - sage.rings.number_field
        sage: vector(u).base_ring()                                                                 # optional - sage.rings.number_field
        Number Field in sqrt3 with defining polynomial x^2 - 3 with sqrt3 = 1.732050807568878?
        sage: v = vector(K, (0, 1))                                                                 # optional - sage.rings.number_field
        sage: vector(v).base_ring()                                                                 # optional - sage.rings.number_field
        Number Field in sqrt3 with defining polynomial x^2 - 3 with sqrt3 = 1.732050807568878?

    Constructing a vector from a numpy array behaves as expected::

        sage: import numpy                                                                          # optional - numpy
        sage: a = numpy.array([1,2,3])                                                              # optional - numpy
        sage: v = vector(a); v                                                                      # optional - numpy
        (1, 2, 3)
        sage: parent(v)                                                                             # optional - numpy
        Ambient free module of rank 3 over the principal ideal domain Integer Ring

    Complex numbers can be converted naturally to a sequence of length 2.  And
    then to a vector.  ::

        sage: c = CDF(2 + 3*I)
        sage: v = vector(c); v
        (2.0, 3.0)

    A generator, or other iterable, may also be supplied as input.  Anything
    that can be converted to a :class:`~sage.structure.sequence.Sequence` is
    a possible input.  ::

        sage: type(i^2 for i in range(3))
        <... 'generator'>
        sage: v = vector(i^2 for i in range(3)); v
        (0, 1, 4)

    An empty list, without a ring given, will default to the integers. ::

        sage: x = vector([]); x
        ()
        sage: x.parent()
        Ambient free module of rank 0 over the principal ideal domain Integer Ring

    The ``immutable`` switch allows to create an immutable vector. ::

        sage: v = vector(QQ, {0:1/2, 4:-6, 7:0}, immutable=True); v
        (1/2, 0, 0, 0, -6, 0, 0, 0)
        sage: v.is_immutable()
        True

    The ``immutable`` switch works regardless of the type of valid input to the
    constructor. ::

        sage: v = vector(ZZ, 4, immutable=True)
        sage: v.is_immutable()
        True
        sage: w = vector(ZZ, [1,2,3])
        sage: v = vector(w, ZZ, immutable=True)
        sage: v.is_immutable()
        True
        sage: v = vector(QQ, w, immutable=True)
        sage: v.is_immutable()
        True
        sage: import numpy as np                                                                    # optional - numpy
        sage: w = np.array([1, 2, pi], float)                                                       # optional - numpy
        sage: v = vector(w, immutable=True)                                                         # optional - numpy
        sage: v.is_immutable()                                                                      # optional - numpy
        True
        sage: w = np.array([i, 2, 3], complex)                                                      # optional - numpy
        sage: v = vector(w, immutable=True)                                                         # optional - numpy
        sage: v.is_immutable()                                                                      # optional - numpy
        True

    TESTS:

    We check that :trac:`31470` is fixed::

        sage: k.<a> = GF(5^3)                                                   # optional - sage.libs.pari
        sage: S.<x> = k['x', k.frobenius_endomorphism()]                        # optional - sage.libs.pari
        sage: vector(S, 3)                                                      # optional - sage.libs.pari
        ...
        (0, 0, 0)
    """
    from sage.modules.free_module import FreeModule
    # We first efficiently handle the important special case of the zero vector
    # over a ring. See trac 11657.
    # !! PLEASE DO NOT MOVE THIS CODE LOWER IN THIS FUNCTION !!
    arg1_integer = isinstance(arg1, (int, Integer))
    if arg2 is None and is_Ring(arg0) and arg1_integer:
        M = FreeModule(arg0, arg1, bool(sparse))
        v = M.zero_vector()
        if immutable:
            v.set_immutable()
        return v

    # The try...except is slightly faster than testing with hasattr first
    # quite a significant amount of time.
    try:
        arg0_vector_ = arg0._vector_
    except AttributeError:
        pass
    else:
        v = arg0_vector_(arg1)
        if immutable:
            v.set_immutable()
        return v

    try:
        arg1_vector_ = arg1._vector_
    except AttributeError:
        pass
    else:
        v = arg1_vector_(arg0)
        if immutable:
            v.set_immutable()
        return v

    # consider a possible degree specified in second argument
    degree = None
    maxindex = None
    if arg1_integer:
        if arg1 < 0:
            raise ValueError("cannot specify the degree of a vector as a negative integer (%s)" % arg1)
        if isinstance(arg2, dict):
            maxindex = max([-1]+[index for index in arg2])
            if not maxindex < arg1:
                raise ValueError("dictionary of entries has a key (index) exceeding the requested degree")
        # arg1 is now a legitimate degree
        # With no arg2, we can try to return a zero vector
        #   else we size-check arg2 and slide it into arg1
        degree = arg1
        if arg2 is None:
            if not is_Ring(arg0):
                msg = "first argument must be base ring of zero vector, not {0}"
                raise TypeError(msg.format(arg0))
        else:
            if not isinstance(arg2, dict) and len(arg2) != degree:
                raise ValueError("incompatible degrees in vector constructor")
            arg1 = arg2

    # Analyze arg0 and arg1 to create a ring (R) and entries (v)
    if is_Ring(arg0):
        R = arg0
        v = arg1
    elif is_Ring(arg1):
        R = arg1
        v = arg0
    else:
        v = arg0
        R = None

    try:
        from numpy import ndarray
    except ImportError:
        pass
    else:
        if isinstance(v, ndarray):
            if len(v.shape) != 1:
                raise TypeError("cannot convert %r-dimensional array to a vector" % len(v.shape))
            from .free_module import VectorSpace
            if (R is None or isinstance(R, RealDoubleField)) and v.dtype.kind == 'f':
                from sage.rings.real_double import RDF
                V = VectorSpace(RDF, v.shape[0])
                from .vector_real_double_dense import Vector_real_double_dense
                v = Vector_real_double_dense(V, v)
                if immutable:
                    v.set_immutable()
                return v
            if (R is None or isinstance(R, ComplexDoubleField)) and v.dtype.kind == 'c':
                from sage.rings.complex_double import CDF
                V = VectorSpace(CDF, v.shape[0])
                from .vector_complex_double_dense import Vector_complex_double_dense
                v = Vector_complex_double_dense(V, v)
                if immutable:
                    v.set_immutable()
                return v
            # Use slower conversion via list
            v = list(v)

    if isinstance(v, dict):
        if degree is None:
            degree = max([-1]+[index for index in v])+1
        if sparse is None:
            sparse = True
    else:
        degree = None
        if sparse is None:
            sparse = False

    v, R = prepare(v, R, degree)

    M = FreeModule(R, len(v), bool(sparse))
    w = M(v)
    if immutable:
        w.set_immutable()
    return w


free_module_element = vector

def prepare(v, R, degree=None):
    r"""
    Converts an object describing elements of a vector into a list of entries in a common ring.

    INPUT:

    - ``v`` - a dictionary with non-negative integers as keys,
      or a list or other object that can be converted by the ``Sequence``
      constructor
    - ``R`` - a ring containing all the entries, possibly given as ``None``
    - ``degree`` -  a requested size for the list when the input is a dictionary,
      otherwise ignored

    OUTPUT:

    A pair.

    The first item is a list of the values specified in the object ``v``.
    If the object is a dictionary , entries are placed in the list
    according to the indices that were their keys in the dictionary,
    and the remainder of the entries are zero.  The value of
    ``degree`` is assumed to be larger than any index provided
    in the dictionary and will be used as the number of entries
    in the returned list.

    The second item returned is a ring that contains all of
    the entries in the list. If ``R`` is given, the entries
    are coerced in.  Otherwise a common ring is found. For
    more details, see the
    :class:`~sage.structure.sequence.Sequence` object.  When ``v``
    has no elements and ``R`` is ``None``, the ring returned is
    the integers.


    EXAMPLES::

        sage: from sage.modules.free_module_element import prepare
        sage: prepare([1,2/3,5],None)
        ([1, 2/3, 5], Rational Field)

        sage: prepare([1,2/3,5],RR)
        ([1.00000000000000, 0.666666666666667, 5.00000000000000], Real Field with 53 bits of precision)

        sage: prepare({1:4, 3:-2}, ZZ, 6)
        ([0, 4, 0, -2, 0, 0], Integer Ring)

        sage: prepare({3:1, 5:3}, QQ, 6)
        ([0, 0, 0, 1, 0, 3], Rational Field)

        sage: prepare([1,2/3,'10',5],RR)
        ([1.00000000000000, 0.666666666666667, 10.0000000000000, 5.00000000000000], Real Field with 53 bits of precision)

        sage: prepare({},QQ, 0)
        ([], Rational Field)

        sage: prepare([1,2/3,'10',5],None)
        Traceback (most recent call last):
        ...
        TypeError: unable to find a common ring for all elements

    Some objects can be converted to sequences even if they are not always
    thought of as sequences.  ::

        sage: c = CDF(2+3*I)
        sage: prepare(c, None)
        ([2.0, 3.0], Real Double Field)

    This checks a bug listed at :trac:`10595`. Without good evidence
    for a ring, the default is the integers. ::

        sage: prepare([], None)
        ([], Integer Ring)
    """
    if isinstance(v, dict):
        # convert to a list
        X = [0]*degree
        for key, value in v.iteritems():
            X[key] = value
        v = X
    # convert to a Sequence over common ring
    # default to ZZ on an empty list
    if R is None:
        try:
            if len(v) == 0:
                R = ZZ
        except TypeError:
            pass
    v = Sequence(v, universe=R, use_sage_types=True)
    ring = v.universe()
    if not is_Ring(ring):
        raise TypeError("unable to find a common ring for all elements")
    return v, ring

def zero_vector(arg0, arg1=None):
    r"""
    Returns a vector or free module element with a specified number of zeros.

    CALL FORMATS:

        1. zero_vector(degree)

        2. zero_vector(ring, degree)

    INPUT:

    - ``degree`` - the number of zero entries in the vector or
      free module element

    - ``ring`` - default ``ZZ`` - the base ring of the vector
      space or module containing the constructed zero vector

    OUTPUT:

    A vector or free module element with ``degree`` entries,
    all equal to zero and belonging to the ring if specified.
    If no ring is given, a free module element over ``ZZ``
    is returned.

    EXAMPLES:

    A zero vector over the field of rationals. ::

        sage: v = zero_vector(QQ, 5); v
        (0, 0, 0, 0, 0)
        sage: v.parent()
        Vector space of dimension 5 over Rational Field

    A free module zero element. ::

        sage: w = zero_vector(Integers(6), 3); w
        (0, 0, 0)
        sage: w.parent()
        Ambient free module of rank 3 over Ring of integers modulo 6

    If no ring is given, the integers are used. ::

        sage: u = zero_vector(9); u
        (0, 0, 0, 0, 0, 0, 0, 0, 0)
        sage: u.parent()
        Ambient free module of rank 9 over the principal ideal domain Integer Ring

    Non-integer degrees produce an error. ::

        sage: zero_vector(5.6)
        Traceback (most recent call last):
        ...
        TypeError: Attempt to coerce non-integral RealNumber to Integer

    Negative degrees also give an error. ::

        sage: zero_vector(-3)
        Traceback (most recent call last):
        ...
        ValueError: rank (=-3) must be nonnegative

    Garbage instead of a ring will be recognized as such. ::

        sage: zero_vector(x^2, 5)
        Traceback (most recent call last):
        ...
        TypeError: first argument must be a ring
    """
    if arg1 is None:
        arg0 = ZZ(arg0)
        # default to a zero vector over the integers (ZZ) if no ring given
        return (ZZ**arg0).zero_vector()
    if is_Ring(arg0):
        return (arg0**arg1).zero_vector()
    raise TypeError("first argument must be a ring")


def random_vector(ring, degree=None, *args, **kwds):
    r"""
    Returns a vector (or module element) with random entries.

    INPUT:

    - ring -- default: ``ZZ`` - the base ring for the entries
    - degree -- a non-negative integer for the number of entries in the vector
    - sparse -- default: ``False`` - whether to use a sparse implementation
    - args, kwds - additional arguments and keywords are passed
      to the ``random_element()`` method of the ring

    OUTPUT:

    A vector, or free module element, with ``degree`` elements
    from ``ring``, chosen randomly from the ring according to
    the ring's ``random_element()`` method.

    .. NOTE::
        See below for examples of how random elements are
        generated by some common base rings.

    EXAMPLES:

    First, module elements over the integers.
    The default distribution is tightly clustered around -1, 0, 1.
    Uniform distributions can be specified by giving bounds, though
    the upper bound is never met.  See
    :meth:`sage.rings.integer_ring.IntegerRing_class.random_element`
    for several other variants. ::

        sage: random_vector(10).parent()
        Ambient free module of rank 10 over the principal ideal domain Integer Ring
        sage: random_vector(20).parent()
        Ambient free module of rank 20 over the principal ideal domain Integer Ring

        sage: v = random_vector(ZZ, 20, x=4)
        sage: all(i in range(4) for i in v)
        True

        sage: v = random_vector(ZZ, 20, x=-20, y=100)
        sage: all(i in range(-20, 100) for i in v)
        True

    If the ring is not specified, the default is the integers, and
    parameters for the random distribution may be passed without using
    keywords.  This is a random vector with 20 entries uniformly distributed
    between -20 and 100.  ::

        sage: random_vector(20, -20, 100).parent()
        Ambient free module of rank 20 over the principal ideal domain Integer Ring

    Now over the rationals.  Note that bounds on the numerator and
    denominator may be specified.  See
    :meth:`sage.rings.rational_field.RationalField.random_element`
    for documentation. ::

        sage: random_vector(QQ, 10).parent()
        Vector space of dimension 10 over Rational Field

        sage: v = random_vector(QQ, 10, num_bound=15, den_bound=5)
        sage: v.parent()
        Vector space of dimension 10 over Rational Field
        sage: all(q.numerator() <= 15 and q.denominator() <= 5 for q in v)
        True

    Inexact rings may be used as well.  The reals have
    uniform distributions, with the range `(-1,1)` as
    the default.  More at:
    :meth:`sage.rings.real_mpfr.RealField_class.random_element` ::

        sage: v = random_vector(RR, 5)
        sage: v.parent()
        Vector space of dimension 5 over Real Field with 53 bits of precision
        sage: all(-1 <= r <= 1 for r in v)
        True

        sage: v = random_vector(RR, 5, min=8, max=14)
        sage: v.parent()
        Vector space of dimension 5 over Real Field with 53 bits of precision
        sage: all(8 <= r <= 14 for r in v)
        True

    Any ring with a ``random_element()`` method may be used. ::

        sage: F = FiniteField(23)                                               # optional - sage.libs.pari
        sage: hasattr(F, 'random_element')                                      # optional - sage.libs.pari
        True
        sage: v = random_vector(F, 10)                                          # optional - sage.libs.pari
        sage: v.parent()                                                        # optional - sage.libs.pari
        Vector space of dimension 10 over Finite Field of size 23

    The default implementation is a dense representation, equivalent to
    setting ``sparse=False``. ::

        sage: v = random_vector(10)
        sage: v.is_sparse()
        False

        sage: w = random_vector(ZZ, 20, sparse=True)
        sage: w.is_sparse()
        True

    The elements are chosen using the ring's ``random_element`` method::

        sage: from sage.misc.randstate import current_randstate
        sage: seed = current_randstate().seed()
        sage: set_random_seed(seed)
        sage: v1 = random_vector(ZZ, 20, distribution="1/n")
        sage: v2 = random_vector(ZZ, 15, x=-1000, y=1000)
        sage: v3 = random_vector(QQ, 10)
        sage: v4 = random_vector(FiniteField(17), 10)                           # optional - sage.libs.pari
        sage: v5 = random_vector(RR, 10)
        sage: set_random_seed(seed)
        sage: w1 = vector(ZZ.random_element(distribution="1/n") for _ in range(20))
        sage: w2 = vector(ZZ.random_element(x=-1000, y=1000) for _ in range(15))
        sage: w3 = vector(QQ.random_element() for _ in range(10))
        sage: [v1, v2, v3] == [w1, w2, w3]
        True
        sage: w4 = vector(FiniteField(17).random_element() for _ in range(10))  # optional - sage.libs.pari
        sage: v4 == w4                                                          # optional - sage.libs.pari
        True
        sage: w5 = vector(RR.random_element() for _ in range(10))
        sage: v5 == w5
        True

    Inputs get checked before constructing the vector. ::

        sage: random_vector('junk')
        Traceback (most recent call last):
        ...
        TypeError: degree of a random vector must be an integer, not None

        sage: random_vector('stuff', 5)
        Traceback (most recent call last):
        ...
        TypeError: elements of a vector, or module element, must come from a ring, not stuff

        sage: random_vector(ZZ, -9)
        Traceback (most recent call last):
        ...
        ValueError: degree of a random vector must be non-negative, not -9
    """
    if isinstance(ring, (Integer, int)):
        if degree is not None:
            arglist = list(args)
            arglist.insert(0, degree)
            args = tuple(arglist)
        degree = ring
        ring = ZZ
    if not isinstance(degree, (Integer, int)):
        raise TypeError("degree of a random vector must be an integer, not %s" % degree)
    if degree < 0:
        raise ValueError("degree of a random vector must be non-negative, not %s" % degree)
    if not is_Ring(ring):
        raise TypeError("elements of a vector, or module element, must come from a ring, not %s" % ring)
    if not hasattr(ring, "random_element"):
        raise AttributeError("cannot create a random vector since there is no random_element() method for %s" % ring )
    sparse = kwds.pop('sparse', False)
    entries = [ring.random_element(*args, **kwds) for _ in range(degree)]
    return vector(ring, degree, entries, sparse)


cdef class FreeModuleElement(Vector):   # abstract base class
    """
    An element of a generic free module.
    """
    def __init__(self, parent):
        """
        EXAMPLES::

            sage: v = sage.modules.free_module_element.FreeModuleElement(QQ^3)
            sage: type(v)
            <class 'sage.modules.free_module_element.FreeModuleElement'>
        """
        self._parent = parent
        self._degree = parent.degree()
        self._is_immutable = 0

    def _giac_init_(self):
        """
        EXAMPLES::

            sage: v = vector(ZZ, 4, range(4))
            sage: giac(v)+v
            [0,2,4,6]

        ::

            sage: v = vector(QQ, 3, [2/3, 0, 5/4])
            sage: giac(v)
            [2/3,0,5/4]

        ::

            sage: P.<x> = ZZ[]
            sage: v = vector(P, 3, [x^2 + 2, 2*x + 1, -2*x^2 + 4*x])
            sage: giac(v)
            [sageVARx^2+2,2*sageVARx+1,-2*sageVARx^2+4*sageVARx]
        """
        return self.list()

    def __pari__(self):
        """
        Convert ``self`` to a PARI vector.

        OUTPUT:

        A PARI ``gen`` of type ``t_VEC``.

        EXAMPLES::

            sage: v = vector(range(4))
            sage: v.__pari__()
            [0, 1, 2, 3]
            sage: v.__pari__().type()
            't_VEC'

        A list of vectors::

            sage: L = [vector(i^n for i in range(4)) for n in [1,3,5]]
            sage: pari(L)
            [[0, 1, 2, 3], [0, 1, 8, 27], [0, 1, 32, 243]]
        """
        from sage.libs.pari.all import pari
        return pari(self.list())

    def _pari_init_(self):
        """
        Give a string which, when evaluated in GP, gives a PARI
        representation of ``self``.

        OUTPUT:

        A string.

        EXAMPLES::

            sage: v = vector(range(4))
            sage: v._pari_init_()
            '[0,1,2,3]'

        Create the multiplication table of `GF(4)` using GP::

            sage: k.<a> = GF(4, impl="pari_ffelt")                              # optional - sage.libs.pari
            sage: v = gp(vector(list(k)))                                       # optional - sage.libs.pari
            sage: v                                                             # optional - sage.libs.pari
            [0, 1, a, a + 1]
            sage: v.mattranspose() * v                                          # optional - sage.libs.pari
            [0, 0, 0, 0; 0, 1, a, a + 1; 0, a, a + 1, 1; 0, a + 1, 1, a]
        """
        # Elements in vectors are always Sage Elements, so they should
        # have a _pari_init_() method.
        L = [x._pari_init_() for x in self.list()]
        return "[" + ",".join(L) + "]"

    def _magma_init_(self, magma):
        r"""
        Convert self to Magma.

        EXAMPLES::

            sage: F = FreeModule(ZZ, 2, inner_product_matrix=matrix(ZZ, 2, 2, [1, 0, 0, -1]))
            sage: v = F([1, 2])
            sage: M = magma(v); M # optional - magma
            (1 2)
            sage: M.Type() # optional - magma
            ModTupRngElt
            sage: M.Parent() # optional - magma
            Full RSpace of degree 2 over Integer Ring
            Inner Product Matrix:
            [ 1  0]
            [ 0 -1]
            sage: M.sage() # optional - magma
            (1, 2)
            sage: M.sage() == v # optional - magma
            True
            sage: M.sage().parent() is v.parent() # optional - magma
            True

        ::

            sage: v = vector(QQ, [1, 2, 5/6])
            sage: M = magma(v); M # optional - magma
            (  1   2 5/6)
            sage: M.Type() # optional - magma
            ModTupFldElt
            sage: M.Parent() # optional - magma
            Full Vector space of degree 3 over Rational Field
            sage: M.sage() # optional - magma
            (1, 2, 5/6)
            sage: M.sage() == v # optional - magma
            True
            sage: M.sage().parent() is v.parent() # optional - magma
            True
        """
        # Get a reference to Magma version of parent.
        R = magma(self.parent())
        # Get list of coefficients.
        v = ','.join(a._magma_init_(magma) for a in self.list())
        return '%s![%s]' % (R.name(), v)

    def numpy(self, dtype=object):
        """
        Convert self to a numpy array.

        INPUT:

        - ``dtype`` -- the `numpy dtype <http://docs.scipy.org/doc/numpy/reference/arrays.dtypes.html>`_
                       of the returned array

        EXAMPLES::

            sage: v = vector([1,2,3])
            sage: v.numpy()                                                             # optional - numpy
            array([1, 2, 3], dtype=object)
            sage: v.numpy() * v.numpy()                                                 # optional - numpy
            array([1, 4, 9], dtype=object)

            sage: vector(QQ, [1, 2, 5/6]).numpy()                                       # optional - numpy
            array([1, 2, 5/6], dtype=object)

        By default the ``object`` `dtype <http://docs.scipy.org/doc/numpy/reference/arrays.dtypes.html>`_ is used.
        Alternatively, the desired dtype can be passed in as a parameter::

            sage: v = vector(QQ, [1, 2, 5/6])
            sage: v.numpy()                                                             # optional - numpy
            array([1, 2, 5/6], dtype=object)
            sage: v.numpy(dtype=float)                                                  # optional - numpy
            array([1.        , 2.        , 0.83333333])
            sage: v.numpy(dtype=int)                                                    # optional - numpy
            array([1, 2, 0])
            sage: import numpy                                                          # optional - numpy
            sage: v.numpy(dtype=numpy.uint8)                                            # optional - numpy
            array([1, 2, 0], dtype=uint8)

        Passing a dtype of None will let numpy choose a native type, which can
        be more efficient but may have unintended consequences::

            sage: v.numpy(dtype=None)                                                   # optional - numpy
            array([1.        , 2.        , 0.83333333])

            sage: w = vector(ZZ, [0, 1, 2^63 -1]); w
            (0, 1, 9223372036854775807)
            sage: wn = w.numpy(dtype=None); wn                                          # optional - numpy
            array([                  0,                   1, 9223372036854775807]...)
            sage: wn.dtype                                                              # optional - numpy
            dtype('int64')
            sage: w.dot_product(w)                                                      # optional - numpy
            85070591730234615847396907784232501250
            sage: wn.dot(wn)        # overflow                                          # optional - numpy
            2

        Numpy can give rather obscure errors; we wrap these to give a bit of context::

            sage: vector([1, 1/2, QQ['x'].0]).numpy(dtype=float)                        # optional - numpy
            Traceback (most recent call last):
            ...
            ValueError: Could not convert vector over Univariate Polynomial Ring in x over Rational Field to numpy array of type <... 'float'>: setting an array element with a sequence.
        """
        from numpy import array
        try:
            return array(self, dtype=dtype)
        except ValueError as e:
            raise ValueError(
                "Could not convert vector over %s to numpy array of type %s: %s" % (self.coordinate_ring(), dtype, e))

    def __hash__(self):
        """
        Return hash of this vector.  Only mutable vectors are hashable.

        EXAMPLES::

            sage: v = vector([1,2/3,pi])
            sage: v.__hash__()
            Traceback (most recent call last):
            ...
            TypeError: mutable vectors are unhashable
            sage: v.set_immutable()
            sage: v.__hash__()   # random output
        """
        if not self._is_immutable:
            raise TypeError("mutable vectors are unhashable")
        return hash(tuple(self))

    def _vector_(self, R=None):
        r"""
        Return self as a vector.

        EXAMPLES::

            sage: v = vector(ZZ, [2, 12, 22])
            sage: vector(v)
            (2, 12, 22)
            sage: vector(GF(7), v)                                              # optional - sage.libs.pari
            (2, 5, 1)
            sage: vector(v, ZZ['x', 'y'])
            (2, 12, 22)

            sage: vector(vector((1, 6.8)))
            (1.00000000000000, 6.80000000000000)
            sage: vector(vector(SR, (1, sqrt(2)) ) )
            (1, sqrt(2))
        """
        if R is None:
            return self
        return self.change_ring(R)

    def _sage_input_(self, sib, coerce):
        r"""
        Produce an expression which will reproduce this value when evaluated.

        EXAMPLES::

            sage: sage_input(vector(RR, [pi, e, 0.5]), verify=True)
            # Verified
            vector(RR, [3.1415926535897931, 2.7182818284590451, 0.5])
            sage: sage_input(vector(GF(5), [1, 2, 3, 4, 5]), verify=True)               # optional - sage.libs.pari
            # Verified
            vector(GF(5), [1, 2, 3, 4, 0])
            sage: sage_input(vector([0, 0, 0, 1, 0, 0, 0], sparse=True), verify=True)
            # Verified
            vector(ZZ, {3:1, 6:0})
            sage: sage_input(vector(ZZ, []), verify=True)
            # Verified
            vector(ZZ, [])
            sage: sage_input(vector(RealField(27), [], sparse=True), verify=True)
            # Verified
            vector(RealField(27), {})
            sage: from sage.misc.sage_input import SageInputBuilder
            sage: vector(ZZ, [42, 389])._sage_input_(SageInputBuilder(), False)
            {call: {atomic:vector}({atomic:ZZ}, {list: ({atomic:42}, {atomic:389})})}
            sage: vector(RDF, {1:pi, 1000:e})._sage_input_(SageInputBuilder(), False)
            {call: {atomic:vector}({atomic:RDF}, {dict: {{atomic:1}:{atomic:3.1415926535897931}, {atomic:1000}:{atomic:2.718281828459045...}}})}
        """
        # Not a lot of room for prettiness here.
        # We always specify the ring, because that lets us use coerced=2
        # on the elements, which is sometimes much prettier than
        # the coerced=False we would get otherwise.
        if self.is_sparse_c():
            items = [(n, sib(e, 2))
                     for n,e in self.dict().items()]
            items.sort()
            if len(self):
                # we may need to add an extra element on the end to
                # set the size.  (There doesn't seem to be a better way
                # to do it.)
                if len(items) == 0 or len(self)-1 > items[-1][0]:
                    items.append((len(self)-1, sib.int(0)))
            items_dict = sib.dict([(sib.int(n), e) for n,e in items])

            return sib.name('vector')(self.base_ring(), items_dict)
        else:
            return sib.name('vector')(self.base_ring(),
                                      [sib(e, 2) for e in self])

    def numerical_approx(self, prec=None, digits=None, algorithm=None):
        r"""
        Return a numerical approximation of ``self`` with ``prec`` bits
        (or decimal ``digits``) of precision, by approximating all
        entries.

        INPUT:

        - ``prec`` -- precision in bits

        - ``digits`` -- precision in decimal digits (only used if
          ``prec`` is not given)

        - ``algorithm`` -- which algorithm to use to compute the
          approximation of the entries (the accepted algorithms depend
          on the object)

        If neither ``prec`` nor ``digits`` is given, the default
        precision is 53 bits (roughly 16 digits).

        EXAMPLES::

            sage: v = vector(RealField(212), [1,2,3])
            sage: v.n()
            (1.00000000000000, 2.00000000000000, 3.00000000000000)
            sage: _.parent()
            Vector space of dimension 3 over Real Field with 53 bits of precision
            sage: numerical_approx(v)
            (1.00000000000000, 2.00000000000000, 3.00000000000000)
            sage: _.parent()
            Vector space of dimension 3 over Real Field with 53 bits of precision
            sage: v.n(prec=75)
            (1.000000000000000000000, 2.000000000000000000000, 3.000000000000000000000)
            sage: _.parent()
            Vector space of dimension 3 over Real Field with 75 bits of precision
            sage: numerical_approx(v, digits=3)
            (1.00, 2.00, 3.00)
            sage: _.parent()
            Vector space of dimension 3 over Real Field with 14 bits of precision

        Both functional and object-oriented usage is possible.  ::

            sage: u = vector(QQ, [1/2, 1/3, 1/4])
            sage: u.n()
            (0.500000000000000, 0.333333333333333, 0.250000000000000)
            sage: u.numerical_approx()
            (0.500000000000000, 0.333333333333333, 0.250000000000000)
            sage: n(u)
            (0.500000000000000, 0.333333333333333, 0.250000000000000)
            sage: N(u)
            (0.500000000000000, 0.333333333333333, 0.250000000000000)
            sage: numerical_approx(u)
            (0.500000000000000, 0.333333333333333, 0.250000000000000)

        Precision (bits) and digits (decimal) may be specified.
        When both are given, ``prec`` wins.  ::

            sage: u = vector(QQ, [1/2, 1/3, 1/4])
            sage: n(u, prec=15)
            (0.5000, 0.3333, 0.2500)
            sage: n(u, digits=5)
            (0.50000, 0.33333, 0.25000)
            sage: n(u, prec=30, digits=100)
            (0.50000000, 0.33333333, 0.25000000)

        These are some legacy doctests that were part of various specialized
        versions of the numerical approximation routine that were removed as
        part of :trac:`12195`.  ::

            sage: v = vector(ZZ, [1,2,3])
            sage: v.n()
            (1.00000000000000, 2.00000000000000, 3.00000000000000)
            sage: _.parent()
            Vector space of dimension 3 over Real Field with 53 bits of precision
            sage: v.n(prec=75)
            (1.000000000000000000000, 2.000000000000000000000, 3.000000000000000000000)
            sage: _.parent()
            Vector space of dimension 3 over Real Field with 75 bits of precision

            sage: v = vector(RDF, [1,2,3])
            sage: v.n()
            (1.00000000000000, 2.00000000000000, 3.00000000000000)
            sage: _.parent()
            Vector space of dimension 3 over Real Field with 53 bits of precision
            sage: v = vector(CDF, [1,2,3])
            sage: v.n()
            (1.00000000000000, 2.00000000000000, 3.00000000000000)
            sage: _.parent()
            Vector space of dimension 3 over Complex Field with 53 bits of precision

            sage: v = vector(Integers(8), [1,2,3])
            sage: v.n()
            (1.00000000000000, 2.00000000000000, 3.00000000000000)
            sage: _.parent()
            Vector space of dimension 3 over Real Field with 53 bits of precision
            sage: v.n(prec=75)
            (1.000000000000000000000, 2.000000000000000000000, 3.000000000000000000000)
            sage: _.parent()
            Vector space of dimension 3 over Real Field with 75 bits of precision

            sage: v = vector(QQ, [1,2,3])
            sage: v.n()
            (1.00000000000000, 2.00000000000000, 3.00000000000000)
            sage: _.parent()
            Vector space of dimension 3 over Real Field with 53 bits of precision
            sage: v.n(prec=75)
            (1.000000000000000000000, 2.000000000000000000000, 3.000000000000000000000)
            sage: _.parent()
            Vector space of dimension 3 over Real Field with 75 bits of precision

        ::

            sage: v = vector(GF(2), [1,2,3])                                                        # optional - sage.libs.pari
            sage: v.n()                                                                             # optional - sage.libs.pari
            (1.00000000000000, 0.000000000000000, 1.00000000000000)
            sage: _.parent()                                                                        # optional - sage.libs.pari
            Vector space of dimension 3 over Real Field with 53 bits of precision
            sage: v.n(prec=75)                                                                      # optional - sage.libs.pari
            (1.000000000000000000000, 0.0000000000000000000000, 1.000000000000000000000)
            sage: _.parent()                                                                        # optional - sage.libs.pari
            Vector space of dimension 3 over Real Field with 75 bits of precision

        TESTS:

        Sparse vectors have a similar method that works efficiently for
        the sparse case.  We test that it is working as it should.  ::

            sage: v = vector(QQ, [1/2, 0, 0, 1/3, 0, 0, 0, 1/4], sparse=True)
            sage: u = v.numerical_approx(digits=4)
            sage: u.is_sparse()
            True
            sage: u
            (0.5000, 0.0000, 0.0000, 0.3333, 0.0000, 0.0000, 0.0000, 0.2500)
        """
        if prec is None:
            prec = digits_to_bits(digits)
        return vector([e.numerical_approx(prec, algorithm=algorithm) for e in self])

    def row(self):
        r"""
        Return a matrix with a single row and the same entries as the vector ``self``.

        OUTPUT:

        A matrix over the same ring as the vector (or free module element), with
        a single row.  The entries of the row are identical to those of the vector,
        and in the same order.

        EXAMPLES::

            sage: v = vector(ZZ, [1,2,3])
            sage: w = v.row(); w
            [1 2 3]
            sage: w.parent()
            Full MatrixSpace of 1 by 3 dense matrices over Integer Ring

            sage: x = vector(FiniteField(13), [2,4,8,16])                       # optional - sage.libs.pari
            sage: x.row()                                                       # optional - sage.libs.pari
            [2 4 8 3]

        There is more than one way to get one-row matrix from a vector,
        but the ``row`` method is more efficient than making a column and
        then taking a transpose.  Notice that supplying a vector to the
        matrix constructor demonstrates Sage's preference for rows. ::

            sage: x = vector(RDF, [sin(i*pi/20) for i in range(10)])
            sage: x.row() == matrix(x)
            True
            sage: x.row() == x.column().transpose()
            True

        Sparse or dense implementations are preserved. ::

            sage: d = vector(RR, [1.0, 2.0, 3.0])
            sage: s = vector(CDF, {2:5.0+6.0*I})
            sage: dm = d.row()
            sage: sm = s.row()
            sage: all([d.is_dense(), dm.is_dense(), s.is_sparse(), sm.is_sparse()])
            True

        TESTS:

        The :meth:`~sage.matrix.matrix1.Matrix.row` method will return
        a specified row of a matrix as a vector.  So here are a couple
        of round-trips. ::

            sage: A = matrix(ZZ, [[1,2,3]])
            sage: A == A.row(0).row()
            True
            sage: v = vector(ZZ, [4,5,6])
            sage: v == v.row().row(0)
            True

        And a very small corner case. ::

            sage: v = vector(ZZ, [])
            sage: w = v.row()
            sage: w.parent()
            Full MatrixSpace of 1 by 0 dense matrices over Integer Ring
        """
        from sage.matrix.args import MatrixArgs
        ma = MatrixArgs(self._parent._base, 1, self.degree(),
                list(self), sparse=self.is_sparse())
        return ma.matrix()

    def column(self):
        r"""
        Return a matrix with a single column and the same entries as the vector ``self``.

        OUTPUT:

        A matrix over the same ring as the vector (or free module element), with
        a single column.  The entries of the column are identical to those of the
        vector, and in the same order.

        EXAMPLES::

            sage: v = vector(ZZ, [1,2,3])
            sage: w = v.column(); w
            [1]
            [2]
            [3]
            sage: w.parent()
            Full MatrixSpace of 3 by 1 dense matrices over Integer Ring

            sage: x = vector(FiniteField(13), [2,4,8,16])                       # optional - sage.libs.pari
            sage: x.column()                                                    # optional - sage.libs.pari
            [2]
            [4]
            [8]
            [3]

        There is more than one way to get one-column matrix from a vector.
        The ``column`` method is about equally efficient to making a row and
        then taking a transpose.  Notice that supplying a vector to the
        matrix constructor demonstrates Sage's preference for rows. ::

            sage: x = vector(RDF, [sin(i*pi/20) for i in range(10)])
            sage: x.column() == matrix(x).transpose()
            True
            sage: x.column() == x.row().transpose()
            True

        Sparse or dense implementations are preserved. ::

            sage: d = vector(RR, [1.0, 2.0, 3.0])
            sage: s = vector(CDF, {2:5.0+6.0*I})
            sage: dm = d.column()
            sage: sm = s.column()
            sage: all([d.is_dense(), dm.is_dense(), s.is_sparse(), sm.is_sparse()])
            True

        TESTS:

        The :meth:`~sage.matrix.matrix1.Matrix.column` method will return
        a specified column of a matrix as a vector.  So here are a couple
        of round-trips. ::

            sage: A = matrix(ZZ, [[1],[2],[3]])
            sage: A == A.column(0).column()
            True
            sage: v = vector(ZZ, [4,5,6])
            sage: v == v.column().column(0)
            True

        And a very small corner case. ::

            sage: v = vector(ZZ, [])
            sage: w = v.column()
            sage: w.parent()
            Full MatrixSpace of 0 by 1 dense matrices over Integer Ring
        """
        from sage.matrix.args import MatrixArgs
        ma = MatrixArgs(self._parent._base, self.degree(), 1,
                [(x,) for x in self], sparse=self.is_sparse())
        return ma.matrix()

    def __copy__(self):
        """
        Make a copy of this vector.

        EXAMPLES::

            sage: v = vector([1..5]); v
            (1, 2, 3, 4, 5)
            sage: w = copy(v)
            sage: v == w
            True
            sage: v is w
            False

        ::

            sage: v = vector([1..5], sparse=True); v
            (1, 2, 3, 4, 5)
            sage: copy(v)
            (1, 2, 3, 4, 5)
        """
        if self.is_sparse():
            return self.parent()(self.dict())
        else:
            return self.parent()(self.list())

    def subs(self, in_dict=None, **kwds):
        """
        EXAMPLES::

            sage: var('a,b,d,e')
            (a, b, d, e)
            sage: v = vector([a, b, d, e])
            sage: v.substitute(a=1)
            (1, b, d, e)
            sage: v.subs(a=b, b=d)
            (b, d, d, e)
        """
        return self.parent()([ a.subs(in_dict, **kwds) for a in self.list() ])

    def change_ring(self, R):
        """
        Change the base ring of this vector.

        EXAMPLES::

            sage: v = vector(QQ['x,y'], [1..5]); v.change_ring(GF(3))           # optional - sage.libs.pari
            (1, 2, 0, 1, 2)

        TESTS:

        Check for :trac:`29630`::

            sage: v = vector(QQ, 4, {0:1}, sparse=True)
            sage: v.change_ring(AA).is_sparse()                                 # optional - sage.rings.number_field
            True
        """
        if self.base_ring() is R:
            return self
        M = self._parent.change_ring(R)
        if M.is_sparse():
            return M(self.dict(), coerce=True)
        return M(self.list(), coerce=True)

    def coordinate_ring(self):
        """
        Return the ring from which the coefficients of this vector come.

        This is different from :meth:`base_ring`, which returns the ring
        of scalars.

        EXAMPLES::

            sage: M = (ZZ^2) * (1/2)
            sage: v = M([0,1/2])
            sage: v.base_ring()
            Integer Ring
            sage: v.coordinate_ring()
            Rational Field
        """
        return self._parent.coordinate_ring()

    def additive_order(self):
        """
        Return the additive order of self.

        EXAMPLES::

            sage: v = vector(Integers(4), [1,2])
            sage: v.additive_order()
            4

        ::

            sage: v = vector([1,2,3])
            sage: v.additive_order()
            +Infinity

        ::

            sage: v = vector(Integers(30), [6, 15]); v
            (6, 15)
            sage: v.additive_order()
            10
            sage: 10*v
            (0, 0)
        """
        cdef list v = []
        cdef Py_ssize_t i
        for i in range(self._degree):
            ord = self[i].additive_order()
            if isinstance(ord, AnInfinity):
                return ord
            v.append(ord)
        from sage.arith.functions import lcm
        return lcm(v)

    def items(self):
        """
        Return an iterator over ``self``.

        EXAMPLES::

            sage: v = vector([1,2/3,pi])
            sage: v.items()
            <generator object at ...>
            sage: list(v.items())
            [(0, 1), (1, 2/3), (2, pi)]

        TESTS:

        Using iteritems as an alias::

            sage: list(v.iteritems())
            [(0, 1), (1, 2/3), (2, pi)]
        """
        cdef dict d = self.dict(copy=False)
        yield from d.iteritems()

    iteritems = items

    def __abs__(self):
        """
        Return the square root of the sum of the squares of the entries of
        this vector.

        EXAMPLES::

            sage: v = vector([1..5]); abs(v)
            sqrt(55)
            sage: v = vector(RDF, [1..5]); abs(v)
            7.416198487095663
        """
        return sum([x**2 for x in self.list()]).sqrt()

    def norm(self, p=__two__):
        r"""
        Return the `p`-norm of ``self``.

        INPUT:

        - ``p`` - default: 2 - ``p`` can be a real number greater than 1,
          infinity (``oo`` or ``Infinity``), or a symbolic expression.

            - `p=1`: the taxicab (Manhattan) norm
            - `p=2`: the usual Euclidean norm (the default)
            - `p=\infty`: the maximum entry (in absolute value)

        .. NOTE::

            See also :func:`sage.misc.functional.norm`

        EXAMPLES::

            sage: v = vector([1,2,-3])
            sage: v.norm(5)
            276^(1/5)

        The default is the usual Euclidean norm.  ::

            sage: v.norm()
            sqrt(14)
            sage: v.norm(2)
            sqrt(14)

        The infinity norm is the maximum size (in absolute value)
        of the entries.  ::

            sage: v.norm(Infinity)
            3
            sage: v.norm(oo)
            3

        Real or symbolic values may be used for ``p``.  ::

            sage: v=vector(RDF,[1,2,3])
            sage: v.norm(5)
            3.077384885394063
            sage: v.norm(pi/2)    #abs tol 1e-15
            4.216595864704748
            sage: _=var('a b c d p'); v=vector([a, b, c, d])
            sage: v.norm(p)
            (abs(a)^p + abs(b)^p + abs(c)^p + abs(d)^p)^(1/p)

        Notice that the result may be a symbolic expression, owing to
        the necessity of taking a square root (in the default case).
        These results can be converted to numerical values if needed. ::

            sage: v = vector(ZZ, [3,4])
            sage: nrm = v.norm(); nrm
            5
            sage: nrm.parent()
            Rational Field

            sage: v = vector(QQ, [3, 5])
            sage: nrm = v.norm(); nrm
            sqrt(34)
            sage: nrm.parent()
            Symbolic Ring
            sage: numeric = N(nrm); numeric
            5.83095189484...
            sage: numeric.parent()
            Real Field with 53 bits of precision

        TESTS:

        The value of ``p`` must be greater than, or
        equal to, one. ::

            sage: v = vector(QQ, [1,2])
            sage: v.norm(0.99)
            Traceback (most recent call last):
            ...
            ValueError: 0.990000000000000 is not greater than or equal to 1

        Norm works with Python integers (see :trac:`13502`). ::

            sage: v = vector(QQ, [1,2])
            sage: v.norm(int(2))
            sqrt(5)
        """
        abs_self = [abs(x) for x in self]
        if p == Infinity:
            return max(abs_self)
        if p < 1:
            raise ValueError("%s is not greater than or equal to 1" % p)

        s = sum(a ** p for a in abs_self)
        return s**(__one__/p)

    cpdef _richcmp_(left, right, int op):
        """
        EXAMPLES::

            sage: v = vector(SR, [0,0,0,0])
            sage: v == 0
            True
            sage: v == 1
            False
            sage: v == v
            True
            sage: w = vector(SR, [-1,x,pi,0])
            sage: bool(w < v)
            True
            sage: bool(w > v)
            False

        TESTS::

            sage: F.<y> = PolynomialRing(QQ, 'y')
            sage: type(vector(F, [0]*4, sparse=True))
            <class 'sage.modules.free_module_element.FreeModuleElement_generic_sparse'>
            sage: vector(F, [0,0,0,y]) == vector(F, [0,0,0,y])
            True
            sage: vector(F, [0,0,0,0]) == vector(F, [0,2,0,y])
            False

        Verify that :trac:`33697` is fixed::

            sage: v = vector(SR, [x])
            sage: w = vector(SR, [1])
            sage: v == w
            False
            sage: assume(x > 0)
            sage: v == w
            False
            sage: forget()
        """
        cdef Py_ssize_t i
        for i in range(left._degree):
            lx = left[i]
            rx = right[i]
            if not(lx == rx):
                return richcmp_not_equal(lx, rx, op)
        return rich_to_bool(op, 0)

    def __getitem__(self, i):
        """
        Return `i`-th entry or slice of self.

        EXAMPLES::

            sage: v = sage.modules.free_module_element.FreeModuleElement(QQ^3)
            sage: v.__getitem__(0)
            Traceback (most recent call last):
            ...
            NotImplementedError
        """
        cdef Py_ssize_t d = self._degree
        cdef Py_ssize_t start, stop, step, slicelength
        cdef Py_ssize_t n
        cdef list values
        if isinstance(i, slice):
            PySlice_GetIndicesEx(i, d, &start, &stop, &step, &slicelength)
            values = []
            for n in range(slicelength):
                values.append(self.get_unsafe(start + n*step))
            from .free_module import FreeModule
            M = FreeModule(self.coordinate_ring(), slicelength, sparse=self.is_sparse())
            return M(values, coerce=False, copy=False)
        else:
            n = i
            if n < 0:
                n += d
            if n < 0 or n >= d:
                raise IndexError("vector index out of range")
            return self.get_unsafe(n)

    cdef get_unsafe(self, Py_ssize_t i):
        """
        Cython function to get the `i`'th entry of this vector.

        Used as building block for a generic ``__getitem__``.
        """
        raise NotImplementedError

    def get(self, i):
        """
        Like ``__getitem__`` but without bounds checking:
        `i` must satisfy ``0 <= i < self.degree``.

        EXAMPLES::

            sage: vector(SR, [1/2,2/5,0]).get(0)
            1/2
        """
        return self.get_unsafe(i)

    def __setitem__(self, i, value):
        """
        Set the `i`-th entry or slice of self to ``value``.

        EXAMPLES::

            sage: v = sage.modules.free_module_element.FreeModuleElement(QQ^3)
            sage: v[0] = 5
            Traceback (most recent call last):
            ...
            NotImplementedError

        For derived classes, this works::

            sage: v = vector([1,2/3,8])
            sage: v[0] = 5
            sage: v
            (5, 2/3, 8)
        """
        if self._is_immutable:
            raise ValueError("vector is immutable; please change a copy instead (use copy())")
        cdef Py_ssize_t d = self._degree
        cdef Py_ssize_t start, stop, step, slicelength
        cdef Py_ssize_t n
        cdef list values
        R = self.coordinate_ring()
        if isinstance(i, slice):
            PySlice_GetIndicesEx(i, d, &start, &stop, &step, &slicelength)
            values = [R(x) for x in value]
            if len(values) != slicelength:
                raise IndexError("slice assignment would change dimension")
            for n in range(slicelength):
                self.set_unsafe(start + n*step, values[n])
        else:
            n = i
            if n < 0:
                n += d
            if n < 0 or n >= d:
                raise IndexError("vector index out of range")
            self.set_unsafe(n, R(value))

    cdef int set_unsafe(self, Py_ssize_t i, value) except -1:
        """
        Cython function to set the `i`'th entry of this vector to
        ``value``.

        Used as building block for a generic ``__setitem__``.
        """
        raise NotImplementedError

    def set(self, i, value):
        """
        Like ``__setitem__`` but without type or bounds checking:
        `i` must satisfy ``0 <= i < self.degree`` and ``value`` must be
        an element of the coordinate ring.

        EXAMPLES::

            sage: v = vector(SR, [1/2,2/5,0]); v
            (1/2, 2/5, 0)
            sage: v.set(2, pi); v
            (1/2, 2/5, pi)
        """
        assert value.parent() is self.coordinate_ring()
        self.set_unsafe(i, value)


    def __invert__(self):
        """
        Invert v, which makes no sense, and is hence is not implemented.

        EXAMPLES::

            sage: vector([1,2/3,pi]).__invert__()
            Traceback (most recent call last):
            ...
            NotImplementedError
        """
        raise NotImplementedError

    def __len__(self):
        """
        EXAMPLES::

            sage: len(sage.modules.free_module_element.FreeModuleElement(QQ^2010))
            2010
        """
        return self._degree

    def __mod__(self, p):
        """
        EXAMPLES::

            sage: V = vector(ZZ, [5, 9, 13, 15])
            sage: V % 7
            (5, 2, 6, 1)
            sage: parent(V % 7)
            Ambient free module of rank 4 over the principal ideal domain Integer Ring
        """
        return self.parent()([x % p for x in self.list()], copy=False, coerce=False, check=False)

    def Mod(self, p):
        """
        EXAMPLES::

            sage: V = vector(ZZ, [5, 9, 13, 15])
            sage: V.Mod(7)
            (5, 2, 6, 1)
            sage: parent(V.Mod(7))
            Vector space of dimension 4 over Ring of integers modulo 7
        """
        return self.change_ring(self.base_ring().quotient_ring(p))

    def list(self, copy=True):
        """
        Return list of elements of self.

        INPUT:

            - copy -- bool, whether returned list is a copy that is
              safe to change, is ignored.

        EXAMPLES::

            sage: P.<x,y,z> = QQ[]
            sage: v = vector([x,y,z], sparse=True)
            sage: type(v)
            <class 'sage.modules.free_module_element.FreeModuleElement_generic_sparse'>
            sage: a = v.list(); a
            [x, y, z]
            sage: a[0] = x*y; v
            (x, y, z)

        The optional argument ``copy`` is ignored::

            sage: a = v.list(copy=False); a
            [x, y, z]
            sage: a[0] = x*y; v
            (x, y, z)
        """
        cdef Py_ssize_t i
        return [self[i] for i in range(self._degree)]

    def list_from_positions(self, positions):
        """
        Return list of elements chosen from this vector using the
        given positions of this vector.

        INPUT:

            - positions -- iterable of ints


        EXAMPLES::

            sage: v = vector([1,2/3,pi])
            sage: v.list_from_positions([0,0,0,2,1])
            [1, 1, 1, pi, 2/3]
        """
        cdef Py_ssize_t i
        return [self[i] for i in positions]

    def lift(self):
        """
        Lift ``self`` to the cover ring.

        OUTPUT:

        Return a lift of self to the covering ring of the base ring `R`,
        which is by definition the ring returned by calling
        :meth:`~sage.rings.quotient_ring.QuotientRing_nc.cover_ring`
        on `R`, or just `R` itself if the
        :meth:`~sage.rings.quotient_ring.QuotientRing_nc.cover_ring`
        method is not defined.

        EXAMPLES::

            sage: V = vector(Integers(7), [5, 9, 13, 15]) ; V
            (5, 2, 6, 1)
            sage: V.lift()
            (5, 2, 6, 1)
            sage: parent(V.lift())
            Ambient free module of rank 4 over the principal ideal domain Integer Ring

        If the base ring does not have a cover method, return a copy of the vector::

            sage: W = vector(QQ, [1, 2, 3])
            sage: W1 = W.lift()
            sage: W is W1
            False
            sage: parent(W1)
            Vector space of dimension 3 over Rational Field
        """
        try:
            return self.change_ring(self.base_ring().cover_ring())
        except AttributeError:
            from copy import copy
            return copy(self)

    def lift_centered(self):
        r"""
        Lift to a congruent, centered vector.

        INPUT:

        - ``self`` A vector with coefficients in `Integers(n)`.

        OUTPUT:

        - The unique integer vector `v` such that foreach `i`,
          `Mod(v[i],n) = Mod(self[i],n)` and `-n/2 < v[i] \leq n/2`.

        EXAMPLES::

            sage: V = vector(Integers(7), [5, 9, 13, 15]) ; V
            (5, 2, 6, 1)
            sage: V.lift_centered()
            (-2, 2, -1, 1)
            sage: parent(V.lift_centered())
            Ambient free module of rank 4 over the principal ideal domain Integer Ring
        """
        R = self.base_ring().cover_ring()
        l = [foo.lift_centered() for foo in self]
        P = self.parent().change_ring(R)
        return P(l)

    def __pos__(self):
        """
        Always returns self, since +self == self.

        EXAMPLES::

            sage: v = vector([1,2/3,8])
            sage: v.__pos__()
            (1, 2/3, 8)
            sage: +v
            (1, 2/3, 8)
        """
        return self

    def __pow__(self, n, dummy):
        """
        Raises a NotImplementedError, since powering doesn't make
        sense for vectors.

        EXAMPLES::

            sage: v = vector([1,2/3,8])
            sage: v^2
            Traceback (most recent call last):
            ...
            NotImplementedError
        """
        raise NotImplementedError

    def _repr_(self):
        """
        String representation of a vector.

        EXAMPLES::

            sage: vector(QQ, [])._repr_()
            '()'
            sage: vector(QQ, range(5))._repr_()
            '(0, 1, 2, 3, 4)'

        Symbolic are not displayed using ASCII art.

        ::

            sage: x = var('x')
            sage: v = vector([x/(2*x)+sqrt(2)+var('theta')^3,x/(2*x)]); v
            (theta^3 + sqrt(2) + 1/2, 1/2)
            sage: v._repr_()
            '(theta^3 + sqrt(2) + 1/2, 1/2)'
        """
        cdef Py_ssize_t d = self._degree
        if d == 0:
            return "()"
        # compute column widths
        S = [repr(x) for x in self.list(copy=False)]
        #width = max([len(x) for x in S])
        s = "("
        for i in xrange(d):
            if i == d-1:
                sep = ""
            else:
                sep=", "
            entry = S[i]
            #if i > 0:
            #    entry = " "*(width-len(entry)) + entry
            s = s + entry + sep
        s = s + ")"
        return s

    def _maple_init_(self):
        """
        EXAMPLES::

            sage: v = vector(ZZ, 4, range(4))
            sage: maple(v)  # optional - maple
            Vector[row](4, [0,1,2,3])

        ::

            sage: v = vector(QQ, 3, [2/3, 0, 5/4])
            sage: maple(v)  # optional - maple
            Vector[row](3, [2/3,0,5/4])

        ::

            sage: P.<x> = ZZ[]
            sage: v = vector(P, 3, [x^2 + 2, 2*x + 1, -2*x^2 + 4*x])
            sage: maple(v)  # optional - maple
            Vector[row](3, [x^2+2,2*x+1,-2*x^2+4*x])
        """
        return "Vector[row](%s)"%(str(self.list()))

    def degree(self):
        """
        Return the degree of this vector, which is simply the number
        of entries.

        EXAMPLES::

            sage: sage.modules.free_module_element.FreeModuleElement(QQ^389).degree()
            389
            sage: vector([1,2/3,8]).degree()
            3
        """
        return self._degree

    def denominator(self):
        """
        Return the least common multiple of the denominators of the
        entries of self.

        EXAMPLES::

            sage: v = vector([1/2,2/5,3/14])
            sage: v.denominator()
            70
            sage: 2*5*7
            70

        ::

            sage: M = (ZZ^2)*(1/2)
            sage: M.basis()[0].denominator()
            2

        TESTS:

        The following was fixed in :trac:`8800`::

            sage: M = GF(5)^3                                                   # optional - sage.libs.pari
            sage: v = M((4,0,2))                                                # optional - sage.libs.pari
            sage: v.denominator()                                               # optional - sage.libs.pari
            1
        """
        # It may be that the coordinates do not have a denominator
        # (but if one coordinate has it, they all should have it)
        d = self.coordinate_ring().one()
        try:
            d = d.denominator()
        except AttributeError:
            return d
        for y in self.list():
            d = d.lcm(y.denominator())
        return d

    def dict(self, copy=True):
        """
        Return dictionary of nonzero entries of ``self``.

        More precisely, this returns a dictionary whose keys are indices
        of basis elements in the support of ``self`` and whose values are
        the corresponding coefficients.

        INPUT:

        - ``copy`` -- (default: ``True``) if ``self`` is internally
          represented by a dictionary ``d``, then make a copy of ``d``;
          if ``False``, then this can cause undesired behavior by
          mutating ``d``

        OUTPUT:

        - Python dictionary

        EXAMPLES::

            sage: v = vector([0,0,0,0,1/2,0,3/14])
            sage: v.dict()
            {4: 1/2, 6: 3/14}
            sage: sorted(v.support())
            [4, 6]

        In some cases, when ``copy=False``, we get back a dangerous
        reference::

            sage: v = vector({0:5, 2:3/7}, sparse=True)
            sage: v.dict(copy=False)
            {0: 5, 2: 3/7}
            sage: v.dict(copy=False)[0] = 18
            sage: v
            (18, 0, 3/7)
        """
        cdef dict e = {}
        cdef Py_ssize_t i
        for i in range(self._degree):
            c = self[i]
            if c:
                e[i] = c
        return e

    monomial_coefficients = dict

    #############################
    # Plotting
    #############################
    def plot(self, plot_type=None, start=None, **kwds):
        """
        INPUT:

        - ``plot_type`` - (default: 'arrow' if v has 3 or fewer components,
            otherwise 'step') type of plot. Options are:

            - 'arrow' to draw an arrow

            - 'point' to draw a point at the coordinates specified by the
              vector

            - 'step' to draw a step function representing the coordinates
              of the vector.

          Both 'arrow' and 'point' raise exceptions if the vector has
          more than 3 dimensions.

        - ``start`` - (default: origin in correct dimension) may be a tuple,
          list, or vector.

        EXAMPLES:

        The following both plot the given vector::

            sage: v = vector(RDF, (1,2))
            sage: A = plot(v)
            sage: B = v.plot()
            sage: A+B # should just show one vector
            Graphics object consisting of 2 graphics primitives

        Examples of the plot types::

            sage: A = plot(v, plot_type='arrow')
            sage: B = plot(v, plot_type='point', color='green', size=20)
            sage: C = plot(v, plot_type='step') # calls v.plot_step()
            sage: A+B+C
            Graphics object consisting of 3 graphics primitives

        You can use the optional arguments for :meth:`plot_step`::

            sage: eps = 0.1
            sage: plot(v, plot_type='step', eps=eps, xmax=5, hue=0)
            Graphics object consisting of 1 graphics primitive

        Three-dimensional examples::

            sage: v = vector(RDF, (1,2,1))
            sage: plot(v) # defaults to an arrow plot
            Graphics3d Object

        ::

            sage: plot(v, plot_type='arrow')
            Graphics3d Object

        ::

            sage: from sage.plot.plot3d.shapes2 import frame3d
            sage: plot(v, plot_type='point')+frame3d((0,0,0), v.list())
            Graphics3d Object

        ::

            sage: plot(v, plot_type='step') # calls v.plot_step()
            Graphics object consisting of 1 graphics primitive

        ::

            sage: plot(v, plot_type='step', eps=eps, xmax=5, hue=0)
            Graphics object consisting of 1 graphics primitive

        With greater than three coordinates, it defaults to a step plot::

            sage: v = vector(RDF, (1,2,3,4))
            sage: plot(v)
            Graphics object consisting of 1 graphics primitive

        One dimensional vectors are plotted along the horizontal axis of
        the coordinate plane::

            sage: plot(vector([1]))
            Graphics object consisting of 1 graphics primitive

        An optional start argument may also be specified by a tuple, list, or vector::

            sage: u = vector([1,2]); v = vector([2,5])
            sage: plot(u, start=v)
            Graphics object consisting of 1 graphics primitive

        TESTS::

            sage: u = vector([1,1]); v = vector([2,2,2]); z=(3,3,3)
            sage: plot(u) #test when start=None
            Graphics object consisting of 1 graphics primitive

        ::

            sage: plot(u, start=v) #test when coordinate dimension mismatch exists
            Traceback (most recent call last):
            ...
            ValueError: vector coordinates are not of the same dimension
            sage: P = plot(v, start=z) #test when start coordinates are passed as a tuple
            sage: P = plot(v, start=list(z)) #test when start coordinates are passed as a list
        """
        # Give sensible defaults based on the vector length
        if plot_type is None:
            if len(self)<=3:
                plot_type='arrow'
            else:
                plot_type='step'

        coords = self.list()

        if start is None:
            start = [0]*len(coords)
        elif len(start)!=len(coords):
            raise ValueError("vector coordinates are not of the same dimension")
        else:
            start = list(start)


        if plot_type == 'arrow' or plot_type == 'point':
            dimension = len(coords)
            if dimension == 3:
                from sage.plot.plot3d.shapes2 import line3d, point3d

                if plot_type == 'arrow':
                    return line3d([start, [(u+v) for u,v in zip(coords, start)]], arrow_head=True, **kwds)
                else:
                    return point3d(coords, **kwds)
            elif dimension < 3:
                if dimension < 2:
                    # pad to make 2-dimensional
                    coords.extend([0]*(2-dimension))
                    start.extend([0]*(2-dimension))

                from sage.plot.all import arrow, point
                if plot_type == 'arrow':
                    return arrow(start, [(u+v) for u,v in zip(coords, start)], **kwds)
                else:
                    return point(coords, **kwds)
            else:
                raise ValueError("arrow and point plots require vectors with 3 or fewer components")

        elif plot_type == 'step':
            return self.plot_step(**kwds)
        else:
            raise NotImplementedError("plot_type was unrecognized")

    def plot_step(self, xmin=0, xmax=1, eps=None, res=None,
             connect=True, **kwds):
        r"""
        INPUT:

        -  ``xmin`` - (default: 0) start x position to start
           plotting

        -  ``xmax`` - (default: 1) stop x position to stop
           plotting

        -  ``eps`` - (default: determined by xmax) we view this
           vector as defining a function at the points xmin, xmin + eps, xmin
           + 2\*eps, ...,

        -  ``res`` - (default: all points) total number of
           points to include in the graph

        -  ``connect`` - (default: True) if True draws a line;
           otherwise draw a list of points.


        EXAMPLES::

            sage: eps=0.1
            sage: v = vector(RDF, [sin(n*eps) for n in range(100)])
            sage: v.plot_step(eps=eps, xmax=5, hue=0)
            Graphics object consisting of 1 graphics primitive
        """
        import math
        if res is None:
            res = self.degree()
        if eps is None:
            eps = float(xmax - xmin)/res
        v = []
        x = xmin
        for i in range(0, self.degree(), int(math.ceil(self.degree()/res))):
            y = float(self[i])
            if x > xmax:
                break
            v.append((x,y))
            x += eps
            v.append((x,y))
        from sage.plot.all import line, points
        if connect:
            return line(v, **kwds)
        else:
            return points(v, **kwds)

    cpdef _dot_product_coerce_(left, Vector right):
        """
        Return the dot product of left and right.

        This function works even if the parents are different, the
        degrees have to match however.

        EXAMPLES::

            sage: R.<x> = ZZ[]
            sage: v = vector(RDF, [0,1,2])
            sage: w = vector(R, [x,0,0])
            sage: p = v._dot_product_coerce_(w)
            sage: p
            0
            sage: parent(p)
            Univariate Polynomial Ring in x over Real Double Field

        Zero-dimensional vectors also work correctly::

            sage: v = vector(RDF, [])
            sage: w = vector(R, [])
            sage: parent(v._dot_product_coerce_(w))
            Univariate Polynomial Ring in x over Real Double Field
        """
        if left._degree == 0:
            return (left.coordinate_ring().zero()
                    * right.coordinate_ring().zero())
        cdef list a = left.list(copy=False)
        cdef list b = right.list(copy=False)
        cdef Py_ssize_t i
        z = a[0] * b[0]
        for i in range(1, left._degree):
            z += a[i] * b[i]
        return z

    def dot_product(self, right):
        r"""
        Return the dot product of ``self`` and ``right``, which is the
        sum of the product of the corresponding entries.

        INPUT:

        - ``right`` -- a vector of the same degree as ``self``.
          It does not need to belong to the same parent as ``self``,
          so long as the necessary products and sums are defined.

        OUTPUT:

        If ``self`` and ``right`` are the vectors `\vec{x}` and `\vec{y}`,
        of degree `n`, then this method returns

        .. MATH::

            \sum_{i=1}^{n}x_iy_i

        .. NOTE::

            The :meth:`inner_product` is a more general version of
            this method, and the :meth:`hermitian_inner_product`
            method may be more appropriate if your vectors
            have complex entries.

        EXAMPLES::

            sage: V = FreeModule(ZZ, 3)
            sage: v = V([1,2,3])
            sage: w = V([4,5,6])
            sage: v.dot_product(w)
            32

        ::

            sage: R.<x> = QQ[]
            sage: v = vector([x,x^2,3*x]); w = vector([2*x,x,3+x])
            sage: v*w
            x^3 + 5*x^2 + 9*x
            sage: (x*2*x) + (x^2*x) + (3*x*(3+x))
            x^3 + 5*x^2 + 9*x
            sage: w*v
            x^3 + 5*x^2 + 9*x

        The vectors may be from different vector spaces,
        provided the necessary operations make sense.
        Notice that coercion will generate a result of
        the same type, even if the order of the
        arguments is reversed.::

            sage: v = vector(ZZ, [1,2,3])
            sage: w = vector(FiniteField(3), [0,1,2])                           # optional - sage.libs.pari
            sage: ip = w.dot_product(v); ip                                     # optional - sage.libs.pari
            2
            sage: ip.parent()                                                   # optional - sage.libs.pari
            Finite Field of size 3

            sage: ip = v.dot_product(w); ip                                     # optional - sage.libs.pari
            2
            sage: ip.parent()                                                   # optional - sage.libs.pari
            Finite Field of size 3

        The dot product of a vector with itself is the 2-norm, squared. ::

            sage: v = vector(QQ, [3, 4, 7])
            sage: v.dot_product(v) - v.norm()^2
            0

        TESTS:

        The second argument must be a free module element. ::

            sage: v = vector(QQ, [1,2])
            sage: v.dot_product('junk')
            Traceback (most recent call last):
            ...
            TypeError: Cannot convert str to sage.modules.free_module_element.FreeModuleElement

        The degrees of the arguments must match. ::

            sage: v = vector(QQ, [1,2])
            sage: w = vector(QQ, [1,2,3])
            sage: v.dot_product(w)
            Traceback (most recent call last):
            ...
            ArithmeticError: degrees (2 and 3) must be the same

        Check that vectors with different base rings play out nicely (:trac:`3103`)::

            sage: vector(CDF, [2, 2]) * vector(ZZ, [1, 3])
            8.0

        Zero-dimensional vectors work::

            sage: v = vector(ZZ, [])
            sage: v.dot_product(v)
            0

        TESTS:

        Check for :trac:`33814`::

            sage: for R in [ZZ, QQ, RDF, RR, GF(2), GF(3), GF(4), ZZ['x']]:
            ....:     _ = (R**0)().dot_product((R**0)())
        """
        cdef FreeModuleElement r = <FreeModuleElement?>right
        if self._parent is r._parent:
            # If the parents are equal, the degree is also equal
            if self._degree == 0:
                return self._parent.coordinate_ring().zero()
            return self._dot_product_(r)
        if self._degree != r._degree:
            raise ArithmeticError("degrees (%s and %s) must be the same"%(self.degree(), right.degree()))
        # Base rings are not equal => use dot product with coercion
        return self._dot_product_coerce_(r)

    def cross_product(self, right):
        """
        Return the cross product of self and right, which is only defined
        for vectors of length 3 or 7.

        INPUT:

        - ``right`` - A vector of the same size as ``self``, either
          degree three or degree seven.

        OUTPUT:

        The cross product (vector product) of ``self`` and ``right``,
        a vector of the same size of ``self`` and ``right``.

        This product is performed under the assumption that the basis
        vectors are orthonormal. See the method
        :meth:`~sage.manifolds.differentiable.vectorfield.VectorField.cross_product`
        of vector fields for more general cases.

        EXAMPLES::

            sage: v = vector([1,2,3]); w = vector([0,5,-9])
            sage: v.cross_product(v)
            (0, 0, 0)
            sage: u = v.cross_product(w); u
            (-33, 9, 5)
            sage: u.dot_product(v)
            0
            sage: u.dot_product(w)
            0

        The cross product is defined for degree seven vectors as well:
        see :wikipedia:`Cross_product`.
        The 3-D cross product is achieved using the quaternions,
        whereas the 7-D cross product is achieved using the octonions. ::

            sage: u = vector(QQ, [1, -1/3, 57, -9, 56/4, -4,1])
            sage: v = vector(QQ, [37, 55, -99/57, 9, -12, 11/3, 4/98])
            sage: u.cross_product(v)
            (1394815/2793, -2808401/2793, 39492/49, -48737/399, -9151880/2793, 62513/2793, -326603/171)

        The degree seven cross product is anticommutative. ::

            sage: u.cross_product(v) + v.cross_product(u)
            (0, 0, 0, 0, 0, 0, 0)

        The degree seven cross product is distributive across addition. ::

            sage: v = vector([-12, -8/9, 42, 89, -37, 60/99, 73])
            sage: u = vector([31, -42/7, 97, 80, 30/55, -32, 64])
            sage: w = vector([-25/4, 40, -89, -91, -72/7, 79, 58])
            sage: v.cross_product(u + w) - (v.cross_product(u) + v.cross_product(w))
            (0, 0, 0, 0, 0, 0, 0)

        The degree seven cross product respects scalar multiplication. ::

            sage: v = vector([2, 17, -11/5, 21, -6, 2/17, 16])
            sage: u = vector([-8, 9, -21, -6, -5/3, 12, 99])
            sage: (5*v).cross_product(u) - 5*(v.cross_product(u))
            (0, 0, 0, 0, 0, 0, 0)
            sage: v.cross_product(5*u) - 5*(v.cross_product(u))
            (0, 0, 0, 0, 0, 0, 0)
            sage: (5*v).cross_product(u) - (v.cross_product(5*u))
            (0, 0, 0, 0, 0, 0, 0)

        The degree seven cross product respects the scalar triple product. ::

            sage: v = vector([2,6,-7/4,-9/12,-7,12,9])
            sage: u = vector([22,-7,-9/11,12,15,15/7,11])
            sage: w = vector([-11,17,19,-12/5,44,21/56,-8])
            sage: v.dot_product(u.cross_product(w)) - w.dot_product(v.cross_product(u))
            0

        TESTS:

        Both vectors need to be of length three or both vectors need to be of length seven. ::

            sage: u = vector(range(7))
            sage: v = vector(range(3))
            sage: u.cross_product(v)
            Traceback (most recent call last):
            ...
            TypeError: Cross product only defined for vectors of length three or seven, not (7 and 3)

        AUTHOR:

        Billy Wonderly (2010-05-11), Added 7-D Cross Product
        """
        if not isinstance(right, FreeModuleElement):
            raise TypeError("right must be a free module element")
        r = right.list(copy=False)
        l = self.list(copy=False)
        if len(r) == 3 and len(l) == 3:
            return vector([l[1]*r[2] - l[2]*r[1],
                           l[2]*r[0] - l[0]*r[2],
                           l[0]*r[1] - l[1]*r[0]])

        elif len(r) == 7 and len(l) == 7:
            return vector([l[1]*r[3] - l[3]*r[1] + l[2]*r[6] - l[6]*r[2] + l[4]*r[5] - l[5]*r[4],
                           l[2]*r[4] - l[4]*r[2] + l[3]*r[0] - l[0]*r[3] + l[5]*r[6] - l[6]*r[5],
                           l[3]*r[5] - l[5]*r[3] + l[4]*r[1] - l[1]*r[4] + l[6]*r[0] - l[0]*r[6],
                           l[4]*r[6] - l[6]*r[4] + l[5]*r[2] - l[2]*r[5] + l[0]*r[1] - l[1]*r[0],
                           l[5]*r[0] - l[0]*r[5] + l[6]*r[3] - l[3]*r[6] + l[1]*r[2] - l[2]*r[1],
                           l[6]*r[1] - l[1]*r[6] + l[0]*r[4] - l[4]*r[0] + l[2]*r[3] - l[3]*r[2],
                           l[0]*r[2] - l[2]*r[0] + l[1]*r[5] - l[5]*r[1] + l[3]*r[4] - l[4]*r[3]])

        else:
            raise TypeError("Cross product only defined for vectors of length three or seven, not (%s and %s)" % (len(l), len(r)))

    def cross_product_matrix(self):
        r"""
        Return the matrix which describes a cross product
        between ``self`` and some other vector.

        This operation is sometimes written using the hat operator:
        see :wikipedia:`Hat_operator#Cross_product`.
        It is only defined for vectors of length 3 or 7.
        For a vector `v` the cross product matrix `\hat{v}`
        is a matrix which satisfies `\hat{v} \cdot w = v \times w`
        and also `w \cdot \hat{v} = w \times v` for all vectors `w`.
        The basis vectors are assumed to be orthonormal.

        OUTPUT:

        The cross product matrix of this vector.

        EXAMPLES::

            sage: v = vector([1, 2, 3])
            sage: vh = v.cross_product_matrix()
            sage: vh
            [ 0 -3  2]
            [ 3  0 -1]
            [-2  1  0]
            sage: w = random_vector(3, x=1, y=100)
            sage: vh*w == v.cross_product(w)
            True
            sage: w*vh == w.cross_product(v)
            True
            sage: vh.is_alternating()
            True

        TESTS::

            sage: F = GF(previous_prime(2^32))                                  # optional - sage.libs.pari
            sage: v = random_vector(F, 3)                                       # optional - sage.libs.pari
            sage: w = random_vector(F, 3)                                       # optional - sage.libs.pari
            sage: vh = v.cross_product_matrix()                                 # optional - sage.libs.pari
            sage: vh*w == v.cross_product(w)                                    # optional - sage.libs.pari
            True
            sage: w*vh == w.cross_product(v)                                    # optional - sage.libs.pari
            True
            sage: vh.is_alternating()                                           # optional - sage.libs.pari
            True
            sage: v = random_vector(F, 7)                                       # optional - sage.libs.pari
            sage: w = random_vector(F, 7)                                       # optional - sage.libs.pari
            sage: vh = v.cross_product_matrix()                                 # optional - sage.libs.pari
            sage: vh*w == v.cross_product(w)                                    # optional - sage.libs.pari
            True
            sage: w*vh == w.cross_product(v)                                    # optional - sage.libs.pari
            True
            sage: vh.is_alternating()                                           # optional - sage.libs.pari
            True
            sage: random_vector(F, 5).cross_product_matrix()                    # optional - sage.libs.pari
            Traceback (most recent call last):
            ...
            TypeError: Cross product only defined for vectors of length three or seven, not 5
        """
        from sage.matrix.matrix_space import MatrixSpace
        rank = self.parent().rank()
        R = self.base_ring()
        zero = R.zero()
        if rank == 3:
            MS = MatrixSpace(R, rank, rank, sparse=self.is_sparse())
            s = self.list(copy=False)
            return MS([
                [ zero, -s[2],  s[1]],
                [ s[2],  zero, -s[0]],
                [-s[1],  s[0],  zero]])
        elif rank == 7:
            MS = MatrixSpace(R, rank, rank, sparse=self.is_sparse())
            s = self.list(copy=False)
            return MS([
                [ zero, -s[3], -s[6],  s[1], -s[5],  s[4],  s[2]],
                [ s[3],  zero, -s[4], -s[0],  s[2], -s[6],  s[5]],
                [ s[6],  s[4],  zero, -s[5], -s[1],  s[3], -s[0]],
                [-s[1],  s[0],  s[5],  zero, -s[6], -s[2],  s[4]],
                [ s[5], -s[2],  s[1],  s[6],  zero, -s[0], -s[3]],
                [-s[4],  s[6], -s[3],  s[2],  s[0],  zero, -s[1]],
                [-s[2], -s[5],  s[0], -s[4],  s[3],  s[1],  zero]])
        else:
            raise TypeError("Cross product only defined for vectors of length three or seven, not {}".format(rank))

    def pairwise_product(self, right):
        """
        Return the pairwise product of self and right, which is a vector of
        the products of the corresponding entries.

        INPUT:


        -  ``right`` - vector of the same degree as self. It
           need not be in the same vector space as self, as long as the
           coefficients can be multiplied.


        EXAMPLES::

            sage: V = FreeModule(ZZ, 3)
            sage: v = V([1,2,3])
            sage: w = V([4,5,6])
            sage: v.pairwise_product(w)
            (4, 10, 18)
            sage: sum(v.pairwise_product(w)) == v.dot_product(w)
            True

        ::

            sage: W = VectorSpace(GF(3), 3)                                     # optional - sage.libs.pari
            sage: w = W([0,1,2])                                                # optional - sage.libs.pari
            sage: w.pairwise_product(v)                                         # optional - sage.libs.pari
            (0, 2, 0)
            sage: w.pairwise_product(v).parent()                                # optional - sage.libs.pari
            Vector space of dimension 3 over Finite Field of size 3

        Implicit coercion is well defined (regardless of order), so we
        get 2 even if we do the dot product in the other order.

        ::

            sage: v.pairwise_product(w).parent()                                # optional - sage.libs.pari
            Vector space of dimension 3 over Finite Field of size 3

        TESTS::

            sage: x, y = var('x, y')

        ::

            sage: parent(vector(ZZ,[1,2]).pairwise_product(vector(ZZ,[1,2])))
            Ambient free module of rank 2 over the principal ideal domain Integer Ring
            sage: parent(vector(ZZ,[1,2]).pairwise_product(vector(QQ,[1,2])))
            Vector space of dimension 2 over Rational Field
            sage: parent(vector(QQ,[1,2]).pairwise_product(vector(ZZ,[1,2])))
            Vector space of dimension 2 over Rational Field
            sage: parent(vector(QQ,[1,2]).pairwise_product(vector(QQ,[1,2])))
            Vector space of dimension 2 over Rational Field

        ::

            sage: parent(vector(QQ,[1,2,3,4]).pairwise_product(vector(ZZ['x'],[1,2,3,4])))
            Ambient free module of rank 4 over the principal ideal domain Univariate Polynomial Ring in x over Rational Field
            sage: parent(vector(ZZ['x'],[1,2,3,4]).pairwise_product(vector(QQ,[1,2,3,4])))
            Ambient free module of rank 4 over the principal ideal domain Univariate Polynomial Ring in x over Rational Field

        ::

            sage: parent(vector(QQ,[1,2,3,4]).pairwise_product(vector(ZZ['x']['y'],[1,2,3,4])))
            Ambient free module of rank 4 over the integral domain Univariate Polynomial Ring in y over Univariate Polynomial Ring in x over Rational Field
            sage: parent(vector(ZZ['x']['y'],[1,2,3,4]).pairwise_product(vector(QQ,[1,2,3,4])))
            Ambient free module of rank 4 over the integral domain Univariate Polynomial Ring in y over Univariate Polynomial Ring in x over Rational Field

        ::

            sage: parent(vector(QQ['x'],[1,2,3,4]).pairwise_product(vector(ZZ['x']['y'],[1,2,3,4])))
            Ambient free module of rank 4 over the integral domain Univariate Polynomial Ring in y over Univariate Polynomial Ring in x over Rational Field
            sage: parent(vector(ZZ['x']['y'],[1,2,3,4]).pairwise_product(vector(QQ['x'],[1,2,3,4])))
            Ambient free module of rank 4 over the integral domain Univariate Polynomial Ring in y over Univariate Polynomial Ring in x over Rational Field

        ::

            sage: parent(vector(QQ['y'],[1,2,3,4]).pairwise_product(vector(ZZ['x']['y'],[1,2,3,4])))
            Ambient free module of rank 4 over the integral domain Univariate Polynomial Ring in y over Univariate Polynomial Ring in x over Rational Field
            sage: parent(vector(ZZ['x']['y'],[1,2,3,4]).pairwise_product(vector(QQ['y'],[1,2,3,4])))
            Ambient free module of rank 4 over the integral domain Univariate Polynomial Ring in y over Univariate Polynomial Ring in x over Rational Field

        ::

            sage: parent(vector(ZZ['x'],[1,2,3,4]).pairwise_product(vector(ZZ['y'],[1,2,3,4])))
            Traceback (most recent call last):
            ...
            TypeError: no common canonical parent for objects with parents: 'Ambient free module of rank 4 over the integral domain Univariate Polynomial Ring in x over Integer Ring' and 'Ambient free module of rank 4 over the integral domain Univariate Polynomial Ring in y over Integer Ring'
            sage: parent(vector(ZZ['x'],[1,2,3,4]).pairwise_product(vector(QQ['y'],[1,2,3,4])))
            Traceback (most recent call last):
            ...
            TypeError: no common canonical parent for objects with parents: 'Ambient free module of rank 4 over the integral domain Univariate Polynomial Ring in x over Integer Ring' and 'Ambient free module of rank 4 over the principal ideal domain Univariate Polynomial Ring in y over Rational Field'
            sage: parent(vector(QQ['x'],[1,2,3,4]).pairwise_product(vector(ZZ['y'],[1,2,3,4])))
            Traceback (most recent call last):
            ...
            TypeError: no common canonical parent for objects with parents: 'Ambient free module of rank 4 over the principal ideal domain Univariate Polynomial Ring in x over Rational Field' and 'Ambient free module of rank 4 over the integral domain Univariate Polynomial Ring in y over Integer Ring'
            sage: parent(vector(QQ['x'],[1,2,3,4]).pairwise_product(vector(QQ['y'],[1,2,3,4])))
            Traceback (most recent call last):
            ...
            TypeError: no common canonical parent for objects with parents: 'Ambient free module of rank 4 over the principal ideal domain Univariate Polynomial Ring in x over Rational Field' and 'Ambient free module of rank 4 over the principal ideal domain Univariate Polynomial Ring in y over Rational Field'
            sage: v = vector({1: 1, 3: 2})  # test sparse vectors
            sage: w = vector({0: 6, 3: -4})
            sage: v.pairwise_product(w)
            (0, 0, 0, -8)
            sage: w.pairwise_product(v) == v.pairwise_product(w)
            True
        """
        if not isinstance(right, FreeModuleElement):
            raise TypeError("right must be a free module element")
        if self._parent is not (<FreeModuleElement>right)._parent:
            self, right = canonical_coercion(self, right)
        return self._pairwise_product_(right)

    def _variables(self):
        """
        Return the ordered variable of self, as defined by the basering.

        EXAMPLES::

            sage: R.<x,y,z> = QQ[]
            sage: vector([x, y, 3])._variables()
            [x, y, z]
            sage: vector(SR, [x, y, 3])._variables()
            Traceback (most recent call last):
            ...
            ValueError: Unable to determine ordered variable names for Symbolic Ring
            sage: v(x, y, z) = (-y, x, 0)
            sage: v._variables()
            [(x, y, z) |--> x, (x, y, z) |--> y, (x, y, z) |--> z]
        """
        R = self._parent.base_ring()
        try:
            var_names = R.variable_names()
        except ValueError:
            if hasattr(R, 'arguments'):
                var_names = R.arguments()
            else:
                raise ValueError("Unable to determine ordered variable names for %s" % R)
        return [R(x) for x in var_names]

    def div(self, variables=None):
        """
        Return the divergence of this vector function.

        EXAMPLES::

            sage: R.<x,y,z> = QQ[]
            sage: vector([x, y, z]).div()
            3
            sage: vector([x*y, y*z, z*x]).div()
            x + y + z

            sage: R.<x,y,z,w> = QQ[]
            sage: vector([x*y, y*z, z*x]).div([x, y, z])
            x + y + z
            sage: vector([x*y, y*z, z*x]).div([z, x, y])
            0
            sage: vector([x*y, y*z, z*x]).div([x, y, w])
            y + z

            sage: vector(SR, [x*y, y*z, z*x]).div()
            Traceback (most recent call last):
            ...
            ValueError: Unable to determine ordered variable names for Symbolic Ring
            sage: vector(SR, [x*y, y*z, z*x]).div([x, y, z])
            x + y + z

        .. SEEALSO::

            :meth:`~sage.manifolds.differentiable.tensorfield.TensorField.divergence`
            of vector fields on Euclidean spaces (and more generally
            pseudo-Riemannian manifolds), in particular for computing the
            divergence in curvilinear coordinates.

        """
        if variables is None:
            variables = self._variables()
        if len(variables) != len(self):
            raise ValueError("number of variables must equal dimension of self")
        return sum(c.derivative(x) for (c, x) in zip(self, variables))

    def curl(self, variables=None):
        """
        Return the curl of this two-dimensional or three-dimensional
        vector function.

        EXAMPLES::

            sage: R.<x,y,z> = QQ[]
            sage: vector([-y, x, 0]).curl()
            (0, 0, 2)
            sage: vector([y, -x, x*y*z]).curl()
            (x*z, -y*z, -2)
            sage: vector([y^2, 0, 0]).curl()
            (0, 0, -2*y)
            sage: (R^3).random_element().curl().div()
            0

        For rings where the variable order is not well defined, it must be
        defined explicitly::

            sage: v = vector(SR, [-y, x, 0])
            sage: v.curl()
            Traceback (most recent call last):
            ...
            ValueError: Unable to determine ordered variable names for Symbolic Ring
            sage: v.curl([x, y, z])
            (0, 0, 2)

        Note that callable vectors have well defined variable orderings::

            sage: v(x, y, z) = (-y, x, 0)
            sage: v.curl()
            (x, y, z) |--> (0, 0, 2)

        In two-dimensions, this returns a scalar value::

            sage: R.<x,y> = QQ[]
            sage: vector([-y, x]).curl()
            2

        .. SEEALSO::

            :meth:`~sage.manifolds.differentiable.vectorfield.VectorField.curl`
            of vector fields on Euclidean spaces (and more generally
            pseudo-Riemannian manifolds), in particular for computing the curl
            in curvilinear coordinates.

        """
        if len(self) == 3:
            if variables is None:
                variables = self._variables()
            if len(variables) != 3:
                raise ValueError("exactly 3 variables must be provided")
            x, y, z = variables
            Fx, Fy, Fz = self
            return self.parent([Fz.derivative(y) - Fy.derivative(z),
                                Fx.derivative(z) - Fz.derivative(x),
                                Fy.derivative(x) - Fx.derivative(y)])

        if len(self) == 2:
            if variables is None:
                variables = self._variables()
            if len(variables) != 2:
                raise ValueError("exactly 2 variables must be provided")
            x, y = variables
            Fx, Fy = self
            return Fy.derivative(x) - Fx.derivative(y)

        raise TypeError("curl only defined for 2 or 3 dimensions")

    def element(self):
        """
        Simply returns self.  This is useful, since for many objects,
        self.element() returns a vector corresponding to self.

        EXAMPLES::

            sage: v = vector([1/2,2/5,0]); v
            (1/2, 2/5, 0)
            sage: v.element()
            (1/2, 2/5, 0)
        """
        return self


    def monic(self):
        """
        Return this vector divided through by the first nonzero entry of
        this vector.

        EXAMPLES::

            sage: v = vector(QQ, [0, 4/3, 5, 1, 2])
            sage: v.monic()
            (0, 1, 15/4, 3/4, 3/2)
            sage: v = vector(QQ, [])
            sage: v.monic()
            ()
        """
        cdef Py_ssize_t i
        for i in range(self._degree):
            if self[i]:
                return (~self[i]) * self
        return self

    def normalized(self, p=__two__):
        """
        Return the input vector divided by the p-norm.

        INPUT:

        * "p" - default: 2 - p value for the norm

        EXAMPLES::

            sage: v = vector(QQ, [4, 1, 3, 2])
            sage: v.normalized()
            (2/15*sqrt(30), 1/30*sqrt(30), 1/10*sqrt(30), 1/15*sqrt(30))
            sage: sum(v.normalized(1))
            1

        Note that normalizing the vector may change the base ring::

            sage: v.base_ring() == v.normalized().base_ring()
            False
            sage: u = vector(RDF, [-3, 4, 6, 9])
            sage: u.base_ring() == u.normalized().base_ring()
            True
        """
        return self / self.norm(p)

    def conjugate(self):
        r"""
        Returns a vector where every entry has been replaced by its complex conjugate.

        OUTPUT:

        A vector of the same length, over the same ring,
        but with each entry replaced by the complex conjugate, as
        implemented by the ``conjugate()`` method for elements of
        the base ring, which is presently always complex conjugation.

        EXAMPLES::

            sage: v = vector(CDF, [2.3 - 5.4*I, -1.7 + 3.6*I])
            sage: w = v.conjugate(); w
            (2.3 + 5.4*I, -1.7 - 3.6*I)
            sage: w.parent()
            Vector space of dimension 2 over Complex Double Field

        Even if conjugation seems nonsensical over a certain ring, this
        method for vectors cooperates silently. ::

            sage: u = vector(ZZ, range(6))
            sage: u.conjugate()
            (0, 1, 2, 3, 4, 5)

        Sage implements a few specialized subfields of the complex numbers,
        such as the cyclotomic fields.  This example uses such a field
        containing a primitive 7-th root of unity named ``a``. ::

            sage: F.<a> = CyclotomicField(7)
            sage: v = vector(F, [a^i for i in range(7)])
            sage: v
            (1, a, a^2, a^3, a^4, a^5, -a^5 - a^4 - a^3 - a^2 - a - 1)
            sage: v.conjugate()
            (1, -a^5 - a^4 - a^3 - a^2 - a - 1, a^5, a^4, a^3, a^2, a)

        Sparse vectors are returned as such. ::

            sage: v = vector(CC, {1: 5 - 6*I, 3: -7*I}); v
            (0.000000000000000, 5.00000000000000 - 6.00000000000000*I, 0.000000000000000, -7.00000000000000*I)
            sage: v.is_sparse()
            True
            sage: vc = v.conjugate(); vc
            (0.000000000000000, 5.00000000000000 + 6.00000000000000*I, 0.000000000000000, 7.00000000000000*I)
            sage: vc.conjugate()
            (0.000000000000000, 5.00000000000000 - 6.00000000000000*I, 0.000000000000000, -7.00000000000000*I)

        TESTS::

            sage: n = 15
            sage: x = vector(CDF, [sin(i*pi/n)+cos(i*pi/n)*I for i in range(n)])
            sage: x + x.conjugate() in RDF^n
            True
            sage: I*(x - x.conjugate()) in RDF^n
            True

        The parent of the conjugate is the same as that of the original vector.
        We test this by building a specialized vector space with a non-standard
        inner product, and constructing a test vector in this space. ::

            sage: V = VectorSpace(CDF, 2, inner_product_matrix = [[2,1],[1,5]])
            sage: v = vector(CDF, [2-3*I, 4+5*I])
            sage: w = V(v)
            sage: w.parent()
            Ambient quadratic space of dimension 2 over Complex Double Field
            Inner product matrix:
            [2.0 1.0]
            [1.0 5.0]
            sage: w.conjugate().parent()
            Ambient quadratic space of dimension 2 over Complex Double Field
            Inner product matrix:
            [2.0 1.0]
            [1.0 5.0]
        """
        V = self.parent()
        R = self.base_ring()
        if self.is_sparse():
            # this could be a dictionary comprehension in Python 3
            entries = {}
            for index, entry in self.iteritems():
                entries[index] = entry.conjugate()
        else:
            entries = [entry.conjugate() for entry in self]
        return V(vector(R, self._degree, entries))

    def inner_product(self, right):
        r"""
        Returns the inner product of ``self`` and ``right``,
        possibly using an inner product matrix from the parent of ``self``.

        INPUT:

        - ``right`` - a vector of the same degree as ``self``

        OUTPUT:

        If the parent vector space does not have an inner product
        matrix defined, then this is the usual dot product
        (:meth:`dot_product`).  If ``self`` and ``right`` are
        considered as single column matrices, `\vec{x}` and `\vec{y}`,
        and `A` is the inner product matrix, then this method computes

        .. MATH::

            \left(\vec{x}\right)^tA\vec{y}

        where `t` indicates the transpose.

        .. NOTE::

            If your vectors have complex entries, the
            :meth:`hermitian_inner_product` may be more
            appropriate for your purposes.

        EXAMPLES::

            sage: v = vector(QQ, [1,2,3])
            sage: w = vector(QQ, [-1,2,-3])
            sage: v.inner_product(w)
            -6
            sage: v.inner_product(w) == v.dot_product(w)
            True

        The vector space or free module that is the parent to
        ``self`` can have an inner product matrix defined, which
        will be used by this method.  This matrix will be passed
        through to subspaces. ::

            sage: ipm = matrix(ZZ,[[2,0,-1], [0,2,0], [-1,0,6]])
            sage: M = FreeModule(ZZ, 3, inner_product_matrix = ipm)
            sage: v = M([1,0,0])
            sage: v.inner_product(v)
            2
            sage: K = M.span_of_basis([[0/2,-1/2,-1/2], [0,1/2,-1/2],[2,0,0]])
            sage: (K.0).inner_product(K.0)
            2
            sage: w = M([1,3,-1])
            sage: v = M([2,-4,5])
            sage: w.row()*ipm*v.column() == w.inner_product(v)
            True

        Note that the inner product matrix comes from the parent of ``self``.
        So if a vector is not an element of the correct parent, the result
        could be a source of confusion.  ::

            sage: V = VectorSpace(QQ, 2, inner_product_matrix=[[1,2],[2,1]])
            sage: v = V([12, -10])
            sage: w = vector(QQ, [10,12])
            sage: v.inner_product(w)
            88
            sage: w.inner_product(v)
            0
            sage: w = V(w)
            sage: w.inner_product(v)
            88

        .. NOTE::

            The use of an inner product matrix makes no restrictions on
            the nature of the matrix.  In particular, in this context it
            need not be Hermitian and positive-definite (as it is in the
            example above).

        TESTS:

        Most error handling occurs in the :meth:`dot_product` method.
        But with an inner product defined, this method will check
        that the input is a vector or free module element. ::

            sage: W = VectorSpace(RDF, 2, inner_product_matrix = matrix(RDF, 2, [1.0,2.0,3.0,4.0]))
            sage: v = W([2.0, 4.0])
            sage: v.inner_product(5)
            Traceback (most recent call last):
            ...
            TypeError: right must be a free module element
        """
        if self.parent().is_ambient() and self.parent()._inner_product_is_dot_product():
            return self.dot_product(right)
        if not isinstance(right, FreeModuleElement):
            raise TypeError("right must be a free module element")
        M = self.parent()
        if M.is_ambient() or M.uses_ambient_inner_product():
            A = M.ambient_module().inner_product_matrix()
            return A.linear_combination_of_rows(self).dot_product(right)
        else:
            A = M.inner_product_matrix()
            v = M.coordinate_vector(self)
            w = M.coordinate_vector(right)
            return A.linear_combination_of_rows(v).dot_product(w)

    def outer_product(self, right):
        r"""
        Returns a matrix, the outer product of two vectors ``self`` and ``right``.

        INPUT:

        - ``right`` - a vector (or free module element) of any size, whose
          elements are compatible (with regard to multiplication) with the
          elements of ``self``.

        OUTPUT:

        The outer product of two vectors `x` and `y` (respectively
        ``self`` and ``right``) can be described several ways.  If we
        interpret `x` as a `m\times 1` matrix and interpret `y` as a
        `1\times n` matrix, then the outer product is the `m\times n`
        matrix from the usual matrix product `xy`.  Notice how this
        is the "opposite" in some ways from an inner product (which
        would require `m=n`).

        If we just consider vectors, use each entry of `x` to create
        a scalar multiples of the vector `y` and use these vectors as
        the rows of a matrix.  Or use each entry of `y` to create a
        scalar multiples of `x` and use these vectors as the columns
        of a matrix.

        EXAMPLES::

            sage: u = vector(QQ, [1/2, 1/3, 1/4, 1/5])
            sage: v = vector(ZZ, [60, 180, 600])
            sage: u.outer_product(v)
            [ 30  90 300]
            [ 20  60 200]
            [ 15  45 150]
            [ 12  36 120]
            sage: M = v.outer_product(u); M
            [ 30  20  15  12]
            [ 90  60  45  36]
            [300 200 150 120]
            sage: M.parent()
            Full MatrixSpace of 3 by 4 dense matrices over Rational Field

        The more general :meth:`sage.matrix.matrix2.tensor_product` is an
        operation on a pair of matrices.  If we construct a pair of vectors
        as a column vector and a row vector, then an outer product and a
        tensor product are identical.  Thus `tensor_product` is a synonym
        for this method.  ::

            sage: u = vector(QQ, [1/2, 1/3, 1/4, 1/5])
            sage: v = vector(ZZ, [60, 180, 600])
            sage: u.tensor_product(v) == (u.column()).tensor_product(v.row())
            True

        The result is always a dense matrix, no matter if the two
        vectors are, or are not, dense.  ::

            sage: d = vector(ZZ,[4,5], sparse=False)
            sage: s = vector(ZZ, [1,2,3], sparse=True)
            sage: dd = d.outer_product(d)
            sage: ds = d.outer_product(s)
            sage: sd = s.outer_product(d)
            sage: ss = s.outer_product(s)
            sage: all([dd.is_dense(), ds.is_dense(), sd.is_dense(), dd.is_dense()])
            True

        Vectors with no entries do the right thing.  ::

            sage: v = vector(ZZ, [])
            sage: z = v.outer_product(v)
            sage: z.parent()
            Full MatrixSpace of 0 by 0 dense matrices over Integer Ring

        There is a fair amount of latitude in the value of the ``right``
        vector, and the matrix that results can have entries from a new
        ring large enough to contain the result. If you know better,
        you can sometimes bring the result down to a less general ring.  ::

            sage: R.<t> = ZZ[]
            sage: v = vector(R, [12, 24*t])
            sage: w = vector(QQ, [1/2, 1/3, 1/4])
            sage: op = v.outer_product(w)
            sage: op
            [   6    4    3]
            [12*t  8*t  6*t]
            sage: op.base_ring()
            Univariate Polynomial Ring in t over Rational Field
            sage: m = op.change_ring(R); m
            [   6    4    3]
            [12*t  8*t  6*t]
            sage: m.base_ring()
            Univariate Polynomial Ring in t over Integer Ring

        But some inputs are not compatible, even if vectors. ::

            sage: w = vector(GF(5), [1,2])                                      # optional - sage.libs.pari
            sage: v = vector(GF(7), [1,2,3,4])                                  # optional - sage.libs.pari
            sage: z = w.outer_product(v)                                        # optional - sage.libs.pari
            Traceback (most recent call last):
            ...
            TypeError: unsupported operand parent(s) for *: 'Full MatrixSpace of 2 by 1 dense matrices over Finite Field of size 5' and 'Full MatrixSpace of 1 by 4 dense matrices over Finite Field of size 7'

        And some inputs don't make any sense at all. ::

            sage: w=vector(QQ, [5,10])
            sage: z=w.outer_product(6)
            Traceback (most recent call last):
            ...
            TypeError: right operand in an outer product must be a vector, not an element of Integer Ring
        """
        if not isinstance(right, FreeModuleElement):
            raise TypeError('right operand in an outer product must be a vector, not an element of %s' % right.parent())
        return self.column()*right.row()

    # tensor product is an alias in the special case of two vectors
    tensor_product = outer_product

    def hermitian_inner_product(self, right):
        r"""
        Returns the dot product, but with the entries of the first vector
        conjugated beforehand.

        INPUT:

        - ``right`` - a vector of the same degree as ``self``

        OUTPUT:

        If ``self`` and ``right`` are the vectors `\vec{x}` and
        `\vec{y}` of degree `n` then this routine computes

        .. MATH::

            \sum_{i=1}^{n}\overline{x}_i{y}_i

        where the bar indicates complex conjugation.

        .. NOTE::

            If your vectors do not contain complex entries, then
            :meth:`dot_product` will return the same result without
            the overhead of conjugating elements of ``self``.

            If you are not computing a weighted inner product, and
            your vectors do not have complex entries, then the
            :meth:`dot_product` will return the same result.

        EXAMPLES::

            sage: v = vector(CDF, [2+3*I, 5-4*I])
            sage: w = vector(CDF, [6-4*I, 2+3*I])
            sage: v.hermitian_inner_product(w)
            -2.0 - 3.0*I

        Sage implements a few specialized fields over the complex numbers,
        such as cyclotomic fields and quadratic number fields.  So long as
        the base rings have a conjugate method, then the Hermitian inner
        product will be available. ::

            sage: Q.<a> = QuadraticField(-7)
            sage: a^2
            -7
            sage: v = vector(Q, [3+a, 5-2*a])
            sage: w = vector(Q, [6, 4+3*a])
            sage: v.hermitian_inner_product(w)
            17*a - 4

        The Hermitian inner product should be additive in
        each argument (we only need to test one), linear
        in each argument (with conjugation on the first scalar),
        and anti-commutative. ::

            sage: alpha = CDF(5.0 + 3.0*I)
            sage: u = vector(CDF, [2+4*I, -3+5*I, 2-7*I])
            sage: v = vector(CDF, [-1+3*I, 5+4*I, 9-2*I])
            sage: w = vector(CDF, [8+3*I, -4+7*I, 3-6*I])
            sage: (u+v).hermitian_inner_product(w) == u.hermitian_inner_product(w) + v.hermitian_inner_product(w)
            True
            sage: (alpha*u).hermitian_inner_product(w) == alpha.conjugate()*u.hermitian_inner_product(w)
            True
            sage: u.hermitian_inner_product(alpha*w) == alpha*u.hermitian_inner_product(w)
            True
            sage: u.hermitian_inner_product(v) == v.hermitian_inner_product(u).conjugate()
            True

        For vectors with complex entries, the Hermitian inner product
        has a more natural relationship with the 2-norm (which is the
        default for the :meth:`norm` method). The norm squared equals
        the Hermitian inner product of the vector with itself.  ::

            sage: v = vector(CDF, [-0.66+0.47*I, -0.60+0.91*I, -0.62-0.87*I, 0.53+0.32*I])
            sage: abs(v.norm()^2 - v.hermitian_inner_product(v)) < 1.0e-10
            True

        TESTS:

        This method is built on the :meth:`dot_product` method,
        which allows for a wide variety of inputs.  Any error
        handling happens there. ::

            sage: v = vector(CDF, [2+3*I])
            sage: w = vector(CDF, [5+2*I, 3+9*I])
            sage: v.hermitian_inner_product(w)
            Traceback (most recent call last):
            ...
            ArithmeticError: degrees (1 and 2) must be the same
        """
        return (self.conjugate()).dot_product(right)

    def is_dense(self):
        """
        Return True if this is a dense vector, which is just a
        statement about the data structure, not the number of nonzero
        entries.

        EXAMPLES::

            sage: vector([1/2,2/5,0]).is_dense()
            True
            sage: vector([1/2,2/5,0],sparse=True).is_dense()
            False
        """
        return self.is_dense_c()

    cdef bint is_dense_c(self):
        return self.parent().is_dense()

    def is_sparse(self):
        """
        Return True if this is a sparse vector, which is just a
        statement about the data structure, not the number of nonzero
        entries.

        EXAMPLES::

            sage: vector([1/2,2/5,0]).is_sparse()
            False
            sage: vector([1/2,2/5,0],sparse=True).is_sparse()
            True
        """
        return self.is_sparse_c()

    cdef bint is_sparse_c(self):
        return self.parent().is_sparse()

    def is_vector(self):
        """
        Return True, since this is a vector.

        EXAMPLES::

            sage: vector([1/2,2/5,0]).is_vector()
            True
        """
        return True

    def _macaulay2_(self, macaulay2=None):
        r"""
        Convert this vector to a Macaulay2 vector.

        EXAMPLES::

            sage: vector(QQ, [1, 2, 3])._macaulay2_()  # optional - macaulay2
            | 1 |
            | 2 |
            | 3 |
            sage: _.ring()                             # optional - macaulay2
            QQ

        ::

            sage: R.<x,y> = QQ[]
            sage: macaulay2(vector(R, [1, x+y]))  # optional - macaulay2
            |  1  |
            | x+y |

        TESTS:

        Entries of the vector get promoted to the base ring::

            sage: R.<x,y> = QQ[]
            sage: v = macaulay2(vector(R, [1, 2]))      # optional - macaulay2
            sage: v.ring()._operator('===', R).sage()   # optional - macaulay2
            True
        """
        if macaulay2 is None:
            from sage.interfaces.macaulay2 import macaulay2 as m2_default
            macaulay2 = m2_default
        return (macaulay2(self.base_ring()).matrix([self.list()]).transpose()
                .vector())

    def _mathematica_init_(self):
        """
        Return string representation of this vector as a Mathematica list.

        EXAMPLES::

            sage: vector((1,2,3), QQ)._mathematica_init_()
            '{1/1, 2/1, 3/1}'
            sage: mathematica(vector((1,2,3), QQ))  # optional - mathematica
            {1, 2, 3}
            sage: a = vector(SR, 5, [1, x, x^2, sin(x), pi]); a
            (1, x, x^2, sin(x), pi)
            sage: a._mathematica_init_()
            '{1, x, (x)^(2), Sin[x], Pi}'
        """
        return '{' + ', '.join(x._mathematica_init_() for x in self.list()) + '}'

    def _sympy_(self):
        """
        Return a SymPy column vector (matrix) corresponding to ``self``.

        OUTPUT:

        - An instance of either an ``ImmutableMatrix`` or ``ImmutableSparseMatrix``,
          regardless of whether ``self`` is mutable or not.

        EXAMPLES::

            sage: v = vector([1, 2, 3]); v
            (1, 2, 3)
            sage: sv = v._sympy_(); sv
            Matrix([
            [1],
            [2],
            [3]])
            sage: type(sv)
            <class 'sympy.matrices.immutable.ImmutableDenseMatrix'>

            sage: w = vector({1: 1, 5: -1}, sparse=True)
            sage: sw = w._sympy_(); sw
            Matrix([
            [ 0],
            [ 1],
            [ 0],
            [ 0],
            [ 0],
            [-1]])
            sage: type(sw)
            <class 'sympy.matrices.immutable.ImmutableSparseMatrix'>

        If ``self`` was immutable, then converting the result to Sage gives
        back ``self``::

            sage: immv = vector([1, 2, 3], immutable=True)
            sage: immv._sympy_()._sage_() is immv
            True

        If ``self`` was mutable, then converting back to Sage creates a new
        matrix (column vector)::

            sage: sv._sage_()
            [1]
            [2]
            [3]
            sage: sv._sage_() is v
            False
            sage: sv._sage_() == v
            False
        """
        from sage.interfaces.sympy import sympy_init
        sympy_init()
        from sympy.matrices import ImmutableMatrix, ImmutableSparseMatrix
        if self.is_sparse():
            matrix = ImmutableSparseMatrix(self._degree, 1,
                                           {(i, 0): v
                                            for i, v in self.dict(copy=False).items()})
        else:
            matrix = ImmutableMatrix(self._degree, 1,
                                     self.list(copy=False))
        if self.is_immutable():
            matrix._sage_object = self
        return matrix

    def nonzero_positions(self):
        """
        Return the sorted list of integers ``i`` such that ``self[i] != 0``.

        EXAMPLES::

            sage: vector([-1,0,3,0,0,0,0.01]).nonzero_positions()
            [0, 2, 6]
        """
        v = self.list()
        cdef Py_ssize_t i
        return [i for i in range(self._degree) if v[i]]

    def support(self):   # do not override.
        """
        Return the integers ``i`` such that ``self[i] != 0``.
        This is the same as the ``nonzero_positions`` function.

        EXAMPLES::

            sage: vector([-1,0,3,0,0,0,0.01]).support()
            [0, 2, 6]
        """
        return self.nonzero_positions()

    cpdef int hamming_weight(self):
        """
        Return the number of positions ``i`` such that ``self[i] != 0``.

        EXAMPLES::

            sage: vector([-1,0,3,0,0,0,0.01]).hamming_weight()
            3
        """
        cdef Py_ssize_t res = 0
        for x in iter(self.list()):
            if not x.is_zero():
                res += 1
        return res

    def _latex_(self):
        r"""
        Return a latex representation of the vector ``self``.

        OUTPUT:

        If self is the free module element (1,2,3,4),
        then a string with the following latex is returned:
        "\left(1,\,2,\,3,\,4\right)" (without the quotes).
        The vector is enclosed in parentheses by default,
        but the delimiters can be changed using the command
        ``latex.vector_delimiters(...)`` as in the example below.

        EXAMPLES::

            sage: v = vector(QQ, [1,2,3])
            sage: latex(v)
            \left(1,\,2,\,3\right)

        This is an example of how to change the delimiters.
        You have the power to mix and match, though it is
        probably not advisable.  For more detail see
        :meth:`~sage.misc.latex.Latex.vector_delimiters`.

            sage: latex.vector_delimiters('[', '\\rangle')
            sage: w = vector(CDF, [1,2,3])
            sage: latex(w)
            \left[1.0,\,2.0,\,3.0\right\rangle
        """
        from sage.misc.latex import latex
        vector_delimiters = latex.vector_delimiters()
        s = '\\left' + vector_delimiters[0]
        s += r',\,'.join(latex(a) for a in self.list())
        return s + '\\right' + vector_delimiters[1]

    def dense_vector(self):
        """
        Return dense version of self.  If self is dense, just return
        self; otherwise, create and return correspond dense vector.

        EXAMPLES::

            sage: vector([-1,0,3,0,0,0]).dense_vector().is_dense()
            True
            sage: vector([-1,0,3,0,0,0],sparse=True).dense_vector().is_dense()
            True
            sage: vector([-1,0,3,0,0,0],sparse=True).dense_vector()
            (-1, 0, 3, 0, 0, 0)
        """
        if self.is_dense():
            return self
        else:
            return self.parent().ambient_module().dense_module()(self.list())

    def sparse_vector(self):
        """
        Return sparse version of self.  If self is sparse, just return
        self; otherwise, create and return correspond sparse vector.

        EXAMPLES::

            sage: vector([-1,0,3,0,0,0]).sparse_vector().is_sparse()
            True
            sage: vector([-1,0,3,0,0,0]).sparse_vector().is_sparse()
            True
            sage: vector([-1,0,3,0,0,0]).sparse_vector()
            (-1, 0, 3, 0, 0, 0)
        """
        if self.is_sparse():
            return self
        else:
            return self.parent().ambient_module().sparse_module()(self.list())


    def apply_map(self, phi, R=None, sparse=None):
        """
        Apply the given map phi (an arbitrary Python function or callable
        object) to this free module element. If R is not given,
        automatically determine the base ring of the resulting element.

        INPUT:
            sparse -- True or False will control whether the result
              is sparse.  By default, the result is sparse iff self
              is sparse.


        -  ``phi`` - arbitrary Python function or callable
           object

        -  ``R`` - (optional) ring


        OUTPUT: a free module element over R

        EXAMPLES::

            sage: m = vector([1,x,sin(x+1)])
            sage: m.apply_map(lambda x: x^2)
            (1, x^2, sin(x + 1)^2)
            sage: m.apply_map(sin)
            (sin(1), sin(x), sin(sin(x + 1)))

        ::

            sage: m = vector(ZZ, 9, range(9))
            sage: k.<a> = GF(9)                                                 # optional - sage.libs.pari
            sage: m.apply_map(k)                                                # optional - sage.libs.pari
            (0, 1, 2, 0, 1, 2, 0, 1, 2)

        In this example, we explicitly specify the codomain.

        ::

            sage: s = GF(3)                                                     # optional - sage.libs.pari
            sage: f = lambda x: s(x)                                            # optional - sage.libs.pari
            sage: n = m.apply_map(f, k); n                                      # optional - sage.libs.pari
            (0, 1, 2, 0, 1, 2, 0, 1, 2)
            sage: n.parent()                                                    # optional - sage.libs.pari
            Vector space of dimension 9 over Finite Field in a of size 3^2

        If your map sends 0 to a non-zero value, then your resulting
        vector is not mathematically sparse::

            sage: v = vector([0] * 6 + [1], sparse=True); v
            (0, 0, 0, 0, 0, 0, 1)
            sage: v2 = v.apply_map(lambda x: x+1); v2
            (1, 1, 1, 1, 1, 1, 2)

        but it's still represented with a sparse data type::

            sage: parent(v2)
            Ambient sparse free module of rank 7 over the principal ideal domain Integer Ring

        This data type is inefficient for dense vectors, so you may
        want to specify sparse=False::

            sage: v2 = v.apply_map(lambda x: x+1, sparse=False); v2
            (1, 1, 1, 1, 1, 1, 2)
            sage: parent(v2)
            Ambient free module of rank 7 over the principal ideal domain Integer Ring

        Or if you have a map that will result in mostly zeroes, you may
        want to specify sparse=True::

            sage: v = vector(srange(10))
            sage: v2 = v.apply_map(lambda x: 0 if x else 1, sparse=True); v2
            (1, 0, 0, 0, 0, 0, 0, 0, 0, 0)
            sage: parent(v2)
            Ambient sparse free module of rank 10 over the principal ideal domain Integer Ring

        TESTS::

            sage: m = vector(SR,[])
            sage: m.apply_map(lambda x: x*x) == m
            True

        Check that we don't unnecessarily apply phi to 0 in the sparse case::

            sage: m = vector(ZZ, range(1, 4), sparse=True)
            sage: m.apply_map(lambda x: 1/x)
            (1, 1/2, 1/3)

            sage: parent(vector(RDF, (), sparse=True).apply_map(lambda x: x, sparse=True))
            Sparse vector space of dimension 0 over Real Double Field
            sage: parent(vector(RDF, (), sparse=True).apply_map(lambda x: x, sparse=False))
            Vector space of dimension 0 over Real Double Field
            sage: parent(vector(RDF, (), sparse=False).apply_map(lambda x: x, sparse=True))
            Sparse vector space of dimension 0 over Real Double Field
            sage: parent(vector(RDF, (), sparse=False).apply_map(lambda x: x, sparse=False))
            Vector space of dimension 0 over Real Double Field

        Check that the bug in :trac:`14558` has been fixed::

            sage: F.<a> = GF(9)                                                 # optional - sage.libs.pari
            sage: v = vector([a, 0, 0, 0], sparse=True)                         # optional - sage.libs.pari
            sage: f = F.hom([a**3])                                             # optional - sage.libs.pari
            sage: v.apply_map(f)                                                # optional - sage.libs.pari
            (2*a + 1, 0, 0, 0)
        """
        if sparse is None:
            sparse = self.is_sparse()

        if self._degree == 0:
            if sparse == self.is_sparse():
                from copy import copy
                return copy(self)
            elif sparse:
                return self.sparse_vector()
            else:
                return self.dense_vector()

        v = None

        if self.is_sparse():
            zero_res = 0
            if len(self.dict(copy=False)) < self._degree:
                # OK, we have some zero entries.
                zero_res = phi(self.base_ring()(0))
                if not zero_res.is_zero():
                    # And phi maps 0 to a non-zero value.
                    v = [zero_res] * self._degree
                    for i,z in self.dict(copy=False).items():
                        v[i] = phi(z)

            if v is None:
                # phi maps 0 to 0 (or else we don't have any zeroes at all)
                v = dict([(i,phi(z)) for i,z in self.dict(copy=False).items()])
                # add a zero at the last position, if it is not already set.
                # This will help the constructor to determine the right degree.
                v.setdefault(self._degree-1, zero_res)
        else:
            v = [phi(z) for z in self.list()]

        if R is None:
            return vector(v, sparse=sparse)
        else:
            return vector(R, v, sparse=sparse)


    def _derivative(self, var=None):
        """
        Differentiate with respect to var by differentiating each element
        with respect to var.

        .. seealso:

           :meth:`derivative`

        EXAMPLES::

            sage: v = vector([1,x,x^2])
            sage: v._derivative(x)
            (0, 1, 2*x)
            sage: type(v._derivative(x)) == type(v)
            True
            sage: v = vector([1,x,x^2], sparse=True)
            sage: v._derivative(x)
            (0, 1, 2*x)
            sage: type(v._derivative(x)) == type(v)
            True

        If no variables are specified and the vector contains callable
        symbolic expressions, then calculate the matrix derivative
        (i.e., the Jacobian matrix)::

            sage: T(r,theta)=[r*cos(theta),r*sin(theta)]
            sage: T
            (r, theta) |--> (r*cos(theta), r*sin(theta))
            sage: T.diff() # matrix derivative
            [   (r, theta) |--> cos(theta) (r, theta) |--> -r*sin(theta)]
            [   (r, theta) |--> sin(theta)  (r, theta) |--> r*cos(theta)]
            sage: diff(T) # matrix derivative again
            [   (r, theta) |--> cos(theta) (r, theta) |--> -r*sin(theta)]
            [   (r, theta) |--> sin(theta)  (r, theta) |--> r*cos(theta)]
            sage: T.diff().det() # Jacobian
            (r, theta) |--> r*cos(theta)^2 + r*sin(theta)^2
        """
        if var is None:
            if isinstance(self.coordinate_ring(), sage.rings.abc.CallableSymbolicExpressionRing):
                from sage.calculus.all import jacobian
                return jacobian(self, self.coordinate_ring().arguments())
            else:
                raise ValueError("No differentiation variable specified.")

        return self.apply_map(lambda x: x.derivative(var))

    def derivative(self, *args):
        """
        Derivative with respect to variables supplied in args.

        Multiple variables and iteration counts may be supplied; see
        documentation for the global derivative() function for more
        details.

        :meth:`diff` is an alias of this function.

        EXAMPLES::

            sage: v = vector([1,x,x^2])
            sage: v.derivative(x)
            (0, 1, 2*x)
            sage: type(v.derivative(x)) == type(v)
            True
            sage: v = vector([1,x,x^2], sparse=True)
            sage: v.derivative(x)
            (0, 1, 2*x)
            sage: type(v.derivative(x)) == type(v)
            True
            sage: v.derivative(x,x)
            (0, 0, 2)
        """
        from sage.misc.derivative import multi_derivative
        return multi_derivative(self, args)

    diff = derivative

    def integral(self, *args, **kwds):
        """
        Returns a symbolic integral of the vector, component-wise.

        :meth:`integrate` is an alias of the function.

        EXAMPLES::

            sage: t=var('t')
            sage: r=vector([t,t^2,sin(t)])
            sage: r.integral(t)
            (1/2*t^2, 1/3*t^3, -cos(t))
            sage: integrate(r,t)
            (1/2*t^2, 1/3*t^3, -cos(t))
            sage: r.integrate(t,0,1)
            (1/2, 1/3, -cos(1) + 1)

        """
        from sage.misc.functional import integral
        return self.apply_map(lambda x: integral(x,*args, **kwds))

    integrate=integral


    def nintegral(self, *args, **kwds):
        """
        Returns a numeric integral of the vector, component-wise, and
        the result of the nintegral command on each component of the
        input.

        :meth:`nintegrate` is an alias of the function.

        EXAMPLES::

            sage: t=var('t')
            sage: r=vector([t,t^2,sin(t)])
            sage: vec,answers=r.nintegral(t,0,1)
            sage: vec
            (0.5, 0.3333333333333334, 0.4596976941318602)
            sage: type(vec)
            <class 'sage.modules.vector_real_double_dense.Vector_real_double_dense'>
            sage: answers
            [(0.5, 5.55111512312578...e-15, 21, 0), (0.3333333333333..., 3.70074341541719...e-15, 21, 0), (0.45969769413186..., 5.10366964392284...e-15, 21, 0)]

            sage: r=vector([t,0,1], sparse=True)
            sage: r.nintegral(t,0,1)
            ((0.5, 0.0, 1.0), {0: (0.5, 5.55111512312578...e-15, 21, 0), 2: (1.0, 1.11022302462515...e-14, 21, 0)})

        """
        # If Cython supported lambda functions, we would just do
        # return self.apply_map(lambda x: x.nintegral(*args, **kwds) for x in self)

        if self.is_sparse():
            v = [(i,z.nintegral(*args,**kwds)) for i,z in self.dict(copy=False).items()]
            answers = dict([(i,a[0]) for i,a in v])
            v=dict(v)
        else:
            v = [z.nintegral(*args,**kwds) for z in self.list()]
            answers = [a[0] for a in v]

        return (vector(answers,sparse=self.is_sparse()), v)

    nintegrate=nintegral

#############################################
# Generic dense element
#############################################

@cython.binding(True)
def make_FreeModuleElement_generic_dense(parent, entries, degree):
    """
    EXAMPLES::

        sage: sage.modules.free_module_element.make_FreeModuleElement_generic_dense(QQ^3, [1,2,-3/7], 3)
        (1, 2, -3/7)
    """
    # If you think you want to change this function, don't.
    # Instead make a new version with a name like
    #    make_FreeModuleElement_generic_dense_v1
    # and changed the reduce method below.
    cdef FreeModuleElement_generic_dense v
    v = FreeModuleElement_generic_dense.__new__(FreeModuleElement_generic_dense)
    v._entries = entries
    v._parent = parent
    v._degree = degree
    return v


@cython.binding(True)
def make_FreeModuleElement_generic_dense_v1(parent, entries, degree, is_mutable):
    """
    EXAMPLES::

        sage: v = sage.modules.free_module_element.make_FreeModuleElement_generic_dense_v1(QQ^3, [1,2,-3/7], 3, True); v
        (1, 2, -3/7)
        sage: v[0] = 10; v
        (10, 2, -3/7)
        sage: v = sage.modules.free_module_element.make_FreeModuleElement_generic_dense_v1(QQ^3, [1,2,-3/7], 3, False); v
        (1, 2, -3/7)
        sage: v[0] = 10
        Traceback (most recent call last):
        ...
        ValueError: vector is immutable; please change a copy instead (use copy())
    """
    # If you think you want to change this function, don't.
    # Instead make a new version with a name like
    #    make_FreeModuleElement_generic_dense_v2
    # and changed the reduce method below.
    cdef FreeModuleElement_generic_dense v
    v = FreeModuleElement_generic_dense.__new__(FreeModuleElement_generic_dense)
    v._entries = entries
    v._parent = parent
    v._degree = degree
    v._is_immutable = not is_mutable
    return v

cdef class FreeModuleElement_generic_dense(FreeModuleElement):
    """
    A generic dense element of a free module.

    TESTS::

        sage: V = ZZ^3
        sage: loads(dumps(V)) == V
        True
        sage: v = V.0
        sage: loads(dumps(v)) == v
        True
        sage: v = (QQ['x']^3).0
        sage: loads(dumps(v)) == v
        True

    ::

        sage: v = vector([1,2/3,pi])
        sage: v == v
        True

    ::

        sage: v = vector(RR, [1,2/3,pi])
        sage: v.set_immutable()
        sage: isinstance(hash(v), int)
        True
    """
    cdef _new_c(self, object v):
        """
        Create a new dense free module element with minimal overhead and
        no type checking.

        INPUT:

        - ``v`` -- a list which is used as the new entries (without
          copying)
        """
        cdef type t = type(self)
        cdef FreeModuleElement_generic_dense x = t.__new__(t)
        x._is_immutable = 0
        x._parent = self._parent
        x._entries = v
        x._degree = self._degree
        return x

    cdef bint is_dense_c(self):
        return 1

    cdef bint is_sparse_c(self):
        return 0

    def __copy__(self):
        """
        Return a copy of this generic dense vector.

        EXAMPLES::

            sage: v = vector([-1,0,3,pi])
            sage: type(v)
            <class 'sage.modules.free_module.FreeModule_ambient_field_with_category.element_class'>
            sage: v.__copy__()
            (-1, 0, 3, pi)
            sage: v.__copy__() is v
            False

            sage: copy(v)
            (-1, 0, 3, pi)
            sage: copy(v) == v
            True
            sage: copy(v) is v
            False
        """
        return self._new_c(list(self._entries))

    def __init__(self, parent, entries, coerce=True, copy=True):
        """
        EXAMPLES::

            sage: type(vector(RR, [-1,0,2/3,pi,oo]))
            <class 'sage.modules.free_module_element.FreeModuleElement_generic_dense'>

        We can initialize with lists, tuples and derived types::

            sage: from sage.modules.free_module_element import FreeModuleElement_generic_dense
            sage: FreeModuleElement_generic_dense(RR^5, [-1,0,2/3,pi,oo])
            (-1.00000000000000, 0.000000000000000, 0.666666666666667, 3.14159265358979, +infinity)
            sage: FreeModuleElement_generic_dense(RR^5, (-1,0,2/3,pi,oo))
            (-1.00000000000000, 0.000000000000000, 0.666666666666667, 3.14159265358979, +infinity)
            sage: FreeModuleElement_generic_dense(RR^5, Sequence([-1,0,2/3,pi,oo]))
            (-1.00000000000000, 0.000000000000000, 0.666666666666667, 3.14159265358979, +infinity)
            sage: FreeModuleElement_generic_dense(RR^0, 0)
            ()

        TESTS:

        Disabling coercion can lead to illegal objects::

            sage: FreeModuleElement_generic_dense(RR^5, [-1,0,2/3,pi,oo], coerce=False)
            (-1, 0, 2/3, pi, +Infinity)

        We test the ``copy`` flag::

            sage: from sage.modules.free_module_element import FreeModuleElement_generic_dense
            sage: L = [RR(x) for x in (-1,0,2/3,pi,oo)]
            sage: FreeModuleElement_generic_dense(RR^5, tuple(L), coerce=False, copy=False)
            (-1.00000000000000, 0.000000000000000, 0.666666666666667, 3.14159265358979, +infinity)
            sage: v = FreeModuleElement_generic_dense(RR^5, L, coerce=False, copy=False)
            sage: L[4] = 42.0
            sage: v  # last entry changed since we didn't copy
            (-1.00000000000000, 0.000000000000000, 0.666666666666667, 3.14159265358979, 42.0000000000000)

        ::

            sage: L = [RR(x) for x in (-1,0,2/3,pi,oo)]
            sage: v = FreeModuleElement_generic_dense(RR^5, L, coerce=False, copy=True)
            sage: L[4] = 42.0
            sage: v  # last entry did not change
            (-1.00000000000000, 0.000000000000000, 0.666666666666667, 3.14159265358979, +infinity)

        Check that :trac:`11751` is fixed::

            sage: K.<x> = QQ[]
            sage: M = K^1
            sage: N = M.span([[1/x]]); N
            Free module of degree 1 and rank 1 over Univariate Polynomial Ring in x over Rational Field
            Echelon basis matrix:
            [1/x]
            sage: N([1/x]) # this used to fail prior to #11751
            (1/x)
            sage: N([1/x^2])
            Traceback (most recent call last):
            ...
            TypeError: element [1/x^2] is not in free module

        ::

            sage: L=K^2
            sage: R=L.span([[x,0],[0,1/x]], check=False, already_echelonized=True)
            sage: R.basis()[0][0].parent()
            Fraction Field of Univariate Polynomial Ring in x over Rational Field
            sage: R=L.span([[x,x^2]])
            sage: R.basis()[0][0].parent()
            Univariate Polynomial Ring in x over Rational Field
        """
        FreeModuleElement.__init__(self, parent)
        R = self.base_ring()
        if not entries:
            entries = [R.zero()]*self._degree
        else:
            if type(entries) is not list:
                if not isinstance(entries, (list, tuple)):
                    raise TypeError("entries must be a list or tuple, not %s" % type(entries))
                copy = True  # ensure we have a true Python list

            if len(entries) != self._degree:
                raise TypeError("entries must be a list of length %s" % self.degree())
            if coerce:
                coefficient_ring = parent.coordinate_ring()
                try:
                    entries = [coefficient_ring(x) for x in entries]
                except TypeError:
                    raise TypeError("Unable to coerce entries (=%s) to coefficients in %s" % (entries, coefficient_ring))
            elif copy:
                entries = list(entries)  # make a copy/convert to list
        self._entries = entries

    @cython.boundscheck(False)
    @cython.wraparound(False)
    cpdef _add_(left, right):
        """
        Add left and right.

        EXAMPLES::

            sage: v = vector([1,2/3,pi]); w = vector([-2/3,pi^2,1])
            sage: v._add_(w)
            (1/3, pi^2 + 2/3, pi + 1)
        """
        cdef list a = left._entries
        cdef list b = (<FreeModuleElement_generic_dense>right)._entries
        v = [(<RingElement> a[i])._add_(<RingElement> b[i]) for i in range(left._degree)]
        return left._new_c(v)

    @cython.boundscheck(False)
    @cython.wraparound(False)
    cpdef _sub_(left, right):
        """
        Subtract right from left.

        EXAMPLES::

            sage: V = QQ^5
            sage: W = V.span([V.1, V.2])
            sage: W.0 - V.0
            (-1, 1, 0, 0, 0)
            sage: V.0 - W.0
            (1, -1, 0, 0, 0)
        """
        cdef list a = left._entries
        cdef list b = (<FreeModuleElement_generic_dense>right)._entries
        v = [(<RingElement> a[i])._sub_(<RingElement> b[i]) for i in range(left._degree)]
        return left._new_c(v)

    cpdef _rmul_(self, Element left):
        """
        EXAMPLES::

            sage: V = ZZ['x']^5
            sage: 5 * V.0
            (5, 0, 0, 0, 0)
        """
        if left._parent is self._parent._base:
            v = [left._mul_(<RingElement>x) for x in self._entries]
        else:
            v = [left * x for x in self._entries]
        return self._new_c(v)

    cpdef _lmul_(self, Element right):
        """
        EXAMPLES::

            sage: v = vector([-1,0,3,pi])
            sage: v._lmul_(2/3)
            (-2/3, 0, 2, 2/3*pi)
            sage: v * (2/3)
            (-2/3, 0, 2, 2/3*pi)
        """
        if right._parent is self._parent._base:
            v = [(<RingElement>x)._mul_(right) for x in self._entries]
        else:
            v = [x * right for x in self._entries]
        return self._new_c(v)

    @cython.boundscheck(False)
    @cython.wraparound(False)
    cpdef _pairwise_product_(left, Vector right):
        """
        EXAMPLES::

            sage: R.<x> = QQ[]
            sage: v = vector([x,x^2,3*x]); w = vector([2*x,x,3+x])
            sage: v.pairwise_product(w)
            (2*x^2, x^3, 3*x^2 + 9*x)
            sage: w.pairwise_product(v)
            (2*x^2, x^3, 3*x^2 + 9*x)
        """
        if right._parent is not left._parent:
            right = left.parent().ambient_module()(right)
        cdef list a = left._entries
        cdef list b = (<FreeModuleElement_generic_dense>right)._entries
        v = [(<RingElement> a[i])._mul_(<RingElement> b[i]) for i in range(left._degree)]
        return left._new_c(v)

    def __reduce__(self):
        """
        EXAMPLES::

            sage: v = vector([-1,0,3,pi])
            sage: v.__reduce__()
            (<cyfunction make_FreeModuleElement_generic_dense_v1 at ...>, (Vector space of dimension 4 over Symbolic Ring, [-1, 0, 3, pi], 4, True))
        """
        return (make_FreeModuleElement_generic_dense_v1, (self._parent, self._entries,
                                                          self._degree, not self._is_immutable))

    @cython.boundscheck(False)
    @cython.wraparound(False)
    cdef get_unsafe(self, Py_ssize_t i):
        """
        EXAMPLES::

            sage: v = vector(RR, [-1,0,2/3,pi])
            sage: v.get(3)
            3.14159265358979

        ::

            sage: v = vector([RR(1), RR(2)]); v
            (1.00000000000000, 2.00000000000000)
            sage: v[0]
            1.00000000000000
            sage: v[-1]
            2.00000000000000
            sage: v[4]
            Traceback (most recent call last):
            ...
            IndexError: vector index out of range
            sage: v[-4]
            Traceback (most recent call last):
            ...
            IndexError: vector index out of range

        ::

            sage: v = vector(QQ['x,y'], [1,2, 'x*y'])
            sage: v
            (1, 2, x*y)
            sage: v[1:]
            (2, x*y)
        """
        return self._entries[i]

    @cython.boundscheck(False)
    @cython.wraparound(False)
    cdef int set_unsafe(self, Py_ssize_t i, value) except -1:
        """
        EXAMPLES::

            sage: v = vector(RR, [-1,0,2/3,pi])
            sage: v.set(3, RR(1))
            sage: v
            (-1.00000000000000, 0.000000000000000, 0.666666666666667, 1.00000000000000)
        """
        self._entries[i] = value


    def list(self, copy=True):
        """
        Return list of elements of self.

        INPUT:

            - copy -- bool, return list of underlying entries

        EXAMPLES::

            sage: P.<x,y,z> = QQ[]
            sage: v = vector([x,y,z])
            sage: type(v)
            <class 'sage.modules.free_module_element.FreeModuleElement_generic_dense'>
            sage: a = v.list(); a
            [x, y, z]
            sage: a[0] = x*y; v
            (x, y, z)
            sage: a = v.list(copy=False); a
            [x, y, z]
            sage: a[0] = x*y; v
            (x*y, y, z)
        """
        if copy:
            return list(self._entries)
        else:
            return self._entries

    def __call__(self, *args, **kwargs):
        """
        Calling a free module element returns the result of calling each
        component.

        EXAMPLES::

            sage: x, y = var('x,y')
            sage: f = x^2 + y^2
            sage: g = f.gradient()
            sage: g
            (2*x, 2*y)
            sage: type(g)
            <class 'sage.modules.free_module.FreeModule_ambient_field_with_category.element_class'>
            sage: g(y=2, x=3)
            (6, 4)
            sage: f(x,y) = x^2 + y^2
            sage: g = f.gradient()
            sage: g(3,2)
            (6, 4)
            sage: g(x=3, y=2)
            (6, 4)
        """
        return vector([e(*args, **kwargs) for e in self])

    def function(self, *args):
        """
        Return a vector over a callable symbolic expression ring.

        EXAMPLES::

            sage: x,y=var('x,y')
            sage: v=vector([x,y,x*sin(y)])
            sage: w=v.function([x,y]); w
            (x, y) |--> (x, y, x*sin(y))
            sage: w.coordinate_ring()
            Callable function ring with arguments (x, y)
            sage: w(1,2)
            (1, 2, sin(2))
            sage: w(2,1)
            (2, 1, 2*sin(1))
            sage: w(y=1,x=2)
            (2, 1, 2*sin(1))

        ::

            sage: x,y=var('x,y')
            sage: v=vector([x,y,x*sin(y)])
            sage: w=v.function([x]); w
            x |--> (x, y, x*sin(y))
            sage: w.coordinate_ring()
            Callable function ring with argument x
            sage: w(4)
            (4, y, 4*sin(y))
        """
        from sage.symbolic.callable import CallableSymbolicExpressionRing
        return vector(CallableSymbolicExpressionRing(args), self.list())

#############################################
# Generic sparse element
#############################################

@cython.binding(True)
def make_FreeModuleElement_generic_sparse(parent, entries, degree):
    """
    EXAMPLES::

        sage: v = sage.modules.free_module_element.make_FreeModuleElement_generic_sparse(QQ^3, {2:5/2}, 3); v
        (0, 0, 5/2)
    """
    cdef FreeModuleElement_generic_sparse v
    v = FreeModuleElement_generic_sparse.__new__(FreeModuleElement_generic_sparse)
    v._entries = entries
    v._parent = parent
    v._degree = degree
    return v


@cython.binding(True)
def make_FreeModuleElement_generic_sparse_v1(parent, entries, degree, is_mutable):
    """
    EXAMPLES::

        sage: v = sage.modules.free_module_element.make_FreeModuleElement_generic_sparse_v1(QQ^3, {2:5/2}, 3, False); v
        (0, 0, 5/2)
        sage: v.is_mutable()
        False
    """
    cdef FreeModuleElement_generic_sparse v
    v = FreeModuleElement_generic_sparse.__new__(FreeModuleElement_generic_sparse)
    v._entries = entries
    v._parent = parent
    v._degree = degree
    v._is_immutable = not is_mutable
    return v


cdef class FreeModuleElement_generic_sparse(FreeModuleElement):
    """
    A generic sparse free module element is a dictionary with keys ints
    i and entries in the base ring.

    TESTS::

        sage: v = vector([1,2/3,pi], sparse=True)
        sage: v.set_immutable()
        sage: isinstance(hash(v), int)
        True

    Pickling works::

        sage: v = FreeModule(ZZ, 3, sparse=True).0
        sage: loads(dumps(v)) == v
        True
        sage: v = FreeModule(Integers(8)['x,y'], 5, sparse=True).1
        sage: loads(dumps(v)) - v
        (0, 0, 0, 0, 0)

    ::

        sage: a = vector([-1,0,1/1],sparse=True); b = vector([-1/1,0,0],sparse=True)
        sage: a.parent()
        Sparse vector space of dimension 3 over Rational Field
        sage: b - a
        (0, 0, -1)
        sage: (b-a).dict()
        {2: -1}
    """
    cdef _new_c(self, object v):
        """
        Create a new sparse free module element with minimal overhead and
        no type checking.

        INPUT:

        - ``v`` -- a dict which is used as the new entries (without
          copying)
        """
        cdef type t = type(self)
        cdef FreeModuleElement_generic_sparse x = t.__new__(t)
        x._is_immutable = 0
        x._parent = self._parent
        x._entries = v
        x._degree = self._degree
        return x

    cdef bint is_dense_c(self):
        return 0

    cdef bint is_sparse_c(self):
        return 1

    def __copy__(self):
        """
        EXAMPLES::

            sage: v = vector([1,2/3,pi], sparse=True)
            sage: v.__copy__()
            (1, 2/3, pi)
        """
        return self._new_c(dict(self._entries))

    def __init__(self, parent, entries=0, coerce=True, copy=True):
        """
        EXAMPLES::

            sage: v = sage.modules.free_module_element.FreeModuleElement_generic_sparse(VectorSpace(QQ,3,sparse=True), {1:5/4}); v
            (0, 5/4, 0)
            sage: v.is_sparse()
            True

        We can initialize with dicts, lists, tuples and derived types::

            sage: from sage.modules.free_module_element import FreeModuleElement_generic_sparse
            sage: def S(R,n):
            ....:     return FreeModule(R, n, sparse=True)
            sage: FreeModuleElement_generic_sparse(S(RR,5), {0:-1, 2:2/3, 3:pi, 4:oo})
            (-1.00000000000000, 0.000000000000000, 0.666666666666667, 3.14159265358979, +infinity)
            sage: FreeModuleElement_generic_sparse(S(RR,5), [-1,0,2/3,pi,oo])
            (-1.00000000000000, 0.000000000000000, 0.666666666666667, 3.14159265358979, +infinity)
            sage: FreeModuleElement_generic_sparse(S(RR,5), (-1,0,2/3,pi,oo))
            (-1.00000000000000, 0.000000000000000, 0.666666666666667, 3.14159265358979, +infinity)
            sage: FreeModuleElement_generic_sparse(S(RR,5), Sequence([-1,0,2/3,pi,oo]))
            (-1.00000000000000, 0.000000000000000, 0.666666666666667, 3.14159265358979, +infinity)
            sage: FreeModuleElement_generic_sparse(S(RR,0), 0)
            ()
            sage: from collections import defaultdict
            sage: D = defaultdict(RR)
            sage: D[0] = -1
            sage: FreeModuleElement_generic_sparse(S(RR,5), D)
            (-1.00000000000000, 0.000000000000000, 0.000000000000000, 0.000000000000000, 0.000000000000000)

        TESTS:

        Test that :trac:`11751` is fixed::

            sage: K.<x> = QQ[]
            sage: M = FreeModule(K, 1, sparse=True)
            sage: N = M.span([{0:1/x}]); N
            Sparse free module of degree 1 and rank 1 over Univariate Polynomial Ring in x over Rational Field
            Echelon basis matrix:
            [1/x]
            sage: N({0:1/x}) # this used to fail prior to #11751
            (1/x)
            sage: N({0:1/x^2})
            Traceback (most recent call last):
            ...
            TypeError: element {0: 1/x^2} is not in free module

        ::

            sage: L = FreeModule(K, 2, sparse=True)
            sage: R = L.span([{0:x, 1:0}, {0:0, 1:1/x}], check=False, already_echelonized=True)
            sage: R.basis()[0][0].parent()
            Fraction Field of Univariate Polynomial Ring in x over Rational Field
            sage: R = L.span([{0:x, 1:x^2}])
            sage: R.basis()[0][0].parent()
            Univariate Polynomial Ring in x over Rational Field

        Test that :trac:`17101` is fixed::

            sage: v = vector([RIF(-1, 1)], sparse=True)
            sage: v.is_zero()
            False

        We correctly initialize values which become 0 only after coercion::

            sage: v = FreeModuleElement_generic_sparse(S(GF(3), 6), [1,2,3,4,5,6])      # optional - sage.libs.pari
            sage: v.nonzero_positions()                                                 # optional - sage.libs.pari
            [0, 1, 3, 4]
        """
        #WARNING: In creation, we do not check that the indices i satisfy
        #     0 <= i < degree
        # or even that the indices are integers.
        FreeModuleElement.__init__(self, parent)
        R = self.base_ring()
        cdef Py_ssize_t i
        cdef dict entries_dict, e
        if not entries:
            entries_dict = {}
        else:
            if type(entries) is not dict:
                if isinstance(entries, dict):
                    # Convert derived type to dict
                    copy = True
                    entries_dict = <dict> entries
                elif isinstance(entries, (list, tuple)):
                    if len(entries) != self._degree:
                        raise TypeError("entries has the wrong length")
                    entries_dict = {}
                    for i in range(self._degree):
                        x = entries[i]
                        if x:
                            entries_dict[i] = x
                    copy = False
                else:
                    raise TypeError("entries must be a dict, list or tuple, not %s" % type(entries))
            else:
                entries_dict = <dict> entries
            if coerce:
                coefficient_ring = parent.coordinate_ring()
                e = entries_dict
                entries_dict = {}
                try:
                    for k, x in (<dict> e).iteritems():
                        x = coefficient_ring(x)
                        if x:
                            entries_dict[k] = x
                except TypeError:
                    raise TypeError("unable to coerce value (=%s) of entries dict (=%s) to %s" % (x, entries, coefficient_ring))
            elif copy:
                entries_dict = dict(entries_dict)  # make a copy/convert to dict
        self._entries = entries_dict

    cpdef _add_(left, right):
        """
        Add left and right.

        EXAMPLES::

            sage: v = vector([1,2/3,pi], sparse=True)
            sage: v._add_(v)
            (2, 4/3, 2*pi)
        """
        cdef dict v = dict((<FreeModuleElement_generic_sparse>right)._entries)
        for i, a in left._entries.iteritems():
            if i in v:
                sum = (<RingElement>a)._add_(<RingElement> v[i])
                if sum:
                    v[i] = sum
                else:
                    del v[i]
            elif a:
                v[i] = a
        return left._new_c(v)

    cpdef _sub_(left, right):
        """
        EXAMPLES::

            sage: v = vector([1,2/3,pi], sparse=True)
            sage: v._sub_(v)
            (0, 0, 0)
        """
        cdef dict v = dict(left._entries)   # dict to make a copy
        for i, a in (<FreeModuleElement_generic_sparse>right)._entries.iteritems():
            if i in v:
                diff = (<RingElement> v[i])._sub_(<RingElement>a)
                if diff:
                    v[i] = diff
                else:
                    del v[i]
            elif a:
                v[i] = -a
        return left._new_c(v)

    cpdef _lmul_(self, Element right):
        """
        EXAMPLES::

            sage: v = vector([1,2/3,pi], sparse=True)
            sage: v._lmul_(SR(3))
            (3, 2, 3*pi)
        """
        cdef dict v = {}
        if right:
            for i, a in self._entries.iteritems():
                prod = (<RingElement>a)._mul_(right)
                if prod:
                    v[i] = prod
        return self._new_c(v)

    cpdef _rmul_(self, Element left):
        """
        EXAMPLES::

            sage: v = vector([1,2/3,pi], sparse=True)
            sage: v._rmul_(SR(3))
            (3, 2, 3*pi)
        """
        cdef dict v = {}
        if left:
            for i, a in self._entries.iteritems():
                prod = left._mul_(a)
                if prod:
                    v[i] = prod
        return self._new_c(v)

    cpdef _dot_product_coerce_(left, Vector right):
        """
        Return the dot product of left and right.

        EXAMPLES::

            sage: v = vector([1,2,0], sparse=True); w = vector([0,5,-9], sparse=True)
            sage: v * w
            10
            sage: w * v
            10

        Over different rings::

            sage: R.<x> = ZZ[]
            sage: v = vector(RDF, [0,1,2], sparse=True)
            sage: w = vector(R, [x,0,0], sparse=True)
            sage: p = v._dot_product_coerce_(w)
            sage: p
            0
            sage: parent(p)
            Univariate Polynomial Ring in x over Real Double Field

        Zero-dimensional vectors also work correctly::

            sage: v = vector(RDF, [], sparse=True)
            sage: w = vector(R, [], sparse=True)
            sage: parent(v._dot_product_coerce_(w))
            Univariate Polynomial Ring in x over Real Double Field

        TESTS:

        Check that :trac:`19377` is fixed::

            sage: w = vector(ZZ, (1,2,3), sparse=False)
            sage: v = vector(ZZ, (1,2,3), sparse=True)
            sage: v._dot_product_coerce_(w)
            14
        """
        cdef dict e
        try:
            e = (<FreeModuleElement_generic_sparse?>right)._entries
        except TypeError:
            e = right.dict()
        z = left.base_ring().zero()
        if left.base_ring() is not right.base_ring():
            z *= right.base_ring().zero()
        for i, a in left._entries.iteritems():
            if i in e:
                z += a * e[i]
        return z

    cpdef _pairwise_product_(left, Vector right):
        """
        EXAMPLES::

            sage: v = vector([1,2/3,pi], sparse=True); w = vector([-2/3,pi^2,1],sparse=True)
            sage: v._pairwise_product_(w)
            (-2/3, 2/3*pi^2, pi)
        """
        # Component wise vector * vector multiplication.
        cdef dict e = (<FreeModuleElement_generic_sparse>right)._entries
        cdef dict v = {}
        for i, a in left._entries.iteritems():
            if i in e:
                prod = (<RingElement>a)._mul_(<RingElement> e[i])
                if prod:
                    v[i] = prod
        return left._new_c(v)

    cpdef _richcmp_(left, right, int op):
        """
        Compare two sparse free module elements.

        Free module elements are compared in lexicographic order on
        the underlying list of coefficients. Two free module elements
        are equal if their coefficients are the same. (This is true
        even if one is sparse and one is dense.)

        TESTS::

            sage: v = vector([1,2/3,pi], sparse=True)
            sage: w = vector([1,2/3,pi], sparse=True)
            sage: w == v
            True

        Check that the bug in :trac:`13929` has been fixed::

            sage: V = FreeModule(GF(3), 2, sparse=True)                         # optional - sage.libs.pari
            sage: a = V([0,1])                                                  # optional - sage.libs.pari
            sage: b = V([1,0])                                                  # optional - sage.libs.pari
            sage: a < b                                                         # optional - sage.libs.pari
            True
        """
        a = sorted((<FreeModuleElement_generic_sparse>left)._entries.iteritems())
        b = sorted((<FreeModuleElement_generic_sparse>right)._entries.iteritems())

        return richcmp([(-x, y) for x, y in a], [(-x, y) for x, y in b], op)

    def items(self):
        """
        Return an iterator over the entries of ``self``.

        EXAMPLES::

            sage: v = vector([1,2/3,pi], sparse=True)
            sage: next(v.items())
            (0, 1)
            sage: list(v.items())
            [(0, 1), (1, 2/3), (2, pi)]

        TESTS:

        Using iteritems as an alias::

            sage: list(v.iteritems())
            [(0, 1), (1, 2/3), (2, pi)]
        """
        return iter(self._entries.iteritems())

    iteritems = items

    def __reduce__(self):
        """
        EXAMPLES::

            sage: v = vector([1,2/3,pi], sparse=True)
            sage: v.__reduce__()
            (<cyfunction make_FreeModuleElement_generic_sparse_v1 at ...>, (Sparse vector space of dimension 3 over Symbolic Ring, {0: 1, 1: 2/3, 2: pi}, 3, True))
        """
        return (make_FreeModuleElement_generic_sparse_v1, (self._parent, self._entries,
                                                           self._degree, not self._is_immutable))

    @cython.cdivision(True)
    def __getitem__(self, i):
        """
        EXAMPLES::

            sage: v = vector(RR, range(6), sparse=True); v
            (0.000000000000000, 1.00000000000000, 2.00000000000000, 3.00000000000000, 4.00000000000000, 5.00000000000000)
            sage: v[1]
            1.00000000000000
            sage: v[-1]
            5.00000000000000
            sage: v[9]
            Traceback (most recent call last):
            ...
            IndexError: vector index out of range
            sage: v[-7]
            Traceback (most recent call last):
            ...
            IndexError: vector index out of range
            sage: v[::2]
            (0.000000000000000, 2.00000000000000, 4.00000000000000)
            sage: v[5:2:-1]
            (5.00000000000000, 4.00000000000000, 3.00000000000000)

        All these operations with zero vectors should be very fast::

            sage: v = vector(RR, 10^9, sparse=True)
            sage: v[123456789]
            0.000000000000000
            sage: w = v[::-1]
            sage: v[::-250000000]
            (0.000000000000000, 0.000000000000000, 0.000000000000000, 0.000000000000000)
            sage: v[123456789:123456798:3]
            (0.000000000000000, 0.000000000000000, 0.000000000000000)
        """
        cdef Py_ssize_t d = self._degree
        cdef Py_ssize_t start, stop, step, slicelength
        cdef Py_ssize_t min, max, mod
        cdef Py_ssize_t k, n
        cdef dict newentries
        if isinstance(i, slice):
            PySlice_GetIndicesEx(i, d, &start, &stop, &step, &slicelength)
            if step > 0:
                min = start
                max = stop-1
            else:
                min = stop+1
                max = start
            mod = start % step
            # Loop over the old dict and convert old index n to new
            # index k in slice
            newentries = {}
            for n, x in self._entries.iteritems():
                if min <= n <= max and n % step == mod:
                    k = (n - start) // step
                    newentries[k] = x
            from .free_module import FreeModule
            M = FreeModule(self.coordinate_ring(), slicelength, sparse=True)
            return M(newentries, coerce=False, copy=False)

        n = i
        if n < 0:
            n += d
        if n < 0 or n >= d:
            raise IndexError("vector index out of range")
        return self.get_unsafe(n)

    cdef get_unsafe(self, Py_ssize_t i):
        """
        EXAMPLES::

            sage: v = vector([-1,0,2/3,pi], sparse=True)
            sage: v.get(1)
            0
            sage: v.get(2)
            2/3

        For this class, 0 is returned if the access is out of bounds::

            sage: v.get(10)
            0
        """
        try:
            return self._entries[i]
        except KeyError:
            return self.coordinate_ring().zero()

    cdef int set_unsafe(self, Py_ssize_t i, value) except -1:
        """
        EXAMPLES::

            sage: V = VectorSpace(GF(17), 10000000, sparse=True)                # optional - sage.libs.pari
            sage: w = V(0)                                                      # optional - sage.libs.pari
            sage: w[39893] = 20                                                 # optional - sage.libs.pari
            sage: w[39893]                                                      # optional - sage.libs.pari
            3
            sage: w[39000:39003] = [4, 5, 6]; w[39000:39003]                    # optional - sage.libs.pari
            (4, 5, 6)
            sage: parent(w[39893])                                              # optional - sage.libs.pari
            Finite Field of size 17
<<<<<<< HEAD
            sage: w[39893] = sqrt(2)                                            # optional - sage.libs.pari, sage.symbolic
=======
            sage: w[39893] = sqrt(2)                                            # optional - sage.libs.pari sage.symbolic
>>>>>>> 7e89a0dd
            Traceback (most recent call last):
            ...
            TypeError: self must be a numeric expression

        ::

            sage: v = vector([1,2/3,pi], sparse=True)
            sage: v.set(1, pi^3)
            sage: v
            (1, pi^3, pi)
            sage: v.set(2, SR(0))
            sage: v
            (1, pi^3, 0)

        This assignment is illegal::

            sage: v.set(10, pi)

        This lack of bounds checking causes trouble later::

            sage: v
            <repr(<sage.modules.free_module_element.FreeModuleElement_generic_sparse at 0x...>) failed: IndexError: list assignment index out of range>
        """
        if value:
            self._entries[i] = value
        else:
            self._entries.pop(i, None)


    def denominator(self):
        """
        Return the least common multiple of the denominators of the
        entries of self.

        EXAMPLES::

            sage: v = vector([1/2,2/5,3/14], sparse=True)
            sage: v.denominator()
            70
        """
        # It may be that the coordinates do not have a denominator
        # (but if one coordinate has it, they all should have it)
        d = self.coordinate_ring().one()
        try:
            d = d.denominator()
        except AttributeError:
            return d
        for y in self._entries.itervalues():
            d = d.lcm(y.denominator())
        return d

    def dict(self, copy=True):
        """
        Return dictionary of nonzero entries of ``self``.

        More precisely, this returns a dictionary whose keys are indices
        of basis elements in the support of ``self`` and whose values are
        the corresponding coefficients.

        INPUT:

        - ``copy`` -- (default: ``True``) if ``self`` is internally
          represented by a dictionary ``d``, then make a copy of ``d``;
          if ``False``, then this can cause undesired behavior by
          mutating ``d``

        OUTPUT:

        - Python dictionary

        EXAMPLES::

            sage: v = vector([0,0,0,0,1/2,0,3/14], sparse=True)
            sage: v.dict()
            {4: 1/2, 6: 3/14}
            sage: sorted(v.support())
            [4, 6]
        """
        if copy:
            return dict(self._entries)
        else:
            return self._entries

    monomial_coefficients = dict

    def list(self, copy=True):
        """
        Return list of elements of ``self``.

        INPUT:

        - ``copy`` -- ignored for sparse vectors

        EXAMPLES::

            sage: R.<x> = QQ[]
            sage: M = FreeModule(R, 3, sparse=True) * (1/x)
            sage: v = M([-x^2, 3/x, 0])
            sage: type(v)
            <class 'sage.modules.free_module_element.FreeModuleElement_generic_sparse'>
            sage: a = v.list()
            sage: a
            [-x^2, 3/x, 0]
            sage: [parent(c) for c in a]
            [Fraction Field of Univariate Polynomial Ring in x over Rational Field,
             Fraction Field of Univariate Polynomial Ring in x over Rational Field,
             Fraction Field of Univariate Polynomial Ring in x over Rational Field]
        """
        z = self._parent.coordinate_ring().zero()
        cdef list v = [z] * self._degree
        for i, a in self._entries.iteritems():
            v[i] = a
        return v

    def nonzero_positions(self):
        """
        Returns the list of numbers ``i`` such that ``self[i] != 0``.

        EXAMPLES::

            sage: v = vector({1: 1, 3: -2})
            sage: w = vector({1: 4, 3: 2})
            sage: v+w
            (0, 5, 0, 0)
            sage: (v+w).nonzero_positions()
            [1]
        """
        return sorted(self._entries)

    cpdef int hamming_weight(self):
        """
        Returns the number of positions ``i`` such that ``self[i] != 0``.

        EXAMPLES::

            sage: v = vector({1: 1, 3: -2})
            sage: w = vector({1: 4, 3: 2})
            sage: v+w
            (0, 5, 0, 0)
            sage: (v+w).hamming_weight()
            1
        """
        return len(self._entries)

    def numerical_approx(self, prec=None, digits=None, algorithm=None):
        """
        Return a numerical approximation of ``self`` with ``prec`` bits
        (or decimal ``digits``) of precision, by approximating all
        entries.

        INPUT:

        - ``prec`` -- precision in bits

        - ``digits`` -- precision in decimal digits (only used if
          ``prec`` is not given)

        - ``algorithm`` -- which algorithm to use to compute the
          approximation of the entries (the accepted algorithms depend
          on the object)

        If neither ``prec`` nor ``digits`` is given, the default
        precision is 53 bits (roughly 16 digits).

        EXAMPLES::

            sage: v = vector(RealField(200), [1,2,3], sparse=True)
            sage: v.n()
            (1.00000000000000, 2.00000000000000, 3.00000000000000)
            sage: _.parent()
            Sparse vector space of dimension 3 over Real Field with 53 bits of precision
            sage: v.n(prec=75)
            (1.000000000000000000000, 2.000000000000000000000, 3.000000000000000000000)
            sage: _.parent()
            Sparse vector space of dimension 3 over Real Field with 75 bits of precision
        """
        if prec is None:
            prec = digits_to_bits(digits)
        return vector({k: v.numerical_approx(prec, algorithm=algorithm)
                for k, v in self._entries.iteritems()}, sparse=True)<|MERGE_RESOLUTION|>--- conflicted
+++ resolved
@@ -5065,11 +5065,7 @@
             (4, 5, 6)
             sage: parent(w[39893])                                              # optional - sage.libs.pari
             Finite Field of size 17
-<<<<<<< HEAD
-            sage: w[39893] = sqrt(2)                                            # optional - sage.libs.pari, sage.symbolic
-=======
             sage: w[39893] = sqrt(2)                                            # optional - sage.libs.pari sage.symbolic
->>>>>>> 7e89a0dd
             Traceback (most recent call last):
             ...
             TypeError: self must be a numeric expression
