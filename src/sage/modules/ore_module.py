--- conflicted
+++ resolved
@@ -1923,25 +1923,15 @@
         from sage.modules.ore_module_morphism import OreModuleRetraction
         base = ambient.base_ring()
         self._ambient = ambient
-<<<<<<< HEAD
-        self._subspace = subspace
-        C = subspace.coordinates.matrix_from_columns(range(subspace.rank))
+        self._submodule = submodule
+        C = submodule.coordinates.matrix_from_columns(range(submodule.rank))
         f = ambient._pseudohom
-        rows = [f(x) * C for x in subspace.basis.rows()]
+        rows = [f(x) * C for x in submodule.basis.rows()]
         ambient._class.__init__(self, matrix(base, rows),
                                 ambient.ore_ring(action=False),
                                 ambient._pole, ambient._multiplicity,
                                 names, ambient._ore_category)
-        coerce = self.hom(subspace.basis, codomain=ambient)
-=======
-        self._submodule = submodule
-        C = submodule.coordinates.matrix_from_columns(range(submodule.rank))
-        rows = [ambient(x).image() * C for x in submodule.basis.rows()]
-        OreModule.__init__(self, matrix(base, rows),
-                           ambient.ore_ring(action=False),
-                           names, ambient._ore_category)
         coerce = self.hom(submodule.basis, codomain=ambient)
->>>>>>> b13af102
         ambient.register_coercion(coerce)
         self._inject = coerce.__copy__()
         retract = self._retract = OreModuleRetraction(ambient, self)
@@ -2444,25 +2434,15 @@
         self._cover = cover
         d = cover.rank()
         base = cover.base_ring()
-<<<<<<< HEAD
-        self._subspace = subspace
-        rank = subspace.rank
-        coerce = subspace.coordinates.matrix_from_columns(range(rank, d))
+        self._submodule = submodule
+        rank = submodule.rank
+        coerce = submodule.coordinates.matrix_from_columns(range(rank, d))
         f = cover._pseudohom
-        images = [f(x) for x in subspace.complement.rows()]
+        images = [f(x) for x in submodule.complement.rows()]
         cover._class.__init__(self, matrix(base, d-rank, d, images) * coerce,
                               cover.ore_ring(action=False),
                               cover._pole, cover._multiplicity,
                               names, cover._ore_category)
-=======
-        self._submodule = submodule
-        rank = submodule.rank
-        coerce = submodule.coordinates.matrix_from_columns(range(rank, d))
-        images = [cover(x).image() for x in submodule.complement.rows()]
-        OreModule.__init__(self, matrix(base, d-rank, d, images) * coerce,
-                           cover.ore_ring(action=False),
-                           names, cover._ore_category)
->>>>>>> b13af102
         self._project = coerce = cover.hom(coerce, codomain=self)
         self.register_coercion(coerce)
         section = self._section = OreModuleSection(self, cover)
