--- conflicted
+++ resolved
@@ -74,11 +74,7 @@
     subdir: 'sage/modules',
     install: true,
     include_directories: [inc_cpython, inc_ext, inc_rings, inc_rings_finite],
-<<<<<<< HEAD
-    dependencies: [py_dep, cysignals, gd, gmp, m4ri, numpy, png],
-=======
     dependencies: [py_dep, cysignals, gd, gmp, m4ri, png, numpy],
->>>>>>> d617df42
   )
 endforeach
 
@@ -100,11 +96,7 @@
     install: true,
     override_options: ['cython_language=cpp'],
     include_directories: [inc_cpython, inc_ext, inc_rings, inc_rings_finite],
-<<<<<<< HEAD
-    dependencies: [py_dep, cysignals, gd, gmp, m4ri, numpy, png],
-=======
     dependencies: [py_dep, cysignals, gd, gmp, m4ri, png, numpy],
->>>>>>> d617df42
   )
 endforeach
 
