--- conflicted
+++ resolved
@@ -83,17 +83,10 @@
 Any field can be used as the vector space base. For example a finite
 field::
 
-<<<<<<< HEAD
-    sage: F.<a> = GF(5^3)                                                               # optional - sage.libs.pari
-    sage: r1 = (a, 0, F(5));  r1                                                        # optional - sage.libs.pari
-    (a, 0, 0)
-    sage: FilteredVectorSpace([r1, r2, r3], {0:[0,1], oo:[1]}, base_ring=F)             # optional - sage.libs.pari
-=======
     sage: F.<a> = GF(5^3)                                                               # optional - sage.rings.finite_rings
     sage: r1 = (a, 0, F(5));  r1                                                        # optional - sage.rings.finite_rings
     (a, 0, 0)
     sage: FilteredVectorSpace([r1, r2, r3], {0:[0,1], oo:[1]}, base_ring=F)             # optional - sage.rings.finite_rings
->>>>>>> a36b1230
     GF(125)^2 >= GF(125)^1 in GF(125)^3
 
 Or the algebraic field::
@@ -795,13 +788,8 @@
             sage: FilteredVectorSpace(2, base_ring=QQ)._repr_field_name()
             'QQ'
 
-<<<<<<< HEAD
-            sage: F.<a> = GF(9)                                                         # optional - sage.libs.pari
-            sage: FilteredVectorSpace(2, base_ring=F)._repr_field_name()                # optional - sage.libs.pari
-=======
             sage: F.<a> = GF(9)                                                         # optional - sage.rings.finite_rings
             sage: FilteredVectorSpace(2, base_ring=F)._repr_field_name()                # optional - sage.rings.finite_rings
->>>>>>> a36b1230
             'GF(9)'
 
             sage: FilteredVectorSpace(2, base_ring=AA)._repr_field_name()               # optional - sage.rings.number_field
@@ -838,13 +826,8 @@
             sage: F = FilteredVectorSpace(3, base_ring=RDF)
             sage: F._repr_vector_space(1234)
             'RDF^1234'
-<<<<<<< HEAD
-            sage: F3 = FilteredVectorSpace(3, base_ring=GF(3))                          # optional - sage.libs.pari
-            sage: F3._repr_vector_space(1234)                                           # optional - sage.libs.pari
-=======
             sage: F3 = FilteredVectorSpace(3, base_ring=GF(3))                          # optional - sage.rings.finite_rings
             sage: F3._repr_vector_space(1234)                                           # optional - sage.rings.finite_rings
->>>>>>> a36b1230
             'GF(3)^1234'
             sage: F3 = FilteredVectorSpace(3, base_ring=AA)                             # optional - sage.rings.number_field
             sage: F3._repr_vector_space(1234)                                           # optional - sage.rings.number_field
@@ -901,11 +884,7 @@
             QQ^1 in QQ^2
             sage: FilteredVectorSpace(rays, {0:[3]})
             QQ^1 >= 0 in QQ^2
-<<<<<<< HEAD
-            sage: FilteredVectorSpace({1:[(1,0), (-1,1)], 3:[(1,0)]}, base_ring=GF(3))  # optional - sage.libs.pari
-=======
             sage: FilteredVectorSpace({1:[(1,0), (-1,1)], 3:[(1,0)]}, base_ring=GF(3))  # optional - sage.rings.finite_rings
->>>>>>> a36b1230
             GF(3)^2 >= GF(3)^1 >= GF(3)^1 >= 0
             sage: FilteredVectorSpace({1:[(1,0), (-1,1)], 3:[(1,0)]}, base_ring=AA)     # optional - sage.rings.number_field
             Vector space of dimension 2 over Algebraic Real Field
@@ -951,11 +930,7 @@
             sage: S1._filt[0].is_isomorphic(S2._filt[0])  # known bug
             True
 
-<<<<<<< HEAD
-            sage: FilteredVectorSpace(2, base_ring=QQ) == FilteredVectorSpace(2, base_ring=GF(5))   # optional - sage.libs.pari
-=======
             sage: FilteredVectorSpace(2, base_ring=QQ) == FilteredVectorSpace(2, base_ring=GF(5))   # optional - sage.rings.finite_rings
->>>>>>> a36b1230
             False
         """
         if type(self) != type(other):
@@ -1136,11 +1111,7 @@
             QQ^2 >= QQ^1 >= 0
             sage: F._power_operation(2, 'symmetric')
             QQ^3 >= QQ^2 >= QQ^1 >= 0
-<<<<<<< HEAD
-            sage: F._power_operation(2, 'antisymmetric')                                            # optional - sage.groups
-=======
             sage: F._power_operation(2, 'antisymmetric')                                # optional - sage.groups
->>>>>>> a36b1230
             QQ^1 >= 0
         """
         from sage.modules.tensor_operations import VectorCollection, TensorOperation
@@ -1180,15 +1151,6 @@
 
             sage: F = FilteredVectorSpace(1, 1) + FilteredVectorSpace(1, 2);  F
             QQ^2 >= QQ^1 >= 0
-<<<<<<< HEAD
-            sage: F.exterior_power(1)                                                               # optional - sage.groups
-            QQ^2 >= QQ^1 >= 0
-            sage: F.exterior_power(2)                                                               # optional - sage.groups
-            QQ^1 >= 0
-            sage: F.exterior_power(3)                                                               # optional - sage.groups
-            0
-            sage: F.wedge(2)                                                                        # optional - sage.groups
-=======
             sage: F.exterior_power(1)                                                   # optional - sage.groups
             QQ^2 >= QQ^1 >= 0
             sage: F.exterior_power(2)                                                   # optional - sage.groups
@@ -1196,7 +1158,6 @@
             sage: F.exterior_power(3)                                                   # optional - sage.groups
             0
             sage: F.wedge(2)                                                            # optional - sage.groups
->>>>>>> a36b1230
             QQ^1 >= 0
         """
         return self._power_operation(n, 'antisymmetric')
