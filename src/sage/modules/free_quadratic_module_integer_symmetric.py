--- conflicted
+++ resolved
@@ -543,14 +543,6 @@
 
     The gluing takes place in the direct sum of the respective ambient spaces::
 
-<<<<<<< HEAD
-        sage: L1 = IntegralLattice("D4", [[1, 1, 0, 0], [0, 1, 1, 0]])                              # optional - sage.combinat
-        sage: L2 = IntegralLattice("E6", [[0, 2, 0, 0, 0, 0], [0, 0, 0, 0, 1, 1]])                  # optional - sage.combinat
-        sage: [f1, f2] = L1.discriminant_group().gens()                                             # optional - sage.combinat
-        sage: [g1, g2] = L2.discriminant_group().gens()                                             # optional - sage.combinat
-        sage: [L, phi] = IntegralLatticeGluing([L1, L2], [[f1, g1], [f2, 2 * g2]], True)            # optional - sage.combinat
-        sage: phi[0]                                                                                # optional - sage.combinat
-=======
         sage: L1 = IntegralLattice("D4", [[1, 1, 0, 0], [0, 1, 1, 0]])                  # optional - sage.combinat
         sage: L2 = IntegralLattice("E6", [[0, 2, 0, 0, 0, 0], [0, 0, 0, 0, 1, 1]])      # optional - sage.combinat
         sage: [f1, f2] = L1.discriminant_group().gens()                                 # optional - sage.combinat
@@ -558,7 +550,6 @@
         sage: [L, phi] = IntegralLatticeGluing([L1, L2],                                # optional - sage.combinat
         ....:                                  [[f1, g1], [f2, 2 * g2]], True)
         sage: phi[0]                                                                    # optional - sage.combinat
->>>>>>> a36b1230
         Free module morphism defined by the matrix
         [ 2  2 -2 -1]
         [ 0  2 -1  0]
@@ -588,13 +579,8 @@
         [ 0  0  0  0  0 -1 -1  2 -1  0]
         [ 0  0  0  0  0  0  0 -1  2 -1]
         [ 0  0  0  0  0  0  0  0 -1  2]
-<<<<<<< HEAD
-        sage: B = phi[0].matrix()                                                                   # optional - sage.combinat
-        sage: B * L.gram_matrix() * B.transpose() == L1.gram_matrix()                               # optional - sage.combinat
-=======
         sage: B = phi[0].matrix()                                                       # optional - sage.combinat
         sage: B * L.gram_matrix() * B.transpose() == L1.gram_matrix()                   # optional - sage.combinat
->>>>>>> a36b1230
         True
     """
     [direct_sum, phi] = IntegralLatticeDirectSum(Lattices, return_embeddings=True)
