# sage_setup: distribution = sagemath-repl
"""
Utility functions

This module contains various utility functions and classes used in doctesting.

AUTHORS:

- David Roe (2012-03-27) -- initial version, based on Robert Bradshaw's code.
"""

# ****************************************************************************
#       Copyright (C) 2012 David Roe <roed.math@gmail.com>
#                     2012 Robert Bradshaw <robertwb@gmail.com>
#                     2012 William Stein <wstein@gmail.com>
#                     2013 Jeroen Demeyer <jdemeyer@cage.ugent.be>
#                     2014 Volker Braun
#                     2017 Frédéric Chapoton
#
#  Distributed under the terms of the GNU General Public License (GPL)
#  as published by the Free Software Foundation; either version 2 of
#  the License, or (at your option) any later version.
#                  https://www.gnu.org/licenses/
# ****************************************************************************

from os import times
from time import time as walltime
<<<<<<< HEAD
=======
from os import sysconf, times
from contextlib import contextmanager
from cysignals.alarm import alarm, cancel_alarm, AlarmInterrupt
>>>>>>> 766c7a0c


def count_noun(number, noun, plural=None, pad_number=False, pad_noun=False):
    """
    EXAMPLES::

        sage: from sage.doctest.util import count_noun
        sage: count_noun(1, "apple")
        '1 apple'
        sage: count_noun(1, "apple", pad_noun=True)
        '1 apple '
        sage: count_noun(1, "apple", pad_number=3)
        '  1 apple'
        sage: count_noun(2, "orange")
        '2 oranges'
        sage: count_noun(3, "peach", "peaches")
        '3 peaches'
        sage: count_noun(1, "peach", plural='peaches', pad_noun=True)
        '1 peach  '
    """
    if plural is None:
        plural = noun + "s"
    if pad_noun:
        # We assume that the plural is never shorter than the noun....
        pad_noun = " " * (len(plural) - len(noun))
    else:
        pad_noun = ""
    if pad_number:
        number_str = ("%%%sd" % pad_number) % number
    else:
        number_str = "%d" % number
    if number == 1:
        return "%s %s%s" % (number_str, noun, pad_noun)
    else:
        return "%s %s" % (number_str, plural)


def dict_difference(self, other):
    """
    Return a dict with all key-value pairs occurring in ``self`` but not
    in ``other``.

    EXAMPLES::

        sage: from sage.doctest.util import dict_difference
        sage: d1 = {1: 'a', 2: 'b', 3: 'c'}
        sage: d2 = {1: 'a', 2: 'x', 4: 'c'}
        sage: dict_difference(d2, d1)
        {2: 'x', 4: 'c'}

    ::

        sage: from sage.doctest.control import DocTestDefaults
        sage: D1 = DocTestDefaults()
        sage: D2 = DocTestDefaults(foobar='hello', timeout=100)
        sage: dict_difference(D2.__dict__, D1.__dict__)
        {'foobar': 'hello', 'timeout': 100}
    """
    D = {}
    for k, v in self.items():
        try:
            if other[k] == v:
                continue
        except KeyError:
            pass
        D[k] = v
    return D


class Timer:
    """
    A simple timer.

    EXAMPLES::

        sage: from sage.doctest.util import Timer
        sage: Timer()
        {}
        sage: TestSuite(Timer()).run()
    """

    def _proc_stat_cpu_seconds(self, path):
        r"""
        Parse a "stat" file from the ``/proc`` filesystem to get
        the cputime of a process.

        This also includes the times for child processes, but only
        those that have already terminated and for which ``wait()``
        was called. It is important to note that pexpect processes DO
        NOT fall into that category.

        The document ``Documentation/filesystems/proc.rst`` within the
        Linux kernel source tree defines a "stat" file.

        INPUT:

        - ``path`` -- string; the path to a "stat" file on the ``/proc``
          filesystem, typically "/proc/<pid>/stat", from which we will
          read cputime information

        OUTPUT:

        A nonnegative float representing the number of cpu-seconds
        used by the process associated with ``path``. An ``OSError`` is
        raised if anything goes wrong, which typically happens on
        platforms that don't store this information under ``/proc``.

        TESTS:

        About all we can say for certain is that this will return a
        nonnegative float or raise an ``OSError``::

            sage: from sage.doctest.util import Timer
            sage: cputime = float(0.0)
            sage: path = "/proc/1/stat"
            sage: try:
            ....:     cputime = Timer()._proc_stat_cpu_seconds(path)
            ....: except OSError:
            ....:     pass
            sage: cputime >= 0.0
            True
            sage: isinstance(cputime, float)
            True

        We can force an ``OSError`` with an invalid PID::

            sage: from sage.doctest.util import Timer
            sage: path = "/proc/-1/stat"
            sage: cputime = Timer()._proc_stat_cpu_seconds(path)
            Traceback (most recent call last):
            ...
            OSError: unable to access /proc/-1/stat

        Or with an unparseable file (wrong number of fields, non-float
        fields, et cetera)::

            sage: from tempfile import NamedTemporaryFile
            sage: from os import unlink
            sage: from sage.doctest.util import Timer
            sage: with NamedTemporaryFile(delete=False, mode="w") as f:
            ....:     _ = f.write("1 2 3 4 5")
            sage: cputime = Timer()._proc_stat_cpu_seconds(f.name)
            Traceback (most recent call last):
            ...
            OSError: unable to parse ...
            sage: os.unlink(f.name)
            sage: with NamedTemporaryFile(delete=False, mode="w") as f:
            ....:     _ = f.write("1 2 3 4 5 6 7 8 9 10 11 12 w x y z 17")
            sage: cputime = Timer()._proc_stat_cpu_seconds(f.name)
            Traceback (most recent call last):
            ...
            OSError: unable to parse ...
            sage: os.unlink(f.name)

        """
        try:
            with open(path, "r") as statfile:
                stats = statfile.read().split()
        except (FileNotFoundError, PermissionError) as e:
            # FileNotFoundError: bad PID, or no /proc support
            # PermissionError: can't read the stat file
            raise OSError(f"unable to access {path}") from e

        if len(stats) < 17:
            raise OSError(f"unable to parse {path}")

        try:
            # These fields used to be documented in the proc(5) man
            # page, but are now most easily found in the Linux kernel
            # documentation (Documentation/filesystems/proc.rst). The
            # intent is to sum the user- and kernel-mode "jiffies" for
            # both the given process and its children.
            cputicks = sum( float(s) for s in stats[13:17] )
        except (ArithmeticError, TypeError, ValueError) as e:
            # ArithmeticError: unexpected (non-numeric?) values in fields
            # TypeError/ValueError: fields can't be converted to float
            raise OSError(f"unable to parse {path}") from e

        try:
            from os import sysconf

            hertz = sysconf("SC_CLK_TCK")
        except (ValueError) as e:
            # ValueError: SC_CLK_TCK doesn't exist
            raise OSError("SC_CLK_TCK sysconf not found") from e

        if hertz <= 0:
            # The python documentation for os.sysconf() says, "If the
            # configuration value specified by name isn’t defined, -1
            # is returned." Having tried this with a junk value, I
            # don't believe it: I got a ValueError that was handled
            # above. Nevertheless, we play it safe here and turn a -1
            # into an OSError. We check for zero, too, because we're
            # about to divide by it.
            raise OSError("SC_CLK_TCK sysconf is nonpositive")

        return (cputicks / hertz)

    def _quick_cputime(self, expect_objects):
        r"""
        A fast replacement for ``sage.misc.timing.cputime``.

        This is a "reliable" replacement (on Linux/BSD) that takes
        subprocesses (particularly pexpect interfaces) into
        account. The ``cputime()`` function from the ``misc`` module
        can be passed ``subprocesses=True``, but this has a few
        faults; mainly that it relies on each pexpect interface to
        implement its own ``cputime()`` function. And most of our
        pexpect interfaces either don't implement one, or implement
        one in a way that requires the subprocess (being pexpected) to
        be in perfect working condition -- that will often not be the
        case at the end of a doctest line.

        INPUT:

        - ``expect_objects`` -- list; a list of
          :class:`sage.interfaces.expect.Expect` instances whose CPU
          times will be included in the total

        OUTPUT:

        A float measuring the cputime in seconds of the sage process
        and all its subprocesses.

        TESTS:

        About all we can say for certain is that this will return a
        nonnegative float::

            sage: from sage.doctest.util import Timer
            sage: from sage.interfaces.quit import expect_objects
            sage: cputime = Timer()._quick_cputime(expect_objects)
            sage: cputime >= 0.0
            True
            sage: isinstance(cputime, float)
            True

        If an error occurs in :meth:`_proc_stat_cpu_seconds`, this
        function should still return a valid answer, albeit one that
        is missing timing information for the PID that failed::

            sage: class FakeExpect:
            ....:     def __call__(self):
            ....:         return self
            ....:     def is_running(self):
            ....:         return True
            ....:     def pid(self):
            ....:         return -1
            sage: e = FakeExpect()
            sage: from sage.doctest.util import Timer
            sage: cputime = Timer()._quick_cputime([e])
            sage: cputime >= 0.0
            True
            sage: isinstance(cputime, float)
            True
        """
        # Start by using os.times() to get the cputime for sage itself
        # and any subprocesses that have been wait()ed for and that
        # have terminated.
        cputime = sum( times()[:4] )

        # Now try to get the times for any pexpect interfaces, since
        # they do not fall into the category above.
        for s in expect_objects:
            S = s()
            if S and S.is_running():
                try:
                    # This will fail anywhere but linux/BSD, but
                    # there's no good cross-platform way to get the
                    # cputimes from pexpect interfaces without totally
                    # mucking up the doctests.
                    path = f"/proc/{S.pid()}/stat"
                    cputime += self._proc_stat_cpu_seconds(path)
                except OSError:
                    # If we're on macOS, we can fall back to using
                    # psutil, but only if it's installed. It's usually
                    # installed as a transitive dependency (ipython
                    # needs it), but it isn't explicitly listed as
                    # a dependency of sagelib.
                    try:
                        from psutil import (NoSuchProcess,
                                            Process,
                                            ZombieProcess)
                        try:
                            cputime += sum(Process(S.pid()).cpu_times()[0:2])
                        except (ValueError, NoSuchProcess, ZombieProcess):
                            # ValueError: invalid (e.g. negative) PID
                            # NoSuchProcess: it's gone
                            # ZombieProcess: PID refers to a zombie
                            pass
                    except ImportError:
                        pass

        return cputime

    def start(self):
        """
        Start the timer.

        Can be called multiple times to reset the timer.

        EXAMPLES::

            sage: from sage.doctest.util import Timer
            sage: Timer().start()
            {'cputime': ..., 'walltime': ...}
        """
        from sage.interfaces.quit import expect_objects
        self.cputime = self._quick_cputime(expect_objects)
        self.walltime = walltime()
        return self

    def stop(self):
        """
        Stops the timer, recording the time that has passed since it
        was started.

        EXAMPLES::

            sage: from sage.doctest.util import Timer
            sage: import time
            sage: timer = Timer().start()
            sage: time.sleep(float(0.5))
            sage: timer.stop()
            {'cputime': ..., 'walltime': ...}
        """
        from sage.interfaces.quit import expect_objects
        self.cputime = self._quick_cputime(expect_objects) - self.cputime
        self.walltime = walltime() - self.walltime
        return self

    def annotate(self, object):
        """
        Annotates the given object with the cputime and walltime
        stored in this timer.

        EXAMPLES::

            sage: from sage.doctest.util import Timer
            sage: Timer().start().annotate(EllipticCurve)
            sage: EllipticCurve.cputime # random
            2.817255
            sage: EllipticCurve.walltime # random
            1332649288.410404
        """
        object.cputime = self.cputime
        object.walltime = self.walltime

    def __repr__(self):
        """
        String representation is from the dictionary.

        EXAMPLES::

            sage: from sage.doctest.util import Timer
            sage: repr(Timer().start()) # indirect doctest
            "{'cputime': ..., 'walltime': ...}"
        """
        return str(self)

    def __str__(self):
        """
        String representation is from the dictionary.

        EXAMPLES::

            sage: from sage.doctest.util import Timer
            sage: str(Timer().start()) # indirect doctest
            "{'cputime': ..., 'walltime': ...}"
        """
        return str(self.__dict__)

    def __eq__(self, other):
        """
        Comparison.

        EXAMPLES::

            sage: from sage.doctest.util import Timer
            sage: Timer() == Timer()
            True
            sage: t = Timer().start()
            sage: loads(dumps(t)) == t
            True
        """
        if not isinstance(other, Timer):
            return False
        return self.__dict__ == other.__dict__

    def __ne__(self, other):
        """
        Test for non-equality.

        EXAMPLES::

            sage: from sage.doctest.util import Timer
            sage: Timer() == Timer()
            True
            sage: t = Timer().start()
            sage: loads(dumps(t)) != t
            False
        """
        return not (self == other)


# Inheritance rather then delegation as globals() must be a dict
class RecordingDict(dict):
    """
    This dictionary is used for tracking the dependencies of an example.

    This feature allows examples in different doctests to be grouped
    for better timing data.  It's obtained by recording whenever
    anything is set or retrieved from this dictionary.

    EXAMPLES::

        sage: from sage.doctest.util import RecordingDict
        sage: D = RecordingDict(test=17)
        sage: D.got
        set()
        sage: D['test']
        17
        sage: D.got
        {'test'}
        sage: D.set
        set()
        sage: D['a'] = 1
        sage: D['a']
        1
        sage: D.set
        {'a'}
        sage: D.got
        {'test'}

    TESTS::

        sage: TestSuite(D).run()
    """
    def __init__(self, *args, **kwds):
        """
        Initialization arguments are the same as for a normal dictionary.

        EXAMPLES::

            sage: from sage.doctest.util import RecordingDict
            sage: D = RecordingDict(d = 42)
            sage: D.got
            set()
        """
        dict.__init__(self, *args, **kwds)
        self.start()

    def start(self):
        """
        We track which variables have been set or retrieved.
        This function initializes these lists to be empty.

        EXAMPLES::

            sage: from sage.doctest.util import RecordingDict
            sage: D = RecordingDict(d = 42)
            sage: D.set
            set()
            sage: D['a'] = 4
            sage: D.set
            {'a'}
            sage: D.start(); D.set
            set()
        """
        self.set = set()
        self.got = set()

    def __getitem__(self, name):
        """
        EXAMPLES::

            sage: from sage.doctest.util import RecordingDict
            sage: D = RecordingDict(d = 42)
            sage: D['a'] = 4
            sage: D.got
            set()
            sage: D['a'] # indirect doctest
            4
            sage: D.got
            set()
            sage: D['d']
            42
            sage: D.got
            {'d'}
        """
        if name not in self.set:
            self.got.add(name)
        return dict.__getitem__(self, name)

    def __setitem__(self, name, value):
        """
        EXAMPLES::

            sage: from sage.doctest.util import RecordingDict
            sage: D = RecordingDict(d = 42)
            sage: D['a'] = 4 # indirect doctest
            sage: D.set
            {'a'}
        """
        self.set.add(name)
        dict.__setitem__(self, name, value)

    def __delitem__(self, name):
        """
        EXAMPLES::

            sage: from sage.doctest.util import RecordingDict
            sage: D = RecordingDict(d = 42)
            sage: del D['d'] # indirect doctest
            sage: D.set
            {'d'}
        """
        self.set.add(name)
        dict.__delitem__(self, name)

    def get(self, name, default=None):
        """
        EXAMPLES::

            sage: from sage.doctest.util import RecordingDict
            sage: D = RecordingDict(d = 42)
            sage: D.get('d')
            42
            sage: D.got
            {'d'}
            sage: D.get('not_here')
            sage: sorted(list(D.got))
            ['d', 'not_here']
        """
        if name not in self.set:
            self.got.add(name)
        return dict.get(self, name, default)

    def copy(self):
        """
        Note that set and got are not copied.

        EXAMPLES::

            sage: from sage.doctest.util import RecordingDict
            sage: D = RecordingDict(d = 42)
            sage: D['a'] = 4
            sage: D.set
            {'a'}
            sage: E = D.copy()
            sage: E.set
            set()
            sage: sorted(E.keys())
            ['a', 'd']
        """
        return RecordingDict(dict.copy(self))

    def __reduce__(self):
        """
        Pickling.

        EXAMPLES::

            sage: from sage.doctest.util import RecordingDict
            sage: D = RecordingDict(d = 42)
            sage: D['a'] = 4
            sage: D.get('not_here')
            sage: E = loads(dumps(D))
            sage: E.got
            {'not_here'}
        """
        return make_recording_dict, (dict(self), self.set, self.got)


def make_recording_dict(D, st, gt):
    """
    Auxiliary function for pickling.

    EXAMPLES::

        sage: from sage.doctest.util import make_recording_dict
        sage: D = make_recording_dict({'a':4,'d':42},set([]),set(['not_here']))
        sage: sorted(D.items())
        [('a', 4), ('d', 42)]
        sage: D.got
        {'not_here'}
    """
    ans = RecordingDict(D)
    ans.set = st
    ans.got = gt
    return ans


class NestedName:
    """
    Class used to construct fully qualified names based on indentation level.

    EXAMPLES::

        sage: from sage.doctest.util import NestedName
        sage: qname = NestedName('sage.categories.algebras')
        sage: qname[0] = 'Algebras'; qname
        sage.categories.algebras.Algebras
        sage: qname[4] = '__contains__'; qname
        sage.categories.algebras.Algebras.__contains__
        sage: qname[4] = 'ParentMethods'
        sage: qname[8] = 'from_base_ring'; qname
        sage.categories.algebras.Algebras.ParentMethods.from_base_ring

    TESTS::

        sage: TestSuite(qname).run()
    """
    def __init__(self, base):
        """
        INPUT:

        - ``base`` -- string; the name of the module

        EXAMPLES::

            sage: from sage.doctest.util import NestedName
            sage: qname = NestedName('sage.categories.algebras')
            sage: qname
            sage.categories.algebras
        """
        self.all = [base]

    def __setitem__(self, index, value):
        """
        Set the value at a given indentation level.

        INPUT:

        - ``index`` -- positive integer; the indentation level (often a
          multiple of 4, but not necessarily)
        - ``value`` -- string; the name of the class or function at that
          indentation level

        EXAMPLES::

            sage: from sage.doctest.util import NestedName
            sage: qname = NestedName('sage.categories.algebras')
            sage: qname[1] = 'Algebras' # indirect doctest
            sage: qname
            sage.categories.algebras.Algebras
            sage: qname.all
            ['sage.categories.algebras', None, 'Algebras']
        """
        if index < 0:
            raise ValueError
        while len(self.all) <= index:
            self.all.append(None)
        self.all[index+1:] = [value]

    def __str__(self):
        """
        Return a .-separated string giving the full name.

        EXAMPLES::

            sage: from sage.doctest.util import NestedName
            sage: qname = NestedName('sage.categories.algebras')
            sage: qname[1] = 'Algebras'
            sage: qname[44] = 'at_the_end_of_the_universe'
            sage: str(qname) # indirect doctest
            'sage.categories.algebras.Algebras.at_the_end_of_the_universe'
        """
        return repr(self)

    def __repr__(self):
        """
        Return a .-separated string giving the full name.

        EXAMPLES::

            sage: from sage.doctest.util import NestedName
            sage: qname = NestedName('sage.categories.algebras')
            sage: qname[1] = 'Algebras'
            sage: qname[44] = 'at_the_end_of_the_universe'
            sage: print(qname) # indirect doctest
            sage.categories.algebras.Algebras.at_the_end_of_the_universe
        """
        return '.'.join(a for a in self.all if a is not None)

    def __eq__(self, other):
        """
        Comparison is just comparison of the underlying lists.

        EXAMPLES::

            sage: from sage.doctest.util import NestedName
            sage: qname = NestedName('sage.categories.algebras')
            sage: qname2 = NestedName('sage.categories.algebras')
            sage: qname == qname2
            True
            sage: qname[0] = 'Algebras'
            sage: qname2[2] = 'Algebras'
            sage: repr(qname) == repr(qname2)
            True
            sage: qname == qname2
            False
        """
        if not isinstance(other, NestedName):
            return False
        return self.all == other.all

    def __ne__(self, other):
        """
        Test for non-equality.

        EXAMPLES::

            sage: from sage.doctest.util import NestedName
            sage: qname = NestedName('sage.categories.algebras')
            sage: qname2 = NestedName('sage.categories.algebras')
            sage: qname != qname2
            False
            sage: qname[0] = 'Algebras'
            sage: qname2[2] = 'Algebras'
            sage: repr(qname) == repr(qname2)
            True
            sage: qname != qname2
            True
        """
        return not (self == other)


@contextmanager
def ensure_interruptible_after(seconds: float, max_wait_after_interrupt: float = 0.2, inaccuracy_tolerance: float = 0.1):
    """
    Helper function for doctesting to ensure that the code is interruptible after a certain amount of time.
    This should only be used for internal doctesting purposes.

    EXAMPLES::

        sage: from sage.doctest.util import ensure_interruptible_after
        sage: with ensure_interruptible_after(1) as data: sleep(3)

    ``as data`` is optional, but if it is used, it will contain a few useful values::

        sage: data  # abs tol 1
        {'alarm_raised': True, 'elapsed': 1.0}

    ``max_wait_after_interrupt`` can be passed if the function may take longer than usual to be interrupted::

        sage: # needs sage.misc.cython
        sage: cython(r'''
        ....: from posix.time cimport clock_gettime, CLOCK_REALTIME, timespec, time_t
        ....: from cysignals.signals cimport sig_check
        ....:
        ....: cpdef void uninterruptible_sleep(double seconds):
        ....:     cdef timespec start_time, target_time
        ....:     clock_gettime(CLOCK_REALTIME, &start_time)
        ....:
        ....:     cdef time_t floor_seconds = <time_t>seconds
        ....:     target_time.tv_sec = start_time.tv_sec + floor_seconds
        ....:     target_time.tv_nsec = start_time.tv_nsec + <long>((seconds - floor_seconds) * 1e9)
        ....:     if target_time.tv_nsec >= 1000000000:
        ....:         target_time.tv_nsec -= 1000000000
        ....:         target_time.tv_sec += 1
        ....:
        ....:     while True:
        ....:         clock_gettime(CLOCK_REALTIME, &start_time)
        ....:         if start_time.tv_sec > target_time.tv_sec or (start_time.tv_sec == target_time.tv_sec and start_time.tv_nsec >= target_time.tv_nsec):
        ....:             break
        ....:
        ....: cpdef void check_interrupt_only_occasionally():
        ....:     for i in range(10):
        ....:         uninterruptible_sleep(0.8)
        ....:         sig_check()
        ....: ''')
        sage: with ensure_interruptible_after(1):  # not passing max_wait_after_interrupt will raise an error
        ....:     check_interrupt_only_occasionally()
        Traceback (most recent call last):
        ...
        RuntimeError: Function is not interruptible within 1.0000 seconds, only after 1.60... seconds
        sage: with ensure_interruptible_after(1, max_wait_after_interrupt=0.9):
        ....:     check_interrupt_only_occasionally()

    TESTS::

        sage: with ensure_interruptible_after(2) as data: sleep(1)
        Traceback (most recent call last):
        ...
        RuntimeError: Function terminates early after 1... < 2.0000 seconds
        sage: data  # abs tol 1
        {'alarm_raised': False, 'elapsed': 1.0}

    The test above requires a large tolerance, because both ``time.sleep`` and
    ``from posix.unistd cimport usleep`` may have slowdown on the order of 0.1s on Mac,
    likely because the system is idle and GitHub CI switches the program out,
    and context switch back takes time. Besides, there is an issue with ``Integer``
    destructor, see `<https://github.com/sagemath/cysignals/issues/215>`_
    So we use busy wait and Python integers::

        sage: # needs sage.misc.cython
        sage: cython(r'''
        ....: from posix.time cimport clock_gettime, CLOCK_REALTIME, timespec, time_t
        ....: from cysignals.signals cimport sig_check
        ....:
        ....: cpdef void interruptible_sleep(double seconds):
        ....:     cdef timespec start_time, target_time
        ....:     clock_gettime(CLOCK_REALTIME, &start_time)
        ....:
        ....:     cdef time_t floor_seconds = <time_t>seconds
        ....:     target_time.tv_sec = start_time.tv_sec + floor_seconds
        ....:     target_time.tv_nsec = start_time.tv_nsec + <long>((seconds - floor_seconds) * 1e9)
        ....:     if target_time.tv_nsec >= 1000000000:
        ....:         target_time.tv_nsec -= 1000000000
        ....:         target_time.tv_sec += 1
        ....:
        ....:     while True:
        ....:         sig_check()
        ....:         clock_gettime(CLOCK_REALTIME, &start_time)
        ....:         if start_time.tv_sec > target_time.tv_sec or (start_time.tv_sec == target_time.tv_sec and start_time.tv_nsec >= target_time.tv_nsec):
        ....:             break
        ....: ''')
        sage: with ensure_interruptible_after(2) as data: interruptible_sleep(1r)
        Traceback (most recent call last):
        ...
        RuntimeError: Function terminates early after 1.00... < 2.0000 seconds
        sage: with ensure_interruptible_after(1) as data: uninterruptible_sleep(2r)
        Traceback (most recent call last):
        ...
        RuntimeError: Function is not interruptible within 1.0000 seconds, only after 2.00... seconds
        sage: data  # abs tol 0.01
        {'alarm_raised': True, 'elapsed': 2.0}
        sage: with ensure_interruptible_after(1): uninterruptible_sleep(2r); raise RuntimeError
        Traceback (most recent call last):
        ...
        RuntimeError: Function is not interruptible within 1.0000 seconds, only after 2.00... seconds
        sage: data  # abs tol 0.01
        {'alarm_raised': True, 'elapsed': 2.0}

    ::

        sage: with ensure_interruptible_after(1) as data: raise ValueError
        Traceback (most recent call last):
        ...
        ValueError
        sage: data  # abs tol 0.01
        {'alarm_raised': False, 'elapsed': 0.0}
    """
    seconds = float(seconds)
    max_wait_after_interrupt = float(max_wait_after_interrupt)
    inaccuracy_tolerance = float(inaccuracy_tolerance)
    # use Python float to avoid slowdown with Sage Integer (see https://github.com/sagemath/cysignals/issues/215)
    data = {}
    start_time = walltime()
    alarm(seconds)
    alarm_raised = False

    try:
        yield data
    except AlarmInterrupt as e:
        e.__traceback__ = None  # workaround for https://github.com/python/cpython/pull/129276
        alarm_raised = True
    finally:
        before_cancel_alarm_elapsed = walltime() - start_time
        cancel_alarm()
        elapsed = walltime() - start_time
        data["elapsed"] = elapsed
        data["alarm_raised"] = alarm_raised

    if elapsed > seconds + max_wait_after_interrupt:
        raise RuntimeError(
                f"Function is not interruptible within {seconds:.4f} seconds, only after {elapsed:.4f} seconds"
                + ("" if alarm_raised else " (__exit__ called before interrupt check)"))

    if alarm_raised:
        if elapsed < seconds - inaccuracy_tolerance:
            raise RuntimeError(f"Interrupted too early: {elapsed:.4f} < {seconds:.4f}, this should not happen")
    else:
        raise RuntimeError(f"Function terminates early after {elapsed:.4f} < {seconds:.4f} seconds")<|MERGE_RESOLUTION|>--- conflicted
+++ resolved
@@ -25,12 +25,7 @@
 
 from os import times
 from time import time as walltime
-<<<<<<< HEAD
-=======
-from os import sysconf, times
 from contextlib import contextmanager
-from cysignals.alarm import alarm, cancel_alarm, AlarmInterrupt
->>>>>>> 766c7a0c
 
 
 def count_noun(number, noun, plural=None, pad_number=False, pad_noun=False):
@@ -875,6 +870,8 @@
         sage: data  # abs tol 0.01
         {'alarm_raised': False, 'elapsed': 0.0}
     """
+    from cysignals.alarm import alarm, cancel_alarm, AlarmInterrupt
+
     seconds = float(seconds)
     max_wait_after_interrupt = float(max_wait_after_interrupt)
     inaccuracy_tolerance = float(inaccuracy_tolerance)
