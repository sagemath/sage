--- conflicted
+++ resolved
@@ -40,11 +40,8 @@
 import re
 from collections import defaultdict
 from functools import reduce
-<<<<<<< HEAD
+from re import Pattern
 import sys
-=======
-from re import Pattern
->>>>>>> 7ef54335
 from typing import Literal, Union, overload
 
 from sage.doctest.check_tolerance import (
