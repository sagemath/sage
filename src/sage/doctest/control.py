# sage_setup: distribution = sagemath-repl
<<<<<<< HEAD
# sage.doctest: needs sage.all
=======
>>>>>>> 5ae0bc7a
"""
Classes involved in doctesting

This module controls the various classes involved in doctesting.

AUTHORS:

- David Roe (2012-03-27) -- initial version, based on Robert Bradshaw's code.
"""
# ****************************************************************************
#       Copyright (C) 2012-2013 David Roe <roed.math@gmail.com>
#                     2012-2013 Robert Bradshaw <robertwb@gmail.com>
#                     2012      William Stein <wstein@gmail.com>
#                     2013      R. Andrew Ohana
#                     2013-2014 Volker Braun
#                     2013-2018 Jeroen Demeyer <jdemeyer@cage.ugent.be>
#                     2013-2021 John H. Palmieri
#                     2017      Erik M. Bray
#                     2017-2021 Frédéric Chapoton
#                     2018      Sébastien Labbé
#                     2019      François Bissey
#                     2020-2023 Matthias Koeppe
#                     2022      Michael Orlitzky
#                     2022      Sebastian Oehms
#
# This program is free software: you can redistribute it and/or modify
# it under the terms of the GNU General Public License as published by
# the Free Software Foundation, either version 2 of the License, or
# (at your option) any later version.
#                  https://www.gnu.org/licenses/
# ****************************************************************************

import importlib
import random
import os
import sys
import time
import json
import shlex
import types
import sage.misc.flatten
import sage.misc.randstate as randstate
from sage.structure.sage_object import SageObject
from sage.env import DOT_SAGE, SAGE_LIB, SAGE_SRC, SAGE_VENV, SAGE_EXTCODE
from sage.misc.temporary_file import tmp_dir
from cysignals.signals import AlarmInterrupt, init_cysignals

from .sources import FileDocTestSource, DictAsObject, get_basename
from .forker import DocTestDispatcher
from .reporting import DocTestReporter
from .util import Timer, count_noun, dict_difference
from .external import available_software
from .parsing import parse_optional_tags, parse_file_optional_tags, unparse_optional_tags, \
     nodoctest_regex, optionaltag_regex, optionalfiledirective_regex


# Optional tags which are always automatically added

auto_optional_tags = set()

class DocTestDefaults(SageObject):
    """
    This class is used for doctesting the Sage doctest module.

    It fills in attributes to be the same as the defaults defined in
    ``sage-runtests``, expect for a few places,
    which is mostly to make doctesting more predictable.

    EXAMPLES::

        sage: from sage.doctest.control import DocTestDefaults
        sage: D = DocTestDefaults()
        sage: D
        DocTestDefaults()
        sage: D.timeout
        -1

    Keyword arguments become attributes::

        sage: D = DocTestDefaults(timeout=100)
        sage: D
        DocTestDefaults(timeout=100)
        sage: D.timeout
        100
    """
    def __init__(self, **kwds):
        """
        Edit these parameters after creating an instance.

        EXAMPLES::

            sage: from sage.doctest.control import DocTestDefaults
            sage: D = DocTestDefaults()
            sage: 'sage' in D.optional
            True
        """
        # NOTE that these are NOT the defaults used by the sage-runtests
        # script (which is what gets invoked when running `sage -t`).
        # These are only basic defaults when invoking the doctest runner
        # from Python, which is not the typical use case.
        self.nthreads = 1
        self.serial = False
        self.timeout = -1
        self.die_timeout = -1
        self.all = False
        self.installed = False
        self.logfile = None
        self.long = False
        self.warn_long = -1.0
        self.randorder = None
        self.random_seed = 0
        self.global_iterations = 1  # sage-runtests default is 0
        self.file_iterations = 1    # sage-runtests default is 0
        self.environment = "sage.repl.ipython_kernel.all_jupyter"
        self.initial = False
        self.exitfirst = False
        self.force_lib = False
        self.if_installed = False
        self.abspath = True         # sage-runtests default is False
        self.verbose = False
        self.debug = False
        self.only_errors = False
        self.gdb = False
        self.lldb = False
        self.valgrind = False
        self.massif = False
        self.cachegrind = False
        self.omega = False
        self.failed = False
        self.new = False
        self.show_skipped = False
        self.target_walltime = -1
        self.baseline_stats_path = None
        self.format = "sage"

        # sage-runtests contains more optional tags. Technically, adding
        # auto_optional_tags here is redundant, since that is added
        # automatically anyway. However, this default is still used for
        # displaying user-defined optional tags and we don't want to see
        # the auto_optional_tags there.
        self.optional = {'sage'} | auto_optional_tags
        self.hide = ''
        self.probe = ''

        # > 0: always run GC before every test
        # < 0: disable GC
        self.gc = 0

        # We don't want to use the real stats file by default so that
        # we don't overwrite timings for the actual running doctests.
        self.stats_path = os.path.join(DOT_SAGE, "timings_dt_test.json")
        self.__dict__.update(kwds)

    def _repr_(self):
        """
        Return the print representation.

        EXAMPLES::

            sage: from sage.doctest.control import DocTestDefaults
            sage: DocTestDefaults(timeout=100, foobar="hello")
            DocTestDefaults(foobar='hello', timeout=100)
        """
        s = "DocTestDefaults("
        for k in sorted(dict_difference(self.__dict__, DocTestDefaults().__dict__).keys()):
            if s[-1] != "(":
                s += ", "
            s += str(k) + "=" + repr(getattr(self, k))
        s += ")"
        return s

    def __eq__(self, other):
        """
        Comparison by __dict__.

        EXAMPLES::

            sage: from sage.doctest.control import DocTestDefaults
            sage: DD1 = DocTestDefaults(long=True)
            sage: DD2 = DocTestDefaults(long=True)
            sage: DD1 == DD2
            True
        """
        if not isinstance(other, DocTestDefaults):
            return False
        return self.__dict__ == other.__dict__

    def __ne__(self, other):
        """
        Test for non-equality.

        EXAMPLES::

            sage: from sage.doctest.control import DocTestDefaults
            sage: DD1 = DocTestDefaults(long=True)
            sage: DD2 = DocTestDefaults(long=True)
            sage: DD1 != DD2
            False
        """
        return not (self == other)


def skipdir(dirname):
    """
    Return True if and only if the directory ``dirname`` should not be
    doctested.

    EXAMPLES::

        sage: from sage.doctest.control import skipdir
        sage: skipdir(sage.env.SAGE_SRC)
        False
        sage: skipdir(os.path.join(sage.env.SAGE_SRC, "sage", "doctest", "tests"))
        True
    """
    if os.path.exists(os.path.join(dirname, "nodoctest.py")) or os.path.exists(os.path.join(dirname, "nodoctest")):
        return True
    return False


def skipfile(filename, tested_optional_tags=False, *,
             if_installed=False, log=None):
    """
    Return ``True`` if and only if the file ``filename`` should not be doctested.

    INPUT:

    - ``filename`` -- name of a file

    - ``tested_optional_tags`` -- a list or tuple or set of optional tags to test,
      or ``False`` (no optional test) or ``True`` (all optional tests)

    - ``if_installed`` -- (boolean, default ``False``) whether to skip Python/Cython files
      that are not installed as modules

    - ``log`` -- function to call with log messages, or ``None``

    If ``filename`` contains a line of the form ``"# sage.doctest:
    optional - xyz")``, then this will return ``False`` if "xyz" is in
    ``tested_optional_tags``. Otherwise, it returns the matching tag
    ("optional - xyz").

    EXAMPLES::

        sage: from sage.doctest.control import skipfile
        sage: skipfile("skipme.c")
        True
        sage: filename = tmp_filename(ext=".pyx")
        sage: skipfile(filename)
        False
        sage: with open(filename, "w") as f:
        ....:     _ = f.write("# nodoctest")
        sage: skipfile(filename)
        True
        sage: with open(filename, "w") as f:
        ....:     _ = f.write("# sage.doctest: "    # broken in two source lines to avoid the pattern
        ....:                 "optional - xyz")     # of relint (multiline_doctest_comment)
        sage: skipfile(filename, False)
        'optional - xyz'
        sage: bool(skipfile(filename, False))
        True
        sage: skipfile(filename, ['abc'])
        'optional - xyz'
        sage: skipfile(filename, ['abc', 'xyz'])
        False
        sage: skipfile(filename, True)
        False
    """
    if filename.endswith('.rst.txt'):
        ext = '.rst.txt'
    else:
        base, ext = os.path.splitext(filename)
    # .rst.txt appear in the installed documentation in subdirectories named "_sources"
    if ext not in ('.py', '.pyx', '.pxd', '.pxi', '.sage', '.spyx', '.rst', '.tex', '.rst.txt'):
        if log:
            log(f"Skipping '{filename}' because it does not have one of the recognized file name extensions")
        return True
    if if_installed and ext not in ('.py', '.pyx'):
        if log:
            log(f"Skipping '{filename}' because it is not the source file of a Python module")
        return True
    if "jupyter_execute" in filename:
        if log:
            log(f"Skipping '{filename}' because it is created by the jupyter-sphinx extension for internal use and should not be tested")
        return True
    if if_installed:
        module_name = get_basename(filename)
        try:
            if not importlib.util.find_spec(module_name):  # tries to import the containing package
                if log:
                    log(f"Skipping '{filename}' because module {module_name} is not present in the venv")
                return True
        except ModuleNotFoundError as e:
            if log:
                log(f"Skipping '{filename}' because module {e.name} cannot be imported")
            return True

    with open(filename) as F:
        file_optional_tags = parse_file_optional_tags(enumerate(F))

    if 'not tested' in file_optional_tags:
        if log:
            log(f"Skipping '{filename}' because it is marked 'nodoctest'")
        return True

    if tested_optional_tags is False:
        if file_optional_tags:
            file_tag_string = unparse_optional_tags(file_optional_tags, prefix='')
            if log:
                log(f"Skipping '{filename}' because it is marked '# {file_tag_string}'")
            return file_tag_string

    elif tested_optional_tags is not True:
        extra = {tag for tag in file_optional_tags
                 if tag not in tested_optional_tags}
        if extra:
            file_tag_string = unparse_optional_tags(file_optional_tags, prefix='')
            if log:
                log(f"Skipping '{filename}' because it is marked '{file_tag_string}'")
            return file_tag_string

    return False


class Logger():
    r"""
    File-like object which implements writing to multiple files at
    once.

    EXAMPLES::

        sage: from sage.doctest.control import Logger
        sage: with open(tmp_filename(), "w+") as t:
        ....:     L = Logger(sys.stdout, t)
        ....:     _ = L.write("hello world\n")
        ....:     _ = t.seek(0)
        ....:     t.read()
        hello world
        'hello world\n'
    """
    def __init__(self, *files):
        r"""
        Initialize the logger for writing to all files in ``files``.

        TESTS::

            sage: from sage.doctest.control import Logger
            sage: Logger().write("hello world\n")  # no-op
        """
        self.files = list(files)

    def write(self, x):
        r"""
        Write ``x`` to all files.

        TESTS::

            sage: from sage.doctest.control import Logger
            sage: Logger(sys.stdout).write("hello world\n")
            hello world
        """
        for f in self.files:
            f.write(x)

    def flush(self):
        """
        Flush all files.

        TESTS::

            sage: from sage.doctest.control import Logger
            sage: Logger(sys.stdout).flush()
        """
        for f in self.files:
            f.flush()


class DocTestController(SageObject):
    """
    This class controls doctesting of files.

    After creating it with appropriate options, call the :meth:`run` method to run the doctests.
    """
    def __init__(self, options, args):
        """
        Initialization.

        INPUT:

        - options -- either options generated from the command line by sage-runtests
                     or a DocTestDefaults object (possibly with some entries modified)
        - args -- a list of filenames to doctest

        EXAMPLES::

            sage: from sage.doctest.control import DocTestDefaults, DocTestController
            sage: DC = DocTestController(DocTestDefaults(), [])
            sage: DC
            DocTest Controller
        """
        # First we modify options to take environment variables into
        # account and check compatibility of the user's specified
        # options.
        if options.timeout < 0:
            if options.gdb or options.lldb or options.debug:
                # Interactive debuggers: "infinite" timeout
                options.timeout = 0
            elif options.valgrind or options.massif or options.cachegrind or options.omega:
                # Non-interactive debuggers: 48 hours
                options.timeout = int(os.getenv('SAGE_TIMEOUT_VALGRIND', 48 * 60 * 60))
            elif options.long:
                options.timeout = int(os.getenv('SAGE_TIMEOUT_LONG', 30 * 60))
            else:
                options.timeout = int(os.getenv('SAGE_TIMEOUT', 10 * 60))
            # For non-default GC options, double the timeout
            if options.gc:
                options.timeout *= 2
        if options.nthreads == 0:
            options.nthreads = int(os.getenv('SAGE_NUM_THREADS_PARALLEL', 1))
        if options.failed and not (args or options.new):
            # If the user doesn't specify any files then we rerun all failed files.
            options.all = True
        if options.global_iterations == 0:
            options.global_iterations = int(os.environ.get('SAGE_TEST_GLOBAL_ITER', 1))
        if options.file_iterations == 0:
            options.file_iterations = int(os.environ.get('SAGE_TEST_ITER', 1))
        if options.debug:
            if options.nthreads > 1:
                print("Debugging requires single-threaded operation, setting number of threads to 1.")
            if options.logfile:
                print("Debugging is not compatible with logging, disabling logfile.")
            options.serial = True
            options.logfile = None
        if options.serial:
            options.nthreads = 1
        if options.verbose:
            options.show_skipped = True

        options.hidden_features = set()
        if isinstance(options.hide, str):
            if not len(options.hide):
                options.hide = set()
            else:
                s = options.hide.lower()
                options.hide = set(s.split(','))
                for h in options.hide:
                    if not optionaltag_regex.search(h):
                        raise ValueError('invalid optional tag {!r}'.format(h))
            if 'all' in options.hide:
                options.hide.discard('all')
                from sage.features.all import all_features
                feature_names = {f.name for f in all_features() if not f.is_standard()}
                options.hide = options.hide.union(feature_names)
            if 'optional' in options.hide:
                options.hide.discard('optional')
                from sage.features.all import all_features
                feature_names = {f.name for f in all_features() if f.is_optional()}
                options.hide = options.hide.union(feature_names)

        options.disabled_optional = set()
        if isinstance(options.optional, str):
            s = options.optional.lower()
            options.optional = set(s.split(','))
            if "all" in options.optional:
                # Special case to run all optional tests
                options.optional = True
            else:
                # We replace the 'optional' tag by all optional
                # packages for which the installed version matches the
                # latest available version (this implies in particular
                # that the package is actually installed).
                if 'optional' in options.optional:
                    options.optional.discard('optional')
                    from sage.misc.package import list_packages
                    for pkg in list_packages('optional', local=True).values():
                        if pkg.name in options.hide:
                            continue
                        # Skip features for which we have a more specific runtime feature test.
                        if pkg.name in ['bliss', 'mcqd', 'meataxe', 'mpmath', 'sirocco', 'tdlib']:
                            continue
                        if pkg.is_installed() and pkg.installed_version == pkg.remote_version:
                            options.optional.add(pkg.name)

                    from sage.features import package_systems
                    options.optional.update(system.name
                                            for system in package_systems())
                # Check that all tags are valid
                for o in options.optional:
                    if o.startswith('!'):
                        if not optionaltag_regex.search(o[1:]):
                            raise ValueError('invalid optional tag {!r}'.format(o))
                        options.disabled_optional.add(o[1:])
                    elif not optionaltag_regex.search(o):
                        raise ValueError('invalid optional tag {!r}'.format(o))

                options.optional |= auto_optional_tags
                options.optional -= options.disabled_optional

        if isinstance(options.probe, str):
            if options.probe == 'none':
                options.probe = ''
            s = options.probe.lower()
            if not s:
                options.probe = set()
            else:
                options.probe = set(s.split(','))
                if "all" in options.probe:
                    # Special case to probe all features that are not present
                    options.probe = True
                else:
                    # Check that all tags are valid
                    for o in options.probe:
                        if not optionaltag_regex.search(o):
                            raise ValueError('invalid optional tag {!r}'.format(o))

        self.options = options

        self.files = args
        if options.logfile:
            if not isinstance(options.logfile, str):
                # file from sage-runtests
                self.logfile = options.logfile
            else:
                # string from DocTestDefaults
                try:
                    self.logfile = open(options.logfile, 'a')
                except OSError:
                    print("Unable to open logfile {!r}\nProceeding without logging.".format(options.logfile))
                    self.logfile = None
        else:
            self.logfile = None

        # Flush any diagnostic messages we just printed
        sys.stdout.flush()
        sys.stderr.flush()

        # In serial mode, we run just one process. Then the doctests
        # will interfere with the output logging (both use stdout).
        # To solve this, we create real_stdout which will always
        # write to the actual standard output, regardless of
        # redirections.
        if options.serial:
            self._real_stdout = os.fdopen(os.dup(sys.stdout.fileno()), "w")
            self._close_stdout = True
        else:
            # Parallel mode: no special tricks needed
            self._real_stdout = sys.stdout
            self._close_stdout = False

        if self.logfile is None:
            self.logger = self._real_stdout
        else:
            self.logger = Logger(self._real_stdout, self.logfile)

        self.stats = {}
        self.load_stats(options.stats_path)
        self.baseline_stats = {}
        if options.baseline_stats_path:
            self.load_baseline_stats(options.baseline_stats_path)
        self._init_warn_long()

        if self.options.random_seed is None:
            randstate.set_random_seed()
            self.options.random_seed = randstate.initial_seed()

    def __del__(self):
        if getattr(self, 'logfile', None) is not None:
            self.logfile.close()

        if getattr(self, '_close_stdout', False):
            self._real_stdout.close()

    def _init_warn_long(self):
        """
        Pick a suitable default for the ``--warn-long`` option if not specified.

        It is desirable to have all tests (even ``# long`` ones)
        finish in less than about 5 seconds. Longer tests typically
        don't add coverage, they just make testing slow.

        The default used here is 60 seconds on a modern computer. It
        should eventually be lowered to 5 seconds, but its best to
        boil the frog slowly.

        The stored timings are used to adjust this limit according to
        the machine running the tests.

        EXAMPLES::

            sage: from sage.doctest.control import DocTestDefaults, DocTestController
            sage: DC = DocTestController(DocTestDefaults(), [])
            sage: DC.options.warn_long = 5.0
            sage: DC._init_warn_long()
            sage: DC.options.warn_long    # existing command-line options are not changed
            5.0...
        """
        # default is -1.0
        if self.options.warn_long >= 0:     # Specified on the command line
            return
        try:
            self.options.warn_long = 60.0 * self.second_on_modern_computer()
        except RuntimeError as err:
            if not sage.doctest.DOCTEST_MODE:
                print(err)   # No usable timing information

    def second_on_modern_computer(self):
        """
        Return the wall time equivalent of a second on a modern computer.

        OUTPUT:

        Float. The wall time on your computer that would be equivalent
        to one second on a modern computer. Unless you have kick-ass
        hardware this should always be >= 1.0. Raises a
        ``RuntimeError`` if there are no stored timings to use as
        benchmark.

        EXAMPLES::

            sage: from sage.doctest.control import DocTestDefaults, DocTestController
            sage: DC = DocTestController(DocTestDefaults(), [])
            sage: DC.second_on_modern_computer()   # not tested
        """
        if len(self.stats) == 0:
            raise RuntimeError('no stored timings available')
        success = []
        failed = []
        for mod in self.stats.values():
            if mod.get('failed', False):
                failed.append(mod['walltime'])
            else:
                success.append(mod['walltime'])
        if len(success) < 2500:
            raise RuntimeError('too few successful tests, not using stored timings')
        if len(failed) > 20:
            raise RuntimeError('too many failed tests, not using stored timings')
        expected = 12800.0       # Core i7 Quad-Core 2014
        return sum(success) / expected

    def _repr_(self):
        """
        String representation.

        EXAMPLES::

            sage: from sage.doctest.control import DocTestDefaults, DocTestController
            sage: DC = DocTestController(DocTestDefaults(), [])
            sage: repr(DC) # indirect doctest
            'DocTest Controller'
        """
        return "DocTest Controller"

    def load_environment(self):
        """
        Return the module that provides the global environment.

        EXAMPLES::

            sage: from sage.doctest.control import DocTestDefaults, DocTestController
            sage: DC = DocTestController(DocTestDefaults(), [])
            sage: 'BipartiteGraph' in DC.load_environment().__dict__                    # needs sage.graphs
            True
            sage: DC = DocTestController(DocTestDefaults(environment='sage.doctest.all'), [])
            sage: 'BipartiteGraph' in  DC.load_environment().__dict__                   # needs sage.graphs
            False
            sage: 'run_doctests' in DC.load_environment().__dict__
            True
        """
        from importlib import import_module
        return import_module(self.options.environment)

    def load_baseline_stats(self, filename):
        """
        Load baseline stats.

        This must be a JSON file in the same format that :meth:`load_stats`
        expects.

        EXAMPLES::

            sage: from sage.doctest.control import DocTestDefaults, DocTestController
            sage: DC = DocTestController(DocTestDefaults(), [])
            sage: import json
            sage: filename = tmp_filename()
            sage: with open(filename, 'w') as stats_file:
            ....:     json.dump({'sage.doctest.control':{'failed':True}}, stats_file)
            sage: DC.load_baseline_stats(filename)
            sage: DC.baseline_stats['sage.doctest.control']
            {'failed': True}

        If the file doesn't exist, nothing happens. If there is an
        error, print a message. In any case, leave the stats alone::

            sage: d = tmp_dir()
            sage: DC.load_baseline_stats(os.path.join(d))  # Cannot read a directory
            Error loading baseline stats from ...
            sage: DC.load_baseline_stats(os.path.join(d, "no_such_file"))
            sage: DC.baseline_stats['sage.doctest.control']
            {'failed': True}
        """
        # Simply ignore non-existing files
        if not os.path.exists(filename):
            return

        try:
            with open(filename) as stats_file:
                self.baseline_stats.update(json.load(stats_file))
        except Exception as e:
            self.log("Error loading baseline stats from %s: %s" % (filename, e))

    def load_stats(self, filename):
        """
        Load stats from the most recent run(s).

        Stats are stored as a JSON file, and include information on
        which files failed tests and the walltime used for execution
        of the doctests.

        EXAMPLES::

            sage: from sage.doctest.control import DocTestDefaults, DocTestController
            sage: DC = DocTestController(DocTestDefaults(), [])
            sage: import json
            sage: filename = tmp_filename()
            sage: with open(filename, 'w') as stats_file:
            ....:     json.dump({'sage.doctest.control':{'walltime':1.0r}}, stats_file)
            sage: DC.load_stats(filename)
            sage: DC.stats['sage.doctest.control']
            {'walltime': 1.0}

        If the file doesn't exist, nothing happens. If there is an
        error, print a message. In any case, leave the stats alone::

            sage: d = tmp_dir()
            sage: DC.load_stats(os.path.join(d))  # Cannot read a directory
            Error loading stats from ...
            sage: DC.load_stats(os.path.join(d, "no_such_file"))
            sage: DC.stats['sage.doctest.control']
            {'walltime': 1.0}
        """
        # Simply ignore non-existing files
        if not os.path.exists(filename):
            return

        try:
            with open(filename) as stats_file:
                self.stats.update(json.load(stats_file))
        except Exception:
            self.log("Error loading stats from %s" % filename)

    def save_stats(self, filename):
        """
        Save stats from the most recent run as a JSON file.

        WARNING: This function overwrites the file.

        EXAMPLES::

            sage: from sage.doctest.control import DocTestDefaults, DocTestController
            sage: DC = DocTestController(DocTestDefaults(), [])
            sage: DC.stats['sage.doctest.control'] = {'walltime':1.0r}
            sage: filename = tmp_filename()
            sage: DC.save_stats(filename)
            sage: import json
            sage: with open(filename) as f:
            ....:     D = json.load(f)
            sage: D['sage.doctest.control']
            {'walltime': 1.0}
        """
        from sage.misc.temporary_file import atomic_write
        with atomic_write(filename) as stats_file:
            json.dump(self.stats, stats_file, sort_keys=True, indent=4)

    def log(self, s, end="\n"):
        """
        Log the string ``s + end`` (where ``end`` is a newline by default)
        to the logfile and print it to the standard output.

        EXAMPLES::

            sage: from sage.doctest.control import DocTestDefaults, DocTestController
            sage: DD = DocTestDefaults(logfile=tmp_filename())
            sage: DC = DocTestController(DD, [])
            sage: DC.log("hello world")
            hello world
            sage: DC.logfile.close()
            sage: with open(DD.logfile) as f:
            ....:     print(f.read())
            hello world

        In serial mode, check that logging works even if ``stdout`` is
        redirected::

            sage: DD = DocTestDefaults(logfile=tmp_filename(), serial=True)
            sage: DC = DocTestController(DD, [])
            sage: from sage.doctest.forker import SageSpoofInOut
            sage: with open(os.devnull, 'w') as devnull:
            ....:     S = SageSpoofInOut(devnull)
            ....:     S.start_spoofing()
            ....:     DC.log("hello world")
            ....:     S.stop_spoofing()
            hello world
            sage: DC.logfile.close()
            sage: with open(DD.logfile) as f:
            ....:     print(f.read())
            hello world

        Check that no duplicate logs appear, even when forking (:issue:`15244`)::

            sage: DD = DocTestDefaults(logfile=tmp_filename())
            sage: DC = DocTestController(DD, [])
            sage: DC.log("hello world")
            hello world
            sage: if os.fork() == 0:
            ....:     DC.logfile.close()
            ....:     os._exit(0)
            sage: DC.logfile.close()
            sage: with open(DD.logfile) as f:
            ....:     print(f.read())
            hello world

        """
        self.logger.write(s + end)
        self.logger.flush()

    def create_run_id(self):
        """
        Creates the run id.

        EXAMPLES::

            sage: from sage.doctest.control import DocTestDefaults, DocTestController
            sage: DC = DocTestController(DocTestDefaults(), [])
            sage: DC.create_run_id()
            Running doctests with ID ...
        """
        self.run_id = time.strftime('%Y-%m-%d-%H-%M-%S-') + "%08x" % random.getrandbits(32)
        self.log("Running doctests with ID %s." % self.run_id)

    def add_files(self):
        r"""
        Checks for the flags '--all' and '--new'.

        For each one present, this function adds the appropriate directories and files to the todo list.

        EXAMPLES::

            sage: from sage.doctest.control import (DocTestDefaults,
            ....:                                   DocTestController)
            sage: from sage.env import SAGE_SRC
            sage: import tempfile
            sage: with tempfile.NamedTemporaryFile() as f:
            ....:     DD = DocTestDefaults(all=True, logfile=f.name)
            ....:     DC = DocTestController(DD, [])
            ....:     DC.add_files()
            Doctesting ...
            sage: os.path.join(SAGE_SRC, 'sage') in DC.files
            True

        ::

            sage: DD = DocTestDefaults(new = True)
            sage: DC = DocTestController(DD, [])
            sage: DC.add_files()
            Doctesting ...
        """
        opj = os.path.join
        from sage.env import SAGE_SRC, SAGE_DOC_SRC, SAGE_ROOT, SAGE_ROOT_GIT, SAGE_DOC
        # SAGE_ROOT_GIT can be None on distributions which typically
        # only have the SAGE_LOCAL install tree but not SAGE_ROOT
        if SAGE_ROOT_GIT is not None:
            have_git = os.path.exists(SAGE_ROOT_GIT)
        else:
            have_git = False

        def all_installed_modules():
            self.log("Doctesting all installed modules of the Sage library.")
            import sage
            self.files.extend(sage.__path__)
            try:
                import sage_setup
                self.files.extend(sage_setup.__path__)
            except ImportError:
                pass
            try:
                import sage_docbuild
                self.files.extend(sage_docbuild.__path__)
            except ImportError:
                pass

        def all_installed_doc():
            if SAGE_DOC and os.path.isdir(SAGE_DOC):
                self.log("Doctesting all installed documentation sources.")
                self.files.append(SAGE_DOC)

        def all_files():
            if not SAGE_SRC:
                return all_installed_modules()
            self.log("Doctesting entire Sage library.")
            self.files.append(opj(SAGE_SRC, 'sage'))
            # Only test sage_setup and sage_docbuild if the relevant
            # imports work. They may not work if not in a build
            # environment or if the documentation build has been
            # disabled.
            try:
                import sage_setup
                self.files.append(opj(SAGE_SRC, 'sage_setup'))
            except ImportError:
                pass
            try:
                import sage_docbuild
                self.files.append(opj(SAGE_SRC, 'sage_docbuild'))
            except ImportError:
                pass

        def all_doc_sources():
            if SAGE_DOC_SRC and os.path.isdir(SAGE_DOC_SRC):
                self.log("Doctesting all documentation sources.")
                self.files.append(SAGE_DOC_SRC)
            else:
                all_installed_doc()

        if self.options.installed:
            all_installed_modules()
            all_installed_doc()

        elif self.options.all or (self.options.new and not have_git):
            all_files()
            all_doc_sources()

        elif self.options.new and have_git:
            # Get all files changed in the working repo.
            self.log("Doctesting files changed since last git commit")
            import subprocess
            change = subprocess.check_output(["git",
                                              "--git-dir=" + SAGE_ROOT_GIT,
                                              "--work-tree=" + SAGE_ROOT,
                                              "status",
                                              "--porcelain"])
            change = change.decode('utf-8')
            for line in change.split("\n"):
                if not line:
                    continue
                data = line.strip().split(' ')
                status, filename = data[0], data[-1]
                if (set(status).issubset("MARCU")
                        and filename.startswith("src/sage")
                        and (filename.endswith(".py") or
                             filename.endswith(".pyx") or
                             filename.endswith(".rst"))
                        and not skipfile(opj(SAGE_ROOT, filename),
                                         bool(self.options.optional),
                                         if_installed=self.options.if_installed)):
                    self.files.append(os.path.relpath(opj(SAGE_ROOT, filename)))

    def expand_files_into_sources(self):
        r"""
        Expands ``self.files``, which may include directories, into a
        list of :class:`sage.doctest.FileDocTestSource`

        This function also handles the optional command line option.

        EXAMPLES::

            sage: from sage.doctest.control import DocTestDefaults, DocTestController
            sage: from sage.env import SAGE_SRC
            sage: import os
            sage: dirname = os.path.join(SAGE_SRC, 'sage', 'doctest')
            sage: DD = DocTestDefaults(optional='all')
            sage: DC = DocTestController(DD, [dirname])
            sage: DC.expand_files_into_sources()
            sage: len(DC.sources)
            12
            sage: DC.sources[0].options.optional
            True

        ::

            sage: DD = DocTestDefaults(optional='magma,guava')
            sage: DC = DocTestController(DD, [dirname])
            sage: DC.expand_files_into_sources()
            sage: all(t in DC.sources[0].options.optional for t in ['magma','guava'])
            True

        We check that files are skipped appropriately::

            sage: dirname = tmp_dir()
            sage: filename = os.path.join(dirname, 'not_tested.py')
            sage: with open(filename, 'w') as f:
            ....:     _ = f.write("#"*80 + "\n\n\n\n## nodoctest\n    sage: 1+1\n    4")
            sage: DC = DocTestController(DD, [dirname])
            sage: DC.expand_files_into_sources()
            sage: DC.sources
            []

        The directory ``sage/doctest/tests`` contains ``nodoctest.py``
        but the files should still be tested when that directory is
        explicitly given (as opposed to being recursed into)::

            sage: DC = DocTestController(DD, [os.path.join(SAGE_SRC, 'sage', 'doctest', 'tests')])
            sage: DC.expand_files_into_sources()
            sage: len(DC.sources) >= 10
            True
        """
        def expand():
            for path in self.files:
                if os.path.isdir(path):
                    for root, dirs, files in os.walk(path):
                        for dir in list(dirs):
                            if dir[0] == "." or skipdir(os.path.join(root, dir)):
                                dirs.remove(dir)
                        for file in files:
                            if not skipfile(os.path.join(root, file),
                                            bool(self.options.optional),
                                            if_installed=self.options.if_installed):
                                yield os.path.join(root, file)
                else:
                    if not skipfile(path, bool(self.options.optional),
                                    if_installed=self.options.if_installed, log=self.log):  # log when directly specified filenames are skipped
                        yield path
        self.sources = [FileDocTestSource(path, self.options) for path in expand()]

    def filter_sources(self):
        """

        EXAMPLES::

            sage: from sage.doctest.control import DocTestDefaults, DocTestController
            sage: from sage.env import SAGE_SRC
            sage: import os
            sage: dirname = os.path.join(SAGE_SRC, 'sage', 'doctest')
            sage: DD = DocTestDefaults(failed=True)
            sage: DC = DocTestController(DD, [dirname])
            sage: DC.expand_files_into_sources()
            sage: for i, source in enumerate(DC.sources):
            ....:     DC.stats[source.basename] = {'walltime': 0.1*(i+1)}
            sage: DC.stats['sage.doctest.control'] = {'failed':True,'walltime':1.0}
            sage: DC.filter_sources()
            Only doctesting files that failed last test.
            sage: len(DC.sources)
            1
        """
        # Filter the sources to only include those with failing doctests if the --failed option is passed
        if self.options.failed:
            self.log("Only doctesting files that failed last test.")

            def is_failure(source):
                basename = source.basename
                return basename not in self.stats or self.stats[basename].get('failed')
            self.sources = [x for x in self.sources if is_failure(x)]

    def sort_sources(self):
        r"""
        This function sorts the sources so that slower doctests are run first.

        EXAMPLES::

            sage: from sage.doctest.control import DocTestDefaults, DocTestController
            sage: from sage.env import SAGE_SRC
            sage: import os
            sage: dirname = os.path.join(SAGE_SRC, 'sage', 'doctest')
            sage: DD = DocTestDefaults(nthreads=2)
            sage: DC = DocTestController(DD, [dirname])
            sage: DC.expand_files_into_sources()
            sage: DC.sources.sort(key=lambda s:s.basename)
            sage: for i, source in enumerate(DC.sources):
            ....:     DC.stats[source.basename] = {'walltime': 0.1*(i+1)}
            sage: DC.sort_sources()
            Sorting sources by runtime so that slower doctests are run first....
            sage: print("\n".join(source.basename for source in DC.sources))
            sage.doctest.util
            sage.doctest.test
            sage.doctest.sources
            sage.doctest.reporting
            sage.doctest.parsing_test
            sage.doctest.parsing
            sage.doctest.forker
            sage.doctest.fixtures
            sage.doctest.external
            sage.doctest.control
            sage.doctest.all
            sage.doctest
        """
        if self.options.nthreads > 1 and len(self.sources) > self.options.nthreads:
            self.log("Sorting sources by runtime so that slower doctests are run first....")
            default = {'walltime': 0}

            def sort_key(source):
                basename = source.basename
                return -self.stats.get(basename, default).get('walltime', 0), basename
            self.sources = sorted(self.sources, key=sort_key)

    def source_baseline(self, source):
        r"""
        Return the ``baseline_stats`` value of ``source``.

        INPUT:

        - ``source`` -- a :class:`DocTestSource` instance

        OUTPUT:

        A dictionary.

        EXAMPLES::

            sage: from sage.doctest.control import DocTestDefaults, DocTestController
            sage: from sage.env import SAGE_SRC
            sage: import os
            sage: filename = os.path.join(SAGE_SRC,'sage','doctest','util.py')
            sage: DD = DocTestDefaults()
            sage: DC = DocTestController(DD, [filename])
            sage: DC.expand_files_into_sources()
            sage: DC.source_baseline(DC.sources[0])
            {}
        """
        if self.baseline_stats:
            basename = source.basename
            return self.baseline_stats.get(basename, {})
        return {}

    def run_doctests(self):
        """
        Actually runs the doctests.

        This function is called by :meth:`run`.

        EXAMPLES::

            sage: from sage.doctest.control import DocTestDefaults, DocTestController
            sage: from sage.env import SAGE_SRC
            sage: import os
            sage: dirname = os.path.join(SAGE_SRC, 'sage', 'rings', 'homset.py')
            sage: DD = DocTestDefaults()
            sage: DC = DocTestController(DD, [dirname])
            sage: DC.expand_files_into_sources()
            sage: DC.run_doctests()
            Doctesting 1 file.
            sage -t .../sage/rings/homset.py
                [... tests, ... s]
            ----------------------------------------------------------------------
            All tests passed!
            ----------------------------------------------------------------------
            Total time for all tests: ... seconds
                cpu time: ... seconds
                cumulative wall time: ... seconds...
        """
        nfiles = 0
        nother = 0
        for F in self.sources:
            if isinstance(F, FileDocTestSource):
                nfiles += 1
            else:
                nother += 1
        if self.sources:
            filestr = ", ".join(([count_noun(nfiles, "file")] if nfiles else []) +
                                ([count_noun(nother, "other source")] if nother else []))
            threads = " using %s threads" % (self.options.nthreads) if self.options.nthreads > 1 else ""
            iterations = []
            if self.options.global_iterations > 1:
                iterations.append("%s global iterations" % (self.options.global_iterations))
            if self.options.file_iterations > 1:
                iterations.append("%s file iterations" % (self.options.file_iterations))
            iterations = ", ".join(iterations)
            if iterations:
                iterations = " (%s)" % (iterations)
            if self.baseline_stats:
                self.log(f"Using --baseline-stats-path={self.options.baseline_stats_path}")
            self.log("Doctesting %s%s%s." % (filestr, threads, iterations))
            self.reporter = DocTestReporter(self)
            self.dispatcher = DocTestDispatcher(self)
            N = self.options.global_iterations
            for _ in range(N):
                try:
                    self.timer = Timer().start()
                    self.dispatcher.dispatch()
                except KeyboardInterrupt:
                    break
                finally:
                    self.timer.stop()
                    self.reporter.finalize()
                    self.cleanup(False)
        else:
            self.log("No files to doctest")
            self.reporter = DictAsObject({'error_status': 0, 'stats': {}})

    def cleanup(self, final=True):
        """
        Runs cleanup activities after actually running doctests.

        In particular, saves the stats to disk and closes the logfile.

        INPUT:

        - ``final`` -- whether to close the logfile

        EXAMPLES::

            sage: from sage.doctest.control import DocTestDefaults, DocTestController
            sage: from sage.env import SAGE_SRC
            sage: import os
            sage: dirname = os.path.join(SAGE_SRC, 'sage', 'rings', 'all.py')
            sage: DD = DocTestDefaults()

            sage: DC = DocTestController(DD, [dirname])
            sage: DC.expand_files_into_sources()
            sage: DC.sources.sort(key=lambda s:s.basename)

            sage: for i, source in enumerate(DC.sources):
            ....:     DC.stats[source.basename] = {'walltime': 0.1*(i+1)}
            ....:

            sage: DC.run()
            Running doctests with ID ...
            Doctesting 1 file.
            sage -t .../rings/all.py
                [... tests, ... s]
            ----------------------------------------------------------------------
            All tests passed!
            ----------------------------------------------------------------------
            Total time for all tests: ... seconds
                cpu time: ... seconds
                cumulative wall time: ... seconds
            Features detected...
            0
            sage: DC.cleanup()
        """
        self.stats.update(self.reporter.stats)
        self.save_stats(self.options.stats_path)
        # Close the logfile
        if final and self.logfile is not None:
            self.logfile.close()
            self.logfile = None

    def _optional_tags_string(self):
        """
        Return a string describing the optional tags used.

        OUTPUT: a string with comma-separated tags (without spaces, so
        it can be used to build a command-line)

        EXAMPLES::

            sage: from sage.doctest.control import DocTestDefaults, DocTestController
            sage: DC = DocTestController(DocTestDefaults(), [])
            sage: DC._optional_tags_string()
            'sage'
            sage: DC = DocTestController(DocTestDefaults(optional="all,and,some,more"), [])
            sage: DC._optional_tags_string()
            'all'
            sage: DC = DocTestController(DocTestDefaults(optional="sage,openssl"), [])
            sage: DC._optional_tags_string()
            'openssl,sage'
        """
        tags = self.options.optional
        if tags is True:
            return "all"
        else:
            return ",".join(sorted(tags - auto_optional_tags))

    def _assemble_cmd(self):
        """
        Assembles a shell command used in running tests under gdb, lldb, or valgrind.

        EXAMPLES::

            sage: from sage.doctest.control import DocTestDefaults, DocTestController
            sage: DC = DocTestController(DocTestDefaults(timeout=123), ["hello_world.py"])
            sage: print(DC._assemble_cmd())
            sage-runtests --serial --timeout=123 hello_world.py
        """
        cmd = "sage-runtests --serial "
        opt = dict_difference(self.options.__dict__, DocTestDefaults().__dict__)
        if "all" in opt:
            raise ValueError("You cannot run gdb/lldb/valgrind on the whole sage library")
        for o in ("all", "long", "force_lib", "verbose", "failed", "new"):
            if o in opt:
                cmd += "--%s " % o
        for o in ("timeout", "randorder", "stats_path"):
            if o in opt:
                cmd += "--%s=%s " % (o, opt[o])
        if "optional" in opt:
            cmd += "--optional={} ".format(self._optional_tags_string())
        return cmd + " ".join(self.files)

    def run_val_gdb(self, testing=False):
        """
        Spawns a subprocess to run tests under the control of gdb, lldb, or valgrind.

        INPUT:

        - ``testing`` -- boolean; if True then the command to be run
          will be printed rather than a subprocess started.

        EXAMPLES:

        Note that the command lines include unexpanded environment
        variables. It is safer to let the shell expand them than to
        expand them here and risk insufficient quoting. ::

            sage: from sage.doctest.control import DocTestDefaults, DocTestController
            sage: DD = DocTestDefaults(gdb=True)
            sage: DC = DocTestController(DD, ["hello_world.py"])
            sage: DC.run_val_gdb(testing=True)
            exec gdb --eval-command="run" --args ...python... sage-runtests --serial --timeout=0 hello_world.py

        ::

            sage: DD = DocTestDefaults(valgrind=True, optional="all", timeout=172800)
            sage: DC = DocTestController(DD, ["hello_world.py"])
            sage: DC.run_val_gdb(testing=True)
            exec valgrind --tool=memcheck --leak-resolution=high --leak-check=full --num-callers=25 --suppressions="...valgrind/pyalloc.supp" --suppressions="...valgrind/sage.supp" --suppressions="...valgrind/sage-additional.supp"  --log-file=.../valgrind/sage-memcheck.%p... sage-runtests --serial --timeout=172800 --optional=all hello_world.py
        """
        try:
            sage_cmd = self._assemble_cmd()
        except ValueError:
            self.log(sys.exc_info()[1])
            return 2
        opt = self.options

        if opt.gdb:
            cmd = f'''exec gdb --eval-command="run" --args {shlex.quote(sys.executable)} '''
            flags = ""
            if opt.logfile:
                sage_cmd += f" --logfile {shlex.quote(opt.logfile)}"
        elif opt.lldb:
            sage_cmd = sage_cmd.replace('sage-runtests', '$(command -v sage-runtests)')
            cmd = f'''exec lldb --one-line "process launch" --one-line "cont" -- {sys.executable} '''
            flags = ""
        else:
            if opt.logfile is None:
                default_log = os.path.join(DOT_SAGE, "valgrind")
                if os.path.exists(default_log):
                    if not os.path.isdir(default_log):
                        self.log(f"{default_log} must be a directory")
                        return 2
                else:
                    os.makedirs(default_log)
                logfile = os.path.join(default_log, "sage-%s")
            else:
                logfile = opt.logfile
            if opt.valgrind:
                toolname = "memcheck"
                flags = os.getenv("SAGE_MEMCHECK_FLAGS")
                if flags is None:
                    flags = "--leak-resolution=high --leak-check=full --num-callers=25 "
                    flags += '''--suppressions="%s" ''' % (os.path.join(SAGE_EXTCODE, "valgrind", "pyalloc.supp"))
                    flags += '''--suppressions="%s" ''' % (os.path.join(SAGE_EXTCODE, "valgrind", "sage.supp"))
                    flags += '''--suppressions="%s" ''' % (os.path.join(SAGE_EXTCODE, "valgrind", "sage-additional.supp"))
            elif opt.massif:
                toolname = "massif"
                flags = os.getenv("SAGE_MASSIF_FLAGS", "--depth=6 ")
            elif opt.cachegrind:
                toolname = "cachegrind"
                flags = os.getenv("SAGE_CACHEGRIND_FLAGS", "")
            elif opt.omega:
                toolname = "exp-omega"
                flags = os.getenv("SAGE_OMEGA_FLAGS", "")
            cmd = "exec valgrind --tool=%s " % (toolname)
            flags += f''' --log-file={shlex.quote(logfile)} '''
            if opt.omega:
                toolname = "omega"
            if "%s" in flags:
                flags %= toolname + ".%p"  # replace %s with toolname
        cmd += flags + sage_cmd

        sys.stdout.flush()
        sys.stderr.flush()
        self.log(cmd)

        if testing:
            return

        # Setup signal handlers.
        # Save crash logs in temporary directory.
        os.putenv('CYSIGNALS_CRASH_LOGS', tmp_dir("crash_logs_"))
        init_cysignals()

        import signal
        import subprocess
        p = subprocess.Popen(cmd, shell=True)

        if opt.timeout > 0:
            signal.alarm(opt.timeout)
        try:
            return p.wait()
        except AlarmInterrupt:
            self.log("    Timed out")
            return 4
        except KeyboardInterrupt:
            self.log("    Interrupted")
            return 128
        finally:
            signal.alarm(0)
            if p.returncode is None:
                p.terminate()

    def run(self):
        """
        This function is called after initialization to set up and run all doctests.

        EXAMPLES::

            sage: from sage.doctest.control import DocTestDefaults, DocTestController
            sage: from sage.env import SAGE_SRC
            sage: import os
            sage: DD = DocTestDefaults()
            sage: filename = os.path.join(SAGE_SRC, "sage", "sets", "non_negative_integers.py")
            sage: DC = DocTestController(DD, [filename])
            sage: DC.run()
            Running doctests with ID ...
            Doctesting 1 file.
            sage -t .../sage/sets/non_negative_integers.py
                [... tests, ... s]
            ----------------------------------------------------------------------
            All tests passed!
            ----------------------------------------------------------------------
            Total time for all tests: ... seconds
                cpu time: ... seconds
                cumulative wall time: ... seconds
            Features detected...
            0

        We check that :issue:`25378` is fixed (testing external packages
        while providing a logfile does not raise a ValueError: I/O
        operation on closed file)::

            sage: logfile = tmp_filename(ext='.log')
            sage: DD = DocTestDefaults(optional=set(['sage', 'external']), logfile=logfile)
            sage: filename = tmp_filename(ext='.py')
            sage: DC = DocTestController(DD, [filename])
            sage: DC.run()
            Running doctests with ID ...
            Using --optional=external,sage
            Features to be detected: ...
            Doctesting 1 file.
            sage -t ....py
                [0 tests, ... s]
            ----------------------------------------------------------------------
            All tests passed!
            ----------------------------------------------------------------------
            Total time for all tests: ... seconds
                cpu time: ... seconds
                cumulative wall time: ... seconds
            Features detected...
            0

        We test the ``--hide`` option (:issue:`34185`)::

            sage: from sage.doctest.control import test_hide
            sage: filename = tmp_filename(ext='.py')
            sage: with open(filename, 'w') as f:
            ....:     f.write(test_hide)
            ....:     f.close()
            729
            sage: DF = DocTestDefaults(hide='buckygen,all')
            sage: DC = DocTestController(DF, [filename])
            sage: DC.run()
            Running doctests with ID ...
            Using --optional=sage...
            Features to be detected: ...
            Doctesting 1 file.
            sage -t ....py
                [4 tests, ... s]
            ----------------------------------------------------------------------
            All tests passed!
            ----------------------------------------------------------------------
            Total time for all tests: ... seconds
                cpu time: ... seconds
                cumulative wall time: ... seconds
            Features detected...
            0

            sage: DF = DocTestDefaults(hide='benzene,optional')
            sage: DC = DocTestController(DF, [filename])
            sage: DC.run()
            Running doctests with ID ...
            Using --optional=sage
            Features to be detected: ...
            Doctesting 1 file.
            sage -t ....py
                [4 tests, ... s]
            ----------------------------------------------------------------------
            All tests passed!
            ----------------------------------------------------------------------
            Total time for all tests: ... seconds
                cpu time: ... seconds
                cumulative wall time: ... seconds
            Features detected...
            0

        Test *Features that have been hidden* message::

            sage: DC.run()                              # optional - meataxe
            Running doctests with ID ...
            Using --optional=sage
            Features to be detected: ...
            Doctesting 1 file.
            sage -t ....py
                [4 tests, ... s]
            ----------------------------------------------------------------------
            All tests passed!
            ----------------------------------------------------------------------
            Total time for all tests: ... seconds
                cpu time: ... seconds
                cumulative wall time: ... seconds
            Features detected...
            Features that have been hidden: ...meataxe...
            0
        """
        opt = self.options
        L = (opt.gdb, opt.lldb, opt.valgrind, opt.massif, opt.cachegrind, opt.omega)
        if any(L):
            if L.count(True) > 1:
                self.log("You may only specify one of gdb, valgrind/memcheck, massif, cachegrind, omega")
                return 2
            return self.run_val_gdb()
        else:
            self.create_run_id()
            from sage.env import SAGE_ROOT_GIT, SAGE_LOCAL, SAGE_VENV
            # SAGE_ROOT_GIT can be None on distributions which typically
            # only have the SAGE_LOCAL install tree but not SAGE_ROOT
            if (SAGE_ROOT_GIT is not None) and os.path.isdir(SAGE_ROOT_GIT):
                import subprocess
                try:
                    branch = subprocess.check_output(["git",
                                                      "--git-dir=" + SAGE_ROOT_GIT,
                                                      "rev-parse",
                                                      "--abbrev-ref",
                                                      "HEAD"])
                    branch = branch.decode('utf-8')
                    self.log("Git branch: " + branch, end="")
                except subprocess.CalledProcessError:
                    pass
                try:
                    ref = subprocess.check_output(["git",
                                                   "--git-dir=" + SAGE_ROOT_GIT,
                                                   "describe",
                                                   "--always",
                                                   "--dirty"])
                    ref = ref.decode('utf-8')
                    self.log("Git ref: " + ref, end="")
                except subprocess.CalledProcessError:
                    pass

            self.log(f"Running with {SAGE_LOCAL=} and {SAGE_VENV=}")

            self.log("Using --optional=" + self._optional_tags_string())
            available_software._allow_external = self.options.optional is True or 'external' in self.options.optional

            for h in self.options.hide:
                try:
                    i = available_software._indices[h]
                except KeyError:
                    pass
                else:
                    f = available_software._features[i]
                    f.hide()
                    self.options.hidden_features.add(f)
                    for g in f.joined_features():
                        if g.name in self.options.optional:
                            self.options.optional.discard(g.name)

            for o in self.options.disabled_optional:
                try:
                    i = available_software._indices[o]
                except KeyError:
                    pass
                else:
                    available_software._seen[i] = -1

            self.log("Features to be detected: " + ','.join(available_software.detectable()))
            if self.options.probe:
                self.log("Features to be probed: " + ('all' if self.options.probe is True
                                                      else ','.join(self.options.probe)))
            self.add_files()
            self.expand_files_into_sources()
            self.filter_sources()
            self.sort_sources()
            self.run_doctests()

            self.log("Features detected for doctesting: "
                     + ','.join(available_software.seen()))
            if self.options.hidden_features:
                features_hidden = [f.name for f in self.options.hidden_features if f.unhide()]
                self.log("Features that have been hidden: " + ','.join(features_hidden))
            self.cleanup()
            return self.reporter.error_status


def run_doctests(module, options=None):
    """
    Runs the doctests in a given file.

    INPUT:

    - ``module`` -- a Sage module, a string, or a list of such.

    - ``options`` -- a DocTestDefaults object or None.

    EXAMPLES::

        sage: run_doctests(sage.rings.all)
        Running doctests with ID ...
        Doctesting 1 file.
        sage -t .../sage/rings/all.py
            [... tests, ... s]
        ----------------------------------------------------------------------
        All tests passed!
        ----------------------------------------------------------------------
        Total time for all tests: ... seconds
            cpu time: ... seconds
            cumulative wall time: ... seconds
        Features detected...
    """
    import sys
    sys.stdout.flush()

    def stringify(x):
        if isinstance(x, (list, tuple)):
            F = [stringify(a) for a in x]
            return sage.misc.flatten.flatten(F)
        elif isinstance(x, types.ModuleType):
            F = x.__file__.replace(SAGE_LIB, SAGE_SRC)
            base, pyfile = os.path.split(F)
            file, ext = os.path.splitext(pyfile)
            if ext == ".pyc":
                ext = ".py"
            elif ext == ".so":
                ext = ".pyx"
            if file == "__init__":
                return [base]
            else:
                return [os.path.join(base, file) + ext]
        elif isinstance(x, str):
            return [os.path.abspath(x)]
    F = stringify(module)
    if options is None:
        options = DocTestDefaults()
    DC = DocTestController(options, F)

    # Determine whether we're in doctest mode
    save_dtmode = sage.doctest.DOCTEST_MODE

    # We need the following if we're not in DOCTEST_MODE
    # Tell IPython to avoid colors: it screws up the output checking.
    if not save_dtmode:
        if options.debug:
            raise ValueError("You should not try to run doctests with a debugger from within Sage: IPython objects to embedded shells")
        from IPython.core.getipython import get_ipython
        IP = get_ipython()
        if IP is not None:
            old_color = IP.colors
            IP.run_line_magic('colors', 'NoColor')
            old_config_color = IP.config.TerminalInteractiveShell.colors
            IP.config.TerminalInteractiveShell.colors = 'NoColor'

    try:
        DC.run()
    finally:
        sage.doctest.DOCTEST_MODE = save_dtmode
        if not save_dtmode and IP is not None:
            IP.run_line_magic('colors', old_color)
            IP.config.TerminalInteractiveShell.colors = old_config_color


###############################################################################
# Declaration of doctest strings
###############################################################################

test_hide = r"""r{quotmark}
{prompt}: next(graphs.fullerenes(20))
Traceback (most recent call last):
 ...
FeatureNotPresentError: buckygen is not available.
...
{prompt}: next(graphs.fullerenes(20))   # optional buckygen
Graph on 20 vertices

{prompt}: len(list(graphs.fusenes(2)))
Traceback (most recent call last):
 ...
FeatureNotPresentError: benzene is not available.
...
{prompt}: len(list(graphs.fusenes(2)))  # optional benzene
1
{prompt}: from sage.matrix.matrix_space import get_matrix_class
{prompt}: get_matrix_class(GF(25,'x'), 4, 4, False, 'meataxe')
Failed lazy import:
sage.matrix.matrix_gfpn_dense is not available.
...
{prompt}: get_matrix_class(GF(25,'x'), 4, 4, False, 'meataxe') # optional meataxe
<class 'sage.matrix.matrix_gfpn_dense.Matrix_gfpn_dense'>
{quotmark}
""".format(quotmark='"""', prompt='sage')  # using prompt to hide these lines from _test_enough_doctests<|MERGE_RESOLUTION|>--- conflicted
+++ resolved
@@ -1,8 +1,5 @@
 # sage_setup: distribution = sagemath-repl
-<<<<<<< HEAD
 # sage.doctest: needs sage.all
-=======
->>>>>>> 5ae0bc7a
 """
 Classes involved in doctesting
 
