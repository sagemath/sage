--- conflicted
+++ resolved
@@ -22,34 +22,6 @@
     ....:     pass
     sage: kwds = {'cwd': tests_dir, 'env':tests_env}
 
-<<<<<<< HEAD
-=======
-Check that :issue:`2235` has been fixed::
-
-    sage: subprocess.call(["python3", "-m", "sage.doctest", "--warn-long", "0",    # long time
-    ....:       "--random-seed=0", "--optional=sage", "longtime.rst"], **kwds)
-    Running doctests...
-    Doctesting 1 file.
-    ... --warn-long 0.0 --random-seed=0 longtime.rst
-    [0 tests, ...s wall]
-    ----------------------------------------------------------------------
-    All tests passed!
-    ----------------------------------------------------------------------
-    ...
-    0
-    sage: subprocess.call(["python3", "-m", "sage.doctest", "--warn-long", "0",    # long time
-    ....:      "--random-seed=0", "--optional=sage", "-l", "longtime.rst"], **kwds)
-    Running doctests...
-    Doctesting 1 file.
-    ... --long --warn-long 0.0 --random-seed=0 longtime.rst
-    [1 test, ...s wall]
-    ----------------------------------------------------------------------
-    All tests passed!
-    ----------------------------------------------------------------------
-    ...
-    0
-
->>>>>>> aa277033
 Check slow doctest warnings are correctly raised::
 
     sage: subprocess.call(["python3", "-m", "sage.doctest", "--warn-long",     # long time
