--- conflicted
+++ resolved
@@ -78,13 +78,8 @@
 
 def get_basename(path):
     """
-<<<<<<< HEAD
     Return the basename of ``path``, e.g. ``sage.doctest.sources`` or
     ``doc.ru.tutorial.tour_advanced``.
-=======
-    This function returns the basename of the given path, e.g.
-    ``sage.doctest.sources`` or ``doc.ru.tutorial.tour_advanced``.
->>>>>>> 0f347739
 
     EXAMPLES::
 
