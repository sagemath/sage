"""
Processes for running doctests

This module controls the processes started by Sage that actually run
the doctests.

EXAMPLES:

The following examples are used in doctesting this file::

    sage: doctest_var = 42; doctest_var^2
    1764
    sage: R.<a> = ZZ[]
    sage: a + doctest_var
    a + 42

AUTHORS:

- David Roe (2012-03-27) -- initial version, based on Robert Bradshaw's code.

- Jeroen Demeyer (2013 and 2015) -- major improvements to forking and logging
"""

# ****************************************************************************
#       Copyright (C) 2012-2013 David Roe <roed.math@gmail.com>
#                     2012      Robert Bradshaw <robertwb@gmail.com>
#                     2012      William Stein <wstein@gmail.com>
#                     2013      R. Andrew Ohana
#                     2013-2018 Jeroen Demeyer <jdemeyer@cage.ugent.be>
#                     2013-2020 John H. Palmieri
#                     2013-2017 Volker Braun
#                     2014      André Apitzsch
#                     2014      Darij Grinberg
#                     2016-2021 Frédéric Chapoton
#                     2017-2019 Erik M. Bray
#                     2018      Julian Rüth
#                     2020      Jonathan Kliem
#                     2020-2023 Matthias Koeppe
#                     2022      Markus Wageringel
#                     2022      Michael Orlitzky
#
#  Distributed under the terms of the GNU General Public License (GPL)
#  as published by the Free Software Foundation; either version 2 of
#  the License, or (at your option) any later version.
#                  https://www.gnu.org/licenses/
# ****************************************************************************


import os
import sys
import time
import signal
import linecache
import hashlib
import multiprocessing
import warnings
import re
import errno
import doctest
import traceback
import tempfile
from collections import defaultdict
from dis import findlinestarts
from queue import Empty
import gc
import IPython.lib.pretty

import sage.misc.randstate as randstate
from sage.misc.timing import walltime
from .util import Timer, RecordingDict, count_noun
from .sources import DictAsObject
from .parsing import OriginalSource, reduce_hex
from sage.structure.sage_object import SageObject
from .parsing import SageOutputChecker, pre_hash, get_source, unparse_optional_tags
from sage.repl.user_globals import set_globals
from sage.cpython.atexit import restore_atexit
from sage.cpython.string import bytes_to_str, str_to_bytes

# With OS X, Python 3.8 defaults to use 'spawn' instead of 'fork' in
# multiprocessing, and Sage doctesting doesn't work with 'spawn'. See
# trac #27754.
if os.uname().sysname == 'Darwin':
    multiprocessing.set_start_method('fork', force=True)


def _sorted_dict_pprinter_factory(start, end):
    """
    Modified version of :func:`IPython.lib.pretty._dict_pprinter_factory`
    that sorts the keys of dictionaries for printing.

    EXAMPLES::

        sage: {2: 0, 1: 0} # indirect doctest
        {1: 0, 2: 0}
    """
    def inner(obj, p, cycle):
        if cycle:
            return p.text('{...}')
        step = len(start)
        p.begin_group(step, start)
        keys = obj.keys()
        keys = IPython.lib.pretty._sorted_for_pprint(keys)
        for idx, key in p._enumerate(keys):
            if idx:
                p.text(',')
                p.breakable()
            p.pretty(key)
            p.text(': ')
            p.pretty(obj[key])
        p.end_group(step, end)
    return inner


def init_sage(controller=None):
    """
    Import the Sage library.

    This function is called once at the beginning of a doctest run
    (rather than once for each file).  It imports the Sage library,
    sets DOCTEST_MODE to True, and invalidates any interfaces.

    EXAMPLES::

        sage: from sage.doctest.forker import init_sage
        sage: sage.doctest.DOCTEST_MODE = False
        sage: init_sage()
        sage: sage.doctest.DOCTEST_MODE
        True

    Check that pexpect interfaces are invalidated, but still work::

        sage: gap.eval("my_test_var := 42;")
        '42'
        sage: gap.eval("my_test_var;")
        '42'
        sage: init_sage()
        sage: gap('Group((1,2,3)(4,5), (3,4))')
        Group( [ (1,2,3)(4,5), (3,4) ] )
        sage: gap.eval("my_test_var;")
        Traceback (most recent call last):
        ...
        RuntimeError: Gap produced error output...

    Check that SymPy equation pretty printer is limited in doctest
    mode to default width (80 chars)::

        sage: # needs sympy
        sage: from sympy import sympify
        sage: from sympy.printing.pretty.pretty import PrettyPrinter
        sage: s = sympify('+x^'.join(str(i) for i in range(30)))
        sage: print(PrettyPrinter(settings={'wrap_line': True}).doprint(s))
         29    28    27    26    25    24    23    22    21    20    19    18    17
        x   + x   + x   + x   + x   + x   + x   + x   + x   + x   + x   + x   + x   +
        <BLANKLINE>
         16    15    14    13    12    11    10    9    8    7    6    5    4    3
        x   + x   + x   + x   + x   + x   + x   + x  + x  + x  + x  + x  + x  + x  + x
        <BLANKLINE>
        2
          + x

    The displayhook sorts dictionary keys to simplify doctesting of
    dictionary output::

        sage: {'a':23, 'b':34, 'au':56, 'bbf':234, 'aaa':234}
        {'a': 23, 'aaa': 234, 'au': 56, 'b': 34, 'bbf': 234}
    """
    try:
        # We need to ensure that the Matplotlib font cache is built to
        # avoid spurious warnings (see Issue #20222).
        import matplotlib.font_manager
    except ImportError:
        # Do not require matplotlib for running doctests (Issue #25106).
        pass
    else:
        # Make sure that the agg backend is selected during doctesting.
        # This needs to be done before any other matplotlib calls.
        matplotlib.use('agg')

    # Do this once before forking off child processes running the tests.
    # This is more efficient because we only need to wait once for the
    # Sage imports.
    import sage.doctest
    sage.doctest.DOCTEST_MODE = True

    # Set the Python PRNG class to the Python 2 implementation for consistency
    # of 'random' test results that use it; see
    # https://github.com/sagemath/sage/issues/24508
    # We use the baked in copy of the random module for both Python 2 and 3
    # since, although the upstream copy is unlikely to change, this further
    # ensures consistency of test results
    import sage.misc.randstate
    from sage.cpython._py2_random import Random
    sage.misc.randstate.DEFAULT_PYTHON_RANDOM = Random

    # IPython's pretty printer sorts the repr of dicts by their keys by default
    # (or their keys' str() if they are not otherwise orderable).  However, it
    # disables this for CPython 3.6+ opting to instead display dicts' "natural"
    # insertion order, which is preserved in those versions).
    # However, this order is random in some instances.
    # Also modifications of code may affect the order.
    # So here we fore sorted dict printing.
    IPython.lib.pretty.for_type(dict, _sorted_dict_pprinter_factory('{', '}'))

    if controller is None:
        import sage.repl.ipython_kernel.all_jupyter
    else:
        controller.load_environment()

    try:
        from sage.interfaces.quit import invalidate_all
        invalidate_all()
    except ModuleNotFoundError:
        pass

    # Disable cysignals debug messages in doctests: this is needed to
    # make doctests pass when cysignals was built with debugging enabled
    from cysignals.signals import set_debug_level
    set_debug_level(0)

    # Use the rich output backend for doctest
    from sage.repl.rich_output import get_display_manager
    dm = get_display_manager()
    from sage.repl.rich_output.backend_doctest import BackendDoctest
    dm.switch_backend(BackendDoctest())

    # Switch on extra debugging
    from sage.structure.debug_options import debug
    debug.refine_category_hash_check = True

    # We import readline before forking, otherwise Pdb doesn't work
    # on OS X: https://github.com/sagemath/sage/issues/14289
    try:
        import readline
    except ModuleNotFoundError:
        # Do not require readline for running doctests (Issue #31160).
        pass

    try:
        import sympy
    except ImportError:
        # Do not require sympy for running doctests (Issue #25106).
        pass
    else:
        # Disable SymPy terminal width detection
        from sympy.printing.pretty.stringpict import stringPict
        stringPict.terminal_width = lambda self: 0


def showwarning_with_traceback(message, category, filename, lineno, file=None, line=None):
    r"""
    Displays a warning message with a traceback.

    INPUT: see :func:`warnings.showwarning`.

    OUTPUT: None

    EXAMPLES::

        sage: from sage.doctest.forker import showwarning_with_traceback
        sage: showwarning_with_traceback("bad stuff", UserWarning, "myfile.py", 0)
        doctest:warning
          ...
          File "<doctest sage.doctest.forker.showwarning_with_traceback[1]>", line 1, in <module>
            showwarning_with_traceback("bad stuff", UserWarning, "myfile.py", Integer(0))
        :
        UserWarning: bad stuff
    """
    # Flush stdout to get predictable ordering of output and warnings
    sys.stdout.flush()

    # Get traceback to display in warning
    tb = traceback.extract_stack()
    tb = tb[:-1]  # Drop this stack frame for showwarning_with_traceback()

    # Format warning
    lines = ["doctest:warning\n"]  # Match historical warning messages in doctests
    lines.extend(traceback.format_list(tb))
    lines.append(":\n")            # Match historical warning messages in doctests
    lines.extend(traceback.format_exception_only(category, category(message)))

    if file is None:
        file = sys.stderr
    try:
        file.writelines(lines)
        file.flush()
    except IOError:
        pass  # the file is invalid


class SageSpoofInOut(SageObject):
    r"""
    We replace the standard :class:`doctest._SpoofOut` for three reasons:

    - we need to divert the output of C programs that don't print
      through sys.stdout,
    - we want the ability to recover partial output from doctest
      processes that segfault.
    - we also redirect stdin (usually from /dev/null) during doctests.

    This class defines streams ``self.real_stdin``, ``self.real_stdout``
    and ``self.real_stderr`` which refer to the original streams.

    INPUT:

    - ``outfile`` -- (default: ``tempfile.TemporaryFile()``) a seekable open file
      object to which stdout and stderr should be redirected.

    - ``infile`` -- (default: ``open(os.devnull)``) an open file object
      from which stdin should be redirected.

    EXAMPLES::

        sage: import subprocess, tempfile
        sage: from sage.doctest.forker import SageSpoofInOut
        sage: O = tempfile.TemporaryFile()
        sage: S = SageSpoofInOut(O)
        sage: try:
        ....:     S.start_spoofing()
        ....:     print("hello world")
        ....: finally:
        ....:     S.stop_spoofing()
        ....:
        sage: S.getvalue()
        'hello world\n'
        sage: _ = O.seek(0)
        sage: S = SageSpoofInOut(outfile=sys.stdout, infile=O)
        sage: try:
        ....:     S.start_spoofing()
        ....:     _ = subprocess.check_call("cat")
        ....: finally:
        ....:     S.stop_spoofing()
        ....:
        hello world
        sage: O.close()
    """
    def __init__(self, outfile=None, infile=None):
        """
        Initialization.

        TESTS::

            sage: from tempfile import TemporaryFile
            sage: from sage.doctest.forker import SageSpoofInOut
            sage: with TemporaryFile() as outfile:
            ....:     with TemporaryFile() as infile:
            ....:         SageSpoofInOut(outfile, infile)
            <sage.doctest.forker.SageSpoofInOut object at ...>
        """
        if infile is None:
            self.infile = open(os.devnull)
            self._close_infile = True
        else:
            self.infile = infile
            self._close_infile = False
        if outfile is None:
            self.outfile = tempfile.TemporaryFile()
            self._close_outfile = True
        else:
            self.outfile = outfile
            self._close_outfile = False
        self.spoofing = False
        self.real_stdin = os.fdopen(os.dup(sys.stdin.fileno()), "r")
        self.real_stdout = os.fdopen(os.dup(sys.stdout.fileno()), "w")
        self.real_stderr = os.fdopen(os.dup(sys.stderr.fileno()), "w")
        self.position = 0

    def __del__(self):
        """
        Stop spoofing.

        TESTS::

            sage: from sage.doctest.forker import SageSpoofInOut
            sage: spoof = SageSpoofInOut()
            sage: spoof.start_spoofing()
            sage: print("Spoofed!")  # No output
            sage: del spoof
            sage: print("Not spoofed!")
            Not spoofed!
        """
        self.stop_spoofing()
        if self._close_infile:
            self.infile.close()
        if self._close_outfile:
            self.outfile.close()
        for stream in ('stdin', 'stdout', 'stderr'):
            getattr(self, 'real_' + stream).close()

    def start_spoofing(self):
        r"""
        Set stdin to read from ``self.infile`` and stdout to print to
        ``self.outfile``.

        EXAMPLES::

            sage: import os, tempfile
            sage: from sage.doctest.forker import SageSpoofInOut
            sage: O = tempfile.TemporaryFile()
            sage: S = SageSpoofInOut(O)
            sage: try:
            ....:     S.start_spoofing()
            ....:     print("this is not printed")
            ....: finally:
            ....:     S.stop_spoofing()
            ....:
            sage: S.getvalue()
            'this is not printed\n'
            sage: _ = O.seek(0)
            sage: S = SageSpoofInOut(infile=O)
            sage: try:
            ....:     S.start_spoofing()
            ....:     v = sys.stdin.read()
            ....: finally:
            ....:     S.stop_spoofing()
            ....:
            sage: v
            'this is not printed\n'

        We also catch non-Python output::

            sage: try:
            ....:     S.start_spoofing()
            ....:     retval = os.system('''echo "Hello there"\nif [ $? -eq 0 ]; then\necho "good"\nfi''')
            ....: finally:
            ....:     S.stop_spoofing()
            ....:
            sage: S.getvalue()
            'Hello there\ngood\n'
            sage: O.close()
        """
        if not self.spoofing:
            sys.stdout.flush()
            sys.stderr.flush()
            self.outfile.flush()
            os.dup2(self.infile.fileno(), sys.stdin.fileno())
            os.dup2(self.outfile.fileno(), sys.stdout.fileno())
            os.dup2(self.outfile.fileno(), sys.stderr.fileno())
            self.spoofing = True

    def stop_spoofing(self):
        """
        Reset stdin and stdout to their original values.

        EXAMPLES::

            sage: from sage.doctest.forker import SageSpoofInOut
            sage: S = SageSpoofInOut()
            sage: try:
            ....:     S.start_spoofing()
            ....:     print("this is not printed")
            ....: finally:
            ....:     S.stop_spoofing()
            ....:
            sage: print("this is now printed")
            this is now printed
        """
        if self.spoofing:
            sys.stdout.flush()
            sys.stderr.flush()
            self.real_stdout.flush()
            self.real_stderr.flush()
            os.dup2(self.real_stdin.fileno(), sys.stdin.fileno())
            os.dup2(self.real_stdout.fileno(), sys.stdout.fileno())
            os.dup2(self.real_stderr.fileno(), sys.stderr.fileno())
            self.spoofing = False

    def getvalue(self):
        r"""
        Gets the value that has been printed to ``outfile`` since the
        last time this function was called.

        EXAMPLES::

            sage: from sage.doctest.forker import SageSpoofInOut
            sage: S = SageSpoofInOut()
            sage: try:
            ....:     S.start_spoofing()
            ....:     print("step 1")
            ....: finally:
            ....:     S.stop_spoofing()
            ....:
            sage: S.getvalue()
            'step 1\n'
            sage: try:
            ....:     S.start_spoofing()
            ....:     print("step 2")
            ....: finally:
            ....:     S.stop_spoofing()
            ....:
            sage: S.getvalue()
            'step 2\n'
        """
        sys.stdout.flush()
        self.outfile.seek(self.position)
        result = self.outfile.read()
        self.position = self.outfile.tell()
        if not result.endswith(b"\n"):
            result += b"\n"
        return bytes_to_str(result)


from collections import namedtuple
TestResults = namedtuple('TestResults', 'failed attempted')


class SageDocTestRunner(doctest.DocTestRunner):
    def __init__(self, *args, **kwds):
        """
        A customized version of DocTestRunner that tracks dependencies
        of doctests.

        INPUT:

        - ``stdout`` -- an open file to restore for debugging

        - ``checker`` -- ``None``, or an instance of
          :class:`doctest.OutputChecker`

        - ``verbose`` -- boolean, determines whether verbose printing
          is enabled.

        - ``optionflags`` -- Controls the comparison with the expected
          output.  See :mod:`testmod` for more information.

        - ``baseline`` -- dictionary, the ``baseline_stats`` value

        EXAMPLES::

            sage: from sage.doctest.parsing import SageOutputChecker
            sage: from sage.doctest.forker import SageDocTestRunner
            sage: from sage.doctest.control import DocTestDefaults; DD = DocTestDefaults()
            sage: import doctest, sys, os
            sage: DTR = SageDocTestRunner(SageOutputChecker(), verbose=False, sage_options=DD, optionflags=doctest.NORMALIZE_WHITESPACE|doctest.ELLIPSIS)
            sage: DTR
            <sage.doctest.forker.SageDocTestRunner object at ...>
        """
        O = kwds.pop('outtmpfile', None)
        self.msgfile = kwds.pop('msgfile', None)
        self.options = kwds.pop('sage_options')
        self.baseline = kwds.pop('baseline', {})
        doctest.DocTestRunner.__init__(self, *args, **kwds)
        self._fakeout = SageSpoofInOut(O)
        if self.msgfile is None:
            self.msgfile = self._fakeout.real_stdout
        self.history = []
        self.references = []
        self.setters = defaultdict(dict)
        self.running_global_digest = hashlib.md5()
        self.total_walltime_skips = 0
        self.total_performed_tests = 0
        self.total_walltime = 0

    def _run(self, test, compileflags, out):
        """
        This function replaces :meth:`doctest.DocTestRunner.__run`.

        It changes the following behavior:

        - We call :meth:`SageDocTestRunner.execute` rather than just
          exec

        - We don't truncate _fakeout after each example since we want
          the output file to be readable by the calling
          :class:`SageWorker`.

        Since it needs to be able to read stdout, it should be called
        while spoofing using :class:`SageSpoofInOut`.

        EXAMPLES::

            sage: from sage.doctest.parsing import SageOutputChecker
            sage: from sage.doctest.forker import SageDocTestRunner
            sage: from sage.doctest.sources import FileDocTestSource
            sage: from sage.doctest.control import DocTestDefaults; DD = DocTestDefaults()
            sage: from sage.env import SAGE_SRC
            sage: import doctest, sys, os
            sage: DTR = SageDocTestRunner(SageOutputChecker(), verbose=False, sage_options=DD, optionflags=doctest.NORMALIZE_WHITESPACE|doctest.ELLIPSIS)
            sage: filename = os.path.join(SAGE_SRC,'sage','doctest','forker.py')
            sage: FDS = FileDocTestSource(filename,DD)
            sage: doctests, extras = FDS.create_doctests(globals())
            sage: DTR.run(doctests[0], clear_globs=False) # indirect doctest
            TestResults(failed=0, attempted=4)

        TESTS:

        Check that :trac:`26038` is fixed::

            sage: a = 1
            ....: b = 2
            Traceback (most recent call last):
            ...
            SyntaxError: multiple statements found while compiling a single statement
            sage: a = 1
            ....: @syntax error
            Traceback (most recent call last):
            ...
            SyntaxError: multiple statements found while compiling a single statement
        """
        # Ensure that injecting globals works as expected in doctests
        set_globals(test.globs)

        # Keep track of the number of failures and tries.
        failures = tries = walltime_skips = 0
        quiet = False

        # Save the option flags (since option directives can be used
        # to modify them).
        original_optionflags = self.optionflags

        SUCCESS, FAILURE, BOOM = range(3)  # `outcome` state

        check = self._checker.check_output

        # Process each example.
        for examplenum, example in enumerate(test.examples):
            if failures:
                # If exitfirst is set, abort immediately after a
                # failure.
                if self.options.exitfirst:
                    break

                # If REPORT_ONLY_FIRST_FAILURE is set, then suppress
                # reporting after the first failure (but continue
                # running the tests).
                quiet |= (self.optionflags & doctest.REPORT_ONLY_FIRST_FAILURE)

            # Merge in the example's options.
            self.optionflags = original_optionflags
            if example.options:
                for (optionflag, val) in example.options.items():
                    if val:
                        self.optionflags |= optionflag
                    else:
                        self.optionflags &= ~optionflag

            # Skip this test if we exceeded our --short budget of walltime for
            # this doctest
            if self.options.target_walltime != -1 and self.total_walltime >= self.options.target_walltime:
                walltime_skips += 1
                self.optionflags |= doctest.SKIP

            # If 'SKIP' is set, then skip this example.
            if self.optionflags & doctest.SKIP:
                continue

            # Record that we started this example.
            tries += 1

            # We print the example we're running for easier debugging
            # if this file times out or crashes.
            with OriginalSource(example):
                print("sage: " + example.source[:-1] + " ## line %s ##" % (test.lineno + example.lineno + 1))
            # Update the position so that result comparison works
            self._fakeout.getvalue()
            if not quiet:
                self.report_start(out, test, example)

            # Flush files before running the example, so we know for
            # sure that everything is reported properly if the test
            # crashes.
            sys.stdout.flush()
            sys.stderr.flush()
            self.msgfile.flush()

            # Use a special filename for compile(), so we can retrieve
            # the source code during interactive debugging (see
            # __patched_linecache_getlines).
            filename = '<doctest %s[%d]>' % (test.name, examplenum)

            # Run the example in the given context (globs), and record
            # any exception that gets raised. But for SystemExit, we
            # simply propagate the exception.
            exception = None

            def compiler(example):
                # Compile mode "single" is meant for running a single
                # statement like on the Python command line. It implies
                # in particular that the resulting value will be printed.
                code = compile(example.source, filename, "single",
                               compileflags, 1)

                # Python 2 ignores everything after the first complete
                # statement in the source code. To verify that we really
                # have just a single statement and nothing more, we also
                # compile in "exec" mode and verify that the line
                # numbers are the same.
                execcode = compile(example.source, filename, "exec",
                                   compileflags, 1)

                # findlinestarts() returns pairs (index, lineno) where
                # "index" is the index in the bytecode where the line
                # number changes to "lineno".
                linenumbers1 = {lineno for (index, lineno)
                                in findlinestarts(code)}
                linenumbers2 = {lineno for (index, lineno)
                                in findlinestarts(execcode)}
                if linenumbers1 != linenumbers2:
                    raise SyntaxError("doctest is not a single statement")

                return code

            if not self.options.gc:
                pass
            elif self.options.gc > 0:
                if gc.isenabled():
                    gc.collect()
            elif self.options.gc < 0:
                gc.disable()

            try:
                # Don't blink!  This is where the user's code gets run.
                self.compile_and_execute(example, compiler, test.globs)
            except SystemExit:
                raise
            except BaseException:
                exception = sys.exc_info()
                # On Python 2, the exception lives in sys.exc_info() as
                # long we are in the same stack frame. To ensure that
                # sig_occurred() works correctly, we need to clear the
                # exception. This is not an issue on Python 3, where the
                # exception is cleared as soon as we are outside of the
                # "except" clause.
                try:
                    sys.exc_clear()
                except AttributeError:
                    pass  # Python 3
            finally:
                if self.debugger is not None:
                    self.debugger.set_continue()  # ==== Example Finished ====
            check_starttime = walltime()
            got = self._fakeout.getvalue()

            outcome = FAILURE   # guilty until proved innocent or insane

            probed_tags = getattr(example, 'probed_tags', False)

            # If the example executed without raising any exceptions,
            # verify its output.
            if exception is None:
                if check(example.want, got, self.optionflags):
                    if probed_tags and probed_tags is not True:
                        example.warnings.append(
                            f"The tag '{unparse_optional_tags(probed_tags)}' "
                            f"may no longer be needed; these features are not present, "
                            f"but we ran the doctest anyway as requested by --probe, "
                            f"and it succeeded.")
                    outcome = SUCCESS

            # The example raised an exception: check if it was expected.
            else:
                exc_msg = traceback.format_exception_only(*exception[:2])[-1]

                if example.exc_msg is not None:
                    # On Python 3 the exception repr often includes the
                    # exception's full module name (for non-builtin
                    # exceptions), whereas on Python 2 does not, so we
                    # normalize Python 3 exceptions to match tests written to
                    # Python 2
                    # See https://github.com/sagemath/sage/issues/24271
                    exc_cls = exception[0]
                    exc_name = exc_cls.__name__
                    if exc_cls.__module__:
                        exc_fullname = (exc_cls.__module__ + '.' +
                                        exc_cls.__qualname__)
                    else:
                        exc_fullname = exc_cls.__qualname__

                    if (example.exc_msg.startswith(exc_name) and
                            exc_msg.startswith(exc_fullname)):
                        exc_msg = exc_msg.replace(exc_fullname, exc_name, 1)

                if not quiet:
                    got += doctest._exception_traceback(exception)

                # If `example.exc_msg` is None, then we weren't expecting
                # an exception.
                if example.exc_msg is None:
                    outcome = BOOM

                # We expected an exception: see whether it matches.
                elif check(example.exc_msg, exc_msg, self.optionflags):
                    if probed_tags and probed_tags is not True:
                        example.warnings.append(
                            f"The tag '{unparse_optional_tags(example.probed_tags)}' "
                            f"may no longer be needed; these features are not present, "
                            f"but we ran the doctest anyway as requested by --probe, "
                            f"and it succeeded (raised the expected exception).")
                    outcome = SUCCESS

                # Another chance if they didn't care about the detail.
                elif self.optionflags & doctest.IGNORE_EXCEPTION_DETAIL:
                    m1 = re.match(r'(?:[^:]*\.)?([^:]*:)', example.exc_msg)
                    m2 = re.match(r'(?:[^:]*\.)?([^:]*:)', exc_msg)
                    if m1 and m2 and check(m1.group(1), m2.group(1),
                                           self.optionflags):
                        if probed_tags and probed_tags is not True:
                            example.warnings.append(
                                f"The tag '{unparse_optional_tags(example.probed_tags)}' "
                                f"may no longer be needed; these features are not present, "
                                f"but we ran the doctest anyway as requested by --probe, "
                                f"and it succeeded (raised an exception as expected).")
                        outcome = SUCCESS

            check_duration = walltime(check_starttime)
            self.total_walltime += example.walltime + check_duration

            # Report the outcome.
            if example.warnings:
                for warning in example.warnings:
                    out(self._failure_header(test, example, f'Warning: {warning}'))
            if outcome is SUCCESS:
                if self.options.warn_long > 0 and example.walltime + check_duration > self.options.warn_long:
                    self.report_overtime(out, test, example, got,
                                         check_duration=check_duration)
                elif example.warnings:
                    pass
                elif not quiet:
                    self.report_success(out, test, example, got,
                                        check_duration=check_duration)
            elif probed_tags:
                pass
            elif outcome is FAILURE:
                if not quiet:
                    self.report_failure(out, test, example, got, test.globs)
                failures += 1
            elif outcome is BOOM:
                if not quiet:
                    self.report_unexpected_exception(out, test, example,
                                                     exception)
                failures += 1
            else:
                assert False, ("unknown outcome", outcome)

        # Restore the option flags (in case they were modified)
        self.optionflags = original_optionflags

        # Record and return the number of failures and tries.
        self._DocTestRunner__record_outcome(test, failures, tries)
        self.total_walltime_skips += walltime_skips
        self.total_performed_tests += tries
        return TestResults(failures, tries)

    def run(self, test, compileflags=0, out=None, clear_globs=True):
        """
        Runs the examples in a given doctest.

        This function replaces :class:`doctest.DocTestRunner.run`
        since it needs to handle spoofing. It also leaves the display
        hook in place.

        INPUT:

        - ``test`` -- an instance of :class:`doctest.DocTest`

        - ``compileflags`` -- int (default: 0) the set of compiler flags used to
          execute examples (passed in to the :func:`compile`).

        - ``out`` -- a function for writing the output (defaults to
          :func:`sys.stdout.write`).

        - ``clear_globs`` -- boolean (default True): whether to clear
          the namespace after running this doctest.

        OUTPUT:

        - ``f`` -- integer, the number of examples that failed

        - ``t`` -- the number of examples tried

        EXAMPLES::

            sage: from sage.doctest.parsing import SageOutputChecker
            sage: from sage.doctest.forker import SageDocTestRunner
            sage: from sage.doctest.sources import FileDocTestSource
            sage: from sage.doctest.control import DocTestDefaults; DD = DocTestDefaults()
            sage: from sage.env import SAGE_SRC
            sage: import doctest, sys, os
            sage: DTR = SageDocTestRunner(SageOutputChecker(), verbose=False, sage_options=DD,
            ....:                         optionflags=doctest.NORMALIZE_WHITESPACE|doctest.ELLIPSIS)
            sage: filename = os.path.join(SAGE_SRC,'sage','doctest','forker.py')
            sage: FDS = FileDocTestSource(filename,DD)
            sage: doctests, extras = FDS.create_doctests(globals())
            sage: DTR.run(doctests[0], clear_globs=False)
            TestResults(failed=0, attempted=4)
        """
        self.setters = defaultdict(dict)
        randstate.set_random_seed(self.options.random_seed)
        warnings.showwarning = showwarning_with_traceback
        self.running_doctest_digest = hashlib.md5()
        self.test = test
        # We use this slightly modified version of Pdb because it
        # interacts better with the doctesting framework (like allowing
        # doctests for sys.settrace()). Since we already have output
        # spoofing in place, there is no need for redirection.
        if self.options.debug:
            self.debugger = doctest._OutputRedirectingPdb(sys.stdout)
            self.debugger.reset()
        else:
            self.debugger = None
        self.save_linecache_getlines = linecache.getlines
        linecache.getlines = self._DocTestRunner__patched_linecache_getlines
        if out is None:
            def out(s):
                self.msgfile.write(s)
                self.msgfile.flush()

        self._fakeout.start_spoofing()
        # If self.options.initial is set, we show only the first failure in each doctest block.
        self.no_failure_yet = True
        try:
            return self._run(test, compileflags, out)
        finally:
            self._fakeout.stop_spoofing()
            linecache.getlines = self.save_linecache_getlines
            if clear_globs:
                test.globs.clear()

    def summarize(self, verbose=None):
        """
        Print results of testing to ``self.msgfile`` and return number
        of failures and tests run.

        INPUT:

        - ``verbose`` -- whether to print lots of stuff

        OUTPUT:

        - returns ``(f, t)``, a :class:`doctest.TestResults` instance
          giving the number of failures and the total number of tests
          run.

        EXAMPLES::

            sage: from sage.doctest.parsing import SageOutputChecker
            sage: from sage.doctest.forker import SageDocTestRunner
            sage: from sage.doctest.control import DocTestDefaults; DD = DocTestDefaults()
            sage: import doctest, sys, os
            sage: DTR = SageDocTestRunner(SageOutputChecker(), verbose=False, sage_options=DD, optionflags=doctest.NORMALIZE_WHITESPACE|doctest.ELLIPSIS)
            sage: DTR._name2ft['sage.doctest.forker'] = (1,120)
            sage: results = DTR.summarize()
            **********************************************************************
            1 item had failures:
                1 of 120 in sage.doctest.forker
            sage: results
            TestResults(failed=1, attempted=120)
        """
        if verbose is None:
            verbose = self._verbose
        m = self.msgfile
        notests = []
        passed = []
        failed = []
        totalt = totalf = 0
        for x in self._name2ft.items():
            name, (f, t) = x
            assert f <= t
            totalt += t
            totalf += f
            if not t:
                notests.append(name)
            elif not f:
                passed.append((name, t))
            else:
                failed.append(x)
        if verbose:
            if notests:
                print(count_noun(len(notests), "item"), "had no tests:", file=m)
                notests.sort()
                for thing in notests:
                    print("    %s" % thing, file=m)
            if passed:
                print(count_noun(len(passed), "item"), "passed all tests:", file=m)
                passed.sort()
                for thing, count in passed:
                    print(" %s in %s" % (count_noun(count, "test", pad_number=3, pad_noun=True), thing), file=m)
        if failed:
            print(self.DIVIDER, file=m)
            print(count_noun(len(failed), "item"), "had failures:", file=m)
            failed.sort()
            for thing, (f, t) in failed:
                print(" %3d of %3d in %s" % (f, t, thing), file=m)
        if verbose:
            print(count_noun(totalt, "test") + " in " + count_noun(len(self._name2ft), "item") + ".", file=m)
            print("%s passed and %s failed." % (totalt - totalf, totalf), file=m)
            if totalf:
                print("***Test Failed***", file=m)
            else:
                print("Test passed.", file=m)
        m.flush()
        return doctest.TestResults(totalf, totalt)

    def update_digests(self, example):
        """
        Update global and doctest digests.

        Sage's doctest runner tracks the state of doctests so that
        their dependencies are known.  For example, in the following
        two lines ::

            sage: R.<x> = ZZ[]
            sage: f = x^2 + 1

        it records that the second line depends on the first since the
        first INSERTS ``x`` into the global namespace and the second
        line RETRIEVES ``x`` from the global namespace.

        This function updates the hashes that record these
        dependencies.

        INPUT:

        - ``example`` -- a :class:`doctest.Example` instance

        EXAMPLES::

            sage: from sage.doctest.parsing import SageOutputChecker
            sage: from sage.doctest.forker import SageDocTestRunner
            sage: from sage.doctest.sources import FileDocTestSource
            sage: from sage.doctest.control import DocTestDefaults; DD = DocTestDefaults()
            sage: from sage.env import SAGE_SRC
            sage: import doctest, sys, os, hashlib
            sage: DTR = SageDocTestRunner(SageOutputChecker(), verbose=False, sage_options=DD, optionflags=doctest.NORMALIZE_WHITESPACE|doctest.ELLIPSIS)
            sage: filename = os.path.join(SAGE_SRC,'sage','doctest','forker.py')
            sage: FDS = FileDocTestSource(filename,DD)
            sage: doctests, extras = FDS.create_doctests(globals())
            sage: DTR.running_global_digest.hexdigest()
            'd41d8cd98f00b204e9800998ecf8427e'
            sage: DTR.running_doctest_digest = hashlib.md5()
            sage: ex = doctests[0].examples[0]; ex.predecessors = None
            sage: DTR.update_digests(ex)
            sage: DTR.running_global_digest.hexdigest()
            '3cb44104292c3a3ab4da3112ce5dc35c'
        """
        s = str_to_bytes(pre_hash(get_source(example)), 'utf-8')
        self.running_global_digest.update(s)
        self.running_doctest_digest.update(s)
        if example.predecessors is not None:
            digest = hashlib.md5(s)
            gen = (e.running_state for e in example.predecessors)
            digest.update(str_to_bytes(reduce_hex(gen), 'ascii'))
            example.running_state = digest.hexdigest()

    def compile_and_execute(self, example, compiler, globs):
        """
        Runs the given example, recording dependencies.

        Rather than using a basic dictionary, Sage's doctest runner
        uses a :class:`sage.doctest.util.RecordingDict`, which records
        every time a value is set or retrieved.  Executing the given
        code with this recording dictionary as the namespace allows
        Sage to track dependencies between doctest lines.  For
        example, in the following two lines ::

            sage: R.<x> = ZZ[]
            sage: f = x^2 + 1

        the recording dictionary records that the second line depends
        on the first since the first INSERTS ``x`` into the global
        namespace and the second line RETRIEVES ``x`` from the global
        namespace.

        INPUT:

        - ``example`` -- a :class:`doctest.Example` instance.

        - ``compiler`` -- a callable that, applied to example,
          produces a code object

        - ``globs`` -- a dictionary in which to execute the code.

        OUTPUT:

        - the output of the compiled code snippet.

        EXAMPLES::

            sage: from sage.doctest.parsing import SageOutputChecker
            sage: from sage.doctest.forker import SageDocTestRunner
            sage: from sage.doctest.sources import FileDocTestSource
            sage: from sage.doctest.util import RecordingDict
            sage: from sage.doctest.control import DocTestDefaults; DD = DocTestDefaults()
            sage: from sage.env import SAGE_SRC
            sage: import doctest, sys, os, hashlib
            sage: DTR = SageDocTestRunner(SageOutputChecker(), verbose=False, sage_options=DD,
            ....:           optionflags=doctest.NORMALIZE_WHITESPACE|doctest.ELLIPSIS)
            sage: DTR.running_doctest_digest = hashlib.md5()
            sage: filename = os.path.join(SAGE_SRC, 'sage', 'doctest', 'forker.py')
            sage: FDS = FileDocTestSource(filename, DD)
            sage: globs = RecordingDict(globals())
            sage: 'doctest_var' in globs
            False
            sage: doctests, extras = FDS.create_doctests(globs)
            sage: ex0 = doctests[0].examples[0]
            sage: flags = 32768 if sys.version_info.minor < 8 else 524288
            sage: def compiler(ex):
            ....:     return compile(ex.source, '<doctest sage.doctest.forker[0]>',
            ....:                    'single', flags, 1)
            sage: DTR.compile_and_execute(ex0, compiler, globs)
            1764
            sage: globs['doctest_var']
            42
            sage: globs.set
            {'doctest_var'}
            sage: globs.got
            {'Integer'}

        Now we can execute some more doctests to see the dependencies. ::

            sage: ex1 = doctests[0].examples[1]
            sage: def compiler(ex):
            ....:     return compile(ex.source, '<doctest sage.doctest.forker[1]>',
            ....:                    'single', flags, 1)
            sage: DTR.compile_and_execute(ex1, compiler, globs)
            sage: sorted(list(globs.set))
            ['R', 'a']
            sage: globs.got
            {'ZZ'}
            sage: ex1.predecessors
            []

        ::

            sage: ex2 = doctests[0].examples[2]
            sage: def compiler(ex):
            ....:     return compile(ex.source, '<doctest sage.doctest.forker[2]>',
            ....:                    'single', flags, 1)
            sage: DTR.compile_and_execute(ex2, compiler, globs)
            a + 42
            sage: list(globs.set)
            []
            sage: sorted(list(globs.got))
            ['a', 'doctest_var']
            sage: set(ex2.predecessors) == set([ex0,ex1])
            True
        """
        if isinstance(globs, RecordingDict):
            globs.start()
        example.sequence_number = len(self.history)
        if not hasattr(example, 'warnings'):
            example.warnings = []
        self.history.append(example)
        timer = Timer().start()
        try:
            compiled = compiler(example)
            timer.start()    # reset timer
            exec(compiled, globs)
        finally:
            timer.stop().annotate(example)
            if isinstance(globs, RecordingDict):
                example.predecessors = []
                for name in globs.got:
                    setters_dict = self.setters.get(name)  # setter_optional_tags -> setter
                    if setters_dict:
                        was_set = False
                        for setter_optional_tags, setter in setters_dict.items():
                            if setter_optional_tags.issubset(example.optional_tags):  # was set in a less constrained doctest
                                was_set = True
                                example.predecessors.append(setter)
                        if not was_set:
                            if example.probed_tags:
                                # Probing confusion.
                                # Do not issue the "was set only in doctest marked" warning;
                                # and also do not issue the "may no longer be needed" notice
                                example.probed_tags = True
                            else:
                                f_setter_optional_tags = "; ".join("'"
                                                                   + unparse_optional_tags(setter_optional_tags)
                                                                   + "'"
                                                                   for setter_optional_tags in setters_dict)
                                example.warnings.append(f"Variable '{name}' referenced here "
                                                        f"was set only in doctest marked {f_setter_optional_tags}")
                for name in globs.set:
                    self.setters[name][example.optional_tags] = example
            else:
                example.predecessors = None
            self.update_digests(example)
            example.total_state = self.running_global_digest.hexdigest()
            example.doctest_state = self.running_doctest_digest.hexdigest()

    def _failure_header(self, test, example, message='Failed example:'):
        """
        We strip out ``sage:`` prompts, so we override
        :meth:`doctest.DocTestRunner._failure_header` for better
        reporting.

        INPUT:

        - ``test`` -- a :class:`doctest.DocTest` instance

        - ``example`` -- a :class:`doctest.Example` instance in ``test``.

        OUTPUT:

        - a string used for reporting that the given example failed.

        EXAMPLES::

            sage: from sage.doctest.parsing import SageOutputChecker
            sage: from sage.doctest.forker import SageDocTestRunner
            sage: from sage.doctest.sources import FileDocTestSource
            sage: from sage.doctest.control import DocTestDefaults; DD = DocTestDefaults()
            sage: from sage.env import SAGE_SRC
            sage: import doctest, sys, os
            sage: DTR = SageDocTestRunner(SageOutputChecker(), verbose=False, sage_options=DD, optionflags=doctest.NORMALIZE_WHITESPACE|doctest.ELLIPSIS)
            sage: filename = os.path.join(SAGE_SRC,'sage','doctest','forker.py')
            sage: FDS = FileDocTestSource(filename,DD)
            sage: doctests, extras = FDS.create_doctests(globals())
            sage: ex = doctests[0].examples[0]
            sage: print(DTR._failure_header(doctests[0], ex))
            **********************************************************************
            File ".../sage/doctest/forker.py", line 11, in sage.doctest.forker
            Failed example:
                doctest_var = 42; doctest_var^2
            <BLANKLINE>

       Without the source swapping::

            sage: import doctest
            sage: print(doctest.DocTestRunner._failure_header(DTR, doctests[0], ex))
            **********************************************************************
            File ".../sage/doctest/forker.py", line 11, in sage.doctest.forker
            Failed example:
                doctest_var = Integer(42); doctest_var**Integer(2)
            <BLANKLINE>

        The ``'Failed example:'`` message can be customized::

            sage: print(DTR._failure_header(doctests[0], ex, message='Hello there!'))
            **********************************************************************
            File ".../sage/doctest/forker.py", line 11, in sage.doctest.forker
            Hello there!
                doctest_var = 42; doctest_var^2
            <BLANKLINE>
        """
        out = [self.DIVIDER]
        with OriginalSource(example):
<<<<<<< HEAD
            match self.options.format:
                case 'sage':
                    if test.filename:
                        if test.lineno is not None and example.lineno is not None:
                            lineno = test.lineno + example.lineno + 1
                        else:
                            lineno = '?'
                        out.append('File "%s", line %s, in %s' %
                                   (test.filename, lineno, test.name))
                    else:
                        out.append('Line %s, in %s' % (example.lineno + 1, test.name))
                    out.append(message)
                case 'github':
                    # https://docs.github.com/en/actions/using-workflows/workflow-commands-for-github-actions#using-workflow-commands-to-access-toolkit-functions
                    if message.startswith('Warning: '):
                        command = f'::warning title={message}'
                        message = message[len('Warning: '):]
                    elif self.baseline.get('failed', False):
                        command = f'::notice title={message}'
                        message += ' [failed in baseline]'
                    else:
                        command = f'::error title={message}'
                    if extra := getattr(example, 'extra', None):
                        message += f': {extra}'
                    if test.filename:
                        command += f',file={test.filename}'
                        if test.lineno is not None and example.lineno is not None:
                            lineno = test.lineno + example.lineno + 1
                            command += f',line={lineno}'
                        lineno = None
                    else:
                        command += f',line={example.lineno + 1}'
                    command += f'::{message}'
                    out.append(command)
=======
            if self.options.format == 'sage':
                if test.filename:
                    if test.lineno is not None and example.lineno is not None:
                        lineno = test.lineno + example.lineno + 1
                    else:
                        lineno = '?'
                    out.append('File "%s", line %s, in %s' %
                               (test.filename, lineno, test.name))
                else:
                    out.append('Line %s, in %s' % (example.lineno + 1, test.name))
                out.append(message)
            elif self.options.format == 'github':
                # https://docs.github.com/en/actions/using-workflows/workflow-commands-for-github-actions#using-workflow-commands-to-access-toolkit-functions
                if message.startswith('Warning: '):
                    command = f'::warning title={message}'
                    message = message[len('Warning: '):]
                elif self.baseline.get('failed', False):
                    command = f'::notice title={message}'
                    message += ' [failed in baseline]'
                else:
                    command = f'::error title={message}'
                if extra := getattr(example, 'extra', None):
                    message += f': {extra}'
                if test.filename:
                    command += f',file={test.filename}'
                    if test.lineno is not None and example.lineno is not None:
                        lineno = test.lineno + example.lineno + 1
                        command += f',line={lineno}'
                    lineno = None
                else:
                    command += f',line={example.lineno + 1}'
                command += f'::{message}'
                out.append(command)
            else:
                raise ValueError(f'unknown format option: {self.options.format}')
>>>>>>> 24779a92
            source = example.source
            out.append(doctest._indent(source))
            return '\n'.join(out)

    def report_start(self, out, test, example):
        """
        Called when an example starts.

        INPUT:

        - ``out`` -- a function for printing

        - ``test`` -- a :class:`doctest.DocTest` instance

        - ``example`` -- a :class:`doctest.Example` instance in ``test``

        OUTPUT:

        - prints a report to ``out``

        EXAMPLES::

            sage: from sage.doctest.parsing import SageOutputChecker
            sage: from sage.doctest.forker import SageDocTestRunner
            sage: from sage.doctest.sources import FileDocTestSource
            sage: from sage.doctest.control import DocTestDefaults; DD = DocTestDefaults()
            sage: from sage.env import SAGE_SRC
            sage: import doctest, sys, os
            sage: DTR = SageDocTestRunner(SageOutputChecker(), verbose=True, sage_options=DD, optionflags=doctest.NORMALIZE_WHITESPACE|doctest.ELLIPSIS)
            sage: filename = os.path.join(SAGE_SRC,'sage','doctest','forker.py')
            sage: FDS = FileDocTestSource(filename,DD)
            sage: doctests, extras = FDS.create_doctests(globals())
            sage: ex = doctests[0].examples[0]
            sage: DTR.report_start(sys.stdout.write, doctests[0], ex)
            Trying (line 11):    doctest_var = 42; doctest_var^2
            Expecting:
                1764
        """
        # We completely replace doctest.DocTestRunner.report_start so that we can include line numbers
        with OriginalSource(example):
            if self._verbose:
                start_txt = ('Trying (line %s):' % (test.lineno + example.lineno + 1)
                             + doctest._indent(example.source))
                if example.want:
                    start_txt += 'Expecting:\n' + doctest._indent(example.want)
                else:
                    start_txt += 'Expecting nothing\n'
                out(start_txt)

    def report_success(self, out, test, example, got, *, check_duration=0):
        """
        Called when an example succeeds.

        INPUT:

        - ``out`` -- a function for printing

        - ``test`` -- a :class:`doctest.DocTest` instance

        - ``example`` -- a :class:`doctest.Example` instance in ``test``

        - ``got`` -- a string, the result of running ``example``

        - ``check_duration`` -- number (default: ``0``) time spent for checking
          the test output

        OUTPUT:

        - prints a report to ``out``

        - if in debugging mode, starts an IPython prompt at the point
          of the failure

        EXAMPLES::

            sage: from sage.doctest.parsing import SageOutputChecker
            sage: from sage.doctest.forker import SageDocTestRunner
            sage: from sage.doctest.sources import FileDocTestSource
            sage: from sage.doctest.control import DocTestDefaults; DD = DocTestDefaults()
            sage: from sage.misc.timing import walltime
            sage: from sage.env import SAGE_SRC
            sage: import doctest, sys, os
            sage: DTR = SageDocTestRunner(SageOutputChecker(), verbose=True, sage_options=DD, optionflags=doctest.NORMALIZE_WHITESPACE|doctest.ELLIPSIS)
            sage: filename = os.path.join(SAGE_SRC,'sage','doctest','forker.py')
            sage: FDS = FileDocTestSource(filename,DD)
            sage: doctests, extras = FDS.create_doctests(globals())
            sage: ex = doctests[0].examples[0]
            sage: ex.walltime = 0.0
            sage: DTR.report_success(sys.stdout.write, doctests[0], ex, '1764')
            ok [0.00 s]
        """
        # We completely replace doctest.DocTestRunner.report_success so that we can include time taken for the test
        if self._verbose:
            out("ok [%.2f s]\n" % (example.walltime + check_duration))

    def report_failure(self, out, test, example, got, globs):
        r"""
        Called when a doctest fails.

        INPUT:

        - ``out`` -- a function for printing

        - ``test`` -- a :class:`doctest.DocTest` instance

        - ``example`` -- a :class:`doctest.Example` instance in ``test``

        - ``got`` -- a string, the result of running ``example``

        - ``globs`` -- a dictionary of globals, used if in debugging mode

        OUTPUT:

        - prints a report to ``out``

        EXAMPLES::

            sage: from sage.doctest.parsing import SageOutputChecker
            sage: from sage.doctest.forker import SageDocTestRunner
            sage: from sage.doctest.sources import FileDocTestSource
            sage: from sage.doctest.control import DocTestDefaults; DD = DocTestDefaults()
            sage: from sage.env import SAGE_SRC
            sage: import doctest, sys, os
            sage: DTR = SageDocTestRunner(SageOutputChecker(), verbose=True, sage_options=DD, optionflags=doctest.NORMALIZE_WHITESPACE|doctest.ELLIPSIS)
            sage: filename = os.path.join(SAGE_SRC,'sage','doctest','forker.py')
            sage: FDS = FileDocTestSource(filename,DD)
            sage: doctests, extras = FDS.create_doctests(globals())
            sage: ex = doctests[0].examples[0]
            sage: DTR.no_failure_yet = True
            sage: DTR.report_failure(sys.stdout.write, doctests[0], ex, 'BAD ANSWER\n', {})
            **********************************************************************
            File ".../sage/doctest/forker.py", line 11, in sage.doctest.forker
            Failed example:
                doctest_var = 42; doctest_var^2
            Expected:
                1764
            Got:
                BAD ANSWER

        If debugging is turned on this function starts an IPython
        prompt when a test returns an incorrect answer::

            sage: sage0.quit()
            sage: _ = sage0.eval("import doctest, sys, os, multiprocessing, subprocess")
            sage: _ = sage0.eval("from sage.doctest.parsing import SageOutputChecker")
            sage: _ = sage0.eval("import sage.doctest.forker as sdf")
            sage: _ = sage0.eval("from sage.doctest.control import DocTestDefaults")
            sage: _ = sage0.eval("DD = DocTestDefaults(debug=True)")
            sage: _ = sage0.eval("ex1 = doctest.Example('a = 17', '')")
            sage: _ = sage0.eval("ex2 = doctest.Example('2*a', '1')")
            sage: _ = sage0.eval("DT = doctest.DocTest([ex1,ex2], globals(), 'doubling', None, 0, None)")
            sage: _ = sage0.eval("DTR = sdf.SageDocTestRunner(SageOutputChecker(), verbose=False, sage_options=DD, optionflags=doctest.NORMALIZE_WHITESPACE|doctest.ELLIPSIS)")
            sage: print(sage0.eval("sdf.init_sage(); DTR.run(DT, clear_globs=False)")) # indirect doctest
            **********************************************************************
            Line 1, in doubling
            Failed example:
                2*a
            Expected:
                1
            Got:
                34
            **********************************************************************
            Previously executed commands:
            sage: sage0._expect.expect('sage: ')   # sage0 just mis-identified the output as prompt, synchronize
            0
            sage: sage0.eval("a")
            '...17'
            sage: sage0.eval("quit")
            'Returning to doctests...TestResults(failed=1, attempted=2)'
        """
        if not self.options.initial or self.no_failure_yet:
            self.no_failure_yet = False
            example.extra = f'Got: {got!r}'
            returnval = doctest.DocTestRunner.report_failure(self, out, test, example, got)
            if self.options.debug:
                self._fakeout.stop_spoofing()
                restore_tcpgrp = None
                try:
                    if os.isatty(0):
                        # In order to read from the terminal, we need
                        # to make the current process group the
                        # foreground group.
                        restore_tcpgrp = os.tcgetpgrp(0)
                        signal.signal(signal.SIGTTIN, signal.SIG_IGN)
                        signal.signal(signal.SIGTTOU, signal.SIG_IGN)
                        os.tcsetpgrp(0, os.getpgrp())
                    print("*" * 70)
                    print("Previously executed commands:")
                    for ex in test.examples:
                        if ex is example:
                            break
                        if hasattr(ex, 'sage_source'):
                            src = '    sage: ' + ex.sage_source
                        else:
                            src = '    sage: ' + ex.source
                        if src[-1] == '\n':
                            src = src[:-1]
                        src = src.replace('\n', '\n    ....: ')
                        print(src)
                        if ex.want:
                            print(doctest._indent(ex.want[:-1]))
                    from sage.repl.configuration import sage_ipython_config
                    from IPython.terminal.embed import InteractiveShellEmbed
                    cfg = sage_ipython_config.default()
                    # Currently this doesn't work: prompts only work in pty
                    # We keep simple_prompt=True, prompts will be "In [0]:"
                    # cfg.InteractiveShell.prompts_class = DebugPrompts
                    # cfg.InteractiveShell.simple_prompt = False
                    shell = InteractiveShellEmbed(config=cfg, banner1='', user_ns=dict(globs))
                    shell(header='', stack_depth=2)
                except KeyboardInterrupt:
                    # Assume this is a *real* interrupt. We need to
                    # escalate this to the master doctesting process.
                    if not self.options.serial:
                        os.kill(os.getppid(), signal.SIGINT)
                    raise
                finally:
                    # Restore the foreground process group.
                    if restore_tcpgrp is not None:
                        os.tcsetpgrp(0, restore_tcpgrp)
                        signal.signal(signal.SIGTTIN, signal.SIG_DFL)
                        signal.signal(signal.SIGTTOU, signal.SIG_DFL)
                    print("Returning to doctests...")
                    self._fakeout.start_spoofing()
            return returnval

    def report_overtime(self, out, test, example, got, *, check_duration=0):
        r"""
        Called when the ``warn_long`` option flag is set and a doctest
        runs longer than the specified time.

        INPUT:

        - ``out`` -- a function for printing

        - ``test`` -- a :class:`doctest.DocTest` instance

        - ``example`` -- a :class:`doctest.Example` instance in ``test``

        - ``got`` -- a string, the result of running ``example``

        - ``check_duration`` -- number (default: ``0``) time spent for checking
          the test output

        OUTPUT:

        - prints a report to ``out``

        EXAMPLES::

            sage: from sage.doctest.parsing import SageOutputChecker
            sage: from sage.doctest.forker import SageDocTestRunner
            sage: from sage.doctest.sources import FileDocTestSource
            sage: from sage.doctest.control import DocTestDefaults; DD = DocTestDefaults()
            sage: from sage.misc.timing import walltime
            sage: from sage.env import SAGE_SRC
            sage: import doctest, sys, os
            sage: DTR = SageDocTestRunner(SageOutputChecker(), verbose=True, sage_options=DD, optionflags=doctest.NORMALIZE_WHITESPACE|doctest.ELLIPSIS)
            sage: filename = os.path.join(SAGE_SRC,'sage','doctest','forker.py')
            sage: FDS = FileDocTestSource(filename,DD)
            sage: doctests, extras = FDS.create_doctests(globals())
            sage: ex = doctests[0].examples[0]
            sage: ex.walltime = 1.23
            sage: DTR.report_overtime(sys.stdout.write, doctests[0], ex, 'BAD ANSWER\n', check_duration=2.34)
            **********************************************************************
            File ".../sage/doctest/forker.py", line 11, in sage.doctest.forker
            Warning, slow doctest:
                doctest_var = 42; doctest_var^2
            Test ran for 1.23 s, check ran for 2.34 s
        """
        out(self._failure_header(test, example, 'Warning, slow doctest:') +
            ('Test ran for %.2f s, check ran for %.2f s\n'
             % (example.walltime, check_duration)))

    def report_unexpected_exception(self, out, test, example, exc_info):
        r"""
        Called when a doctest raises an exception that's not matched by the expected output.

        If debugging has been turned on, starts an interactive debugger.

        INPUT:

        - ``out`` -- a function for printing

        - ``test`` -- a :class:`doctest.DocTest` instance

        - ``example`` -- a :class:`doctest.Example` instance in ``test``

        - ``exc_info`` -- the result of ``sys.exc_info()``

        OUTPUT:

        - prints a report to ``out``

        - if in debugging mode, starts PDB with the given traceback

        EXAMPLES::

            sage: sage0.quit()
            sage: _ = sage0.eval("import doctest, sys, os, multiprocessing, subprocess")
            sage: _ = sage0.eval("from sage.doctest.parsing import SageOutputChecker")
            sage: _ = sage0.eval("import sage.doctest.forker as sdf")
            sage: _ = sage0.eval("from sage.doctest.control import DocTestDefaults")
            sage: _ = sage0.eval("DD = DocTestDefaults(debug=True)")
            sage: _ = sage0.eval("ex = doctest.Example('E = EllipticCurve([0,0]); E', 'A singular Elliptic Curve')")
            sage: _ = sage0.eval("DT = doctest.DocTest([ex], globals(), 'singular_curve', None, 0, None)")
            sage: _ = sage0.eval("DTR = sdf.SageDocTestRunner(SageOutputChecker(), verbose=False, sage_options=DD, optionflags=doctest.NORMALIZE_WHITESPACE|doctest.ELLIPSIS)")
            sage: old_prompt = sage0._prompt
            sage: sage0._prompt = r"\(Pdb\) "
            sage: sage0.eval("DTR.run(DT, clear_globs=False)") # indirect doctest
            '... ArithmeticError(self._equation_string() + " defines a singular curve")'
            sage: sage0.eval("l")
            '...if self.discriminant() == 0:...raise ArithmeticError...'
            sage: sage0.eval("u")
            '...EllipticCurve_field.__init__(self, K, ainvs)'
            sage: sage0.eval("p ainvs")
            '(0, 0, 0, 0, 0)'
            sage: sage0._prompt = old_prompt
            sage: sage0.eval("quit")
            'TestResults(failed=1, attempted=1)'
        """
        if not self.options.initial or self.no_failure_yet:
            self.no_failure_yet = False

            example.extra = "Exception raised: " + repr("".join(traceback.format_exception(*exc_info)))
            returnval = doctest.DocTestRunner.report_unexpected_exception(self, out, test, example, exc_info)
            if self.options.debug:
                self._fakeout.stop_spoofing()
                restore_tcpgrp = None
                try:
                    if os.isatty(0):
                        # In order to read from the terminal, we need
                        # to make the current process group the
                        # foreground group.
                        restore_tcpgrp = os.tcgetpgrp(0)
                        signal.signal(signal.SIGTTIN, signal.SIG_IGN)
                        signal.signal(signal.SIGTTOU, signal.SIG_IGN)
                        os.tcsetpgrp(0, os.getpgrp())

                    exc_type, exc_val, exc_tb = exc_info
                    if exc_tb is None:
                        raise RuntimeError(
                            "could not start the debugger for an unexpected "
                            "exception, probably due to an unhandled error "
                            "in a C extension module")
                    self.debugger.reset()
                    self.debugger.interaction(None, exc_tb)
                except KeyboardInterrupt:
                    # Assume this is a *real* interrupt. We need to
                    # escalate this to the master doctesting process.
                    if not self.options.serial:
                        os.kill(os.getppid(), signal.SIGINT)
                    raise
                finally:
                    # Restore the foreground process group.
                    if restore_tcpgrp is not None:
                        os.tcsetpgrp(0, restore_tcpgrp)
                        signal.signal(signal.SIGTTIN, signal.SIG_DFL)
                        signal.signal(signal.SIGTTOU, signal.SIG_DFL)
                    self._fakeout.start_spoofing()
            return returnval

    def update_results(self, D):
        """
        When returning results we pick out the results of interest
        since many attributes are not pickleable.

        INPUT:

        - ``D`` -- a dictionary to update with cputime and walltime

        OUTPUT:

        - the number of failures (or False if there is no failure attribute)

        EXAMPLES::

            sage: from sage.doctest.parsing import SageOutputChecker
            sage: from sage.doctest.forker import SageDocTestRunner
            sage: from sage.doctest.sources import FileDocTestSource, DictAsObject
            sage: from sage.doctest.control import DocTestDefaults; DD = DocTestDefaults()
            sage: from sage.env import SAGE_SRC
            sage: import doctest, sys, os
            sage: DTR = SageDocTestRunner(SageOutputChecker(), verbose=False, sage_options=DD, optionflags=doctest.NORMALIZE_WHITESPACE|doctest.ELLIPSIS)
            sage: filename = os.path.join(SAGE_SRC,'sage','doctest','forker.py')
            sage: FDS = FileDocTestSource(filename,DD)
            sage: doctests, extras = FDS.create_doctests(globals())
            sage: from sage.doctest.util import Timer
            sage: T = Timer().start()
            sage: DTR.run(doctests[0])
            TestResults(failed=0, attempted=4)
            sage: T.stop().annotate(DTR)
            sage: D = DictAsObject({'cputime':[],'walltime':[],'err':None})
            sage: DTR.update_results(D)
            0
            sage: sorted(list(D.items()))
            [('cputime', [...]), ('err', None), ('failures', 0), ('tests', 4), ('walltime', [...]), ('walltime_skips', 0)]
        """
        for key in ["cputime", "walltime"]:
            if key not in D:
                D[key] = []
            if hasattr(self, key):
                D[key].append(self.__dict__[key])
        D['tests'] = self.total_performed_tests
        D['walltime_skips'] = self.total_walltime_skips
        if hasattr(self, 'failures'):
            D['failures'] = self.failures
            return self.failures
        else:
            return False


def dummy_handler(sig, frame):
    """
    Dummy signal handler for SIGCHLD (just to ensure the signal
    isn't ignored).

    TESTS::

        sage: import signal
        sage: from sage.doctest.forker import dummy_handler
        sage: _ = signal.signal(signal.SIGUSR1, dummy_handler)
        sage: os.kill(os.getpid(), signal.SIGUSR1)
        sage: signal.signal(signal.SIGUSR1, signal.SIG_DFL)
        <function dummy_handler at ...>
    """
    pass


class DocTestDispatcher(SageObject):
    """
    Creates parallel :class:`DocTestWorker` processes and dispatches
    doctesting tasks.
    """
    def __init__(self, controller):
        """
        INPUT:

        - ``controller`` -- a :class:`sage.doctest.control.DocTestController` instance

        EXAMPLES::

            sage: from sage.doctest.control import DocTestController, DocTestDefaults
            sage: from sage.doctest.forker import DocTestDispatcher
            sage: DocTestDispatcher(DocTestController(DocTestDefaults(), []))
            <sage.doctest.forker.DocTestDispatcher object at ...>
        """
        self.controller = controller
        init_sage(controller)

    def serial_dispatch(self):
        """
        Run the doctests from the controller's specified sources in series.

        There is no graceful handling for signals, no possibility of
        interrupting tests and no timeout.

        EXAMPLES::

            sage: from sage.doctest.control import DocTestController, DocTestDefaults
            sage: from sage.doctest.forker import DocTestDispatcher
            sage: from sage.doctest.reporting import DocTestReporter
            sage: from sage.doctest.util import Timer
            sage: from sage.env import SAGE_SRC
            sage: import os
            sage: homset = os.path.join(SAGE_SRC, 'sage', 'rings', 'homset.py')
            sage: ideal = os.path.join(SAGE_SRC, 'sage', 'rings', 'ideal.py')
            sage: DC = DocTestController(DocTestDefaults(), [homset, ideal])
            sage: DC.expand_files_into_sources()
            sage: DD = DocTestDispatcher(DC)
            sage: DR = DocTestReporter(DC)
            sage: DC.reporter = DR
            sage: DC.dispatcher = DD
            sage: DC.timer = Timer().start()
            sage: DD.serial_dispatch()
            sage -t .../rings/homset.py
                [... tests, ... s]
            sage -t .../rings/ideal.py
                [... tests, ... s]
        """
        for source in self.controller.sources:
            heading = self.controller.reporter.report_head(source)
            baseline = self.controller.source_baseline(source)
            if not self.controller.options.only_errors:
                self.controller.log(heading)

            with tempfile.TemporaryFile() as outtmpfile:
                result = DocTestTask(source)(self.controller.options,
                                             outtmpfile, self.controller.logger,
                                             baseline=baseline)
                outtmpfile.seek(0)
                output = bytes_to_str(outtmpfile.read())

            self.controller.reporter.report(source, False, 0, result, output)
            if self.controller.options.exitfirst and result[1].failures:
                break

    def parallel_dispatch(self):
        r"""
        Run the doctests from the controller's specified sources in parallel.

        This creates :class:`DocTestWorker` subprocesses, while the master
        process checks for timeouts and collects and displays the results.

        EXAMPLES::

            sage: from sage.doctest.control import DocTestController, DocTestDefaults
            sage: from sage.doctest.forker import DocTestDispatcher
            sage: from sage.doctest.reporting import DocTestReporter
            sage: from sage.doctest.util import Timer
            sage: from sage.env import SAGE_SRC
            sage: import os
            sage: crem = os.path.join(SAGE_SRC, 'sage', 'databases', 'cremona.py')
            sage: bigo = os.path.join(SAGE_SRC, 'sage', 'rings', 'big_oh.py')
            sage: DC = DocTestController(DocTestDefaults(), [crem, bigo])
            sage: DC.expand_files_into_sources()
            sage: DD = DocTestDispatcher(DC)
            sage: DR = DocTestReporter(DC)
            sage: DC.reporter = DR
            sage: DC.dispatcher = DD
            sage: DC.timer = Timer().start()
            sage: DD.parallel_dispatch()
            sage -t .../databases/cremona.py
                [... tests, ... s]
            sage -t .../rings/big_oh.py
                [... tests, ... s]

        If the ``exitfirst=True`` option is given, the results for a failing
        module will be immediately printed and any other ongoing tests
        canceled::

            sage: from tempfile import NamedTemporaryFile as NTF
            sage: with NTF(suffix=".py", mode="w+t") as f1, \
            ....:      NTF(suffix=".py", mode="w+t") as f2:
            ....:     _ = f1.write("'''\nsage: import time; time.sleep(60)\n'''")
            ....:     f1.flush()
            ....:     _ = f2.write("'''\nsage: True\nFalse\n'''")
            ....:     f2.flush()
            ....:     DC = DocTestController(DocTestDefaults(exitfirst=True,
            ....:                                            nthreads=2),
            ....:                            [f1.name, f2.name])
            ....:     DC.expand_files_into_sources()
            ....:     DD = DocTestDispatcher(DC)
            ....:     DR = DocTestReporter(DC)
            ....:     DC.reporter = DR
            ....:     DC.dispatcher = DD
            ....:     DC.timer = Timer().start()
            ....:     DD.parallel_dispatch()
            sage -t ...
            **********************************************************************
            File "...", line 2, in ...
            Failed example:
                True
            Expected:
                False
            Got:
                True
            **********************************************************************
            1 item had failures:
               1 of   1 in ...
                [1 test, 1 failure, ... s]
            Killing test ...

        """
        opt = self.controller.options

        job_client = None
        try:
            from gnumake_tokenpool import JobClient, NoJobServer
            try:
                job_client = JobClient()
            except NoJobServer:
                pass
        except ImportError:
            pass

        source_iter = iter(self.controller.sources)

        # If timeout was 0, simply set a very long time
        if opt.timeout <= 0:
            opt.timeout = 2**60
        # Timeout we give a process to die (after it received a SIGQUIT
        # signal). If it doesn't exit by itself in this many seconds, we
        # SIGKILL it. This is 5% of doctest timeout, with a maximum of
        # 10 minutes and a minimum of 60 seconds.
        die_timeout = opt.timeout * 0.05
        if die_timeout > 600:
            die_timeout = 600
        elif die_timeout < 60:
            die_timeout = 60
        # allow override via cmdline option
        if opt.die_timeout >= 0:
            die_timeout = opt.die_timeout

        # If we think that we can not finish running all tests until
        # target_endtime, we skip individual tests. (Only enabled with
        # --short.)
        if opt.target_walltime == -1:
            target_endtime = None
        else:
            target_endtime = time.time() + opt.target_walltime
        pending_tests = len(self.controller.sources)

        # List of alive DocTestWorkers (child processes). Workers which
        # are done but whose messages have not been read are also
        # considered alive.
        workers = []

        # List of DocTestWorkers which have finished running but
        # whose results have not been reported yet.
        finished = []

        # If exitfirst is set and we got a failure.
        abort_now = False

        # One particular worker that we are "following": we report the
        # messages while it's running. For other workers, we report the
        # messages if there is no followed worker.
        follow = None

        # Install signal handler for SIGCHLD
        signal.signal(signal.SIGCHLD, dummy_handler)

        # Logger
        log = self.controller.log

        from cysignals.pselect import PSelecter
        try:
            # Block SIGCHLD and SIGINT except during the pselect() call
            with PSelecter([signal.SIGCHLD, signal.SIGINT]) as sel:
                # Function to execute in the child process which exits
                # this "with" statement (which restores the signal mask)
                # and resets to SIGCHLD handler to default.
                # Since multiprocessing.Process is implemented using
                # fork(), signals would otherwise remain blocked in the
                # child process.
                def sel_exit():
                    signal.signal(signal.SIGCHLD, signal.SIG_DFL)
                    sel.__exit__(None, None, None)

                while True:
                    # To avoid calling time.time() all the time while
                    # checking for timeouts, we call it here, once per
                    # loop. It's not a problem if this isn't very
                    # precise, doctest timeouts don't need millisecond
                    # precision.
                    now = time.time()

                    # If there were any substantial changes in the state
                    # (new worker started or finished worker reported),
                    # restart this while loop instead of calling pselect().
                    # This ensures internal consistency and a reasonably
                    # accurate value for "now".
                    restart = False

                    # Process all workers. Check for timeouts on active
                    # workers and move finished/crashed workers to the
                    # "finished" list.
                    # Create a new list "new_workers" containing the active
                    # workers (to avoid updating "workers" in place).
                    new_workers = []
                    for w in workers:
                        if w.rmessages is not None or w.is_alive():
                            if now >= w.deadline:
                                # Timeout => (try to) kill the process
                                # group (which normally includes
                                # grandchildren) and close the message
                                # pipe.
                                # We don't report the timeout yet, we wait
                                # until the process has actually died.
                                w.kill()
                                w.deadline = now + die_timeout
                            if not w.is_alive():
                                # Worker is done but we haven't read all
                                # messages (possibly a grandchild still
                                # has the messages pipe open).
                                # Adjust deadline to read all messages:
                                newdeadline = now + die_timeout
                                if w.deadline > newdeadline:
                                    w.deadline = newdeadline
                            new_workers.append(w)
                        else:
                            # Save the result and output of the worker
                            # and close the associated file descriptors.
                            # It is important to do this now. If we
                            # would leave them open until we call
                            # report(), parallel testing can easily fail
                            # with a "Too many open files" error.
                            w.save_result_output()
                            # In python3 multiprocessing.Process also
                            # opens a pipe internally, which has to be
                            # closed here, as well.
                            # But afterwards, exitcode and pid are
                            # no longer available.
                            w.copied_exitcode = w.exitcode
                            w.copied_pid = w.pid
                            w.close()
                            finished.append(w)
                            if job_client:
                                job_client.release()

                    workers = new_workers

                    # Similarly, process finished workers.
                    new_finished = []
                    for w in finished:
                        if opt.exitfirst and w.result[1].failures:
                            abort_now = True
                        elif follow is not None and follow is not w:
                            # We are following a different worker, so
                            # we cannot report now.
                            new_finished.append(w)
                            continue

                        # Report the completion of this worker
                        log(w.messages, end="")
                        self.controller.reporter.report(
                            w.source,
                            w.killed,
                            w.copied_exitcode,
                            w.result,
                            w.output,
                            pid=w.copied_pid)

                        pending_tests -= 1

                        restart = True
                        follow = None

                    finished = new_finished

                    if abort_now:
                        break

                    # Start new workers if possible
                    while (source_iter is not None and len(workers) < opt.nthreads
                           and (not job_client or job_client.acquire())):
                        try:
                            source = next(source_iter)
                        except StopIteration:
                            source_iter = None
                            if job_client:
                                job_client.release()
                        else:
                            # Start a new worker.
                            import copy
                            worker_options = copy.copy(opt)
                            baseline = self.controller.source_baseline(source)
                            if target_endtime is not None:
                                worker_options.target_walltime = (target_endtime - now) / (max(1, pending_tests / opt.nthreads))
                            w = DocTestWorker(source, options=worker_options, funclist=[sel_exit], baseline=baseline)
                            heading = self.controller.reporter.report_head(w.source)
                            if not self.controller.options.only_errors:
                                w.messages = heading + "\n"
                            # Store length of heading to detect if the
                            # worker has something interesting to report.
                            w.heading_len = len(w.messages)
                            w.start()  # This might take some time
                            w.deadline = time.time() + opt.timeout
                            workers.append(w)
                            restart = True

                    # Recompute state if needed
                    if restart:
                        continue

                    # We are finished if there are no DocTestWorkers left
                    if len(workers) == 0:
                        # If there are no active workers, we should have
                        # reported all finished workers.
                        assert len(finished) == 0
                        break

                    # The master pselect() call
                    rlist = [w.rmessages for w in workers if w.rmessages is not None]
                    tmout = min(w.deadline for w in workers) - now
                    if tmout > 5:  # Wait at most 5 seconds
                        tmout = 5
                    rlist, _, _, _ = sel.pselect(rlist, timeout=tmout)

                    # Read messages
                    for w in workers:
                        if w.rmessages is not None and w.rmessages in rlist:
                            w.read_messages()

                    # Find a worker to follow: if there is only one worker,
                    # always follow it. Otherwise, take the worker with
                    # the earliest deadline of all workers whose
                    # messages are more than just the heading.
                    if follow is None:
                        if len(workers) == 1:
                            follow = workers[0]
                        else:
                            for w in workers:
                                if len(w.messages) > w.heading_len:
                                    if follow is None or w.deadline < follow.deadline:
                                        follow = w

                    # Write messages of followed worker
                    if follow is not None:
                        log(follow.messages, end="")
                        follow.messages = ""
        finally:
            # Restore SIGCHLD handler (which is to ignore the signal)
            signal.signal(signal.SIGCHLD, signal.SIG_DFL)

            # Kill all remaining workers (in case we got interrupted)
            for w in workers:
                if w.kill():
                    log("Killing test %s" % w.source.printpath)
            # Fork a child process with the specific purpose of
            # killing the remaining workers.
            if len(workers) > 0 and os.fork() == 0:
                # Block these signals
                with PSelecter([signal.SIGQUIT, signal.SIGINT]):
                    try:
                        from time import sleep
                        sleep(die_timeout)
                        for w in workers:
                            w.kill()
                            if job_client:
                                job_client.release()
                    finally:
                        os._exit(0)

            # Hack to ensure multiprocessing leaves these processes
            # alone (in particular, it doesn't wait for them when we
            # exit).
            p = multiprocessing.process
            assert hasattr(p, '_children')
            p._children = set()

    def dispatch(self):
        """
        Run the doctests for the controller's specified sources,
        by calling :meth:`parallel_dispatch` or :meth:`serial_dispatch`
        according to the ``--serial`` option.

        EXAMPLES::

            sage: from sage.doctest.control import DocTestController, DocTestDefaults
            sage: from sage.doctest.forker import DocTestDispatcher
            sage: from sage.doctest.reporting import DocTestReporter
            sage: from sage.doctest.util import Timer
            sage: from sage.env import SAGE_SRC
            sage: import os
            sage: freehom = os.path.join(SAGE_SRC, 'sage', 'modules', 'free_module_homspace.py')
            sage: bigo = os.path.join(SAGE_SRC, 'sage', 'rings', 'big_oh.py')
            sage: DC = DocTestController(DocTestDefaults(), [freehom, bigo])
            sage: DC.expand_files_into_sources()
            sage: DD = DocTestDispatcher(DC)
            sage: DR = DocTestReporter(DC)
            sage: DC.reporter = DR
            sage: DC.dispatcher = DD
            sage: DC.timer = Timer().start()
            sage: DD.dispatch()
            sage -t .../sage/modules/free_module_homspace.py
                [... tests, ... s]
            sage -t .../sage/rings/big_oh.py
                [... tests, ... s]
        """
        if self.controller.options.serial:
            self.serial_dispatch()
        else:
            self.parallel_dispatch()


class DocTestWorker(multiprocessing.Process):
    """
    The DocTestWorker process runs one :class:`DocTestTask` for a given
    source. It returns messages about doctest failures (or all tests if
    verbose doctesting) through a pipe and returns results through a
    ``multiprocessing.Queue`` instance (both these are created in the
    :meth:`start` method).

    It runs the task in its own process-group, such that killing the
    process group kills this process together with its child processes.

    The class has additional methods and attributes for bookkeeping
    by the master process. Except in :meth:`run`, nothing from this
    class should be accessed by the child process.

    INPUT:

    - ``source`` -- a :class:`DocTestSource` instance

    - ``options`` -- an object representing doctest options.

    - ``funclist`` -- a list of callables to be called at the start of
      the child process.

    - ``baseline`` -- dictionary, the ``baseline_stats`` value

    EXAMPLES::

        sage: from sage.doctest.forker import DocTestWorker, DocTestTask
        sage: from sage.doctest.sources import FileDocTestSource
        sage: from sage.doctest.reporting import DocTestReporter
        sage: from sage.doctest.control import DocTestController, DocTestDefaults
        sage: from sage.env import SAGE_SRC
        sage: filename = os.path.join(SAGE_SRC,'sage','doctest','util.py')
        sage: DD = DocTestDefaults()
        sage: FDS = FileDocTestSource(filename,DD)
        sage: W = DocTestWorker(FDS, DD)
        sage: W.start()
        sage: DC = DocTestController(DD, filename)
        sage: reporter = DocTestReporter(DC)
        sage: W.join()  # Wait for worker to finish
        sage: result = W.result_queue.get()
        sage: reporter.report(FDS, False, W.exitcode, result, "")
            [... tests, ... s]
    """
    def __init__(self, source, options, funclist=[], baseline=None):
        """
        Initialization.

        TESTS::

            sage: run_doctests(sage.rings.big_oh) # indirect doctest
            Running doctests with ID ...
            Doctesting 1 file.
            sage -t .../sage/rings/big_oh.py
                [... tests, ... s]
            ----------------------------------------------------------------------
            All tests passed!
            ----------------------------------------------------------------------
            Total time for all tests: ... seconds
                cpu time: ... seconds
                cumulative wall time: ... seconds
            Features detected...
        """
        multiprocessing.Process.__init__(self)

        self.source = source
        self.options = options
        self.funclist = funclist
        self.baseline = baseline

        # Open pipe for messages. These are raw file descriptors,
        # not Python file objects!
        self.rmessages, self.wmessages = os.pipe()

        # Create Queue for the result. Since we're running only one
        # doctest, this "queue" will contain only 1 element.
        self.result_queue = multiprocessing.Queue(1)

        # Temporary file for stdout/stderr of the child process.
        # Normally, this isn't used in the master process except to
        # debug timeouts/crashes.
        self.outtmpfile = tempfile.NamedTemporaryFile(delete=False)

        # Create string for the master process to store the messages
        # (usually these are the doctest failures) of the child.
        # These messages are read through the pipe created above.
        self.messages = ""

        # Has this worker been killed (because of a time out)?
        self.killed = False

    def run(self):
        """
        Runs the :class:`DocTestTask` under its own PGID.

        TESTS::

            sage: run_doctests(sage.symbolic.units)  # indirect doctest                 # needs sage.symbolic
            Running doctests with ID ...
            Doctesting 1 file.
            sage -t .../sage/symbolic/units.py
                [... tests, ... s]
            ----------------------------------------------------------------------
            All tests passed!
            ----------------------------------------------------------------------
            Total time for all tests: ... seconds
                cpu time: ... seconds
                cumulative wall time: ... seconds
            Features detected...
        """
        os.setpgid(os.getpid(), os.getpid())

        # Run functions
        for f in self.funclist:
            f()

        # Write one byte to the pipe to signal to the master process
        # that we have started properly.
        os.write(self.wmessages, b"X")

        task = DocTestTask(self.source)

        # Ensure the Python stdin is the actual stdin
        # (multiprocessing redirects this).
        # We will do a more proper redirect of stdin in SageSpoofInOut.
        try:
            sys.stdin = os.fdopen(0, "r")
        except OSError:
            # We failed to open stdin for reading, this might happen
            # for example when running under "nohup" (Issue #14307).
            # Simply redirect stdin from /dev/null and try again.
            with open(os.devnull) as f:
                os.dup2(f.fileno(), 0)
            sys.stdin = os.fdopen(0, "r")

        # Close the reading end of the pipe (only the master should
        # read from the pipe) and open the writing end.
        os.close(self.rmessages)
        msgpipe = os.fdopen(self.wmessages, "w")
        try:
            task(self.options, self.outtmpfile, msgpipe, self.result_queue,
                 baseline=self.baseline)
        finally:
            msgpipe.close()
            self.outtmpfile.close()

    def start(self):
        """
        Start the worker and close the writing end of the message pipe.

        TESTS::

            sage: from sage.doctest.forker import DocTestWorker, DocTestTask
            sage: from sage.doctest.sources import FileDocTestSource
            sage: from sage.doctest.reporting import DocTestReporter
            sage: from sage.doctest.control import DocTestController, DocTestDefaults
            sage: from sage.env import SAGE_SRC
            sage: filename = os.path.join(SAGE_SRC,'sage','doctest','util.py')
            sage: DD = DocTestDefaults()
            sage: FDS = FileDocTestSource(filename,DD)
            sage: W = DocTestWorker(FDS, DD)
            sage: W.start()
            sage: try:
            ....:     os.fstat(W.wmessages)
            ....: except OSError:
            ....:     print("Write end of pipe successfully closed")
            Write end of pipe successfully closed
            sage: W.join()  # Wait for worker to finish
        """
        super().start()

        # Close the writing end of the pipe (only the child should
        # write to the pipe).
        os.close(self.wmessages)

        # Read one byte from the pipe as a sign that the child process
        # has properly started (to avoid race conditions). In particular,
        # it will have its process group changed.
        os.read(self.rmessages, 1)

    def read_messages(self):
        """
        In the master process, read from the pipe and store the data
        read in the ``messages`` attribute.

        .. NOTE::

            This function may need to be called multiple times in
            order to read all of the messages.

        EXAMPLES::

            sage: from sage.doctest.forker import DocTestWorker, DocTestTask
            sage: from sage.doctest.sources import FileDocTestSource
            sage: from sage.doctest.reporting import DocTestReporter
            sage: from sage.doctest.control import DocTestController, DocTestDefaults
            sage: from sage.env import SAGE_SRC
            sage: filename = os.path.join(SAGE_SRC,'sage','doctest','util.py')
            sage: DD = DocTestDefaults(verbose=True,nthreads=2)
            sage: FDS = FileDocTestSource(filename,DD)
            sage: W = DocTestWorker(FDS, DD)
            sage: W.start()
            sage: while W.rmessages is not None:
            ....:     W.read_messages()
            sage: W.join()
            sage: len(W.messages) > 0
            True
        """
        # It's absolutely important to execute only one read() system
        # call, more might block. Assuming that we used pselect()
        # correctly, one read() will not block.
        if self.rmessages is not None:
            s = os.read(self.rmessages, 4096)
            self.messages += bytes_to_str(s)
            if len(s) == 0:  # EOF
                os.close(self.rmessages)
                self.rmessages = None

    def save_result_output(self):
        """
        Annotate ``self`` with ``self.result`` (the result read through
        the ``result_queue`` and with ``self.output``, the complete
        contents of ``self.outtmpfile``. Then close the Queue and
        ``self.outtmpfile``.

        EXAMPLES::

            sage: from sage.doctest.forker import DocTestWorker, DocTestTask
            sage: from sage.doctest.sources import FileDocTestSource
            sage: from sage.doctest.reporting import DocTestReporter
            sage: from sage.doctest.control import DocTestController, DocTestDefaults
            sage: from sage.env import SAGE_SRC
            sage: filename = os.path.join(SAGE_SRC,'sage','doctest','util.py')
            sage: DD = DocTestDefaults()
            sage: FDS = FileDocTestSource(filename,DD)
            sage: W = DocTestWorker(FDS, DD)
            sage: W.start()
            sage: W.join()
            sage: W.save_result_output()
            sage: sorted(W.result[1].keys())
            ['cputime', 'err', 'failures', 'optionals', 'tests', 'walltime', 'walltime_skips']
            sage: len(W.output) > 0
            True

        .. NOTE::

            This method is called from the parent process, not from the
            subprocess.
        """
        try:
            self.result = self.result_queue.get(block=False)
        except Empty:
            self.result = (0, DictAsObject({'err': 'noresult'}))
        del self.result_queue

        self.outtmpfile.seek(0)
        self.output = bytes_to_str(self.outtmpfile.read())
        self.outtmpfile.close()
        try:
            # Now it is safe to delete the outtmpfile; we manage this manually
            # so that the file does not get deleted via TemporaryFile.__del__
            # in the worker process
            os.unlink(self.outtmpfile.name)
        except OSError as exc:
            if exc.errno != errno.ENOENT:
                raise

        del self.outtmpfile

    def kill(self):
        """
        Kill this worker.  Return ``True`` if the signal(s) are sent
        successfully or ``False`` if the worker process no longer exists.

        This method is only called if there is something wrong with the
        worker. Under normal circumstances, the worker is supposed to
        exit by itself after finishing.

        The first time this is called, use ``SIGQUIT``. This will trigger
        the cysignals ``SIGQUIT`` handler and try to print an enhanced
        traceback.

        Subsequent times, use ``SIGKILL``.  Also close the message pipe
        if it was still open.

        EXAMPLES::

            sage: import time
            sage: from sage.doctest.forker import DocTestWorker, DocTestTask
            sage: from sage.doctest.sources import FileDocTestSource
            sage: from sage.doctest.reporting import DocTestReporter
            sage: from sage.doctest.control import DocTestController, DocTestDefaults
            sage: from sage.env import SAGE_SRC
            sage: filename = os.path.join(SAGE_SRC,'sage','doctest','tests','99seconds.rst')
            sage: DD = DocTestDefaults()
            sage: FDS = FileDocTestSource(filename,DD)

        We set up the worker to start by blocking ``SIGQUIT``, such that
        killing will fail initially::

            sage: from cysignals.pselect import PSelecter
            sage: import signal
            sage: def block_hup():
            ....:     # We never __exit__()
            ....:     PSelecter([signal.SIGQUIT]).__enter__()
            sage: W = DocTestWorker(FDS, DD, [block_hup])
            sage: W.start()
            sage: W.killed
            False
            sage: W.kill()
            True
            sage: W.killed
            True
            sage: time.sleep(float(0.2))  # Worker doesn't die
            sage: W.kill()         # Worker dies now
            True
            sage: time.sleep(1)
            sage: W.is_alive()
            False
        """

        if self.rmessages is not None:
            os.close(self.rmessages)
            self.rmessages = None

        try:
            if not self.killed:
                self.killed = True
                os.killpg(self.pid, signal.SIGQUIT)
            else:
                os.killpg(self.pid, signal.SIGKILL)
        except OSError as exc:
            # Handle a race condition where the process has exited on
            # its own by the time we get here, and ESRCH is returned
            # indicating no processes in the specified process group
            if exc.errno != errno.ESRCH:
                raise

            return False

        return True


class DocTestTask():
    """
    This class encapsulates the tests from a single source.

    This class does not insulate from problems in the source
    (e.g. entering an infinite loop or causing a segfault), that has to
    be dealt with at a higher level.

    INPUT:

    - ``source`` -- a :class:`sage.doctest.sources.DocTestSource` instance.

    - ``verbose`` -- boolean, controls reporting of progress by :class:`doctest.DocTestRunner`.

    EXAMPLES::

        sage: from sage.doctest.forker import DocTestTask
        sage: from sage.doctest.sources import FileDocTestSource
        sage: from sage.doctest.control import DocTestDefaults, DocTestController
        sage: from sage.env import SAGE_SRC
        sage: import os
        sage: filename = os.path.join(SAGE_SRC,'sage','doctest','sources.py')
        sage: DD = DocTestDefaults()
        sage: FDS = FileDocTestSource(filename,DD)
        sage: DTT = DocTestTask(FDS)
        sage: DC = DocTestController(DD,[filename])
        sage: ntests, results = DTT(options=DD)
        sage: ntests >= 300 or ntests
        True
        sage: sorted(results.keys())
        ['cputime', 'err', 'failures', 'optionals', 'tests', 'walltime', 'walltime_skips']
    """

    extra_globals = {}
    """
    Extra objects to place in the global namespace in which tests are run.
    Normally this should be empty but there are special cases where it may
    be useful.

    For example, in Sage versions 9.1 and earlier, on Python 3 add
    ``long`` as an alias for ``int`` so that tests that use the
    ``long`` built-in (of which there are many) still pass.  We did
    this so that the test suite could run on Python 3 while Python 2
    was still the default.
    """

    def __init__(self, source):
        """
        Initialization.

        TESTS::

            sage: from sage.doctest.forker import DocTestTask
            sage: from sage.doctest.sources import FileDocTestSource
            sage: from sage.doctest.control import DocTestDefaults
            sage: from sage.env import SAGE_SRC
            sage: import os
            sage: filename = os.path.join(SAGE_SRC,'sage','doctest','sources.py')
            sage: FDS = FileDocTestSource(filename,DocTestDefaults())
            sage: DocTestTask(FDS)
            <sage.doctest.forker.DocTestTask object at ...>
        """
        self.source = source

    def __call__(self, options, outtmpfile=None, msgfile=None, result_queue=None, *,
                 baseline=None):
        """
        Calling the task does the actual work of running the doctests.

        INPUT:

        - ``options`` -- an object representing doctest options.

        - ``outtmpfile`` -- a seekable file that's used by the doctest
          runner to redirect stdout and stderr of the doctests.

        - ``msgfile`` -- a file or pipe to send doctest messages about
          doctest failures (or all tests in verbose mode).

        - ``result_queue`` -- an instance of :class:`multiprocessing.Queue`
          to store the doctest result. For testing, this can also be None.

        - ``baseline`` -- a dictionary, the ``baseline_stats`` value.

        OUTPUT:

        - ``(doctests, result_dict)`` where ``doctests`` is the number of
          doctests and ``result_dict`` is a dictionary annotated with
          timings and error information.

        - Also put ``(doctests, result_dict)`` onto the ``result_queue``
          if the latter isn't None.

        EXAMPLES::

            sage: from sage.doctest.forker import DocTestTask
            sage: from sage.doctest.sources import FileDocTestSource
            sage: from sage.doctest.control import DocTestDefaults, DocTestController
            sage: from sage.env import SAGE_SRC
            sage: import os
            sage: filename = os.path.join(SAGE_SRC,'sage','doctest','parsing.py')
            sage: DD = DocTestDefaults()
            sage: FDS = FileDocTestSource(filename,DD)
            sage: DTT = DocTestTask(FDS)
            sage: DC = DocTestController(DD, [filename])
            sage: ntests, runner = DTT(options=DD)
            sage: runner.failures
            0
            sage: ntests >= 200 or ntests
            True
        """
        result = None
        try:
            runner = SageDocTestRunner(
                SageOutputChecker(),
                verbose=options.verbose,
                outtmpfile=outtmpfile,
                msgfile=msgfile,
                sage_options=options,
                optionflags=doctest.NORMALIZE_WHITESPACE | doctest.ELLIPSIS,
                baseline=baseline)
            runner.basename = self.source.basename
            runner.filename = self.source.path
            N = options.file_iterations
            results = DictAsObject({'walltime': [], 'cputime': [],
                                    'err': None, 'walltime_skips': 0})

            # multiprocessing.Process instances don't run exit
            # functions, so we run the functions added by doctests
            # when exiting this context.
            with restore_atexit(run=True):
                for it in range(N):
                    doctests, extras = self._run(runner, options, results)
                    runner.summarize(options.verbose)
                    if runner.update_results(results):
                        break

            if extras['tab']:
                results.err = 'tab'
                results.tab_linenos = extras['tab']
            if extras['line_number']:
                results.err = 'line_number'
            results.optionals = extras['optionals']
            # We subtract 1 to remove the sig_on_count() tests
            result = (sum(max(0, len(test.examples) - 1) for test in doctests),
                      results)

        except BaseException:
            exc_info = sys.exc_info()
            tb = "".join(traceback.format_exception(*exc_info))
            result = (0, DictAsObject({'err': exc_info[0], 'tb': tb}))

        if result_queue is not None:
            result_queue.put(result, False)

        return result

    def _run(self, runner, options, results):
        """
        Actually run the doctests with the right set of globals
        """
        # Import Jupyter globals to doctest the Jupyter
        # implementation of widgets and interacts
        from importlib import import_module
        sage_all = import_module(options.environment)
        dict_all = sage_all.__dict__
        # When using global environments other than sage.all,
        # make sure startup is finished so we don't get "Resolving lazy import"
        # warnings.
        from sage.misc.lazy_import import ensure_startup_finished
        ensure_startup_finished()
        # Remove '__package__' item from the globals since it is not
        # always in the globals in an actual Sage session.
        dict_all.pop('__package__', None)

        # Add any other special globals for testing purposes only
        dict_all.update(self.extra_globals)

        sage_namespace = RecordingDict(dict_all)
        sage_namespace['__name__'] = '__main__'
        doctests, extras = self.source.create_doctests(sage_namespace)
        timer = Timer().start()

        for test in doctests:
            result = runner.run(test)
            if options.exitfirst and result.failed:
                break

        timer.stop().annotate(runner)
        return doctests, extras<|MERGE_RESOLUTION|>--- conflicted
+++ resolved
@@ -1235,42 +1235,6 @@
         """
         out = [self.DIVIDER]
         with OriginalSource(example):
-<<<<<<< HEAD
-            match self.options.format:
-                case 'sage':
-                    if test.filename:
-                        if test.lineno is not None and example.lineno is not None:
-                            lineno = test.lineno + example.lineno + 1
-                        else:
-                            lineno = '?'
-                        out.append('File "%s", line %s, in %s' %
-                                   (test.filename, lineno, test.name))
-                    else:
-                        out.append('Line %s, in %s' % (example.lineno + 1, test.name))
-                    out.append(message)
-                case 'github':
-                    # https://docs.github.com/en/actions/using-workflows/workflow-commands-for-github-actions#using-workflow-commands-to-access-toolkit-functions
-                    if message.startswith('Warning: '):
-                        command = f'::warning title={message}'
-                        message = message[len('Warning: '):]
-                    elif self.baseline.get('failed', False):
-                        command = f'::notice title={message}'
-                        message += ' [failed in baseline]'
-                    else:
-                        command = f'::error title={message}'
-                    if extra := getattr(example, 'extra', None):
-                        message += f': {extra}'
-                    if test.filename:
-                        command += f',file={test.filename}'
-                        if test.lineno is not None and example.lineno is not None:
-                            lineno = test.lineno + example.lineno + 1
-                            command += f',line={lineno}'
-                        lineno = None
-                    else:
-                        command += f',line={example.lineno + 1}'
-                    command += f'::{message}'
-                    out.append(command)
-=======
             if self.options.format == 'sage':
                 if test.filename:
                     if test.lineno is not None and example.lineno is not None:
@@ -1306,7 +1270,6 @@
                 out.append(command)
             else:
                 raise ValueError(f'unknown format option: {self.options.format}')
->>>>>>> 24779a92
             source = example.source
             out.append(doctest._indent(source))
             return '\n'.join(out)
