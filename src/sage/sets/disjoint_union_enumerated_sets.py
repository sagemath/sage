--- conflicted
+++ resolved
@@ -618,12 +618,8 @@
             sage: U.Element
             Traceback (most recent call last):
             ...
-<<<<<<< HEAD
-            AttributeError: 'DisjointUnionEnumeratedSets_with_category' object has no attribute 'Element'...
-=======
             AttributeError: 'DisjointUnionEnumeratedSets_with_category' object
-            has no attribute 'Element'
->>>>>>> 2f1a76dc
+            has no attribute 'Element'...
         """
         if not self._facade:
             return ElementWrapper
