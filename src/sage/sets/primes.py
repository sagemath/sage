--- conflicted
+++ resolved
@@ -123,11 +123,7 @@
             False
             sage: 1.5 in P
             False
-<<<<<<< HEAD
-            sage: e in P                                                        # optional - sage.symbolic
-=======
             sage: e in P                                                                # optional - sage.symbolic
->>>>>>> 08060ed1
             False
         """
         try:
