--- conflicted
+++ resolved
@@ -261,22 +261,15 @@
             sage: Evens = ConditionSet(ZZ, is_even)
             sage: Evens._repr_condition(is_even)
             '<function is_even at 0x...>(x)'
-<<<<<<< HEAD
-            sage: BigSin = ConditionSet(RR, sin(x) > 0.9, vars=[x])                                 # needs sage.symbolic
-            sage: BigSin._repr_condition(BigSin._predicates[0])                                     # needs sage.symbolic
-            'sin(x) > 0.900000000000000'
-            sage: var('t')  # parameter                                                             # needs sage.symbolic
-=======
 
             sage: # needs sage.symbolic
             sage: BigSin = ConditionSet(RR, sin(x) > 0.9, vars=[x])
             sage: BigSin._repr_condition(BigSin._predicates[0])
             'sin(x) > 0.900000000000000'
             sage: var('t')  # parameter
->>>>>>> 871c3904
             t
-            sage: ZeroDimButNotNullary = ConditionSet(ZZ^0, t > 0, vars=("q"))                      # needs sage.symbolic
-            sage: ZeroDimButNotNullary._repr_condition(ZeroDimButNotNullary._predicates[0])         # needs sage.symbolic
+            sage: ZeroDimButNotNullary = ConditionSet(ZZ^0, t > 0, vars=("q"))
+            sage: ZeroDimButNotNullary._repr_condition(ZeroDimButNotNullary._predicates[0])
             't > 0'
         """
         if isinstance(predicate, Expression) and predicate.is_callable():
@@ -352,35 +345,26 @@
 
         TESTS::
 
-<<<<<<< HEAD
-            sage: TripleDigits = ZZ^3                                                   # needs sage.modules
-            sage: predicate(x, y, z) = sqrt(x^2 + y^2 + z^2) < 12; predicate            # needs sage.symbolic
-=======
             sage: # needs sage.modules sage.symbolic
             sage: TripleDigits = ZZ^3
             sage: predicate(x, y, z) = sqrt(x^2 + y^2 + z^2) < 12; predicate
->>>>>>> 871c3904
             (x, y, z) |--> sqrt(x^2 + y^2 + z^2) < 12
-            sage: SmallTriples = ConditionSet(ZZ^3, predicate); SmallTriples            # needs sage.symbolic
+            sage: SmallTriples = ConditionSet(ZZ^3, predicate); SmallTriples
             { (x, y, z) ∈ Ambient free module of rank 3 over the principal
                           ideal domain Integer Ring : sqrt(x^2 + y^2 + z^2) < 12 }
-            sage: predicate = SmallTriples._predicates[0]                               # needs sage.symbolic
-            sage: element = TripleDigits((1, 2, 3))                                     # needs sage.modules
-            sage: SmallTriples._call_predicate(predicate, element)                      # needs sage.modules sage.symbolic
+            sage: predicate = SmallTriples._predicates[0]
+            sage: element = TripleDigits((1, 2, 3))
+            sage: SmallTriples._call_predicate(predicate, element)
             sqrt(14) < 12
 
-<<<<<<< HEAD
-            sage: var('t')                                                              # needs sage.symbolic
-=======
             sage: # needs sage.modules sage.symbolic
             sage: var('t')
->>>>>>> 871c3904
             t
-            sage: TinyUniverse = ZZ^0                                                   # needs sage.modules
-            sage: Nullary = ConditionSet(TinyUniverse, t > 0, vars=())                  # needs sage.modules sage.symbolic
-            sage: predicate = Nullary._predicates[0]                                    # needs sage.modules sage.symbolic
-            sage: element = TinyUniverse(0)                                             # needs sage.modules
-            sage: Nullary._call_predicate(predicate, element)                           # needs sage.modules sage.symbolic
+            sage: TinyUniverse = ZZ^0
+            sage: Nullary = ConditionSet(TinyUniverse, t > 0, vars=())
+            sage: predicate = Nullary._predicates[0]
+            sage: element = TinyUniverse(0)
+            sage: Nullary._call_predicate(predicate, element)
             t > 0
         """
         if isinstance(predicate, Expression) and predicate.is_callable():
@@ -396,19 +380,14 @@
 
         TESTS::
 
-<<<<<<< HEAD
-            sage: TripleDigits = ZZ^3                                                   # needs sage.modules
-            sage: predicate(x, y, z) = sqrt(x^2 + y^2 + z^2) < 12; predicate            # needs sage.symbolic
-=======
             sage: # needs sage.modules sage.symbolic
             sage: TripleDigits = ZZ^3
             sage: predicate(x, y, z) = sqrt(x^2 + y^2 + z^2) < 12; predicate
->>>>>>> 871c3904
             (x, y, z) |--> sqrt(x^2 + y^2 + z^2) < 12
-            sage: SmallTriples = ConditionSet(ZZ^3, predicate); SmallTriples            # needs sage.symbolic
+            sage: SmallTriples = ConditionSet(ZZ^3, predicate); SmallTriples
             { (x, y, z) ∈ Ambient free module of rank 3 over the principal
                           ideal domain Integer Ring : sqrt(x^2 + y^2 + z^2) < 12 }
-            sage: SmallTriples.an_element()  # indirect doctest                         # needs sage.symbolic
+            sage: SmallTriples.an_element()  # indirect doctest
             (1, 0, 0)
         """
         for element in self._universe.some_elements():
@@ -436,11 +415,7 @@
 
         EXAMPLES::
 
-<<<<<<< HEAD
-            sage: # needs sage.symbolic
-=======
             sage: # needs sympy sage.modules sage.symbolic
->>>>>>> 871c3904
             sage: predicate(x, y, z) = sqrt(x^2 + y^2 + z^2) < 12; predicate
             (x, y, z) |--> sqrt(x^2 + y^2 + z^2) < 12
             sage: SmallTriples = ConditionSet(ZZ^3, predicate); SmallTriples
@@ -453,16 +428,9 @@
             True
             sage: (5, 7, 9) in ST
             False
-<<<<<<< HEAD
-
-            sage: Interval = ConditionSet(RR, x >= -7, x <= 4, vars=[x]); Interval      # needs sage.symbolic
-            { x ∈ Real Field with 53 bits of precision : x >= -7, x <= 4 }
-            sage: Interval._sympy_()                                                    # needs sympy sage.symbolic
-=======
             sage: Interval = ConditionSet(RR, x >= -7, x <= 4, vars=[x]); Interval
             { x ∈ Real Field with 53 bits of precision : x >= -7, x <= 4 }
             sage: Interval._sympy_()
->>>>>>> 871c3904
             ConditionSet(x, (x >= -7) & (x <= 4),
                             SageSet(Real Field with 53 bits of precision))
 
@@ -505,11 +473,7 @@
 
         EXAMPLES::
 
-<<<<<<< HEAD
-            sage: # needs sage.symbolic
-=======
             sage: # needs sage.modules sage.symbolic
->>>>>>> 871c3904
             sage: in_small_oblong(x, y) = x^2 + 3 * y^2 <= 42
             sage: SmallOblongUniverse = ConditionSet(QQ^2, in_small_oblong)
             sage: SmallOblongUniverse
@@ -528,11 +492,7 @@
         Combining two ``ConditionSet``s with different formal variables works correctly.
         The formal variables of the intersection are taken from ``self``::
 
-<<<<<<< HEAD
-            sage: # needs sage.symbolic
-=======
             sage: # needs sage.modules sage.symbolic
->>>>>>> 871c3904
             sage: SmallMirrorUniverse = ConditionSet(QQ^2, in_small_oblong,
             ....:                                    vars=(y, x))
             sage: SmallMirrorUniverse
