<<<<<<< HEAD
# sage_setup: distribution = sagemath-categories
cpdef LCM_list(v)
=======
cpdef LCM_list(v) noexcept
>>>>>>> 1f0c2a2d

cdef LCM_generic(itr, ret) noexcept<|MERGE_RESOLUTION|>--- conflicted
+++ resolved
@@ -1,8 +1,4 @@
-<<<<<<< HEAD
 # sage_setup: distribution = sagemath-categories
-cpdef LCM_list(v)
-=======
 cpdef LCM_list(v) noexcept
->>>>>>> 1f0c2a2d
 
 cdef LCM_generic(itr, ret) noexcept