from sage.misc.lazy_import import lazy_import

from sage.arith.misc import (algdep, bernoulli, is_prime, is_prime_power,
                             is_pseudoprime, is_pseudoprime_power,
                             prime_powers, primes_first_n, eratosthenes, primes,
                             next_prime_power, next_probable_prime, next_prime,
                             previous_prime, previous_prime_power, random_prime,
                             divisors, sigma, gcd, GCD, xlcm, xgcd, xkcd,
                             inverse_mod, get_gcd, get_inverse_mod, power_mod,
                             rational_reconstruction, mqrr_rational_reconstruction,
                             trial_division, factor, prime_divisors, odd_part, prime_to_m_part,
                             is_square, is_squarefree, euler_phi, carmichael_lambda, crt, CRT,
                             CRT_list, CRT_basis, CRT_vectors, multinomial, multinomial_coefficients,
                             binomial, factorial, kronecker_symbol, kronecker, legendre_symbol,
                             primitive_root, nth_prime, quadratic_residues, moebius,
                             continuant, number_of_divisors, hilbert_symbol, hilbert_conductor,
                             hilbert_conductor_inverse, falling_factorial, rising_factorial,
                             integer_ceil, integer_floor,
                             two_squares, three_squares, four_squares, sum_of_k_squares,
                             subfactorial, is_power_of_two, differences,
                             sort_complex_numbers_for_display,
                             fundamental_discriminant, squarefree_divisors,
                             radical, binomial_coefficients, jacobi_symbol,
                             dedekind_sum,
                             prime_factors, prime_range, valuation)
<<<<<<< HEAD

lazy_import("sage.arith.misc", ("Sigma", "Moebius", "Euler_Phi"), deprecation=30322)
=======
>>>>>>> 327fb5c8

from sage.arith.functions import lcm
LCM = lcm

from sage.arith.srange import xsrange, srange, ellipsis_iter, ellipsis_range
sxrange = xsrange

σ = sigma
del lazy_import<|MERGE_RESOLUTION|>--- conflicted
+++ resolved
@@ -23,11 +23,6 @@
                              radical, binomial_coefficients, jacobi_symbol,
                              dedekind_sum,
                              prime_factors, prime_range, valuation)
-<<<<<<< HEAD
-
-lazy_import("sage.arith.misc", ("Sigma", "Moebius", "Euler_Phi"), deprecation=30322)
-=======
->>>>>>> 327fb5c8
 
 from sage.arith.functions import lcm
 LCM = lcm
