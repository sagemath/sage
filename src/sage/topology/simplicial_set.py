# sage.doctest: needs sage.graphs
r"""
Simplicial sets

AUTHORS:

- John H. Palmieri (2016-07)

This module implements simplicial sets.

A *simplicial set* `X` is a collection of sets `X_n` indexed by the
non-negative integers; the set `X_n` is called the set of
`n`-simplices. These sets are connected by maps

.. MATH::

    d_i: X_n \to X_{n-1}, \ \ 0 \leq i \leq n \ \  \text{(face maps)} \\
    s_j: X_n \to X_{n+1}, \ \ 0 \leq j \leq n \ \  \text{(degeneracy maps)}

satisfying the *simplicial identities*:

.. MATH::

    d_i d_j &= d_{j-1} d_i \ \  \text{if } i<j \\
    d_i s_j &= s_{j-1} d_i \ \  \text{if } i<j \\
    d_j s_j &= 1 = d_{j+1} s_j \\
    d_i s_j &= s_{j} d_{i-1} \ \  \text{if } i>j+1 \\
    s_i s_j &= s_{j+1} s_{i} \ \  \text{if } i<j+1

See :wikipedia:`Simplicial_set`, Peter May's seminal book [May1967]_, or
Greg Friedman's "Illustrated introduction" :arxiv:`0809.4221` for more
information.

Several simplicial sets are predefined, and users can construct others
either by hand (using :class:`SimplicialSet_finite`) or from existing
ones using pushouts, pullbacks, etc.

EXAMPLES:

Some of the predefined simplicial sets::

    sage: simplicial_sets.Torus()
    Torus
    sage: simplicial_sets.RealProjectiveSpace(7)                                        # needs sage.groups
    RP^7
    sage: S5 = simplicial_sets.Sphere(5); S5
    S^5
    sage: S5.nondegenerate_simplices()
    [v_0, sigma_5]

One class of infinite simplicial sets is available: classifying spaces
of groups, or more generally, nerves of finite monoids::

    sage: Sigma4 = groups.permutation.Symmetric(4)                                      # needs sage.groups
    sage: Sigma4.nerve()                                                                # needs sage.groups
    Nerve of Symmetric group of order 4! as a permutation group

The same simplicial set (albeit with a different name) can also be
constructed as ::

    sage: simplicial_sets.ClassifyingSpace(Sigma4)                                      # needs sage.groups
    Classifying space of Symmetric group of order 4! as a permutation group

Type ``simplicial_sets.`` and hit the :kbd:`Tab` key to get a full list
of the predefined simplicial sets.

You can construct new simplicial sets from old by taking quotients,
subsimplicial sets, disjoint unions, wedges (if they are pointed),
smash products (if they are pointed and finite), products, pushouts,
pullbacks, cones, and suspensions, most of which also have maps
associated with them. Wedges, for example::

    sage: T = simplicial_sets.Torus()
    sage: S3 = simplicial_sets.Sphere(3)
    sage: T.is_pointed() and S3.is_pointed()
    True
    sage: T.wedge(S3)
    Wedge: (Torus v S^3)
    sage: T.disjoint_union(S3) == T.coproduct(S3)
    False

    sage: W = T.wedge(S3)
    sage: W.inclusion_map(0).domain()
    Torus
    sage: W.projection_map(1).codomain()
    Quotient: (Wedge: (Torus v S^3)/Simplicial set with 6 non-degenerate simplices)

If the `1`-sphere were not already available via
``simplicial_sets.Sphere(1)``, you could construct it as follows::

    sage: pt = simplicial_sets.Simplex(0)
    sage: edge = pt.cone()
    sage: S1 = edge.quotient(edge.n_skeleton(0))
    sage: S1
    Quotient: (Cone of 0-simplex/Simplicial set with 2 non-degenerate simplices)

At this point, ``S1`` is pointed: every quotient is automatically
given a base point, namely the image of the subcomplex. So its
suspension is the reduced suspension, and therefore is small::

    sage: S5 = S1.suspension(4)
    sage: S5
    Sigma^4(Quotient: (Cone of 0-simplex/Simplicial set with 2 non-degenerate simplices))
    sage: S5.f_vector()
    [1, 0, 0, 0, 0, 1]

If we forget about the base point in ``S1``, we would get the
unreduced suspension instead::

    sage: Z1 = S1.unset_base_point()
    sage: Z1.suspension(4).f_vector()
    [2, 2, 2, 2, 1, 1]

The cone on a pointed simplicial set is the reduced cone. The
`n`-simplex in Sage is not pointed, but the simplicial set ``Point``
is. ::

    sage: simplicial_sets.Simplex(0).cone().f_vector()
    [2, 1]
    sage: simplicial_sets.Point().cone().f_vector()
    [1]

For most simplicial sets (the ``Point`` is the main exception), each
time it is constructed, it gives a distinct copy, and two distinct
simplicial sets are never equal::

    sage: T = simplicial_sets.Torus()
    sage: T == simplicial_sets.Torus()
    False
    sage: T == T
    True
    sage: simplicial_sets.Torus() == simplicial_sets.Torus()
    False
    sage: simplicial_sets.Point() == simplicial_sets.Point()
    True

You can construct subsimplicial sets by specifying a list of simplices,
and then you can define the quotient simplicial set::

    sage: X = simplicial_sets.Simplex(2)
    sage: e,f,g = X.n_cells(1)
    sage: Y = X.subsimplicial_set([e,f,g])
    sage: Z = X.quotient(Y)

Or equivalently::

    sage: Y = X.n_skeleton(1)
    sage: Z = X.quotient(Y)
    sage: Z
    Quotient: (2-simplex/Simplicial set with 6 non-degenerate simplices)

Note that subsimplicial sets and quotients come equipped with
inclusion and quotient morphisms::

    sage: inc = Y.inclusion_map()
    sage: inc.domain() == Y and inc.codomain() == X
    True
    sage: quo = Z.quotient_map()
    sage: quo.domain()
    2-simplex
    sage: quo.codomain() == Z
    True

You can compute homology groups and the fundamental group of
any simplicial set::

    sage: S1 = simplicial_sets.Sphere(1)
    sage: eight = S1.wedge(S1)
    sage: eight.fundamental_group()                                                     # needs sage.groups
    Finitely presented group < e0, e1 | >

    sage: # needs sage.groups
    sage: Sigma3 = groups.permutation.Symmetric(3)
    sage: BSigma3 = Sigma3.nerve()
    sage: pi = BSigma3.fundamental_group(); pi
    Finitely presented group < e1, e2 | e2^2, e1^3, (e2*e1)^2 >
    sage: pi.order()
    6
    sage: pi.is_abelian()
    False

    sage: RP6 = simplicial_sets.RealProjectiveSpace(6)                                  # needs sage.groups
<<<<<<< HEAD
    sage: RP6.homology(reduced=False, base_ring=GF(2))                                  # needs sage.groups sage.modules sage.rings.finite_rings
=======
    sage: RP6.homology(reduced=False, base_ring=GF(2))                                  # needs sage.groups sage.modules
>>>>>>> 5d9bdcb3
    {0: Vector space of dimension 1 over Finite Field of size 2,
     1: Vector space of dimension 1 over Finite Field of size 2,
     2: Vector space of dimension 1 over Finite Field of size 2,
     3: Vector space of dimension 1 over Finite Field of size 2,
     4: Vector space of dimension 1 over Finite Field of size 2,
     5: Vector space of dimension 1 over Finite Field of size 2,
     6: Vector space of dimension 1 over Finite Field of size 2}
    sage: RP6.homology(reduced=False, base_ring=QQ)                                     # needs sage.groups sage.modules
    {0: Vector space of dimension 1 over Rational Field,
     1: Vector space of dimension 0 over Rational Field,
     2: Vector space of dimension 0 over Rational Field,
     3: Vector space of dimension 0 over Rational Field,
     4: Vector space of dimension 0 over Rational Field,
     5: Vector space of dimension 0 over Rational Field,
     6: Vector space of dimension 0 over Rational Field}

When infinite simplicial sets are involved, most computations are done
by taking an `n`-skeleton for an appropriate `n`, either implicitly or
explicitly::

<<<<<<< HEAD
    sage: G = groups.misc.MultiplicativeAbelian([3])                                    # needs sage.groups
    sage: B3 = simplicial_sets.ClassifyingSpace(G)                                      # needs sage.groups
    sage: B3.disjoint_union(B3).n_skeleton(3)                                           # needs sage.groups
    Disjoint union: (Simplicial set with 15 non-degenerate simplices
                      u Simplicial set with 15 non-degenerate simplices)
    sage: S1 = simplicial_sets.Sphere(1)
    sage: B3.product(S1).homology(range(4))                                             # needs sage.groups sage.modules
=======
    sage: # needs sage.groups
    sage: G = groups.misc.MultiplicativeAbelian([3])
    sage: B3 = simplicial_sets.ClassifyingSpace(G)
    sage: B3.disjoint_union(B3).n_skeleton(3)
    Disjoint union: (Simplicial set with 15 non-degenerate simplices
                      u Simplicial set with 15 non-degenerate simplices)
    sage: S1 = simplicial_sets.Sphere(1)
    sage: B3.product(S1).homology(range(4))                                             # needs sage.modules
>>>>>>> 5d9bdcb3
    {0: 0, 1: Z x C3, 2: C3, 3: C3}

Without the ``range`` argument, this would raise an error, since
``B3`` is infinite::

    sage: B3.product(S1).homology()                                                     # needs sage.groups sage.modules
    Traceback (most recent call last):
    ...
    NotImplementedError: this simplicial set may be infinite,
    so specify dimensions when computing homology

It should be easy to construct many simplicial sets from the
predefined ones using pushouts, pullbacks, etc., but they can also be
constructed "by hand": first define some simplices, then define a
simplicial set by specifying their faces::

    sage: from sage.topology.simplicial_set import AbstractSimplex, SimplicialSet
    sage: v = AbstractSimplex(0, name='v')
    sage: w = AbstractSimplex(0, name='w')
    sage: e = AbstractSimplex(1, name='e')
    sage: f = AbstractSimplex(1, name='f')
    sage: X = SimplicialSet({e: (v,w), f: (w,w)})

Now `e` is an edge from `v` to `w` and `f` is an edge starting and
ending at `w`. Therefore the first homology group of `X` should be a
copy of the integers::

    sage: X.homology(1)                                                                 # needs sage.modules
    Z
"""
# ****************************************************************************
#  Copyright (C) 2016 John H. Palmieri <palmieri at math.washington.edu>
#
#  Distributed under the terms of the GNU General Public License (GPL)
#                  https://www.gnu.org/licenses/
#
#    This code is distributed in the hope that it will be useful,
#    but WITHOUT ANY WARRANTY; without even the implied warranty
#    of MERCHANTABILITY or FITNESS FOR A PARTICULAR PURPOSE.
#
#  See the GNU General Public License for more details; the full text
#  is available at:
#
#                  https://www.gnu.org/licenses/
#
# ****************************************************************************

import copy

from sage.misc.cachefunc import cached_method
from sage.misc.fast_methods import WithEqualityById
from sage.misc.lazy_import import lazy_import
from sage.rings.integer import Integer
from sage.rings.integer_ring import ZZ
from sage.rings.rational_field import QQ
from sage.structure.parent import Parent
from sage.structure.sage_object import SageObject

from .cell_complex import GenericCellComplex
from .delta_complex import DeltaComplex
from .simplicial_complex import SimplicialComplex

lazy_import('sage.categories.simplicial_sets', 'SimplicialSets')
lazy_import('sage.matrix.constructor', 'matrix')


########################################################################
# The classes for simplices.

class AbstractSimplex_class(SageObject):
    """
    A simplex of dimension ``dim``.

    INPUT:

    - ``dim`` -- integer, the dimension
    - ``degeneracies`` (optional) -- iterable, the indices of the
      degeneracy maps
    - ``underlying`` (optional) -- a non-degenerate simplex
    - ``name`` (optional) -- string
    - ``latex_name`` (optional) -- string

    Users should not call this directly, but instead use
    :func:`AbstractSimplex`. See that function for more documentation.
    """
    def __init__(self, dim, degeneracies=(), underlying=None, name=None,
                 latex_name=None):
        """
        A simplex of dimension ``dim``.

        INPUT:

        - ``dim`` -- integer, the dimension
        - ``degeneracies`` (optional) -- iterable, the indices of the degeneracy maps
        - ``underlying`` (optional) -- a non-degenerate simplex
        - ``name`` (optional) -- string
        - ``latex_name`` (optional) -- string

        Users should not call this directly, but instead use
        :func:`AbstractSimplex`. See that function for more
        documentation.

        TESTS::

            sage: from sage.topology.simplicial_set import AbstractSimplex
            sage: AbstractSimplex(3, (1,2))
            s_3 s_1 Delta^3
            sage: AbstractSimplex(3, None)
            Delta^3

            sage: v = AbstractSimplex(0, name='v')
            sage: e = AbstractSimplex(0, (0,), underlying=v)
            sage: e
            s_0 v
            sage: e.nondegenerate() is v
            True

            sage: AbstractSimplex(3.2, None)
            Traceback (most recent call last):
            ...
            ValueError: the dimension must be an integer
            sage: AbstractSimplex(-3, None)
            Traceback (most recent call last):
            ...
            ValueError: the dimension must be non-negative

            sage: AbstractSimplex(0, (1,))
            Traceback (most recent call last):
            ...
            ValueError: invalid list of degeneracy maps on 0-simplex

        Distinct non-degenerate simplices should never be equal, even
        if they have the same starting data::

            sage: from sage.topology.simplicial_set import AbstractSimplex_class
            sage: AbstractSimplex_class(3) == AbstractSimplex_class(3)
            False
            sage: AbstractSimplex(3) == AbstractSimplex(3)
            False

        Hashing::

            sage: v = AbstractSimplex(0)
            sage: w = AbstractSimplex(0)
            sage: hash(v) == hash(w)
            False
            sage: x = v.apply_degeneracies(2,1,0)
            sage: hash(x) == hash(v.apply_degeneracies(2,1,0))
            True

        Equality::

            sage: v = AbstractSimplex(0)
            sage: w = AbstractSimplex(0)
            sage: v == w
            False
            sage: v.apply_degeneracies(2,1,0) is v.apply_degeneracies(2,1,0)
            False
            sage: v.apply_degeneracies(2,1,0) == v.apply_degeneracies(2,1,0)
            True
            sage: v == None
            False
        """
        try:
            Integer(dim)
        except TypeError:
            raise ValueError('the dimension must be an integer')
        if dim < 0:
            raise ValueError('the dimension must be non-negative')
        self._dim = dim
        if degeneracies:
            self._degens = standardize_degeneracies(*degeneracies)
            for (d, s) in enumerate(reversed(self._degens)):
                if d + dim < s:
                    raise ValueError('invalid list of degeneracy maps '
                                     'on {}-simplex'.format(dim))
            if underlying is None:
                self._underlying = NonDegenerateSimplex(dim)
            else:
                self._underlying = underlying
        else:
            self._degens = ()
            if underlying is None:
                self._underlying = self
            else:
                self._underlying = underlying
        if name is not None:
            self.rename(name)
        self._latex_name = latex_name

    def __hash__(self):
        """
        If nondegenerate: return the id of this simplex.

        Otherwise, combine the id of its underlying nondegenerate
        simplex with the tuple of indeterminacies.

        EXAMPLES::

            sage: from sage.topology.simplicial_set import AbstractSimplex
            sage: v = AbstractSimplex(0)
            sage: w = AbstractSimplex(0)
            sage: hash(v) == hash(w)
            False
            sage: x = v.apply_degeneracies(2,1,0)
            sage: id(x) == id(v.apply_degeneracies(2,1,0))
            False
            sage: hash(x) == hash(v.apply_degeneracies(2,1,0))
            True
        """
        if self.is_nondegenerate():
            return id(self)
        return hash(self.nondegenerate()) ^ hash(self._degens)

    def __eq__(self, other):
        """
        Two nondegenerate simplices are equal if they are identical.
        Two degenerate simplices are equal if their underlying
        nondegenerate simplices are identical and their tuples of
        degeneracies are equal.

        EXAMPLES::

            sage: from sage.topology.simplicial_set import AbstractSimplex
            sage: v = AbstractSimplex(0)
            sage: w = AbstractSimplex(0)
            sage: v == w
            False
            sage: v.apply_degeneracies(2,1,0) is v.apply_degeneracies(2,1,0)
            False
            sage: v.apply_degeneracies(2,1,0) == v.apply_degeneracies(2,1,0)
            True

        TESTS::

            sage: v == None
            False
        """
        if not isinstance(other, AbstractSimplex_class):
            return False
        return (self._degens == other._degens
                and self.nondegenerate() is other.nondegenerate())

    def __ne__(self, other):
        """
        This returns the negation of `__eq__`.

        EXAMPLES::

            sage: from sage.topology.simplicial_set import AbstractSimplex
            sage: v = AbstractSimplex(0)
            sage: w = AbstractSimplex(0)
            sage: v != w
            True
            sage: x = v.apply_degeneracies(1, 0)
            sage: y = v.apply_degeneracies(1, 0)
            sage: x != y
            False
        """
        return not self == other

    def __lt__(self, other):
        """
        We implement sorting in the hopes that sorted lists of simplices,
        for example as defining data for a simplicial set, will be
        well-defined invariants.

        Sort by dimension first. If dimensions are equal, if only one
        has a custom name (as set by specifying ``name=NAME`` upon
        creation or by calling ``object.rename('NAME')``, put it
        first. If both have custom names, sort by the names. As a last
        resort, sort by their id.

        TESTS::

            sage: from sage.topology.simplicial_set import AbstractSimplex
            sage: v = AbstractSimplex(0)
            sage: w = AbstractSimplex(0)

        At this point, comparison between v and w is random, based on
        their location in memory. ::

            sage: v < w and w < v
            False
            sage: v < w or w < v
            True
            sage: (v < w and w > v) or (w < v and v > w)
            True

        Now we add names to force an ordering::

            sage: w.rename('w')
            sage: v < w
            False
            sage: v > w
            True
            sage: v >= w
            True
            sage: v.rename('v')
            sage: v < w
            True
            sage: v <= w
            True
            sage: v > w
            False

        Test other sorting. Dimensions::

            sage: AbstractSimplex(0) < AbstractSimplex(3)
            True
            sage: AbstractSimplex(0, ((0,0,0))) <= AbstractSimplex(2)
            False

        Degenerate comes after non-degenerate, and if both are
        degenerate, sort on the degeneracies::

            sage: AbstractSimplex(0, ((0,0))) <= AbstractSimplex(2)
            False
            sage: AbstractSimplex(1, ((0,))) < AbstractSimplex(1, ((1,)))
            True
            sage: v.apply_degeneracies(1,0) > w.apply_degeneracies(1,0)
            False
            sage: w.rename('a')
            sage: v.apply_degeneracies(1,0) > w.apply_degeneracies(1,0)
            True

        Testing `<=`, `>`, `>=`::

            sage: v = AbstractSimplex(0, name='v')
            sage: w = AbstractSimplex(0, name='w')
            sage: v <= v
            True
            sage: w <= v
            False
            sage: v.apply_degeneracies(1,0) <= w.apply_degeneracies(1,0)
            True

            sage: v > v
            False
            sage: w > v
            True
            sage: v.apply_degeneracies(1,0) > w.apply_degeneracies(1,0)
            False

            sage: v >= v
            True
            sage: w >= v
            True
            sage: v.apply_degeneracies(1,0) >= w.apply_degeneracies(1,0)
            False
        """
        if self.dimension() < other.dimension():
            return True
        if self.dimension() > other.dimension():
            return False
        if self.degeneracies() and not other.degeneracies():
            return False
        if other.degeneracies() and not self.degeneracies():
            return True
        if self.degeneracies() and other.degeneracies() and self.degeneracies() != other.degeneracies():
            return self.degeneracies() < other.degeneracies()
        if hasattr(self.nondegenerate(), '__custom_name'):
            if hasattr(other.nondegenerate(), '__custom_name'):
                return str(self) < str(other)
            return True

        if (hasattr(other, '__custom_name')
                or hasattr(other.nondegenerate(), '__custom_name')):
            return False
        return id(self) < id(other)

    def __gt__(self, other):
        """
        See :meth:`__lt__` for more doctests.

        EXAMPLES::

            sage: from sage.topology.simplicial_set import AbstractSimplex
            sage: e = AbstractSimplex(1, (1,0), name='e')
            sage: f = AbstractSimplex(1, (2,1), name='f')
            sage: e > f
            False
        """
        return not (self < other or self == other)

    def __le__(self, other):
        """
        See :meth:`__lt__` for more doctests.

        EXAMPLES::

            sage: from sage.topology.simplicial_set import AbstractSimplex
            sage: e = AbstractSimplex(1, (1,0), name='e')
            sage: f = AbstractSimplex(1, (2,1), name='f')
            sage: e <= f
            True
        """
        return self < other or self == other

    def __ge__(self, other):
        """
        See :meth:`__lt__` for more doctests.

        EXAMPLES::

            sage: from sage.topology.simplicial_set import AbstractSimplex
            sage: e = AbstractSimplex(1, (1,0), name='e')
            sage: f = AbstractSimplex(1, (2,1), name='f')
            sage: e >= f
            False
        """
        return not self < other

    def nondegenerate(self):
        """
        The non-degenerate simplex underlying this one.

        Therefore return itself if this simplex is non-degenerate.

        EXAMPLES::

            sage: from sage.topology.simplicial_set import AbstractSimplex
            sage: v = AbstractSimplex(0, name='v')
            sage: sigma = v.apply_degeneracies(1, 0)
            sage: sigma.nondegenerate()
            v
            sage: tau = AbstractSimplex(1, (3,2,1))
            sage: x = tau.nondegenerate(); x
            Delta^1
            sage: x == tau.nondegenerate()
            True

            sage: AbstractSimplex(1, None)
            Delta^1
            sage: AbstractSimplex(1, None) == x
            False
            sage: AbstractSimplex(1, None) == tau.nondegenerate()
            False
        """
        return self._underlying

    def degeneracies(self):
        """
        Return the list of indices for the degeneracy maps for this
        simplex.

        EXAMPLES::

            sage: from sage.topology.simplicial_set import AbstractSimplex
            sage: AbstractSimplex(4, (0,0,0)).degeneracies()
            [2, 1, 0]
            sage: AbstractSimplex(4, None).degeneracies()
            []
        """
        return list(self._degens)

    def is_degenerate(self):
        """
        True if this simplex is degenerate.

        EXAMPLES::

            sage: from sage.topology.simplicial_set import AbstractSimplex
            sage: AbstractSimplex(3, (2,1)).is_degenerate()
            True
            sage: AbstractSimplex(3, None).is_degenerate()
            False
        """
        return bool(self.degeneracies())

    def is_nondegenerate(self):
        """
        True if this simplex is non-degenerate.

        EXAMPLES::

            sage: from sage.topology.simplicial_set import AbstractSimplex
            sage: AbstractSimplex(3, (2,1)).is_nondegenerate()
            False
            sage: AbstractSimplex(3, None).is_nondegenerate()
            True
            sage: AbstractSimplex(5).is_nondegenerate()
            True
        """
        return not self.is_degenerate()

    def dimension(self):
        """
        The dimension of this simplex.

        EXAMPLES::

            sage: from sage.topology.simplicial_set import AbstractSimplex
            sage: AbstractSimplex(3, (2,1)).dimension()
            5
            sage: AbstractSimplex(3, None).dimension()
            3
            sage: AbstractSimplex(7).dimension()
            7
        """
        return self._dim + len(self.degeneracies())

    def apply_degeneracies(self, *args):
        """
        Apply the degeneracies given by the arguments ``args`` to this simplex.

        INPUT:

        - ``args`` -- integers

        EXAMPLES::

            sage: from sage.topology.simplicial_set import AbstractSimplex
            sage: v = AbstractSimplex(0)
            sage: e = v.apply_degeneracies(0)
            sage: e.nondegenerate() == v
            True
            sage: f = e.apply_degeneracies(0)
            sage: f
            s_1 s_0 Delta^0
            sage: f.degeneracies()
            [1, 0]
            sage: f.nondegenerate() == v
            True
            sage: v.apply_degeneracies(1, 0)
            s_1 s_0 Delta^0

        TESTS::

            sage: e.apply_degeneracies() == e
            True

        Do not pass an explicit list or tuple as the argument: call
        this with the syntax ``x.apply_degeneracies(1,0)``, not
        ``x.apply_degeneracies([1,0])``::

            sage: e.apply_degeneracies([1,0])
            Traceback (most recent call last):
            ...
            TypeError: degeneracies are indexed by non-negative integers; do not use an explicit list or tuple
        """
        if not args:
            return self
        underlying = self.nondegenerate()
        return AbstractSimplex(underlying.dimension(),
                               degeneracies=list(args) + self.degeneracies(),
                               underlying=underlying)

    def __copy__(self):
        """
        Return a copy of this simplex.

        Forget the "underlying" non-degenerate simplex. If this
        simplex has a name, then its copy's name is obtained by adding
        a prime ``'`` at the end.

        TESTS::

            sage: from sage.topology.simplicial_set import AbstractSimplex
            sage: v = AbstractSimplex(0)
            sage: copy(v) == v
            False
            sage: copy(v).nondegenerate() == v
            False
            sage: x = v.apply_degeneracies(1, 0)
            sage: y = copy(v).apply_degeneracies(1, 0)
            sage: z = copy(x)
            sage: x == y or x == z or y == z
            False
            sage: x.nondegenerate() == copy(v)
            False
            sage: y.nondegenerate() == v
            False

            sage: v.rename('v')
            sage: copy(v)
            v'
            sage: copy(copy(v))
            v''
        """
        # Don't preserve the underlying simplex when copying, just the
        # dimension, the degeneracies, and the name (with a prime
        # added).
        sigma = AbstractSimplex(self._dim, degeneracies=self.degeneracies())
        if hasattr(self, '__custom_name'):
            sigma.rename(str(self) + "'")
        return sigma

    def __deepcopy__(self, memo):
        """
        Return a "deep" copy of this simplex.

        INPUT:

        - ``memo`` -- "memo" dictionary required by the ``copy.deepcopy`` method

        This returns the same object as the :meth:`__copy__` method
        and also updates ``memo``.

        EXAMPLES::

            sage: from sage.topology.simplicial_set import AbstractSimplex
            sage: import copy
            sage: v = AbstractSimplex(0)
            sage: copy.deepcopy(v) == v
            False

        TESTS:

        The purpose for this method is to be able to make distinct
        copies of simplicial sets::

            sage: # needs sage.groups
            sage: from sage.topology.simplicial_set import SimplicialSet
            sage: RP3 = simplicial_sets.RealProjectiveSpace(3)
            sage: dict(copy.copy(RP3._data)) == dict(RP3._data)
            True
            sage: dict(copy.deepcopy(RP3._data)) == dict(RP3._data)
            False
            sage: SimplicialSet(RP3) == RP3
            False
            sage: copy.copy(RP3) == RP3
            False
        """
        underlying = self.nondegenerate()
        degens = self.degeneracies()
        try:
            return memo[underlying].apply_degeneracies(*degens)
        except KeyError:
            sigma = AbstractSimplex(underlying._dim)
            if hasattr(underlying, '__custom_name'):
                sigma.rename(str(self) + "'")
            memo[underlying] = sigma
            return sigma.apply_degeneracies(*degens)

    def _repr_(self):
        """
        Print representation.

        TESTS::

            sage: from sage.topology.simplicial_set import AbstractSimplex
            sage: AbstractSimplex(3, None)
            Delta^3
            sage: AbstractSimplex(3, (0,))
            s_0 Delta^3
            sage: AbstractSimplex(3, (0, 0))
            s_1 s_0 Delta^3

        Test renaming::

            sage: v = AbstractSimplex(0)
            sage: v
            Delta^0
            sage: v.rename('v')
            sage: v
            v
            sage: v.apply_degeneracies(1, 0)
            s_1 s_0 v
        """
        if self.degeneracies():
            degens = ' '.join(f's_{i}' for i in self.degeneracies())
            return degens + ' {}'.format(self.nondegenerate())
        return 'Delta^{}'.format(self._dim)

    def _latex_(self):
        r"""
        LaTeX representation.

        TESTS::

            sage: from sage.topology.simplicial_set import AbstractSimplex
            sage: latex(AbstractSimplex(18, None))
            \Delta^{18}
            sage: latex(AbstractSimplex(3, (0, 0,)))
            s_{1} s_{0} \Delta^{3}
            sage: latex(AbstractSimplex(3, (0, 0,), name='x'))
            x
            sage: latex(AbstractSimplex(3, name='x').apply_degeneracies(0, 0))
            s_{1} s_{0} x
            sage: latex(AbstractSimplex(3, (0, 0,), name='x', latex_name='y'))
            y
            sage: latex(AbstractSimplex(3, name='x', latex_name='y').apply_degeneracies(0, 0))
            s_{1} s_{0} y
        """
        if self._latex_name is not None:
            return self._latex_name
        if hasattr(self, '__custom_name'):
            return str(self)
        if self.nondegenerate()._latex_name is not None:
            simplex = self.nondegenerate()._latex_name
        elif hasattr(self.nondegenerate(), '__custom_name'):
            simplex = str(self.nondegenerate())
        else:
            simplex = "\\Delta^{{{}}}".format(self._dim)
        if self.degeneracies():
            degens = ' '.join(f's_{{{i}}}' for i in self.degeneracies())
            return degens + ' ' + simplex
        return simplex


# If we inherit from AbstractSimplex_class first in the following,
# then we have to override __eq__ and __hash__. If we inherit from
# WithEqualityById first, then we have to override __lt__, __gt__,
# __ge__, __le__. Inheriting from AbstractSimplex_class first seems to
# be slightly faster.
class NonDegenerateSimplex(AbstractSimplex_class, WithEqualityById):
    def __init__(self, dim, name=None, latex_name=None):
        """
        A nondegenerate simplex.

        INPUT:

        - ``dim`` -- non-negative integer, the dimension

        - ``name`` (optional) -- string, a name for this simplex.

        - ``latex_name`` (optional) -- string, a name for this simplex to
          use in the LaTeX representation.

        EXAMPLES::

            sage: from sage.topology.simplicial_set import AbstractSimplex
            sage: v = AbstractSimplex(0, name='v')
            sage: v
            v
            sage: type(v)
            <class 'sage.topology.simplicial_set.NonDegenerateSimplex'>

        Distinct non-degenerate simplices should never be equal, even
        if they have the same starting data. ::

            sage: v == AbstractSimplex(0, name='v')
            False
            sage: AbstractSimplex(3) == AbstractSimplex(3)
            False

            sage: from sage.topology.simplicial_set import NonDegenerateSimplex
            sage: x = NonDegenerateSimplex(0, name='x')
            sage: x == NonDegenerateSimplex(0, name='x')
            False
        """
        AbstractSimplex_class.__init__(self, dim, name=name, latex_name=latex_name)

    __eq__ = WithEqualityById.__eq__
    __hash__ = WithEqualityById.__hash__


# The following function returns an instance of either
# AbstractSimplex_class or NonDegenerateSimplex.

def AbstractSimplex(dim, degeneracies=(), underlying=None,
                    name=None, latex_name=None):
    r"""
    An abstract simplex, a building block of a simplicial set.

    In a simplicial set, a simplex either is non-degenerate or is
    obtained by applying degeneracy maps to a non-degenerate simplex.

    INPUT:

    - ``dim`` -- a non-negative integer, the dimension of the
      underlying non-degenerate simplex.

    - ``degeneracies`` (optional, default ``None``) -- a list or tuple of
      non-negative integers, the degeneracies to be applied.

    - ``underlying`` (optional) -- a non-degenerate simplex to which
      the degeneracies are being applied.

    - ``name`` (optional) -- string, a name for this simplex.

    - ``latex_name`` (optional) -- string, a name for this simplex to
      use in the LaTeX representation.

    So to define a simplex formed by applying the degeneracy maps `s_2
    s_1` to a 1-simplex, call ``AbstractSimplex(1, (2, 1))``.

    Specify ``underlying`` if you need to keep explicit track of the
    underlying non-degenerate simplex, for example when computing
    faces of another simplex. This is mainly for use by the method
    :meth:`AbstractSimplex_class.apply_degeneracies`.

    EXAMPLES::

        sage: from sage.topology.simplicial_set import AbstractSimplex
        sage: AbstractSimplex(3, (3, 1))
        s_3 s_1 Delta^3
        sage: AbstractSimplex(3, None)
        Delta^3
        sage: AbstractSimplex(3)
        Delta^3

    Simplices may be named (or renamed), affecting how they are printed::

        sage: AbstractSimplex(0)
        Delta^0
        sage: v = AbstractSimplex(0, name='v')
        sage: v
        v
        sage: v.rename('w_0')
        sage: v
        w_0
        sage: latex(v)
        w_0
        sage: latex(AbstractSimplex(0, latex_name='\\sigma'))
        \sigma

    The simplicial identities are used to put the degeneracies in
    standard decreasing form::

        sage: x = AbstractSimplex(0, (0, 0, 0))
        sage: x
        s_2 s_1 s_0 Delta^0
        sage: x.degeneracies()
        [2, 1, 0]

    Use of the ``underlying`` argument::

        sage: v = AbstractSimplex(0, name='v')
        sage: e = AbstractSimplex(0, (0,), underlying=v)
        sage: e
        s_0 v
        sage: e.nondegenerate() is v
        True

        sage: e.dimension()
        1
        sage: e.is_degenerate()
        True

    Distinct non-degenerate simplices are never equal::

        sage: AbstractSimplex(0, None) == AbstractSimplex(0, None)
        False
        sage: AbstractSimplex(0, (2,1,0)) == AbstractSimplex(0, (2,1,0))
        False

        sage: e = AbstractSimplex(0, ((0,)))
        sage: f = AbstractSimplex(0, ((0,)))
        sage: e == f
        False
        sage: e.nondegenerate() == f.nondegenerate()
        False

    This means that if, when defining a simplicial set, you specify
    the faces of a 2-simplex as::

        (e, e, e)

    then the faces are the same degenerate vertex, but if you specify
    the faces as::

        (AbstractSimplex(0, ((0,))), AbstractSimplex(0, ((0,))), AbstractSimplex(0, ((0,))))

    then the faces are three different degenerate vertices.

    View a command like ``AbstractSimplex(0, (2,1,0))`` as first
    constructing ``AbstractSimplex(0)`` and then applying degeneracies
    to it, and you always get distinct simplices from different calls
    to ``AbstractSimplex(0)``. On the other hand, if you apply
    degeneracies to the same non-degenerate simplex, the resulting
    simplices are equal::

        sage: v = AbstractSimplex(0)
        sage: v.apply_degeneracies(1, 0) == v.apply_degeneracies(1, 0)
        True
        sage: AbstractSimplex(1, (0,), underlying=v) == AbstractSimplex(1, (0,), underlying=v)
        True
    """
    if degeneracies:
        if underlying is None:
            underlying = NonDegenerateSimplex(dim)
        return AbstractSimplex_class(dim, degeneracies=degeneracies,
                                     underlying=underlying,
                                     name=name,
                                     latex_name=latex_name)
    else:
        return NonDegenerateSimplex(dim, name=name,
                                    latex_name=latex_name)


########################################################################
# The main classes for simplicial sets.

class SimplicialSet_arbitrary(Parent):
    r"""
    A simplicial set.

    A simplicial set `X` is a collection of sets `X_n`, the
    *n-simplices*, indexed by the non-negative integers, together with
    maps

    .. MATH::

        d_i: X_n \to X_{n-1}, \ \ 0 \leq i \leq n \ \  \text{(face maps)} \\
        s_j: X_n \to X_{n+1}, \ \ 0 \leq j \leq n \ \  \text{(degeneracy maps)}

    satisfying the *simplicial identities*:

    .. MATH::

        d_i d_j &= d_{j-1} d_i \ \  \text{if } i<j \\
        d_i s_j &= s_{j-1} d_i \ \  \text{if } i<j \\
        d_j s_j &= 1 = d_{j+1} s_j \\
        d_i s_j &= s_{j} d_{i-1} \ \  \text{if } i>j+1 \\
        s_i s_j &= s_{j+1} s_{i} \ \  \text{if } i<j+1

    This class is not fully implemented and is not intended to be
    called directly by users. It is intended instead to be used by
    other classes which inherit from this one. See
    :class:`SimplicialSet_finite` and :class:`Nerve` for two
    examples. In particular, any such class must implement a method
    ``n_skeleton`` -- without this, most computations will be
    impossible. It must also implement an ``__init__`` method which
    should also set the category, so that methods defined at the
    category level, like ``is_pointed`` and ``is_finite``, work
    correctly.

    Note that the method :meth:`subsimplicial_set` calls
    :meth:`n_skeleton`, so to avoid circularity, the
    :meth:`n_skeleton` method should call
    :class:`.simplicial_set_constructions.SubSimplicialSet` directly,
    not :meth:`subsimplicial_set`.
    """

    # This is cached because it is used frequently in morphism
    # construction when verifying that the morphism commutes with the
    # face maps.
    @cached_method
    def faces(self, simplex):
        """
        Return the list of faces of ``simplex`` in this simplicial set.

        INPUT:

        - ``simplex`` -- a simplex in this simplicial set, either
          degenerate or not

        EXAMPLES::

            sage: S2 = simplicial_sets.Sphere(2)
            sage: sigma = S2.n_cells(2)[0]
            sage: S2.faces(sigma)
            (s_0 v_0, s_0 v_0, s_0 v_0)
            sage: S2.faces(sigma.apply_degeneracies(0))
            [sigma_2, sigma_2, s_1 s_0 v_0, s_1 s_0 v_0]

            sage: # needs sage.groups
            sage: C3 = groups.misc.MultiplicativeAbelian([3])
            sage: BC3 = simplicial_sets.ClassifyingSpace(C3)
            sage: f2 = BC3.n_cells(1)[1]; f2
            f^2
            sage: BC3.faces(f2)
            (1, 1)

        TESTS::

            sage: v_0 = S2.n_cells(0)[0]
            sage: S2.faces(v_0) is None
            True

            sage: from sage.topology.simplicial_set import AbstractSimplex
            sage: w = AbstractSimplex(0)
            sage: S2.faces(w)
            Traceback (most recent call last):
            ...
            ValueError: this simplex is not in this simplicial set
        """
        dim = simplex.dimension()
        if simplex not in self:
            raise ValueError('this simplex is not in this simplicial set')
        if simplex.is_nondegenerate():
            if self.is_finite():
                return self.face_data()[simplex]
            else:
                return self.n_skeleton(dim).face_data()[simplex]
        underlying = simplex.nondegenerate()
        faces = []
        for J, t in [face_degeneracies(m, simplex.degeneracies())
                     for m in range(dim+1)]:
            if t is None:
                faces.append(underlying.apply_degeneracies(*J))
            else:
                faces.append(self.face(underlying, t).apply_degeneracies(*J))
        return faces

    def face(self, simplex, i):
        """
        Return the `i`-th face of ``simplex`` in this simplicial set.

        INPUT:

        - ``simplex`` -- a simplex in this simplicial set
        - ``i`` -- integer

        EXAMPLES::

            sage: S2 = simplicial_sets.Sphere(2)
            sage: sigma = S2.n_cells(2)[0]
            sage: v_0 = S2.n_cells(0)[0]
            sage: S2.face(sigma, 0)
            s_0 v_0
            sage: S2.face(sigma, 0) == v_0.apply_degeneracies(0)
            True
            sage: S2.face(S2.face(sigma, 0), 0) == v_0
            True
        """
        if i < 0 or i > simplex.dimension():
            raise ValueError('cannot compute face {} of {}-dimensional '
                             'simplex'.format(i, simplex.dimension()))
        faces = self.faces(simplex)
        if faces is not None:
            return self.faces(simplex)[i]
        return None

    def __contains__(self, x):
        """
        Return ``True`` if ``x`` is a simplex which is contained in this complex.

        EXAMPLES::

            sage: S0 = simplicial_sets.Sphere(0)
            sage: S1 = simplicial_sets.Sphere(1)
            sage: v0 = S0.n_cells(0)[0]
            sage: v0 in S0
            True
            sage: v0 in S1
            False

            sage: from sage.topology.simplicial_set import AbstractSimplex, SimplicialSet
            sage: v = AbstractSimplex(0)
            sage: e = AbstractSimplex(1)
            sage: K = SimplicialSet({e: (v, v)})  # the circle
            sage: v in K
            True
            sage: v0 in K
            False
            sage: S1.n_cells(1)[0] in K
            False

        TESTS:

        Make sure we answer gracefully for unexpected input::

            sage: 248 in K
            False
        """
        try:
            underlying = x.nondegenerate()
            return underlying in self.n_cells(underlying.dimension())
        except AttributeError:
            return False

    def alexander_whitney(self, simplex, dim_left):
        r"""
        Return the 'subdivision' of ``simplex`` in this simplicial set
        into a pair of simplices.

        The left factor should have dimension ``dim_left``, so the
        right factor should have dimension ``dim - dim_left``, if
        ``dim`` is the dimension of the starting simplex. The results
        are obtained by applying iterated face maps to
        ``simplex``. Writing `d` for ``dim`` and `j` for ``dim_left``:
        apply `d_{j+1} d_{j+2} ... d_{d}` to get the left factor,
        `d_0 ... d_0` to get the right factor.

        INPUT:

        - ``dim_left`` -- integer, the dimension of the left-hand factor

        OUTPUT: a list containing the triple ``(c, left, right)``,
        where ``left`` and ``right`` are the two simplices described
        above. If either ``left`` or ``right`` is degenerate, ``c`` is
        0; otherwise, ``c`` is 1. This is so that, when used to
        compute cup products, it is easy to ignore terms which have
        degenerate factors.

        EXAMPLES::

            sage: S2 = simplicial_sets.Sphere(2)
            sage: sigma = S2.n_cells(2)[0]
            sage: S2.alexander_whitney(sigma, 0)
            [(1, v_0, sigma_2)]
            sage: S2.alexander_whitney(sigma, 1)
            [(0, s_0 v_0, s_0 v_0)]
        """
        dim = simplex.dimension()
        if dim_left < 0 or dim_left > dim:
            raise ValueError('alexander_whitney is only valid if dim_left '
                             'is between 0 and the dimension of the simplex')
        left = simplex
        for i in range(dim, dim_left, -1):
            left = self.face(left, i)
        right = simplex
        for i in range(dim_left):
            right = self.face(right, 0)
        if left.is_degenerate() or right.is_degenerate():
            c = ZZ.zero()
        else:
            c = ZZ.one()
        return [(c, left, right)]

    def nondegenerate_simplices(self, max_dim=None):
        """
        Return the sorted list of non-degenerate simplices in this simplicial set.

        INPUT:

        - ``max_dim`` -- optional, default ``None``. If specified,
          return the non-degenerate simplices of this dimension or
          smaller. This argument is required if this simplicial set is
          infinite.

        The sorting is in increasing order of dimension, and within
        each dimension, by the name (if present) of each simplex.

        .. NOTE::

            The sorting is done when the simplicial set is
            constructed, so changing the name of a simplex after
            construction will not affect the ordering.

        EXAMPLES::

            sage: from sage.topology.simplicial_set import AbstractSimplex, SimplicialSet
            sage: v = AbstractSimplex(0)
            sage: w = AbstractSimplex(0)
            sage: S0 = SimplicialSet({v: None, w: None})
            sage: S0.nondegenerate_simplices()
            [Delta^0, Delta^0]

        Name the vertices and reconstruct the simplicial set: they
        should be ordered alphabetically::

            sage: v.rename('v')
            sage: w.rename('w')
            sage: S0 = SimplicialSet({v: None, w: None})
            sage: S0.nondegenerate_simplices()
            [v, w]

        Rename but do not reconstruct the set; the ordering does not
        take the new names into account::

            sage: v.rename('z')
            sage: S0.nondegenerate_simplices() # old ordering is used
            [z, w]

            sage: X0 = SimplicialSet({v: None, w: None})
            sage: X0.nondegenerate_simplices() # new ordering is used
            [w, z]

        Test an infinite example::

            sage: # needs sage.groups
            sage: C3 = groups.misc.MultiplicativeAbelian([3])
            sage: BC3 = simplicial_sets.ClassifyingSpace(C3)
            sage: BC3.nondegenerate_simplices(2)
            [1, f, f^2, f * f, f * f^2, f^2 * f, f^2 * f^2]
            sage: BC3.nondegenerate_simplices()
            Traceback (most recent call last):
            ...
            NotImplementedError: this simplicial set may be infinite, so specify max_dim
        """
        if self.is_finite():
            if max_dim is None:
                return list(self._simplices)
            return list(sigma for sigma in self._simplices if sigma.dimension() <= max_dim)
        if max_dim is None:
            raise NotImplementedError('this simplicial set may be '
                                      'infinite, so specify max_dim')
        return list(sigma for sigma in self.n_skeleton(max_dim)._simplices)

    def cells(self, subcomplex=None, max_dim=None):
        """
        Return a dictionary of all non-degenerate simplices.

        INPUT:

        - ``subcomplex`` (optional) -- a subsimplicial set of this
          simplicial set. If ``subcomplex`` is specified, then return the
          simplices in the quotient by the subcomplex.

        - ``max_dim`` -- optional, default ``None``. If specified,
          return the non-degenerate simplices of this dimension or
          smaller. This argument is required if this simplicial set is
          infinite.

        Each key is a dimension, and the corresponding value is the
        list of simplices in that dimension.

        EXAMPLES::

            sage: from sage.topology.simplicial_set import AbstractSimplex, SimplicialSet
            sage: v = AbstractSimplex(0)
            sage: w = AbstractSimplex(0)
            sage: S0 = SimplicialSet({v: None, w: None})
            sage: S0.cells()
            {0: [Delta^0, Delta^0]}

            sage: v.rename('v')
            sage: w.rename('w')
            sage: S0.cells()
            {0: [v, w]}

            sage: e = AbstractSimplex(1, name='e')
            sage: S1 = SimplicialSet({e: (v, v)})
            sage: S1.cells()
            {0: [v], 1: [e]}

            sage: S0.cells(S0.subsimplicial_set([v, w]))
            {0: [*]}

            sage: X = SimplicialSet({e: (v,w)})
            sage: X.cells(X.subsimplicial_set([v, w]))
            {0: [*], 1: [e]}

        Test an infinite example::

            sage: # needs sage.groups
            sage: C3 = groups.misc.MultiplicativeAbelian([3])
            sage: BC3 = simplicial_sets.ClassifyingSpace(C3)
            sage: BC3.cells(max_dim=2)
            {0: [1], 1: [f, f^2], 2: [f * f, f * f^2, f^2 * f, f^2 * f^2]}
            sage: BC3.cells()
            Traceback (most recent call last):
            ...
            NotImplementedError: this simplicial set may be infinite, so specify max_dim
        """
        if subcomplex is None:
            if self.is_finite():
                simplices = {}
                for sigma in self.nondegenerate_simplices():
                    if sigma.dimension() in simplices:
                        simplices[sigma.dimension()].append(sigma)
                    else:
                        simplices[sigma.dimension()] = [sigma]
                if max_dim is not None:
                    return {d: sorted(simplices[d]) for d in simplices
                            if d <= max_dim}
                return {d: sorted(simplices[d]) for d in simplices}
            # Infinite case:
            if max_dim is None:
                raise NotImplementedError('this simplicial set may be '
                                          'infinite, so specify max_dim')
            return self.n_skeleton(max_dim).cells()
        # subcomplex is not None:
        return self.quotient(subcomplex).cells(max_dim=max_dim)

    def n_cells(self, n, subcomplex=None):
        """
        Return the list of cells of dimension ``n`` of this cell complex.
        If the optional argument ``subcomplex`` is present, then
        return the ``n``-dimensional faces in the quotient by this
        subcomplex.

        INPUT:

        - ``n`` -- the dimension

        - ``subcomplex`` (optional, default ``None``) -- a subcomplex
          of this cell complex. Return the cells which are in the
          quotient by this subcomplex.

        EXAMPLES::

            sage: simplicial_sets.Sphere(3).n_cells(3)
            [sigma_3]
            sage: simplicial_sets.Sphere(3).n_cells(2)
            []
            sage: C2 = groups.misc.MultiplicativeAbelian([2])                           # needs sage.groups
            sage: BC2 = C2.nerve()                                                      # needs sage.groups
            sage: BC2.n_cells(3)                                                        # needs sage.groups
            [f * f * f]
        """
        cells = self.cells(subcomplex=subcomplex, max_dim=n)
        try:
            return list(cells[n])
        except KeyError:
            # Don't barf if someone asks for n_cells in a dimension
            # where there are none.
            return []

    def _an_element_(self):
        """
        Return an element: a vertex of this simplicial set.

        Return ``None`` if the simplicial set is empty.

        EXAMPLES::

            sage: S4 = simplicial_sets.Sphere(4)
            sage: S4._an_element_()
            v_0
            sage: S4._an_element_() in S4
            True
            sage: from sage.topology.simplicial_set_examples import Empty
            sage: Empty()._an_element_() is None
            True
        """
        vertices = self.n_cells(0)
        if vertices:
            return vertices[0]
        return None

    def all_n_simplices(self, n):
        """
        Return a list of all simplices, non-degenerate and degenerate, in dimension ``n``.

        EXAMPLES::

            sage: from sage.topology.simplicial_set import AbstractSimplex, SimplicialSet
            sage: v = AbstractSimplex(0, name='v')
            sage: w = AbstractSimplex(0, name='w')
            sage: degen = v.apply_degeneracies(0)
            sage: tau = AbstractSimplex(2, name='tau')
            sage: Y = SimplicialSet({tau: (degen, degen, degen), w: None})

        ``Y`` is the disjoint union of a 2-sphere, with vertex ``v``
        and non-degenerate 2-simplex ``tau``, and a point ``w``. ::

            sage: Y.all_n_simplices(0)
            [v, w]
            sage: Y.all_n_simplices(1)
            [s_0 v, s_0 w]
            sage: Y.all_n_simplices(2)
            [tau, s_1 s_0 v, s_1 s_0 w]

        An example involving an infinite simplicial set::

            sage: C3 = groups.misc.MultiplicativeAbelian([3])                           # needs sage.groups
            sage: BC3 = simplicial_sets.ClassifyingSpace(C3)                            # needs sage.groups
            sage: BC3.all_n_simplices(2)                                                # needs sage.groups
            [f * f,
             f * f^2,
             f^2 * f,
             f^2 * f^2, s_0 f, s_0 f^2, s_1 f, s_1 f^2, s_1 s_0 1]
        """
        non_degen = [_ for _ in self.nondegenerate_simplices(max_dim=n)]
        ans = set([_ for _ in non_degen if _.dimension() == n])
        for sigma in non_degen:
            d = sigma.dimension()
            ans.update([sigma.apply_degeneracies(*_)
                        for _ in all_degeneracies(d, n-d)])
        return sorted(ans)

    def _map_from_empty_set(self):
        """
        Return the unique map from the empty set to this simplicial set.

        This is used to in the method :meth:`disjoint_union` to
        construct disjoint unions as pushouts.

        EXAMPLES::

            sage: T = simplicial_sets.Torus()
            sage: T._map_from_empty_set()
            Simplicial set morphism:
              From: Empty simplicial set
              To:   Torus
              Defn: [] --> []
        """
        from sage.topology.simplicial_set_examples import Empty
        return Empty().Hom(self)({})

    def identity(self):
        """
        Return the identity map on this simplicial set.

        EXAMPLES::

            sage: S3 = simplicial_sets.Sphere(3)
            sage: S3.identity()
            Simplicial set endomorphism of S^3
              Defn: Identity map

            sage: # needs sage.groups
            sage: C3 = groups.misc.MultiplicativeAbelian([3])
            sage: BC3 = simplicial_sets.ClassifyingSpace(C3)
            sage: one = BC3.identity()
            sage: [(sigma, one(sigma)) for sigma in BC3.n_cells(2)]
            [(f * f, f * f),
             (f * f^2, f * f^2),
             (f^2 * f, f^2 * f),
             (f^2 * f^2, f^2 * f^2)]
        """
        return self.Hom(self).identity()

    def constant_map(self, codomain=None, point=None):
        """
        Return a constant map with this simplicial set as its domain.

        INPUT:

        - ``codomain`` -- optional, default ``None``. If ``None``, the
          codomain is the standard one-point space constructed by
          :func:`Point`. Otherwise, either the codomain must be a
          pointed simplicial set, in which case the map is constant at
          the base point, or ``point`` must be specified.
        - ``point`` -- optional, default ``None``. If specified, it
          must be a 0-simplex in the codomain, and it will be the
          target of the constant map.

        EXAMPLES::

            sage: S4 = simplicial_sets.Sphere(4)
            sage: S4.constant_map()
            Simplicial set morphism:
              From: S^4
              To:   Point
              Defn: Constant map at *
            sage: S0 = simplicial_sets.Sphere(0)
            sage: S4.constant_map(codomain=S0)
            Simplicial set morphism:
              From: S^4
              To:   S^0
              Defn: Constant map at v_0

            sage: Sigma3 = groups.permutation.Symmetric(3)                              # needs sage.groups
            sage: Sigma3.nerve().constant_map()                                         # needs sage.groups
            Simplicial set morphism:
              From: Nerve of Symmetric group of order 3! as a permutation group
              To:   Point
              Defn: Constant map at *

        TESTS::

            sage: S0 = S0.unset_base_point()
            sage: S4.constant_map(codomain=S0)
            Traceback (most recent call last):
            ...
            ValueError: codomain is not pointed, so specify a target for the constant map
        """
        from sage.topology.simplicial_set_examples import Point
        if codomain is None:
            codomain = Point()
        return self.Hom(codomain).constant_map(point)

    def is_reduced(self):
        """
        Return ``True`` if this simplicial set has only one vertex.

        EXAMPLES::

            sage: simplicial_sets.Sphere(0).is_reduced()
            False
            sage: simplicial_sets.Sphere(3).is_reduced()
            True
        """
        return len(self.n_cells(0)) == 1

    def graph(self):
        """
        Return the 1-skeleton of this simplicial set, as a graph.

        EXAMPLES::

            sage: Delta3 = simplicial_sets.Simplex(3)
            sage: G = Delta3.graph()
            sage: G.edges(sort=True)
            [((0,), (1,), (0, 1)),
             ((0,), (2,), (0, 2)),
             ((0,), (3,), (0, 3)),
             ((1,), (2,), (1, 2)),
             ((1,), (3,), (1, 3)),
             ((2,), (3,), (2, 3))]

            sage: T = simplicial_sets.Torus()
            sage: T.graph()
            Looped multi-graph on 1 vertex
            sage: len(T.graph().edges(sort=False))
            3

            sage: # needs pyparsing
            sage: CP3 = simplicial_sets.ComplexProjectiveSpace(3)
            sage: G = CP3.graph()
            sage: len(G.vertices(sort=False))
            1
            sage: len(G.edges(sort=False))
            0

            sage: Sigma3 = groups.permutation.Symmetric(3)                              # needs sage.groups
            sage: Sigma3.nerve().is_connected()                                         # needs sage.groups
            True
        """
        from sage.graphs.graph import Graph

        G = Graph(loops=True, multiedges=True)
        for e in self.n_cells(1):
            G.add_edge(self.face(e, 0), self.face(e, 1), e)
        for v in self.n_cells(0):
            G.add_vertex(v)
        return G

    def is_connected(self):
        """
        Return ``True`` if this simplicial set is connected.

        EXAMPLES::

            sage: T = simplicial_sets.Torus()
            sage: K = simplicial_sets.KleinBottle()
            sage: X = T.disjoint_union(K)
            sage: T.is_connected()
            True
            sage: K.is_connected()
            True
            sage: X.is_connected()
            False
            sage: simplicial_sets.Sphere(0).is_connected()
            False
        """
        return self.graph().is_connected()

    def subsimplicial_set(self, simplices):
        """
        Return the sub-simplicial set of this simplicial set
        determined by ``simplices``, a set of nondegenerate simplices.

        INPUT:

        - ``simplices`` -- set, list, or tuple of nondegenerate
          simplices in this simplicial set, or a simplicial
          complex -- see below.

        Each sub-simplicial set comes equipped with an inclusion map
        to its ambient space, and you can easily recover its ambient
        space.

        If ``simplices`` is a simplicial complex, then the original
        simplicial set should itself have been converted from a
        simplicial complex, and ``simplices`` should be a subcomplex
        of that.

        EXAMPLES::

            sage: from sage.topology.simplicial_set import AbstractSimplex, SimplicialSet
            sage: v = AbstractSimplex(0, name='v')
            sage: w = AbstractSimplex(0, name='w')
            sage: e = AbstractSimplex(1, name='e')
            sage: f = AbstractSimplex(1, name='f')

            sage: X = SimplicialSet({e: (v, w), f: (w, v)})
            sage: Y = X.subsimplicial_set([e]); Y
            Simplicial set with 3 non-degenerate simplices
            sage: Y.nondegenerate_simplices()
            [v, w, e]

            sage: S3 = simplicial_complexes.Sphere(3)
            sage: K = SimplicialSet(S3)
            sage: tau = K.n_cells(3)[0]
            sage: tau.dimension()
            3
            sage: K.subsimplicial_set([tau])
            Simplicial set with 15 non-degenerate simplices

        A subsimplicial set knows about its ambient space and the
        inclusion map into it::

            sage: # needs sage.groups
            sage: RP4 = simplicial_sets.RealProjectiveSpace(4)
            sage: M = RP4.n_skeleton(2); M
            Simplicial set with 3 non-degenerate simplices
            sage: M.ambient_space()
            RP^4
            sage: M.inclusion_map()
            Simplicial set morphism:
              From: Simplicial set with 3 non-degenerate simplices
              To:   RP^4
              Defn: [1, f, f * f] --> [1, f, f * f]

        An infinite ambient simplicial set::

            sage: # needs sage.groups
            sage: G = groups.misc.MultiplicativeAbelian([2])
            sage: B = simplicial_sets.ClassifyingSpace(G)
            sage: BxB = B.product(B)
            sage: BxB.n_cells(2)[5:]
            [(s_0 f, s_1 f), (s_1 f, f * f), (s_1 f, s_0 f), (s_1 s_0 1, f * f)]
            sage: BxB.subsimplicial_set(BxB.n_cells(2)[5:])
            Simplicial set with 8 non-degenerate simplices

        TESTS:

        Make sure vertices are treated properly::

            sage: X.subsimplicial_set([v]).nondegenerate_simplices()
            [v]
            sage: X.subsimplicial_set([v, w]).nondegenerate_simplices()
            [v, w]
            sage: S0 = SimplicialSet({v: None, w: None})
            sage: S0.subsimplicial_set([w]).nondegenerate_simplices()
            [w]

        Raise an error if an element of ``simplices`` is not actually
        in the original simplicial set::

            sage: sigma = AbstractSimplex(2, name='sigma_2')
            sage: Z = X.subsimplicial_set([e, sigma])
            Traceback (most recent call last):
            ...
            ValueError: not all simplices are in the original simplicial set

        Simplicial complexes::

            sage: X = simplicial_complexes.ComplexProjectivePlane()
            sage: Y = X._contractible_subcomplex()
            sage: CP2 = SimplicialSet(X)
            sage: sub = CP2.subsimplicial_set(Y)
            sage: CP2.f_vector()
            [9, 36, 84, 90, 36]
            sage: K = CP2.quotient(sub)
            sage: K.f_vector()
            [1, 0, 16, 30, 16]
            sage: K.homology()                                                          # needs sage.modules
            {0: 0, 1: 0, 2: Z, 3: 0, 4: Z}

        Try to construct a subcomplex from a simplicial complex which
        is not actually contained in ``self``::

            sage: Z = SimplicialComplex([[0,1,2,3,4]])
            sage: CP2.subsimplicial_set(Z)
            Traceback (most recent call last):
            ...
            ValueError: not all simplices are in the original simplicial set
        """
        # If simplices is a simplicial complex, turn it into a list of
        # nondegenerate simplices.
        from .simplicial_set_constructions import SubSimplicialSet
        if isinstance(simplices, SimplicialComplex):
            new = []
            for f in simplices.facets():
                d = f.dimension()
                found = False
                for x in self.n_cells(d):
                    if str(x) == str(tuple(sorted(tuple(f), key=str))):
                        new.append(x)
                        found = True
                        break
                if not found:
                    raise ValueError('not all simplices are in the original simplicial set')
            simplices = new

        if not self.is_finite():
            max_dim = max(sigma.dimension() for sigma in simplices)
            data = self.n_skeleton(max_dim).face_data()
            nondegenerate_simplices = self.nondegenerate_simplices(max_dim)
        else:
            data = self.face_data()
            nondegenerate_simplices = self.nondegenerate_simplices()
        vertices = set()
        keep = set(simplices)
        old_keep = set()
        while keep != old_keep:
            old_keep = copy.copy(keep)
            for x in old_keep:
                underlying = x.nondegenerate()
                if underlying not in data.keys():
                    raise ValueError('not all simplices are in the original simplicial set')
                keep.add(underlying)
                if underlying in data and data[underlying]:
                    keep.update([f.nondegenerate() for f in data[underlying]])
                else:
                    # x is a vertex
                    assert underlying.dimension() == 0
                    vertices.add(underlying)
        missing = set(nondegenerate_simplices).difference(keep)
        for x in missing:
            if x in data:
                del data[x]
        for x in vertices:
            data[x] = None
        return SubSimplicialSet(data, self)

    def chain_complex(self, dimensions=None, base_ring=ZZ, augmented=False,
                      cochain=False, verbose=False, subcomplex=None,
                      check=False):
        r"""
        Return the normalized chain complex.

        INPUT:

        - ``dimensions`` -- if ``None``, compute the chain complex in all
          dimensions.  If a list or tuple of integers, compute the
          chain complex in those dimensions, setting the chain groups
          in all other dimensions to zero.

        - ``base_ring`` (optional, default ``ZZ``) -- commutative ring

        - ``augmented`` (optional, default ``False``) -- if ``True``,
          return the augmented chain complex (that is, include a class
          in dimension `-1` corresponding to the empty cell).

        - ``cochain`` (optional, default ``False``) -- if ``True``,
          return the cochain complex (that is, the dual of the chain
          complex).

        - ``verbose`` (optional, default ``False``) -- ignored.

        - ``subcomplex`` (optional, default ``None``) -- if present,
          compute the chain complex relative to this subcomplex.

        - ``check`` (optional, default ``False``) -- If ``True``, make
          sure that the chain complex is actually a chain complex:
          the differentials are composable and their product is zero.

        .. NOTE::

            If this simplicial set is not finite, you must specify
            dimensions in which to compute its chain complex via the
            argument ``dimensions``.

        EXAMPLES::

            sage: simplicial_sets.Sphere(5).chain_complex()                             # needs sage.modules
            Chain complex with at most 3 nonzero terms over Integer Ring

            sage: C3 = groups.misc.MultiplicativeAbelian([3])                           # needs sage.groups
            sage: BC3 = simplicial_sets.ClassifyingSpace(C3)                            # needs sage.groups
<<<<<<< HEAD
            sage: BC3.chain_complex(range(4), base_ring=GF(3))                          # needs sage.groups sage.modules sage.rings.finite_rings
=======
            sage: BC3.chain_complex(range(4), base_ring=GF(3))                          # needs sage.groups sage.modules
>>>>>>> 5d9bdcb3
            Chain complex with at most 4 nonzero terms over Finite Field of size 3

        TESTS::

<<<<<<< HEAD
            sage: BC3.chain_complex()                                                   # needs sage.groups sage.rings.finite_rings
=======
            sage: BC3.chain_complex()                                                   # needs sage.groups
>>>>>>> 5d9bdcb3
            Traceback (most recent call last):
            ...
            NotImplementedError: this simplicial set may be infinite, so specify dimensions when computing its chain complex
        """
        kwds = {'base_ring': base_ring, 'augmented': augmented, 'cochain': cochain,
                'verbose': verbose, 'subcomplex': subcomplex, 'check': check}
        if not self.is_finite():
            if dimensions is None:
                raise NotImplementedError('this simplicial set may be infinite, '
                                          'so specify dimensions when computing '
                                          'its chain complex')
            else:
                max_dim = max(dimensions)
                return SimplicialSet_finite.chain_complex(self.n_skeleton(max_dim+1),
                                                          dimensions=dimensions,
                                                          **kwds)
        return SimplicialSet_finite.chain_complex(self, dimensions=dimensions,
                                                  **kwds)

    def homology(self, dim=None, **kwds):
        r"""
        Return the (reduced) homology of this simplicial set.

        INPUT:

        - ``dim`` (optional, default ``None`` -- If ``None``, then
          return the homology in every dimension.  If ``dim`` is an
          integer or list, return the homology in the given
          dimensions.  (Actually, if ``dim`` is a list, return the
          homology in the range from ``min(dim)`` to ``max(dim)``.)

        - ``base_ring`` (optional, default ``ZZ``) -- commutative
          ring, must be ``ZZ`` or a field.

        Other arguments are also allowed: see the documentation for
        :meth:`.cell_complex.GenericCellComplex.homology`.

        .. NOTE::

            If this simplicial set is not finite, you must specify
            dimensions in which to compute homology via the argument
            ``dim``.

        EXAMPLES::

            sage: simplicial_sets.Sphere(5).homology()                                  # needs sage.modules
            {0: 0, 1: 0, 2: 0, 3: 0, 4: 0, 5: Z}

            sage: C3 = groups.misc.MultiplicativeAbelian([3])                           # needs sage.groups
            sage: BC3 = simplicial_sets.ClassifyingSpace(C3)                            # needs sage.groups
<<<<<<< HEAD
            sage: BC3.homology(range(4), base_ring=GF(3))                               # needs sage.groups sage.modules sage.rings.finite_rings
=======
            sage: BC3.homology(range(4), base_ring=GF(3))                               # needs sage.groups sage.modules
>>>>>>> 5d9bdcb3
            {0: Vector space of dimension 0 over Finite Field of size 3,
             1: Vector space of dimension 1 over Finite Field of size 3,
             2: Vector space of dimension 1 over Finite Field of size 3,
             3: Vector space of dimension 1 over Finite Field of size 3}

            sage: # needs sage.groups
            sage: C2 = groups.misc.MultiplicativeAbelian([2])
            sage: BC2 = simplicial_sets.ClassifyingSpace(C2)
            sage: BK = BC2.product(BC2)
            sage: BK.homology(range(4))                                                 # needs sage.modules
            {0: 0, 1: C2 x C2, 2: C2, 3: C2 x C2 x C2}

        TESTS::

            sage: S3 = simplicial_sets.Sphere(3)
            sage: S3.homology(0)                                                        # needs sage.modules
            0
            sage: S3.homology((0,))                                                     # needs sage.modules
            {0: 0}
            sage: S3.homology(0, reduced=False)                                         # needs sage.modules
            Z

            sage: BC3.homology()                                                        # needs sage.groups sage.modules
            Traceback (most recent call last):
            ...
            NotImplementedError: this simplicial set may be infinite, so specify dimensions when computing homology
        """
        if not self.is_finite():
            if dim is None:
                raise NotImplementedError('this simplicial set may be infinite, so '
                                          'specify dimensions when computing homology')
            else:
                if isinstance(dim, (list, tuple, range)):
                    dim = list(dim)
                    max_dim = max(dim)
                    space = self.n_skeleton(max_dim+1)
                    min_dim = min(dim)
                    H = GenericCellComplex.homology(space, **kwds)
                    return {n: H[n] for n in H if min_dim <= n <= max_dim}
                else:
                    max_dim = dim
            space = self.n_skeleton(max_dim+1)
        else:
            space = self
        return GenericCellComplex.homology(space, dim=dim, **kwds)

    def cohomology(self, dim=None, **kwds):
        r"""
        Return the cohomology of this simplicial set.

        INPUT:

        - ``dim`` (optional, default ``None`` -- If ``None``, then
          return the homology in every dimension.  If ``dim`` is an
          integer or list, return the homology in the given
          dimensions.  (Actually, if ``dim`` is a list, return the
          homology in the range from ``min(dim)`` to ``max(dim)``.)

        - ``base_ring`` (optional, default ``ZZ``) -- commutative
          ring, must be ``ZZ`` or a field.

        Other arguments are also allowed, the same as for the
        :meth:`homology` method -- see
        :meth:`.cell_complex.GenericCellComplex.homology` for complete
        documentation -- except that :meth:`homology` accepts a
        ``cohomology`` key word, while this function does not:
        ``cohomology`` is automatically true here.  Indeed, this
        function just calls :meth:`homology` with argument
        ``cohomology=True``.

        .. NOTE::

            If this simplicial set is not finite, you must specify
            dimensions in which to compute homology via the argument
            ``dim``.

        EXAMPLES::

            sage: simplicial_sets.KleinBottle().homology(1)                             # needs sage.modules
            Z x C2
            sage: simplicial_sets.KleinBottle().cohomology(1)                           # needs sage.modules
            Z
            sage: simplicial_sets.KleinBottle().cohomology(2)                           # needs sage.modules
            C2

        TESTS::

            sage: C3 = groups.misc.MultiplicativeAbelian([3])                           # needs sage.groups
            sage: BC3 = simplicial_sets.ClassifyingSpace(C3)                            # needs sage.groups
            sage: BC3.cohomology()                                                      # needs sage.groups
            Traceback (most recent call last):
            ...
            NotImplementedError: this simplicial set may be infinite,
            so specify dimensions when computing homology
        """
        return self.homology(dim=dim, cohomology=True, **kwds)

    def betti(self, dim=None, subcomplex=None):
        r"""
        The Betti numbers of this simplicial complex as a dictionary
        (or a single Betti number, if only one dimension is given):
        the ith Betti number is the rank of the ith homology group.

        INPUT:

        - ``dim`` (optional, default ``None`` -- If ``None``, then
          return the homology in every dimension.  If ``dim`` is an
          integer or list, return the homology in the given
          dimensions.  (Actually, if ``dim`` is a list, return the
          homology in the range from ``min(dim)`` to ``max(dim)``.)

        - ``subcomplex`` (optional, default ``None``) -- a subcomplex
           of this cell complex.  Compute the Betti numbers of the
           homology relative to this subcomplex.

        .. NOTE::

            If this simplicial set is not finite, you must specify
            dimensions in which to compute Betti numbers via the
            argument ``dim``.

        EXAMPLES:

        Build the two-sphere as a three-fold join of a
        two-point space with itself::

            sage: simplicial_sets.Sphere(5).betti()                                     # needs sage.modules
            {0: 1, 1: 0, 2: 0, 3: 0, 4: 0, 5: 1}

            sage: C3 = groups.misc.MultiplicativeAbelian([3])                           # needs sage.groups
            sage: BC3 = simplicial_sets.ClassifyingSpace(C3)                            # needs sage.groups
            sage: BC3.betti(range(4))                                                   # needs sage.groups sage.modules
            {0: 1, 1: 0, 2: 0, 3: 0}
        """
        dict = {}
        H = self.homology(dim, base_ring=QQ, subcomplex=subcomplex)
        try:
            for n in H.keys():
                dict[n] = H[n].dimension()
                if n == 0:
                    dict[n] += 1
            return dict
        except AttributeError:
            return H.dimension()

    def n_chains(self, n, base_ring=ZZ, cochains=False):
        r"""
        Return the free module of (normalized) chains in degree ``n``
        over ``base_ring``.

        This is the free module on the nondegenerate simplices in the
        given dimension.

        INPUT:

        - ``n`` -- integer
        - ``base_ring`` -- ring (optional, default `\ZZ`)
        - ``cochains`` -- boolean (optional, default ``False``); if
          ``True``, return cochains instead

        The only difference between chains and cochains is notation:
        the generator corresponding to the dual of a simplex
        ``sigma`` is written as ``"\chi_sigma"`` in the group of
        cochains.

        EXAMPLES::

            sage: S3 = simplicial_sets.Sphere(3)
            sage: C = S3.n_chains(3, cochains=True)                                     # needs sage.modules
            sage: list(C.basis())                                                       # needs sage.modules
            [\chi_sigma_3]
<<<<<<< HEAD
            sage: Sigma3 = groups.permutation.Symmetric(3)                              # needs sage.groups
            sage: BSigma3 = simplicial_sets.ClassifyingSpace(Sigma3)                    # needs sage.groups
            sage: list(BSigma3.n_chains(1).basis())                                     # needs sage.groups sage.modules
            [(1,2), (1,2,3), (1,3), (1,3,2), (2,3)]
            sage: list(BSigma3.n_chains(1, cochains=True).basis())                      # needs sage.groups sage.modules
=======

            sage: # needs sage.groups
            sage: Sigma3 = groups.permutation.Symmetric(3)
            sage: BSigma3 = simplicial_sets.ClassifyingSpace(Sigma3)
            sage: list(BSigma3.n_chains(1).basis())                                     # needs sage.modules
            [(1,2), (1,2,3), (1,3), (1,3,2), (2,3)]
            sage: list(BSigma3.n_chains(1, cochains=True).basis())                      # needs sage.modules
>>>>>>> 5d9bdcb3
            [\chi_(1,2), \chi_(1,2,3), \chi_(1,3), \chi_(1,3,2), \chi_(2,3)]
        """
        if self.is_finite():
            return GenericCellComplex.n_chains(self, n=n,
                                               base_ring=base_ring,
                                               cochains=cochains)

        from sage.homology.chains import Chains, Cochains

        n_cells = tuple(self.n_cells(n))
        if cochains:
            return Cochains(self, n, n_cells, base_ring)
        else:
            return Chains(self, n, n_cells, base_ring)

    def quotient(self, subcomplex, vertex_name='*'):
        """
        Return the quotient of this simplicial set by ``subcomplex``.

        That is, ``subcomplex`` is replaced by a vertex.

        INPUT:

        - ``subcomplex`` -- subsimplicial set of this simplicial set,
          or a list, tuple, or set of simplices defining a
          subsimplicial set.

        - ``vertex_name`` (optional) -- string, name to be given to the new
          vertex. By default, use ``'*'``.

        In Sage, from a quotient simplicial set, you can recover the
        ambient space, the subcomplex, and (if the ambient space is
        finite) the quotient map.

        Base points: if the original simplicial set has a base point
        not contained in ``subcomplex`` and if the original simplicial
        set is finite, then use its image as the base point for the
        quotient. In all other cases, ``*`` is the base point.

        EXAMPLES::

            sage: from sage.topology.simplicial_set import AbstractSimplex, SimplicialSet
            sage: v = AbstractSimplex(0, name='v')
            sage: w = AbstractSimplex(0, name='w')
            sage: e = AbstractSimplex(1, name='e')
            sage: f = AbstractSimplex(1, name='f')
            sage: X = SimplicialSet({e: (v, w), f: (v, w)})
            sage: Y = X.quotient([f])
            sage: Y.nondegenerate_simplices()
            [*, e]
            sage: Y.homology(1)                                                         # needs sage.modules
            Z

            sage: E = SimplicialSet({e: (v, w)})
            sage: Z = E.quotient([v, w])
            sage: Z.nondegenerate_simplices()
            [*, e]
            sage: Z.homology(1)                                                         # needs sage.modules
            Z

            sage: F = E.quotient([v])
            sage: F.nondegenerate_simplices()
            [*, w, e]
            sage: F.base_point()
            *

            sage: # needs sage.groups
            sage: RP5 = simplicial_sets.RealProjectiveSpace(5)
            sage: RP2 = RP5.n_skeleton(2)
            sage: RP5_2 = RP5.quotient(RP2)
<<<<<<< HEAD
            sage: RP5_2.homology(base_ring=GF(2))                                       # needs sage.modules sage.rings.finite_rings
=======
            sage: RP5_2.homology(base_ring=GF(2))                                       # needs sage.modules
>>>>>>> 5d9bdcb3
            {0: Vector space of dimension 0 over Finite Field of size 2,
             1: Vector space of dimension 0 over Finite Field of size 2,
             2: Vector space of dimension 0 over Finite Field of size 2,
             3: Vector space of dimension 1 over Finite Field of size 2,
             4: Vector space of dimension 1 over Finite Field of size 2,
             5: Vector space of dimension 1 over Finite Field of size 2}
<<<<<<< HEAD

            sage: RP5_2.ambient()                                                       # needs sage.groups
            RP^5
            sage: RP5_2.subcomplex()                                                    # needs sage.groups
            Simplicial set with 3 non-degenerate simplices
            sage: RP5_2.quotient_map()                                                  # needs sage.groups
=======
            sage: RP5_2.ambient()
            RP^5
            sage: RP5_2.subcomplex()
            Simplicial set with 3 non-degenerate simplices
            sage: RP5_2.quotient_map()
>>>>>>> 5d9bdcb3
            Simplicial set morphism:
              From: RP^5
              To:   Quotient: (RP^5/Simplicial set with 3 non-degenerate simplices)
              Defn: [1, f, f * f, f * f * f, f * f * f * f, f * f * f * f * f]
                    --> [*, s_0 *, s_1 s_0 *, f * f * f, f * f * f * f, f * f * f * f * f]

        Behavior of base points::

            sage: K = simplicial_sets.Simplex(3)
            sage: K.is_pointed()
            False
            sage: L = K.subsimplicial_set([K.n_cells(1)[-1]])
            sage: L.nondegenerate_simplices()
            [(2,), (3,), (2, 3)]
            sage: K.quotient([K.n_cells(1)[-1]]).base_point()
            *

            sage: K = K.set_base_point(K.n_cells(0)[0])
            sage: K.base_point()
            (0,)
            sage: L = K.subsimplicial_set([K.n_cells(1)[-1]])
            sage: L.nondegenerate_simplices()
            [(2,), (3,), (2, 3)]
            sage: K.quotient(L).base_point()
            (0,)

        TESTS::

            sage: pt = RP5.quotient(RP5.n_skeleton(5)); pt                              # needs sage.groups
            Quotient: (RP^5/RP^5)
            sage: len(pt.nondegenerate_simplices())                                     # needs sage.groups
            1
        """
        from .simplicial_set_constructions import SubSimplicialSet
        from .simplicial_set_constructions import QuotientOfSimplicialSet, \
            QuotientOfSimplicialSet_finite
        if not isinstance(subcomplex, SimplicialSet_finite):
            # If it's not a simplicial set, subcomplex should be a
            # list, tuple, or set of simplices, so form the actual
            # subcomplex:
            subcomplex = self.subsimplicial_set(subcomplex)
        else:
            # Test whether subcomplex is actually a subcomplex of
            # self.
            if (not isinstance(subcomplex, SubSimplicialSet)
                    and subcomplex.ambient_space() == self):
                raise ValueError('the "subcomplex" is not actually a subcomplex')
        if self.is_finite():
            return QuotientOfSimplicialSet_finite(subcomplex.inclusion_map(),
                                                  vertex_name=vertex_name)
        else:
            return QuotientOfSimplicialSet(subcomplex.inclusion_map(),
                                           vertex_name=vertex_name)

    def disjoint_union(self, *others):
        """
        Return the disjoint union of this simplicial set with ``others``.

        INPUT:

        - ``others`` -- one or several simplicial sets

        As long as the factors are all finite, the inclusion map from
        each factor is available. Any factors which are empty are
        ignored completely: they do not appear in the list of factors,
        etc.

        EXAMPLES::

            sage: from sage.topology.simplicial_set import AbstractSimplex, SimplicialSet
            sage: v = AbstractSimplex(0, name='v')
            sage: w = AbstractSimplex(0, name='w')
            sage: e = AbstractSimplex(1, name='e')
            sage: f = AbstractSimplex(1, name='f')
            sage: X = SimplicialSet({e: (v, v)})
            sage: Y = SimplicialSet({f: (v, w)})
            sage: Z = X.disjoint_union(Y)

        Since ``X`` and ``Y`` have simplices in common, Sage uses a
        copy of ``Y`` when constructing the disjoint union. Note the
        name conflict in the list of simplices: ``v`` appears twice::

            sage: Z = X.disjoint_union(Y)
            sage: Z.nondegenerate_simplices()
            [v, v, w, e, f]

        Factors and inclusion maps::

            sage: T = simplicial_sets.Torus()
            sage: S2 = simplicial_sets.Sphere(2)
            sage: A = T.disjoint_union(S2)
            sage: A.factors()
            (Torus, S^2)
            sage: i = A.inclusion_map(0)
            sage: i.domain()
            Torus
            sage: i.codomain()
            Disjoint union: (Torus u S^2)

        Empty factors are ignored::

            sage: from sage.topology.simplicial_set_examples import Empty
            sage: E = Empty()
            sage: K = S2.disjoint_union(S2, E, E, S2)
            sage: K == S2.disjoint_union(S2, S2)
            True
            sage: K.factors()
            (S^2, S^2, S^2)
        """
        from .simplicial_set_constructions import DisjointUnionOfSimplicialSets, \
            DisjointUnionOfSimplicialSets_finite
        if all(space.is_finite() for space in [self] + list(others)):
            return DisjointUnionOfSimplicialSets_finite((self,) + others)
        else:
            return DisjointUnionOfSimplicialSets((self,) + others)

    def coproduct(self, *others):
        """
        Return the coproduct of this simplicial set with ``others``.

        INPUT:

        - ``others`` -- one or several simplicial sets

        If these simplicial sets are pointed, return their wedge sum;
        if they are not, return their disjoint union. If some are
        pointed and some are not, raise an error: it is not clear in
        which category to work.

        EXAMPLES::

            sage: S2 = simplicial_sets.Sphere(2)
            sage: K = simplicial_sets.KleinBottle()
            sage: D3 = simplicial_sets.Simplex(3)
            sage: Y = S2.unset_base_point()
            sage: Z = K.unset_base_point()

            sage:
            sage: S2.coproduct(K).is_pointed()
            True
            sage: S2.coproduct(K)
            Wedge: (S^2 v Klein bottle)
            sage: D3.coproduct(Y, Z).is_pointed()
            False
            sage: D3.coproduct(Y, Z)
            Disjoint union: (3-simplex u Simplicial set with 2 non-degenerate simplices
                             u Simplicial set with 6 non-degenerate simplices)

        The coproduct comes equipped with an inclusion map from each
        summand, as long as the summands are all finite::

            sage: S2.coproduct(K).inclusion_map(0)
            Simplicial set morphism:
              From: S^2
              To:   Wedge: (S^2 v Klein bottle)
              Defn: [v_0, sigma_2] --> [*, sigma_2]
            sage: D3.coproduct(Y, Z).inclusion_map(2)
            Simplicial set morphism:
              From: Simplicial set with 6 non-degenerate simplices
              To:   Disjoint union: (3-simplex
                                     u Simplicial set with 2 non-degenerate simplices
                                     u Simplicial set with 6 non-degenerate simplices)
              Defn: [Delta_{0,0}, Delta_{1,0}, Delta_{1,1}, Delta_{1,2}, Delta_{2,0}, Delta_{2,1}]
                    --> [Delta_{0,0}, Delta_{1,0}, Delta_{1,1}, Delta_{1,2}, Delta_{2,0}, Delta_{2,1}]

        TESTS::

            sage: D3.coproduct(S2, Z)
            Traceback (most recent call last):
            ...
            ValueError: some, but not all, of the simplicial sets are pointed,
            so the categorical coproduct is not defined: the category is ambiguous
        """
        if self.is_pointed() and all(X.is_pointed() for X in others):
            return self.wedge(*others)
        if self.is_pointed() or any(X.is_pointed() for X in others):
            raise ValueError('some, but not all, of the simplicial sets are pointed, '
                             'so the categorical coproduct is not defined: the '
                             'category is ambiguous')
        return self.disjoint_union(*others)

    def product(self, *others):
        r"""
        Return the product of this simplicial set with ``others``.

        INPUT:

        - ``others`` -- one or several simplicial sets

        If `X` and `Y` are simplicial sets, then their product `X
        \times Y` is defined to be the simplicial set with
        `n`-simplices `X_n \times Y_n`. See
        :class:`.simplicial_set_constructions.ProductOfSimplicialSets`
        for more information.

        If a simplicial set is constructed as a product, the factors
        are recorded and are accessible via the method
        :meth:`.simplicial_set_constructions.Factors.factors`.
        If each factor is finite, then you can also construct the
        projection maps onto each factor, the wedge as a subcomplex,
        and the fat wedge as a subcomplex.

        EXAMPLES::

            sage: from sage.topology.simplicial_set import AbstractSimplex, SimplicialSet
            sage: v = AbstractSimplex(0, name='v')
            sage: w = AbstractSimplex(0, name='w')
            sage: e = AbstractSimplex(1, name='e')
            sage: X = SimplicialSet({e: (v, w)})
            sage: square = X.product(X)

        ``square`` is now the standard triangulation of the square: 4
        vertices, 5 edges (the four on the border and the diagonal), 2
        triangles::

            sage: square.f_vector()
            [4, 5, 2]

            sage: S1 = simplicial_sets.Sphere(1)
            sage: T = S1.product(S1)
            sage: T.homology(reduced=False)                                             # needs sage.modules
            {0: Z, 1: Z x Z, 2: Z}

        Since ``S1`` is pointed, so is ``T``::

            sage: S1.is_pointed()
            True
            sage: S1.base_point()
            v_0
            sage: T.is_pointed()
            True
            sage: T.base_point()
            (v_0, v_0)

            sage: S2 = simplicial_sets.Sphere(2)
            sage: S3 = simplicial_sets.Sphere(3)
            sage: S2xS3 = S2.product(S3)
            sage: S2xS3.homology(reduced=False)                                         # needs sage.modules
            {0: Z, 1: 0, 2: Z, 3: Z, 4: 0, 5: Z}

            sage: S2xS3.factors() == (S2, S3)
            True
            sage: S2xS3.factors() == (S3, S2)
            False

            sage: # needs sage.groups
            sage: G = groups.misc.MultiplicativeAbelian([2])
            sage: B = simplicial_sets.ClassifyingSpace(G)
            sage: B.rename('RP^oo')
            sage: X = B.product(B, S2); X
            RP^oo x RP^oo x S^2
            sage: X.factor(1)
            RP^oo
            sage: X.factors()
            (RP^oo, RP^oo, S^2)

        Projection maps and wedges::

            sage: S2xS3.projection_map(0)
            Simplicial set morphism:
              From: S^2 x S^3
              To:   S^2
              Defn: ...
            sage: S2xS3.wedge_as_subset().homology()                                    # needs sage.modules
            {0: 0, 1: 0, 2: Z, 3: Z}

        In the case of pointed simplicial sets, there is an inclusion
        of each factor into the product. These are not automatically
        defined in Sage, but they are easy to construct using identity
        maps and constant maps and the universal property of the
        product::

            sage: one = S2.identity()
            sage: const = S2.constant_map(codomain=S3)
            sage: S2xS3.universal_property(one, const)
            Simplicial set morphism:
              From: S^2
              To:   S^2 x S^3
              Defn: [v_0, sigma_2] --> [(v_0, v_0), (sigma_2, s_1 s_0 v_0)]
        """
        from .simplicial_set_constructions import ProductOfSimplicialSets, \
            ProductOfSimplicialSets_finite
        if self.is_finite() and all(X.is_finite() for X in others):
            return ProductOfSimplicialSets_finite((self,) + others)
        else:
            return ProductOfSimplicialSets((self,) + others)

    cartesian_product = product

    def pushout(self, *maps):
        r"""
        Return the pushout obtained from given ``maps``.

        INPUT:

        - ``maps`` -- several maps of simplicial sets, each of which
          has this simplicial set as its domain

        If only a single map `f: X \to Y` is given, then return
        `Y`. If more than one map is given, say `f_i: X \to Y_i` for
        `0 \leq i \leq m`, then return the pushout defined by those
        maps. If no maps are given, return the empty simplicial set.

        In addition to the defining maps `f_i` used to construct the
        pushout `P`, there are also maps `\bar{f}_i: Y_i \to P`, which
        we refer to as *structure maps*. The pushout also has a
        universal property: given maps `g_i: Y_i \to Z` such that `g_i
        f_i = g_j f_j` for all `i`, `j`, then there is a unique map
        `g: P \to Z` making the appropriate diagram commute: that is,
        `g \bar{f}_i = g_i` for all `i`.

        In Sage, a pushout is equipped with its defining maps, and as
        long as the simplicial sets involved are finite, you can also
        access the structure maps and the universal property.

        EXAMPLES:

        Construct the 4-sphere as a quotient of a 4-simplex::

            sage: K = simplicial_sets.Simplex(4)
            sage: L = K.n_skeleton(3)
            sage: S4 = L.pushout(L.constant_map(), L.inclusion_map()); S4
            Pushout of maps:
              Simplicial set morphism:
                From: Simplicial set with 30 non-degenerate simplices
                To:   Point
                Defn: Constant map at *
              Simplicial set morphism:
                From: Simplicial set with 30 non-degenerate simplices
                To:   4-simplex
                Defn: [(0,), (1,), (2,), (3,), (4,),
                       (0, 1), (0, 2), (0, 3), (0, 4), (1, 2), (1, 3), (1, 4),
                       (2, 3), (2, 4), (3, 4),
                       (0, 1, 2), (0, 1, 3), (0, 1, 4), (0, 2, 3), (0, 2, 4),
                       (0, 3, 4), (1, 2, 3), (1, 2, 4), (1, 3, 4), (2, 3, 4),
                       (0, 1, 2, 3), (0, 1, 2, 4), (0, 1, 3, 4), (0, 2, 3, 4),
                       (1, 2, 3, 4)]
                       --> [(0,), (1,), (2,), (3,), (4,),
                            (0, 1), (0, 2), (0, 3), (0, 4), (1, 2), (1, 3), (1, 4),
                            (2, 3), (2, 4), (3, 4),
                            (0, 1, 2), (0, 1, 3), (0, 1, 4), (0, 2, 3), (0, 2, 4), (0, 3, 4),
                            (1, 2, 3), (1, 2, 4), (1, 3, 4), (2, 3, 4),
                            (0, 1, 2, 3), (0, 1, 2, 4), (0, 1, 3, 4), (0, 2, 3, 4), (1, 2, 3, 4)]
            sage: len(S4.nondegenerate_simplices())
            2
            sage: S4.homology(4)                                                        # needs sage.modules
            Z

        The associated maps::

            sage: S1 = simplicial_sets.Sphere(1)
            sage: T = S1.product(S1)
            sage: K = T.factor(0, as_subset=True)
            sage: W = S1.wedge(T)  # wedge, constructed as a pushout
            sage: W.defining_map(1)
            Simplicial set morphism:
              From: Point
              To:   S^1 x S^1
              Defn: Constant map at (v_0, v_0)
            sage: W.structure_map(0)
            Simplicial set morphism:
              From: S^1
              To:   Wedge: (S^1 v S^1 x S^1)
              Defn: [v_0, sigma_1] --> [*, sigma_1]

            sage: f = S1.Hom(T)({S1.n_cells(0)[0]: K.n_cells(0)[0],
            ....:                S1.n_cells(1)[0]: K.n_cells(1)[0]})

        The maps `f: S^1 \to T` and `1: T \to T` induce a map `S^1 \vee T \to T`::

            sage: g = W.universal_property(f, Hom(T,T).identity())
            sage: g.domain() == W
            True
            sage: g.codomain() == T
            True

        TESTS::

            sage: K = simplicial_sets.Simplex(5)
            sage: K.pushout()
            Empty simplicial set

            sage: S0 = simplicial_sets.Sphere(0)
            sage: pt_map = S0.base_point_map()
            sage: pt_map.domain().pushout(pt_map) == S0
            True

            sage: K.pushout(K.constant_map(), pt_map)
            Traceback (most recent call last):
            ...
            ValueError: the domains of the maps must be equal
        """
        from .simplicial_set_constructions import PushoutOfSimplicialSets, \
            PushoutOfSimplicialSets_finite
        if any(self != f.domain() for f in maps):
            raise ValueError('the domains of the maps must be equal')
        if not maps:
            return PushoutOfSimplicialSets_finite()
        if all(f.codomain().is_finite() for f in maps):
            return PushoutOfSimplicialSets_finite(maps)
        else:
            return PushoutOfSimplicialSets(maps)

    def pullback(self, *maps):
        r"""
        Return the pullback obtained from given ``maps``.

        INPUT:

        - ``maps`` -- several maps of simplicial sets, each of which
          has this simplicial set as its codomain

        If only a single map `f: X \to Y` is given, then return
        `X`. If more than one map is given, say `f_i: X_i \to Y` for
        `0 \leq i \leq m`, then return the pullback defined by those
        maps. If no maps are given, return the one-point simplicial
        set.

        In addition to the defining maps `f_i` used to construct the
        pullback `P`, there are also maps `\bar{f}_i: P \to X_i`,
        which we refer to as *structure maps* or *projection
        maps*. The pullback also has a universal property: given maps
        `g_i: Z \to X_i` such that `f_i g_i = f_j g_j` for all `i`,
        `j`, then there is a unique map `g: Z \to P` making the
        appropriate diagram commute: that is, `\bar{f}_i g = g_i` for
        all `i`. For example, given maps `f: X \to Y` and `g: X \to
        Z`, there is an induced map `g: X \to Y \times Z`.

        In Sage, a pullback is equipped with its defining maps, and as
        long as the simplicial sets involved are finite, you can also
        access the structure maps and the universal property.

        EXAMPLES:

        Construct a product as a pullback::

            sage: S2 = simplicial_sets.Sphere(2)
            sage: pt = simplicial_sets.Point()
            sage: P = pt.pullback(S2.constant_map(), S2.constant_map())
            sage: P.homology(2)                                                         # needs sage.modules
            Z x Z

        If the pullback is defined via maps `f_i: X_i \to Y`, then
        there are structure maps `\bar{f}_i: Y_i \to P`. The structure
        maps are only available in Sage when all of the maps involved
        have finite domains. ::

            sage: S2 = simplicial_sets.Sphere(2)
            sage: one = S2.Hom(S2).identity()
            sage: P = S2.pullback(one, one)
            sage: P.homology()                                                          # needs sage.modules
            {0: 0, 1: 0, 2: Z}

            sage: P.defining_map(0) == one
            True
            sage: P.structure_map(1)
            Simplicial set morphism:
              From: Pullback of maps:
              Simplicial set endomorphism of S^2
                Defn: Identity map
              Simplicial set endomorphism of S^2
                Defn: Identity map
              To:   S^2
              Defn: [(v_0, v_0), (sigma_2, sigma_2)] --> [v_0, sigma_2]
            sage: P.structure_map(0).domain() == P
            True
            sage: P.structure_map(0).codomain() == S2
            True

        The universal property::

            sage: S1 = simplicial_sets.Sphere(1)
            sage: T = S1.product(S1)
            sage: K = T.factor(0, as_subset=True)
            sage: f = S1.Hom(T)({S1.n_cells(0)[0]: K.n_cells(0)[0],
            ....:                S1.n_cells(1)[0]: K.n_cells(1)[0]})
            sage: D = S1.cone()          # the cone C(S^1)
            sage: g = D.map_from_base()  # map from S^1 to C(S^1)
            sage: P = T.product(D)
            sage: h = P.universal_property(f, g)
            sage: h.domain() == S1
            True
            sage: h.codomain() == P
            True

        TESTS::

            sage: pt.pullback(S2.constant_map(), S2.base_point_map())
            Traceback (most recent call last):
            ...
            ValueError: the codomains of the maps must be equal
        """
        from .simplicial_set_constructions import PullbackOfSimplicialSets, \
            PullbackOfSimplicialSets_finite
        if any(self != f.codomain() for f in maps):
            raise ValueError('the codomains of the maps must be equal')
        if not maps:
            return PullbackOfSimplicialSets_finite()
        if self.is_finite() and all(f.domain().is_finite() for f in maps):
            return PullbackOfSimplicialSets_finite(maps)
        else:
            return PullbackOfSimplicialSets(maps)

    # Ideally, this would be defined at the category level and only
    # for pointed simplicial sets, but the abstract_method "wedge" in
    # cell_complex.py would shadow that.
    def wedge(self, *others):
        r"""
        Return the wedge sum of this pointed simplicial set with ``others``.

        - ``others`` -- one or several simplicial sets

        This constructs the quotient of the disjoint union in which
        the base points of all of the simplicial sets have been
        identified. This is the coproduct in the category of pointed
        simplicial sets.

        This raises an error if any of the factors is not pointed.

        From the wedge, you can access the factors, and if the
        simplicial sets involved are all finite, you can also access
        the inclusion map of each factor into the wedge, as well as
        the projection map onto each factor.

        EXAMPLES::

            sage: from sage.topology.simplicial_set import AbstractSimplex, SimplicialSet
            sage: v = AbstractSimplex(0, name='v')
            sage: e = AbstractSimplex(1, name='e')
            sage: w = AbstractSimplex(0, name='w')
            sage: f = AbstractSimplex(1, name='f')
            sage: X = SimplicialSet({e: (v, v)}, base_point=v)
            sage: Y = SimplicialSet({f: (w, w)}, base_point=w)
            sage: W = X.wedge(Y)
            sage: W.nondegenerate_simplices()
            [*, e, f]
            sage: W.homology()                                                          # needs sage.modules
            {0: 0, 1: Z x Z}
            sage: S2 = simplicial_sets.Sphere(2)
            sage: X.wedge(S2).homology(reduced=False)                                   # needs sage.modules
            {0: Z, 1: Z, 2: Z}
            sage: X.wedge(X).nondegenerate_simplices()
            [*, e, e]

            sage: S3 = simplicial_sets.Sphere(3)
            sage: W = S2.wedge(S3, S2)
            sage: W.inclusion_map(2)
            Simplicial set morphism:
              From: S^2
              To:   Wedge: (S^2 v S^3 v S^2)
              Defn: [v_0, sigma_2] --> [*, sigma_2]
            sage: W.projection_map(1)
            Simplicial set morphism:
              From: Wedge: (S^2 v S^3 v S^2)
              To:   Quotient: (Wedge: (S^2 v S^3 v S^2)/Simplicial set with 3 non-degenerate simplices)
              Defn: [*, sigma_2, sigma_2, sigma_3] --> [*, s_1 s_0 *, s_1 s_0 *, sigma_3]

        Note that the codomain of the projection map is not identical
        to the original ``S2``, but is instead a quotient of the wedge
        which is isomorphic to ``S2``::

            sage: S2.f_vector()
            [1, 0, 1]
            sage: W.projection_map(2).codomain().f_vector()
            [1, 0, 1]
            sage: (W.projection_map(2) * W.inclusion_map(2)).is_bijective()
            True

        TESTS::

            sage: Z = SimplicialSet({e: (v,w)})
            sage: X.wedge(Z)
            Traceback (most recent call last):
            ...
            ValueError: the simplicial sets must be pointed
        """
        from .simplicial_set_constructions import WedgeOfSimplicialSets, \
            WedgeOfSimplicialSets_finite
        if all(space.is_finite() for space in [self] + list(others)):
            return WedgeOfSimplicialSets_finite((self,) + others)
        else:
            return WedgeOfSimplicialSets((self,) + others)

    def cone(self):
        r"""
        Return the (reduced) cone on this simplicial set.

        If this simplicial set `X` is not pointed, construct the
        ordinary cone: add a point `v` (which will become the base
        point) and for each simplex `\sigma` in `X`, add both `\sigma`
        and a simplex made up of `v` and `\sigma` (topologically, form
        the join of `v` and `\sigma`).

        If this simplicial set is pointed, then construct the reduced
        cone: take the quotient of the unreduced cone by the 1-simplex
        connecting the old base point to the new one.

        In either case, as long as the simplicial set is finite, it
        comes equipped in Sage with a map from it into the cone.

        EXAMPLES::

            sage: from sage.topology.simplicial_set import AbstractSimplex, SimplicialSet
            sage: v = AbstractSimplex(0, name='v')
            sage: e = AbstractSimplex(1, name='e')
            sage: X = SimplicialSet({e: (v, v)})
            sage: CX = X.cone()  # unreduced cone, since X not pointed
            sage: CX.nondegenerate_simplices()
            [*, v, (v,*), e, (e,*)]
            sage: CX.base_point()
            *

        `X` as a subset of the cone, and also the map from `X`, in the
        unreduced case::

            sage: CX.base_as_subset()
            Simplicial set with 2 non-degenerate simplices
            sage: CX.map_from_base()
            Simplicial set morphism:
            From: Simplicial set with 2 non-degenerate simplices
              To:   Cone of Simplicial set with 2 non-degenerate simplices
              Defn: [v, e] --> [v, e]

        In the reduced case, only the map from `X` is available::

            sage: X = X.set_base_point(v)
            sage: CX = X.cone()  # reduced cone
            sage: CX.nondegenerate_simplices()
            [*, e, (e,*)]
            sage: CX.map_from_base()
            Simplicial set morphism:
              From: Simplicial set with 2 non-degenerate simplices
              To:   Reduced cone of Simplicial set with 2 non-degenerate simplices
              Defn: [v, e] --> [*, e]
        """
        from .simplicial_set_constructions import \
            ConeOfSimplicialSet, ConeOfSimplicialSet_finite, \
            ReducedConeOfSimplicialSet, ReducedConeOfSimplicialSet_finite
        if self.is_pointed():
            if self.is_finite():
                return ReducedConeOfSimplicialSet_finite(self)
            else:
                return ReducedConeOfSimplicialSet(self)
        if self.is_finite():
            return ConeOfSimplicialSet_finite(self)
        else:
            return ConeOfSimplicialSet(self)

    def suspension(self, n=1):
        """
        Return the (reduced) `n`-th suspension of this simplicial set.

        INPUT:

        - ``n`` (optional, default 1) -- integer, suspend this many
          times.

        If this simplicial set `X` is not pointed, return the
        suspension: the quotient `CX/X`, where `CX` is the (ordinary,
        unreduced) cone on `X`. If `X` is pointed, then use the
        reduced cone instead, and so return the reduced suspension.

        EXAMPLES::

            sage: # needs sage.groups
            sage: RP4 = simplicial_sets.RealProjectiveSpace(4)
            sage: S1 = simplicial_sets.Sphere(1)
            sage: SigmaRP4 = RP4.suspension()
            sage: S1_smash_RP4 = S1.smash_product(RP4)
            sage: SigmaRP4.homology() == S1_smash_RP4.homology()
            True

        The version of the suspension obtained by the smash product is
        typically less efficient than the reduced suspension produced
        here::

            sage: SigmaRP4.f_vector()                                                   # needs sage.groups
            [1, 0, 1, 1, 1, 1]
            sage: S1_smash_RP4.f_vector()                                               # needs sage.groups
            [1, 1, 4, 6, 8, 5]

        TESTS::

            sage: RP4.suspension(-3)                                                    # needs sage.groups
            Traceback (most recent call last):
            ...
            ValueError: n must be non-negative
        """
        from .simplicial_set_constructions import \
            SuspensionOfSimplicialSet, SuspensionOfSimplicialSet_finite
        if n < 0:
            raise ValueError('n must be non-negative')
        if n == 0:
            return self
        if self.is_finite():
            Sigma = SuspensionOfSimplicialSet_finite(self)
        else:
            Sigma = SuspensionOfSimplicialSet(self)
        if n == 1:
            return Sigma
        return Sigma.suspension(n-1)

    def join(self, *others):
        """
        The join of this simplicial set with ``others``.

        Not implemented. See
        https://ncatlab.org/nlab/show/join+of+simplicial+sets for a
        few descriptions, for anyone interested in implementing
        this. See also P. J. Ehlers and Tim Porter, Joins for
        (Augmented) Simplicial Sets, Jour. Pure Applied Algebra, 145
        (2000) 37-44 :arxiv:`9904039`.

        - ``others`` -- one or several simplicial sets

        EXAMPLES::

            sage: K = simplicial_sets.Simplex(2)
            sage: K.join(K)
            Traceback (most recent call last):
            ...
            NotImplementedError: joins are not implemented for simplicial sets
        """
        raise NotImplementedError('joins are not implemented for simplicial sets')

    def reduce(self):
        """
        Reduce this simplicial set.

        That is, take the quotient by a spanning tree of the
        1-skeleton, so that the resulting simplicial set has only one
        vertex. This only makes sense if the simplicial set is
        connected, so raise an error if not. If already reduced,
        return itself.

        EXAMPLES::

            sage: K = simplicial_sets.Simplex(2)
            sage: K.is_reduced()
            False
            sage: X = K.reduce()
            sage: X.is_reduced()
            True

        ``X`` is reduced, so calling ``reduce`` on it again
        returns ``X`` itself::

            sage: X is X.reduce()
            True
            sage: K is K.reduce()
            False

        Raise an error for disconnected simplicial sets::

            sage: S0 = simplicial_sets.Sphere(0)
            sage: S0.reduce()
            Traceback (most recent call last):
            ...
            ValueError: this simplicial set is not connected
        """
        if self.is_reduced():
            return self
        if not self.is_connected():
            raise ValueError("this simplicial set is not connected")
        graph = self.graph()
        spanning_tree = [e[2] for e in graph.min_spanning_tree()]
        return self.quotient(spanning_tree)

    def _Hom_(self, other, category=None):
        """
        Return the set of simplicial maps between simplicial sets
        ``self`` and ``other``.

        INPUT:

        - ``other`` -- another simplicial set
        - ``category`` -- optional, the category in which to compute
          the maps. By default this is ``SimplicialSets``, and it must
          be a subcategory of this or else an error is raised.

        EXAMPLES::

            sage: S3 = simplicial_sets.Sphere(3)
            sage: S2 = simplicial_sets.Sphere(2)
            sage: S3._Hom_(S2)
            Set of Morphisms from S^3 to S^2 in Category of finite pointed simplicial sets
            sage: Hom(S3, S2)
            Set of Morphisms from S^3 to S^2 in Category of finite pointed simplicial sets
            sage: K4 = simplicial_sets.Simplex(4)
            sage: S3._Hom_(K4)
            Set of Morphisms from S^3 to 4-simplex in Category of finite simplicial sets
        """
        # Import this here to prevent circular imports.
        from sage.topology.simplicial_set_morphism import SimplicialSetHomset
        # Error-checking on the ``category`` argument is done when
        # calling Hom(X,Y), so no need to do it again here.
        if category is None:
            if self.is_finite() and other.is_finite():
                if self.is_pointed() and other.is_pointed():
                    category = SimplicialSets().Finite().Pointed()
                else:
                    category = SimplicialSets().Finite()
            else:
                if self.is_pointed() and other.is_pointed():
                    category = SimplicialSets().Pointed()
                else:
                    category = SimplicialSets()
        return SimplicialSetHomset(self, other, category=category)

    def rename_latex(self, s):
        """
        Rename or set the LaTeX name for this simplicial set.

        INPUT:

        - ``s`` -- string, the LaTeX representation. Or ``s`` can be
          ``None``, in which case the LaTeX name is unset.

        EXAMPLES::

            sage: from sage.topology.simplicial_set import AbstractSimplex, SimplicialSet
            sage: v = AbstractSimplex(0)
            sage: X = SimplicialSet({v: None}, latex_name='*')
            sage: latex(X)
            *
            sage: X.rename_latex('x_0')
            sage: latex(X)
            x_0
        """
        self._latex_name = s

    def _latex_(self):
        r"""
        LaTeX representation.

        If ``latex_name`` is set when the simplicial set is defined,
        or if :meth:`rename_latex` is used to set the LaTeX name, use
        that. Otherwise, use its string representation.

        EXAMPLES::

            sage: from sage.topology.simplicial_set import AbstractSimplex, SimplicialSet
            sage: v = AbstractSimplex(0)
            sage: X = SimplicialSet({v: None}, latex_name='*')
            sage: latex(X)
            *
            sage: X.rename_latex('y_0')
            sage: latex(X)
            y_0
            sage: X.rename_latex(None)
            sage: latex(X)
            Simplicial set with 1 non-degenerate simplex
            sage: X.rename('v')
            sage: latex(X)
            v
        """
        if hasattr(self, '_latex_name') and self._latex_name is not None:
            return self._latex_name
        return str(self)

    def _repr_(self):
        """
        Print representation.

        EXAMPLES::

            sage: from sage.topology.simplicial_set import AbstractSimplex, SimplicialSet
            sage: v = AbstractSimplex(0)
            sage: w = AbstractSimplex(0)
            sage: degen = v.apply_degeneracies(0)
            sage: tau = AbstractSimplex(2)
            sage: SimplicialSet({tau: (degen, degen, degen), w: None})
            Simplicial set with 3 non-degenerate simplices
            sage: SimplicialSet({w: None})
            Simplicial set with 1 non-degenerate simplex

        Test names and renaming::

            sage: SimplicialSet({w: None}, name='pt')
            pt
            sage: K = SimplicialSet({w: None}, name='pt')
            sage: K.rename('point')
            sage: K
            point
        """
        num = len(self.nondegenerate_simplices())
        if num == 1:
            return "Simplicial set with 1 non-degenerate simplex"
        return "Simplicial set with {} non-degenerate simplices".format(num)


class SimplicialSet_finite(SimplicialSet_arbitrary, GenericCellComplex):
    r"""
    A finite simplicial set.

    A simplicial set `X` is a collection of sets `X_n`, the
    *n-simplices*, indexed by the non-negative integers, together with
    face maps `d_i` and degeneracy maps `s_j`.  A simplex is
    *degenerate* if it is in the image of some `s_j`, and a simplicial
    set is *finite* if there are only finitely many non-degenerate
    simplices.

    INPUT:

    - ``data`` -- the data defining the simplicial set. See below for
      details.

    - ``base_point`` (optional, default ``None``) -- 0-simplex in this
      simplicial set, its base point

    - ``name`` (optional, default ``None``) -- string, the name of the
      simplicial set

    - ``check`` (optional, default ``True``) -- boolean. If ``True``,
      check the simplicial identity on the face maps when defining the
      simplicial set.

    - ``category`` (optional, default ``None``) -- the category in
      which to define this simplicial set. The default is either
      finite simplicial sets or finite pointed simplicial sets,
      depending on whether a base point is defined.

    - ``latex_name`` (optional, default ``None``) -- string, the LaTeX
      representation of the simplicial set.

    ``data`` should have one of the following forms: it could be a
    simplicial complex or `\Delta`-complex, in case it is converted to
    a simplicial set. Alternatively, it could be a dictionary. The
    keys are the nondegenerate simplices of the simplicial set, and
    the value corresponding to a simplex `\sigma` is a tuple listing
    the faces of `\sigma`. The 0-dimensional simplices may be omitted
    from ``data`` if they (or their degeneracies) are faces of other
    simplices; otherwise they must be included with value ``None``.

    See :mod:`.simplicial_set` and the methods for simplicial sets for
    more information and examples.

    EXAMPLES::

        sage: from sage.topology.simplicial_set import AbstractSimplex, SimplicialSet
        sage: u = AbstractSimplex(0, name='u')
        sage: v = AbstractSimplex(0, name='v')
        sage: w = AbstractSimplex(0, name='w')
        sage: e = AbstractSimplex(1, name='e')
        sage: f = AbstractSimplex(1, name='f')

    In the following simplicial set, ``u`` is an isolated vertex::

        sage: X = SimplicialSet({e: (v,w), f: (w,w), u: None})
        sage: X
        Simplicial set with 5 non-degenerate simplices
        sage: X.rename('X')
        sage: X
        X
        sage: X = SimplicialSet({e: (v,w), f: (w,w), u: None}, name='Y')
        sage: X
        Y
    """
    def __init__(self, data, base_point=None, name=None, check=True,
                 category=None, latex_name=None):
        r"""
        TESTS::

            sage: from sage.topology.simplicial_set import AbstractSimplex, SimplicialSet
            sage: v = AbstractSimplex(0)
            sage: e = AbstractSimplex(1)
            sage: SimplicialSet({e: (v, v, v)})
            Traceback (most recent call last):
            ...
            ValueError: wrong number of faces for simplex in dimension 1
            sage: SimplicialSet({e: (v,)})
            Traceback (most recent call last):
            ...
            ValueError: wrong number of faces for simplex in dimension 1

        Base points::

            sage: SimplicialSet({e: (v,v)}, base_point=AbstractSimplex(0))
            Traceback (most recent call last):
            ...
            ValueError: the base point is not a simplex in this simplicial set
            sage: SimplicialSet({e: (v,v)}, base_point=e)
            Traceback (most recent call last):
            ...
            ValueError: the base "point" is not a zero-simplex

        Simplicial identity::

            sage: sigma = AbstractSimplex(2)
            sage: w = AbstractSimplex(0)
            sage: K = SimplicialSet({sigma: (v.apply_degeneracies(0),
            ....:                            v.apply_degeneracies(0),
            ....:                            v.apply_degeneracies(0))})
            sage: SimplicialSet({sigma: (v.apply_degeneracies(0),
            ....:                        v.apply_degeneracies(0),
            ....:                        w.apply_degeneracies(0))})
            Traceback (most recent call last):
            ...
            ValueError: simplicial identity d_i d_j = d_{j-1} d_i fails in dimension 2

        Returning a copy of the original::

            sage: v = AbstractSimplex(0)
            sage: e = AbstractSimplex(1)
            sage: S1 = SimplicialSet({e: (v, v)})
            sage: SimplicialSet(S1) == S1
            False

        Test suites::

            sage: skip = ["_test_pickling", "_test_elements"]
            sage: TestSuite(S1).run(skip=skip)
            sage: TestSuite(simplicial_sets.Sphere(5)).run(skip=skip)
            sage: TestSuite(simplicial_sets.RealProjectiveSpace(6)).run(skip=skip)      # needs sage.groups
        """
        def face(sigma, i):
            """
            Return the i-th face of sigma, a simplex in this simplicial set.

            Once the simplicial set has been fully initialized, use
            the :meth:`face` method instead.
            """
            if sigma.is_nondegenerate():
                return data[sigma][i]
            else:
                underlying = sigma.nondegenerate()
                J, t = face_degeneracies(i, sigma.degeneracies())
                if t is None:
                    return underlying.apply_degeneracies(*J)
                else:
                    return data[underlying][t].apply_degeneracies(*J)

        if isinstance(data, GenericCellComplex):
            # Construct new data appropriately.
            if isinstance(data, SimplicialComplex):
                simplices = {}
                faces = {}
                for d in range(data.dimension()+1):
                    old_faces = faces
                    faces = {}
                    for idx, sigma in enumerate(data.n_cells(d)):
                        new_sigma = AbstractSimplex(d)
                        new_sigma.rename(str(tuple(sorted(tuple(sigma), key=str))))
                        if d > 0:
                            simplices[new_sigma] = [old_faces[_] for _ in sigma.faces()]
                        else:
                            simplices[new_sigma] = None
                        faces[sigma] = new_sigma
                data = simplices

            elif isinstance(data, DeltaComplex):
                simplices = {}
                current = []
                for d in range(data.dimension()+1):
                    faces = tuple(current)
                    current = []
                    for idx, sigma in enumerate(data.n_cells(d)):
                        new_sigma = AbstractSimplex(d)
                        # Name: Delta_{d,idx} where d is dimension,
                        # idx is its index in the list of d-simplices.
                        new_sigma.rename('Delta_{{{},{}}}'.format(d, idx))
                        if d > 0:
                            simplices[new_sigma] = [faces[_] for _ in sigma]
                        else:
                            simplices[new_sigma] = None
                        current.append(new_sigma)
                data = simplices
            elif isinstance(data, SimplicialSet_finite):
                data = dict(copy.deepcopy(data._data))
            else:
                raise NotImplementedError('I do not know how to convert this '
                                          'to a simplicial set')
        # Convert each value in data to a tuple, and then convert all
        # of data to a tuple, so that it is hashable.
        for x in data:
            if data[x]:
                if x.dimension() != len(data[x]) - 1:
                    raise ValueError('wrong number of faces for simplex '
                                     'in dimension {}'.format(x.dimension()))
                if not all(y.dimension() == x.dimension() - 1 for y in data[x]):
                    raise ValueError('faces of a {}-simplex have the wrong '
                                     'dimension'.format(x.dimension()))
                data[x] = tuple(data[x])

        # To obtain the non-degenerate simplices, look at both the
        # keys for data and also the underlying non-degenerate
        # simplices in its values.
        simplices = set(data.keys())
        for t in data.values():
            if t:
                simplices.update([_.nondegenerate() for _ in t])

        for x in simplices:
            if x not in data:
                # x had better be a vertex.
                assert x.dimension() == 0
                data[x] = None

        # Check the simplicial identity d_i d_j = d_{j-1} d_i.
        if check:
            for sigma in simplices:
                d = sigma.dimension()
                if d >= 2:
                    for j in range(d+1):
                        for i in range(j):
                            if face(face(sigma, j), i) != face(face(sigma, i), j-1):
                                raise ValueError('simplicial identity d_i d_j '
                                                 '= d_{{j-1}} d_i fails '
                                                 'in dimension {}'.format(d))

        # Now define the attributes for an instance of this class.
        # self._data: a tuple representing the defining data of the
        # simplicial set.
        self._data = tuple(data.items())
        # self._simplices: a sorted tuple of non-degenerate simplices.
        self._simplices = sorted(tuple(simplices))
        # self._basepoint: the base point, or None.
        if base_point is not None:
            if base_point not in simplices:
                raise ValueError('the base point is not a simplex in '
                                 'this simplicial set')
            if base_point.dimension() != 0:
                raise ValueError('the base "point" is not a zero-simplex')
            self._basepoint = base_point
        if category is None:
            if base_point is None:
                category = SimplicialSets().Finite()
            else:
                category = SimplicialSets().Finite().Pointed()
        Parent.__init__(self, category=category)
        if name:
            self.rename(name)
        self._latex_name = latex_name

    def __eq__(self, other):
        """
        Return ``True`` if ``self`` and ``other`` are equal as simplicial sets.

        Two simplicial sets are equal if they have the same defining
        data.  This means that they have *the same* simplices in each
        dimension, not just that they have the same numbers of
        `n`-simplices for each `n` with corresponding face maps.

        EXAMPLES::

            sage: from sage.topology.simplicial_set import AbstractSimplex, SimplicialSet
            sage: v = AbstractSimplex(0)
            sage: w = AbstractSimplex(0)
            sage: e = AbstractSimplex(1)
            sage: X = SimplicialSet({e: (v, v)})
            sage: Y = SimplicialSet({e: (w, w)})
            sage: X == X
            True
            sage: X == SimplicialSet({e: (v, v)})
            True
            sage: X == Y
            False
        """
        if self.is_pointed():
            return (isinstance(other, SimplicialSet_finite)
                    and other.is_pointed()
                    and sorted(self._data) == sorted(other._data)
                    and self.base_point() == other.base_point())
        else:
            return (isinstance(other, SimplicialSet_finite)
                    and not other.is_pointed()
                    and sorted(self._data) == sorted(other._data))

    def __ne__(self, other):
        """
        Return ``True`` if ``self`` and ``other`` are not equal as simplicial sets.

        EXAMPLES::

            sage: from sage.topology.simplicial_set import AbstractSimplex, SimplicialSet
            sage: v = AbstractSimplex(0)
            sage: w = AbstractSimplex(0)
            sage: X = SimplicialSet({v: None})
            sage: Y = SimplicialSet({w: None})
            sage: X != X
            False
            sage: X != SimplicialSet({v: None})
            False
            sage: X != Y
            True
        """
        return not (self == other)

    # This is cached because it is used frequently in simplicial set
    # construction: the last two lines in the __init__ method access
    # dictionaries which use instances of SimplicialSet_finite as keys and so
    # computes their hash. If the tuple self._data is long, this can
    # take a long time.
    @cached_method
    def __hash__(self):
        """
        The hash is formed from that of the tuple ``self._data``.

        EXAMPLES::

            sage: from sage.topology.simplicial_set import AbstractSimplex, SimplicialSet
            sage: v = AbstractSimplex(0)
            sage: X = SimplicialSet({v: None})
            sage: degen = v.apply_degeneracies(0)
            sage: tau = AbstractSimplex(2)
            sage: Y = SimplicialSet({tau: (degen, degen, degen)})

            sage: hash(X) # random
            17
            sage: hash(X) != hash(Y)
            True
        """
        if self.is_pointed():
            return hash(self._data) ^ hash(self.base_point())
        else:
            return hash(self._data)

    def __copy__(self):
        """
        Return a distinct copy of this simplicial set.

        The copy will not be equal to the original simplicial set.

        EXAMPLES::

            sage: T = simplicial_sets.Torus()
            sage: copy(T) == T
            False
            sage: T.n_cells(0)[0] == copy(T).n_cells(0)[0]
            False
            sage: T.homology() == copy(T).homology()                                    # needs sage.modules
            True
        """
        return SimplicialSet(dict(copy.deepcopy(self._data)))

    def face_data(self):
        """
        Return the face-map data -- a dictionary -- defining this simplicial set.

        EXAMPLES::

            sage: from sage.topology.simplicial_set import AbstractSimplex, SimplicialSet
            sage: v = AbstractSimplex(0, name='v')
            sage: w = AbstractSimplex(0, name='w')
            sage: e = AbstractSimplex(1, name='e')
            sage: X = SimplicialSet({e: (v, w)})
            sage: X.face_data()[e]
            (v, w)

            sage: Y = SimplicialSet({v: None, w: None})
            sage: v in Y.face_data()
            True
            sage: Y.face_data()[v] is None
            True
        """
        return dict(self._data)

    def n_skeleton(self, n):
        """
        Return the `n`-skeleton of this simplicial set.

        That is, the subsimplicial set generated by all nondegenerate
        simplices of dimension at most `n`.

        INPUT:

        - ``n`` -- the dimension

        EXAMPLES::

            sage: from sage.topology.simplicial_set import AbstractSimplex, SimplicialSet
            sage: v = AbstractSimplex(0, name='v')
            sage: w = AbstractSimplex(0, name='w')
            sage: degen = v.apply_degeneracies(0)
            sage: tau = AbstractSimplex(2, name='tau')
            sage: Y = SimplicialSet({tau: (degen, degen, degen), w: None})

        ``Y`` is the disjoint union of a 2-sphere, with vertex ``v``
        and non-degenerate 2-simplex ``tau``, and a point ``w``. ::

            sage: Y.nondegenerate_simplices()
            [v, w, tau]
            sage: Y.n_skeleton(1).nondegenerate_simplices()
            [v, w]
            sage: Y.n_skeleton(2).nondegenerate_simplices()
            [v, w, tau]
        """
        data = [x for x in self.nondegenerate_simplices()
                if x.dimension() <= n]
        return self.subsimplicial_set(data)

    def _facets_(self):
        r"""
        Return the list of facets of this simplicial set, where by
        "facet" we mean a non-degenerate simplex which is not a face
        of another non-degenerate simplex.

        EXAMPLES::

            sage: T = simplicial_sets.Torus()
            sage: T._facets_()
            [(s_0 sigma_1, s_1 sigma_1),
             (s_1 sigma_1, s_0 sigma_1)]
            sage: S5 = simplicial_sets.Sphere(5)
            sage: S5._facets_()
            [sigma_5]
            sage: simplicial_sets.Sphere(0)._facets_()
            [v_0, w_0]
        """
        faces = set()
        for dim in range(self.dimension(), 0, -1):
            for sigma in self.n_cells(dim):
                faces.update([tau.nondegenerate() for tau in self.faces(sigma)])
        return sorted(set(self.nondegenerate_simplices()).difference(faces))

    def f_vector(self):
        """
        Return the list of the number of non-degenerate simplices in each
        dimension.

        Unlike for some other cell complexes in Sage, this does not
        include the empty simplex in dimension `-1`; thus its `i`-th
        entry is the number of `i`-dimensional simplices.

        EXAMPLES::

            sage: from sage.topology.simplicial_set import AbstractSimplex, SimplicialSet
            sage: v = AbstractSimplex(0)
            sage: w = AbstractSimplex(0)
            sage: S0 = SimplicialSet({v: None, w: None})
            sage: S0.f_vector()
            [2]

            sage: e = AbstractSimplex(1)
            sage: S1 = SimplicialSet({e: (v, v)})
            sage: S1.f_vector()
            [1, 1]
            sage: simplicial_sets.Sphere(3).f_vector()
            [1, 0, 0, 1]
        """
        return [len(self.n_cells(_)) for _ in range(self.dimension()+1)]

    def euler_characteristic(self):
        r"""
        Return the Euler characteristic of this simplicial set: the
        alternating sum over `n \geq 0` of the number of
        nondegenerate `n`-simplices.

        EXAMPLES::

            sage: simplicial_sets.RealProjectiveSpace(4).euler_characteristic()         # needs sage.groups
            1
            sage: simplicial_sets.Sphere(6).euler_characteristic()
            2
            sage: simplicial_sets.KleinBottle().euler_characteristic()
            0
        """
        return sum([(-1)**n * num for (n, num) in enumerate(self.f_vector())])

    def chain_complex(self, dimensions=None, base_ring=ZZ, augmented=False,
                      cochain=False, verbose=False, subcomplex=None,
                      check=False):
        r"""
        Return the normalized chain complex.

        INPUT:

        - ``dimensions`` -- if ``None``, compute the chain complex in all
          dimensions.  If a list or tuple of integers, compute the
          chain complex in those dimensions, setting the chain groups
          in all other dimensions to zero.

        - ``base_ring`` (optional, default ``ZZ``) -- commutative ring

        - ``augmented`` (optional, default ``False``) -- if ``True``,
          return the augmented chain complex (that is, include a class
          in dimension `-1` corresponding to the empty cell).

        - ``cochain`` (optional, default ``False``) -- if ``True``,
          return the cochain complex (that is, the dual of the chain
          complex).

        - ``verbose`` (optional, default ``False``) -- ignored.

        - ``subcomplex`` (optional, default ``None``) -- if present,
          compute the chain complex relative to this subcomplex.

        - ``check`` (optional, default ``False``) -- If ``True``, make
          sure that the chain complex is actually a chain complex:
          the differentials are composable and their product is zero.

        The normalized chain complex of a simplicial set is isomorphic
        to the chain complex obtained by modding out by degenerate
        simplices, and the latter is what is actually constructed
        here.

        EXAMPLES::

            sage: # needs sage.modules
            sage: from sage.topology.simplicial_set import AbstractSimplex, SimplicialSet
            sage: v = AbstractSimplex(0)
            sage: degen = v.apply_degeneracies(1, 0) # s_1 s_0 applied to v
            sage: sigma = AbstractSimplex(3)
<<<<<<< HEAD
            sage: S3 = SimplicialSet({sigma: (degen, degen, degen, degen)}) # the 3-sphere
            sage: S3.chain_complex().homology()                                         # needs sage.modules
            {0: Z, 3: Z}
            sage: S3.chain_complex(augmented=True).homology()                           # needs sage.modules
            {-1: 0, 0: 0, 3: Z}
            sage: S3.chain_complex(dimensions=range(3), base_ring=QQ).homology()        # needs sage.modules
=======
            sage: S3 = SimplicialSet({sigma: (degen, degen, degen, degen)})  # the 3-sphere
            sage: S3.chain_complex().homology()
            {0: Z, 3: Z}
            sage: S3.chain_complex(augmented=True).homology()
            {-1: 0, 0: 0, 3: Z}
            sage: S3.chain_complex(dimensions=range(3), base_ring=QQ).homology()
>>>>>>> 5d9bdcb3
            {0: Vector space of dimension 1 over Rational Field}

            sage: RP5 = simplicial_sets.RealProjectiveSpace(5)                          # needs sage.groups
            sage: RP2 = RP5.n_skeleton(2)                                               # needs sage.groups
            sage: RP5.chain_complex(subcomplex=RP2).homology()                          # needs sage.groups sage.modules
            {0: Z, 3: C2, 4: 0, 5: Z}

        TESTS:

        Convert some simplicial complexes and `\Delta`-complexes to
        simplicial sets, and compare homology calculations::

            sage: # needs sage.modules
            sage: T = simplicial_complexes.Torus()
<<<<<<< HEAD
            sage: T.homology() == SimplicialSet(T).homology()                           # needs sage.modules
            True
            sage: RP2 = delta_complexes.RealProjectivePlane()
            sage: RP2.homology() == SimplicialSet(RP2).homology()                       # needs sage.modules
            True
            sage: cohoRP2 = RP2.cohomology(base_ring=GF(2))                             # needs sage.modules
            sage: cohoRP2 == SimplicialSet(RP2).cohomology(base_ring=GF(2))             # needs sage.modules
=======
            sage: T.homology() == SimplicialSet(T).homology()
            True
            sage: RP2 = delta_complexes.RealProjectivePlane()
            sage: RP2.homology() == SimplicialSet(RP2).homology()
            True
            sage: cohoRP2 = RP2.cohomology(base_ring=GF(2))
            sage: cohoRP2 == SimplicialSet(RP2).cohomology(base_ring=GF(2))
>>>>>>> 5d9bdcb3
            True
        """
        from sage.homology.chain_complex import ChainComplex

        if dimensions is None:
            if not self.cells():  # Empty
                if cochain:
                    return ChainComplex({-1: matrix(base_ring, 0, 0)},
                                        degree_of_differential=1)
                return ChainComplex({0: matrix(base_ring, 0, 0)},
                                    degree_of_differential=-1)
            dimensions = list(range(self.dimension() + 1))
        else:
            if not isinstance(dimensions, (list, tuple, range)):
                dimensions = list(range(dimensions - 1, dimensions + 2))
            else:
                dimensions = [n for n in dimensions if n >= 0]
            if not dimensions:
                # Return the empty chain complex.
                if cochain:
                    return ChainComplex(base_ring=base_ring, degree=1)
                else:
                    return ChainComplex(base_ring=base_ring, degree=-1)

        differentials = {}
        # Convert the tuple self._data to a dictionary indexed by the
        # non-degenerate simplices.
        if subcomplex:
            X = self.quotient(subcomplex)
            face_data = X.face_data()
            nondegens = X.nondegenerate_simplices()
        else:
            face_data = self.face_data()
            nondegens = self.nondegenerate_simplices()
        # simplices: dictionary indexed by dimension, values the list
        # of non-degenerate simplices in that dimension.
        simplices = {}
        for sigma in nondegens:
            if sigma.dimension() in simplices:
                simplices[sigma.dimension()].append(sigma)
            else:
                simplices[sigma.dimension()] = [sigma]
        first = dimensions.pop(0)
        if first in simplices:
            rank = len(simplices[first])
            current = sorted(simplices[first])
        else:
            rank = 0
            current = []
        if augmented and first == 0:
            differentials[first-1] = matrix(base_ring, 0, 1)
            differentials[first] = matrix(base_ring, 1, rank,
                                          [1] * rank)
        else:
            differentials[first] = matrix(base_ring, 0, rank)

        for d in dimensions:
            old_rank = rank
            faces = {_[1]: _[0] for _ in enumerate(current)}
            if d in simplices:
                current = sorted(simplices[d])
                rank = len(current)
                # old_rank: number of simplices in dimension d-1.
                # faces: list of simplices in dimension d-1.
                # rank: number of simplices in dimension d.
                # current: list of simplices in dimension d.
                if not faces:
                    differentials[d] = matrix(base_ring, old_rank, rank)
                else:
                    matrix_data = {}
                    for col, sigma in enumerate(current):
                        sign = 1
                        for tau in face_data[sigma]:
                            if tau.is_nondegenerate():
                                row = faces[tau]
                                if (row, col) in matrix_data:
                                    matrix_data[(row, col)] += sign
                                else:
                                    matrix_data[(row, col)] = sign
                            sign *= -1

                    differentials[d] = matrix(base_ring, old_rank,
                                              rank, matrix_data)

            else:
                rank = 0
                current = []
                differentials[d] = matrix(base_ring, old_rank, rank)

        if cochain:
            new_diffs = {}
            for d in differentials:
                new_diffs[d-1] = differentials[d].transpose()
            return ChainComplex(new_diffs, degree_of_differential=1,
                                check=check)
        return ChainComplex(differentials, degree_of_differential=-1,
                            check=check)

    @cached_method
    def algebraic_topological_model(self, base_ring=None):
        r"""
        Return the algebraic topological model for this simplicial set
        with coefficients in ``base_ring``.

        The term "algebraic topological model" is defined by Pilarczyk
        and Réal [PR2015]_.

        INPUT:

        - ``base_ring`` - coefficient ring (optional, default
          ``QQ``). Must be a field.

        Denote by `C` the chain complex associated to this simplicial
        set. The algebraic topological model is a chain complex `M`
        with zero differential, with the same homology as `C`, along
        with chain maps `\pi: C \to M` and `\iota: M \to C` satisfying
        `\iota \pi = 1_M` and `\pi \iota` chain homotopic to
        `1_C`. The chain homotopy `\phi` must satisfy

        - `\phi \phi = 0`,
        - `\pi \phi = 0`,
        - `\phi \iota = 0`.

        Such a chain homotopy is called a *chain contraction*.

        OUTPUT: a pair consisting of

        - chain contraction ``phi`` associated to `C`, `M`, `\pi`, and
          `\iota`
        - the chain complex `M`

        Note that from the chain contraction ``phi``, one can recover the
        chain maps `\pi` and `\iota` via ``phi.pi()`` and
        ``phi.iota()``. Then one can recover `C` and `M` from, for
        example, ``phi.pi().domain()`` and ``phi.pi().codomain()``,
        respectively.

        EXAMPLES::

            sage: RP2 = simplicial_sets.RealProjectiveSpace(2)                          # needs sage.groups
<<<<<<< HEAD
            sage: phi, M = RP2.algebraic_topological_model(GF(2))                       # needs sage.groups sage.rings.finite_rings
            sage: M.homology()                                                          # needs sage.groups sage.modules sage.rings.finite_rings
=======
            sage: phi, M = RP2.algebraic_topological_model(GF(2))                       # needs sage.groups
            sage: M.homology()                                                          # needs sage.groups sage.modules
>>>>>>> 5d9bdcb3
            {0: Vector space of dimension 1 over Finite Field of size 2,
             1: Vector space of dimension 1 over Finite Field of size 2,
             2: Vector space of dimension 1 over Finite Field of size 2}

            sage: T = simplicial_sets.Torus()
            sage: phi, M = T.algebraic_topological_model(QQ)                            # needs sage.modules
            sage: M.homology()                                                          # needs sage.modules
            {0: Vector space of dimension 1 over Rational Field,
             1: Vector space of dimension 2 over Rational Field,
             2: Vector space of dimension 1 over Rational Field}
        """
        from sage.homology.algebraic_topological_model import algebraic_topological_model_delta_complex

        if base_ring is None:
            base_ring = QQ
        return algebraic_topological_model_delta_complex(self, base_ring)


# TODO: possibly turn SimplicialSet into a function, for example
# allowing for the construction of infinite simplicial sets.
SimplicialSet = SimplicialSet_finite


########################################################################
# Functions for manipulating face and degeneracy maps.

def standardize_degeneracies(*L):
    r"""
    Return list of indices of degeneracy maps in standard (decreasing)
    order.

    INPUT:

    - ``L`` -- list of integers, representing a composition of
      degeneracies in a simplicial set.

    OUTPUT:

    an equivalent list of degeneracies, standardized to be
    written in decreasing order, using the simplicial identity

    .. MATH::

        s_i s_j = s_{j+1} s_i \ \   \text{if }   i \leq j.

    For example, `s_0 s_2 = s_3 s_0` and `s_0 s_0 = s_1 s_0`.

    EXAMPLES::

        sage: from sage.topology.simplicial_set import standardize_degeneracies
        sage: standardize_degeneracies(0, 0)
        (1, 0)
        sage: standardize_degeneracies(0, 0, 0, 0)
        (3, 2, 1, 0)
        sage: standardize_degeneracies(1, 2)
        (3, 1)

    TESTS::

        sage: standardize_degeneracies()
        ()
        sage: standardize_degeneracies(2, -1)
        Traceback (most recent call last):
        ...
        ValueError: degeneracies are indexed by non-negative integers
        sage: standardize_degeneracies([2, 1])
        Traceback (most recent call last):
        ...
        TypeError: degeneracies are indexed by non-negative integers; do not use an explicit list or tuple
    """
    J = list(L)
    for m in J:
        try:
            if Integer(m) < 0:
                raise ValueError('degeneracies are indexed by non-negative integers')
        except TypeError:
            # Likely if called via standard_degeneracies([1,2,3])
            # rather than          standard_degeneracies(1,2,3).
            raise TypeError('degeneracies are indexed by non-negative integers; do not use an explicit list or tuple')
    inadmissible = True
    while inadmissible:
        inadmissible = False
        for idx in range(len(J)-1):
            if J[idx] <= J[idx + 1]:
                inadmissible = True
                tmp = J[idx]
                J[idx] = J[idx + 1] + 1
                J[idx + 1] = tmp
    return tuple(J)


def all_degeneracies(n, l=1):
    r"""
    Return list of all composites of degeneracies (written in
    "admissible" form, i.e., as a strictly decreasing sequence) of
    length `l` on an `n`-simplex.

    INPUT:

    - ``n``, ``l`` -- integers

    On an `n`-simplex, one may apply the degeneracies `s_i` for `0
    \leq i \leq n`. Then on the resulting `n+1`-simplex, one may apply
    `s_i` for `0 \leq i \leq n+1`, and so on. But one also has to take
    into account the simplicial identity

    .. MATH::

        s_i s_j = s_{j+1} s_i \ \   \text{if }   i \leq j.

    There are `\binom{l+n}{n}` such composites: each non-degenerate
    `n`-simplex leads to `\binom{l+n}{n}` degenerate `l+n` simplices.

    EXAMPLES::

        sage: from sage.topology.simplicial_set import all_degeneracies
        sage: all_degeneracies(0, 3)
        {(2, 1, 0)}
        sage: all_degeneracies(1, 1)
        {(0,), (1,)}
        sage: all_degeneracies(1, 3)
        {(2, 1, 0), (3, 1, 0), (3, 2, 0), (3, 2, 1)}
    """
    if l == 0:
        return set(())
    if l == 1:
        return set([tuple([_]) for _ in range(n+1)])
    ans = set()
    for i in range(n+l):
        ans.update(set([tuple(standardize_degeneracies(*([i] + list(_))))
                        for _ in all_degeneracies(n, l-1)]))
    return ans


def standardize_face_maps(*L):
    r"""
    Return list of indices of face maps in standard (non-increasing)
    order.

    INPUT:

    - ``L`` -- list of integers, representing a composition of
      face maps in a simplicial set.

    OUTPUT:

    an equivalent list of face maps, standardized to be
    written in non-increasing order, using the simplicial identity

    .. MATH::

        d_i d_j = d_{j-1} d_i \ \   \text{if }   i<j.

    For example, `d_0 d_2 = d_1 d_0` and `d_0 d_1 = d_0 d_0`.

    EXAMPLES::

        sage: from sage.topology.simplicial_set import standardize_face_maps
        sage: standardize_face_maps(0, 1)
        (0, 0)
        sage: standardize_face_maps(0, 2)
        (1, 0)
        sage: standardize_face_maps(1, 3, 5)
        (3, 2, 1)
    """
    J = list(L)
    for m in J:
        if Integer(m) < 0:
            raise ValueError('faces are indexed by non-negative integers')
    inadmissible = True
    while inadmissible:
        inadmissible = False
        for idx in range(len(J)-1):
            if J[idx] < J[idx + 1]:
                inadmissible = True
                tmp = J[idx]
                J[idx] = J[idx + 1] - 1
                J[idx + 1] = tmp
    return tuple(J)


def face_degeneracies(m, I):
    r"""
    Return the result of applying the face map `d_m` to the iterated
    degeneracy `s_I = s_{i_1} s_{i_2} ... s_{i_n}`.

    INPUT:

    - ``m`` -- integer
    - ``I`` -- tuple ``(i_1, i_2, ..., i_n)`` of integers. We assume
      that this sequence is strictly decreasing.

    Using the simplicial identities (see :mod:`.simplicial_set`), we
    can rewrite

    .. MATH::

        d_m s_{i_1} s_{i_2} ... s_{i_n}

    in one of the forms

    .. MATH::

        s_{j_1} s_{j_2} ... s_{j_n} d_t, \quad
        s_{j_1} s_{j_2} ... s_{j_{n-1}}.


    OUTPUT: the pair ``(J, t)`` or ``(J, None)``. ``J`` is returned as
    a list.

    EXAMPLES::

        sage: from sage.topology.simplicial_set import face_degeneracies
        sage: face_degeneracies(0, (1, 0))
        ([0], None)
        sage: face_degeneracies(1, (1, 0))
        ([0], None)
        sage: face_degeneracies(2, (1, 0))
        ([0], None)
        sage: face_degeneracies(3, (1, 0))
        ([1, 0], 1)
        sage: face_degeneracies(3, ())
        ([], 3)
    """
    if not I:
        return ([], m)
    J = []
    t = m
    for i in I:
        if t is None:
            J.append(i)
        elif t < i:
            J.append(i-1)
        elif t == i or t == i+1:
            t = None
        else:
            J.append(i)
            t -= 1
    return (J, t)


########################################################################

def shrink_simplicial_complex(K):
    """
    Convert the simplicial complex ``K`` to a "small" simplicial set.

    First convert ``K`` naively, then mod out by a large contractible
    subcomplex, as found by
    :meth:`.simplicial_complex.SimplicialComplex._contractible_subcomplex`.
    This will produce a simplicial set no larger than, and sometimes
    much smaller than, the initial simplicial complex.

    EXAMPLES::

        sage: from sage.topology.simplicial_set import shrink_simplicial_complex
        sage: K = simplicial_complexes.Simplex(3)
        sage: X = shrink_simplicial_complex(K)
        sage: X.f_vector()
        [1]

        sage: Y = simplicial_complexes.Sphere(2)
        sage: S2 = shrink_simplicial_complex(Y); S2
        Quotient: (Simplicial set with
                   14 non-degenerate simplices/Simplicial set with
                                               13 non-degenerate simplices)
        sage: S2.f_vector()
        [1, 0, 1]
        sage: S2.homology()                                                             # needs sage.modules
        {0: 0, 1: 0, 2: Z}

        sage: Z = simplicial_complexes.SurfaceOfGenus(3)
        sage: Z.f_vector()
        [1, 15, 57, 38]
        sage: Z.homology()                                                              # needs sage.modules
        {0: 0, 1: Z^6, 2: Z}
        sage: M = shrink_simplicial_complex(Z)
        sage: M.f_vector()  # random
        [1, 32, 27]
        sage: M.homology()                                                              # needs sage.modules
        {0: 0, 1: Z^6, 2: Z}
    """
    L = K._contractible_subcomplex()
    return SimplicialSet_finite(K).quotient(L)<|MERGE_RESOLUTION|>--- conflicted
+++ resolved
@@ -180,11 +180,7 @@
     False
 
     sage: RP6 = simplicial_sets.RealProjectiveSpace(6)                                  # needs sage.groups
-<<<<<<< HEAD
-    sage: RP6.homology(reduced=False, base_ring=GF(2))                                  # needs sage.groups sage.modules sage.rings.finite_rings
-=======
     sage: RP6.homology(reduced=False, base_ring=GF(2))                                  # needs sage.groups sage.modules
->>>>>>> 5d9bdcb3
     {0: Vector space of dimension 1 over Finite Field of size 2,
      1: Vector space of dimension 1 over Finite Field of size 2,
      2: Vector space of dimension 1 over Finite Field of size 2,
@@ -205,15 +201,6 @@
 by taking an `n`-skeleton for an appropriate `n`, either implicitly or
 explicitly::
 
-<<<<<<< HEAD
-    sage: G = groups.misc.MultiplicativeAbelian([3])                                    # needs sage.groups
-    sage: B3 = simplicial_sets.ClassifyingSpace(G)                                      # needs sage.groups
-    sage: B3.disjoint_union(B3).n_skeleton(3)                                           # needs sage.groups
-    Disjoint union: (Simplicial set with 15 non-degenerate simplices
-                      u Simplicial set with 15 non-degenerate simplices)
-    sage: S1 = simplicial_sets.Sphere(1)
-    sage: B3.product(S1).homology(range(4))                                             # needs sage.groups sage.modules
-=======
     sage: # needs sage.groups
     sage: G = groups.misc.MultiplicativeAbelian([3])
     sage: B3 = simplicial_sets.ClassifyingSpace(G)
@@ -222,7 +209,6 @@
                       u Simplicial set with 15 non-degenerate simplices)
     sage: S1 = simplicial_sets.Sphere(1)
     sage: B3.product(S1).homology(range(4))                                             # needs sage.modules
->>>>>>> 5d9bdcb3
     {0: 0, 1: Z x C3, 2: C3, 3: C3}
 
 Without the ``range`` argument, this would raise an error, since
@@ -1942,20 +1928,12 @@
 
             sage: C3 = groups.misc.MultiplicativeAbelian([3])                           # needs sage.groups
             sage: BC3 = simplicial_sets.ClassifyingSpace(C3)                            # needs sage.groups
-<<<<<<< HEAD
-            sage: BC3.chain_complex(range(4), base_ring=GF(3))                          # needs sage.groups sage.modules sage.rings.finite_rings
-=======
             sage: BC3.chain_complex(range(4), base_ring=GF(3))                          # needs sage.groups sage.modules
->>>>>>> 5d9bdcb3
             Chain complex with at most 4 nonzero terms over Finite Field of size 3
 
         TESTS::
 
-<<<<<<< HEAD
-            sage: BC3.chain_complex()                                                   # needs sage.groups sage.rings.finite_rings
-=======
             sage: BC3.chain_complex()                                                   # needs sage.groups
->>>>>>> 5d9bdcb3
             Traceback (most recent call last):
             ...
             NotImplementedError: this simplicial set may be infinite, so specify dimensions when computing its chain complex
@@ -2006,11 +1984,7 @@
 
             sage: C3 = groups.misc.MultiplicativeAbelian([3])                           # needs sage.groups
             sage: BC3 = simplicial_sets.ClassifyingSpace(C3)                            # needs sage.groups
-<<<<<<< HEAD
-            sage: BC3.homology(range(4), base_ring=GF(3))                               # needs sage.groups sage.modules sage.rings.finite_rings
-=======
             sage: BC3.homology(range(4), base_ring=GF(3))                               # needs sage.groups sage.modules
->>>>>>> 5d9bdcb3
             {0: Vector space of dimension 0 over Finite Field of size 3,
              1: Vector space of dimension 1 over Finite Field of size 3,
              2: Vector space of dimension 1 over Finite Field of size 3,
@@ -2182,13 +2156,6 @@
             sage: C = S3.n_chains(3, cochains=True)                                     # needs sage.modules
             sage: list(C.basis())                                                       # needs sage.modules
             [\chi_sigma_3]
-<<<<<<< HEAD
-            sage: Sigma3 = groups.permutation.Symmetric(3)                              # needs sage.groups
-            sage: BSigma3 = simplicial_sets.ClassifyingSpace(Sigma3)                    # needs sage.groups
-            sage: list(BSigma3.n_chains(1).basis())                                     # needs sage.groups sage.modules
-            [(1,2), (1,2,3), (1,3), (1,3,2), (2,3)]
-            sage: list(BSigma3.n_chains(1, cochains=True).basis())                      # needs sage.groups sage.modules
-=======
 
             sage: # needs sage.groups
             sage: Sigma3 = groups.permutation.Symmetric(3)
@@ -2196,7 +2163,6 @@
             sage: list(BSigma3.n_chains(1).basis())                                     # needs sage.modules
             [(1,2), (1,2,3), (1,3), (1,3,2), (2,3)]
             sage: list(BSigma3.n_chains(1, cochains=True).basis())                      # needs sage.modules
->>>>>>> 5d9bdcb3
             [\chi_(1,2), \chi_(1,2,3), \chi_(1,3), \chi_(1,3,2), \chi_(2,3)]
         """
         if self.is_finite():
@@ -2267,31 +2233,18 @@
             sage: RP5 = simplicial_sets.RealProjectiveSpace(5)
             sage: RP2 = RP5.n_skeleton(2)
             sage: RP5_2 = RP5.quotient(RP2)
-<<<<<<< HEAD
-            sage: RP5_2.homology(base_ring=GF(2))                                       # needs sage.modules sage.rings.finite_rings
-=======
             sage: RP5_2.homology(base_ring=GF(2))                                       # needs sage.modules
->>>>>>> 5d9bdcb3
             {0: Vector space of dimension 0 over Finite Field of size 2,
              1: Vector space of dimension 0 over Finite Field of size 2,
              2: Vector space of dimension 0 over Finite Field of size 2,
              3: Vector space of dimension 1 over Finite Field of size 2,
              4: Vector space of dimension 1 over Finite Field of size 2,
              5: Vector space of dimension 1 over Finite Field of size 2}
-<<<<<<< HEAD
-
-            sage: RP5_2.ambient()                                                       # needs sage.groups
-            RP^5
-            sage: RP5_2.subcomplex()                                                    # needs sage.groups
-            Simplicial set with 3 non-degenerate simplices
-            sage: RP5_2.quotient_map()                                                  # needs sage.groups
-=======
             sage: RP5_2.ambient()
             RP^5
             sage: RP5_2.subcomplex()
             Simplicial set with 3 non-degenerate simplices
             sage: RP5_2.quotient_map()
->>>>>>> 5d9bdcb3
             Simplicial set morphism:
               From: RP^5
               To:   Quotient: (RP^5/Simplicial set with 3 non-degenerate simplices)
@@ -3695,21 +3648,12 @@
             sage: v = AbstractSimplex(0)
             sage: degen = v.apply_degeneracies(1, 0) # s_1 s_0 applied to v
             sage: sigma = AbstractSimplex(3)
-<<<<<<< HEAD
-            sage: S3 = SimplicialSet({sigma: (degen, degen, degen, degen)}) # the 3-sphere
-            sage: S3.chain_complex().homology()                                         # needs sage.modules
-            {0: Z, 3: Z}
-            sage: S3.chain_complex(augmented=True).homology()                           # needs sage.modules
-            {-1: 0, 0: 0, 3: Z}
-            sage: S3.chain_complex(dimensions=range(3), base_ring=QQ).homology()        # needs sage.modules
-=======
             sage: S3 = SimplicialSet({sigma: (degen, degen, degen, degen)})  # the 3-sphere
             sage: S3.chain_complex().homology()
             {0: Z, 3: Z}
             sage: S3.chain_complex(augmented=True).homology()
             {-1: 0, 0: 0, 3: Z}
             sage: S3.chain_complex(dimensions=range(3), base_ring=QQ).homology()
->>>>>>> 5d9bdcb3
             {0: Vector space of dimension 1 over Rational Field}
 
             sage: RP5 = simplicial_sets.RealProjectiveSpace(5)                          # needs sage.groups
@@ -3724,15 +3668,6 @@
 
             sage: # needs sage.modules
             sage: T = simplicial_complexes.Torus()
-<<<<<<< HEAD
-            sage: T.homology() == SimplicialSet(T).homology()                           # needs sage.modules
-            True
-            sage: RP2 = delta_complexes.RealProjectivePlane()
-            sage: RP2.homology() == SimplicialSet(RP2).homology()                       # needs sage.modules
-            True
-            sage: cohoRP2 = RP2.cohomology(base_ring=GF(2))                             # needs sage.modules
-            sage: cohoRP2 == SimplicialSet(RP2).cohomology(base_ring=GF(2))             # needs sage.modules
-=======
             sage: T.homology() == SimplicialSet(T).homology()
             True
             sage: RP2 = delta_complexes.RealProjectivePlane()
@@ -3740,7 +3675,6 @@
             True
             sage: cohoRP2 = RP2.cohomology(base_ring=GF(2))
             sage: cohoRP2 == SimplicialSet(RP2).cohomology(base_ring=GF(2))
->>>>>>> 5d9bdcb3
             True
         """
         from sage.homology.chain_complex import ChainComplex
@@ -3881,13 +3815,8 @@
         EXAMPLES::
 
             sage: RP2 = simplicial_sets.RealProjectiveSpace(2)                          # needs sage.groups
-<<<<<<< HEAD
-            sage: phi, M = RP2.algebraic_topological_model(GF(2))                       # needs sage.groups sage.rings.finite_rings
-            sage: M.homology()                                                          # needs sage.groups sage.modules sage.rings.finite_rings
-=======
             sage: phi, M = RP2.algebraic_topological_model(GF(2))                       # needs sage.groups
             sage: M.homology()                                                          # needs sage.groups sage.modules
->>>>>>> 5d9bdcb3
             {0: Vector space of dimension 1 over Finite Field of size 2,
              1: Vector space of dimension 1 over Finite Field of size 2,
              2: Vector space of dimension 1 over Finite Field of size 2}
