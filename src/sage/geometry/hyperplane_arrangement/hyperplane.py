r"""
Hyperplanes

.. NOTE::

    If you want to learn about Sage's hyperplane arrangements then you
    should start with
    :mod:`sage.geometry.hyperplane_arrangement.arrangement`. This
    module is used to represent the individual hyperplanes, but you
    should never construct the classes from this module directly (but
    only via the
    :class:`~sage.geometry.hyperplane_arrangement.arrangement.HyperplaneArrangements`.

A linear expression, for example, `3x+3y-5z-7` stands for the
hyperplane with the equation `x+3y-5z=7`. To create it in Sage, you
first have to create a
:class:`~sage.geometry.hyperplane_arrangement.arrangement.HyperplaneArrangements`
object to define the variables `x`, `y`, `z`::

    sage: H.<x,y,z> = HyperplaneArrangements(QQ)
    sage: h = 3*x + 2*y - 5*z - 7;  h
    Hyperplane 3*x + 2*y - 5*z - 7
    sage: h.coefficients()
    [-7, 3, 2, -5]
    sage: h.normal()
    (3, 2, -5)
    sage: h.constant_term()
    -7
<<<<<<< HEAD
    sage: h.change_ring(GF(3))                                                  # optional - sage.libs.pari
=======
    sage: h.change_ring(GF(3))                                                          # optional - sage.rings.finite_rings
>>>>>>> cfb0331c
    Hyperplane 0*x + 2*y + z + 2
    sage: h.point()
    (21/38, 7/19, -35/38)
    sage: h.linear_part()
    Vector space of degree 3 and dimension 2 over Rational Field
    Basis matrix:
    [  1   0 3/5]
    [  0   1 2/5]

Another syntax to create hyperplanes is to specify coefficients and a
constant term::

    sage: V = H.ambient_space();  V
    3-dimensional linear space over Rational Field with coordinates x, y, z
    sage: h in V
    True
    sage: V([3, 2, -5], -7)
    Hyperplane 3*x + 2*y - 5*z - 7

Or constant term and coefficients together in one list/tuple/iterable::

    sage: V([-7, 3, 2, -5])
    Hyperplane 3*x + 2*y - 5*z - 7
    sage: v = vector([-7, 3, 2, -5]);  v
    (-7, 3, 2, -5)
    sage: V(v)
    Hyperplane 3*x + 2*y - 5*z - 7

Note that the constant term comes first, which matches the notation
for Sage's :func:`~sage.geometry.polyhedron.constructor.Polyhedron` ::

    sage: Polyhedron(ieqs=[(4,1,2,3)]).Hrepresentation()
    (An inequality (1, 2, 3) x + 4 >= 0,)

The difference between hyperplanes as implemented in this module and
hyperplane arrangements is that:

* hyperplane arrangements contain multiple hyperplanes (of course),

* linear expressions are a module over the base ring, and these module
  structure is inherited by the hyperplanes.

The latter means that you can add and multiply by a scalar::

    sage: h = 3*x + 2*y - 5*z - 7;  h
    Hyperplane 3*x + 2*y - 5*z - 7
    sage: -h
    Hyperplane -3*x - 2*y + 5*z + 7
    sage: h + x
    Hyperplane 4*x + 2*y - 5*z - 7
    sage: h + 7
    Hyperplane 3*x + 2*y - 5*z + 0
    sage: 3*h
    Hyperplane 9*x + 6*y - 15*z - 21
    sage: h * RDF(3)
    Hyperplane 9.0*x + 6.0*y - 15.0*z - 21.0

Which you can't do with hyperplane arrangements::

    sage: arrangement = H(h, x, y, x+y-1);  arrangement
    Arrangement <y | x | x + y - 1 | 3*x + 2*y - 5*z - 7>
    sage: arrangement + x
    Traceback (most recent call last):
    ...
    TypeError: unsupported operand parent(s) for +:
    'Hyperplane arrangements in 3-dimensional linear space
         over Rational Field with coordinates x, y, z' and
    'Hyperplane arrangements in 3-dimensional linear space
         over Rational Field with coordinates x, y, z'
"""

# *****************************************************************************
#       Copyright (C) 2013 David Perkinson <davidp@reed.edu>
#                          Volker Braun <vbraun.name@gmail.com>
#
#  Distributed under the terms of the GNU General Public License (GPL)
#  as published by the Free Software Foundation; either version 2 of
#  the License, or (at your option) any later version.
#                  http://www.gnu.org/licenses/
# *****************************************************************************


from sage.misc.cachefunc import cached_method
from sage.geometry.linear_expression import LinearExpression, LinearExpressionModule


class Hyperplane(LinearExpression):
    """
    A hyperplane.

    You should always use :class:`AmbientVectorSpace` to construct
    instances of this class.

    INPUT:

    - ``parent`` -- the parent :class:`AmbientVectorSpace`

    - ``coefficients`` -- a vector of coefficients of the linear variables

    - ``constant`` -- the constant term for the linear expression

    EXAMPLES::

        sage: H.<x,y> = HyperplaneArrangements(QQ)
        sage: x+y-1
        Hyperplane x + y - 1

        sage: ambient = H.ambient_space()
        sage: ambient._element_constructor_(x+y-1)
        Hyperplane x + y - 1

    For technical reasons, we must allow the degenerate cases of
    an empty space and of a full space::

        sage: 0*x
        Hyperplane 0*x + 0*y + 0
        sage: 0*x + 1
        Hyperplane 0*x + 0*y + 1
        sage: x + 0 == x + ambient(0)    # because coercion requires them
        True
    """
    def __init__(self, parent, coefficients, constant):
        """
        Initialize ``self``.

        TESTS::

            sage: H.<x,y> = HyperplaneArrangements(QQ)
            sage: x.change_ring(RR)
            Hyperplane 1.00000000000000*x + 0.000000000000000*y + 0.000000000000000
            sage: TestSuite(x+y-1).run()
        """
        super().__init__(parent, coefficients, constant)

    def _repr_(self):
        """
        Return a string representation.

        OUTPUT:

        A string.

        EXAMPLES::

            sage: H.<x> = HyperplaneArrangements(QQ)
            sage: x._repr_()
            'Hyperplane x + 0'
        """
        return 'Hyperplane {0}'.format(self._repr_linear())

    def _latex_(self):
        r"""
        Return a LaTeX representation.

        OUTPUT:

        A string.

        EXAMPLES::

            sage: H.<x> = HyperplaneArrangements(QQ)
            sage: V = H.ambient_space()
            sage: V([2, -3])._latex_()
            '$-3x = -2$'

            sage: H.<x, y, z> = HyperplaneArrangements(QQ)
            sage: V = H.ambient_space()
            sage: V([-5, 1, 3, 0])._latex_()
            '$x + 3y = 5$'
            sage: V([4, 1, 0, -1])._latex_()
            '$x - z = -4$'
        """
        linear = self._repr_linear(include_zero=False, include_constant=False, multiplication='')
        s = '{0} = {1}'.format(linear, -self.b())
        return '${0}$'.format(s)

    def normal(self):
        """
        Return the normal vector.

        OUTPUT:

        A vector over the base ring.

        EXAMPLES::

            sage: H.<x, y, z> = HyperplaneArrangements(QQ)
            sage: x.normal()
            (1, 0, 0)
            sage: x.A(), x.b()
            ((1, 0, 0), 0)
            sage: (x + 2*y + 3*z + 4).normal()
            (1, 2, 3)
        """
        return self.A()

    def _normal_pivot(self):
        """
        Return the index of the largest entry of the normal vector.

        OUTPUT:

        An integer. The index of the largest entry.

        EXAMPLES::

            sage: H.<x,y,z> = HyperplaneArrangements(QQ)
            sage: V = H.ambient_space()
            sage: (x + 3/2*y - 2*z)._normal_pivot()
            2

<<<<<<< HEAD
            sage: H.<x,y,z> = HyperplaneArrangements(GF(5))                     # optional - sage.libs.pari
            sage: V = H.ambient_space()                                         # optional - sage.libs.pari
            sage: (x + 3*y - 4*z)._normal_pivot()                               # optional - sage.libs.pari
=======
            sage: H.<x,y,z> = HyperplaneArrangements(GF(5))                             # optional - sage.rings.finite_rings
            sage: V = H.ambient_space()                                                 # optional - sage.rings.finite_rings
            sage: (x + 3*y - 4*z)._normal_pivot()                                       # optional - sage.rings.finite_rings
>>>>>>> cfb0331c
            1
        """
        try:
            values = [abs(x) for x in self.A()]
        except ArithmeticError:
            from sage.rings.real_double import RDF
            values = [abs(RDF(x)) for x in self.A()]
        max_pos = 0
        max_value = values[max_pos]
        for i in range(1, len(values)):
            if values[i] > max_value:
                max_pos = i
                max_value = values[i]
        return max_pos

    def __contains__(self, q):
        r"""
        Test whether the point ``q`` is in the hyperplane.

        INPUT:

        - ``q`` -- point (as a vector, list, or tuple)

        OUTPUT:

        A boolean.

        EXAMPLES::

            sage: H.<x,y,z> = HyperplaneArrangements(QQ)
            sage: h = x + y + z - 1
            sage: (1/3, 1/3, 1/3) in h
            True
            sage: (0,0,0) in h
            False
        """
        V = self.parent().ambient_vector_space()
        q = V(q)
        return self.A() * q + self._const == 0

    @cached_method
    def polyhedron(self, **kwds):
        """
        Return the hyperplane as a polyhedron.

        OUTPUT:

        A :func:`~sage.geometry.polyhedron.constructor.Polyhedron` instance.

        EXAMPLES::

            sage: H.<x,y,z> = HyperplaneArrangements(QQ)
            sage: h = x + 2*y + 3*z - 4
            sage: P = h.polyhedron();  P
            A 2-dimensional polyhedron in QQ^3 defined as the convex hull of 1 vertex and 2 lines
            sage: P.Hrepresentation()
            (An equation (1, 2, 3) x - 4 == 0,)
            sage: P.Vrepresentation()
            (A line in the direction (0, 3, -2),
             A line in the direction (3, 0, -1),
             A vertex at (0, 0, 4/3))
        """
        from sage.geometry.polyhedron.constructor import Polyhedron
        R = kwds.pop('base_ring', None)
        if R is None:
            R = self.parent().base_ring()
        return Polyhedron(eqns=[self.coefficients()], base_ring=R, **kwds)

    @cached_method
    def linear_part(self):
        r"""
        The linear part of the affine space.

        OUTPUT:

        Vector subspace of the ambient vector space, parallel to the
        hyperplane.

        EXAMPLES::

            sage: H.<x,y,z> = HyperplaneArrangements(QQ)
            sage: h = x + 2*y + 3*z - 1
            sage: h.linear_part()
            Vector space of degree 3 and dimension 2 over Rational Field
            Basis matrix:
            [   1    0 -1/3]
            [   0    1 -2/3]
        """
        AA = self.parent().ambient_module()
        from sage.matrix.constructor import matrix
        return matrix(AA.base_ring(), [self.A()]).right_kernel()

    def linear_part_projection(self, point):
        """
        Orthogonal projection onto the linear part.

        INPUT:

        - ``point`` -- vector of the ambient space, or anything that
          can be converted into one; not necessarily on the
          hyperplane

        OUTPUT:

        Coordinate vector of the projection of ``point`` with respect
        to the basis of :meth:`linear_part`. In particular, the length
        of this vector is one less than the ambient space
        dimension.

        EXAMPLES::

            sage: H.<x,y,z> = HyperplaneArrangements(QQ)
            sage: h = x + 2*y + 3*z - 4
            sage: h.linear_part()
            Vector space of degree 3 and dimension 2 over Rational Field
            Basis matrix:
            [   1    0 -1/3]
            [   0    1 -2/3]
            sage: p1 = h.linear_part_projection(0);  p1
            (0, 0)
            sage: p2 = h.linear_part_projection([3,4,5]);  p2
            (8/7, 2/7)
            sage: h.linear_part().basis()
            [
            (1, 0, -1/3),
            (0, 1, -2/3)
            ]
            sage: p3 = h.linear_part_projection([1,1,1]);  p3
            (4/7, 1/7)
        """
        point = self.orthogonal_projection(point) - self.point()
        return self.linear_part().coordinate_vector(point)

    @cached_method
    def point(self):
        """
        Return the point closest to the origin.

        OUTPUT:

        A vector of the ambient vector space. The closest point to the
        origin in the `L^2`-norm.

        In finite characteristic a random point will be returned if
        the norm of the hyperplane normal vector is zero.

        EXAMPLES::


            sage: H.<x,y,z> = HyperplaneArrangements(QQ)
            sage: h = x + 2*y + 3*z - 4
            sage: h.point()
            (2/7, 4/7, 6/7)
            sage: h.point() in h
            True

<<<<<<< HEAD
            sage: H.<x,y,z> = HyperplaneArrangements(GF(3))                     # optional - sage.libs.pari
            sage: h = 2*x + y + z + 1                                           # optional - sage.libs.pari
            sage: h.point()                                                     # optional - sage.libs.pari
            (1, 0, 0)
            sage: h.point().base_ring()                                         # optional - sage.libs.pari
            Finite Field of size 3

            sage: H.<x,y,z> = HyperplaneArrangements(GF(3))                     # optional - sage.libs.pari
            sage: h = x + y + z + 1                                             # optional - sage.libs.pari
            sage: h.point()                                                     # optional - sage.libs.pari
=======
            sage: H.<x,y,z> = HyperplaneArrangements(GF(3))                             # optional - sage.rings.finite_rings
            sage: h = 2*x + y + z + 1                                                   # optional - sage.rings.finite_rings
            sage: h.point()                                                             # optional - sage.rings.finite_rings
            (1, 0, 0)
            sage: h.point().base_ring()                                                 # optional - sage.rings.finite_rings
            Finite Field of size 3

            sage: H.<x,y,z> = HyperplaneArrangements(GF(3))                             # optional - sage.rings.finite_rings
            sage: h = x + y + z + 1                                                     # optional - sage.rings.finite_rings
            sage: h.point()                                                             # optional - sage.rings.finite_rings
>>>>>>> cfb0331c
            (2, 0, 0)
        """
        P = self.parent()
        AA = P.ambient_module()
        R = P.base_ring()
        norm2 = sum(x**2 for x in self.A())
        if norm2 == 0:
            from sage.matrix.constructor import matrix, vector
            solution = matrix(R, self.A()).solve_right(vector(R, [-self.b()]))
        else:
            solution = [-x * self.b() / norm2 for x in self.A()]
        return AA(solution)

    def dimension(self):
        r"""
        The dimension of the hyperplane.

        OUTPUT:

        An integer.

        EXAMPLES::

            sage: H.<x,y,z> = HyperplaneArrangements(QQ)
            sage: h = x + y + z - 1
            sage: h.dimension()
            2
        """
        return self.linear_part().dimension()

    def intersection(self, other):
        r"""
        The intersection of ``self`` with ``other``.

        INPUT:

        - ``other`` -- a hyperplane, a polyhedron, or something that
          defines a polyhedron

        OUTPUT:

        A polyhedron.

        EXAMPLES::

            sage: H.<x,y,z> = HyperplaneArrangements(QQ)
            sage: h = x + y + z - 1
            sage: h.intersection(x - y)
            A 1-dimensional polyhedron in QQ^3 defined as the convex hull of 1 vertex and 1 line
            sage: h.intersection(polytopes.cube())
            A 2-dimensional polyhedron in QQ^3 defined as the convex hull of 3 vertices
        """
        from sage.geometry.polyhedron.base import is_Polyhedron
        from sage.geometry.polyhedron.constructor import Polyhedron
        if not is_Polyhedron(other):
            try:
                other = other.polyhedron()
            except AttributeError:
                other = Polyhedron(other)
        return self.polyhedron().intersection(other)

    def orthogonal_projection(self, point):
        """
        Return the orthogonal projection of a point.

        INPUT:

        - ``point`` -- vector of the ambient space, or anything that
          can be converted into one; not necessarily on the
          hyperplane

        OUTPUT:

        A vector in the ambient vector space that lies on the
        hyperplane.

        In finite characteristic, a ``ValueError`` is raised if the
        the norm of the hyperplane normal is zero.

        EXAMPLES::

            sage: H.<x,y,z> = HyperplaneArrangements(QQ)
            sage: h = x + 2*y + 3*z - 4
            sage: p1 = h.orthogonal_projection(0);  p1
            (2/7, 4/7, 6/7)
            sage: p1 in h
            True
            sage: p2 = h.orthogonal_projection([3,4,5]);  p2
            (10/7, 6/7, 2/7)
            sage: p1 in h
            True
            sage: p3 = h.orthogonal_projection([1,1,1]);  p3
            (6/7, 5/7, 4/7)
            sage: p3 in h
            True
        """
        P = self.parent()
        norm2 = sum(x**2 for x in self.A())
        if norm2 == 0:
            raise ValueError('norm of hyperplane normal is zero')
        point = P.ambient_vector_space()(point)
        n = self.normal()
        return point - n * (self.b() + point*n) / norm2

    def primitive(self, signed=True):
        """
        Return hyperplane defined by primitive equation.

        INPUT:

        - ``signed`` -- boolean (optional, default: ``True``); whether
          to preserve the overall sign

        OUTPUT:

        Hyperplane whose linear expression has common factors and
        denominators cleared. That is, the same hyperplane (with the
        same sign) but defined by a rescaled equation. Note that
        different linear expressions must define different hyperplanes
        as comparison is used in caching.

        If ``signed``, the overall rescaling is by a positive constant
        only.

        EXAMPLES::

            sage: H.<x,y> = HyperplaneArrangements(QQ)
            sage: h = -1/3*x + 1/2*y - 1;  h
            Hyperplane -1/3*x + 1/2*y - 1
            sage: h.primitive()
            Hyperplane -2*x + 3*y - 6
            sage: h == h.primitive()
            False
            sage: (4*x + 8).primitive()
            Hyperplane x + 0*y + 2

            sage: (4*x - y - 8).primitive(signed=True)   # default
            Hyperplane 4*x - y - 8
            sage: (4*x - y - 8).primitive(signed=False)
            Hyperplane -4*x + y + 8

        TESTS:

        Check that :trac:`30078` is fixed::

<<<<<<< HEAD
            sage: R.<sqrt2> = QuadraticField(2)                                 # optional - sage.rings.number_field
            sage: H.<x,y> = HyperplaneArrangements(base_ring=R)                 # optional - sage.rings.number_field
            sage: B = H([1,1,0], [2,2,0], [sqrt2,sqrt2,0])                      # optional - sage.rings.number_field
            sage: B                                                             # optional - sage.rings.number_field
=======
            sage: R.<sqrt2> = QuadraticField(2)                                         # optional - sage.rings.number_field
            sage: H.<x,y> = HyperplaneArrangements(base_ring=R)                         # optional - sage.rings.number_field
            sage: B = H([1,1,0], [2,2,0], [sqrt2,sqrt2,0])                              # optional - sage.rings.number_field
            sage: B                                                                     # optional - sage.rings.number_field
>>>>>>> cfb0331c
            Arrangement <x + 1>

        Check that :trac:`30749` is fixed::

<<<<<<< HEAD
            sage: tau = (1+AA(5).sqrt()) / 2                                    # optional - sage.rings.number_field
            sage: ncn = [[2*tau+1,2*tau,tau],[2*tau+2,2*tau+1,tau+1]]           # optional - sage.rings.number_field
            sage: ncn += [[tau+1,tau+1,tau],[2*tau,2*tau,tau],[tau+1,tau+1,1]]  # optional - sage.rings.number_field
            sage: ncn += [[1,1,1],[1,1,0],[0,1,0],[1,0,0],[tau+1,tau,tau]]      # optional - sage.rings.number_field
            sage: H = HyperplaneArrangements(AA,names='xyz')                    # optional - sage.rings.number_field
            sage: A = H([[0]+v for v in ncn])                                   # optional - sage.rings.number_field
            sage: A.n_regions()                                                 # optional - sage.rings.number_field
=======
            sage: tau = (1+AA(5).sqrt()) / 2                                            # optional - sage.rings.number_field
            sage: ncn = [[2*tau+1,2*tau,tau],[2*tau+2,2*tau+1,tau+1]]                   # optional - sage.rings.number_field
            sage: ncn += [[tau+1,tau+1,tau],[2*tau,2*tau,tau],[tau+1,tau+1,1]]          # optional - sage.rings.number_field
            sage: ncn += [[1,1,1],[1,1,0],[0,1,0],[1,0,0],[tau+1,tau,tau]]              # optional - sage.rings.number_field
            sage: H = HyperplaneArrangements(AA,names='xyz')                            # optional - sage.rings.number_field
            sage: A = H([[0]+v for v in ncn])                                           # optional - sage.rings.number_field
            sage: A.n_regions()                                                         # optional - sage.rings.number_field
>>>>>>> cfb0331c
            60
        """
        from sage.rings.rational_field import QQ
        base_ring = self.parent().base_ring()
        coeffs = self.coefficients()
        # first check if the linear expression even defines a hyperplane
        if self.is_zero():
            raise ValueError('linear expression must be non-constant to define a hyperplane')
        # for scalar adjustment over the base ring QQ,
        # get rid of the denominators and use gcd
        if base_ring is QQ:
            from sage.arith.functions import lcm
            from sage.arith.misc import gcd
            d = lcm(x.denominator() for x in coeffs)
            n = gcd(x.numerator() for x in coeffs)
            adjustment = d/n
        # over other base rings, rescale the coefficients so that
        # the first nonzero of the normal vector is one or negative one
        else:
            for x in coeffs[1:]:
                if not x.is_zero():
                    adjustment = x.inverse_of_unit()
                    if x < 0:  # avoid accidental sign reversal
                        adjustment = -adjustment
                    break
        # if ``signed`` is not set, adjust the sign
        if not signed:
            for x in coeffs:
                if not x.is_zero():
                    if x < 0:
                        adjustment = -adjustment
                    break
        # return the rescaled hyperplane
        return self.parent(adjustment * self)

    @cached_method
    def _affine_subspace(self):
        """
        Return the hyperplane as affine subspace.

        OUTPUT:

        The hyperplane as a
        :class:`~sage.geometry.hyperplane_arrangement.affine_subspace.AffineSubspace`.

        EXAMPLES::

            sage: H.<x,y> = HyperplaneArrangements(QQ)
            sage: h = -1/3*x + 1/2*y - 1;  h
            Hyperplane -1/3*x + 1/2*y - 1
            sage: h._affine_subspace()
            Affine space p + W where:
               p = (-12/13, 18/13)
               W = Vector space of degree 2 and dimension 1 over Rational Field
            Basis matrix:
            [  1 2/3]
        """
        from sage.geometry.hyperplane_arrangement.affine_subspace import AffineSubspace
        return AffineSubspace(self.point(), self.linear_part())

    def plot(self, **kwds):
        """
        Plot the hyperplane.

        OUTPUT:

        A graphics object.

        EXAMPLES::

            sage: L.<x, y> = HyperplaneArrangements(QQ)
            sage: (x + y - 2).plot()                                                    # optional - sage.plot
            Graphics object consisting of 2 graphics primitives
        """
        from sage.geometry.hyperplane_arrangement.plot import plot_hyperplane
        return plot_hyperplane(self, **kwds)

    def __or__(self, other):
        """
        Construct hyperplane arrangement from bitwise or.

        EXAMPLES::

            sage: L.<x, y> = HyperplaneArrangements(QQ)
            sage: x | y + 1
            Arrangement <y + 1 | x>
            sage: x | [(0,1), 1]
            Arrangement <y + 1 | x>

        TESTS::

            sage: (x | y).parent() is L
            True
        """
        from sage.geometry.hyperplane_arrangement.arrangement import HyperplaneArrangements
        parent = self.parent()
        arrangement = HyperplaneArrangements(parent.base_ring(), names=parent._names)
        return arrangement(self, other)

    def to_symmetric_space(self):
        """
        Return ``self`` considered as an element in the corresponding
        symmetric space.

        EXAMPLES::

            sage: L.<x, y> = HyperplaneArrangements(QQ)
            sage: h = -1/3*x + 1/2*y
            sage: h.to_symmetric_space()
            -1/3*x + 1/2*y

            sage: hp = -1/3*x + 1/2*y - 1
            sage: hp.to_symmetric_space()
            Traceback (most recent call last):
            ...
            ValueError: the hyperplane must pass through the origin
        """
        coeff = self.coefficients()
        if coeff[0] != 0:
            raise ValueError("the hyperplane must pass through the origin")
        S = self.parent().symmetric_space()
        G = S.gens()
        # We skip the first coefficient since it corresponds to the constant term
        return S.sum(G[i]*c for i, c in enumerate(coeff[1:]))


class AmbientVectorSpace(LinearExpressionModule):
    """
    The ambient space for hyperplanes.

    This class is the parent for the :class:`Hyperplane` instances.

    TESTS::

        sage: from sage.geometry.hyperplane_arrangement.hyperplane import AmbientVectorSpace
        sage: V = AmbientVectorSpace(QQ, ('x', 'y'))
        sage: V.change_ring(QQ) is V
        True
    """

    Element = Hyperplane

    def _repr_(self):
        """
        Return a string representation.

        OUTPUT:

        A string.

        EXAMPLES::

            sage: from sage.geometry.hyperplane_arrangement.hyperplane import AmbientVectorSpace
            sage: AmbientVectorSpace(QQ, ('x', 'y'))
            2-dimensional linear space over Rational Field with coordinates x, y
        """
        return '{0}-dimensional linear space over {3} with coordinate{1} {2}'.format(
            self.dimension(),
            's' if self.ngens() > 1 else '',
            ', '.join(self._names),
            self.base_ring())

    def dimension(self):
        """
        Return the ambient space dimension.

        OUTPUT:

        An integer.

        EXAMPLES::

            sage: M.<x,y> = HyperplaneArrangements(QQ)
            sage: x.parent().dimension()
            2
            sage: x.parent() is M.ambient_space()
            True
            sage: x.dimension()
            1
        """
        return self.ngens()

    def change_ring(self, base_ring):
        """
        Return a ambient vector space with a changed base ring.

        INPUT:

        - ``base_ring`` -- a ring; the new base ring

        OUTPUT:

        A new :class:`AmbientVectorSpace`.

        EXAMPLES::

            sage: M.<y> = HyperplaneArrangements(QQ)
            sage: V = M.ambient_space()
            sage: V.change_ring(RR)
            1-dimensional linear space over Real Field with 53 bits of precision with coordinate y

        TESTS::

            sage: V.change_ring(QQ) is V
            True
        """
        return AmbientVectorSpace(base_ring, self._names)

    def symmetric_space(self):
        r"""
        Construct the symmetric space of ``self``.

        Consider a hyperplane arrangement `A` in the vector space
        `V = k^n`, for some field `k`. The symmetric space is the
        symmetric algebra `S(V^*)` as the polynomial ring
        `k[x_1, x_2, \ldots, x_n]` where `(x_1, x_2, \ldots, x_n)` is
        a basis for `V`.

        EXAMPLES::

            sage: H.<x,y,z> = HyperplaneArrangements(QQ)
            sage: A = H.ambient_space()
            sage: A.symmetric_space()
            Multivariate Polynomial Ring in x, y, z over Rational Field
        """
        from sage.rings.polynomial.polynomial_ring_constructor import PolynomialRing
        return PolynomialRing(self.base_ring(), self.variable_names())<|MERGE_RESOLUTION|>--- conflicted
+++ resolved
@@ -26,11 +26,7 @@
     (3, 2, -5)
     sage: h.constant_term()
     -7
-<<<<<<< HEAD
-    sage: h.change_ring(GF(3))                                                  # optional - sage.libs.pari
-=======
     sage: h.change_ring(GF(3))                                                          # optional - sage.rings.finite_rings
->>>>>>> cfb0331c
     Hyperplane 0*x + 2*y + z + 2
     sage: h.point()
     (21/38, 7/19, -35/38)
@@ -242,15 +238,9 @@
             sage: (x + 3/2*y - 2*z)._normal_pivot()
             2
 
-<<<<<<< HEAD
-            sage: H.<x,y,z> = HyperplaneArrangements(GF(5))                     # optional - sage.libs.pari
-            sage: V = H.ambient_space()                                         # optional - sage.libs.pari
-            sage: (x + 3*y - 4*z)._normal_pivot()                               # optional - sage.libs.pari
-=======
             sage: H.<x,y,z> = HyperplaneArrangements(GF(5))                             # optional - sage.rings.finite_rings
             sage: V = H.ambient_space()                                                 # optional - sage.rings.finite_rings
             sage: (x + 3*y - 4*z)._normal_pivot()                                       # optional - sage.rings.finite_rings
->>>>>>> cfb0331c
             1
         """
         try:
@@ -407,18 +397,6 @@
             sage: h.point() in h
             True
 
-<<<<<<< HEAD
-            sage: H.<x,y,z> = HyperplaneArrangements(GF(3))                     # optional - sage.libs.pari
-            sage: h = 2*x + y + z + 1                                           # optional - sage.libs.pari
-            sage: h.point()                                                     # optional - sage.libs.pari
-            (1, 0, 0)
-            sage: h.point().base_ring()                                         # optional - sage.libs.pari
-            Finite Field of size 3
-
-            sage: H.<x,y,z> = HyperplaneArrangements(GF(3))                     # optional - sage.libs.pari
-            sage: h = x + y + z + 1                                             # optional - sage.libs.pari
-            sage: h.point()                                                     # optional - sage.libs.pari
-=======
             sage: H.<x,y,z> = HyperplaneArrangements(GF(3))                             # optional - sage.rings.finite_rings
             sage: h = 2*x + y + z + 1                                                   # optional - sage.rings.finite_rings
             sage: h.point()                                                             # optional - sage.rings.finite_rings
@@ -429,7 +407,6 @@
             sage: H.<x,y,z> = HyperplaneArrangements(GF(3))                             # optional - sage.rings.finite_rings
             sage: h = x + y + z + 1                                                     # optional - sage.rings.finite_rings
             sage: h.point()                                                             # optional - sage.rings.finite_rings
->>>>>>> cfb0331c
             (2, 0, 0)
         """
         P = self.parent()
@@ -575,30 +552,14 @@
 
         Check that :trac:`30078` is fixed::
 
-<<<<<<< HEAD
-            sage: R.<sqrt2> = QuadraticField(2)                                 # optional - sage.rings.number_field
-            sage: H.<x,y> = HyperplaneArrangements(base_ring=R)                 # optional - sage.rings.number_field
-            sage: B = H([1,1,0], [2,2,0], [sqrt2,sqrt2,0])                      # optional - sage.rings.number_field
-            sage: B                                                             # optional - sage.rings.number_field
-=======
             sage: R.<sqrt2> = QuadraticField(2)                                         # optional - sage.rings.number_field
             sage: H.<x,y> = HyperplaneArrangements(base_ring=R)                         # optional - sage.rings.number_field
             sage: B = H([1,1,0], [2,2,0], [sqrt2,sqrt2,0])                              # optional - sage.rings.number_field
             sage: B                                                                     # optional - sage.rings.number_field
->>>>>>> cfb0331c
             Arrangement <x + 1>
 
         Check that :trac:`30749` is fixed::
 
-<<<<<<< HEAD
-            sage: tau = (1+AA(5).sqrt()) / 2                                    # optional - sage.rings.number_field
-            sage: ncn = [[2*tau+1,2*tau,tau],[2*tau+2,2*tau+1,tau+1]]           # optional - sage.rings.number_field
-            sage: ncn += [[tau+1,tau+1,tau],[2*tau,2*tau,tau],[tau+1,tau+1,1]]  # optional - sage.rings.number_field
-            sage: ncn += [[1,1,1],[1,1,0],[0,1,0],[1,0,0],[tau+1,tau,tau]]      # optional - sage.rings.number_field
-            sage: H = HyperplaneArrangements(AA,names='xyz')                    # optional - sage.rings.number_field
-            sage: A = H([[0]+v for v in ncn])                                   # optional - sage.rings.number_field
-            sage: A.n_regions()                                                 # optional - sage.rings.number_field
-=======
             sage: tau = (1+AA(5).sqrt()) / 2                                            # optional - sage.rings.number_field
             sage: ncn = [[2*tau+1,2*tau,tau],[2*tau+2,2*tau+1,tau+1]]                   # optional - sage.rings.number_field
             sage: ncn += [[tau+1,tau+1,tau],[2*tau,2*tau,tau],[tau+1,tau+1,1]]          # optional - sage.rings.number_field
@@ -606,7 +567,6 @@
             sage: H = HyperplaneArrangements(AA,names='xyz')                            # optional - sage.rings.number_field
             sage: A = H([[0]+v for v in ncn])                                           # optional - sage.rings.number_field
             sage: A.n_regions()                                                         # optional - sage.rings.number_field
->>>>>>> cfb0331c
             60
         """
         from sage.rings.rational_field import QQ
