# -*- coding: utf-8 -*-
r"""
Hyperplane Arrangements

Before talking about hyperplane arrangements, let us start with
individual hyperplanes. This package uses certain linear expressions
to represent hyperplanes, that is, a linear expression `3x + 3y - 5z - 7`
stands for the hyperplane with the equation `3x + 3y - 5z = 7`. To create it
in Sage, you first have to create a :class:`HyperplaneArrangements`
object to define the variables `x`, `y`, `z`::

    sage: H.<x,y,z> = HyperplaneArrangements(QQ)
    sage: h = 3*x + 2*y - 5*z - 7;  h
    Hyperplane 3*x + 2*y - 5*z - 7
    sage: h.normal()
    (3, 2, -5)
    sage: h.constant_term()
    -7

The individual hyperplanes behave like the linear expression with
regard to addition and scalar multiplication, which is why you can do
linear combinations of the coordinates::

    sage: -2*h
    Hyperplane -6*x - 4*y + 10*z + 14
    sage: x, y, z
    (Hyperplane x + 0*y + 0*z + 0,
     Hyperplane 0*x + y + 0*z + 0,
     Hyperplane 0*x + 0*y + z + 0)

See :mod:`sage.geometry.hyperplane_arrangement.hyperplane` for more
functionality of the individual hyperplanes.

Arrangements
------------

There are several ways to create hyperplane arrangements:

Notation (i): by passing individual hyperplanes to the
:class:`HyperplaneArrangements` object::

    sage: H.<x,y> = HyperplaneArrangements(QQ)
    sage: box = x | y | x-1 | y-1;  box
    Arrangement <y - 1 | y | x - 1 | x>
    sage: box == H(x, y, x-1, y-1)    # alternative syntax
    True

Notation (ii): by passing anything that defines a hyperplane, for
example a coefficient vector and constant term::

    sage: H = HyperplaneArrangements(QQ, ('x', 'y'))
    sage: triangle = H([(1, 0), 0], [(0, 1), 0], [(1,1), -1]);  triangle
    Arrangement <y | x | x + y - 1>

    sage: H.inject_variables()
    Defining x, y
    sage: triangle == x | y | x+y-1
    True

The default base field is `\QQ`, the rational numbers.  Finite fields are also
supported::

    sage: H.<x,y,z> = HyperplaneArrangements(GF(5))                             # optional - sage.libs.pari
    sage: a = H([(1,2,3), 4], [(5,6,7), 8]);  a                                 # optional - sage.libs.pari
    Arrangement <y + 2*z + 3 | x + 2*y + 3*z + 4>

Number fields are also possible::

<<<<<<< HEAD
    sage: x = var('x')
=======
    sage: x = polygen(QQ, 'x')
>>>>>>> 7e89a0dd
    sage: NF.<a> = NumberField(x**4 - 5*x**2 + 5, embedding=1.90)                                           # optional - sage.rings.number_field
    sage: H.<y,z> = HyperplaneArrangements(NF)                                                              # optional - sage.rings.number_field
    sage: A = H([[(-a**3 + 3*a, -a**2 + 4), 1], [(a**3 - 4*a, -1), 1],                                      # optional - sage.rings.number_field
    ....:        [(0, 2*a**2 - 6), 1], [(-a**3 + 4*a, -1), 1],
    ....:        [(a**3 - 3*a, -a**2 + 4), 1]])
    sage: A                                                                                                 # optional - sage.rings.number_field
    Arrangement of 5 hyperplanes of dimension 2 and rank 2
    sage: A.base_ring()                                                                                     # optional - sage.rings.number_field
    Number Field in a with defining polynomial x^4 - 5*x^2 + 5 with a = 1.902113032590308?

Notation (iii): a list or tuple of hyperplanes::

    sage: H.<x,y,z> = HyperplaneArrangements(GF(5))                             # optional - sage.libs.pari
    sage: k = [x+i for i in range(4)];  k                                       # optional - sage.libs.pari
    [Hyperplane x + 0*y + 0*z + 0, Hyperplane x + 0*y + 0*z + 1,
     Hyperplane x + 0*y + 0*z + 2, Hyperplane x + 0*y + 0*z + 3]
    sage: H(k)                                                                  # optional - sage.libs.pari
    Arrangement <x | x + 1 | x + 2 | x + 3>

Notation (iv): using the library of arrangements::

    sage: hyperplane_arrangements.braid(4)
    Arrangement of 6 hyperplanes of dimension 4 and rank 3
    sage: hyperplane_arrangements.semiorder(3)
    Arrangement of 6 hyperplanes of dimension 3 and rank 2
    sage: hyperplane_arrangements.graphical(graphs.PetersenGraph())
    Arrangement of 15 hyperplanes of dimension 10 and rank 9
    sage: hyperplane_arrangements.Ish(5)
    Arrangement of 20 hyperplanes of dimension 5 and rank 4

Notation (v): from the bounding hyperplanes of a polyhedron::

    sage: a = polytopes.cube().hyperplane_arrangement();  a
    Arrangement of 6 hyperplanes of dimension 3 and rank 3
    sage: a.n_regions()
    27

New arrangements from old::

    sage: a = hyperplane_arrangements.braid(3)
    sage: b = a.add_hyperplane([4, 1, 2, 3])
    sage: b
    Arrangement <t1 - t2 | t0 - t1 | t0 - t2 | t0 + 2*t1 + 3*t2 + 4>
    sage: c = b.deletion([4, 1, 2, 3])
    sage: a == c
    True

    sage: a = hyperplane_arrangements.braid(3)
    sage: b = a.union(hyperplane_arrangements.semiorder(3))
    sage: b == a | hyperplane_arrangements.semiorder(3)    # alternate syntax
    True
    sage: b == hyperplane_arrangements.Catalan(3)
    True

    sage: a
    Arrangement <t1 - t2 | t0 - t1 | t0 - t2>
    sage: a = hyperplane_arrangements.coordinate(4)
    sage: h = a.hyperplanes()[0]
    sage: b = a.restriction(h)
    sage: b == hyperplane_arrangements.coordinate(3)
    True

Properties of Arrangements
--------------------------

A hyperplane arrangement is *essential* if the normals to its
hyperplanes span the ambient space.  Otherwise, it is *inessential*.
The essentialization is formed by intersecting the hyperplanes by this
normal space (actually, it is a bit more complicated over finite
fields)::

    sage: a = hyperplane_arrangements.braid(4);  a
    Arrangement of 6 hyperplanes of dimension 4 and rank 3
    sage: a.is_essential()
    False
    sage: a.rank() < a.dimension()  # double-check
    True
    sage: a.essentialization()
    Arrangement of 6 hyperplanes of dimension 3 and rank 3

The connected components of the complement of the hyperplanes of an arrangement
in `\RR^n` are called the *regions* of the arrangement::

    sage: a = hyperplane_arrangements.semiorder(3)
    sage: b = a.essentialization();   b
    Arrangement of 6 hyperplanes of dimension 2 and rank 2
    sage: b.n_regions()
    19
    sage: b.regions()
    (A 2-dimensional polyhedron in QQ^2 defined as the convex hull of 6 vertices,
     A 2-dimensional polyhedron in QQ^2 defined as the convex hull of 3 vertices,
     A 2-dimensional polyhedron in QQ^2 defined as the convex hull of 3 vertices,
     A 2-dimensional polyhedron in QQ^2 defined as the convex hull of 3 vertices and 1 ray,
     A 2-dimensional polyhedron in QQ^2 defined as the convex hull of 3 vertices,
     A 2-dimensional polyhedron in QQ^2 defined as the convex hull of 3 vertices and 1 ray,
     A 2-dimensional polyhedron in QQ^2 defined as the convex hull of 1 vertex and 2 rays,
     A 2-dimensional polyhedron in QQ^2 defined as the convex hull of 3 vertices,
     A 2-dimensional polyhedron in QQ^2 defined as the convex hull of 3 vertices and 1 ray,
     A 2-dimensional polyhedron in QQ^2 defined as the convex hull of 1 vertex and 2 rays,
     A 2-dimensional polyhedron in QQ^2 defined as the convex hull of 3 vertices,
     A 2-dimensional polyhedron in QQ^2 defined as the convex hull of 3 vertices and 1 ray,
     A 2-dimensional polyhedron in QQ^2 defined as the convex hull of 1 vertex and 2 rays,
     A 2-dimensional polyhedron in QQ^2 defined as the convex hull of 3 vertices,
     A 2-dimensional polyhedron in QQ^2 defined as the convex hull of 3 vertices and 1 ray,
     A 2-dimensional polyhedron in QQ^2 defined as the convex hull of 1 vertex and 2 rays,
     A 2-dimensional polyhedron in QQ^2 defined as the convex hull of 3 vertices and 1 ray,
     A 2-dimensional polyhedron in QQ^2 defined as the convex hull of 1 vertex and 2 rays,
     A 2-dimensional polyhedron in QQ^2 defined as the convex hull of 1 vertex and 2 rays)
    sage: b.bounded_regions()
    (A 2-dimensional polyhedron in QQ^2 defined as the convex hull of 6 vertices,
     A 2-dimensional polyhedron in QQ^2 defined as the convex hull of 3 vertices,
     A 2-dimensional polyhedron in QQ^2 defined as the convex hull of 3 vertices,
     A 2-dimensional polyhedron in QQ^2 defined as the convex hull of 3 vertices,
     A 2-dimensional polyhedron in QQ^2 defined as the convex hull of 3 vertices,
     A 2-dimensional polyhedron in QQ^2 defined as the convex hull of 3 vertices,
     A 2-dimensional polyhedron in QQ^2 defined as the convex hull of 3 vertices)
    sage: b.n_bounded_regions()
    7
    sage: a.unbounded_regions()
    (A 3-dimensional polyhedron in QQ^3 defined as the convex hull of 1 vertex, 2 rays, 1 line,
     A 3-dimensional polyhedron in QQ^3 defined as the convex hull of 3 vertices, 1 ray, 1 line,
     A 3-dimensional polyhedron in QQ^3 defined as the convex hull of 1 vertex, 2 rays, 1 line,
     A 3-dimensional polyhedron in QQ^3 defined as the convex hull of 3 vertices, 1 ray, 1 line,
     A 3-dimensional polyhedron in QQ^3 defined as the convex hull of 1 vertex, 2 rays, 1 line,
     A 3-dimensional polyhedron in QQ^3 defined as the convex hull of 3 vertices, 1 ray, 1 line,
     A 3-dimensional polyhedron in QQ^3 defined as the convex hull of 3 vertices, 1 ray, 1 line,
     A 3-dimensional polyhedron in QQ^3 defined as the convex hull of 1 vertex, 2 rays, 1 line,
     A 3-dimensional polyhedron in QQ^3 defined as the convex hull of 3 vertices, 1 ray, 1 line,
     A 3-dimensional polyhedron in QQ^3 defined as the convex hull of 1 vertex, 2 rays, 1 line,
     A 3-dimensional polyhedron in QQ^3 defined as the convex hull of 3 vertices, 1 ray, 1 line,
     A 3-dimensional polyhedron in QQ^3 defined as the convex hull of 1 vertex, 2 rays, 1 line)

The distance between regions is defined as the number of hyperplanes
separating them. For example::

    sage: r1 = b.regions()[0]
    sage: r2 = b.regions()[1]
    sage: b.distance_between_regions(r1, r2)
    1
    sage: [hyp for hyp in b if b.is_separating_hyperplane(r1, r2, hyp)]
    [Hyperplane 2*t1 + t2 + 1]
    sage: b.distance_enumerator(r1)  # generating function for distances from r1
    6*x^3 + 6*x^2 + 6*x + 1

.. NOTE::

    *bounded region* really mean *relatively bounded* here.  A region is
    relatively bounded if its intersection with space spanned by the normals
    of the hyperplanes in the arrangement is bounded.

The intersection poset of a hyperplane arrangement is the collection
of all nonempty intersections of hyperplanes in the arrangement,
ordered by reverse inclusion.  It includes the ambient space of the
arrangement (as the intersection over the empty set)::

    sage: a = hyperplane_arrangements.braid(3)
    sage: p = a.intersection_poset()
    sage: p.is_ranked()
    True
    sage: p.order_polytope()
    A 5-dimensional polyhedron in ZZ^5 defined as the convex hull of 10 vertices

The characteristic polynomial is a basic invariant of a hyperplane
arrangement. It is defined as

.. MATH::

    \chi(x) := \sum_{w\in P} \mu(w) x^{dim(w)}

where the sum is `P` is the
:meth:`~HyperplaneArrangementElement.intersection_poset` of the
arrangement and `\mu` is the Möbius function of `P`::

    sage: a = hyperplane_arrangements.semiorder(5)
    sage: a.characteristic_polynomial()               # long time (about a second on Core i7)
    x^5 - 20*x^4 + 180*x^3 - 790*x^2 + 1380*x
    sage: a.poincare_polynomial()                     # long time
    1380*x^4 + 790*x^3 + 180*x^2 + 20*x + 1
    sage: a.n_regions()                               # long time
    2371
    sage: charpoly = a.characteristic_polynomial()    # long time
    sage: charpoly(-1)                                # long time
    -2371
    sage: a.n_bounded_regions()                       # long time
    751
    sage: charpoly(1)                                 # long time
    751

For finer invariants derived from the intersection poset, see
:meth:`~HyperplaneArrangementElement.whitney_number` and
:meth:`~HyperplaneArrangementElement.doubly_indexed_whitney_number`.

Miscellaneous methods (see documentation for an explanation)::

    sage: a = hyperplane_arrangements.semiorder(3)
    sage: a.has_good_reduction(5)
    True
    sage: b = a.change_ring(GF(5))                                              # optional - sage.libs.pari
    sage: pa = a.intersection_poset()
    sage: pb = b.intersection_poset()                                           # optional - sage.libs.pari
    sage: pa.is_isomorphic(pb)                                                  # optional - sage.libs.pari
    True
    sage: a.face_vector()
    (0, 12, 30, 19)
    sage: a.face_vector()
    (0, 12, 30, 19)
    sage: a.is_central()
    False
    sage: a.is_linear()
    False
    sage: a.sign_vector((1,1,1))
    (-1, 1, -1, 1, -1, 1)
    sage: a.varchenko_matrix()
    [          1          h2       h2*h4       h2*h3    h2*h3*h4 h2*h3*h4*h5]
    [         h2           1          h4          h3       h3*h4    h3*h4*h5]
    [      h2*h4          h4           1       h3*h4          h3       h3*h5]
    [      h2*h3          h3       h3*h4           1          h4       h4*h5]
    [   h2*h3*h4       h3*h4          h3          h4           1          h5]
    [h2*h3*h4*h5    h3*h4*h5       h3*h5       h4*h5          h5           1]

There are extensive methods for visualizing hyperplane arrangements in
low dimensions.  See :meth:`~HyperplaneArrangementElement.plot` for
details.

TESTS::

    sage: H.<x,y> = HyperplaneArrangements(QQ)
    sage: h = H([(1, 106), 106266], [(83, 101), 157866], [(111, 110), 186150], [(453, 221), 532686],
    ....:       [(407, 237), 516882], [(55, 32), 75620], [(221, 114), 289346], [(452, 115), 474217],
    ....:       [(406, 131), 453521], [(28, 9), 32446], [(287, 19), 271774], [(241, 35), 244022],
    ....:       [(231, 1), 210984], [(185, 17), 181508], [(23, -8), 16609])
    sage: h.n_regions()
    85

    sage: H()
    Empty hyperplane arrangement of dimension 2

    sage: Zero = HyperplaneArrangements(QQ)
    sage: Zero
    Hyperplane arrangements in 0-dimensional linear space over Rational Field with coordinate
    sage: Zero()
    Empty hyperplane arrangement of dimension 0
    sage: Zero.an_element()
    Empty hyperplane arrangement of dimension 0

AUTHORS:

- David Perkinson (2013-06): initial version

- Qiaoyu Yang (2013-07)

- Kuai Yu (2013-07)

- Volker Braun (2013-10): Better Sage integration, major code refactoring.

This module implements hyperplane arrangements defined over the
rationals or over finite fields.  The original motivation was to make
a companion to Richard Stanley's notes [Sta2007]_ on hyperplane
arrangements.
"""

#*****************************************************************************
#       Copyright (C) 2013 David Perkinson <davidp@reed.edu>
#                          Volker Braun <vbraun.name@gmail.com>
#
# This program is free software: you can redistribute it and/or modify
# it under the terms of the GNU General Public License as published by
# the Free Software Foundation, either version 2 of the License, or
# (at your option) any later version.
#                  http://www.gnu.org/licenses/
#*****************************************************************************

# Possible extensions for hyperplane_arrangement.py:
# - the big face lattice
# - create ties with the Sage matroid methods
# - hyperplane arrangements over other fields

from sage.structure.parent import Parent
from sage.structure.element import Element
from sage.structure.richcmp import richcmp
from sage.structure.unique_representation import UniqueRepresentation
from sage.rings.integer_ring import ZZ
from sage.rings.rational_field import QQ
from sage.misc.cachefunc import cached_method
from sage.matrix.constructor import matrix, vector
from sage.modules.free_module import VectorSpace
from sage.rings.polynomial.polynomial_ring_constructor import PolynomialRing

from sage.geometry.hyperplane_arrangement.hyperplane import AmbientVectorSpace, Hyperplane


class HyperplaneArrangementElement(Element):
    """
    A hyperplane arrangement.

    .. WARNING::

        You should never create
        :class:`HyperplaneArrangementElement` instances directly,
        always use the parent.
    """
    def __init__(self, parent, hyperplanes, check=True, backend=None):
        """
        Construct a hyperplane arrangement.

        INPUT:

        - ``parent`` -- the parent :class:`HyperplaneArrangements`

        - ``hyperplanes`` -- a tuple of hyperplanes

        - ``check`` -- boolean (optional; default ``True``); whether
          to check input

        - ``backend`` -- string (optional; default: ``None``); the backend to
          use for the related polyhedral objects

        EXAMPLES::

            sage: H.<x,y> = HyperplaneArrangements(QQ)
            sage: elt = H(x, y); elt
            Arrangement <y | x>
            sage: TestSuite(elt).run()

        It is possible to specify a backend for polyhedral computations::

            sage: R.<sqrt5> = QuadraticField(5)                                 # optional - sage.rings.number_field
            sage: H = HyperplaneArrangements(R, names='xyz')                    # optional - sage.rings.number_field
            sage: x, y, z = H.gens()                                            # optional - sage.rings.number_field
            sage: A = H(sqrt5*x + 2*y + 3*z, backend='normaliz')                # optional - sage.rings.number_field
            sage: A.backend()                                                   # optional - sage.rings.number_field
            'normaliz'
            sage: A.regions()[0].backend()             # optional - pynormaliz  # optional - sage.rings.number_field
            'normaliz'
        """
        super().__init__(parent)
        self._hyperplanes = hyperplanes
        self._backend = backend
        if check:
            if not isinstance(hyperplanes, tuple):
                raise ValueError("the hyperplanes must be given as a tuple")
            if not all(isinstance(h, Hyperplane) for h in hyperplanes):
                raise ValueError("not all elements are hyperplanes")
            if not all(h.parent() is self.parent().ambient_space() for h in hyperplanes):
                raise ValueError("not all hyperplanes are in the ambient space")

    def _first_ngens(self, n):
        """
        Workaround to support the construction with names.

        INPUT/OUTPUT:

        See :meth:`HyperplaneArrangements._first_ngens`.

        EXAMPLES::

            sage: a.<x,y,z> = hyperplane_arrangements.braid(3)   # indirect doctest     # optional - sage.graphs
            sage: (x, y) == a._first_ngens(2)                                           # optional - sage.graphs
            True
        """
        return self.parent()._first_ngens(n)

    def __getitem__(self, i):
        """
        Return the `i`-th hyperplane.

        INPUT:

        - ``i`` -- integer

        OUTPUT:

        The `i`-th hyperplane.

        EXAMPLES::

            sage: H.<x,y> = HyperplaneArrangements(QQ)
            sage: h = x|y;  h
            Arrangement <y | x>
            sage: h[0]
            Hyperplane 0*x + y + 0
            sage: h[1]
            Hyperplane x + 0*y + 0
        """
        return self._hyperplanes[i]

    def __hash__(self):
        r"""
        TESTS::

            sage: H.<x,y> = HyperplaneArrangements(QQ)
            sage: h = x|y; h
            Arrangement <y | x>
            sage: len_dict = {h: len(h)}
        """
        return hash(self.hyperplanes())

    def n_hyperplanes(self):
        r"""
        Return the number of hyperplanes in the arrangement.

        OUTPUT:

        An integer.

        EXAMPLES::

            sage: H.<x,y> = HyperplaneArrangements(QQ)
            sage: A = H([1,1,0], [2,3,-1], [4,5,3])
            sage: A.n_hyperplanes()
            3
            sage: len(A)    # equivalent
            3
        """
        return len(self._hyperplanes)

    __len__ = n_hyperplanes

    def hyperplanes(self):
        r"""
        Return the hyperplanes in the arrangement as a tuple.

        OUTPUT:

        An integer.

        EXAMPLES::

            sage: H.<x,y> = HyperplaneArrangements(QQ)
            sage: A = H([1,1,0], [2,3,-1], [4,5,3])
            sage: A.hyperplanes()
            (Hyperplane x + 0*y + 1, Hyperplane 3*x - y + 2, Hyperplane 5*x + 3*y + 4)

        Note that the hyperplanes can be indexed as if they were a list::

            sage: A[0]
            Hyperplane x + 0*y + 1
        """
        return self._hyperplanes

    def _repr_(self):
        r"""
        String representation for a hyperplane arrangement.

        OUTPUT:

        A string.

        EXAMPLES::

            sage: H.<x,y> = HyperplaneArrangements(QQ)
            sage: H(x, y, x-1, y-1)
            Arrangement <y - 1 | y | x - 1 | x>
            sage: x | y | x - 1 | y - 1 | x + y | x - y
            Arrangement of 6 hyperplanes of dimension 2 and rank 2
            sage: H()
            Empty hyperplane arrangement of dimension 2
        """
        if len(self) == 0:
            return 'Empty hyperplane arrangement of dimension {0}'.format(self.dimension())
        elif len(self) < 5:
            hyperplanes = ' | '.join(h._repr_linear(include_zero=False) for h in self._hyperplanes)
            return 'Arrangement <{0}>'.format(hyperplanes)
        return 'Arrangement of {0} hyperplanes of dimension {1} and rank {2}'.format(
            len(self), self.dimension(), self.rank())

    def dimension(self):
        """
        Return the ambient space dimension of the arrangement.

        OUTPUT:

        An integer.

        EXAMPLES::

            sage: H.<x,y> = HyperplaneArrangements(QQ)
            sage: (x | x-1 | x+1).dimension()
            2
            sage: H(x).dimension()
            2
        """
        return self.parent().ngens()

    def rank(self):
        """
        Return the rank.

        OUTPUT:

        The dimension of the span of the normals to the
        hyperplanes in the arrangement.

        EXAMPLES::

            sage: H.<x,y,z> = HyperplaneArrangements(QQ)
            sage: A = H([[0, 1, 2, 3],[-3, 4, 5, 6]])
            sage: A.dimension()
            3
            sage: A.rank()
            2

            sage: B = hyperplane_arrangements.braid(3)
            sage: B.hyperplanes()
            (Hyperplane 0*t0 + t1 - t2 + 0,
             Hyperplane t0 - t1 + 0*t2 + 0,
             Hyperplane t0 + 0*t1 - t2 + 0)
            sage: B.dimension()
            3
            sage: B.rank()
            2

            sage: p = polytopes.simplex(5, project=True)
            sage: H = p.hyperplane_arrangement()
            sage: H.rank()
            5
        """
        R = self.parent().base_ring()
        normals = [h.normal() for h in self]
        return matrix(R, normals).rank()

    def backend(self):
        """
        Return the backend used for polyhedral objects

        OUTPUT:

        A string giving the backend or ``None`` if none is specified.

        EXAMPLES:

        By default, no backend is specified::

           sage: H = HyperplaneArrangements(QQ)
           sage: A = H()
           sage: A.backend()

        Otherwise, one may specify a polyhedral backend::

           sage: A = H(backend='ppl')
           sage: A.backend()
           'ppl'
           sage: A = H(backend='normaliz')
           sage: A.backend()
           'normaliz'
        """
        return self._backend

    def _richcmp_(self, other, op):
        """
        Compare two hyperplane arrangements.

        EXAMPLES::

            sage: H.<x,y,z> = HyperplaneArrangements(QQ)
            sage: H(x) == H(y)
            False

        TESTS::

            sage: H(x) == 0
            False
        """
        return richcmp(self._hyperplanes, other._hyperplanes, op)

    def union(self, other):
        r"""
        The union of ``self`` with ``other``.

        INPUT:

        - ``other`` -- a hyperplane arrangement or something that can
          be converted into a hyperplane arrangement

        OUTPUT:

        A new hyperplane arrangement.

        EXAMPLES::

            sage: H.<x,y> = HyperplaneArrangements(QQ)
            sage: A = H([1,2,3], [0,1,1], [0,1,-1], [1,-1,0], [1,1,0])
            sage: B = H([1,1,1], [1,-1,1], [1,0,-1])
            sage: A.union(B)
            Arrangement of 8 hyperplanes of dimension 2 and rank 2
            sage: A | B   # syntactic sugar
            Arrangement of 8 hyperplanes of dimension 2 and rank 2

        A single hyperplane is coerced into a hyperplane arrangement
        if necessary::

            sage: A.union(x+y-1)
            Arrangement of 6 hyperplanes of dimension 2 and rank 2
            sage: A.add_hyperplane(x+y-1)    # alias
            Arrangement of 6 hyperplanes of dimension 2 and rank 2

            sage: P.<x,y> = HyperplaneArrangements(RR)
            sage: C = P(2*x + 4*y + 5)
            sage: C.union(A)
            Arrangement of 6 hyperplanes of dimension 2 and rank 2
        """
        P = self.parent()
        other = P(other)
        hyperplanes = self._hyperplanes + other._hyperplanes
        return P(*hyperplanes, backend=self._backend)

    add_hyperplane = union

    __or__ = union

    def plot(self, **kwds):
        """
        Plot the hyperplane arrangement.

        OUTPUT:

        A graphics object.

        EXAMPLES::

            sage: L.<x, y> = HyperplaneArrangements(QQ)
            sage: L(x, y, x+y-2).plot()  # optional - sage.plot
            Graphics object consisting of 3 graphics primitives
        """
        from sage.geometry.hyperplane_arrangement.plot import plot
        return plot(self, **kwds)

    def cone(self, variable='t'):
        r"""
        Return the cone over the hyperplane arrangement.

        INPUT:

        - ``variable`` -- string; the name of the additional variable

        OUTPUT:

        A new hyperplane arrangement. Its equations consist of
        `[0, -d, a_1, \ldots, a_n]` for each `[d, a_1, \ldots, a_n]` in the
        original arrangement and the equation `[0, 1, 0, \ldots, 0]`.

        .. WARNING::

            While there is an almost-one-to-one correspondence between the
            hyperplanes of ``self`` and those of ``self.cone()``, there is
            no guarantee that the order in which they appear in
            ``self.hyperplanes()`` will match the order in which their
            counterparts in ``self.cone()`` will appear in
            ``self.cone().hyperplanes()``!

        EXAMPLES::

            sage: a.<x,y,z> = hyperplane_arrangements.semiorder(3)
            sage: b = a.cone()
            sage: a.characteristic_polynomial().factor()
            x * (x^2 - 6*x + 12)
            sage: b.characteristic_polynomial().factor()
            (x - 1) * x * (x^2 - 6*x + 12)
            sage: a.hyperplanes()
            (Hyperplane 0*x + y - z - 1,
             Hyperplane 0*x + y - z + 1,
             Hyperplane x - y + 0*z - 1,
             Hyperplane x - y + 0*z + 1,
             Hyperplane x + 0*y - z - 1,
             Hyperplane x + 0*y - z + 1)
            sage: b.hyperplanes()
            (Hyperplane -t + 0*x + y - z + 0,
             Hyperplane -t + x - y + 0*z + 0,
             Hyperplane -t + x + 0*y - z + 0,
             Hyperplane t + 0*x + 0*y + 0*z + 0,
             Hyperplane t + 0*x + y - z + 0,
             Hyperplane t + x - y + 0*z + 0,
             Hyperplane t + x + 0*y - z + 0)
        """
        hyperplanes = []
        for h in self.hyperplanes():
            new_h = [0] + [h.b()] + list(h.A())
            hyperplanes.append(new_h)
        hyperplanes.append([0, 1] + [0] * self.dimension())
        P = self.parent()
        names = (variable,) + P._names
        H = HyperplaneArrangements(self.parent().base_ring(), names=names)
        return H(*hyperplanes, backend=self._backend)

    @cached_method
    def intersection_poset(self, element_label="int"):
        r"""
        Return the intersection poset of the hyperplane arrangement.

        INPUT:

        - ``element_label`` -- (default: ``"int"``) specify how an
          intersection should be represented; must be one of the following:

          * ``"subspace"`` - as a subspace
          * ``"subset"`` - as a subset of the defining hyperplanes
          * ``"int"`` - as an integer

        OUTPUT:

        The poset of non-empty intersections of hyperplanes, with intersections
        represented by integers, subsets of integers or subspaces (see the
        examples for more details).

        EXAMPLES:

        By default, the elements of the poset are the integers from `0` through
        the cardinality of the poset *minus one*. The element labelled `0`
        always corresponds to the ambient vector space, and the hyperplanes
        themselves are labelled `1, 2, \ldots, n`, where `n` is the number
        of hyperplanes of the arrangement. ::

            sage: A = hyperplane_arrangements.coordinate(2)
            sage: L = A.intersection_poset(); L
            Finite poset containing 4 elements
            sage: sorted(L)
            [0, 1, 2, 3]
            sage: L.level_sets()
            [[0], [1, 2], [3]]

        ::

            sage: A = hyperplane_arrangements.semiorder(3)
            sage: L = A.intersection_poset(); L
            Finite poset containing 19 elements
            sage: sorted(L)
            [0, 1, 2, 3, 4, 5, 6, 7, 8, 9, 10, 11, 12, 13, 14, 15, 16, 17, 18]
            sage: [sorted(level_set) for level_set in L.level_sets()]
            [[0], [1, 2, 3, 4, 5, 6], [7, 8, 9, 10, 11, 12, 13, 14, 15, 16, 17, 18]]

        By passing the argument ``element_label="subset"``, each element of the
        intesection poset is labelled by the set of indices of the hyperplanes
        whose intersection is said element. The index of a hyperplane is its
        index in ``self.hyperplanes()``. ::

            sage: A = hyperplane_arrangements.semiorder(3)
            sage: L = A.intersection_poset(element_label='subset')
            sage: [sorted(level, key=sorted) for level in L.level_sets()]
            [[{}],
             [{0}, {1}, {2}, {3}, {4}, {5}],
             [{0, 2}, {0, 3}, {0, 4}, {0, 5}, {1, 2}, {1, 3}, {1, 4}, {1, 5}, {2, 4}, {2, 5}, {3, 4}, {3, 5}]]

        ::

            sage: H.<x,y> = HyperplaneArrangements(QQ)
            sage: A = H((y , (y-1) , (y+1) , (x - y) , (x + y)))
            sage: L = A.intersection_poset(element_label='subset')
            sage: sorted(L, key=sorted)
            [{}, {0}, {0, 3}, {0, 4}, {1}, {1, 3, 4}, {2}, {2, 3}, {2, 4}, {3}, {4}]

        One can instead use affine subspaces as elements,
        which is what is used to compute the poset in the first place::

            sage: A = hyperplane_arrangements.coordinate(2)
            sage: L = A.intersection_poset(element_label='subspace'); L
            Finite poset containing 4 elements
            sage: sorted(L, key=lambda S: (S.dimension(), S.linear_part().basis_matrix()))
            [Affine space p + W where:
               p = (0, 0)
               W = Vector space of degree 2 and dimension 0 over Rational Field
             Basis matrix:
             [], Affine space p + W where:
               p = (0, 0)
               W = Vector space of degree 2 and dimension 1 over Rational Field
             Basis matrix:
             [0 1], Affine space p + W where:
               p = (0, 0)
               W = Vector space of degree 2 and dimension 1 over Rational Field
             Basis matrix:
             [1 0], Affine space p + W where:
               p = (0, 0)
               W = Vector space of dimension 2 over Rational Field]
        """
        if element_label == "int":
            def update(mapping, val, I):
                mapping[val] = len(mapping)
        elif element_label == "subset":
            from sage.sets.set import Set

            def update(mapping, val, I):
                mapping[val] = Set(val)
        elif element_label == "subspace":
            def update(mapping, val, I):
                mapping[val] = I
        else:
            raise ValueError("invalid element label type")

        K = self.base_ring()
        from sage.geometry.hyperplane_arrangement.affine_subspace import AffineSubspace

        whole_space = AffineSubspace(0, VectorSpace(K, self.dimension()))
        hyperplanes = [H._affine_subspace() for H in self.hyperplanes()]

        mapping = {}
        update(mapping, frozenset(), whole_space)
        for i, H in enumerate(hyperplanes):
            update(mapping, frozenset([i]), H)

        hasse = {frozenset(): [frozenset([i]) for i in range(len(hyperplanes))]}
        cur_level = [(frozenset([i]), H) for i, H in enumerate(hyperplanes)]

        while cur_level:
            new_level = {}
            for label, T in cur_level:
                edges = []
                for i, H in enumerate(hyperplanes):
                    I = H.intersection(T)
                    if I is not None and I != T:
                        try:
                            target = new_level[I]
                        except KeyError:
                            target = set(label)
                            new_level[I] = target
                        target.add(i)
                        edges.append(target)
                hasse[label] = edges
            for label, T in cur_level:
                # Freeze them in place now
                hasse[label] = [frozenset(X) for X in hasse[label]]
            cur_level = [(frozenset(X), T) for T, X in new_level.items()]
            for label, T in cur_level:
                update(mapping, label, T)

        from sage.combinat.posets.posets import Poset
        return Poset({mapping[i]: [mapping[j] for j in val] for i, val in hasse.items()})

    def _slow_characteristic_polynomial(self):
        """
        Return the characteristic polynomial of the hyperplane arrangement.

        This is the slow computation directly from the definition. For
        educational use only.

        EXAMPLES::

            sage: a = hyperplane_arrangements.coordinate(2)
            sage: a._slow_characteristic_polynomial()
            x^2 - 2*x + 1
        """
        from sage.rings.polynomial.polynomial_ring import polygen
        x = polygen(QQ, 'x')
        P = self.intersection_poset()
        n = self.dimension()
        return sum([P.moebius_function(0, p) * x**(n - P.rank(p)) for p in P])

    @cached_method
    def characteristic_polynomial(self):
        r"""
        Return the characteristic polynomial of the hyperplane arrangement.

        OUTPUT:

        The characteristic polynomial in `\QQ[x]`.

        EXAMPLES::

            sage: a = hyperplane_arrangements.coordinate(2)
            sage: a.characteristic_polynomial()
            x^2 - 2*x + 1

        TESTS::

            sage: H.<s,t,u,v> = HyperplaneArrangements(QQ)
            sage: m = matrix([(0, -1, 0, 1, -1), (0, -1, 1, -1, 0), (0, -1, 1, 0, -1),
            ....:   (0, 1, 0, 0, 0), (0, 1, 0, 1, -1), (0, 1, 1, -1, 0), (0, 1, 1, 0, -1)])
            sage: R.<x> = QQ[]
            sage: expected_charpoly = (x - 1) * x * (x^2 - 6*x + 12)
            sage: for s in SymmetricGroup(4):   # long time (about a second on a Core i7)
            ....:     m_perm = [m.column(i) for i in [0, s(1), s(2), s(3), s(4)]]
            ....:     m_perm = matrix(m_perm).transpose()
            ....:     charpoly = H(m_perm.rows()).characteristic_polynomial()
            ....:     assert charpoly == expected_charpoly
        """
        from sage.rings.polynomial.polynomial_ring import polygen
        x = polygen(QQ, 'x')
        if self.rank() == 1:
            return x**(self.dimension() - 1) * (x - len(self))

        H = self[0]
        R = self.restriction(H)
        charpoly_R = R.characteristic_polynomial()
        D = self.deletion(H)
        charpoly_D = D.characteristic_polynomial()
        return charpoly_D - charpoly_R

    @cached_method
    def poincare_polynomial(self):
        r"""
        Return the Poincaré polynomial of the hyperplane arrangement.

        OUTPUT:

        The Poincaré polynomial in `\QQ[x]`.

        EXAMPLES::

            sage: a = hyperplane_arrangements.coordinate(2)
            sage: a.poincare_polynomial()
            x^2 + 2*x + 1
        """
        charpoly = self.characteristic_polynomial()
        R = charpoly.parent()
        x = R.gen(0)
        poincare = (-x)**self.dimension() * charpoly(-QQ(1)/x)
        return R(poincare)

    def deletion(self, hyperplanes):
        r"""
        Return the hyperplane arrangement obtained by removing ``h``.

        INPUT:

        - ``h`` -- a hyperplane or hyperplane arrangement

        OUTPUT:

        A new hyperplane arrangement with the given hyperplane(s)
        ``h`` removed.

        .. SEEALSO::

            :meth:`restriction`

        EXAMPLES::

            sage: H.<x,y> = HyperplaneArrangements(QQ)
            sage: A = H([0,1,0], [1,0,1], [-1,0,1], [0,1,-1], [0,1,1]);  A
            Arrangement of 5 hyperplanes of dimension 2 and rank 2
            sage: A.deletion(x)
            Arrangement <y - 1 | y + 1 | x - y | x + y>
            sage: h = H([0,1,0], [0,1,1])
            sage: A.deletion(h)
            Arrangement <y - 1 | y + 1 | x - y>

        TESTS::

            sage: H.<x,y> = HyperplaneArrangements(QQ)
            sage: A = H([0,1,0], [1,0,1], [-1,0,1], [0,1,-1], [0,1,1])
            sage: h = H([0,4,0])
            sage: A.deletion(h)
            Arrangement <y - 1 | y + 1 | x - y | x + y>
            sage: l = H([1,2,3])
            sage: A.deletion(l)
            Traceback (most recent call last):
            ...
            ValueError: hyperplane is not in the arrangement

        Checks that deletion preserves the backend::

            sage: H = HyperplaneArrangements(QQ,names='xyz')
            sage: x,y,z = H.gens()
            sage: h1,h2 = [1*x+2*y+3*z,3*x+2*y+1*z]
            sage: A = H(h1,h2,backend='normaliz')
            sage: A.deletion(h2).backend()
            'normaliz'
        """
        parent = self.parent()
        hyperplanes = parent(hyperplanes)
        planes = list(self)
        for hyperplane in hyperplanes:
            try:
                planes.remove(hyperplane)
            except ValueError:
                raise ValueError('hyperplane is not in the arrangement')
        return parent(*planes, backend=self._backend)

    def restriction(self, hyperplane):
        r"""
        Return the restriction to a hyperplane.

        INPUT:

        - ``hyperplane`` -- a hyperplane of the hyperplane arrangement

        OUTPUT:

        The restriction of the hyperplane arrangement to the given
        ``hyperplane``.

        EXAMPLES::

            sage: A.<u,x,y,z> = hyperplane_arrangements.braid(4);  A
            Arrangement of 6 hyperplanes of dimension 4 and rank 3
            sage: H = A[0];  H
            Hyperplane 0*u + 0*x + y - z + 0
            sage: R = A.restriction(H);  R
            Arrangement <x - z | u - x | u - z>
            sage: D = A.deletion(H);  D
            Arrangement of 5 hyperplanes of dimension 4 and rank 3
            sage: ca = A.characteristic_polynomial()
            sage: cr = R.characteristic_polynomial()
            sage: cd = D.characteristic_polynomial()
            sage: ca
            x^4 - 6*x^3 + 11*x^2 - 6*x
            sage: cd - cr
            x^4 - 6*x^3 + 11*x^2 - 6*x

        .. SEEALSO::

            :meth:`deletion`

        TESTS:

        Checks that restriction preserves the backend::

            sage: H = HyperplaneArrangements(QQ,names='xyz')
            sage: x,y,z = H.gens()
            sage: h1,h2 = [1*x+2*y+3*z,3*x+2*y+1*z]
            sage: A = H(h1, h2, backend='normaliz')
            sage: A.restriction(h2).backend()
            'normaliz'
        """
        parent = self.parent()
        hyperplane = parent(hyperplane)[0]
        if hyperplane not in self.hyperplanes():
            raise ValueError('hyperplane not in arrangement')
        pivot = hyperplane._normal_pivot()
        hyperplanes = []
        for h in self:
            rescale = h.A()[pivot] / hyperplane.A()[pivot]
            h = h - rescale * hyperplane
            A = list(h.A())
            A_pivot = A.pop(pivot)
            assert A_pivot == 0
            if all(a == 0 for a in A):
                continue
            b = h.b()
            hyperplanes.append([A, b])
        names = list(parent._names)
        names.pop(pivot)
        H = HyperplaneArrangements(parent.base_ring(), names=tuple(names))
        return H(*hyperplanes, signed=False, backend=self._backend)

    def change_ring(self, base_ring):
        """
        Return hyperplane arrangement over the new base ring.

        INPUT:

        - ``base_ring`` -- the new base ring; must be a field for
          hyperplane arrangements

        OUTPUT:

        The hyperplane arrangement obtained by changing the base
        field, as a new hyperplane arrangement.

        .. WARNING::

            While there is often a one-to-one correspondence between the
            hyperplanes of ``self`` and those of
            ``self.change_ring(base_ring)``, there is
            no guarantee that the order in which they appear in
            ``self.hyperplanes()`` will match the order in which their
            counterparts in ``self.cone()`` will appear in
            ``self.change_ring(base_ring).hyperplanes()``!

        EXAMPLES::

            sage: H.<x,y> = HyperplaneArrangements(QQ)
            sage: A = H([(1,1), 0], [(2,3), -1])
            sage: A.change_ring(FiniteField(2))                                     # optional - sage.libs.pari
            Arrangement <y + 1 | x + y>

        TESTS:

        Checks that changing the ring preserves the backend::

            sage: H = HyperplaneArrangements(QQ,names='xyz')
            sage: x,y,z = H.gens()
            sage: h1,h2 = [1*x+2*y+3*z,3*x+2*y+1*z]
            sage: A = H(h1, h2, backend='normaliz')
            sage: A.change_ring(RDF).backend()
            'normaliz'
        """
        parent = self.parent().change_ring(base_ring)
        return parent(self, backend=self._backend)

    @cached_method
    def n_regions(self):
        r"""
        The number of regions of the hyperplane arrangement.

        OUTPUT:

        An integer.

        EXAMPLES::

            sage: A = hyperplane_arrangements.semiorder(3)
            sage: A.n_regions()
            19

        TESTS::

            sage: H.<x,y> = HyperplaneArrangements(QQ)
            sage: A = H([(1,1), 0], [(2,3), -1], [(4,5), 3])
            sage: B = A.change_ring(FiniteField(7))                                 # optional - sage.libs.pari
            sage: B.n_regions()                                                     # optional - sage.libs.pari
            Traceback (most recent call last):
            ...
            TypeError: base field must have characteristic zero

        Check that :trac:`30749` is fixed::

            sage: R.<y> = QQ[]
            sage: v1 = AA.polynomial_root(AA.common_polynomial(y^2 - 3),                                    # optional - sage.rings.number_field
            ....:                         RIF(RR(1.7320508075688772), RR(1.7320508075688774)))
            sage: v2 = QQbar.polynomial_root(AA.common_polynomial(y^4 - y^2 + 1),                           # optional - sage.rings.number_field
            ....:                            CIF(RIF(RR(0.8660254037844386), RR(0.86602540378443871)),
            ....:                                RIF(-RR(0.50000000000000011), -RR(0.49999999999999994))))
            sage: my_vectors = (vector(AA, [-v1, -1, 1]), vector(AA, [0, 2, 1]), vector(AA, [v1, -1, 1]),   # optional - sage.rings.number_field
            ....:               vector(AA, [1, 0, 0]), vector(AA, [1/2, AA(-1/2*v2^3 + v2),0]),
            ....:               vector(AA, [-1/2, AA(-1/2*v2^3 + v2), 0]))
            sage: H = HyperplaneArrangements(AA, names='xyz')                                               # optional - sage.rings.number_field
            sage: x,y,z = H.gens()                                                                          # optional - sage.rings.number_field
            sage: A = H(backend="normaliz")                                     # optional - pynormaliz     # optional - sage.rings.number_field
            sage: for v in my_vectors:                                          # optional - pynormaliz     # optional - sage.rings.number_field
            ....:     a, b, c = v
            ....:     A = A.add_hyperplane(a*x + b*y + c*z)
            sage: A.n_regions()                                                 # optional - pynormaliz     # optional - sage.rings.number_field
            24
        """
        if self.base_ring().characteristic() != 0:
            raise TypeError('base field must have characteristic zero')
        charpoly = self.characteristic_polynomial()
        return (-1)**self.dimension() * charpoly(-1)

    @cached_method
    def n_bounded_regions(self):
        r"""
        Return the number of (relatively) bounded regions.

        OUTPUT:

        An integer. The number of relatively bounded regions of the
        hyperplane arrangement.

        EXAMPLES::

            sage: A = hyperplane_arrangements.semiorder(3)
            sage: A.n_bounded_regions()
            7

        TESTS::

            sage: H.<x,y> = HyperplaneArrangements(QQ)
            sage: A = H([(1,1),0], [(2,3),-1], [(4,5),3])
            sage: B = A.change_ring(FiniteField(7))                             # optional - sage.libs.pari
            sage: B.n_bounded_regions()                                         # optional - sage.libs.pari
            Traceback (most recent call last):
            ...
            TypeError: base field must have characteristic zero
        """
        if self.base_ring().characteristic() != 0:
            raise TypeError('base field must have characteristic zero')
        charpoly = self.characteristic_polynomial()
        return (-1)**self.rank() * charpoly(1)

    def has_good_reduction(self, p):
        r"""
        Return whether the hyperplane arrangement has good reduction mod `p`.

        Let `A` be a hyperplane arrangement with equations defined
        over the integers, and let `B` be the hyperplane arrangement
        defined by reducing these equations modulo a prime `p`.  Then
        `A` has good reduction modulo `p` if the intersection posets
        of `A` and `B` are isomorphic.

        INPUT:

        - ``p`` -- prime number

        OUTPUT:

        A boolean.

        EXAMPLES::

            sage: a = hyperplane_arrangements.semiorder(3)
            sage: a.has_good_reduction(5)                                       # optional - sage.libs.pari
            True
            sage: a.has_good_reduction(3)                                       # optional - sage.libs.pari
            False
            sage: b = a.change_ring(GF(3))                                      # optional - sage.libs.pari
            sage: a.characteristic_polynomial()
            x^3 - 6*x^2 + 12*x
            sage: b.characteristic_polynomial()  # not equal to that for a      # optional - sage.libs.pari
            x^3 - 6*x^2 + 10*x
        """
        if self.base_ring() != QQ:
            raise TypeError('arrangement must be defined over QQ')
        if not p.is_prime():
            raise TypeError('must reduce modulo a prime number')
        from sage.rings.finite_rings.finite_field_constructor import GF
        a = self.change_ring(GF(p))
        p = self.intersection_poset()
        q = a.intersection_poset()
        return p.is_isomorphic(q)

    def is_linear(self):
        r"""
        Test whether all hyperplanes pass through the origin.

        OUTPUT:

        A boolean. Whether all the hyperplanes pass through the origin.

        EXAMPLES::

            sage: a = hyperplane_arrangements.semiorder(3)
            sage: a.is_linear()
            False
            sage: b = hyperplane_arrangements.braid(3)
            sage: b.is_linear()
            True

            sage: H.<x,y> = HyperplaneArrangements(QQ)
            sage: c = H(x+1, y+1)
            sage: c.is_linear()
            False
            sage: c.is_central()
            True
        """
        return all(hyperplane.b() == 0 for hyperplane in self)

    def is_essential(self):
        r"""
        Test whether the hyperplane arrangement is essential.

        A hyperplane arrangement is essential if the span of the normals
        of its hyperplanes spans the ambient space.

        .. SEEALSO::

            :meth:`essentialization`

        OUTPUT:

        A boolean indicating whether the hyperplane arrangement is essential.

        EXAMPLES::

            sage: H.<x,y> = HyperplaneArrangements(QQ)
            sage: H(x, x+1).is_essential()
            False
            sage: H(x, y).is_essential()
            True
        """
        return self.rank() == self.dimension()

    @cached_method
    def is_central(self, certificate=False):
        r"""
        Test whether the intersection of all the hyperplanes is nonempty.

        A hyperplane arrangement is central if the intersection of all the
        hyperplanes in the arrangement is nonempty.

        INPUT:

        - ``certificate`` -- boolean (default: ``False``); specifies whether
          to return the center as a polyhedron (possibly empty) as part
          of the output

        OUTPUT:

        If ``certificate`` is ``True``, returns a tuple containing:

        1. A boolean
        2. The polyhedron defined to be the intersection of all the hyperplanes

        If ``certificate`` is ``False``, returns a boolean.

        EXAMPLES::

            sage: a = hyperplane_arrangements.braid(2)
            sage: a.is_central()
            True

        The Catalan arrangement in dimension 3 is not central::

            sage: b = hyperplane_arrangements.Catalan(3)
            sage: b.is_central(certificate=True)
            (False, The empty polyhedron in QQ^3)

        The empty arrangement in dimension 5 is central::

            sage: H = HyperplaneArrangements(QQ,names=tuple(['x'+str(i) for i in range(7)]))
            sage: c = H()
            sage: c.is_central(certificate=True)
            (True, A 7-dimensional polyhedron in QQ^7 defined as the convex
            hull of 1 vertex and 7 lines)
        """
        R = self.base_ring()
        # If there are no hyperplanes in the arrangement,
        # the center is the entire ambient space
        if self.n_hyperplanes() == 0:
            if certificate:
                from sage.geometry.polyhedron.parent import Polyhedra
                pp = Polyhedra(R, self.dimension(), backend=self._backend)
                return (True, pp.universe())
            else:
                return True
        # The center is the set of points contained in all hyperplanes,
        # expressible as the solution set of m*x=b with m and b as follows:
        m = matrix(R, [h.normal() for h in self])
        b = vector(R, [h.b() for h in self])
        try:
            x = m.solve_right(b)
        except ValueError:
            # The solution set is empty, therefore the center is empty
            if certificate:
                from sage.geometry.polyhedron.parent import Polyhedra
                pp = Polyhedra(R, self.dimension(), backend=self._backend)
                return (False, pp.empty())
            else:
                return False
        # The center is the kernel of m translated by x.
        if certificate:
            Ker = m.right_kernel()
            from sage.geometry.polyhedron.constructor import Polyhedron
            return (True, Polyhedron(base_ring=R, vertices=[x],
                                     lines=Ker.basis(),
                                     backend=self._backend))
        else:
            return True

    def center(self):
        r"""
        Return the center of the hyperplane arrangement.

        The polyhedron defined to be the set of all points in the
        ambient space of the arrangement that lie on all of the
        hyperplanes.

        OUTPUT:

        A polyhedron.

        EXAMPLES:

        The empty hyperplane arrangement has the entire ambient space as its
        center::

            sage: H.<x,y> = HyperplaneArrangements(QQ)
            sage: A = H()
            sage: A.center()
            A 2-dimensional polyhedron in QQ^2 defined as the convex hull of 1 vertex and 2 lines

        The Shi arrangement in dimension 3 has an empty center::

            sage: A = hyperplane_arrangements.Shi(3)
            sage: A.center()
            The empty polyhedron in QQ^3

        The Braid arrangement in dimension 3 has a center that is neither
        empty nor full-dimensional::

            sage: A = hyperplane_arrangements.braid(3)
            sage: A.center()
            A 1-dimensional polyhedron in QQ^3 defined as the convex hull of 1 vertex and 1 line
        """
        return self.is_central(certificate=True)[1]

    @cached_method
    def is_simplicial(self):
        r"""
        Test whether the arrangement is simplicial.

        A region is simplicial if the normal vectors of its bounding hyperplanes
        are linearly independent. A hyperplane arrangement is said to be
        simplicial if every region is simplicial.

        OUTPUT:

        A boolean whether the hyperplane arrangement is simplicial.

        EXAMPLES::

            sage: H.<x,y,z> = HyperplaneArrangements(QQ)
            sage: A = H([[0,1,1,1],[0,1,2,3]])
            sage: A.is_simplicial()
            True
            sage: A = H([[0,1,1,1],[0,1,2,3],[0,1,3,2]])
            sage: A.is_simplicial()
            True
            sage: A = H([[0,1,1,1],[0,1,2,3],[0,1,3,2],[0,2,1,3]])
            sage: A.is_simplicial()
            False
            sage: hyperplane_arrangements.braid(3).is_simplicial()
            True
        """
        # if the arr is not essential, grab the essential version and check there.
        if not self.is_essential():
            return self.essentialization().is_simplicial()

        # Check that the number of facets for each region is equal to rank
        rank = self.rank()
        return all(R.n_facets() == rank for R in self.regions())

    @cached_method
    def essentialization(self):
        r"""
        Return the essentialization of the hyperplane arrangement.

        The essentialization of a hyperplane arrangement whose base field
        has characteristic 0 is obtained by intersecting the hyperplanes by
        the space spanned by their normal vectors.

        OUTPUT:

        The essentialization as a new hyperplane arrangement.

        EXAMPLES::

            sage: a = hyperplane_arrangements.braid(3)
            sage: a.is_essential()
            False
            sage: a.essentialization()
            Arrangement <t1 - t2 | t1 + 2*t2 | 2*t1 + t2>

            sage: H.<x,y> = HyperplaneArrangements(QQ)
            sage: B = H([(1,0),1], [(1,0),-1])
            sage: B.is_essential()
            False
            sage: B.essentialization()
            Arrangement <-x + 1 | x + 1>
            sage: B.essentialization().parent()
            Hyperplane arrangements in 1-dimensional linear space over
            Rational Field with coordinate x

            sage: H.<x,y> = HyperplaneArrangements(GF(2))                       # optional - sage.libs.pari
            sage: C = H([(1,1),1], [(1,1),0])                                   # optional - sage.libs.pari
            sage: C.essentialization()                                          # optional - sage.libs.pari
            Arrangement <y | y + 1>

            sage: h = hyperplane_arrangements.semiorder(4)
            sage: h.essentialization()
            Arrangement of 12 hyperplanes of dimension 3 and rank 3

        TESTS::

            sage: b = hyperplane_arrangements.coordinate(2)
            sage: b.is_essential()
            True
            sage: b.essentialization() is b
            True
        """
        def echelon_col_iter(row_iter):
            """helper to iterat over the echelon pivot column indices"""
            for row in row_iter:
                if row == 0:
                    return
                for pivot in range(self.dimension()):
                    if row[pivot] != 0:
                        break
                assert row[pivot] == 1
                yield pivot, row

        if self.is_essential():
            return self
        parent = self.parent()
        H = parent.ambient_space()
        R = parent.base_ring()
        hyperplanes = self.hyperplanes()
        normals = matrix(R, [h.normal() for h in self]).transpose()
        # find a (any) complement to the normals
        if R.characteristic() == 0:
            complement_basis = normals.kernel().echelonized_basis()
        else:
            # we don't necessarily have an orthogonal complement, pick any complement
            complement_basis = []
            for pivot, row in echelon_col_iter(normals.echelon_form().rows()):
                v = [0] * self.dimension()
                v[pivot] = 1
                complement_basis.append(vector(R, v))
        # reduce the hyperplane equations
        echelon_pivots = []   # the column indices where N has 1's from the echelonization
        for pivot, row in echelon_col_iter(complement_basis):
            assert row[pivot] == 1
            echelon_pivots.append(pivot)
            hyperplanes = [h - h.A()[pivot] * H(row, 0) for h in hyperplanes]
        # eliminate the pivot'ed coordinates
        restricted = []
        for h in hyperplanes:
            A = h.A()
            if A == 0:
                continue
            A = [A[i] for i in range(self.dimension()) if i not in echelon_pivots]
            b = h.b()
            restricted.append([A, b])
        names = tuple(name for i, name in enumerate(parent._names) if i not in echelon_pivots)
        # Construct the result
        restricted_parent = HyperplaneArrangements(R, names=names)
        return restricted_parent(*restricted, signed=False, backend=self._backend)

    def sign_vector(self, p):
        r"""
        Indicates on which side of each hyperplane the given
        point `p` lies.

        The base field must have characteristic zero.

        INPUT:

        - ``p`` -- point as a list/tuple/iterable

        OUTPUT:

        A vector whose entries are in `[-1, 0, +1]`.

        EXAMPLES::

            sage: H.<x,y> = HyperplaneArrangements(QQ)
            sage: A = H([(1,0), 0], [(0,1), 1]);  A
            Arrangement <y + 1 | x>
            sage: A.sign_vector([2, -2])
            (-1, 1)
            sage: A.sign_vector((-1, -1))
            (0, -1)

        TESTS::

            sage: H.<x,y> = HyperplaneArrangements(GF(3))                   # optional - sage.libs.pari
            sage: A = H(x, y)                                               # optional - sage.libs.pari
            sage: A.sign_vector([1, 2])                                     # optional - sage.libs.pari
            Traceback (most recent call last):
            ...
            ValueError: characteristic must be zero
        """
        if self.base_ring().characteristic() != 0:
            raise ValueError('characteristic must be zero')
        from sage.functions.generalized import sign
        values = [hyperplane(p) for hyperplane in self]
        signs = vector(ZZ, [sign(_) for _ in values])
        signs.set_immutable()
        return signs

    def face_vector(self):
        r"""
        Return the face vector.

        OUTPUT:

        A vector of integers.

        The `d`-th entry is the number of faces of dimension `d`.  A
        *face* is the intersection of a region with a hyperplane of
        the arrangement.

        EXAMPLES::

            sage: A = hyperplane_arrangements.Shi(3)
            sage: A.face_vector()
            (0, 6, 21, 16)
        """
        m = self.whitney_data()[0]
        v = list(sum(m.transpose().apply_map(abs)))
        v.reverse()
        v = vector(ZZ, [0]*(self.dimension() - self.rank()) + v)
        v.set_immutable()
        return v

    @cached_method
    def _parallel_hyperplanes(self):
        """
        Return the hyperplanes grouped into parallel sets.

        OUTPUT:

        A tuple with one entry per set of parallel hyperplanes. Each
        entry is a tuple of triples, one for each parallel hyperplane
        in the parallel set. The triple consists of the hyperplane,
        the normal vector `A`, and the constant `b` of the hyperplane
        equation `Ax+b`. The normalization is such that `A` is the
        same for each hyperplane of the parallel set, and the order is
        in increasing order of the `b` values.

        In other words, each parallel set of hyperplanes is also
        ordered by the order with which a common normal passes through
        them.

        EXAMPLES::

            sage: H.<x,y> = HyperplaneArrangements(QQ)
            sage: h = (x + 2*y | 2*x + 4*y + 1 | -x/4 - y/2 + 1);  h
            Arrangement <-x - 2*y + 4 | x + 2*y | 2*x + 4*y + 1>
            sage: h._parallel_hyperplanes()[0]
            ((Hyperplane -x - 2*y + 4, (1, 2), -4),
             (Hyperplane x + 2*y + 0, (1, 2), 0),
             (Hyperplane 2*x + 4*y + 1, (1, 2), 1/2))

           sage: hyperplane_arrangements.Shi(3)._parallel_hyperplanes()
           (((Hyperplane 0*t0 + t1 - t2 - 1, (0, 1, -1), -1),
             (Hyperplane 0*t0 + t1 - t2 + 0, (0, 1, -1), 0)),
            ((Hyperplane t0 - t1 + 0*t2 - 1, (1, -1, 0), -1),
             (Hyperplane t0 - t1 + 0*t2 + 0, (1, -1, 0), 0)),
            ((Hyperplane t0 + 0*t1 - t2 - 1, (1, 0, -1), -1),
             (Hyperplane t0 + 0*t1 - t2 + 0, (1, 0, -1), 0)))
        """
        V = self.parent().ambient_space()
        parallels = dict()
        for hyperplane in self:
            through_origin = V([list(hyperplane.A()), 0]).primitive(signed=False)
            parallel_planes = parallels.get(through_origin, [])
            A = through_origin.A()
            b = hyperplane.b() * (A / hyperplane.A())
            parallel_planes.append([b, (hyperplane, A, b)])
            parallels[through_origin] = parallel_planes
        parallels = [tuple(tuple(hyperplane[1]
                           for hyperplane in sorted(parallels[key])))
                     for key in parallels.keys()]
        return tuple(sorted(parallels))

    def vertices(self, exclude_sandwiched=False):
        """
        Return the vertices.

        The vertices are the zero-dimensional faces, see
        :meth:`face_vector`.

        INPUT:

        - ``exclude_sandwiched`` -- boolean (default:
          ``False``). Whether to exclude hyperplanes that are
          sandwiched between parallel hyperplanes. Useful if you only
          need the convex hull.

        OUTPUT:

        The vertices in a sorted tuple. Each vertex is returned as a
        vector in the ambient vector space.

        EXAMPLES::

            sage: A = hyperplane_arrangements.Shi(3).essentialization()
            sage: A.dimension()
            2
            sage: A.face_vector()
            (6, 21, 16)
            sage: A.vertices()
            ((-2/3, 1/3), (-1/3, -1/3), (0, -1), (0, 0), (1/3, -2/3), (2/3, -1/3))
            sage: point2d(A.vertices(), size=20) + A.plot()  # optional - sage.plot
            Graphics object consisting of 7 graphics primitives

            sage: H.<x,y> = HyperplaneArrangements(QQ)
            sage: chessboard = []
            sage: N = 8
            sage: for x0 in range(N+1):
            ....:     for y0 in range(N+1):
            ....:         chessboard.extend([x-x0, y-y0])
            sage: chessboard = H(chessboard)
            sage: len(chessboard.vertices())
            81
            sage: chessboard.vertices(exclude_sandwiched=True)
            ((0, 0), (0, 8), (8, 0), (8, 8))
        """
        import itertools
        from sage.matroids.all import Matroid
        R = self.parent().base_ring()
        parallels = self._parallel_hyperplanes()
        A_list = [parallel[0][1] for parallel in parallels]
        b_list_list = [[-hyperplane[2] for hyperplane in parallel]
                       for parallel in parallels]
        if exclude_sandwiched:
            def skip(b_list):
                if len(b_list) == 1:
                    return b_list
                return [b_list[0], b_list[-1]]
            b_list_list = [skip(_) for _ in b_list_list]
        M = Matroid(groundset=range(len(parallels)), matrix=matrix(A_list).transpose())
        d = self.dimension()
        # vertices are solutions v * lhs = rhs
        lhs = matrix(R, d, d)
        rhs = vector(R, d)
        vertices = set()
        for indices in M.independent_r_sets(d):
            for row, i in enumerate(indices):
                lhs[row] = A_list[i]
            b_list = [b_list_list[i] for i in indices]
            for b in itertools.product(*b_list):
                for i in range(d):
                    rhs[i] = b[i]
                vertex = lhs.solve_right(rhs)
                vertex.set_immutable()
                vertices.add(vertex)
        return tuple(sorted(vertices))

    def _make_region(self, hyperplanes):
        """
        Helper method to construct a region.

        INPUT:

        - ``hyperplanes`` -- a list/tuple/iterable of hyperplanes

        OUTPUT:

        The polyhedron constructed from taking the linear expressions
        as inequalities.

        EXAMPLES::

            sage: H.<x,y> = HyperplaneArrangements(QQ)
            sage: h = H(x)
            sage: h._make_region([x, 1-x, y, 1-y])
            A 2-dimensional polyhedron in QQ^2 defined as the convex hull of 4 vertices

        TESTS:

        Checks that it creates the regions with the appropriate backend::

            sage: h = H(x,backend='normaliz')                 # optional - pynormaliz
            sage: h._make_region([x, 1-x, y, 1-y]).backend()  # optional - pynormaliz
            'normaliz'
        """
        ieqs = [h.dense_coefficient_list() for h in hyperplanes]
        from sage.geometry.polyhedron.constructor import Polyhedron
        return Polyhedron(ieqs=ieqs, ambient_dim=self.dimension(),
                          base_ring=self.parent().base_ring(),
                          backend=self._backend)

    @cached_method
    def regions(self):
        r"""
        Return the regions of the hyperplane arrangement.

        The base field must have characteristic zero.

        OUTPUT:

        A tuple containing the regions as polyhedra.

        The regions are the connected components of the complement of
        the union of the hyperplanes as a subset of `\RR^n`.

        EXAMPLES::

            sage: a = hyperplane_arrangements.braid(2)
            sage: a.regions()
            (A 2-dimensional polyhedron in QQ^2 defined as the convex hull of 1 vertex, 1 ray, 1 line,
             A 2-dimensional polyhedron in QQ^2 defined as the convex hull of 1 vertex, 1 ray, 1 line)

            sage: H.<x,y> = HyperplaneArrangements(QQ)
            sage: A = H(x, y+1)
            sage: A.regions()
            (A 2-dimensional polyhedron in QQ^2 defined as the convex hull of 1 vertex and 2 rays,
             A 2-dimensional polyhedron in QQ^2 defined as the convex hull of 1 vertex and 2 rays,
             A 2-dimensional polyhedron in QQ^2 defined as the convex hull of 1 vertex and 2 rays,
             A 2-dimensional polyhedron in QQ^2 defined as the convex hull of 1 vertex and 2 rays)

            sage: chessboard = []
            sage: N = 8
            sage: for x0 in range(N+1):
            ....:     for y0 in range(N+1):
            ....:         chessboard.extend([x-x0, y-y0])
            sage: chessboard = H(chessboard)
            sage: len(chessboard.bounded_regions())   # long time, 359 ms on a Core i7
            64

        Example 6 of [KP2020]_::

            sage: from itertools import product
            sage: def zero_one(d):
            ....:     for x in product([0,1], repeat=d):
            ....:         if any(y for y in x):
            ....:             yield [0] + list(x)
            ....:
            sage: K.<x,y> = HyperplaneArrangements(QQ)
            sage: A = K(*zero_one(2))
            sage: len(A.regions())
            6
            sage: K.<x,y,z> = HyperplaneArrangements(QQ)
            sage: A = K(*zero_one(3))
            sage: len(A.regions())
            32
            sage: K.<x,y,z,w> = HyperplaneArrangements(QQ)
            sage: A = K(*zero_one(4))
            sage: len(A.regions())
            370
            sage: K.<x,y,z,w,r> = HyperplaneArrangements(QQ)
            sage: A = K(*zero_one(5))
            sage: len(A.regions())            # not tested (~25s)
            11292

        It is possible to specify the backend::

            sage: K.<q> = CyclotomicField(9)
            sage: L.<r9> = NumberField((q+q**(-1)).minpoly(),embedding = AA(q+q**-1))
            sage: norms = [[1,1/3*(-2*r9**2-r9+1),0],
            ....:          [1,-r9**2-r9,0],
            ....:          [1,-r9**2+1,0],
            ....:          [1,-r9**2,0],
            ....:          [1,r9**2-4,-r9**2+3]]
            sage: H.<x,y,z> = HyperplaneArrangements(L)
            sage: A = H(backend='normaliz')
            sage: for v in norms:
            ....:     a,b,c = v
            ....:     A = A.add_hyperplane(a*x + b*y + c*z)
            sage: R = A.regions()               # optional - pynormaliz
            sage: R[0].backend()                # optional - pynormaliz
            'normaliz'

        TESTS::

            sage: K.<x,y,z,w,r> = HyperplaneArrangements(QQ)
            sage: A = K()
            sage: A.regions()
            (A 5-dimensional polyhedron in QQ^5 defined as the convex hull of 1 vertex and 5 lines,)
        """
        if self.base_ring().characteristic() != 0:
            raise ValueError('base field must have characteristic zero')
        from sage.geometry.polyhedron.constructor import Polyhedron
        R = self.base_ring()
        dim = self.dimension()
        be = self._backend
        universe = Polyhedron(eqns=[[0] + [0] * dim],
                              base_ring=R,
                              backend=be)
        regions = [universe]
        if self.is_linear() and self.n_hyperplanes():
            # We only take the positive half w.r. to the first hyperplane.
            # We fix this by appending all negative regions in the end.
            regions = None

        for hyperplane in self:
            ieq = vector(R, hyperplane.dense_coefficient_list())
            pos_half = Polyhedron(ieqs=[ ieq], base_ring=R, backend=be)
            neg_half = Polyhedron(ieqs=[-ieq], base_ring=R, backend=be)
            if not regions:
                # See comment above.
                regions = [pos_half]
                continue
            subdivided = []
            for region in regions:
                # For each region we determine, if the hyperplane splits it.
                splits = False

                # Determine if all vertices lie on one side of the hyperplane.
                # If so, we determine on which side.
                valuations = tuple(ieq[0] + ieq[1:]*v[:] for v in region.vertices())
                direction = 0
                if any(x > 0 for x in valuations):
                    direction = 1
                if any(x < 0 for x in valuations):
                    if direction:
                        splits = True
                    else:
                        direction = -1

                if not splits:
                    # All vertices lie in one closed halfspace of the hyperplane.
                    region_lines = region.lines()
                    if direction == 0:
                        # In this case all vertices lie on the hyperplane and we must
                        # check if rays are contained in one closed halfspace given by the hyperplane.
                        valuations = tuple(ieq[1:]*ray[:] for ray in region.rays())
                        if region_lines:
                            valuations += tuple(ieq[1:]*line[:] for line in region_lines)
                            valuations += tuple(-ieq[1:]*line[:] for line in region_lines)
                        if any(x > 0 for x in valuations) and any(x < 0 for x in valuations):
                            splits = True
                    else:
                        # In this case, at least one of the vertices is not on the hyperplane.
                        # So we check if any ray or line pokes the hyperplane.
                        if (    any(ieq[1:]*r[:]*direction < 0 for r in region.rays()) or
                                any(ieq[1:]*l[:]          != 0 for l in region_lines)):
                            splits = True

                if splits:
                    subdivided.append(region.intersection(pos_half))
                    subdivided.append(region.intersection(neg_half))
                else:
                    subdivided.append(region)
            regions = subdivided

        if self.is_linear() and self.n_hyperplanes():
            # We have treated so far only the positive half space w.r. to the first hyperplane.
            return tuple(regions) + tuple(-x for x in regions)
        else:
            return tuple(regions)

    @cached_method
    def poset_of_regions(self, B=None, numbered_labels=True):
        r"""
        Return the poset of regions for a central hyperplane arrangement.

        The poset of regions is a partial order on the set of regions
        where the regions are ordered by `R\leq R'` if and only if
        `S(R) \subseteq S(R')` where `S(R)` is the set of hyperplanes which
        separate the region `R` from the base region `B`.

        INPUT:

        - ``B`` -- a region (optional; default: ``None``); if ``None``, then
          an arbitrary region is chosen as the base region.

        - ``numbered_labels`` -- bool (optional; default: ``True``); if ``True``,
          then the elements of the poset are numbered. Else they are labelled
          with the regions themselves.

        OUTPUT:

        A Poset object containing the poset of regions.

        EXAMPLES::

            sage: H.<x,y,z> = HyperplaneArrangements(QQ)
            sage: A = H([[0,1,1,1],[0,1,2,3]])
            sage: A.poset_of_regions()
            Finite poset containing 4 elements

            sage: A = hyperplane_arrangements.braid(3)
            sage: A.poset_of_regions()
            Finite poset containing 6 elements
            sage: A.poset_of_regions(numbered_labels=False)
            Finite poset containing 6 elements
            sage: A = hyperplane_arrangements.braid(4)
            sage: A.poset_of_regions()
            Finite poset containing 24 elements

            sage: H.<x,y,z> = HyperplaneArrangements(QQ)
            sage: A = H([[0,1,1,1],[0,1,2,3],[0,1,3,2],[0,2,1,3]])
            sage: R = A.regions()
            sage: base_region = R[3]
            sage: A.poset_of_regions(B=base_region)
            Finite poset containing 14 elements
        """
        from sage.combinat.posets.posets import Poset

        # We use RX to keep track of indexes and R to keep track of which regions
        # we've already hit. This poset is graded, so we can go one set at a time
        RX = self.regions()
        R = set(RX)
        if B in R:
            R.discard(B)
        else:
            B = R.pop()

        # Will record the edges in our poset
        edges = []

        # Start with rank=0 for the poset
        nextTest = [B]

        # While we have objects in our set R
        while R:
            # Transfer the "next step" to the "current step"
            curTest = list(nextTest)
            nextTest = set([])
            # we want to test each region that we haven't hit yet
            for r in R:
                # Since it's graded, it suffices to look at the regions of the previous rank
                for b in curTest:
                    if self.distance_between_regions(b, r) == 1:
                        nextTest.add(r)
                        if numbered_labels:
                            edges.append([RX.index(b), RX.index(r)])
                        else:
                            edges.append([b, r])
            for x in nextTest:
                R.discard(x)

        if numbered_labels:
            return Poset([range(len(RX)), edges])
        else:
            return Poset([RX, edges])

    @cached_method
    def closed_faces(self, labelled=True):
        r"""
        Return the closed faces of the hyperplane arrangement ``self``
        (provided that ``self`` is defined over a totally ordered field).

        Let `\mathcal{A}` be a hyperplane arrangement in the vector
        space `K^n`, whose hyperplanes are the zero sets of the
        affine-linear functions `u_1, u_2, \ldots, u_N`. (We consider
        these functions `u_1, u_2, \ldots, u_N`, and not just the
        hyperplanes, as given. We also assume the field `K` to be
        totally ordered.) For any point `x \in K^n`, we define the
        *sign vector* of `x` to be the vector
        `(v_1, v_2, \ldots, v_N) \in \{-1, 0, 1\}^N` such that (for each
        `i`) the number `v_i` is the sign of `u_i(x)`. For any
        `v \in \{-1, 0, 1\}^N`, we let `F_v` be the set of all `x \in K^n`
        which have sign vector `v`. The nonempty ones among all these
        subsets `F_v` are called the *open faces* of `\mathcal{A}`. They
        form a partition of the set `K^n`.

        Furthermore, for any
        `v = (v_1, v_2, \ldots, v_N) \in \{-1, 0, 1\}^N`, we let `G_v` be
        the set of all `x \in K^n` such that, for every `i`, the sign of
        `u_i(x)` is either `0` or `v_i`.
        Then, `G_v` is a polyhedron. The nonempty ones among all these
        polyhedra `G_v` are called the *closed faces* of `\mathcal{A}`.
        While several sign vectors `v` can lead to one and the same
        closed face `G_v`, we can assign to every closed face a canonical
        choice of a sign vector: Namely, if `G` is a closed face of
        `\mathcal{A}`, then the *sign vector* of `G` is defined to be the
        vector `(v_1, v_2, \ldots, v_N) \in \{-1, 0, 1\}^N` where `x` is
        any point in the relative interior of `G` and where, for each `i`,
        the number `v_i` is the sign of `u_i(x)`. (This does not depend on
        the choice of `x`.)

        There is a one-to-one correspondence between the closed faces and
        the open faces of `\mathcal{A}`. It sends a closed face `G` to
        the open face `F_v`, where `v` is the sign vector of `G`; this
        `F_v` is also the relative interior of `G_v`. The inverse map
        sends any open face `O` to the closure of `O`.

        INPUT:

        - ``labelled`` -- boolean (default: ``True``); if ``True``, then
          this method returns not the faces itself but rather pairs
          `(v, F)` where `F` is a closed face and `v` is its sign vector
          (here, the order and the orientation of the
          `u_1, u_2, \ldots, u_N` is as given by ``self.hyperplanes()``).

        OUTPUT:

        A tuple containing the closed faces as polyhedra, or (if
        ``labelled`` is set to ``True``) the pairs of sign vectors and
        corresponding closed faces.

        .. TODO::

            Should the output rather be a dictionary where the keys are
            the sign vectors and the values are the faces?

        EXAMPLES::

            sage: a = hyperplane_arrangements.braid(2)
            sage: a.hyperplanes()
            (Hyperplane t0 - t1 + 0,)
            sage: a.closed_faces()
            (((0,),
              A 1-dimensional polyhedron in QQ^2 defined as the convex hull of 1 vertex and 1 line),
             ((1,),
              A 2-dimensional polyhedron in QQ^2 defined as the convex hull of 1 vertex, 1 ray, 1 line),
             ((-1,),
              A 2-dimensional polyhedron in QQ^2 defined as the convex hull of 1 vertex, 1 ray, 1 line))
            sage: a.closed_faces(labelled=False)
            (A 1-dimensional polyhedron in QQ^2 defined as the convex hull of 1 vertex and 1 line,
             A 2-dimensional polyhedron in QQ^2 defined as the convex hull of 1 vertex, 1 ray, 1 line,
             A 2-dimensional polyhedron in QQ^2 defined as the convex hull of 1 vertex, 1 ray, 1 line)
            sage: [(v, F, F.representative_point()) for v, F in a.closed_faces()]
            [((0,),
              A 1-dimensional polyhedron in QQ^2 defined as the convex hull of 1 vertex and 1 line,
              (0, 0)),
             ((1,),
              A 2-dimensional polyhedron in QQ^2 defined as the convex hull of 1 vertex, 1 ray, 1 line,
              (0, -1)),
             ((-1,),
              A 2-dimensional polyhedron in QQ^2 defined as the convex hull of 1 vertex, 1 ray, 1 line,
              (-1, 0))]

            sage: H.<x,y> = HyperplaneArrangements(QQ)
            sage: a = H(x, y+1)
            sage: a.hyperplanes()
            (Hyperplane 0*x + y + 1, Hyperplane x + 0*y + 0)
            sage: [(v, F, F.representative_point()) for v, F in a.closed_faces()]
            [((0, 0),
              A 0-dimensional polyhedron in QQ^2 defined as the convex hull of 1 vertex,
              (0, -1)),
             ((0, 1),
              A 1-dimensional polyhedron in QQ^2 defined as the convex hull of 1 vertex and 1 ray,
              (1, -1)),
             ((0, -1),
              A 1-dimensional polyhedron in QQ^2 defined as the convex hull of 1 vertex and 1 ray,
              (-1, -1)),
             ((1, 0),
              A 1-dimensional polyhedron in QQ^2 defined as the convex hull of 1 vertex and 1 ray,
              (0, 0)),
             ((1, 1),
              A 2-dimensional polyhedron in QQ^2 defined as the convex hull of 1 vertex and 2 rays,
              (1, 0)),
             ((1, -1),
              A 2-dimensional polyhedron in QQ^2 defined as the convex hull of 1 vertex and 2 rays,
              (-1, 0)),
             ((-1, 0),
              A 1-dimensional polyhedron in QQ^2 defined as the convex hull of 1 vertex and 1 ray,
              (0, -2)),
             ((-1, 1),
              A 2-dimensional polyhedron in QQ^2 defined as the convex hull of 1 vertex and 2 rays,
              (1, -2)),
             ((-1, -1),
              A 2-dimensional polyhedron in QQ^2 defined as the convex hull of 1 vertex and 2 rays,
              (-1, -2))]

            sage: a = hyperplane_arrangements.braid(3)
            sage: a.hyperplanes()
            (Hyperplane 0*t0 + t1 - t2 + 0,
             Hyperplane t0 - t1 + 0*t2 + 0,
             Hyperplane t0 + 0*t1 - t2 + 0)
            sage: [(v, F, F.representative_point()) for v, F in a.closed_faces()]
            [((0, 0, 0),
              A 1-dimensional polyhedron in QQ^3 defined as the convex hull of 1 vertex and 1 line,
              (0, 0, 0)),
             ((0, 1, 1),
              A 2-dimensional polyhedron in QQ^3 defined as the convex hull of 1 vertex, 1 ray, 1 line,
              (0, -1, -1)),
             ((0, -1, -1),
              A 2-dimensional polyhedron in QQ^3 defined as the convex hull of 1 vertex, 1 ray, 1 line,
              (-1, 0, 0)),
             ((1, 0, 1),
              A 2-dimensional polyhedron in QQ^3 defined as the convex hull of 1 vertex, 1 ray, 1 line,
              (1, 1, 0)),
             ((1, 1, 1),
              A 3-dimensional polyhedron in QQ^3 defined as the convex hull of 1 vertex, 2 rays, 1 line,
              (0, -1, -2)),
             ((1, -1, 0),
              A 2-dimensional polyhedron in QQ^3 defined as the convex hull of 1 vertex, 1 ray, 1 line,
              (-1, 0, -1)),
             ((1, -1, 1),
              A 3-dimensional polyhedron in QQ^3 defined as the convex hull of 1 vertex, 2 rays, 1 line,
              (1, 2, 0)),
             ((1, -1, -1),
              A 3-dimensional polyhedron in QQ^3 defined as the convex hull of 1 vertex, 2 rays, 1 line,
              (-2, 0, -1)),
             ((-1, 0, -1),
              A 2-dimensional polyhedron in QQ^3 defined as the convex hull of 1 vertex, 1 ray, 1 line,
              (0, 0, 1)),
             ((-1, 1, 0),
              A 2-dimensional polyhedron in QQ^3 defined as the convex hull of 1 vertex, 1 ray, 1 line,
              (1, 0, 1)),
             ((-1, 1, 1),
              A 3-dimensional polyhedron in QQ^3 defined as the convex hull of 1 vertex, 2 rays, 1 line,
              (0, -2, -1)),
             ((-1, 1, -1),
              A 3-dimensional polyhedron in QQ^3 defined as the convex hull of 1 vertex, 2 rays, 1 line,
              (1, 0, 2)),
             ((-1, -1, -1),
              A 3-dimensional polyhedron in QQ^3 defined as the convex hull of 1 vertex, 2 rays, 1 line,
              (-1, 0, 1))]

        Let us check that the number of closed faces with a given
        dimension computed using ``self.closed_faces()`` equals the one
        computed using :meth:`face_vector`::

            sage: def test_number(a):
            ....:     Qx = PolynomialRing(QQ, 'x'); x = Qx.gen()
            ....:     RHS = Qx.sum(vi * x ** i for i, vi in enumerate(a.face_vector()))
            ....:     LHS = Qx.sum(x ** F[1].dim() for F in a.closed_faces())
            ....:     return LHS == RHS
            sage: a = hyperplane_arrangements.Catalan(2)
            sage: test_number(a)
            True
            sage: a = hyperplane_arrangements.Shi(3)
            sage: test_number(a) # long time
            True

        TESTS:

        An empty border case::

            sage: H.<x,y> = HyperplaneArrangements(QQ)
            sage: a = H()
            sage: a.closed_faces()
            (((),
              A 2-dimensional polyhedron in QQ^2 defined as the convex hull of 1 vertex and 2 lines),)
        """
        R = self.base_ring()
        if R.characteristic() != 0:
            raise ValueError('base field must have characteristic zero')
        from sage.geometry.polyhedron.constructor import Polyhedron
        dim = self.dimension()
        hypes = self.hyperplanes()
        be = self._backend
        universe = Polyhedron(eqns=[[0] + [0] * dim], base_ring=R, backend=be)
        faces = [((), universe)]
        for k, hyperplane in enumerate(hypes):
            # Loop invariant:
            # ``faces == Hk.closed_faces()``, where ``Hk`` is the
            # hyperplane arrangement given by the first ``k`` hyperplanes
            # in the list ``hypes`` (that is, by ``hypes[:k]``).
            ieq = vector(R, hyperplane.dense_coefficient_list())
            zero_half = Polyhedron(eqns=[ieq], base_ring=R, backend=be)
            # ``zero_half`` is the hyperplane ``hyperplane`` itself
            # (viewed as a polyhedron).
            pos_half = Polyhedron(ieqs=[ ieq], base_ring=R, backend=be)
            neg_half = Polyhedron(ieqs=[-ieq], base_ring=R, backend=be)
            subdivided = []
            for signs, face in faces:
                # So ``face`` is a face of the hyperplane arrangement
                # given by the first ``k`` hyperplanes in the list
                # ``hypes``, and ``signs`` is the corresponding
                # (length-``k``) sign vector.
                face_dim = face.dim()
                # Adding the intersection of ``face`` with ``hyperplane``:
                zero_part = face.intersection(zero_half)
                zero_part_dim = zero_part.dim()
                if zero_part_dim == face_dim:
                    # If the intersection of ``face`` with ``hyperplane``
                    # has the same dimension as ``face``, then this
                    # intersection *is* ``face``, so we can continue
                    # (without adding the other two intersections, since
                    # those are empty):
                    subdivided.append((signs + (0,), face))
                    continue
                # If we are here, then ``face`` is not contained in
                # ``hyperplane``.
                if zero_part_dim >= 0:
                    # Do not append ``zero_part`` yet! It might be
                    # redundant (in the sense that some of its defining
                    # inequalities are always equalities on it). Check for
                    # this:
                    zero_part_point = zero_part.representative_point()
                    for l, testhype in enumerate(hypes[:k]):
                        if signs[l] != 0:
                            h = testhype.dense_coefficient_list()
                            testval = R.sum(h[i+1] * gi for i, gi in enumerate(zero_part_point)) + h[0]
                            if testval == 0:
                                break
                    else:
                        # Now we know ``zero_part`` is not redundant.
                        subdivided.append((signs + (0,), zero_part))
                # Adding the intersection of ``face`` with the positive
                # halfspace:
                pos_part = face.intersection(pos_half)
                pos_part_dim = pos_part.dim()
                if pos_part_dim == face_dim:
                    # If this condition is not satisfied, then
                    # ``pos_part`` is either ``zero_part`` or the empty
                    # set; in either case we need not add it. Conversely,
                    # if it is satisfied, then ``pos_part`` is not yet in
                    # ``subdivided``, nor is it redundant.
                    subdivided.append((signs + (1,), pos_part))
                neg_part = face.intersection(neg_half)
                neg_part_dim = neg_part.dim()
                if neg_part_dim == face_dim:
                    # If this condition is not satisfied, then
                    # ``neg_part`` is either ``zero_part`` or the empty
                    # set; in either case we need not add it. Conversely,
                    # if it is satisfied, then ``neg_part`` is not yet in
                    # ``subdivided``, nor is it redundant.
                    subdivided.append((signs + (-1,), neg_part))
            faces = subdivided
        if labelled:
            return tuple(faces)
            # Or, if we want a dictionary:
            # return {F[0]: F[1] for F in faces}
        return tuple(x[1] for x in faces)

    def face_product(self, F, G, normalize=True):
        r"""
        Return the product `FG` in the face semigroup of ``self``, where
        `F` and `G` are two closed faces of ``self``.

        The face semigroup of a hyperplane arrangement `\mathcal{A}` is
        defined as follows: As a set, it is the set of all open faces
        of ``self`` (see :meth:`closed_faces`). Its product is defined by
        the following rule: If `F` and `G` are two open faces of
        `\mathcal{A}`, then `FG` is an open face of `\mathcal{A}`, and
        for every hyperplane `H \in \mathcal{A}`, the open face `FG` lies
        on the same side of `H` as `F` unless `F \subseteq H`, in which
        case `FG` lies on the same side of `H` as `G`. Alternatively,
        `FG` can be defined as follows: If `f` and `g` are two points in
        `F` and `G`, respectively, then `FG` is the face that contains
        the point `(f + \varepsilon g) / (1 + \varepsilon)` for any
        sufficiently small positive `\varepsilon`.

        In our implementation, the face semigroup consists of closed faces
        rather than open faces (thanks to the 1-to-1 correspondence
        between open faces and closed faces, this is not really a
        different semigroup); these closed faces are given as polyhedra.

        The face semigroup of a hyperplane arrangement is always a
        left-regular band (i.e., a semigroup satisfying the identities
        `x^2 = x` and `xyx = xy`). When the arrangement is central, then
        this semigroup is a monoid. See [Br2000]_ (Appendix A in
        particular) for further properties.

        INPUT:

        - ``F``, ``G`` -- two faces of ``self`` (as polyhedra)

        - ``normalize`` -- Boolean (default: ``True``); if ``True``, then
          this method returns the precise instance of `FG` in the list
          returned by ``self.closed_faces()``, rather than creating a new
          instance

        EXAMPLES::

            sage: a = hyperplane_arrangements.braid(3)
            sage: a.hyperplanes()
            (Hyperplane 0*t0 + t1 - t2 + 0,
             Hyperplane t0 - t1 + 0*t2 + 0,
             Hyperplane t0 + 0*t1 - t2 + 0)
            sage: faces = {F0: F1 for F0, F1 in a.closed_faces()}
            sage: xGyEz = faces[(0, 1, 1)] # closed face x >= y = z
            sage: xGyEz.representative_point()
            (0, -1, -1)
            sage: xGyEz = faces[(0, 1, 1)] # closed face x >= y = z
            sage: xGyEz.representative_point()
            (0, -1, -1)
            sage: yGxGz = faces[(1, -1, 1)] # closed face y >= x >= z
            sage: xGyGz = faces[(1, 1, 1)] # closed face x >= y >= z
            sage: a.face_product(xGyEz, yGxGz) == xGyGz
            True
            sage: a.face_product(yGxGz, xGyEz) == yGxGz
            True
            sage: xEzGy = faces[(-1, 1, 0)] # closed face x = z >= y
            sage: xGzGy = faces[(-1, 1, 1)] # closed face x >= z >= y
            sage: a.face_product(xEzGy, yGxGz) == xGzGy
            True
        """
        f = F.representative_point()
        g = G.representative_point()
        n = len(f)
        R = self.base_ring()
        from sage.geometry.polyhedron.constructor import Polyhedron
        eqns = [[0] + [0] * n]
        ieqs = []
        signs = []
        for hyperplane in self.hyperplanes():
            # Decide which side of ``hyperplane`` our face ``FG`` will be
            # on.
            H = hyperplane.dense_coefficient_list()
            ieq = vector(R, H)
            x = R.sum(H[i+1] * fi for i, fi in enumerate(f)) + H[0]
            if x < 0:
                side = -1
            elif x > 0:
                side = 1
            else:
                x = R.sum(H[i+1] * gi for i, gi in enumerate(g)) + H[0]
                if x < 0:
                    side = -1
                elif x > 0:
                    side = 1
                else:
                    side = 0
            signs.append(side)
            if side == 0:
                eqns.append(ieq)
            elif side == -1:
                ieqs.append(-ieq)
            else:
                ieqs.append(ieq)
        face = Polyhedron(eqns=eqns, ieqs=ieqs, base_ring=R, backend=self._backend)
        if not normalize:
            return face
        # Look for ``I`` in ``self.closed_faces()``:
        for I in self.closed_faces():
            if I[0] == tuple(signs):
                return I[1]

    def face_semigroup_algebra(self, field=None, names='e'):
        r"""
        Return the face semigroup algebra of ``self``.

        This is the semigroup algebra of the face semigroup of ``self``
        (see :meth:`face_product` for the definition of the semigroup).

        Due to limitations of the current Sage codebase (e.g., semigroup
        algebras do not profit from the functionality of the
        :class:`FiniteDimensionalAlgebra` class), this is implemented not
        as a semigroup algebra, but as a
        :class:`FiniteDimensionalAlgebra`. The closed faces of ``self``
        (in the order in which the :meth:`closed_faces` method outputs
        them) are identified with the vectors `(0, 0, \ldots, 0, 1, 0, 0,
        \ldots, 0)` (with the `1` moving from left to right).

        INPUT:

        - ``field`` -- a field (default: `\QQ`), to be used as the
          base ring for the algebra (can also be a commutative ring, but
          then certain representation-theoretical methods might misbehave)

        - ``names`` -- (default: ``'e'``) string; names for the basis
          elements of the algebra

        .. TODO::

            Also implement it as an actual semigroup algebra?

        EXAMPLES::

            sage: a = hyperplane_arrangements.braid(3)
            sage: [(i, F[0]) for i, F in enumerate(a.closed_faces())]
            [(0, (0, 0, 0)),
             (1, (0, 1, 1)),
             (2, (0, -1, -1)),
             (3, (1, 0, 1)),
             (4, (1, 1, 1)),
             (5, (1, -1, 0)),
             (6, (1, -1, 1)),
             (7, (1, -1, -1)),
             (8, (-1, 0, -1)),
             (9, (-1, 1, 0)),
             (10, (-1, 1, 1)),
             (11, (-1, 1, -1)),
             (12, (-1, -1, -1))]
            sage: U = a.face_semigroup_algebra(); U
            Finite-dimensional algebra of degree 13 over Rational Field
            sage: e0, e1, e2, e3, e4, e5, e6, e7, e8, e9, e10, e11, e12 = U.basis()
            sage: e0 * e1
            e1
            sage: e0 * e5
            e5
            sage: e5 * e0
            e5
            sage: e3 * e2
            e6
            sage: e7 * e12
            e7
            sage: e3 * e12
            e6
            sage: e4 * e8
            e4
            sage: e8 * e4
            e11
            sage: e8 * e1
            e11
            sage: e5 * e12
            e7
            sage: (e3 + 2*e4) * (e1 - e7)
            e4 - e6

            sage: U3 = a.face_semigroup_algebra(field=GF(3)); U3                        # optional - sage.libs.pari
            Finite-dimensional algebra of degree 13 over Finite Field of size 3

        TESTS:

        The ``names`` keyword works::

            sage: a = hyperplane_arrangements.braid(3)
            sage: U = a.face_semigroup_algebra(names='x'); U
            Finite-dimensional algebra of degree 13 over Rational Field
            sage: e0, e1, e2, e3, e4, e5, e6, e7, e8, e9, e10, e11, e12 = U.basis()
            sage: e0 * e1
            x1
        """
        if field is None:
            from sage.rings.rational_field import QQ
            field = QQ
        zero = field.zero()
        one = field.one()
        from sage.matrix.matrix_space import MatrixSpace
        Fs = [F0 for F0, F1 in self.closed_faces()]
        # ``Fs`` is the list of the sign vectors of all closed faces of
        # ``self``.
        Fdict = {v: i for i, v in enumerate(Fs)}
        # ``Fdict`` is a dictionary whose keys are the sign vectors of the
        # closed faces of ``self``, and whose values are their positions
        # in the list ``Fs``.
        N = len(Fs)
        # Some hackery to generate a matrix quickly and without
        # unnecessary sanitization/ducktyping:
        MS = MatrixSpace(field, N, N)
        table = []
        for j, sj in enumerate(Fs):
            matrix_j = []
            for i, si in enumerate(Fs):
                row_i = [zero] * N
                sk = [sil if sil != 0 else sj[l]
                      for l, sil in enumerate(si)]
                k = Fdict[tuple(sk)]
                row_i[k] = one
                matrix_j += row_i
            table.append(MS(matrix_j, coerce=False))
        from sage.algebras.finite_dimensional_algebras.finite_dimensional_algebra import FiniteDimensionalAlgebra as FDA
        return FDA(field, table, names=names, assume_associative=True)

    def region_containing_point(self, p):
        r"""
        The region in the hyperplane arrangement containing a given point.

        The base field must have characteristic zero.

        INPUT:

        - ``p`` -- point

        OUTPUT:

        A polyhedron. A ``ValueError`` is raised if the point is not
        interior to a region, that is, sits on a hyperplane.

        EXAMPLES::

            sage: H.<x,y> = HyperplaneArrangements(QQ)
            sage: A = H([(1,0), 0], [(0,1), 1], [(0,1), -1], [(1,-1), 0], [(1,1), 0])
            sage: A.region_containing_point([1,2])
            A 2-dimensional polyhedron in QQ^2 defined as the convex hull of 2 vertices and 2 rays

        TESTS::

            sage: A = H([(1,1),0], [(2,3),-1], [(4,5),3])
            sage: B = A.change_ring(FiniteField(7))                         # optional - sage.libs.pari
            sage: B.region_containing_point((1,2))                          # optional - sage.libs.pari
            Traceback (most recent call last):
            ...
            ValueError: base field must have characteristic zero

            sage: A = H([(1,1),0], [(2,3),-1], [(4,5),3])
            sage: A.region_containing_point((1,-1))
            Traceback (most recent call last):
            ...
            ValueError: point sits on a hyperplane
        """
        if self.base_ring().characteristic() != 0:
            raise ValueError('base field must have characteristic zero')
        sign_vector = self.sign_vector(p)
        ieqs = []
        for i, hyperplane in enumerate(self):
            sign = sign_vector[i]
            if sign == 1:
                ieqs.append(hyperplane)
            elif sign == -1:
                ieqs.append(-hyperplane)
            else:
                assert sign == 0
                raise ValueError('point sits on a hyperplane')
        return self._make_region(ieqs)

    @cached_method
    def _bounded_region_indices(self):
        r"""
        Return the relatively bounded regions.

        OUTPUT:

        Tuple of integers. The positions of the relatively bounded
        regions in :meth:`regions`.

        EXAMPLES::

            sage: a = hyperplane_arrangements.semiorder(3)
            sage: a._bounded_region_indices()
            (2, 7, 8, 9, 10, 11, 16)
        """
        from sage.geometry.polyhedron.constructor import Polyhedron
        normal = Polyhedron(vertices=[[0]*self.dimension()],
                            lines=[hyperplane.normal() for hyperplane in self],
                            backend=self._backend)
        if normal.dim() == 0:
            transverse = lambda poly: poly
        else:
            transverse = lambda poly: poly.intersection(normal)
        return tuple(i for i, region in enumerate(self.regions())
                     if transverse(region).is_compact())

    def bounded_regions(self):
        r"""
        Return the relatively bounded regions of the arrangement.

        A region is relatively bounded if its intersection with the space
        spanned by the normals to the hyperplanes is bounded. This is the
        same as being bounded in the case that the hyperplane arrangement
        is essential. It is assumed that the arrangement is defined over
        the rationals.

        OUTPUT:

        Tuple of polyhedra. The relatively bounded regions of the
        arrangement.

        .. SEEALSO::

            :meth:`unbounded_regions`

        EXAMPLES::

            sage: A = hyperplane_arrangements.semiorder(3)
            sage: A.bounded_regions()
            (A 3-dimensional polyhedron in QQ^3 defined as the convex hull of 3 vertices and 1 line,
             A 3-dimensional polyhedron in QQ^3 defined as the convex hull of 3 vertices and 1 line,
             A 3-dimensional polyhedron in QQ^3 defined as the convex hull of 3 vertices and 1 line,
             A 3-dimensional polyhedron in QQ^3 defined as the convex hull of 6 vertices and 1 line,
             A 3-dimensional polyhedron in QQ^3 defined as the convex hull of 3 vertices and 1 line,
             A 3-dimensional polyhedron in QQ^3 defined as the convex hull of 3 vertices and 1 line,
             A 3-dimensional polyhedron in QQ^3 defined as the convex hull of 3 vertices and 1 line)
            sage: A.bounded_regions()[0].is_compact()    # the regions are only *relatively* bounded
            False
            sage: A.is_essential()
            False
        """
        return tuple(self.regions()[i] for i in self._bounded_region_indices())

    def unbounded_regions(self):
        r"""
        Return the relatively bounded regions of the arrangement.

        OUTPUT:

        Tuple of polyhedra. The regions of the arrangement that are not
        relatively bounded.  It is assumed that the arrangement is
        defined over the rationals.

        .. SEEALSO::

            :meth:`bounded_regions`

        EXAMPLES::

            sage: A = hyperplane_arrangements.semiorder(3)
            sage: B = A.essentialization()
            sage: B.n_regions() - B.n_bounded_regions()
            12
            sage: B.unbounded_regions()
            (A 2-dimensional polyhedron in QQ^2 defined as the convex hull of 3 vertices and 1 ray,
            A 2-dimensional polyhedron in QQ^2 defined as the convex hull of 3 vertices and 1 ray,
            A 2-dimensional polyhedron in QQ^2 defined as the convex hull of 1 vertex and 2 rays,
            A 2-dimensional polyhedron in QQ^2 defined as the convex hull of 3 vertices and 1 ray,
            A 2-dimensional polyhedron in QQ^2 defined as the convex hull of 1 vertex and 2 rays,
            A 2-dimensional polyhedron in QQ^2 defined as the convex hull of 3 vertices and 1 ray,
            A 2-dimensional polyhedron in QQ^2 defined as the convex hull of 1 vertex and 2 rays,
            A 2-dimensional polyhedron in QQ^2 defined as the convex hull of 3 vertices and 1 ray,
            A 2-dimensional polyhedron in QQ^2 defined as the convex hull of 1 vertex and 2 rays,
            A 2-dimensional polyhedron in QQ^2 defined as the convex hull of 3 vertices and 1 ray,
            A 2-dimensional polyhedron in QQ^2 defined as the convex hull of 1 vertex and 2 rays,
            A 2-dimensional polyhedron in QQ^2 defined as the convex hull of 1 vertex and 2 rays)
        """
        s = set(range(self.n_regions())).difference(set(self._bounded_region_indices()))
        return tuple(self.regions()[i] for i in s)

    @cached_method
    def whitney_data(self):
        r"""
        Return the Whitney numbers.

        .. SEEALSO::

            :meth:`whitney_number`,
            :meth:`doubly_indexed_whitney_number`

        OUTPUT:

        A pair of integer matrices. The two matrices are the
        doubly-indexed Whitney numbers of the first or second kind,
        respectively. The `i,j`-th entry is the `i,j`-th
        doubly-indexed Whitney number.

        EXAMPLES::

            sage: A = hyperplane_arrangements.Shi(3)
            sage: A.whitney_data()
            (
            [  1  -6   9]  [ 1  6  6]
            [  0   6 -15]  [ 0  6 15]
            [  0   0   6], [ 0  0  6]
            )
        """
        p = self.intersection_poset()
        r = p.rank_function()
        top = r(p.maximal_elements()[0])
        from sage.matrix.constructor import zero_matrix
        m1 = zero_matrix(ZZ, top+1, top+1)
        m2 = zero_matrix(ZZ, top+1, top+1)
        for i, j in p.relations_iterator():
            m1[r(i), r(j)] += p.moebius_function(i, j)
            m2[r(i), r(j)] += 1
        m1.set_immutable()
        m2.set_immutable()
        return (m1, m2)

    def doubly_indexed_whitney_number(self, i, j, kind=1):
        r"""
        Return the `i,j`-th  doubly-indexed Whitney number.

        If ``kind=1``, this number is obtained by adding the Möbius function
        values `mu(x,y)` over all `x, y` in the intersection poset with
        `\mathrm{rank}(x) = i` and `\mathrm{rank}(y) = j`.

        If `kind=2`, this number is the number of elements `x,y` in the
        intersection poset such that `x \leq y` with ranks `i` and `j`,
        respectively.

        INPUT:

        - ``i``, ``j`` -- integers

        - ``kind`` -- (default: 1) 1 or 2

        OUTPUT:

        Integer. The `(i,j)`-th entry of the ``kind`` Whitney number.

        .. SEEALSO::

            :meth:`whitney_number`,
            :meth:`whitney_data`

        EXAMPLES::

            sage: A = hyperplane_arrangements.Shi(3)
            sage: A.doubly_indexed_whitney_number(0, 2)
            9
            sage: A.whitney_number(2)
            9
            sage: A.doubly_indexed_whitney_number(1, 2)
            -15

        REFERENCES:

        - [GZ1983]_
        """
        if 0 <= i and j <= self.dimension():
            if kind == 1:
                return self.whitney_data()[0][i, j]
            elif kind == 2:
                return self.whitney_data()[1][i, j]
        raise ValueError('argument out of range')

    def whitney_number(self, k, kind=1):
        r"""
        Return the ``k``-th Whitney number.

        If ``kind=1``, this number is obtained by summing the Möbius function
        values `mu(0, x)` over all `x` in the intersection poset with
        `\mathrm{rank}(x) = k`.

        If ``kind=2``, this number is the number of elements `x, y` in the
        intersection poset such that `x \leq y` with ranks `i` and `j`,
        respectively.

        See [GZ1983]_ for more details.

        INPUT:

        - ``k`` -- integer

        - ``kind`` -- 1 or 2 (default: 1)

        OUTPUT:

        Integer. The ``k``-th Whitney number.

        .. SEEALSO::

            :meth:`doubly_indexed_whitney_number`
            :meth:`whitney_data`

        EXAMPLES::

            sage: A = hyperplane_arrangements.Shi(3)
            sage: A.whitney_number(0)
            1
            sage: A.whitney_number(1)
            -6
            sage: A.whitney_number(2)
            9
            sage: A.characteristic_polynomial()
            x^3 - 6*x^2 + 9*x
            sage: A.whitney_number(1,kind=2)
            6
            sage: p = A.intersection_poset()
            sage: r = p.rank_function()
            sage: len([i for i in p if r(i) == 1])
            6
        """
        if k >= 0 and k <= self.dimension():
            if kind == 1:
                return self.whitney_data()[0][0, k]
            elif kind == 2:
                return self.whitney_data()[1][0, k]
        raise ValueError('argument out of range')

    def is_separating_hyperplane(self, region1, region2, hyperplane):
        r"""
        Test whether the ``hyperplane`` separates the given regions.

        INPUT:

        - ``region1``, ``region2`` -- polyhedra or list/tuple/iterable
          of coordinates which are regions of the arrangement or an interior
          point of a region

        - ``hyperplane`` -- a hyperplane

        OUTPUT:

        A boolean. Whether the hyperplane ``hyperplane`` separate the given
        regions.

        EXAMPLES::

            sage: A.<x,y> = hyperplane_arrangements.coordinate(2)
            sage: A.is_separating_hyperplane([1,1], [2,1], y)
            False
            sage: A.is_separating_hyperplane([1,1], [-1,1], x)
            True
            sage: r = A.region_containing_point([1,1])
            sage: s = A.region_containing_point([-1,1])
            sage: A.is_separating_hyperplane(r, s, x)
            True
        """
        if self.base_ring().characteristic() != 0:
            raise ValueError('requires characteristic zero')
        try:
            p1 = region1.representative_point()
        except AttributeError:
            p1 = list(region1)
        try:
            p2 = region2.representative_point()
        except AttributeError:
            p2 = list(region2)
        from sage.functions.generalized import sign
        s = sign(hyperplane(p1)) * sign(hyperplane(p2))
        if s < 0:
            return True
        if s > 0:
            return False
        raise ValueError('point lies on hyperplane')

    def distance_between_regions(self, region1, region2):
        r"""
        Return the number of hyperplanes separating the two regions.

        INPUT:

        - ``region1``, ``region2`` -- regions of the arrangement or
          representative points of regions

        OUTPUT:

        An integer. The number of hyperplanes separating the two regions.

        EXAMPLES::

            sage: c = hyperplane_arrangements.coordinate(2)
            sage: r = c.region_containing_point([-1, -1])
            sage: s = c.region_containing_point([1, 1])
            sage: c.distance_between_regions(r, s)
            2
            sage: c.distance_between_regions(s, s)
            0
        """
        count = sum(1 for hyperplane in self
                    if self.is_separating_hyperplane(region1, region2, hyperplane))
        return ZZ(count)

    def distance_enumerator(self, base_region):
        r"""
        Return the generating function for the number of hyperplanes
        at given distance.

        INPUT:

        - ``base_region`` -- region of arrangement or point in region

        OUTPUT:

        A polynomial `f(x)` for which the coefficient of `x^i` is the
        number of hyperplanes of distance `i` from ``base_region``,
        i.e., the number of hyperplanes separated by `i` hyperplanes
        from ``base_region``.

        EXAMPLES::

            sage: c = hyperplane_arrangements.coordinate(3)
            sage: c.distance_enumerator(c.region_containing_point([1,1,1]))
            x^3 + 3*x^2 + 3*x + 1
        """
        d = [self.distance_between_regions(r, base_region) for r in self.regions()]
        d = [d.count(i) for i in range(max(d)+1)]
        from sage.rings.polynomial.polynomial_ring import polygen
        x = polygen(QQ, 'x')
        return sum([d[i]*x**i for i in range(len(d))])

    @cached_method
    def varchenko_matrix(self, names='h'):
        r"""
        Return the Varchenko matrix of the arrangement.

        Let `H_1, \ldots, H_s` and `R_1, \ldots, R_t` denote the hyperplanes
        and regions, respectively, of the arrangement.  Let `S =
        \QQ[h_1, \ldots, h_s]`, a polynomial ring with indeterminate `h_i`
        corresponding to hyperplane `H_i`.  The Varchenko matrix is
        the `t \times t` matrix with `i,j`-th entry the product of
        those `h_k` such that `H_k` separates `R_i` and `R_j`.

        INPUT:

        - ``names`` -- string or list/tuple/iterable of strings. The
          variable names for the polynomial ring `S`.

        OUTPUT:

        The Varchenko matrix.

        EXAMPLES::

            sage: a = hyperplane_arrangements.coordinate(3)
            sage: v = a.varchenko_matrix();  v
            [    1    h2    h1]
            [   h2     1 h1*h2]
            [   h1 h1*h2     1]
            sage: factor(det(v))
            (h2 - 1) * (h2 + 1) * (h1 - 1) * (h1 + 1)
        """
        from sage.matrix.constructor import identity_matrix
        from sage.misc.misc_c import prod
        k = len(self)
        R = PolynomialRing(QQ, names, k)
        h = R.gens()
        region = self.regions()
        v = identity_matrix(R, k, k)
        for i in range(k):
            for j in range(i+1, k):
                t = prod(h[p] for p in range(k) if
                         self.is_separating_hyperplane(region[i], region[j], self[p]))
                v[i, j] = v[j, i] = t
        v.set_immutable()
        return v

    @cached_method
    def matroid(self):
        r"""
        Return the matroid associated to ``self``.

        Let `A` denote a central hyperplane arrangement and `n_H` the
        normal vector of some hyperplane `H \in A`. We define a matroid
        `M_A` as the linear matroid spanned by `\{ n_H | H \in A \}`.
        The matroid `M_A` is such that the lattice of flats of `M` is
        isomorphic to the intersection lattice of `A`
        (Proposition 3.6 in [Sta2007]_).

        EXAMPLES::

            sage: P.<x,y,z> = HyperplaneArrangements(QQ)
            sage: A = P(x, y, z, x+y+z, 2*x+y+z, 2*x+3*y+z, 2*x+3*y+4*z)
            sage: M = A.matroid(); M
            Linear matroid of rank 3 on 7 elements represented over the Rational Field

        We check the lattice of flats is isomorphic to the
        intersection lattice::

            sage: f = sum([list(M.flats(i)) for i in range(M.rank()+1)], [])
            sage: PF = Poset([f, lambda x, y: x < y])                                   # optional - sage.combinat
            sage: PF.is_isomorphic(A.intersection_poset())                              # optional - sage.combinat
            True
        """
        if not self.is_central():
            raise ValueError("the hyperplane arrangement must be central")
        norms = [p.normal() for p in self]
        from sage.matroids.constructor import Matroid
        return Matroid(matrix=matrix(norms).transpose())

    def orlik_solomon_algebra(self, base_ring=None, ordering=None, **kwds):
        """
        Return the Orlik-Solomon algebra of ``self``.

        INPUT:

        - ``base_ring`` -- (default: the base field of ``self``) the ring
          over which the Orlik-Solomon algebra will be defined
        - ``ordering`` -- (optional) an ordering of the ground set

        EXAMPLES::

            sage: P.<x,y,z> = HyperplaneArrangements(QQ)
            sage: A = P(x, y, z, x+y+z, 2*x+y+z, 2*x+3*y+z, 2*x+3*y+4*z)
            sage: A.orlik_solomon_algebra()
            Orlik-Solomon algebra of Linear matroid of rank 3 on 7 elements
             represented over the Rational Field
            sage: A.orlik_solomon_algebra(base_ring=ZZ)
            Orlik-Solomon algebra of Linear matroid of rank 3 on 7 elements
             represented over the Rational Field
        """
        if base_ring is None:
            base_ring = self.base_ring()
        return self.matroid().orlik_solomon_algebra(base_ring, ordering,**kwds)

    def orlik_terao_algebra(self, base_ring=None, ordering=None, **kwds):
        """
        Return the Orlik-Terao algebra of ``self``.

        INPUT:

        - ``base_ring`` -- (default: the base field of ``self``) the ring
          over which the Orlik-Terao algebra will be defined
        - ``ordering`` -- (optional) an ordering of the ground set

        EXAMPLES::

            sage: P.<x,y,z> = HyperplaneArrangements(QQ)
            sage: A = P(x, y, z, x+y+z, 2*x+y+z, 2*x+3*y+z, 2*x+3*y+4*z)
            sage: A.orlik_terao_algebra()
            Orlik-Terao algebra of Linear matroid of rank 3 on 7 elements
             represented over the Rational Field over Rational Field
            sage: A.orlik_terao_algebra(base_ring=QQ['t'])
            Orlik-Terao algebra of Linear matroid of rank 3 on 7 elements
             represented over the Rational Field
             over Univariate Polynomial Ring in t over Rational Field
        """
        if base_ring is None:
            base_ring = self.base_ring()
        return self.matroid().orlik_terao_algebra(base_ring, ordering, **kwds)

    @cached_method
    def minimal_generated_number(self):
        r"""
        Return the minimum `k` such that ``self`` is `k`-generated.

        Let `A` be a central hyperplane arrangement. Let `W_k` denote
        the solution space of the linear system corresponding to the
        linear dependencies among the hyperplanes of `A` of length at
        most `k`. We say `A` is `k`-*generated* if
        `\dim W_k = \operatorname{rank} A`.

        Equivalently this says all dependencies forming the Orlik-Terao
        ideal are generated by at most `k` hyperplanes.

        EXAMPLES:

        We construct Example 2.2 from [Yuz1993]_::

            sage: P.<x,y,z> = HyperplaneArrangements(QQ)
            sage: A = P(x, y, z, x+y+z, 2*x+y+z, 2*x+3*y+z, 2*x+3*y+4*z, 3*x+5*z, 3*x+4*y+5*z)
            sage: B = P(x, y, z, x+y+z, 2*x+y+z, 2*x+3*y+z, 2*x+3*y+4*z, x+3*z, x+2*y+3*z)
            sage: A.minimal_generated_number()
            3
            sage: B.minimal_generated_number()
            4

        TESTS:

        Check that :trac:`26705` is fixed::

            sage: w = WeylGroup(['A',4]).from_reduced_word([3,4,2,1])
            sage: I = w.inversion_arrangement()
            sage: I
            Arrangement <a4 | a1 | a1 + a2 | a1 + a2 + a3 + a4>
            sage: I.minimal_generated_number()
            0
            sage: I.is_formal()
            True
        """
        V = VectorSpace(self.base_ring(), self.dimension())
        W = VectorSpace(self.base_ring(), self.n_hyperplanes())
        r = self.rank()
        M = self.matroid()
        if len(M.groundset()) == r:  # there are no circuits
            return ZZ.zero()
        norms = M.representation().columns()
        circuits = M.circuits()
        for i in range(2, self.n_hyperplanes()):
            sol = []
            for d in circuits:
                if len(d) > i:
                    continue
                d = list(d)
                dep = V.linear_dependence([norms[j] for j in d])
                w = W.zero().list()
                for j, k in enumerate(d):
                    w[k] = dep[0][j]
                sol.append(w)
            mat = matrix(sol)
            if mat.right_kernel().dimension() == r:
                return i
        return self.n_hyperplanes()

    def is_formal(self):
        """
        Return if ``self`` is formal.

        A hyperplane arrangement is *formal* if it is 3-generated [Yuz1993]_,
        where `k`-generated is defined in :meth:`minimal_generated_number`.

        EXAMPLES::

            sage: P.<x,y,z> = HyperplaneArrangements(QQ)
            sage: A = P(x, y, z, x+y+z, 2*x+y+z, 2*x+3*y+z, 2*x+3*y+4*z, 3*x+5*z, 3*x+4*y+5*z)
            sage: B = P(x, y, z, x+y+z, 2*x+y+z, 2*x+3*y+z, 2*x+3*y+4*z, x+3*z, x+2*y+3*z)
            sage: A.is_formal()
            True
            sage: B.is_formal()
            False
        """
        return self.minimal_generated_number() <= 3

    def defining_polynomial(self):
        r"""
        Return the defining polynomial of ``A``.

        Let `A = (H_i)_i` be a hyperplane arrangement in a vector space `V`
        corresponding to the null spaces of `\alpha_{H_i} \in V^*`. Then
        the *defining polynomial* of `A` is given by

        .. MATH::

            Q(A) = \prod_i \alpha_{H_i} \in S(V^*).

        EXAMPLES::

            sage: H.<x,y,z> = HyperplaneArrangements(QQ)
            sage: A = H([2*x + y - z, -x - 2*y + z])
            sage: p = A.defining_polynomial(); p
            -2*x^2 - 5*x*y - 2*y^2 + 3*x*z + 3*y*z - z^2
            sage: p.factor()
            (-1) * (x + 2*y - z) * (2*x + y - z)
        """
        S = self.parent().ambient_space().symmetric_space()
        return S.prod(H.to_symmetric_space() for H in self)

    @cached_method
    def derivation_module_free_chain(self):
        r"""
        Return a free chain for the derivation module if one
        exists, otherwise return ``None``.

        .. SEEALSO::

            :meth:`is_free`

        EXAMPLES::

            sage: W = WeylGroup(['A',3], prefix='s')
            sage: A = W.long_element().inversion_arrangement()
            sage: for M in A.derivation_module_free_chain(): print("%s\n"%M)
            [ 1  0  0]
            [ 0  1  0]
            [ 0  0 a3]
            <BLANKLINE>
            [ 1  0  0]
            [ 0  0  1]
            [ 0 a2  0]
            <BLANKLINE>
            [  1   0   0]
            [  0  -1  -1]
            [  0  a2 -a3]
            <BLANKLINE>
            [ 0  1  0]
            [ 0  0  1]
            [a1  0  0]
            <BLANKLINE>
            [ 1  0 -1]
            [a3 -1  0]
            [a1  0 a2]
            <BLANKLINE>
            [       1        0        0]
            [      a3       -1       -1]
            [       0       a1 -a2 - a3]
            <BLANKLINE>
        """
        if not self.is_central():
            raise NotImplementedError("only implemented for central arrangements")
        from sage.geometry.hyperplane_arrangement.check_freeness import construct_free_chain
        return construct_free_chain(self)

    @cached_method(key=lambda self, a: None)
    def is_free(self, algorithm="singular"):
        r"""
        Return if ``self`` is free.

        A hyperplane arrangement `A` is free if the module
        of derivations `\operatorname{Der}(A)` is a free `S`-module,
        where `S` is the corresponding symmetric space.

        INPUT:

        - ``algorithm`` -- (default: ``"singular"``) can be one of
          the following:

          * ``"singular"`` -- use Singular's minimal free resolution
          * ``"BC"`` -- use the algorithm given by Barakat and Cuntz
            in [BC2012]_ (much slower than using Singular)

        ALGORITHM:

        .. RUBRIC:: singular

        Check that the minimal free resolution has length at most 2
        by using Singular.

        .. RUBRIC:: BC

        This implementation follows [BC2012]_ by constructing a chain
        of free modules

        .. MATH::

            D(A) = D(A_n) < D(A_{n-1}) < \cdots < D(A_1) < D(A_0)

        corresponding to some ordering of the arrangements `A_0 \subset
        A_1 \subset \cdots \subset A_{n-1} \subset A_n = A`. Such a
        chain is found by using a backtracking algorithm.

        EXAMPLES:

        For type `A` arrangements, chordality is equivalent to freeness.
        We verify that in type `A_3`::

            sage: W = WeylGroup(['A',3], prefix='s')
            sage: for x in W:
            ....:    A = x.inversion_arrangement()
            ....:    assert A.matroid().is_chordal() == A.is_free()

        TESTS:

        We check that the algorithms agree::

            sage: W = WeylGroup(['B',3], prefix='s')
            sage: for x in W:   # long time
            ....:    A = x.inversion_arrangement()
            ....:    assert (A.is_free(algorithm="BC")
            ....:            == A.is_free(algorithm="singular"))
        """
        if not self.is_central():
            raise NotImplementedError("only implemented for central arrangements")
        if algorithm == "singular":
            # TODO: Implement this using libSingular
            mres = self.defining_polynomial().jacobian_ideal()._singular_().mres(0)
            return len(mres) <= 2
        elif algorithm == "BC":
            return self.derivation_module_free_chain() is not None
        else:
            raise ValueError("invalid algorithm")

    def derivation_module_basis(self, algorithm="singular"):
        """
        Return a basis for the derivation module of ``self`` if
        one exists, otherwise return ``None``.

        .. SEEALSO::

            :meth:`derivation_module_free_chain`, :meth:`is_free`

        INPUT:

        - ``algorithm`` -- (default: ``"singular"``) can be one of
          the following:

          * ``"singular"`` -- use Singular's minimal free resolution
          * ``"BC"`` -- use the algorithm given by Barakat and Cuntz
            in [BC2012]_ (much slower than using Singular)

        OUTPUT:

        A basis for the derivation module (over `S`, the
        :meth:`symmetric space
        <sage.geometry.hyperplane_arrangement.hyperplane.AmbientVectorSpace.symmetric_space>`)
        as vectors of a free module over `S`.

        ALGORITHM:

        .. RUBRIC:: Singular

        This gets the reduced syzygy module of the Jacobian ideal of
        the defining polynomial `f` of ``self``. It then checks Saito's
        criterion that the determinant of the basis matrix is a scalar
        multiple of `f`. If the basis matrix is not square or it fails
        Saito's criterion, then we check if the arrangement is free.
        If it is free, then we fall back to the Barakat-Cuntz algorithm.

        .. RUBRIC:: BC

        Return the product of the derivation module free chain matrices.
        See Section 6 of [BC2012]_.

        EXAMPLES::

            sage: W = WeylGroup(['A',2], prefix='s')
            sage: A = W.long_element().inversion_arrangement()
            sage: A.derivation_module_basis()
            [(a1, a2), (0, a1*a2 + a2^2)]

        TESTS:

        We check the algorithms produce a basis with the same exponents::

            sage: W = WeylGroup(['A',2], prefix='s')
            sage: exponents = lambda B: sorted([max(x.degree() for x in b)
            ....:                               for b in B])
            sage: for x in W:  # long time
            ....:     A = x.inversion_arrangement()
            ....:     B = A.derivation_module_basis(algorithm="singular")
            ....:     Bp = A.derivation_module_basis(algorithm="BC")
            ....:     if B is None:
            ....:         assert Bp is None
            ....:     else:
            ....:         assert exponents(B) == exponents(Bp)
        """
        alg = algorithm # prevent possible changes to a global variable
        if alg == "singular":
            # import sage.libs.singular.function_factory
            # syz = sage.libs.singular.function_factory.ff.syz
            f = self.defining_polynomial()
            I = f + f.jacobian_ideal()
            IS = I._singular_()
            ISS = IS.syz()
            MSTD = ISS.mstd()
            basis = MSTD[2]._sage_().transpose().submatrix(0, 1)
            try:
                det = basis.det()
                # Check using Saito's criterion
                if det / f in f.parent().base_ring() and not det.is_zero():
                    return basis.rows()
            except ValueError: # Non-square matrix or det = 0
                pass
            # Check if it is free
            if not self.is_free(algorithm=alg):
                return None
            # The syzygy module did not give a basis, but since it is free,
            #    fallback to the Barakat-Cuntz method
            alg = "BC"
        if alg == "BC":
            C = self.derivation_module_free_chain()
            if C is not None:
                if not C: # C is an empty list
                    S = self.parent().ambient_space().symmetric_space()
                    return matrix.identity(S, self.dimension()).rows()
                from sage.misc.misc_c import prod
                return prod(reversed(C)).rows()
            return None
        else:
            raise ValueError("invalid algorithm")


class HyperplaneArrangements(Parent, UniqueRepresentation):
    """
    Hyperplane arrangements.

    For more information on hyperplane arrangements, see
    :mod:`sage.geometry.hyperplane_arrangement.arrangement`.

    INPUT:

    - ``base_ring`` -- ring; the base ring

    - ``names`` -- tuple of strings; the variable names

    EXAMPLES::

        sage: H.<x,y> = HyperplaneArrangements(QQ)
        sage: x
        Hyperplane x + 0*y + 0
        sage: x + y
        Hyperplane x + y + 0
        sage: H(x, y, x-1, y-1)
        Arrangement <y - 1 | y | x - 1 | x>
    """
    Element = HyperplaneArrangementElement

    def __init__(self, base_ring, names=tuple()):
        """
        Initialize ``self``.

        TESTS::

            sage: H.<x,y> = HyperplaneArrangements(QQ)
            sage: K = HyperplaneArrangements(QQ, names=('x', 'y'))
            sage: H is K
            True
            sage: type(K)
            <class 'sage.geometry.hyperplane_arrangement.arrangement.HyperplaneArrangements_with_category'>
            sage: K.change_ring(RR).gen(0)
            Hyperplane 1.00000000000000*x + 0.000000000000000*y + 0.000000000000000

        TESTS::

            sage: H.<x,y> = HyperplaneArrangements(QQ)
            sage: TestSuite(H).run()
            sage: K = HyperplaneArrangements(QQ)
            sage: TestSuite(K).run()
        """
        from sage.categories.sets_cat import Sets
        from sage.rings.ring import _Fields
        if base_ring not in _Fields:
            raise ValueError('base ring must be a field')
        super().__init__(category=Sets())
        self._base_ring = base_ring
        self._names = names

    def base_ring(self):
        """
        Return the base ring.

        OUTPUT:

        The base ring of the hyperplane arrangement.

        EXAMPLES::

            sage: L.<x,y> = HyperplaneArrangements(QQ)
            sage: L.base_ring()
            Rational Field
        """
        return self._base_ring

    def change_ring(self, base_ring):
        """
        Return hyperplane arrangements over a different base ring.

        INPUT:

        - ``base_ring`` -- a ring; the new base ring.

        OUTPUT:

        A new :class:`HyperplaneArrangements` instance over the new
        base ring.

        EXAMPLES::

            sage: L.<x,y> = HyperplaneArrangements(QQ)
            sage: L.gen(0)
            Hyperplane x + 0*y + 0
            sage: L.change_ring(RR).gen(0)
            Hyperplane 1.00000000000000*x + 0.000000000000000*y + 0.000000000000000

        TESTS::

            sage: L.change_ring(QQ) is L
            True
        """
        return HyperplaneArrangements(base_ring, names=self._names)

    @cached_method
    def ambient_space(self):
        """
        Return the ambient space.

        The ambient space is the parent of hyperplanes. That is, new
        hyperplanes are always constructed internally from the ambient
        space instance.

        EXAMPLES::

            sage: L.<x, y> = HyperplaneArrangements(QQ)
            sage: L.ambient_space()([(1,0), 0])
            Hyperplane x + 0*y + 0
            sage: L.ambient_space()([(1,0), 0]) == x
            True
        """
        return AmbientVectorSpace(self.base_ring(), self._names)

    def _repr_(self):
        """
        Return a string representation.

        OUTPUT:

        A string.

        EXAMPLES::

            sage: L.<x, y> = HyperplaneArrangements(QQ);  L
            Hyperplane arrangements in 2-dimensional linear space over Rational Field with coordinates x, y
        """
        return 'Hyperplane arrangements in {0}'.format(self.ambient_space())

    def _element_constructor_(self, *args, **kwds):
        """
        Construct an element of ``self``.

        INPUT:

        - ``*args`` -- positional arguments, each defining a
          hyperplane; alternatively, a single polytope or a single
          hyperplane arrangement

        - ``signed`` -- boolean (optional, default: ``True``); whether to
          preserve signs of hyperplane equations

        - ``warn_duplicates`` -- boolean (optional, default: ``False``);
          whether to issue a warning if duplicate hyperplanes were
          passed -- note that duplicate hyperplanes are always removed,
          whether or not there is a warning shown

        - ``check`` -- boolean (optional, default: ``True``); whether to
          perform argument checking.

        EXAMPLES::

            sage: L.<x, y> = HyperplaneArrangements(QQ)
            sage: L._element_constructor_(x, y)
            Arrangement <y | x>
            sage: L._element_constructor_([x, y])
            Arrangement <y | x>
            sage: L._element_constructor_([0, 1, 0], [0, 0, 1])
            Arrangement <y | x>
            sage: L._element_constructor_([[0, 1, 0], [0, 0, 1]])
            Arrangement <y | x>

            sage: L._element_constructor_(polytopes.hypercube(2))
            Arrangement <-x + 1 | -y + 1 | y + 1 | x + 1>

            sage: L(x, x, warn_duplicates=True)
            doctest:...: UserWarning: Input contained 2 hyperplanes, but only 1 are distinct.
            Arrangement <x>
            sage: L(-x, x + y - 1, signed=False)
            Arrangement <-x - y + 1 | x>

        TESTS::

            sage: L()
            Empty hyperplane arrangement of dimension 2
            sage: L(0)        # zero is equivalent to no argument, Issue #8648
            Empty hyperplane arrangement of dimension 2
            sage: L(0*x)      # degenerate hyperplane is NOT allowed
            Traceback (most recent call last):
            ...
            ValueError: linear expression must be non-constant to define a hyperplane
            sage: L(0*x, y)   # ditto
            Traceback (most recent call last):
            ...
            ValueError: linear expression must be non-constant to define a hyperplane
       """
        if len(args) == 1:
            arg = args[0]
            if isinstance(arg, HyperplaneArrangementElement) and args[0].parent() is self:
                # optimization if argument is already a hyperplane arrangement
                return arg
            if arg == 0 and not isinstance(arg, Hyperplane):
                # zero = neutral element under addition = the empty hyperplane arrangement
                args = []
        # process keyword arguments
        not_char2 = (self.base_ring().characteristic() != 2)
        signed = kwds.pop('signed', not_char2)
        warn_duplicates = kwds.pop('warn_duplicates', False)
        check = kwds.pop('check', True)
        backend = kwds.pop('backend', None)
        if len(kwds) > 0:
            raise ValueError('unknown keyword argument')
        # process positional arguments
        AA = self.ambient_space()
        try:
            hyperplanes = [AA(_) for _ in args]
        except (TypeError, ValueError, AttributeError):
            if len(args) > 1:
                raise
            arg = args[0]
            if hasattr(arg, 'Hrepresentation'):
                hyperplanes = [AA(h) for h in arg.Hrepresentation()]
            else:
                hyperplanes = [AA(_) for _ in arg]
        hyperplanes = [h.primitive(signed) for h in hyperplanes]
        n = len(hyperplanes)
        hyperplanes = set(hyperplanes)
        if warn_duplicates and n != len(hyperplanes):
            from warnings import warn
            warn('Input contained {0} hyperplanes, but only {1} are distinct.'.format(n, len(hyperplanes)))
        # argument checking (optional but recommended)
        if check:
            if signed and not not_char2:
                raise ValueError('cannot be signed in characteristic 2')
            for h in hyperplanes:
                if h.A() == 0:
                    raise ValueError('linear expression must be non-constant to define a hyperplane')
                if not_char2 and -h in hyperplanes:
                    raise ValueError('arrangement cannot simultaneously have h and -h as hyperplane')
        return self.element_class(self, tuple(sorted(hyperplanes)), backend=backend)

    @cached_method
    def ngens(self):
        """
        Return the number of linear variables.

        OUTPUT:

        An integer.

        EXAMPLES::

            sage: L.<x, y, z> = HyperplaneArrangements(QQ);  L
            Hyperplane arrangements in 3-dimensional linear space over Rational Field with coordinates x, y, z
            sage: L.ngens()
            3
        """
        return len(self._names)

    @cached_method
    def gens(self):
        """
        Return the coordinate hyperplanes.

        OUTPUT:

        A tuple of linear expressions, one for each linear variable.

        EXAMPLES::

            sage: L = HyperplaneArrangements(QQ, ('x', 'y', 'z'))
            sage: L.gens()
            (Hyperplane x + 0*y + 0*z + 0,
             Hyperplane 0*x + y + 0*z + 0,
             Hyperplane 0*x + 0*y + z + 0)
        """
        return self.ambient_space().gens()

    def gen(self, i):
        """
        Return the `i`-th coordinate hyperplane.

        INPUT:

        - ``i`` -- integer

        OUTPUT:

        A linear expression.

        EXAMPLES::

            sage: L.<x, y, z> = HyperplaneArrangements(QQ);  L
            Hyperplane arrangements in 3-dimensional linear space over Rational Field with coordinates x, y, z
            sage: L.gen(0)
            Hyperplane x + 0*y + 0*z + 0
        """
        return self.gens()[i]

    def _coerce_map_from_(self, P):
        """
        Return whether there is a coercion.

        TESTS::

            sage: L.<x> = HyperplaneArrangements(QQ);  L
            Hyperplane arrangements in 1-dimensional linear space over Rational Field with coordinate x
            sage: M.<y> = HyperplaneArrangements(RR);  M
            Hyperplane arrangements in 1-dimensional linear space over Real Field with 53 bits of precision with coordinate y

            sage: L.coerce_map_from(ZZ)
            Coercion map:
              From: Integer Ring
              To:   Hyperplane arrangements in 1-dimensional linear space over Rational Field with coordinate x
            sage: M.coerce_map_from(L)
            Coercion map:
              From: Hyperplane arrangements in 1-dimensional linear space over Rational Field with coordinate x
              To:   Hyperplane arrangements in 1-dimensional linear space over Real Field with 53 bits of precision with coordinate y
            sage: L.coerce_map_from(M)
        """
        if self.ambient_space().has_coerce_map_from(P):
            return True
        if isinstance(P, HyperplaneArrangements):
            return self.base_ring().has_coerce_map_from(P.base_ring())
        return super()._coerce_map_from_(P)<|MERGE_RESOLUTION|>--- conflicted
+++ resolved
@@ -66,11 +66,7 @@
 
 Number fields are also possible::
 
-<<<<<<< HEAD
-    sage: x = var('x')
-=======
     sage: x = polygen(QQ, 'x')
->>>>>>> 7e89a0dd
     sage: NF.<a> = NumberField(x**4 - 5*x**2 + 5, embedding=1.90)                                           # optional - sage.rings.number_field
     sage: H.<y,z> = HyperplaneArrangements(NF)                                                              # optional - sage.rings.number_field
     sage: A = H([[(-a**3 + 3*a, -a**2 + 4), 1], [(a**3 - 4*a, -1), 1],                                      # optional - sage.rings.number_field
