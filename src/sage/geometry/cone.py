--- conflicted
+++ resolved
@@ -203,20 +203,26 @@
 # ****************************************************************************
 from __future__ import annotations
 
-from collections.abc import Hashable, Iterable, Container
+from collections.abc import Container, Hashable, Iterable
 from copy import copy
-from typing import TYPE_CHECKING, Literal
+from typing import TYPE_CHECKING
 from warnings import warn
 
 from sage.misc.lazy_import import lazy_import
+
 lazy_import('sage.combinat.posets.posets', 'FinitePoset')
+from sage.arith.functions import lcm
 from sage.arith.misc import GCD as gcd
-from sage.arith.functions import lcm
 from sage.geometry.point_collection import PointCollection
 from sage.geometry.polyhedron.constructor import Polyhedron
+
 lazy_import('sage.geometry.hasse_diagram', 'lattice_from_incidences')
-from sage.geometry.toric_lattice import (ToricLattice, ToricLattice_generic,
-                                         ToricLattice_quotient)
+from sage.geometry.toric_lattice import (
+    ToricLattice,
+    ToricLattice_generic,
+    ToricLattice_quotient,
+)
+
 lazy_import('sage.geometry.toric_plotter', ['ToricPlotter', 'label_list'])
 from sage.geometry.relative_interior import RelativeInterior
 from sage.matrix.constructor import matrix
@@ -225,18 +231,19 @@
 from sage.misc.cachefunc import cached_method
 from sage.misc.flatten import flatten
 from sage.misc.latex import latex
-from sage.modules.free_module import span, VectorSpace
+from sage.modules.free_module import VectorSpace, span
 from sage.modules.free_module_element import vector
 from sage.rings.integer_ring import ZZ
 from sage.rings.rational_field import QQ
+from sage.structure.element import parent
+from sage.structure.richcmp import richcmp, richcmp_method
 from sage.structure.sage_object import SageObject
-from sage.structure.element import parent
-from sage.structure.richcmp import richcmp_method, richcmp
+
 lazy_import('sage.geometry.integral_points', 'parallelotope_points')
+import sage.geometry.abc
+from sage.features import PythonModule
 from sage.geometry.convex_set import ConvexSet_closed
-import sage.geometry.abc
-
-from sage.features import PythonModule
+
 lazy_import('ppl', ['C_Polyhedron', 'Generator_System', 'Constraint_System',
                     'Linear_Expression', 'Poly_Con_Relation'],
                     feature=PythonModule("ppl", spkg='pplpy', type='standard'))
@@ -4333,16 +4340,10 @@
         # recursively
         N = self.lattice()
         if not self.is_simplicial():
-<<<<<<< HEAD
             from sage.geometry.triangulation.point_configuration import (
                 PointConfiguration,
             )
-            origin = self.nrays() # last one in pc
-=======
-            from sage.geometry.triangulation.point_configuration \
-                    import PointConfiguration
             origin = self.n_rays() # last one in pc
->>>>>>> aa277033
             pc = PointConfiguration(tuple(self.rays()) + (N(0),), star=origin)
             triangulation = pc.triangulate()
             subcones = ( Cone(( self.ray(i) for i in simplex if i != origin ),
@@ -6784,12 +6785,11 @@
                     msg = 'max_rays must be at least min_ambient_dim for '
                     msg += 'a solid cone.'
                     raise ValueError(msg)
-        else:
-            # Repeat the checks above when a lattice is given.
-            if max_rays is not None and max_rays < lattice.dimension():
-                msg = "max_rays must be at least {0} for a solid cone "
-                msg += "in this lattice."
-                raise ValueError(msg.format(lattice.dimension()))
+        # Repeat the checks above when a lattice is given.
+        elif max_rays is not None and max_rays < lattice.dimension():
+            msg = "max_rays must be at least {0} for a solid cone "
+            msg += "in this lattice."
+            raise ValueError(msg.format(lattice.dimension()))
 
     # Sanity checks for non-solid cones.
     if solid is not None and not solid:
@@ -6864,9 +6864,8 @@
             if (max_ambient_dim is not None and
                     K.lattice_dim() > max_ambient_dim):
                 return False
-        else:
-            if K.lattice() is not lattice:
-                return False
+        elif K.lattice() is not lattice:
+            return False
         return all([K.n_rays() >= min_rays,
                     max_rays is None or K.n_rays() <= max_rays,
                     solid is None or K.is_solid() == solid,
@@ -6957,17 +6956,16 @@
                         rays[i][0] = pm * (ray[0].abs() + 1)
 
                     K = Cone(rays, lattice=L)
-            else:
-                # The user requested that the cone be NOT strictly
-                # convex. So it should contain some line...
-                if K.is_strictly_convex():
-                    # ...but it doesn't. If K has at least two rays,
-                    # we can just make the second one a multiple of
-                    # the first -- then K will contain a line. If K
-                    # has fewer than two rays, we punt.
-                    if len(rays) >= 2:
-                        rays[1] = -rays[0]
-                        K = Cone(rays, lattice=L)
+            # The user requested that the cone be NOT strictly
+            # convex. So it should contain some line...
+            elif K.is_strictly_convex():
+                # ...but it doesn't. If K has at least two rays,
+                # we can just make the second one a multiple of
+                # the first -- then K will contain a line. If K
+                # has fewer than two rays, we punt.
+                if len(rays) >= 2:
+                    rays[1] = -rays[0]
+                    K = Cone(rays, lattice=L)
 
         if is_valid(K):
             # Loop if we don't have a valid cone.
