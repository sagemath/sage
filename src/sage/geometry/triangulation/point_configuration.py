--- conflicted
+++ resolved
@@ -20,11 +20,7 @@
 triangulations is implemented natively in this package. However, for
 more advanced options [TOPCOM]_ needs to be installed; see :ref:`spkg_topcom`.
 
-<<<<<<< HEAD
-.. note::
-=======
 .. NOTE::
->>>>>>> e042294b
 
     TOPCOM and the internal algorithms tend to enumerate
     triangulations in a different order. This is why we always
