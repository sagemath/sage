--- conflicted
+++ resolved
@@ -1125,37 +1125,22 @@
 
         EXAMPLES::
 
-<<<<<<< HEAD
-            sage: pyramid = PointConfiguration([[1,0,0],[0,1,1],[0,1,-1],[0,-1,-1],[0,-1,1]])
-            sage: G = pyramid.restricted_automorphism_group()                                       # optional - sage.graphs sage.groups
-            sage: G == PermutationGroup([[(3,5)], [(2,3),(4,5)], [(2,4)]])                          # optional - sage.graphs sage.groups
-            True
-            sage: DihedralGroup(4).is_isomorphic(G)                                                 # optional - sage.graphs sage.groups
-=======
             sage: pyramid = PointConfiguration([[1,0,0], [0,1,1], [0,1,-1],
             ....:                               [0,-1,-1], [0,-1,1]])
             sage: G = pyramid.restricted_automorphism_group()                           # optional - sage.graphs sage.groups
             sage: G == PermutationGroup([[(3,5)], [(2,3),(4,5)], [(2,4)]])              # optional - sage.graphs sage.groups
             True
             sage: DihedralGroup(4).is_isomorphic(G)                                     # optional - sage.graphs sage.groups
->>>>>>> cfb0331c
             True
 
         The square with an off-center point in the middle. Note that
         the middle point breaks the restricted automorphism group
         `D_4` of the convex hull::
 
-<<<<<<< HEAD
-            sage: square = PointConfiguration([(3/4,3/4),(1,1),(1,-1),(-1,-1),(-1,1)])
-            sage: square.restricted_automorphism_group()                                            # optional - sage.graphs sage.groups
-            Permutation Group with generators [(3,5)]
-            sage: DihedralGroup(1).is_isomorphic(_)                                                 # optional - sage.graphs sage.groups
-=======
             sage: square = PointConfiguration([(3/4,3/4), (1,1), (1,-1), (-1,-1), (-1,1)])
             sage: square.restricted_automorphism_group()                                # optional - sage.graphs sage.groups
             Permutation Group with generators [(3,5)]
             sage: DihedralGroup(1).is_isomorphic(_)                                     # optional - sage.graphs sage.groups
->>>>>>> cfb0331c
             True
         """
         v_list = [ vector(p.projective()) for p in self ]
