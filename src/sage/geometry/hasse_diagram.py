"""
Construction of finite atomic and coatomic lattices from incidences

This module provides the function :func:`lattice_from_incidences` for
computing finite atomic and coatomic lattices in the sense of
partially ordered sets where any two elements have meet and joint. For
example, the face lattice of a polyhedron.
"""

#*****************************************************************************
#       Copyright (C) 2010 Andrey Novoseltsev <novoselt@gmail.com>
#
#  Distributed under the terms of the GNU General Public License (GPL)
#
#                  http://www.gnu.org/licenses/
#*****************************************************************************

from sage.graphs.digraph import DiGraph
from sage.combinat.posets.lattices import FiniteLatticePoset


def lattice_from_incidences(atom_to_coatoms, coatom_to_atoms,
                            face_constructor=None,
                            required_atoms=None,
                            key=None,
                            **kwds):
    r"""
    Compute an atomic and coatomic lattice from the incidence between
    atoms and coatoms.

    INPUT:

    - ``atom_to_coatoms`` -- list, ``atom_to_coatom[i]`` should list all
      coatoms over the ``i``-th atom;

    - ``coatom_to_atoms`` -- list, ``coatom_to_atom[i]`` should list all
      atoms under the ``i``-th coatom;

    - ``face_constructor`` -- function or class taking as the first two
      arguments sorted :class:`tuple` of integers and any keyword arguments.
      It will be called to construct a face over atoms passed as the first
      argument and under coatoms passed as the second argument. Default
      implementation will just return these two tuples as a tuple;

    - ``required_atoms`` -- list of atoms (default:None). Each
      non-empty "face" requires at least one of the specified atoms
      present. Used to ensure that each face has a vertex.

    - ``key`` -- any hashable value (default: None). It is passed down
      to :class:`~sage.combinat.posets.posets.FinitePoset`.

    - all other keyword arguments will be passed to ``face_constructor`` on
      each call.

    OUTPUT:

    - :class:`finite poset <sage.combinat.posets.posets.FinitePoset>` with
      elements constructed by ``face_constructor``.

    .. NOTE::

        In addition to the specified partial order, finite posets in Sage have
        internal total linear order of elements which extends the partial one.
        This function will try to make this internal order to start with the
        bottom and atoms in the order corresponding to ``atom_to_coatoms`` and
        to finish with coatoms in the order corresponding to
        ``coatom_to_atoms`` and the top. This may not be possible if atoms and
        coatoms are the same, in which case the preference is given to the
        first list.

    ALGORITHM:

    The detailed description of the used algorithm is given in [KP2002]_.

    The code of this function follows the pseudo-code description in the
    section 2.5 of the paper, although it is mostly based on frozen sets
    instead of sorted lists - this makes the implementation easier and should
    not cost a big performance penalty. (If one wants to make this function
    faster, it should be probably written in Cython.)

    While the title of the paper mentions only polytopes, the algorithm (and
    the implementation provided here) is applicable to any atomic and coatomic
    lattice if both incidences are given, see Section 3.4.

    In particular, this function can be used for strictly convex cones and
    complete fans.

    REFERENCES: [KP2002]_

    AUTHORS:

    - Andrey Novoseltsev (2010-05-13) with thanks to Marshall Hampton for the
      reference.

    EXAMPLES:

    Let us construct the lattice of subsets of {0, 1, 2}.
    Our atoms are {0}, {1}, and {2}, while our coatoms are {0,1}, {0,2}, and
    {1,2}. Then incidences are ::

        sage: atom_to_coatoms = [(0,1), (0,2), (1,2)]
        sage: coatom_to_atoms = [(0,1), (0,2), (1,2)]

    and we can compute the lattice as ::

        sage: from sage.geometry.cone import lattice_from_incidences
<<<<<<< HEAD
        sage: L = lattice_from_incidences(atom_to_coatoms, coatom_to_atoms)             # optional - sage.graphs
        sage: L                                                                         # optional - sage.graphs
=======
        sage: L = lattice_from_incidences(atom_to_coatoms, coatom_to_atoms); L          # optional - sage.graphs
>>>>>>> cfb0331c
        Finite lattice containing 8 elements with distinguished linear extension
        sage: for level in L.level_sets(): print(level)                                 # optional - sage.graphs
        [((), (0, 1, 2))]
        [((0,), (0, 1)), ((1,), (0, 2)), ((2,), (1, 2))]
        [((0, 1), (0,)), ((0, 2), (1,)), ((1, 2), (2,))]
        [((0, 1, 2), ())]

    For more involved examples see the *source code* of
    :meth:`sage.geometry.cone.ConvexRationalPolyhedralCone.face_lattice` and
    :meth:`sage.geometry.fan.RationalPolyhedralFan._compute_cone_lattice`.
    """

    def default_face_constructor(atoms, coatoms, **kwds):
        return (atoms, coatoms)
    if face_constructor is None:
        face_constructor = default_face_constructor
    atom_to_coatoms = [frozenset(atc) for atc in atom_to_coatoms]
    A = frozenset(range(len(atom_to_coatoms)))  # All atoms
    coatom_to_atoms = [frozenset(cta) for cta in coatom_to_atoms]
    C = frozenset(range(len(coatom_to_atoms)))  # All coatoms
    # Comments with numbers correspond to steps in Section 2.5 of the article
    L = DiGraph(1)       # 3: initialize L
    faces = {}
    atoms = frozenset()
    coatoms = C
    faces[atoms, coatoms] = 0
    next_index = 1
    Q = [(atoms, coatoms)]              # 4: initialize Q with the empty face
    while Q:                            # 5
        q_atoms, q_coatoms = Q.pop()    # 6: remove some q from Q
        q = faces[q_atoms, q_coatoms]
        # 7: compute H = {closure(q+atom) : atom not in atoms of q}
        H = {}
        candidates = set(A.difference(q_atoms))
        for atom in candidates:
            coatoms = q_coatoms.intersection(atom_to_coatoms[atom])
            atoms = A
            for coatom in coatoms:
                atoms = atoms.intersection(coatom_to_atoms[coatom])
            H[atom] = (atoms, coatoms)
        # 8: compute the set G of minimal sets in H
        minimals = set([])
        while candidates:
            candidate = candidates.pop()
            atoms = H[candidate][0]
            if atoms.isdisjoint(candidates) and atoms.isdisjoint(minimals):
                minimals.add(candidate)
        # Now G == {H[atom] : atom in minimals}
        for atom in minimals:   # 9: for g in G:
            g_atoms, g_coatoms = H[atom]
            if required_atoms is not None:
                if g_atoms.isdisjoint(required_atoms):
                    continue
            if (g_atoms, g_coatoms) in faces:
                g = faces[g_atoms, g_coatoms]
            else:               # 11: if g was newly created
                g = next_index
                faces[g_atoms, g_coatoms] = g
                next_index += 1
                Q.append((g_atoms, g_coatoms))  # 12
            L.add_edge(q, g)                    # 14

    # End of algorithm, now construct a FiniteLatticePoset.

    # In principle, it is recommended to use Poset or in this case perhaps
    # even LatticePoset, but it seems to take several times more time
    # than the above computation, makes unnecessary copies, and crashes.
    # So for now we will mimic the relevant code from Poset.

    # Enumeration of graph vertices must be a linear extension of the poset
    new_order = L.topological_sort()
    # Make sure that coatoms are in the end in proper order
    tail = [faces[atomes, frozenset([coatom])]
            for coatom, atomes in enumerate(coatom_to_atoms)]
    tail.append(faces[A, frozenset()])
    new_order = [n for n in new_order if n not in tail] + tail
    # Make sure that atoms are in the beginning in proper order
    head = [0] # We know that the empty face has index 0
    head.extend(faces[frozenset([atom]), coatoms]
                for atom, coatoms in enumerate(atom_to_coatoms)
                if required_atoms is None or atom in required_atoms)
    new_order = head + [n for n in new_order if n not in head]
    # "Invert" this list to a dictionary
    labels = {}
    for new, old in enumerate(new_order):
        labels[old] = new
    L.relabel(labels)
    # Construct the actual poset elements
    elements = [None] * next_index
    for face, index in faces.items():
        atoms, coatoms = face
        elements[labels[index]] = face_constructor(
                        tuple(sorted(atoms)), tuple(sorted(coatoms)), **kwds)
    D = {i: f for i, f in enumerate(elements)}
    L.relabel(D)
    return FiniteLatticePoset(L, elements, key=key)<|MERGE_RESOLUTION|>--- conflicted
+++ resolved
@@ -104,12 +104,7 @@
     and we can compute the lattice as ::
 
         sage: from sage.geometry.cone import lattice_from_incidences
-<<<<<<< HEAD
-        sage: L = lattice_from_incidences(atom_to_coatoms, coatom_to_atoms)             # optional - sage.graphs
-        sage: L                                                                         # optional - sage.graphs
-=======
         sage: L = lattice_from_incidences(atom_to_coatoms, coatom_to_atoms); L          # optional - sage.graphs
->>>>>>> cfb0331c
         Finite lattice containing 8 elements with distinguished linear extension
         sage: for level in L.level_sets(): print(level)                                 # optional - sage.graphs
         [((), (0, 1, 2))]
