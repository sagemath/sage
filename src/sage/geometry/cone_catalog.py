r"""
Catalog of common polyhedral convex cones

This module provides shortcut functions, grouped under the
globally-available ``cones`` prefix, to create some common cones:

- The nonnegative orthant,
- The rearrangement cone of order ``p``,
- The Schur cone,
- The trivial cone.

At the moment, only convex rational polyhedral cones are
supported---specifically, those cones that can be built using the
:func:`Cone` constructor. As a result, each shortcut method can be
passed either an ambient dimension ``ambient_dim``, or a toric
``lattice`` (from which the dimension can be inferred) to determine
the ambient space.

Here are some typical usage examples::

    sage: cones.nonnegative_orthant(2).rays()
    N(1, 0),
    N(0, 1)
    in 2-d lattice N

::

    sage: cones.rearrangement(2,2).rays()
    N( 1,  0),
    N( 1, -1),
    N(-1,  1)
    in 2-d lattice N

::

    sage: cones.schur(3).rays()
    N(1, -1,  0),
    N(0,  1, -1)
    in 3-d lattice N

::

    sage: cones.trivial(3).rays()
    Empty collection
    in 3-d lattice N

To specify some other lattice, pass it as an argument to the function::

    sage: K = cones.nonnegative_orthant(3)
    sage: cones.schur(lattice=K.dual().lattice())
    2-d cone in 3-d lattice M

For more information about these cones, see the documentation for the
individual functions and the references therein.
"""

#
# WARNING:
#
# Don't import anything into global scope here. If you do, it will
# show up in the cones.<tab> list, and that list should contain only
# the top-level non-underscore functions defined in this module.
#

def _preprocess_args(ambient_dim, lattice):
    r"""
    Preprocess arguments for cone-constructing functions.

    Each cone-constructing function in this module performs some
    preprocessing on its ``ambient_dim`` and ``lattice`` arguments to
    ensure that they both wind up defined and compatible with one
    another. In particular, the ``ambient_dim`` can be inferred from
    a ``lattice`` and a default lattice can be chosen based on an
    ``ambient_dim``. Both can be specified so long as the rank of
    the ``lattice`` matches the ``ambient_dim``; it is an error
    if the two numbers are different.

    Since each function performs exactly the same steps,

    - Check that either ``ambient_dim`` or ``lattice`` was given,
    - Infer the ``ambient_dim`` from the ``lattice`` if ``lattice``
      was given and ``ambient_dim`` was not,
    - Use the default ``lattice`` if ``ambient_dim`` was given and
      ``lattice`` was not,
    - Ensure that the rank of the ``lattice`` equals ``ambient_dim``,

    we collect them here.

    INPUT:

    - ``ambient_dim`` -- a nonnegative integer; the dimension of the
      ambient space in which the cone will live

    - ``lattice`` -- a toric lattice; the lattice in which the cone
      will live

    OUTPUT:

    A pair ``(ambient_dim, lattice)`` containing the processed
    arguments. Both are guaranteed to be defined (that is, not
    ``None``) and the rank of the ``lattice`` will equal
    ``ambient_dim``.

    EXAMPLES:

    If the ``lattice`` argument is ``None``, then the default lattice
    with rank equal to ``ambient_dim`` will be used::

        sage: from sage.geometry.cone_catalog import _preprocess_args
        sage: _preprocess_args(3, None)
        (3, 3-d lattice N)

    If the ``ambient_dim`` argument is ``None``, then the rank of the
    ``lattice`` will be used as the ambient dimension::

        sage: from sage.geometry.cone_catalog import _preprocess_args
        sage: _preprocess_args(None, ToricLattice(3))
        (3, 3-d lattice N)

    So long as the rank of ``lattice`` equals ``ambient_dim``, it is
    not an error for both to be defined::

        sage: from sage.geometry.cone_catalog import _preprocess_args
        sage: _preprocess_args(3, ToricLattice(3))
        (3, 3-d lattice N)

    .. NOTE::

        The two error conditions are tested in the cone-constructing
        functions themselves, which introduces some duplication but
        serves to ensure that ``_preprocess_args()`` is actually called
        in each such function.
    """
    from sage.geometry.toric_lattice import ToricLattice

    if ambient_dim is None and lattice is None:
        raise ValueError("either the ambient dimension or the lattice "
                         "must be specified")

    if ambient_dim is None:
        ambient_dim = lattice.rank()

    if lattice is None:
        lattice = ToricLattice(ambient_dim)

    if lattice.rank() != ambient_dim:
        raise ValueError("lattice rank=%d and ambient_dim=%d "
                         "are incompatible" % (lattice.rank(), ambient_dim))

    return (ambient_dim, lattice)


def nonnegative_orthant(ambient_dim=None, lattice=None):
    r"""
    The nonnegative orthant in ``ambient_dim`` dimensions, or living
    in ``lattice``.

    The nonnegative orthant consists of all componentwise-nonnegative
    vectors. It is the convex-conic hull of the standard basis.

    INPUT:

    - ``ambient_dim`` -- a nonnegative integer (default: ``None``); the
      dimension of the ambient space

    - ``lattice`` -- a toric lattice (default: ``None``); the lattice in
      which the cone will live

    If ``ambient_dim`` is omitted, then it will be inferred from the
    rank of ``lattice``. If the ``lattice`` is omitted, then the
    default lattice of rank ``ambient_dim`` will be used.

    A ``ValueError`` is raised if neither ``ambient_dim`` nor
    ``lattice`` are specified. It is also a ``ValueError`` to specify
    both ``ambient_dim`` and ``lattice`` unless the rank of
    ``lattice`` is equal to ``ambient_dim``.

    OUTPUT:

    A :class:`~sage.geometry.cone.ConvexRationalPolyhedralCone` living in ``lattice``
    and having ``ambient_dim`` standard basis vectors as its
    generators. Each generating ray has the integer ring as its
    base ring.

    A ``ValueError`` can be raised if the inputs are incompatible or
    insufficient. See the INPUT documentation for details.

    REFERENCES:

    - Chapter 2 in [BV2009]_ (Examples 2.4, 2.14, and 2.23 in particular)

    EXAMPLES::

        sage: cones.nonnegative_orthant(3).rays()
        N(1, 0, 0),
        N(0, 1, 0),
        N(0, 0, 1)
        in 3-d lattice N

    TESTS:

    We can construct the trivial cone as the nonnegative orthant in a
    trivial vector space::

        sage: cones.nonnegative_orthant(0)
        0-d cone in 0-d lattice N

    The nonnegative orthant is a proper cone::

        sage: ambient_dim = ZZ.random_element(10)
        sage: K = cones.nonnegative_orthant(ambient_dim)
        sage: K.is_proper()
        True

    If a ``lattice`` was given, it is actually used::

        sage: L = ToricLattice(3, 'M')
        sage: cones.nonnegative_orthant(lattice=L)
        3-d cone in 3-d lattice M

    Unless the rank of the lattice disagrees with ``ambient_dim``::

        sage: L = ToricLattice(1, 'M')
        sage: cones.nonnegative_orthant(3, lattice=L)
        Traceback (most recent call last):
        ...
        ValueError: lattice rank=1 and ambient_dim=3 are incompatible

    We also get an error if no arguments are given::

        sage: cones.nonnegative_orthant()
        Traceback (most recent call last):
        ...
        ValueError: either the ambient dimension or the lattice must
        be specified
    """
    from sage.geometry.cone import Cone
    from sage.matrix.constructor import matrix
    from sage.rings.integer_ring import ZZ

    (ambient_dim, lattice) = _preprocess_args(ambient_dim, lattice)

    I = matrix.identity(ZZ, ambient_dim)
    return Cone(I.rows(), lattice)


def rearrangement(p, ambient_dim=None, lattice=None):
    r"""
    The rearrangement cone of order ``p`` in ``ambient_dim``
    dimensions, or living in ``lattice``.

    The rearrangement cone of order ``p`` in ``ambient_dim``
    dimensions consists of all vectors of length ``ambient_dim``
    whose smallest ``p`` components sum to a nonnegative number.

    For example, the rearrangement cone of order one has its single
    smallest component nonnegative. This implies that all components
    are nonnegative, and that therefore the rearrangement cone of
    order one is the nonnegative orthant in its ambient space.

    When ``p`` and ``ambient_dim`` are equal, all components of the
    cone's elements must sum to a nonnegative number. In other
    words, the rearrangement cone of order ``ambient_dim`` is a
    half-space.

    INPUT:

    - ``p`` -- a nonnegative integer; the number of components to
      "rearrange", between ``1`` and ``ambient_dim`` inclusive

    - ``ambient_dim`` -- a nonnegative integer (default: ``None``); the
      dimension of the ambient space

    - ``lattice`` -- a toric lattice (default: ``None``); the lattice in
      which the cone will live

    If ``ambient_dim`` is omitted, then it will be inferred from the
    rank of ``lattice``. If the ``lattice`` is omitted, then the
    default lattice of rank ``ambient_dim`` will be used.

    A ``ValueError`` is raised if neither ``ambient_dim`` nor
    ``lattice`` are specified. It is also a ``ValueError`` to specify
    both ``ambient_dim`` and ``lattice`` unless the rank of
    ``lattice`` is equal to ``ambient_dim``.

    It is also a ``ValueError`` to specify a non-integer ``p``.

    OUTPUT:

    A :class:`~sage.geometry.cone.ConvexRationalPolyhedralCone` representing the
    rearrangement cone of order ``p`` living in ``lattice``, with
    ambient dimension ``ambient_dim``. Each generating ray has the
    integer ring as its base ring.

    A ``ValueError`` can be raised if the inputs are incompatible or
    insufficient. See the INPUT documentation for details.

    ALGORITHM:

    Suppose that the ambient space is of dimension `n`. The extreme
    directions of the rearrangement cone for `1 \le p \le n-1` are
    given by [Jeong2017]_ Theorem 5.2.3. When `2 \le p \le n-2` (that
    is, if we ignore `p = 1` and `p = n-1`), they consist of

    - the standard basis `\left\{e_{1},e_{2},\ldots,e_{n}\right\}` for
      the ambient space, and

    - the `n` vectors `\left(1,1,\ldots,1\right)^{T} - pe_{i}` for
      `i = 1,2,\ldots,n`.

    Special cases are then given for `p = 1` and `p = n-1` in the
    theorem. However in SageMath we don't need conically-independent
    extreme directions. We only need a generating set, because the
    :func:`Cone` function will eliminate any redundant generators. And
    one can easily verify that the special-case extreme directions for
    `p = 1` and `p = n-1` are contained in the conic hull of the `2n`
    generators just described. The half space resulting from `p = n`
    is also covered by this set of generators, so for all valid `p` we
    simply take the conic hull of those `2n` vectors.

    REFERENCES:

    - [GJ2016]_, Section 4

    - [HS2010]_, Example 2.21

    - [Jeong2017]_, Section 5.2

    EXAMPLES:

    The rearrangement cones of order one are nonnegative orthants::

        sage: orthant = cones.nonnegative_orthant(6)
        sage: cones.rearrangement(1,6).is_equivalent(orthant)
        True

    When ``p`` and ``ambient_dim`` are equal, the rearrangement cone
    is a half-space, so we expect its lineality to be one less than
    ``ambient_dim`` because it will contain a hyperplane but is not
    the entire space::

        sage: cones.rearrangement(5,5).lineality()
        4

    Jeong's Proposition 5.2.1 [Jeong2017]_ states that all rearrangement
    cones are proper when ``p`` is less than ``ambient_dim``::

        sage: all( cones.rearrangement(p, ambient_dim).is_proper()
        ....:              for ambient_dim in range(10)
        ....:              for p in range(1, ambient_dim) )
        True

    Jeong's Corollary 5.2.4 [Jeong2017]_ states that if `p = n-1` in
    an `n`-dimensional ambient space, then the Lyapunov rank of the
    rearrangement cone is `n`, and that for all other `p > 1` its
    Lyapunov rank is one::

        sage: all( cones.rearrangement(p, ambient_dim).lyapunov_rank()
        ....:      ==
        ....:      ambient_dim
        ....:              for ambient_dim in range(2, 10)
        ....:              for p in [ ambient_dim-1 ] )
        True
        sage: all( cones.rearrangement(p, ambient_dim).lyapunov_rank() == 1
        ....:              for ambient_dim in range(3, 10)
        ....:              for p in range(2, ambient_dim-1) )
        True

    TESTS:

    Jeong's Proposition 5.2.1 [Jeong2017]_ states that rearrangement
    cones are permutation-invariant::

        sage: ambient_dim = ZZ.random_element(2,10).abs()
        sage: p = ZZ.random_element(1, ambient_dim)
        sage: K = cones.rearrangement(p, ambient_dim)
        sage: P = SymmetricGroup(ambient_dim).random_element().matrix()                 # needs sage.groups
        sage: all(K.contains(P*r) for r in K)                                           # needs sage.groups
        True

    The smallest ``p`` components of every element of the rearrangement
    cone should sum to a nonnegative number. In other words, the
    generators really are what we think they are::

        sage: def _has_rearrangement_property(v,p):
        ....:     return sum( sorted(v)[0:p] ) >= 0
        sage: all(
        ....:   _has_rearrangement_property(
        ....:     cones.rearrangement(p, ambient_dim).random_element(),
        ....:     p
        ....:   )
        ....:   for ambient_dim in range(2, 10)
        ....:   for p in range(1, ambient_dim+1)
        ....: )
        True

    The rearrangement cone of order ``p`` is, almost by definition,
    contained in the rearrangement cone of order ``p + 1``::

        sage: ambient_dim = ZZ.random_element(2,10)
        sage: p = ZZ.random_element(1, ambient_dim)
        sage: K1 = cones.rearrangement(p, ambient_dim)
        sage: K2 = cones.rearrangement(p+1, ambient_dim)
        sage: all( x in K2 for x in K1 )
        True

    Jeong's Proposition 5.2.1 [Jeong2017]_ states that the rearrangement
    cone of order ``p`` is linearly isomorphic to the rearrangement
    cone of order ``ambient_dim - p`` when ``p`` is less than
    ``ambient_dim``::

        sage: ambient_dim = ZZ.random_element(2,10)
        sage: p = ZZ.random_element(1, ambient_dim)
        sage: K1 = cones.rearrangement(p, ambient_dim)
        sage: K2 = cones.rearrangement(ambient_dim-p, ambient_dim)
        sage: Mp = ((1/p)*matrix.ones(QQ, ambient_dim)
        ....:    - matrix.identity(QQ, ambient_dim))
        sage: Cone( (Mp*K2.rays()).columns() ).is_equivalent(K1)
        True

    The order ``p`` should be an integer between ``1`` and
    ``ambient_dim``, inclusive::

        sage: cones.rearrangement(0,3)
        Traceback (most recent call last):
        ...
        ValueError: order p=0 should be an integer between 1 and
        ambient_dim=3, inclusive
        sage: cones.rearrangement(5,3)
        Traceback (most recent call last):
        ...
        ValueError: order p=5 should be an integer between 1 and
        ambient_dim=3, inclusive
        sage: cones.rearrangement(3/2, 3)
        Traceback (most recent call last):
        ...
        ValueError: order p=3/2 should be an integer between 1 and
        ambient_dim=3, inclusive

    If a ``lattice`` was given, it is actually used::

        sage: L = ToricLattice(3, 'M')
        sage: cones.rearrangement(2, 3, lattice=L)
        3-d cone in 3-d lattice M

    Unless the rank of the lattice disagrees with ``ambient_dim``::

        sage: L = ToricLattice(1, 'M')
        sage: cones.rearrangement(2, 3, lattice=L)
        Traceback (most recent call last):
        ...
        ValueError: lattice rank=1 and ambient_dim=3 are incompatible

    We also get an error if neither the ambient dimension nor lattice
    are specified::

        sage: cones.rearrangement(3)
        Traceback (most recent call last):
        ...
        ValueError: either the ambient dimension or the lattice must
        be specified
    """
    from sage.geometry.cone import Cone
    from sage.matrix.constructor import matrix
    from sage.rings.integer_ring import ZZ

    (ambient_dim, lattice) = _preprocess_args(ambient_dim, lattice)

    if p < 1 or p > ambient_dim or p not in ZZ:
        raise ValueError("order p=%s should be an integer between 1 "
                         "and ambient_dim=%d, inclusive" % (p, ambient_dim))

    I = matrix.identity(ZZ, ambient_dim)
    M = matrix.ones(ZZ, ambient_dim) - p * I
    G = matrix.identity(ZZ, ambient_dim).rows() + M.rows()
    return Cone(G, lattice=lattice)


def schur(ambient_dim=None, lattice=None):
    r"""
    The Schur cone in ``ambient_dim`` dimensions, or living
    in ``lattice``.

    The Schur cone in `n` dimensions induces the majorization ordering
    on the ambient space. If `\left\{e_{1}, e_{2}, \ldots,
    e_{n}\right\}` is the standard basis for the space, then its
    generators are `\left\{e_{i} - e_{i+1}\ |\ 1 \le i \le
    n-1\right\}`. Its dual is the downward monotonic cone.

    INPUT:

    - ``ambient_dim`` -- a nonnegative integer (default: ``None``); the
      dimension of the ambient space

    - ``lattice`` -- a toric lattice (default: ``None``); the lattice in
      which the cone will live

    If ``ambient_dim`` is omitted, then it will be inferred from the
    rank of ``lattice``. If the ``lattice`` is omitted, then the
    default lattice of rank ``ambient_dim`` will be used.

    A ``ValueError`` is raised if neither ``ambient_dim`` nor
    ``lattice`` are specified. It is also a ``ValueError`` to specify
    both ``ambient_dim`` and ``lattice`` unless the rank of
    ``lattice`` is equal to ``ambient_dim``.

    OUTPUT:

    A :class:`~sage.geometry.cone.ConvexRationalPolyhedralCone` representing the Schur
    cone living in ``lattice``, with ambient dimension ``ambient_dim``.
    Each generating ray has the integer ring as its base ring.

    A ``ValueError`` can be raised if the inputs are incompatible or
    insufficient. See the INPUT documentation for details.

    REFERENCES:

    - [GS2010]_, Section 3.1

    - [IS2005]_, Example 7.3

    - [SS2016]_, Example 7.4

    EXAMPLES:

    Verify the claim [SS2016]_ that the maximal angle between any two
    generators of the Schur cone and the nonnegative orthant in
    dimension five is `\left(3/4\right)\pi`::

        sage: # needs sage.rings.number_fields
        sage: P = cones.schur(5)
        sage: Q = cones.nonnegative_orthant(5)
        sage: G = ( g.change_ring(QQbar).normalized() for g in P )
        sage: H = ( h.change_ring(QQbar).normalized() for h in Q )
<<<<<<< HEAD
        sage: actual = max(arccos(u.inner_product(v)) for u in G for v in H)            # needs sage.rings.number_fields
        sage: expected = 3*pi/4                                                         # needs sage.rings.number_fields
        sage: abs(actual - expected).n() < 1e-12                                        # needs sage.rings.number_fields
=======
        sage: actual = max(arccos(u.inner_product(v)) for u in G for v in H)
        sage: expected = 3*pi/4
        sage: abs(actual - expected).n() < 1e-12
>>>>>>> 37b9baa4
        True

    The dual of the Schur cone is the "downward monotonic cone"
    [GS2010]_, whose elements' entries are in non-increasing order::

        sage: ambient_dim = ZZ.random_element(10)
        sage: K = cones.schur(ambient_dim).dual()
        sage: x = K.random_element()
        sage: all( x[i] >= x[i+1] for i in range(ambient_dim-1) )
        True

    TESTS:

    We get the trivial cone when ``ambient_dim`` is zero::

        sage: cones.schur(0).is_trivial()
        True

    The Schur cone induces the majorization ordering, as in Iusem
    and Seeger's [IS2005]_ Example 7.3::

        sage: def majorized_by(x,y):
        ....:     return (all(sum(x[0:i]) <= sum(y[0:i])
        ....:                 for i in range(x.degree()-1))
        ....:             and sum(x) == sum(y))
        sage: ambient_dim = ZZ.random_element(10)
        sage: V = VectorSpace(QQ, ambient_dim)
        sage: S = cones.schur(ambient_dim)
        sage: majorized_by(V.zero(), S.random_element())
        True
        sage: x = V.random_element()
        sage: y = V.random_element()
        sage: majorized_by(x,y) == ( (y-x) in S )
        True

    If a ``lattice`` was given, it is actually used::

        sage: L = ToricLattice(3, 'M')
        sage: cones.schur(3, lattice=L)
        2-d cone in 3-d lattice M

    Unless the rank of the lattice disagrees with ``ambient_dim``::

        sage: L = ToricLattice(1, 'M')
        sage: cones.schur(3, lattice=L)
        Traceback (most recent call last):
        ...
        ValueError: lattice rank=1 and ambient_dim=3 are incompatible

    We also get an error if no arguments are given::

        sage: cones.schur()
        Traceback (most recent call last):
        ...
        ValueError: either the ambient dimension or the lattice must
        be specified
    """
    from sage.geometry.cone import Cone
    from sage.matrix.constructor import matrix
    from sage.rings.integer_ring import ZZ

    (ambient_dim, lattice) = _preprocess_args(ambient_dim, lattice)

    def _f(i,j):
        if i == j:
            return 1
        elif j - i == 1:
            return -1
        else:
            return 0

    # The "max" below catches the trivial case where ambient_dim == 0.
    S = matrix(ZZ, max(0, ambient_dim-1), ambient_dim, _f)

    return Cone(S.rows(), lattice)


def trivial(ambient_dim=None, lattice=None):
    r"""
    The trivial cone with no nonzero generators in ``ambient_dim``
    dimensions, or living in ``lattice``.

    INPUT:

    - ``ambient_dim`` -- a nonnegative integer (default: ``None``); the
      dimension of the ambient space

    - ``lattice`` -- a toric lattice (default: ``None``); the lattice in
      which the cone will live

    If ``ambient_dim`` is omitted, then it will be inferred from the
    rank of ``lattice``. If the ``lattice`` is omitted, then the
    default lattice of rank ``ambient_dim`` will be used.

    A ``ValueError`` is raised if neither ``ambient_dim`` nor
    ``lattice`` are specified. It is also a ``ValueError`` to specify
    both ``ambient_dim`` and ``lattice`` unless the rank of
    ``lattice`` is equal to ``ambient_dim``.

    OUTPUT:

    A :class:`~sage.geometry.cone.ConvexRationalPolyhedralCone` representing the
    trivial cone with no nonzero generators living in ``lattice``,
    with ambient dimension ``ambient_dim``.

    A ``ValueError`` can be raised if the inputs are incompatible or
    insufficient. See the INPUT documentation for details.

    EXAMPLES:

    Construct the trivial cone, containing only the origin, in three
    dimensions::

        sage: cones.trivial(3)
        0-d cone in 3-d lattice N

    If a ``lattice`` is given, the trivial cone will live in that
    lattice::

        sage: L = ToricLattice(3, 'M')
        sage: cones.trivial(3, lattice=L)
        0-d cone in 3-d lattice M

    TESTS:

    We can construct the trivial cone in a trivial ambient space::

        sage: cones.trivial(0)
        0-d cone in 0-d lattice N

    An error is raised if the rank of the lattice disagrees with
    ``ambient_dim``::

        sage: L = ToricLattice(1, 'M')
        sage: cones.trivial(3, lattice=L)
        Traceback (most recent call last):
        ...
        ValueError: lattice rank=1 and ambient_dim=3 are incompatible

    We also get an error if no arguments are given::

        sage: cones.trivial()
        Traceback (most recent call last):
        ...
        ValueError: either the ambient dimension or the lattice must
        be specified
    """
    from sage.geometry.cone import Cone

    (ambient_dim, lattice) = _preprocess_args(ambient_dim, lattice)

    return Cone([], lattice)<|MERGE_RESOLUTION|>--- conflicted
+++ resolved
@@ -532,15 +532,9 @@
         sage: Q = cones.nonnegative_orthant(5)
         sage: G = ( g.change_ring(QQbar).normalized() for g in P )
         sage: H = ( h.change_ring(QQbar).normalized() for h in Q )
-<<<<<<< HEAD
-        sage: actual = max(arccos(u.inner_product(v)) for u in G for v in H)            # needs sage.rings.number_fields
-        sage: expected = 3*pi/4                                                         # needs sage.rings.number_fields
-        sage: abs(actual - expected).n() < 1e-12                                        # needs sage.rings.number_fields
-=======
         sage: actual = max(arccos(u.inner_product(v)) for u in G for v in H)
         sage: expected = 3*pi/4
         sage: abs(actual - expected).n() < 1e-12
->>>>>>> 37b9baa4
         True
 
     The dual of the Schur cone is the "downward monotonic cone"
