--- conflicted
+++ resolved
@@ -34,15 +34,9 @@
     sage: # needs sage.combinat
     sage: from sage.geometry.polyhedron.combinatorial_polyhedron.conversions \
     ....:         import incidence_matrix_to_bit_rep_of_Vrep
-<<<<<<< HEAD
-    sage: P = polytopes.associahedron(['A',4])                                          # needs sage.combinat
-    sage: face_list = incidence_matrix_to_bit_rep_of_Vrep(P.incidence_matrix())
-    sage: face_list.compute_dimension()                                                 # needs sage.combinat
-=======
     sage: P = polytopes.associahedron(['A',4])
     sage: face_list = incidence_matrix_to_bit_rep_of_Vrep(P.incidence_matrix())
     sage: face_list.compute_dimension()
->>>>>>> 37b9baa4
     4
 
 Obtain the facets of a polyhedron as :class:`~sage.geometry.polyhedron.combinatorial_polyhedron.list_of_faces.ListOfFaces` from a facet list::
