r"""
Base class for polyhedra
"""

# ****************************************************************************
#       Copyright (C) 2008-2012 Marshall Hampton <hamptonio@gmail.com>
#       Copyright (C) 2011-2015 Volker Braun <vbraun.name@gmail.com>
#       Copyright (C) 2012-2018 Frederic Chapoton
#       Copyright (C) 2013      Andrey Novoseltsev
#       Copyright (C) 2014-2017 Moritz Firsching
#       Copyright (C) 2014-2019 Thierry Monteil
#       Copyright (C) 2015      Nathann Cohen
#       Copyright (C) 2015-2017 Jeroen Demeyer
#       Copyright (C) 2015-2017 Vincent Delecroix
#       Copyright (C) 2015-2018 Dima Pasechnik
#       Copyright (C) 2015-2020 Jean-Philippe Labbe <labbe at math.huji.ac.il>
#       Copyright (C) 2015-2021 Matthias Koeppe
#       Copyright (C) 2016-2019 Daniel Krenn
#       Copyright (C) 2017      Marcelo Forets
#       Copyright (C) 2017-2018 Mark Bell
#       Copyright (C) 2019      Julian Ritter
#       Copyright (C) 2019-2020 Laith Rastanawi
#       Copyright (C) 2019-2020 Sophia Elia
#       Copyright (C) 2019-2021 Jonathan Kliem <jonathan.kliem@fu-berlin.de>
#
# This program is free software: you can redistribute it and/or modify
# it under the terms of the GNU General Public License as published by
# the Free Software Foundation, either version 2 of the License, or
# (at your option) any later version.
#                  https://www.gnu.org/licenses/
# ****************************************************************************

from sage.structure.element import coerce_binop, is_Vector, is_Matrix
from sage.cpython.string import bytes_to_str

from sage.misc.cachefunc import cached_method

import sage.rings.abc
from sage.rings.integer_ring import ZZ
from sage.rings.rational_field import QQ
from sage.modules.free_module_element import vector
from sage.modules.vector_space_morphism import linear_transformation
from sage.matrix.constructor import matrix
from sage.misc.lazy_import import lazy_import
lazy_import('sage.groups.matrix_gps.finitely_generated', 'MatrixGroup')
from sage.geometry.convex_set import AffineHullProjectionData

from .constructor import Polyhedron
from .base2 import Polyhedron_base2

#########################################################################
# Notes if you want to implement your own backend:
#
#  * derive from Polyhedron_base
#
#  * you must implement _init_from_Vrepresentation and
#    _init_from_Hrepresentation
#
#  * You might want to override _init_empty_polyhedron
#
#  * You may implement _init_from_Vrepresentation_and_Hrepresentation
#
#  * You can of course also override any other method for which you
#    have a faster implementation.
#########################################################################


#########################################################################
def is_Polyhedron(X):
    """
    Test whether ``X`` is a Polyhedron.

    INPUT:

    - ``X`` -- anything.

    OUTPUT:

    Boolean.

    EXAMPLES::

        sage: p = polytopes.hypercube(2)
        sage: from sage.geometry.polyhedron.base import is_Polyhedron
        sage: is_Polyhedron(p)
        True
        sage: is_Polyhedron(123456)
        False
    """
    return isinstance(X, Polyhedron_base)


#########################################################################
class Polyhedron_base(Polyhedron_base2):
    """
    Base class for Polyhedron objects

    INPUT:

    - ``parent`` -- the parent, an instance of
      :class:`~sage.geometry.polyhedron.parent.Polyhedra`.

    - ``Vrep`` -- a list ``[vertices, rays, lines]`` or ``None``. The
      V-representation of the polyhedron. If ``None``, the polyhedron
      is determined by the H-representation.

    - ``Hrep`` -- a list ``[ieqs, eqns]`` or ``None``. The
      H-representation of the polyhedron. If ``None``, the polyhedron
      is determined by the V-representation.

    - ``Vrep_minimal`` (optional) -- see below

    - ``Hrep_minimal`` (optional) -- see below

    - ``pref_rep`` -- string (default: ``None``);
       one of``Vrep`` or ``Hrep`` to pick this in case the backend
       cannot initialize from complete double description

    - ``mutable`` -- ignored

    If both ``Vrep`` and ``Hrep`` are provided, then
    ``Vrep_minimal`` and ``Hrep_minimal`` must be set to ``True``.

    TESTS::

        sage: p = Polyhedron()
        sage: TestSuite(p).run()

    ::

        sage: p = Polyhedron(vertices=[(1,0), (0,1)], rays=[(1,1)], base_ring=ZZ)
        sage: TestSuite(p).run()

    ::

        sage: p=polytopes.flow_polytope(digraphs.DeBruijn(3,2))                                     # optional - sage.graphs
        sage: TestSuite(p).run()                                                                    # optional - sage.graphs

    ::

        sage: TestSuite(Polyhedron([[]])).run()
        sage: TestSuite(Polyhedron([[0]])).run()
        sage: TestSuite(Polyhedron([[1]])).run()

    ::

        sage: P = polytopes.permutahedron(3) * Polyhedron(rays=[[0,0,1],[0,1,1],[1,2,3]])           # optional - sage.combinat
        sage: TestSuite(P).run()                                                                    # optional - sage.combinat

    ::

        sage: P = polytopes.permutahedron(3)*Polyhedron(rays=[[0,0,1],[0,1,1]], lines=[[1,0,0]])    # optional - sage.combinat
        sage: TestSuite(P).run()                                                                    # optional - sage.combinat

    ::

        sage: M = random_matrix(ZZ, 5, 5, distribution='uniform')
        sage: while True:
        ....:     M = random_matrix(ZZ, 5, 5, distribution='uniform')
        ....:     if M.rank() != 5:
        ....:         break
        ....:
        sage: P = Polyhedron(M)
        sage: TestSuite(P).run()
    """

    def _init_empty_polyhedron(self):
        """
        Initializes an empty polyhedron.

        TESTS::

            sage: Polyhedron().vertex_adjacency_matrix()  # indirect doctest
            []
            sage: Polyhedron().facet_adjacency_matrix()
            [0]
        """
        Polyhedron_base2._init_empty_polyhedron(self)

        V_matrix = matrix(ZZ, 0, 0, 0)
        V_matrix.set_immutable()
        self.vertex_adjacency_matrix.set_cache(V_matrix)

        H_matrix = matrix(ZZ, 1, 1, 0)
        H_matrix.set_immutable()
        self.facet_adjacency_matrix.set_cache(H_matrix)

    def _sage_input_(self, sib, coerced):
        """
        Return Sage command to reconstruct ``self``.

        See :mod:`sage.misc.sage_input` for details.

        .. TODO::

            Add the option ``preparse`` to the method.

        EXAMPLES::

            sage: P = Polyhedron(vertices = [[1, 0], [0, 1]], rays = [[1, 1]], backend='ppl')
            sage: sage_input(P)
            Polyhedron(backend='ppl', base_ring=QQ, rays=[(QQ(1), QQ(1))], vertices=[(QQ(0), QQ(1)), (QQ(1), QQ(0))])
            sage: P = Polyhedron(vertices = [[1, 0], [0, 1]], rays = [[1, 1]], backend='normaliz') # optional - pynormaliz
            sage: sage_input(P)                                                                    # optional - pynormaliz
            Polyhedron(backend='normaliz', base_ring=QQ, rays=[(QQ(1), QQ(1))], vertices=[(QQ(0), QQ(1)), (QQ(1), QQ(0))])
            sage: P = Polyhedron(vertices = [[1, 0], [0, 1]], rays = [[1, 1]], backend='polymake') # optional - polymake
            sage: sage_input(P)                                                                    # optional - polymake
            Polyhedron(backend='polymake', base_ring=QQ, rays=[(QQ(1), QQ(1))], vertices=[(QQ(1), QQ(0)), (QQ(0), QQ(1))])
       """
        kwds = dict()
        kwds['base_ring'] = sib(self.base_ring())
        kwds['backend'] = sib(self.backend())
        if self.n_vertices() > 0:
            kwds['vertices'] = [sib(tuple(v)) for v in self.vertices()]
        if self.n_rays() > 0:
            kwds['rays'] = [sib(tuple(r)) for r in self.rays()]
        if self.n_lines() > 0:
            kwds['lines'] = [sib(tuple(l)) for l in self.lines()]
        return sib.name('Polyhedron')(**kwds)

    def _facet_adjacency_matrix(self):
        """
        Compute the facet adjacency matrix in case it has not been
        computed during initialization.

        EXAMPLES::

            sage: p = Polyhedron(vertices=[(0,0),(1,0),(0,1)])
            sage: p._facet_adjacency_matrix()
            [0 1 1]
            [1 0 1]
            [1 1 0]

        Checks that :trac:`22455` is fixed::

            sage: s = polytopes.simplex(2)
            sage: s._facet_adjacency_matrix()
            [0 1 1]
            [1 0 1]
            [1 1 0]

        """
        # TODO: This implementation computes the whole face lattice,
        # which is much more information than necessary.
        M = matrix(ZZ, self.n_facets(), self.n_facets(), 0)
        codim = self.ambient_dim()-self.dim()

        def set_adjacent(h1, h2):
            if h1 is h2:
                return
            i = h1.index() - codim
            j = h2.index() - codim
            M[i, j] = 1
            M[j, i] = 1

        for face in self.faces(self.dim()-2):
            Hrep = face.ambient_Hrepresentation()
            assert(len(Hrep) == codim+2)
            set_adjacent(Hrep[-2], Hrep[-1])
        M.set_immutable()
        return M

    def _delete(self):
        """
        Delete this polyhedron.

        This speeds up creation of new polyhedra by reusing
        objects. After recycling a polyhedron object, it is not in a
        consistent state any more and neither the polyhedron nor its
        H/V-representation objects may be used any more.

        .. SEEALSO::

            :meth:`~sage.geometry.polyhedron.parent.Polyhedra_base.recycle`

        EXAMPLES::

            sage: p = Polyhedron([(0,0),(1,0),(0,1)])
            sage: p._delete()

            sage: vertices = [(0,0,0,0),(1,0,0,0),(0,1,0,0),(1,1,0,0),(0,0,1,0),(0,0,0,1)]
            sage: def loop_polyhedra():
            ....:     for i in range(100):
            ....:         p = Polyhedron(vertices)

            sage: timeit('loop_polyhedra()')                   # not tested - random
            5 loops, best of 3: 79.5 ms per loop

            sage: def loop_polyhedra_with_recycling():
            ....:     for i in range(100):
            ....:         p = Polyhedron(vertices)
            ....:         p._delete()

            sage: timeit('loop_polyhedra_with_recycling()')    # not tested - random
            5 loops, best of 3: 57.3 ms per loop
        """
        self.parent().recycle(self)

    def _test_basic_properties(self, tester=None, **options):
        """
        Run some basic tests to see, that some general assertion on polyhedra hold.

        TESTS::

            sage: polytopes.cross_polytope(3)._test_basic_properties()
        """
        if tester is None:
            tester = self._tester(**options)

        tester.assertEqual(self.n_vertices() + self.n_rays() + self.n_lines(), self.n_Vrepresentation())
        tester.assertEqual(self.n_inequalities() + self.n_equations(), self.n_Hrepresentation())
        if self.n_vertices():
            # Depending on the backend, this does not hold for the empty polyhedron.
            tester.assertEqual(self.dim() + self.n_equations(), self.ambient_dim())

        tester.assertTrue(all(len(v[::]) == self.ambient_dim() for v in self.Vrep_generator()))
        tester.assertTrue(all(len(h[::]) == self.ambient_dim() + 1 for h in self.Hrep_generator()))

        if self.n_vertices() + self.n_rays() < 40:
            tester.assertEqual(self, Polyhedron(vertices=self.vertices(), rays=self.rays(), lines=self.lines(), ambient_dim=self.ambient_dim()))
        if self.n_inequalities() < 40:
            tester.assertEqual(self, Polyhedron(ieqs=self.inequalities(), eqns=self.equations(), ambient_dim=self.ambient_dim()))

    @cached_method
    def vertex_facet_graph(self, labels=True):
        r"""
        Return the vertex-facet graph.

        This function constructs a directed bipartite graph.
        The nodes of the graph correspond to the vertices of the polyhedron
        and the facets of the polyhedron. There is an directed edge
        from a vertex to a face if and only if the vertex is incident to the face.

        INPUT:

        - ``labels`` -- boolean (default: ``True``); decide how the nodes
          of the graph are labelled. Either with the original vertices/facets
          of the Polyhedron or with integers.

        OUTPUT:

        - a bipartite DiGraph. If ``labels`` is ``True``, then the nodes
          of the graph will actually be the vertices and facets of ``self``,
          otherwise they will be integers.

        .. SEEALSO::

            :meth:`combinatorial_automorphism_group`,
            :meth:`is_combinatorially_isomorphic`.

        EXAMPLES::

            sage: P = polytopes.cube()
            sage: G = P.vertex_facet_graph(); G
            Digraph on 14 vertices
            sage: G.vertices(key = lambda v: str(v))
            [A vertex at (-1, -1, -1),
             A vertex at (-1, -1, 1),
             A vertex at (-1, 1, -1),
             A vertex at (-1, 1, 1),
             A vertex at (1, -1, -1),
             A vertex at (1, -1, 1),
             A vertex at (1, 1, -1),
             A vertex at (1, 1, 1),
             An inequality (-1, 0, 0) x + 1 >= 0,
             An inequality (0, -1, 0) x + 1 >= 0,
             An inequality (0, 0, -1) x + 1 >= 0,
             An inequality (0, 0, 1) x + 1 >= 0,
             An inequality (0, 1, 0) x + 1 >= 0,
             An inequality (1, 0, 0) x + 1 >= 0]
            sage: G.automorphism_group().is_isomorphic(P.hasse_diagram().automorphism_group())
            True
            sage: O = polytopes.octahedron(); O
            A 3-dimensional polyhedron in ZZ^3 defined as the convex hull of 6 vertices
            sage: O.vertex_facet_graph()
            Digraph on 14 vertices
            sage: H = O.vertex_facet_graph()
            sage: G.is_isomorphic(H)
            False
            sage: G2 = copy(G)
            sage: G2.reverse_edges(G2.edges())
            sage: G2.is_isomorphic(H)
            True

        TESTS:

        Check that :trac:`28828` is fixed::

            sage: G._immutable
            True

        Check that :trac:`29188` is fixed::

            sage: P = polytopes.cube()
            sage: P.vertex_facet_graph().is_isomorphic(P.vertex_facet_graph(False))
            True
        """
        return self.combinatorial_polyhedron().vertex_facet_graph(names=labels)

    def plot(self,
             point=None, line=None, polygon=None,  # None means unspecified by the user
             wireframe='blue', fill='green',
             position=None,
             orthonormal=True,  # whether to use orthonormal projections
             **kwds):
        """
        Return a graphical representation.

        INPUT:

        - ``point``, ``line``, ``polygon`` -- Parameters to pass to
          point (0d), line (1d), and polygon (2d) plot commands.
          Allowed values are:

          * A Python dictionary to be passed as keywords to the plot
            commands.

          * A string or triple of numbers: The color. This is
            equivalent to passing the dictionary ``{'color':...}``.

          * ``False``: Switches off the drawing of the corresponding
            graphics object

        - ``wireframe``, ``fill`` -- Similar to ``point``, ``line``,
          and ``polygon``, but ``fill`` is used for the graphics
          objects in the dimension of the polytope (or of dimension 2
          for higher dimensional polytopes) and ``wireframe`` is used
          for all lower-dimensional graphics objects
          (default: 'green' for ``fill`` and 'blue' for ``wireframe``)

        - ``position`` -- positive number; the position to take the projection
          point in Schlegel diagrams.

        - ``orthonormal`` -- Boolean (default: True); whether to use
          orthonormal projections.

        - ``**kwds`` -- optional keyword parameters that are passed to
          all graphics objects.

        OUTPUT:

        A (multipart) graphics object.

        EXAMPLES::

            sage: square = polytopes.hypercube(2)
            sage: point = Polyhedron([[1,1]])
            sage: line = Polyhedron([[1,1],[2,1]])
            sage: cube = polytopes.hypercube(3)
            sage: hypercube = polytopes.hypercube(4)

        By default, the wireframe is rendered in blue and the fill in green::

            sage: square.plot()  # optional - sage.plot
            Graphics object consisting of 6 graphics primitives
            sage: point.plot()  # optional - sage.plot
            Graphics object consisting of 1 graphics primitive
            sage: line.plot()  # optional - sage.plot
            Graphics object consisting of 2 graphics primitives
            sage: cube.plot()  # optional - sage.plot
            Graphics3d Object
            sage: hypercube.plot()  # optional - sage.plot
            Graphics3d Object

        Draw the lines in red and nothing else::

            sage: square.plot(point=False, line='red', polygon=False)  # optional - sage.plot
            Graphics object consisting of 4 graphics primitives
            sage: point.plot(point=False, line='red', polygon=False)  # optional - sage.plot
            Graphics object consisting of 0 graphics primitives
            sage: line.plot(point=False, line='red', polygon=False)  # optional - sage.plot
            Graphics object consisting of 1 graphics primitive
            sage: cube.plot(point=False, line='red', polygon=False)  # optional - sage.plot
            Graphics3d Object
            sage: hypercube.plot(point=False, line='red', polygon=False)  # optional - sage.plot
            Graphics3d Object

        Draw points in red, no lines, and a blue polygon::

            sage: square.plot(point={'color':'red'}, line=False, polygon=(0,0,1))  # optional - sage.plot
            Graphics object consisting of 2 graphics primitives
            sage: point.plot(point={'color':'red'}, line=False, polygon=(0,0,1))  # optional - sage.plot
            Graphics object consisting of 1 graphics primitive
            sage: line.plot(point={'color':'red'}, line=False, polygon=(0,0,1))  # optional - sage.plot
            Graphics object consisting of 1 graphics primitive
            sage: cube.plot(point={'color':'red'}, line=False, polygon=(0,0,1))  # optional - sage.plot
            Graphics3d Object
            sage: hypercube.plot(point={'color':'red'}, line=False, polygon=(0,0,1))  # optional - sage.plot
            Graphics3d Object

        If we instead use the ``fill`` and ``wireframe`` options, the
        coloring depends on the dimension of the object::

            sage: square.plot(fill='green', wireframe='red')  # optional - sage.plot
            Graphics object consisting of 6 graphics primitives
            sage: point.plot(fill='green', wireframe='red')  # optional - sage.plot
            Graphics object consisting of 1 graphics primitive
            sage: line.plot(fill='green', wireframe='red')  # optional - sage.plot
            Graphics object consisting of 2 graphics primitives
            sage: cube.plot(fill='green', wireframe='red')  # optional - sage.plot
            Graphics3d Object
            sage: hypercube.plot(fill='green', wireframe='red')  # optional - sage.plot
            Graphics3d Object

        It is possible to draw polyhedra up to dimension 4, no matter what the
        ambient dimension is::

            sage: hcube = polytopes.hypercube(5)
            sage: facet = hcube.facets()[0].as_polyhedron();facet
            A 4-dimensional polyhedron in ZZ^5 defined as the convex hull of 16 vertices
            sage: facet.plot()  # optional - sage.plot
            Graphics3d Object

        TESTS::

            sage: for p in square.plot():  # optional - sage.plot
            ....:     print("{} {}".format(p.options()['rgbcolor'], p))
            blue Point set defined by 4 point(s)
            blue Line defined by 2 points
            blue Line defined by 2 points
            blue Line defined by 2 points
            blue Line defined by 2 points
            green Polygon defined by 4 points

            sage: for p in line.plot():  # optional - sage.plot
            ....:     print("{} {}".format(p.options()['rgbcolor'], p))
            blue Point set defined by 2 point(s)
            green Line defined by 2 points

            sage: for p in point.plot():  # optional - sage.plot
            ....:     print("{} {}".format(p.options()['rgbcolor'], p))
            green Point set defined by 1 point(s)

        Draw the lines in red and nothing else::

            sage: for p in square.plot(point=False, line='red', polygon=False):  # optional - sage.plot
            ....:     print("{} {}".format(p.options()['rgbcolor'], p))
            red Line defined by 2 points
            red Line defined by 2 points
            red Line defined by 2 points
            red Line defined by 2 points

        Draw vertices in red, no lines, and a blue polygon::

            sage: for p in square.plot(point={'color':'red'}, line=False, polygon=(0,0,1)):  # optional - sage.plot
            ....:     print("{} {}".format(p.options()['rgbcolor'], p))
            red Point set defined by 4 point(s)
            (0, 0, 1) Polygon defined by 4 points

            sage: for p in line.plot(point={'color':'red'}, line=False, polygon=(0,0,1)):  # optional - sage.plot
            ....:     print("{} {}".format(p.options()['rgbcolor'], p))
            red Point set defined by 2 point(s)

            sage: for p in point.plot(point={'color':'red'}, line=False, polygon=(0,0,1)):  # optional - sage.plot
            ....:     print("{} {}".format(p.options()['rgbcolor'], p))
            red Point set defined by 1 point(s)

        Draw in red without wireframe::

            sage: for p in square.plot(wireframe=False, fill="red"):  # optional - sage.plot
            ....:     print("{} {}".format(p.options()['rgbcolor'], p))
            red Polygon defined by 4 points

            sage: for p in line.plot(wireframe=False, fill="red"):  # optional - sage.plot
            ....:     print("{} {}".format(p.options()['rgbcolor'], p))
            red Line defined by 2 points

            sage: for p in point.plot(wireframe=False, fill="red"):  # optional - sage.plot
            ....:     print("{} {}".format(p.options()['rgbcolor'], p))
            red Point set defined by 1 point(s)

        We try to draw the polytope in 2 or 3 dimensions::

            sage: type(Polyhedron(ieqs=[(1,)]).plot())  # optional - sage.plot
            <class 'sage.plot.graphics.Graphics'>
            sage: type(polytopes.hypercube(1).plot())  # optional - sage.plot
            <class 'sage.plot.graphics.Graphics'>
            sage: type(polytopes.hypercube(2).plot())  # optional - sage.plot
            <class 'sage.plot.graphics.Graphics'>
            sage: type(polytopes.hypercube(3).plot())  # optional - sage.plot
            <class 'sage.plot.plot3d.base.Graphics3dGroup'>

        In 4d a projection to 3d is used::

            sage: type(polytopes.hypercube(4).plot())  # optional - sage.plot
            <class 'sage.plot.plot3d.base.Graphics3dGroup'>
            sage: type(polytopes.hypercube(5).plot())  # optional - sage.plot
            Traceback (most recent call last):
            ...
            NotImplementedError: plotting of 5-dimensional polyhedra not implemented

        If the polyhedron is not full-dimensional, the :meth:`affine_hull_projection` is used if necessary::

            sage: type(Polyhedron([(0,), (1,)]).plot())  # optional - sage.plot
            <class 'sage.plot.graphics.Graphics'>
            sage: type(Polyhedron([(0,0), (1,1)]).plot())  # optional - sage.plot
            <class 'sage.plot.graphics.Graphics'>
            sage: type(Polyhedron([(0,0,0), (1,1,1)]).plot())  # optional - sage.plot
            <class 'sage.plot.plot3d.base.Graphics3dGroup'>
            sage: type(Polyhedron([(0,0,0,0), (1,1,1,1)]).plot())  # optional - sage.plot
            <class 'sage.plot.graphics.Graphics'>
            sage: type(Polyhedron([(0,0,0,0,0), (1,1,1,1,1)]).plot())  # optional - sage.plot
            <class 'sage.plot.graphics.Graphics'>
            sage: type(Polyhedron([(0,0,0,0), (1,1,1,1), (1,0,0,0)]).plot())  # optional - sage.plot
            <class 'sage.plot.graphics.Graphics'>

        TESTS:

        Check that :trac:`30015` is fixed::

            sage: fcube = polytopes.hypercube(4)
            sage: tfcube = fcube.face_truncation(fcube.faces(0)[0])
            sage: sp = tfcube.schlegel_projection()
            sage: for face in tfcube.faces(2):
            ....:     vertices = face.ambient_Vrepresentation()
            ....:     indices = [sp.coord_index_of(vector(x)) for x in vertices]
            ....:     projected_vertices = [sp.transformed_coords[i] for i in indices]
            ....:     assert Polyhedron(projected_vertices).dim() == 2
        """
        def merge_options(*opts):
            merged = dict()
            for i in range(len(opts)):
                opt = opts[i]
                if opt is None:
                    continue
                elif opt is False:
                    return False
                elif isinstance(opt, (str, list, tuple)):
                    merged['color'] = opt
                else:
                    merged.update(opt)
            return merged

        d = min(self.dim(), 2)
        opts = [wireframe] * d + [fill] + [False] * (2-d)
        # The point/line/polygon options take precedence over wireframe/fill
        opts = [merge_options(opt1, opt2, kwds)
                for opt1, opt2 in zip(opts, [point, line, polygon])]

        def project(polyhedron, ortho):
            if polyhedron.ambient_dim() <= 3:
                return polyhedron.projection()
            elif polyhedron.dim() <= 3:
                if ortho:
                    return polyhedron.affine_hull_projection(orthonormal=True, extend=True).projection()
                else:
                    return polyhedron.affine_hull_projection().projection()
            elif polyhedron.dimension() == 4:
                # For 4d-polyhedron, we can use schlegel projections:
                return polyhedron.schlegel_projection(position=position)
            else:
                return polyhedron.projection()

        projection = project(self, orthonormal)
        try:
            plot_method = projection.plot
        except AttributeError:
            raise NotImplementedError('plotting of {0}-dimensional polyhedra not implemented'
                                          .format(self.ambient_dim()))
        return plot_method(*opts)

    def show(self, **kwds):
        """
        Display graphics immediately

        This method attempts to display the graphics immediately,
        without waiting for the currently running code (if any) to
        return to the command line. Be careful, calling it from within
        a loop will potentially launch a large number of external
        viewer programs.

        INPUT:

        - ``kwds`` -- optional keyword arguments. See :meth:`plot` for
          the description of available options.

        OUTPUT:

        This method does not return anything. Use :meth:`plot` if you
        want to generate a graphics object that can be saved or
        further transformed.

        EXAMPLES::

            sage: square = polytopes.hypercube(2)
            sage: square.show(point='red')         # optional - sage.plot
        """
        self.plot(**kwds).show()

    def tikz(self, view=[0, 0, 1], angle=0, scale=1,
             edge_color='blue!95!black', facet_color='blue!95!black',
             opacity=0.8, vertex_color='green', axis=False):
        r"""
        Return a string ``tikz_pic`` consisting of a tikz picture of ``self``
        according to a projection ``view`` and an angle ``angle``
        obtained via the threejs viewer.

        INPUT:

        - ``view`` - list (default: [0,0,1]) representing the rotation axis (see note below).
        - ``angle`` - integer (default: 0) angle of rotation in degree from 0 to 360 (see note
          below).
        - ``scale`` - integer (default: 1) specifying the scaling of the tikz picture.
        - ``edge_color`` - string (default: 'blue!95!black') representing colors which tikz
          recognize.
        - ``facet_color`` - string (default: 'blue!95!black') representing colors which tikz
          recognize.
        - ``vertex_color`` - string (default: 'green') representing colors which tikz
          recognize.
        - ``opacity`` - real number (default: 0.8) between 0 and 1 giving the opacity of
          the front facets.
        - ``axis`` - Boolean (default: False) draw the axes at the origin or not.

        OUTPUT:

        - LatexExpr -- containing the TikZ picture.

        .. NOTE::

            This is a wrapper of a method of the projection object
            `self.projection()`. See :meth:`~sage.geometry.polyhedron.plot.Projection.tikz`
            for more detail.

            The inputs ``view`` and ``angle`` can be obtained by visualizing it
            using ``.show(aspect_ratio=1)``. This will open an interactive view
            in your default browser, where you can rotate the polytope. Once
            the desired view angle is found, click on the information icon in
            the lower right-hand corner and select *Get Viewpoint*. This will
            copy a string of the form '[x,y,z],angle' to your local clipboard.
            Go back to Sage and type ``Img = P.tikz([x,y,z],angle)``.

            The inputs ``view`` and ``angle`` can also be obtained from the
            viewer Jmol::

                1) Right click on the image
                2) Select ``Console``
                3) Select the tab ``State``
                4) Scroll to the line ``moveto``

            It reads something like::

                moveto 0.0 {x y z angle} Scale

            The ``view`` is then [x,y,z] and ``angle`` is angle.
            The following number is the scale.

            Jmol performs a rotation of ``angle`` degrees along the
            vector [x,y,z] and show the result from the z-axis.


        EXAMPLES::

            sage: co = polytopes.cuboctahedron()
            sage: Img = co.tikz([0,0,1], 0)
            sage: print('\n'.join(Img.splitlines()[:9]))
            \begin{tikzpicture}%
                [x={(1.000000cm, 0.000000cm)},
                y={(0.000000cm, 1.000000cm)},
                z={(0.000000cm, 0.000000cm)},
                scale=1.000000,
                back/.style={loosely dotted, thin},
                edge/.style={color=blue!95!black, thick},
                facet/.style={fill=blue!95!black,fill opacity=0.800000},
                vertex/.style={inner sep=1pt,circle,draw=green!25!black,fill=green!75!black,thick}]
            sage: print('\n'.join(Img.splitlines()[12:21]))
            %% with the command: ._tikz_3d_in_3d and parameters:
            %% view = [0, 0, 1]
            %% angle = 0
            %% scale = 1
            %% edge_color = blue!95!black
            %% facet_color = blue!95!black
            %% opacity = 0.8
            %% vertex_color = green
            %% axis = False
            sage: print('\n'.join(Img.splitlines()[22:26]))
            %% Coordinate of the vertices:
            %%
            \coordinate (-1.00000, -1.00000, 0.00000) at (-1.00000, -1.00000, 0.00000);
            \coordinate (-1.00000, 0.00000, -1.00000) at (-1.00000, 0.00000, -1.00000);
        """
        return self.projection().tikz(view, angle, scale,
                                      edge_color, facet_color,
                                      opacity, vertex_color, axis)

    def _rich_repr_(self, display_manager, **kwds):
        r"""
        Rich Output Magic Method

        See :mod:`sage.repl.rich_output` for details.

        EXAMPLES::

            sage: from sage.repl.rich_output import get_display_manager
            sage: dm = get_display_manager()
            sage: polytopes.hypercube(2)._rich_repr_(dm)
            OutputPlainText container

        The ``supplemental_plot`` preference lets us control whether
        this object is shown as text or picture+text::

            sage: dm.preferences.supplemental_plot
            'never'
            sage: del dm.preferences.supplemental_plot
            sage: polytopes.hypercube(3)
            A 3-dimensional polyhedron in ZZ^3 defined as the convex hull of 8 vertices (use the .plot() method to plot)
            sage: dm.preferences.supplemental_plot = 'never'
        """
        prefs = display_manager.preferences
        is_small = (self.ambient_dim() <= 2)
        can_plot = (prefs.supplemental_plot != 'never')
        plot_graph = can_plot and (prefs.supplemental_plot == 'always' or is_small)
        # Under certain circumstances we display the plot as graphics
        if plot_graph:
            plot_kwds = dict(kwds)
            plot_kwds.setdefault('title', repr(self))
            output = self.plot(**plot_kwds)._rich_repr_(display_manager)
            if output is not None:
                return output
        # create text for non-graphical output
        if can_plot:
            text = '{0} (use the .plot() method to plot)'.format(repr(self))
        else:
            text = repr(self)
        # latex() produces huge tikz environment, override
        tp = display_manager.types
        if (prefs.text == 'latex' and tp.OutputLatex in display_manager.supported_output()):
            return tp.OutputLatex(r'\text{{{0}}}'.format(text))
        return tp.OutputPlainText(text)

    def cdd_Hrepresentation(self):
        r"""
        Write the inequalities/equations data of the polyhedron in
        cdd's H-representation format.

        .. SEEALSO::

            :meth:`write_cdd_Hrepresentation` -- export the polyhedron as a
            H-representation to a file.

        OUTPUT: a string

        EXAMPLES::

            sage: p = polytopes.hypercube(2)
            sage: print(p.cdd_Hrepresentation())
            H-representation
            begin
             4 3 rational
             1 -1 0
             1 0 -1
             1 1 0
             1 0 1
            end
            <BLANKLINE>

            sage: triangle = Polyhedron(vertices=[[1,0], [0,1], [1,1]], base_ring=AA)   # optional - sage.rings.number_field
            sage: triangle.base_ring()                                                  # optional - sage.rings.number_field
            Algebraic Real Field
            sage: triangle.cdd_Hrepresentation()                                        # optional - sage.rings.number_field
            Traceback (most recent call last):
            ...
            TypeError: the base ring must be ZZ, QQ, or RDF
        """
        from .cdd_file_format import cdd_Hrepresentation
        try:
            cdd_type = self._cdd_type
        except AttributeError:
            if self.base_ring() is ZZ or self.base_ring() is QQ:
                cdd_type = 'rational'
            elif isinstance(self.base_ring(), sage.rings.abc.RealDoubleField):
                cdd_type = 'real'
            else:
                raise TypeError('the base ring must be ZZ, QQ, or RDF')
        return cdd_Hrepresentation(cdd_type,
                                   list(self.inequality_generator()),
                                   list(self.equation_generator()))

    def write_cdd_Hrepresentation(self, filename):
        r"""
        Export the polyhedron as a H-representation to a file.

        INPUT:

        - ``filename`` -- the output file.

        .. SEEALSO::

            :meth:`cdd_Hrepresentation` -- return the H-representation of the
            polyhedron as a string.

        EXAMPLES::

            sage: from sage.misc.temporary_file import tmp_filename
            sage: filename = tmp_filename(ext='.ext')
            sage: polytopes.cube().write_cdd_Hrepresentation(filename)
        """
        with open(filename, 'w') as f:
            f.write(self.cdd_Hrepresentation())

    def cdd_Vrepresentation(self):
        r"""
        Write the vertices/rays/lines data of the polyhedron in cdd's
        V-representation format.

        .. SEEALSO::

            :meth:`write_cdd_Vrepresentation` -- export the polyhedron as a
            V-representation to a file.

        OUTPUT: a string

        EXAMPLES::

            sage: q = Polyhedron(vertices = [[1,1],[0,0],[1,0],[0,1]])
            sage: print(q.cdd_Vrepresentation())
            V-representation
            begin
             4 3 rational
             1 0 0
             1 0 1
             1 1 0
             1 1 1
            end
        """
        from .cdd_file_format import cdd_Vrepresentation
        try:
            cdd_type = self._cdd_type
        except AttributeError:
            if self.base_ring() is ZZ or self.base_ring() is QQ:
                cdd_type = 'rational'
            elif isinstance(self.base_ring(), sage.rings.abc.RealDoubleField):
                cdd_type = 'real'
            else:
                raise TypeError('the base ring must be ZZ, QQ, or RDF')
        return cdd_Vrepresentation(cdd_type,
                                   list(self.vertex_generator()),
                                   list(self.ray_generator()),
                                   list(self.line_generator()))

    def write_cdd_Vrepresentation(self, filename):
        r"""
        Export the polyhedron as a V-representation to a file.

        INPUT:

        - ``filename`` -- the output file.

        .. SEEALSO::

            :meth:`cdd_Vrepresentation` -- return the V-representation of the
            polyhedron as a string.

        EXAMPLES::

            sage: from sage.misc.temporary_file import tmp_filename
            sage: filename = tmp_filename(ext='.ext')
            sage: polytopes.cube().write_cdd_Vrepresentation(filename)
        """
        with open(filename, 'w') as f:
            f.write(self.cdd_Vrepresentation())

    def to_linear_program(self, solver=None, return_variable=False, base_ring=None):
        r"""
        Return a linear optimization problem over the polyhedron in the form of
        a :class:`MixedIntegerLinearProgram`.

        INPUT:

        - ``solver`` -- select a solver (MIP backend). See the documentation
          of for :class:`MixedIntegerLinearProgram`. Set to ``None`` by default.

        - ``return_variable`` -- (default: ``False``) If ``True``, return a tuple
          ``(p, x)``, where ``p`` is the :class:`MixedIntegerLinearProgram` object
          and ``x`` is the vector-valued MIP variable in this problem, indexed
          from 0.  If ``False``, only return ``p``.

        - ``base_ring`` -- select a field over which the linear program should be
          set up.  Use ``RDF`` to request a fast inexact (floating point) solver
          even if ``self`` is exact.

        Note that the :class:`MixedIntegerLinearProgram` object will have the
        null function as an objective to be maximized.

        .. SEEALSO::

            :meth:`~MixedIntegerLinearProgram.polyhedron` -- return the
            polyhedron associated with a :class:`MixedIntegerLinearProgram`
            object.

        EXAMPLES:

        Exact rational linear program::

            sage: p = polytopes.cube()
            sage: p.to_linear_program()
            Linear Program (no objective, 3 variables, 6 constraints)
            sage: lp, x = p.to_linear_program(return_variable=True)
            sage: lp.set_objective(2*x[0] + 1*x[1] + 39*x[2])
            sage: lp.solve()
            42
            sage: lp.get_values(x[0], x[1], x[2])
            [1, 1, 1]

        Floating-point linear program::

            sage: lp, x = p.to_linear_program(return_variable=True, base_ring=RDF)
            sage: lp.set_objective(2*x[0] + 1*x[1] + 39*x[2])
            sage: lp.solve()
            42.0

        Irrational algebraic linear program over an embedded number field::

            sage: p = polytopes.icosahedron()                                           # optional - sage.rings.number_field
            sage: lp, x = p.to_linear_program(return_variable=True)                     # optional - sage.rings.number_field
            sage: lp.set_objective(x[0] + x[1] + x[2])                                  # optional - sage.rings.number_field
            sage: lp.solve()                                                            # optional - sage.rings.number_field
            1/4*sqrt5 + 3/4

        Same example with floating point::

            sage: lp, x = p.to_linear_program(return_variable=True, base_ring=RDF)      # optional - sage.rings.number_field
            sage: lp.set_objective(x[0] + x[1] + x[2])                                  # optional - sage.rings.number_field
            sage: lp.solve()                                               # tol 1e-5   # optional - sage.rings.number_field
            1.3090169943749475

        Same example with a specific floating point solver::

            sage: lp, x = p.to_linear_program(return_variable=True, solver='GLPK')      # optional - sage.rings.number_field
            sage: lp.set_objective(x[0] + x[1] + x[2])                                  # optional - sage.rings.number_field
            sage: lp.solve()                                               # tol 1e-8   # optional - sage.rings.number_field
            1.3090169943749475

        Irrational algebraic linear program over `AA`::

            sage: p = polytopes.icosahedron(base_ring=AA)                               # optional - sage.rings.number_field
            sage: lp, x = p.to_linear_program(return_variable=True)                     # optional - sage.rings.number_field
            sage: lp.set_objective(x[0] + x[1] + x[2])                                  # optional - sage.rings.number_field
            sage: lp.solve()                                               # long time  # optional - sage.rings.number_field
            1.309016994374948?

        TESTS::

            sage: p = polytopes.flow_polytope(digraphs.DeBruijn(3,2)); p                # optional - sage.graphs
            A 19-dimensional polyhedron in QQ^27
             defined as the convex hull of 1 vertex and 148 rays
            sage: p.to_linear_program().polyhedron() == p                               # optional - sage.graphs
            True

            sage: p = polytopes.icosahedron()                                           # optional - sage.rings.number_field
            sage: p.to_linear_program(solver='PPL')                                     # optional - sage.rings.number_field
            Traceback (most recent call last):
            ...
            TypeError: The PPL backend only supports rational data.

        Test that equations are handled correctly (:trac:`24154`)::

            sage: p = Polyhedron(vertices=[[19]])
            sage: lp, x = p.to_linear_program(return_variable=True)
            sage: lp.set_objective(x[0])
            sage: lp.solve()
            19
        """
        if base_ring is None:
            base_ring = self.base_ring()
        base_ring = base_ring.fraction_field()
        from sage.numerical.mip import MixedIntegerLinearProgram
        p = MixedIntegerLinearProgram(solver=solver, base_ring=base_ring)
        x = p.new_variable(real=True, nonnegative=False)

        for ineqn in self.inequalities_list():
            b = -ineqn.pop(0)
            p.add_constraint(p.sum([x[i]*ineqn[i] for i in range(len(ineqn))]) >= b)

        for eqn in self.equations_list():
            b = -eqn.pop(0)
            p.add_constraint(p.sum([x[i]*eqn[i] for i in range(len(eqn))]) == b)

        if return_variable:
            return p, x
        else:
            return p

    @cached_method
    def vertices_matrix(self, base_ring=None):
        """
        Return the coordinates of the vertices as the columns of a matrix.

        INPUT:

        - ``base_ring`` -- A ring or ``None`` (default). The base ring
          of the returned matrix. If not specified, the base ring of
          the polyhedron is used.

        OUTPUT:

        A matrix over ``base_ring`` whose columns are the coordinates
        of the vertices. A ``TypeError`` is raised if the coordinates
        cannot be converted to ``base_ring``.

        .. WARNING::

            If the polyhedron has lines, return the coordinates of the vertices
            of the ``Vrepresentation``. However, the represented polyhedron
            has no 0-dimensional faces (i.e. vertices)::

                sage: P = Polyhedron(rays=[[1,0,0]],lines=[[0,1,0]])
                sage: P.vertices_matrix()
                [0]
                [0]
                [0]
                sage: P.faces(0)
                ()

        EXAMPLES::

            sage: triangle = Polyhedron(vertices=[[1,0],[0,1],[1,1]])
            sage: triangle.vertices_matrix()
            [0 1 1]
            [1 0 1]
            sage: (triangle/2).vertices_matrix()
            [  0 1/2 1/2]
            [1/2   0 1/2]
            sage: (triangle/2).vertices_matrix(ZZ)
            Traceback (most recent call last):
            ...
            TypeError: no conversion of this rational to integer

        TESTS:

        Check that :trac:`28828` is fixed::

                sage: P.vertices_matrix().is_immutable()
                True
        """
        if base_ring is None:
            base_ring = self.base_ring()
        m = matrix(base_ring, self.ambient_dim(), self.n_vertices())
        for i, v in enumerate(self.vertices()):
            for j in range(self.ambient_dim()):
                m[j, i] = v[j]
        m.set_immutable()
        return m

    def bounded_edges(self):
        """
        Return the bounded edges (excluding rays and lines).

        OUTPUT:

        A generator for pairs of vertices, one pair per edge.

        EXAMPLES::

            sage: p = Polyhedron(vertices=[[1,0],[0,1]], rays=[[1,0],[0,1]])
            sage: [ e for e in p.bounded_edges() ]
            [(A vertex at (0, 1), A vertex at (1, 0))]
            sage: for e in p.bounded_edges(): print(e)
            (A vertex at (0, 1), A vertex at (1, 0))
        """
        obj = self.Vrepresentation()
        for i in range(len(obj)):
            if not obj[i].is_vertex():
                continue
            for j in range(i+1, len(obj)):
                if not obj[j].is_vertex():
                    continue
                if self.vertex_adjacency_matrix()[i, j] == 0:
                    continue
                yield (obj[i], obj[j])

    @cached_method
    def vertex_adjacency_matrix(self):
        """
        Return the binary matrix of vertex adjacencies.

        EXAMPLES::

            sage: polytopes.simplex(4).vertex_adjacency_matrix()
            [0 1 1 1 1]
            [1 0 1 1 1]
            [1 1 0 1 1]
            [1 1 1 0 1]
            [1 1 1 1 0]

        The rows and columns of the vertex adjacency matrix correspond
        to the :meth:`Vrepresentation` objects: vertices, rays, and
        lines. The `(i,j)` matrix entry equals `1` if the `i`-th and
        `j`-th V-representation object are adjacent.

        Two vertices are adjacent if they are the endpoints of an
        edge, that is, a one-dimensional face. For unbounded polyhedra
        this clearly needs to be generalized and we define two
        V-representation objects (see
        :mod:`sage.geometry.polyhedron.constructor`) to be adjacent if
        they together generate a one-face. There are three possible
        combinations:

        * Two vertices can bound a finite-length edge.

        * A vertex and a ray can generate a half-infinite edge
          starting at the vertex and with the direction given by the
          ray.

        * A vertex and a line can generate an infinite edge. The
          position of the vertex on the line is arbitrary in this
          case, only its transverse position matters. The direction of
          the edge is given by the line generator.

        For example, take the half-plane::

            sage: half_plane = Polyhedron(ieqs=[(0,1,0)])
            sage: half_plane.Hrepresentation()
            (An inequality (1, 0) x + 0 >= 0,)

        Its (non-unique) V-representation consists of a vertex, a ray,
        and a line. The only edge is spanned by the vertex and the
        line generator, so they are adjacent::

            sage: half_plane.Vrepresentation()
            (A line in the direction (0, 1), A ray in the direction (1, 0), A vertex at (0, 0))
            sage: half_plane.vertex_adjacency_matrix()
            [0 0 1]
            [0 0 0]
            [1 0 0]

        In one dimension higher, that is for a half-space in 3
        dimensions, there is no one-dimensional face. Hence nothing is
        adjacent::

            sage: Polyhedron(ieqs=[(0,1,0,0)]).vertex_adjacency_matrix()
            [0 0 0 0]
            [0 0 0 0]
            [0 0 0 0]
            [0 0 0 0]

        EXAMPLES:

        In a bounded polygon, every vertex has precisely two adjacent ones::

            sage: P = Polyhedron(vertices=[(0, 1), (1, 0), (3, 0), (4, 1)])
            sage: for v in P.Vrep_generator():
            ....:     print("{} {}".format(P.adjacency_matrix().row(v.index()), v))
            (0, 1, 0, 1) A vertex at (0, 1)
            (1, 0, 1, 0) A vertex at (1, 0)
            (0, 1, 0, 1) A vertex at (3, 0)
            (1, 0, 1, 0) A vertex at (4, 1)

        If the V-representation of the polygon contains vertices and
        one ray, then each V-representation object is adjacent to two
        V-representation objects::

            sage: P = Polyhedron(vertices=[(0, 1), (1, 0), (3, 0), (4, 1)],
            ....:                rays=[(0,1)])
            sage: for v in P.Vrep_generator():
            ....:       print("{} {}".format(P.adjacency_matrix().row(v.index()), v))
            (0, 1, 0, 0, 1) A ray in the direction (0, 1)
            (1, 0, 1, 0, 0) A vertex at (0, 1)
            (0, 1, 0, 1, 0) A vertex at (1, 0)
            (0, 0, 1, 0, 1) A vertex at (3, 0)
            (1, 0, 0, 1, 0) A vertex at (4, 1)

        If the V-representation of the polygon contains vertices and
        two distinct rays, then each vertex is adjacent to two
        V-representation objects (which can now be vertices or
        rays). The two rays are not adjacent to each other::

            sage: P = Polyhedron(vertices=[(0, 1), (1, 0), (3, 0), (4, 1)],
            ....:                rays=[(0,1), (1,1)])
            sage: for v in P.Vrep_generator():
            ....:     print("{} {}".format(P.adjacency_matrix().row(v.index()), v))
            (0, 1, 0, 0, 0) A ray in the direction (0, 1)
            (1, 0, 1, 0, 0) A vertex at (0, 1)
            (0, 1, 0, 0, 1) A vertex at (1, 0)
            (0, 0, 0, 0, 1) A ray in the direction (1, 1)
            (0, 0, 1, 1, 0) A vertex at (3, 0)

        The vertex adjacency matrix has base ring integers. This way one can express various
        counting questions::

            sage: P = polytopes.cube()
            sage: Q = P.stack(P.faces(2)[0])
            sage: M = Q.vertex_adjacency_matrix()
            sage: sum(M)
            (4, 4, 3, 3, 4, 4, 4, 3, 3)
            sage: G = Q.vertex_graph()
            sage: G.degree()
            [4, 4, 3, 3, 4, 4, 4, 3, 3]

        TESTS:

        Check that :trac:`28828` is fixed::

                sage: P.adjacency_matrix().is_immutable()
                True
        """
        return self.combinatorial_polyhedron().vertex_adjacency_matrix()

    adjacency_matrix = vertex_adjacency_matrix

    def boundary_complex(self):
        """
        Return the simplicial complex given by the boundary faces of ``self``,
        if it is simplicial.

        OUTPUT:

        A (spherical) simplicial complex

        EXAMPLES:

        The boundary complex of the octahedron::

            sage: oc = polytopes.octahedron()
            sage: sc_oc = oc.boundary_complex()
            sage: fl_oc = oc.face_lattice()
            sage: fl_sc = sc_oc.face_poset()
            sage: [len(x) for x in fl_oc.level_sets()]
            [1, 6, 12, 8, 1]
            sage: [len(x) for x in fl_sc.level_sets()]
            [6, 12, 8]
            sage: sc_oc.euler_characteristic()
            2
            sage: sc_oc.homology()
            {0: 0, 1: 0, 2: Z}

        The polyhedron should be simplicial::

            sage: c = polytopes.cube()
            sage: c.boundary_complex()
            Traceback (most recent call last):
            ...
            NotImplementedError: this function is only implemented for simplicial polytopes

        TESTS::

            sage: p = Polyhedron(rays=[[1,1]])
            sage: p.boundary_complex()
            Traceback (most recent call last):
            ...
            ValueError: self should be compact
        """
        from sage.topology.simplicial_complex import SimplicialComplex
        if not self.is_compact():
            raise ValueError("self should be compact")

        if self.is_simplicial():
            inc_mat_cols = self.incidence_matrix().columns()
            ineq_indices = [inc_mat_cols[i].nonzero_positions()
                            for i in range(self.n_Hrepresentation())
                            if self.Hrepresentation()[i].is_inequality()]
            return SimplicialComplex(ineq_indices, maximality_check=False)
        else:
            raise NotImplementedError("this function is only implemented for simplicial polytopes")

    @cached_method
    def facet_adjacency_matrix(self):
        """
        Return the adjacency matrix for the facets and hyperplanes.

        EXAMPLES::

            sage: s4 = polytopes.simplex(4, project=True)
            sage: s4.facet_adjacency_matrix()
            [0 1 1 1 1]
            [1 0 1 1 1]
            [1 1 0 1 1]
            [1 1 1 0 1]
            [1 1 1 1 0]

        The facet adjacency matrix has base ring integers. This way one can express various
        counting questions::

            sage: P = polytopes.cube()
            sage: Q = P.stack(P.faces(2)[0])
            sage: M = Q.facet_adjacency_matrix()
            sage: sum(M)
            (4, 4, 4, 4, 3, 3, 3, 3, 4)

        TESTS:

        Check that :trac:`28828` is fixed::

                sage: s4.facet_adjacency_matrix().is_immutable()
                True
        """
        return self._facet_adjacency_matrix()

    @cached_method
    def incidence_matrix(self):
        """
        Return the incidence matrix.

        .. NOTE::

            The columns correspond to inequalities/equations in the
            order :meth:`Hrepresentation`, the rows correspond to
            vertices/rays/lines in the order
            :meth:`Vrepresentation`.

        .. SEEALSO::

            :meth:`slack_matrix`.

        EXAMPLES::

            sage: p = polytopes.cuboctahedron()
            sage: p.incidence_matrix()
            [0 0 1 1 0 1 0 0 0 0 1 0 0 0]
            [0 0 0 1 0 0 1 0 1 0 1 0 0 0]
            [0 0 1 1 1 0 0 1 0 0 0 0 0 0]
            [1 0 0 1 1 0 1 0 0 0 0 0 0 0]
            [0 0 0 0 0 1 0 0 1 1 1 0 0 0]
            [0 0 1 0 0 1 0 1 0 0 0 1 0 0]
            [1 0 0 0 0 0 1 0 1 0 0 0 1 0]
            [1 0 0 0 1 0 0 1 0 0 0 0 0 1]
            [0 1 0 0 0 1 0 0 0 1 0 1 0 0]
            [0 1 0 0 0 0 0 0 1 1 0 0 1 0]
            [0 1 0 0 0 0 0 1 0 0 0 1 0 1]
            [1 1 0 0 0 0 0 0 0 0 0 0 1 1]
            sage: v = p.Vrepresentation(0)
            sage: v
            A vertex at (-1, -1, 0)
            sage: h = p.Hrepresentation(2)
            sage: h
            An inequality (1, 1, -1) x + 2 >= 0
            sage: h.eval(v)        # evaluation (1, 1, -1) * (-1/2, -1/2, 0) + 1
            0
            sage: h*v              # same as h.eval(v)
            0
            sage: p.incidence_matrix() [0,2]   # this entry is (v,h)
            1
            sage: h.contains(v)
            True
            sage: p.incidence_matrix() [2,0]   # note: not symmetric
            0

        The incidence matrix depends on the ambient dimension::

            sage: simplex = polytopes.simplex(); simplex
            A 3-dimensional polyhedron in ZZ^4 defined as the convex hull of 4 vertices
            sage: simplex.incidence_matrix()
            [1 1 1 1 0]
            [1 1 1 0 1]
            [1 1 0 1 1]
            [1 0 1 1 1]
            sage: simplex = simplex.affine_hull_projection(); simplex
            A 3-dimensional polyhedron in ZZ^3 defined as the convex hull of 4 vertices
            sage: simplex.incidence_matrix()
            [1 1 1 0]
            [1 1 0 1]
            [1 0 1 1]
            [0 1 1 1]

        An incidence matrix does not determine a unique
        polyhedron::

            sage: P = Polyhedron(vertices=[[0,1],[1,1],[1,0]])
            sage: P.incidence_matrix()
            [1 1 0]
            [1 0 1]
            [0 1 1]

            sage: Q = Polyhedron(vertices=[[0,1], [1,0]], rays=[[1,1]])
            sage: Q.incidence_matrix()
            [1 1 0]
            [1 0 1]
            [0 1 1]


        An example of two polyhedra with isomorphic face lattices
        but different incidence matrices::

            sage: Q.incidence_matrix()
            [1 1 0]
            [1 0 1]
            [0 1 1]

            sage: R = Polyhedron(vertices=[[0,1], [1,0]], rays=[[1,3/2], [3/2,1]])
            sage: R.incidence_matrix()
            [1 1 0]
            [1 0 1]
            [0 1 0]
            [0 0 1]

        The incidence matrix has base ring integers. This way one can express various
        counting questions::

            sage: P = polytopes.twenty_four_cell()
            sage: M = P.incidence_matrix()
            sage: sum(sum(x) for x in M) == P.flag_f_vector(0,3)
            True

        TESTS:

        Check that :trac:`28828` is fixed::

            sage: R.incidence_matrix().is_immutable()
            True

        Test that this method works for inexact base ring
        (``cdd`` sets the cache already)::

            sage: P = polytopes.dodecahedron(exact=False)
            sage: M = P.incidence_matrix.cache
            sage: P.incidence_matrix.clear_cache()
            sage: M == P.incidence_matrix()
            True
        """
        if self.base_ring() in (ZZ, QQ):
            # Much faster for integers or rationals.
            incidence_matrix = self.slack_matrix().zero_pattern_matrix(ZZ)
            incidence_matrix.set_immutable()
            return incidence_matrix

        incidence_matrix = matrix(ZZ, self.n_Vrepresentation(),
                                  self.n_Hrepresentation(), 0)

        Vvectors_vertices = tuple((v.vector(), v.index())
                                  for v in self.Vrep_generator()
                                  if v.is_vertex())
        Vvectors_rays_lines = tuple((v.vector(), v.index())
                                    for v in self.Vrep_generator()
                                    if not v.is_vertex())

        # Determine ``is_zero`` to save lots of time.
        if self.base_ring().is_exact():
            def is_zero(x):
                return not x
        else:
            is_zero = self._is_zero

        for H in self.Hrep_generator():
            Hconst = H.b()
            Hvec = H.A()
            Hindex = H.index()
            for Vvec, Vindex in Vvectors_vertices:
                if is_zero(Hvec*Vvec + Hconst):
                    incidence_matrix[Vindex, Hindex] = 1

            # A ray or line is considered incident with a hyperplane,
            # if it is orthogonal to the normal vector of the hyperplane.
            for Vvec, Vindex in Vvectors_rays_lines:
                if is_zero(Hvec*Vvec):
                    incidence_matrix[Vindex, Hindex] = 1

        incidence_matrix.set_immutable()
        return incidence_matrix

    @cached_method
    def slack_matrix(self):
        r"""
        Return the slack matrix.

        The entries correspond to the evaluation of the Hrepresentation
        elements on the  Vrepresentation elements.

        .. NOTE::

            The columns correspond to inequalities/equations in the
            order :meth:`Hrepresentation`, the rows correspond to
            vertices/rays/lines in the order
            :meth:`Vrepresentation`.

        .. SEEALSO::

            :meth:`incidence_matrix`.

        EXAMPLES::

            sage: P = polytopes.cube()
            sage: P.slack_matrix()
            [0 2 2 2 0 0]
            [0 0 2 2 0 2]
            [0 0 0 2 2 2]
            [0 2 0 2 2 0]
            [2 2 0 0 2 0]
            [2 2 2 0 0 0]
            [2 0 2 0 0 2]
            [2 0 0 0 2 2]

            sage: P = polytopes.cube(intervals='zero_one')
            sage: P.slack_matrix()
            [0 1 1 1 0 0]
            [0 0 1 1 0 1]
            [0 0 0 1 1 1]
            [0 1 0 1 1 0]
            [1 1 0 0 1 0]
            [1 1 1 0 0 0]
            [1 0 1 0 0 1]
            [1 0 0 0 1 1]

            sage: P = polytopes.dodecahedron().faces(2)[0].as_polyhedron()                          # optional - sage.rings.number_field
            sage: P.slack_matrix()                                                                  # optional - sage.rings.number_field
            [1/2*sqrt5 - 1/2               0               0               1 1/2*sqrt5 - 1/2               0]
            [              0               0 1/2*sqrt5 - 1/2 1/2*sqrt5 - 1/2               1               0]
            [              0 1/2*sqrt5 - 1/2               1               0 1/2*sqrt5 - 1/2               0]
            [              1 1/2*sqrt5 - 1/2               0 1/2*sqrt5 - 1/2               0               0]
            [1/2*sqrt5 - 1/2               1 1/2*sqrt5 - 1/2               0               0               0]

            sage: P = Polyhedron(rays=[[1, 0], [0, 1]])
            sage: P.slack_matrix()
            [0 0]
            [0 1]
            [1 0]

        TESTS::

            sage: Polyhedron().slack_matrix()
            []
            sage: Polyhedron(base_ring=QuadraticField(2)).slack_matrix().base_ring()                # optional - sage.rings.number_field
            Number Field in a with defining polynomial x^2 - 2 with a = 1.41...
        """
        if not self.n_Vrepresentation() or not self.n_Hrepresentation():
            slack_matrix = matrix(self.base_ring(), self.n_Vrepresentation(),
                                  self.n_Hrepresentation(), 0)
        else:
            Vrep_matrix = matrix(self.base_ring(), self.Vrepresentation())
            Hrep_matrix = matrix(self.base_ring(), self.Hrepresentation())

            # Getting homogeneous coordinates of the Vrepresentation.
            hom_helper = matrix(self.base_ring(), [1 if v.is_vertex() else 0 for v in self.Vrepresentation()])
            hom_Vrep = hom_helper.stack(Vrep_matrix.transpose())

            slack_matrix = (Hrep_matrix * hom_Vrep).transpose()

        slack_matrix.set_immutable()
        return slack_matrix

    @cached_method
    def center(self):
        """
        Return the average of the vertices.

        .. SEEALSO::

            :meth:`sage.geometry.polyhedron.base1.Polyhedron_base1.representative_point`.

        OUTPUT:

        The center of the polyhedron. All rays and lines are
        ignored. Raises a ``ZeroDivisionError`` for the empty
        polytope.

        EXAMPLES::

            sage: p = polytopes.hypercube(3)
            sage: p = p + vector([1,0,0])
            sage: p.center()
            (1, 0, 0)
        """
        if self.dim() == 0:
            return self.vertices()[0].vector()
        else:
            vertex_sum = vector(self.base_ring(), [0]*self.ambient_dim())
            for v in self.vertex_generator():
                vertex_sum += v.vector()
            vertex_sum.set_immutable()
            return vertex_sum / self.n_vertices()

    @cached_method(do_pickle=True)
    def centroid(self, engine='auto', **kwds):
        r"""
        Return the center of the mass of the polytope.

        The mass is taken with respect to the induced Lebesgue measure,
        see :meth:`volume`.

        If the polyhedron is not compact, a ``NotImplementedError`` is
        raised.

        INPUT:

        - ``engine`` -- either 'auto' (default), 'internal',
          'TOPCOM', or 'normaliz'.  The 'internal' and 'TOPCOM' instruct
          this package to always use its own triangulation algorithms
          or TOPCOM's algorithms, respectively. By default ('auto'),
          TOPCOM is used if it is available and internal routines otherwise.

        - ``**kwds`` -- keyword arguments that are passed to the
          triangulation engine (see :meth:`triangulate`).

        OUTPUT: The centroid as vector.

        ALGORITHM:

        We triangulate the polytope and find the barycenter of the simplices.
        We add the individual barycenters weighted by the fraction of the total
        mass.

        EXAMPLES::

            sage: P = polytopes.hypercube(2).pyramid()
            sage: P.centroid()
            (1/4, 0, 0)

            sage: P = polytopes.associahedron(['A',2])
            sage: P.centroid()
            (2/21, 2/21)

            sage: P = polytopes.permutahedron(4, backend='normaliz')  # optional - pynormaliz
            sage: P.centroid()                                        # optional - pynormaliz
            (5/2, 5/2, 5/2, 5/2)

        The method is not implemented for unbounded polyhedra::

            sage: P = Polyhedron(vertices=[(0,0)],rays=[(1,0),(0,1)])
            sage: P.centroid()
            Traceback (most recent call last):
            ...
            NotImplementedError: the polyhedron is not compact

        The centroid of an empty polyhedron is not defined::

            sage: Polyhedron().centroid()
            Traceback (most recent call last):
            ...
            ZeroDivisionError: rational division by zero

        TESTS::

            sage: Polyhedron(vertices=[[0,1]]).centroid()
            (0, 1)
        """
        if not self.is_compact():
            raise NotImplementedError("the polyhedron is not compact")
        if self.n_vertices() == self.dim() + 1:
            # The centroid of a simplex is its center.
            return self.center()

        triangulation = self.triangulate(engine=engine, **kwds)

        if self.ambient_dim() == self.dim():
            pc = triangulation.point_configuration()
        else:
            from sage.geometry.triangulation.point_configuration import PointConfiguration
            A, b = self.affine_hull_projection(as_affine_map=True, orthogonal=True, orthonormal=True, extend=True)
            pc = PointConfiguration((A(v.vector()) for v in self.Vrep_generator()))

        barycenters = [sum(self.Vrepresentation(i).vector() for i in simplex)/(self.dim() + 1) for simplex in triangulation]
        volumes = [pc.volume(simplex) for simplex in triangulation]

        centroid = sum(volumes[i]*barycenters[i] for i in range(len(volumes)))/sum(volumes)
        if self.ambient_dim() != self.dim():
            # By the affine hull projection, the centroid has base ring ``AA``,
            # we try return the centroid in a reasonable ring.
            try:
                return centroid.change_ring(self.base_ring().fraction_field())
            except ValueError:
                pass
        return centroid

    def a_maximal_chain(self):
        r"""
        Return a maximal chain of the face lattice in increasing order.

        EXAMPLES::

            sage: P = polytopes.cube()
            sage: P.a_maximal_chain()
            [A -1-dimensional face of a Polyhedron in ZZ^3,
             A 0-dimensional face of a Polyhedron in ZZ^3 defined as the convex hull of 1 vertex,
             A 1-dimensional face of a Polyhedron in ZZ^3 defined as the convex hull of 2 vertices,
             A 2-dimensional face of a Polyhedron in ZZ^3 defined as the convex hull of 4 vertices,
             A 3-dimensional face of a Polyhedron in ZZ^3 defined as the convex hull of 8 vertices]
            sage: P = polytopes.cube()
            sage: chain = P.a_maximal_chain(); chain
            [A -1-dimensional face of a Polyhedron in ZZ^3,
             A 0-dimensional face of a Polyhedron in ZZ^3 defined as the convex hull of 1 vertex,
             A 1-dimensional face of a Polyhedron in ZZ^3 defined as the convex hull of 2 vertices,
             A 2-dimensional face of a Polyhedron in ZZ^3 defined as the convex hull of 4 vertices,
             A 3-dimensional face of a Polyhedron in ZZ^3 defined as the convex hull of 8 vertices]
            sage: [face.ambient_V_indices() for face in chain]
            [(), (5,), (0, 5), (0, 3, 4, 5), (0, 1, 2, 3, 4, 5, 6, 7)]

        TESTS::

        Check output for the empty polyhedron::

            sage: P = Polyhedron()
            sage: P.a_maximal_chain()
            [A -1-dimensional face of a Polyhedron in ZZ^0]
        """
        comb_chain = self.combinatorial_polyhedron().a_maximal_chain()

        from sage.geometry.polyhedron.face import combinatorial_face_to_polyhedral_face
        empty_face = self.faces(-1)[0]
        universe = self.faces(self.dim())[0]

        if self.dim() == -1:
            return [empty_face]

        return [empty_face] + \
               [combinatorial_face_to_polyhedral_face(self, face)
                for face in comb_chain] + \
               [universe]

    @cached_method
    def radius_square(self):
        """
        Return the square of the maximal distance from the
        :meth:`center` to a vertex. All rays and lines are ignored.

        OUTPUT:

        The square of the radius, which is in :meth:`base_ring`.

        EXAMPLES::

            sage: p = polytopes.permutahedron(4, project = False)
            sage: p.radius_square()
            5
        """
        vertices = [v.vector() - self.center() for v in self.vertex_generator()]
        return max(v.dot_product(v) for v in vertices)

    def radius(self):
        """
        Return the maximal distance from the center to a vertex. All
        rays and lines are ignored.

        OUTPUT:

        The radius for a rational polyhedron is, in general, not
        rational.  use :meth:`radius_square` if you need a rational
        distance measure.

        EXAMPLES::

            sage: p = polytopes.hypercube(4)
            sage: p.radius()
            2
        """
        return self.radius_square().sqrt()

    def is_inscribed(self, certificate=False):
        """
        This function tests whether the vertices of the polyhedron are
        inscribed on a sphere.

        The polyhedron is expected to be compact and full-dimensional.
        A full-dimensional compact polytope is inscribed if there exists
        a point in space which is equidistant to all its vertices.

        ALGORITHM:

        The function first computes the circumsphere of a full-dimensional
        simplex with vertices of ``self``. It is found by lifting the points on a
        paraboloid to find the hyperplane on which the circumsphere is lifted.
        Then, it checks if all other vertices are equidistant to the
        circumcenter of that simplex.

        INPUT:

        - ``certificate`` -- (default: ``False``) boolean; specifies whether to
          return the circumcenter, if found.

        OUTPUT:

        If ``certificate`` is true, returns a tuple containing:

        1. Boolean.
        2. The circumcenter of the polytope or None.

        If ``certificate`` is false:

        - a Boolean.

        EXAMPLES::

            sage: q = Polyhedron(vertices = [[1,1,1,1],[-1,-1,1,1],[1,-1,-1,1],
            ....:                            [-1,1,-1,1],[1,1,1,-1],[-1,-1,1,-1],
            ....:                            [1,-1,-1,-1],[-1,1,-1,-1],[0,0,10/13,-24/13],
            ....:                            [0,0,-10/13,-24/13]])
            sage: q.is_inscribed(certificate=True)
            (True, (0, 0, 0, 0))

            sage: cube = polytopes.cube()
            sage: cube.is_inscribed()
            True

            sage: translated_cube = Polyhedron(vertices=[v.vector() + vector([1,2,3])
            ....:                                        for v in cube.vertices()])
            sage: translated_cube.is_inscribed(certificate=True)
            (True, (1, 2, 3))

            sage: truncated_cube = cube.face_truncation(cube.faces(0)[0])
            sage: truncated_cube.is_inscribed()
            False

        The method is not implemented for non-full-dimensional polytope or
        unbounded polyhedra::

            sage: square = Polyhedron(vertices=[[1,0,0],[0,1,0],[1,1,0],[0,0,0]])
            sage: square.is_inscribed()
            Traceback (most recent call last):
            ...
            NotImplementedError: this function is implemented for full-dimensional polyhedra only

            sage: p = Polyhedron(vertices=[(0,0)],rays=[(1,0),(0,1)])
            sage: p.is_inscribed()
            Traceback (most recent call last):
            ...
            NotImplementedError: this function is not implemented for unbounded polyhedra

        TESTS:

        We check that :trac:`28464` is fixed::

            sage: P = Polyhedron(vertices=[(-130658298093891402635075/416049251842505144482473,
            ....: 177469511761879509172000/1248147755527515433447419,
            ....: 485550543257132133136169/2496295511055030866894838,
            ....: 2010744967797898733758669/2496295511055030866894838),
            ....: (-146945725603929909850/706333405676769433081,
            ....: -84939725782618445000/706333405676769433081,
            ....: 560600045283000988081/1412666811353538866162,
            ....: 969778382942371268081/1412666811353538866162),
            ....: (-46275018824497300/140422338198040641,
            ....: -5747688262110000/46807446066013547, 1939357556329/7033601552658,
            ....: 1939357556329/7033601552658), (-17300/59929, -10000/59929, 39929/119858,
            ....: 39929/119858), (-4700/32209, -10000/32209, 12209/64418, 12209/64418),
            ....: (QQ(0), QQ(0), QQ(0), QQ(1)), (QQ(0), QQ(0), 1/2, 1/2), (300/10027,
            ....: -10000/30081, 10081/60162, 10081/60162), (112393975400/1900567733649,
            ....: 117311600000/633522577883, 43678681/95197362, 43678681/95197362),
            ....: (6109749955400/133380598418321, 37106807920000/133380598418321,
            ....: 2677964249/6680888498, 2677964249/6680888498),
            ....: (29197890764005600/402876806828660641,
            ....: -2150510776960000/402876806828660641,
            ....: 398575785274740641/805753613657321282,
            ....: 398575785274740641/805753613657321282),
            ....: (5576946899441759759983005325/110078073300232813237456943251,
            ....: -29071211718677797926570478000/110078073300232813237456943251,
            ....: 59439312069347378584317232001/220156146600465626474913886502,
            ....: 181346577228466312205473034501/220156146600465626474913886502),
            ....: (150040732779124914266530235300/6774574358246204311268446913881,
            ....: -2813827375989039189507000218000/6774574358246204311268446913881,
            ....: 1260217414021285074925933133881/13549148716492408622536893827762,
            ....: 3232518047094242684574253773881/13549148716492408622536893827762),
            ....: (3816349407976279597850158016285000/88842127448735433741180809504357161,
            ....: 27965821247423216557301387453968000/88842127448735433741180809504357161,
            ....: 68546256000224819256028677086357161/177684254897470867482361619008714322,
            ....: 86062257922545755787315412690197161/177684254897470867482361619008714322)])
            sage: P.is_inscribed()
            True

            sage: P = Polyhedron(vertices=[[0, -1, 0, 0],
            ....:                          [0, 0, -1, 0],
            ....:                          [0, 0, 0, -1],
            ....:                          [0, 0, +1, 0],
            ....:                          [0, 0, 0, +1],
            ....:                          [+1, 0, 0, 0]])
            sage: P.is_inscribed()
            True

        We check that :trac:`29125` is fixed::

            sage: P = Polyhedron(vertices=[[-2,-1], [-2,1], [0,-1], [0,1]], backend='field')
            sage: P.is_inscribed()
            True
            sage: V = P.Vrepresentation()
            sage: H = P.Hrepresentation()
            sage: parent = P.parent()
            sage: for V1 in Permutations(V):                                    # optional - sage.combinat
            ....:     P1 = parent._element_constructor_(
            ....:         [V1, [], []], [H, []], Vrep_minimal=True, Hrep_minimal=True)
            ....:     assert P1.is_inscribed()
        """

        if not self.is_compact():
            raise NotImplementedError("this function is not implemented for unbounded polyhedra")

        if not self.is_full_dimensional():
            raise NotImplementedError("this function is implemented for full-dimensional polyhedra only")

        dimension = self.dimension()
        vertices = self.vertices()

        # We obtain vertices that are an affine basis of the affine hull.
        affine_basis = self.an_affine_basis()
        raw_data = []
        for vertex in affine_basis:
            vertex_vector = vertex.vector()
            raw_data += [[sum(i**2 for i in vertex_vector)] +
                         [i for i in vertex_vector] + [1]]
        matrix_data = matrix(raw_data)

        # The determinant "a" should not be zero because
        # the vertices in ``affine_basis`` are an affine basis.
        a = matrix_data.matrix_from_columns(range(1, dimension+2)).determinant()

        minors = [(-1)**(i)*matrix_data.matrix_from_columns([j for j in range(dimension+2) if j != i]).determinant()
                  for i in range(1, dimension+1)]
        c = (-1)**(dimension+1)*matrix_data.matrix_from_columns(range(dimension+1)).determinant()

        circumcenter = vector([minors[i]/(2*a) for i in range(dimension)])
        squared_circumradius = (sum(m**2 for m in minors) - 4 * a * c) / (4*a**2)

        # Checking if the circumcenter has the correct sign
        if not all(sum(i**2 for i in v.vector() - circumcenter) == squared_circumradius
                   for v in vertices if v in affine_basis):
            circumcenter = - circumcenter

        is_inscribed = all(sum(i**2 for i in v.vector() - circumcenter) == squared_circumradius
                           for v in vertices if v not in affine_basis)

        if certificate:
            if is_inscribed:
                return (True, circumcenter)
            else:
                return (False, None)
        else:
            return is_inscribed

    @cached_method
    def combinatorial_polyhedron(self):
        r"""
        Return the combinatorial type of ``self``.

        See :class:`sage.geometry.polyhedron.combinatorial_polyhedron.base.CombinatorialPolyhedron`.

        EXAMPLES::

            sage: polytopes.cube().combinatorial_polyhedron()
            A 3-dimensional combinatorial polyhedron with 6 facets

            sage: polytopes.cyclic_polytope(4,10).combinatorial_polyhedron()
            A 4-dimensional combinatorial polyhedron with 35 facets

            sage: Polyhedron(rays=[[0,1], [1,0]]).combinatorial_polyhedron()
            A 2-dimensional combinatorial polyhedron with 2 facets
        """
        from sage.geometry.polyhedron.combinatorial_polyhedron.base import CombinatorialPolyhedron
        return CombinatorialPolyhedron(self)

    def _test_combinatorial_polyhedron(self, tester=None, **options):
        """
        Run test suite of combinatorial polyhedron.

        TESTS::

            sage: polytopes.cross_polytope(3)._test_combinatorial_polyhedron()
        """
        from sage.misc.sage_unittest import TestSuite

        tester = self._tester(tester=tester, **options)
        tester.info("\n  Running the test suite of self.combinatorial_polyhedron()")
        TestSuite(self.combinatorial_polyhedron()).run(verbose=tester._verbose,
                                                       prefix=tester._prefix+"  ")
        tester.info(tester._prefix+" ", newline = False)

    def simplicity(self):
        r"""
        Return the largest integer `k` such that the polytope is `k`-simple.

        A polytope `P` is `k`-simple, if every `(d-1-k)`-face
        is contained in exactly `k+1` facets of `P` for `1 \leq k \leq d-1`.
        Equivalently it is `k`-simple if the polar/dual polytope is `k`-simplicial.
        If `self` is a simplex, it returns its dimension.

        EXAMPLES::

            sage: polytopes.hypersimplex(4,2).simplicity()
            1
            sage: polytopes.hypersimplex(5,2).simplicity()
            2
            sage: polytopes.hypersimplex(6,2).simplicity()
            3
            sage: polytopes.simplex(3).simplicity()
            3
            sage: polytopes.simplex(1).simplicity()
            1

        The method is not implemented for unbounded polyhedra::

            sage: p = Polyhedron(vertices=[(0,0)],rays=[(1,0),(0,1)])
            sage: p.simplicity()
            Traceback (most recent call last):
            ...
            NotImplementedError: this function is implemented for polytopes only
        """
        if not(self.is_compact()):
            raise NotImplementedError("this function is implemented for polytopes only")
        return self.combinatorial_polyhedron().simplicity()

    def is_simple(self):
        """
        Test for simplicity of a polytope.

        See :wikipedia:`Simple_polytope`

        EXAMPLES::

            sage: p = Polyhedron([[0,0,0],[1,0,0],[0,1,0],[0,0,1]])
            sage: p.is_simple()
            True
            sage: p = Polyhedron([[0,0,0],[4,4,0],[4,0,0],[0,4,0],[2,2,2]])
            sage: p.is_simple()
            False
        """
        if not self.is_compact():
            return False
        return self.combinatorial_polyhedron().is_simple()

    def simpliciality(self):
        r"""
        Return the largest integer `k` such that the polytope is `k`-simplicial.

        A polytope is `k`-simplicial, if every `k`-face is a simplex.
        If `self` is a simplex, returns its dimension.

        EXAMPLES::

            sage: polytopes.cyclic_polytope(10,4).simpliciality()
            3
            sage: polytopes.hypersimplex(5,2).simpliciality()
            2
            sage: polytopes.cross_polytope(4).simpliciality()
            3
            sage: polytopes.simplex(3).simpliciality()
            3
            sage: polytopes.simplex(1).simpliciality()
            1

        The method is not implemented for unbounded polyhedra::

            sage: p = Polyhedron(vertices=[(0,0)],rays=[(1,0),(0,1)])
            sage: p.simpliciality()
            Traceback (most recent call last):
            ...
            NotImplementedError: this function is implemented for polytopes only
        """
        if not(self.is_compact()):
            raise NotImplementedError("this function is implemented for polytopes only")
        return self.combinatorial_polyhedron().simpliciality()

    def is_simplicial(self):
        """
        Tests if the polytope is simplicial

        A polytope is simplicial if every facet is a simplex.

        See :wikipedia:`Simplicial_polytope`

        EXAMPLES::

            sage: p = polytopes.hypercube(3)
            sage: p.is_simplicial()
            False
            sage: q = polytopes.simplex(5, project=True)
            sage: q.is_simplicial()
            True
            sage: p = Polyhedron([[0,0,0],[1,0,0],[0,1,0],[0,0,1]])
            sage: p.is_simplicial()
            True
            sage: q = Polyhedron([[1,1,1],[-1,1,1],[1,-1,1],[-1,-1,1],[1,1,-1]])
            sage: q.is_simplicial()
            False
            sage: P = polytopes.simplex(); P
            A 3-dimensional polyhedron in ZZ^4 defined as the convex hull of 4 vertices
            sage: P.is_simplicial()
            True

        The method is not implemented for unbounded polyhedra::

            sage: p = Polyhedron(vertices=[(0,0)],rays=[(1,0),(0,1)])
            sage: p.is_simplicial()
            Traceback (most recent call last):
            ...
            NotImplementedError: this function is implemented for polytopes only
        """
        if not(self.is_compact()):
            raise NotImplementedError("this function is implemented for polytopes only")
        return self.combinatorial_polyhedron().is_simplicial()

    def is_pyramid(self, certificate=False):
        """
        Test whether the polytope is a pyramid over one of its facets.

        INPUT:

        - ``certificate`` -- boolean (default: ``False``); specifies whether
          to return a vertex of the polytope which is the apex of a pyramid,
          if found

        OUTPUT:

        If ``certificate`` is ``True``, returns a tuple containing:

        1. Boolean.
        2. The apex of the pyramid or ``None``.

        If ``certificate`` is ``False`` returns a boolean.

        EXAMPLES::

            sage: P = polytopes.simplex(3)
            sage: P.is_pyramid()
            True
            sage: P.is_pyramid(certificate=True)
            (True, A vertex at (1, 0, 0, 0))
            sage: egyptian_pyramid = polytopes.regular_polygon(4).pyramid()     # optional - sage.rings.number_field
            sage: egyptian_pyramid.is_pyramid()                                 # optional - sage.rings.number_field
            True
            sage: Q = polytopes.octahedron()
            sage: Q.is_pyramid()
            False

        For the `0`-dimensional polyhedron, the output is ``True``,
        but it cannot be constructed as a pyramid over the empty polyhedron::

            sage: P = Polyhedron([[0]])
            sage: P.is_pyramid()
            True
            sage: Polyhedron().pyramid()
            Traceback (most recent call last):
            ...
            ZeroDivisionError: rational division by zero
        """
        if not self.is_compact():
            raise ValueError("polyhedron has to be compact")

        return self.combinatorial_polyhedron().is_pyramid(certificate)

    def is_bipyramid(self, certificate=False):
        r"""
        Test whether the polytope is combinatorially equivalent to a
        bipyramid over some polytope.

        INPUT:

        - ``certificate`` -- boolean (default: ``False``); specifies whether
          to return two vertices of the polytope which are the apices of a
          bipyramid, if found

        OUTPUT:

        If ``certificate`` is ``True``, returns a tuple containing:

        1. Boolean.
        2. ``None`` or a tuple containing:
            a. The first apex.
            b. The second apex.

        If ``certificate`` is ``False`` returns a boolean.

        EXAMPLES::

            sage: P = polytopes.octahedron()
            sage: P.is_bipyramid()
            True
            sage: P.is_bipyramid(certificate=True)
            (True, [A vertex at (-1, 0, 0), A vertex at (1, 0, 0)])
            sage: Q = polytopes.cyclic_polytope(3,7)
            sage: Q.is_bipyramid()
            False
            sage: R = Q.bipyramid()
            sage: R.is_bipyramid(certificate=True)
            (True, [A vertex at (-1, 3, 13, 63), A vertex at (1, 3, 13, 63)])

        TESTS::

            sage: P = polytopes.permutahedron(4).bipyramid()
            sage: P.is_bipyramid()
            True

            sage: P = polytopes.cube()
            sage: P.is_bipyramid()
            False

            sage: P = Polyhedron(vertices=[[0,1], [1,0]], rays=[[1,1]])
            sage: P.is_bipyramid()
            Traceback (most recent call last):
            ...
            ValueError: polyhedron has to be compact

        ALGORITHM:

        Assume all faces of a polyhedron to be given as lists of vertices.

        A polytope is a bipyramid with apexes `v`, `w` if and only if for each
        proper face `v \in F` there exists a face `G` with
        `G \setminus \{w\} = F \setminus \{v\}`
        and vice versa (for each proper face
        `w \in F` there exists ...).

        To check this property it suffices to check for all facets of the polyhedron.
        """
        if not self.is_compact():
            raise ValueError("polyhedron has to be compact")

        from sage.misc.functional import is_odd
        n_verts = self.n_vertices()
        n_facets = self.n_facets()
        if is_odd(n_facets):
            if certificate:
                return (False, None)
            return False

        IM = self.incidence_matrix()
        if self.n_equations():
            # Remove equations from the incidence matrix,
            # such that this is the vertex-facet incidences matrix.
            I1 = IM.transpose()
            I2 = I1[[i for i in range(self.n_Hrepresentation())
                     if not self.Hrepresentation()[i].is_equation()]]
            IM = I2.transpose()

        facets_incidences = [set(column.nonzero_positions()) for column in IM.columns()]
        verts_incidences = dict()
        for i in range(n_verts):
            v_i = set(IM.row(i).nonzero_positions())
            if len(v_i) == n_facets/2:
                verts_incidences[i] = v_i

        # Find two vertices ``vert1`` and ``vert2`` such that one of them
        # lies on exactly half of the facets, and the other one lies on
        # exactly the other half.
        from itertools import combinations
        for index1, index2 in combinations(verts_incidences, 2):
            vert1_incidences = verts_incidences[index1]
            vert2_incidences = verts_incidences[index2]
            vert1and2 = vert1_incidences.union(vert2_incidences)
            if len(vert1and2) == n_facets:
                # We have found two candidates for apexes.
                # Remove from each facet ``index1`` resp. ``index2``.
                test_facets = set(frozenset(facet_inc.difference({index1, index2}))
                                  for facet_inc in facets_incidences)
                if len(test_facets) == n_facets/2:
                    # For each `F` containing `index1` there is
                    # `G` containing `index2` such that
                    # `F \setminus \{index1\} =  G \setminus \{index2\}
                    # and vice versa.
                    if certificate:
                        V = self.vertices()
                        return (True, [V[index1], V[index2]])
                    return True

        if certificate:
            return (False, None)
        return False

    def is_prism(self, certificate=False):
        """
        Test whether the polytope is combinatorially equivalent to a prism of
        some polytope.

        INPUT:

        - ``certificate`` -- boolean (default: ``False``); specifies whether
          to return two facets of the polytope which are the bases of a prism,
          if found

        OUTPUT:

        If ``certificate`` is ``True``, returns a tuple containing:

        1. Boolean.
        2. ``None`` or a tuple containing:
            a. List of the vertices of the first base facet.
            b. List of the vertices of the second base facet.

        If ``certificate`` is ``False`` returns a boolean.

        EXAMPLES::

            sage: P = polytopes.cube()
            sage: P.is_prism()
            True
            sage: P.is_prism(certificate=True)
            (True,
             [[A vertex at (1, -1, -1),
               A vertex at (1, 1, -1),
               A vertex at (1, 1, 1),
               A vertex at (1, -1, 1)],
              [A vertex at (-1, -1, 1),
               A vertex at (-1, -1, -1),
               A vertex at (-1, 1, -1),
               A vertex at (-1, 1, 1)]])
            sage: Q = polytopes.cyclic_polytope(3,8)
            sage: Q.is_prism()
            False
            sage: R = Q.prism()
            sage: R.is_prism(certificate=True)
            (True,
             [[A vertex at (1, 6, 36, 216),
               A vertex at (1, 0, 0, 0),
               A vertex at (1, 7, 49, 343),
               A vertex at (1, 5, 25, 125),
               A vertex at (1, 1, 1, 1),
               A vertex at (1, 2, 4, 8),
               A vertex at (1, 4, 16, 64),
               A vertex at (1, 3, 9, 27)],
              [A vertex at (0, 3, 9, 27),
               A vertex at (0, 6, 36, 216),
               A vertex at (0, 0, 0, 0),
               A vertex at (0, 7, 49, 343),
               A vertex at (0, 5, 25, 125),
               A vertex at (0, 1, 1, 1),
               A vertex at (0, 2, 4, 8),
               A vertex at (0, 4, 16, 64)]])

        TESTS::

            sage: P = polytopes.cross_polytope(5)
            sage: P.is_prism()
            False

            sage: P = polytopes.permutahedron(4).prism()
            sage: P.is_prism()
            True

            sage: P = Polyhedron(vertices=[[0,1], [1,0]], rays=[[1,1]])
            sage: P.is_prism()
            Traceback (most recent call last):
            ...
            NotImplementedError: polyhedron has to be compact

        ALGORITHM:

        See :meth:`Polyhedron_base.is_bipyramid`.
        """
        if not self.is_compact():
            raise NotImplementedError("polyhedron has to be compact")

        from sage.misc.functional import is_odd
        n_verts = self.n_vertices()
        n_facets = self.n_facets()
        if is_odd(n_verts):
            if certificate:
                return (False, None)
            return False

        IM = self.incidence_matrix()
        if self.n_equations():
            # Remove equations from the incidence matrix,
            # such that this is the vertex-facet incidences matrix.
            I1 = IM.transpose()
            I2 = I1[[i for i in range(self.n_Hrepresentation())
                     if not self.Hrepresentation()[i].is_equation()]]
            IM = I2.transpose()

        verts_incidences = [set(row.nonzero_positions()) for row in IM.rows()]
        facets_incidences = dict()
        for j in range(n_facets):
            F_j = set(IM.column(j).nonzero_positions())
            if len(F_j) == n_verts/2:
                facets_incidences[j] = F_j

        # Find two vertices ``facet1`` and ``facet2`` such that one of them
        # contains exactly half of the vertices, and the other one contains
        # exactly the other half.
        from itertools import combinations
        for index1, index2 in combinations(facets_incidences, 2):
            facet1_incidences = facets_incidences[index1]
            facet2_incidences = facets_incidences[index2]
            facet1and2 = facet1_incidences.union(facet2_incidences)
            if len(facet1and2) == n_verts:
                # We have found two candidates for base faces.
                # Remove from each vertex ``index1`` resp. ``index2``.
                test_verts = set(frozenset(vert_inc.difference({index1, index2}))
                                 for vert_inc in verts_incidences)
                if len(test_verts) == n_verts/2:
                    # For each vertex containing `index1` there is
                    # another one contained in `index2`
                    # and vice versa.
                    # Other than `index1` and `index2` both are contained in
                    # exactly the same facets.
                    if certificate:
                        V = self.vertices()
                        facet1_vertices = [V[i] for i in facet1_incidences]
                        facet2_vertices = [V[i] for i in facet2_incidences]
                        return (True, [facet1_vertices, facet2_vertices])
                    return True

        if certificate:
            return (False, None)
        return False

    def hyperplane_arrangement(self):
        """
        Return the hyperplane arrangement defined by the equations and
        inequalities.

        OUTPUT:

        A :class:`hyperplane arrangement
        <sage.geometry.hyperplane_arrangement.arrangement.HyperplaneArrangementElement>`
        consisting of the hyperplanes defined by the
        :meth:`Hrepresentation`.
        If the polytope is full-dimensional, this is the hyperplane
        arrangement spanned by the facets of the polyhedron.

        EXAMPLES::

            sage: p = polytopes.hypercube(2)
            sage: p.hyperplane_arrangement()
            Arrangement <-t0 + 1 | -t1 + 1 | t1 + 1 | t0 + 1>
        """
        names = tuple('t' + str(i) for i in range(self.ambient_dim()))
        from sage.geometry.hyperplane_arrangement.arrangement import HyperplaneArrangements
        field = self.base_ring().fraction_field()
        H = HyperplaneArrangements(field, names)
        return H(self)

    @cached_method
    def gale_transform(self):
        """
        Return the Gale transform of a polytope as described in the
        reference below.

        OUTPUT:

        A list of vectors, the Gale transform.  The dimension is the
        dimension of the affine dependencies of the vertices of the
        polytope.

        EXAMPLES:

        This is from the reference, for a triangular prism::

            sage: p = Polyhedron(vertices = [[0,0],[0,1],[1,0]])
            sage: p2 = p.prism()
            sage: p2.gale_transform()
            ((-1, 0), (0, -1), (1, 1), (-1, -1), (1, 0), (0, 1))

        REFERENCES:

            Lectures in Geometric Combinatorics, R.R.Thomas, 2006, AMS Press.

        .. SEEALSO::

            :func`~sage.geometry.polyhedron.library.gale_transform_to_polyhedron`.

        TESTS::

            sage: P = Polyhedron(rays=[[1,0,0]])
            sage: P.gale_transform()
            Traceback (most recent call last):
            ...
            ValueError: not a polytope

        Check that :trac:`29073` is fixed::

            sage: P = polytopes.icosahedron(exact=False)
            sage: sum(P.gale_transform()).norm() < 1e-15
            True
        """
        if not self.is_compact():
            raise ValueError('not a polytope')

        A = matrix(self.n_vertices(),
                   [[1]+x for x in self.vertex_generator()])
        A = A.transpose()
        A_ker = A.right_kernel_matrix(basis='computed')
        return tuple(A_ker.columns())

    def _test_gale_transform(self, tester=None, **options):
        """
        Run tests on the method :meth:`.gale_transform` and its inverse
        :meth:`~sage.geometry.polyhedron.library.gale_transform_to_polytope`.

        TESTS::

            sage: polytopes.cross_polytope(3)._test_gale_transform()
        """
        if tester is None:
            tester = self._tester(**options)

        if not self.is_compact():
            with tester.assertRaises(ValueError):
                self.gale_transform()
            return

        # Check :trac:`29073`.
        if not self.base_ring().is_exact() and self.ambient_dim() > 0:
            g = self.gale_transform()
            tester.assertTrue(sum(g).norm() < 1e-10 or sum(g).norm()/matrix(g).norm() < 1e-13)
            return

        # Prevent very long doctests.
        if self.n_vertices() + self.n_rays() > 50 or self.n_facets() > 50:
            return

        if not self.is_empty():
            # ``gale_transform_to_polytope`` needs at least one vertex to work.
            from sage.geometry.polyhedron.library import gale_transform_to_polytope
            g = self.gale_transform()
            P = gale_transform_to_polytope(g, base_ring=self.base_ring(), backend=self.backend())

            try:
                import sage.graphs.graph
            except ImportError:
                pass
            else:
                tester.assertTrue(self.is_combinatorially_isomorphic(P))

    @cached_method
    def normal_fan(self, direction='inner'):
        r"""
        Return the normal fan of a compact full-dimensional rational polyhedron.

        This returns the inner normal fan of ``self``. For the outer normal fan,
        use ``direction='outer'``.

        INPUT:

        - ``direction`` -- either ``'inner'`` (default) or ``'outer'``; if
          set to ``'inner'``, use the inner normal vectors to span the cones of
          the fan, if set to ``'outer'``, use the outer normal vectors.

        OUTPUT:

        A complete fan of the ambient space as a
        :class:`~sage.geometry.fan.RationalPolyhedralFan`.

        .. SEEALSO::

            :meth:`face_fan`.

        EXAMPLES::

            sage: S = Polyhedron(vertices = [[0, 0], [1, 0], [0, 1]])
            sage: S.normal_fan()
            Rational polyhedral fan in 2-d lattice N

            sage: C = polytopes.hypercube(4)
            sage: NF = C.normal_fan(); NF
            Rational polyhedral fan in 4-d lattice N

        Currently, it is only possible to get the normal fan of a bounded rational polytope::

            sage: P = Polyhedron(rays = [[1, 0], [0, 1]])
            sage: P.normal_fan()
            Traceback (most recent call last):
            ...
            NotImplementedError: the normal fan is only supported for polytopes (compact polyhedra).

            sage: Q = Polyhedron(vertices = [[1, 0, 0], [0, 1, 0], [0, 0, 1]])
            sage: Q.normal_fan()
            Traceback (most recent call last):
            ...
            ValueError: the normal fan is only defined for full-dimensional polytopes

            sage: R = Polyhedron(vertices=[[0, 0], [AA(sqrt(2)), 0], [0, AA(sqrt(2))]])   # optional - sage.rings.number_field
            sage: R.normal_fan()                                                          # optional - sage.rings.number_field
            Traceback (most recent call last):
            ...
            NotImplementedError: normal fan handles only polytopes over the rationals

            sage: P = Polyhedron(vertices=[[0,0],[2,0],[0,2],[2,1],[1,2]])
            sage: P.normal_fan(direction=None)
            Traceback (most recent call last):
            ...
            TypeError: the direction should be 'inner' or 'outer'

            sage: inner_nf = P.normal_fan()
            sage: inner_nf.rays()
            N( 1,  0),
            N( 0, -1),
            N( 0,  1),
            N(-1,  0),
            N(-1, -1)
            in 2-d lattice N

            sage: outer_nf = P.normal_fan(direction='outer')
            sage: outer_nf.rays()
            N( 1,  0),
            N( 1,  1),
            N( 0,  1),
            N(-1,  0),
            N( 0, -1)
            in 2-d lattice N

        REFERENCES:

        For more information, see Chapter 7 of [Zie2007]_.
        """
        from sage.geometry.fan import NormalFan

        if not QQ.has_coerce_map_from(self.base_ring()):
            raise NotImplementedError('normal fan handles only polytopes over the rationals')
        if direction == 'inner':
            return NormalFan(self)
        elif direction == 'outer':
            return NormalFan(-self)
        else:
            raise TypeError("the direction should be 'inner' or 'outer'")

    @cached_method
    def face_fan(self):
        r"""
        Return the face fan of a compact rational polyhedron.

        OUTPUT:

        A fan of the ambient space as a
        :class:`~sage.geometry.fan.RationalPolyhedralFan`.

        .. SEEALSO::

            :meth:`normal_fan`.

        EXAMPLES::

            sage: T = polytopes.cuboctahedron()
            sage: T.face_fan()
            Rational polyhedral fan in 3-d lattice M

        The polytope should contain the origin in the interior::

            sage: P = Polyhedron(vertices = [[1/2, 1], [1, 1/2]])
            sage: P.face_fan()
            Traceback (most recent call last):
            ...
            ValueError: face fans are defined only for polytopes containing the origin as an interior point!

            sage: Q = Polyhedron(vertices = [[-1, 1/2], [1, -1/2]])
            sage: Q.contains([0,0])
            True
            sage: FF = Q.face_fan(); FF
            Rational polyhedral fan in 2-d lattice M

        The polytope has to have rational coordinates::

            sage: S = polytopes.dodecahedron()                                # optional - sage.rings.number_field
            sage: S.face_fan()                                                # optional - sage.rings.number_field
            Traceback (most recent call last):
            ...
            NotImplementedError: face fan handles only polytopes over the rationals

        REFERENCES:

        For more information, see Chapter 7 of [Zie2007]_.
        """
        from sage.geometry.fan import FaceFan

        if not QQ.has_coerce_map_from(self.base_ring()):
            raise NotImplementedError('face fan handles only polytopes over the rationals')

        return FaceFan(self)

    def _triangulate_normaliz(self):
        r"""
        Gives a triangulation of the polyhedron using normaliz

        OUTPUT:

        A tuple of pairs ``(simplex,simplex_volume)`` used in the
        triangulation.

        .. NOTE::

            This function depends on Normaliz (i.e. the ``pynormaliz`` optional
            package). See the Normaliz documentation for further details.

        TESTS::

            sage: K = Polyhedron(vertices=[[1,1]], rays=[[1,0],[1,2]])
            sage: K._triangulate_normaliz()
            Traceback (most recent call last):
            ...
            TypeError: the polyhedron's backend should be 'normaliz'
        """
        raise TypeError("the polyhedron's backend should be 'normaliz'")

    def triangulate(self, engine='auto', connected=True, fine=False, regular=None, star=None):
        r"""
        Return a triangulation of the polytope.

        INPUT:

        - ``engine`` -- either 'auto' (default), 'internal',
          'TOPCOM', or 'normaliz'.  The 'internal' and 'TOPCOM' instruct
          this package to always use its own triangulation algorithms
          or TOPCOM's algorithms, respectively. By default ('auto'),
          TOPCOM is used if it is available and internal routines otherwise.

        The remaining keyword parameters are passed through to the
        :class:`~sage.geometry.triangulation.point_configuration.PointConfiguration`
        constructor:

        - ``connected`` -- boolean (default: ``True``). Whether the
          triangulations should be connected to the regular
          triangulations via bistellar flips. These are much easier to
          compute than all triangulations.

        - ``fine`` -- boolean (default: ``False``). Whether the
          triangulations must be fine, that is, make use of all points
          of the configuration.

        - ``regular`` -- boolean or ``None`` (default:
          ``None``). Whether the triangulations must be regular. A
          regular triangulation is one that is induced by a
          piecewise-linear convex support function. In other words,
          the shadows of the faces of a polyhedron in one higher
          dimension.

          * ``True``: Only regular triangulations.

          * ``False``: Only non-regular triangulations.

          * ``None`` (default): Both kinds of triangulation.

        - ``star`` -- either ``None`` (default) or a point. Whether
          the triangulations must be star. A triangulation is star if
          all maximal simplices contain a common point. The central
          point can be specified by its index (an integer) in the
          given points or by its coordinates (anything iterable.)

        OUTPUT:

        A triangulation of the convex hull of the vertices as a
        :class:`~sage.geometry.triangulation.point_configuration.Triangulation`. The
        indices in the triangulation correspond to the
        :meth:`Vrepresentation` objects.

        EXAMPLES::

            sage: cube = polytopes.hypercube(3)
            sage: triangulation = cube.triangulate(
            ....:    engine='internal') # to make doctest independent of TOPCOM
            sage: triangulation
            (<0,1,2,7>, <0,1,5,7>, <0,2,3,7>, <0,3,4,7>, <0,4,5,7>, <1,5,6,7>)
            sage: simplex_indices = triangulation[0]; simplex_indices
            (0, 1, 2, 7)
            sage: simplex_vertices = [ cube.Vrepresentation(i) for i in simplex_indices ]
            sage: simplex_vertices
            [A vertex at (1, -1, -1),
             A vertex at (1, 1, -1),
             A vertex at (1, 1, 1),
             A vertex at (-1, 1, 1)]
            sage: Polyhedron(simplex_vertices)
            A 3-dimensional polyhedron in ZZ^3 defined as the convex hull of 4 vertices

        It is possible to use ``'normaliz'`` as an engine. For this, the
        polyhedron should have the backend set to normaliz::

            sage: P = Polyhedron(vertices=[[0,0,1],[1,0,1],[0,1,1],[1,1,1]],backend='normaliz')  # optional - pynormaliz
            sage: P.triangulate(engine='normaliz')  # optional - pynormaliz
            (<0,1,2>, <1,2,3>)

            sage: P = Polyhedron(vertices=[[0,0,1],[1,0,1],[0,1,1],[1,1,1]])
            sage: P.triangulate(engine='normaliz')
            Traceback (most recent call last):
            ...
            TypeError: the polyhedron's backend should be 'normaliz'

        The normaliz engine can triangulate pointed cones::

            sage: C1 = Polyhedron(rays=[[0,0,1],[1,0,1],[0,1,1],[1,1,1]],backend='normaliz')  # optional - pynormaliz
            sage: C1.triangulate(engine='normaliz')  # optional - pynormaliz
            (<0,1,2>, <1,2,3>)
            sage: C2 = Polyhedron(rays=[[1,0,1],[0,0,1],[0,1,1],[1,1,10/9]],backend='normaliz')  # optional - pynormaliz
            sage: C2.triangulate(engine='normaliz')  # optional - pynormaliz
            (<0,1,2>, <1,2,3>)

        They can also be affine cones::

            sage: K = Polyhedron(vertices=[[1,1,1]],rays=[[1,0,0],[0,1,0],[1,1,-1],[1,1,1]], backend='normaliz')  # optional - pynormaliz
            sage: K.triangulate(engine='normaliz')  # optional - pynormaliz
            (<0,1,2>, <0,1,3>)
        """
        if self.lines():
            raise NotImplementedError('triangulation of polyhedra with lines is not supported')
        if len(self.vertices_list()) >= 2 and self.rays_list():
            raise NotImplementedError('triangulation of non-compact polyhedra that are not cones is not supported')
        if not self.is_compact() and engine != 'normaliz':
            raise NotImplementedError("triangulation of pointed polyhedra requires 'normaliz'")
        from sage.geometry.triangulation.point_configuration import PointConfiguration
        if self.is_compact():
            pc = PointConfiguration((v.vector() for v in self.vertex_generator()),
                                    connected=connected, fine=fine, regular=regular, star=star)
            # If the engine is not normaliz, we pass directly to the
            # PointConfiguration module.
            if engine != 'normaliz':
                pc.set_engine(engine)
                return pc.triangulate()
            else:
                return pc(self._triangulate_normaliz())
        else:  # From above, we have a pointed cone and the engine is normaliz
            try:
                pc = PointConfiguration((v.vector() for v in self.ray_generator()),
                                        connected=connected, fine=fine, regular=regular, star=star)
                return pc(self._triangulate_normaliz())
            except AssertionError:
                # PointConfiguration is not adapted to inhomogeneous cones
                # This is a hack. TODO: Implement the necessary things in
                # PointConfiguration to accept such cases.
                c = self.representative_point()
                normed_v = ((1/(r.vector()*c))*r.vector() for r in self.ray_generator())
                pc = PointConfiguration(normed_v, connected=connected, fine=fine, regular=regular, star=star)
                return pc(self._triangulate_normaliz())

    @coerce_binop
    def minkowski_sum(self, other):
        r"""
        Return the Minkowski sum.

        Minkowski addition of two subsets of a vector space is defined
        as

        .. MATH::

            X \oplus Y =
            \cup_{y\in Y} (X+y) =
            \cup_{x\in X, y\in Y} (x+y)

        See :meth:`minkowski_difference` for a partial inverse operation.

        INPUT:

        - ``other`` -- a :class:`Polyhedron_base`

        OUTPUT:

        The Minkowski sum of ``self`` and ``other``

        EXAMPLES::

            sage: X = polytopes.hypercube(3)
            sage: Y = Polyhedron(vertices=[(0,0,0), (0,0,1/2), (0,1/2,0), (1/2,0,0)])
            sage: X+Y
            A 3-dimensional polyhedron in QQ^3 defined as the convex hull of 13 vertices

            sage: four_cube = polytopes.hypercube(4)
            sage: four_simplex = Polyhedron(vertices = [[0, 0, 0, 1], [0, 0, 1, 0], [0, 1, 0, 0], [1, 0, 0, 0]])
            sage: four_cube + four_simplex
            A 4-dimensional polyhedron in ZZ^4 defined as the convex hull of 36 vertices
            sage: four_cube.minkowski_sum(four_simplex) == four_cube + four_simplex
            True

            sage: poly_spam = Polyhedron([[3,4,5,2],[1,0,0,1],[0,0,0,0],[0,4,3,2],[-3,-3,-3,-3]], base_ring=ZZ)
            sage: poly_eggs = Polyhedron([[5,4,5,4],[-4,5,-4,5],[4,-5,4,-5],[0,0,0,0]], base_ring=QQ)
            sage: poly_spam + poly_spam + poly_eggs
            A 4-dimensional polyhedron in QQ^4 defined as the convex hull of 12 vertices
        """
        new_vertices = []
        for v1 in self.vertex_generator():
            for v2 in other.vertex_generator():
                new_vertices.append(list(v1() + v2()))
        if new_vertices != []:
            new_rays = self.rays() + other.rays()
            new_lines = self.lines() + other.lines()
            return self.parent().element_class(self.parent(), [new_vertices, new_rays, new_lines], None)
        else:
            return self.parent().element_class(self.parent(), None, None)

    _add_ = minkowski_sum

    @coerce_binop
    def minkowski_difference(self, other):
        r"""
        Return the Minkowski difference.

        Minkowski subtraction can equivalently be defined via
        Minkowski addition (see :meth:`minkowski_sum`) or as
        set-theoretic intersection via

        .. MATH::

            X \ominus Y =
            (X^c \oplus Y)^c =
            \cap_{y\in Y} (X-y)

        where superscript-"c" means the complement in the ambient
        vector space. The Minkowski difference of convex sets is
        convex, and the difference of polyhedra is again a
        polyhedron. We only consider the case of polyhedra in the
        following. Note that it is not quite the inverse of
        addition. In fact:

        * `(X+Y)-Y = X` for any polyhedra `X`, `Y`.

        * `(X-Y)+Y \subseteq X`

        * `(X-Y)+Y = X` if and only if Y is a Minkowski summand of X.

        INPUT:

        - ``other`` -- a :class:`Polyhedron_base`

        OUTPUT:

        The Minkowski difference of ``self`` and ``other``. Also known
        as Minkowski subtraction of ``other`` from ``self``.

        EXAMPLES::

            sage: X = polytopes.hypercube(3)
            sage: Y = Polyhedron(vertices=[(0,0,0), (0,0,1), (0,1,0), (1,0,0)]) / 2
            sage: (X+Y)-Y == X
            True
            sage: (X-Y)+Y < X
            True

        The polyhedra need not be full-dimensional::

            sage: X2 = Polyhedron(vertices=[(-1,-1,0),(1,-1,0),(-1,1,0),(1,1,0)])
            sage: Y2 = Polyhedron(vertices=[(0,0,0), (0,1,0), (1,0,0)]) / 2
            sage: (X2+Y2)-Y2 == X2
            True
            sage: (X2-Y2)+Y2 < X2
            True

        Minus sign is really an alias for :meth:`minkowski_difference`
        ::

            sage: four_cube = polytopes.hypercube(4)
            sage: four_simplex = Polyhedron(vertices = [[0, 0, 0, 1], [0, 0, 1, 0], [0, 1, 0, 0], [1, 0, 0, 0]])
            sage: four_cube - four_simplex
            A 4-dimensional polyhedron in QQ^4 defined as the convex hull of 16 vertices
            sage: four_cube.minkowski_difference(four_simplex) == four_cube - four_simplex
            True

        Coercion of the base ring works::

            sage: poly_spam = Polyhedron([[3,4,5,2],[1,0,0,1],[0,0,0,0],[0,4,3,2],[-3,-3,-3,-3]], base_ring=ZZ)
            sage: poly_eggs = Polyhedron([[5,4,5,4],[-4,5,-4,5],[4,-5,4,-5],[0,0,0,0]], base_ring=QQ) / 100
            sage: poly_spam - poly_eggs
            A 4-dimensional polyhedron in QQ^4 defined as the convex hull of 5 vertices

        TESTS::

            sage: X = polytopes.hypercube(2)
            sage: Y = Polyhedron(vertices=[(1,1)])
            sage: (X-Y).Vrepresentation()
            (A vertex at (0, -2), A vertex at (0, 0), A vertex at (-2, 0), A vertex at (-2, -2))

            sage: Y = Polyhedron(vertices=[(1,1), (0,0)])
            sage: (X-Y).Vrepresentation()
            (A vertex at (0, -1), A vertex at (0, 0), A vertex at (-1, 0), A vertex at (-1, -1))

            sage: X = X + Y   # now Y is a Minkowski summand of X
            sage: (X+Y)-Y == X
            True
            sage: (X-Y)+Y == X
            True

        Testing that :trac:`28506` is fixed::

            sage: Q = Polyhedron([[1,0],[0,1]])
            sage: S = Polyhedron([[0,0],[1,2]])
            sage: S.minkowski_difference(Q)
            A 1-dimensional polyhedron in QQ^2 defined as the convex hull of 2 vertices
        """
        if other.is_empty():
            return self.parent().universe()   # empty intersection = everything
        if not other.is_compact():
            raise NotImplementedError('only subtracting compact polyhedra is implemented')
        new_eqns = []
        for eq in self.equations():
            values = [ eq.A() * v.vector() for v in other.vertices() ]
            eq = list(eq)
            eq[0] += min(values)   # shift constant term
            new_eqns.append(eq)
        P = self.parent()
        new_ieqs = []
        for ieq in self.inequalities():
            values = [ ieq.A() * v.vector() for v in other.vertices() ]
            ieq = list(ieq)
            ieq[0] += min(values)   # shift constant term
            new_ieqs.append(ieq)

        # Some vertices might need fractions.
        P = self.parent().change_ring(self.base_ring().fraction_field())
        return P.element_class(P, None, [new_ieqs, new_eqns])

    def __sub__(self, other):
        r"""
        Implement minus binary operation

        Polyhedra are not a ring with respect to dilatation and
        Minkowski sum, for example `X\oplus(-1)*Y \not= X\ominus Y`.

        INPUT:

        - ``other`` -- a translation vector or a polyhedron

        OUTPUT:

        Either translation by the negative of the given vector or
        Minkowski subtraction by the given polyhedron.

        EXAMPLES::

            sage: X = polytopes.hypercube(2)
            sage: v = vector([1,1])
            sage: (X - v/2).Vrepresentation()
            (A vertex at (-3/2, -3/2), A vertex at (-3/2, 1/2),
             A vertex at (1/2, -3/2), A vertex at (1/2, 1/2))
            sage: (X-v)+v == X
            True

            sage: Y = Polyhedron(vertices=[(1/2,0),(0,1/2)])
            sage: (X-Y).Vrepresentation()
            (A vertex at (1/2, -1), A vertex at (1/2, 1/2),
             A vertex at (-1, 1/2), A vertex at (-1, -1))
            sage: (X+Y)-Y == X
            True
        """
        if is_Polyhedron(other):
            return self.minkowski_difference(other)
        return self + (-other)

    def is_minkowski_summand(self, Y):
        r"""
        Test whether ``Y`` is a Minkowski summand.

        See :meth:`minkowski_sum`.

        OUTPUT:

        Boolean. Whether there exists another polyhedron `Z` such that
        ``self`` can be written as `Y\oplus Z`.

        EXAMPLES::

            sage: A = polytopes.hypercube(2)
            sage: B = Polyhedron(vertices=[(0,1), (1/2,1)])
            sage: C = Polyhedron(vertices=[(1,1)])
            sage: A.is_minkowski_summand(B)
            True
            sage: A.is_minkowski_summand(C)
            True
            sage: B.is_minkowski_summand(C)
            True
            sage: B.is_minkowski_summand(A)
            False
            sage: C.is_minkowski_summand(A)
            False
            sage: C.is_minkowski_summand(B)
            False
        """
        return self.minkowski_difference(Y).minkowski_sum(Y) == self

    def translation(self, displacement):
        """
        Return the translated polyhedron.

        INPUT:

        - ``displacement`` -- a displacement vector or a list/tuple of
          coordinates that determines a displacement vector

        OUTPUT:

        The translated polyhedron.

        EXAMPLES::

            sage: P = Polyhedron([[0,0],[1,0],[0,1]], base_ring=ZZ)
            sage: P.translation([2,1])
            A 2-dimensional polyhedron in ZZ^2 defined as the convex hull of 3 vertices
            sage: P.translation( vector(QQ,[2,1]) )
            A 2-dimensional polyhedron in QQ^2 defined as the convex hull of 3 vertices

        TESTS::

            sage: P = Polyhedron([[0,0],[1,0],[0,1]], base_ring=ZZ, backend='field')
            sage: P.translation([2,1]).backend()
            'field'

        Check that precomputed data is set up correctly::

            sage: P = polytopes.permutahedron(4)*Polyhedron(lines=[[1]])
            sage: Q = P.change_ring(P.base_ring(), backend='field')
            sage: P + vector([1,2,3,4,5]) == Q + vector([1,2,3,4,5])
            True
            sage: P + vector([1,2,3,4,5/2]) == Q + vector([1,2,3,4,5/2])
            True
        """
        Vrep, Hrep, parent = self._translation_double_description(displacement)

        pref_rep = 'Vrep' if self.n_vertices() + self.n_rays() <= self.n_inequalities() else 'Hrep'

        return parent.element_class(parent, Vrep, Hrep,
                                    Vrep_minimal=True, Hrep_minimal=True, pref_rep=pref_rep)

    def _translation_double_description(self, displacement):
        r"""
        Return the input parameters for the translation.

        INPUT:

        - ``displacement`` -- a displacement vector or a list/tuple of
          coordinates that determines a displacement vector

        OUTPUT: Tuple of consisting of new Vrepresentation, Hrepresentation and parent.

        .. SEEALSO::

            :meth:`translation`

        EXAMPLES::

            sage: P = Polyhedron([[0,0],[1,0],[0,1]], base_ring=ZZ)
            sage: Vrep, Hrep, parent = P._translation_double_description([2,1])
            sage: [tuple(x) for x in Vrep], [tuple(x) for x in Hrep], parent
            ([((2, 1), (2, 2), (3, 1)), (), ()],
             [((-2, 1, 0), (-1, 0, 1), (4, -1, -1)), ()],
             Polyhedra in ZZ^2)
        """
        displacement = vector(displacement)
        new_vertices = (x.vector()+displacement for x in self.vertex_generator())
        new_rays = self.rays()
        new_lines = self.lines()
        parent = self.parent().base_extend(displacement)

        # Replace a hyperplane of the form A*x + b >= 0 by
        # A(x-displacement) + b >= 0 <=> Ax + b - A*displacement >= 0.
        # Likewise for equations.
        def get_new(x):
            y = x.vector().change_ring(parent.base_ring())
            y[0] -= x.A()*displacement
            return y

        new_ieqs = (get_new(x) for x in self.inequality_generator())
        new_eqns = (get_new(x) for x in self.equation_generator())
        return [new_vertices, new_rays, new_lines], [new_ieqs, new_eqns], parent

    def product(self, other):
        """
        Return the Cartesian product.

        INPUT:

        - ``other`` -- a :class:`Polyhedron_base`

        OUTPUT:

        The Cartesian product of ``self`` and ``other`` with a
        suitable base ring to encompass the two.

        EXAMPLES::

            sage: P1 = Polyhedron([[0],[1]], base_ring=ZZ)
            sage: P2 = Polyhedron([[0],[1]], base_ring=QQ)
            sage: P1.product(P2)
            A 2-dimensional polyhedron in QQ^2 defined as the convex hull of 4 vertices

        The Cartesian product is the product in the semiring of polyhedra::

            sage: P1 * P1
            A 2-dimensional polyhedron in ZZ^2 defined as the convex hull of 4 vertices
            sage: P1 * P2
            A 2-dimensional polyhedron in QQ^2 defined as the convex hull of 4 vertices
            sage: P2 * P2
            A 2-dimensional polyhedron in QQ^2 defined as the convex hull of 4 vertices
            sage: 2 * P1
            A 1-dimensional polyhedron in ZZ^1 defined as the convex hull of 2 vertices
            sage: P1 * 2.0
            A 1-dimensional polyhedron in RDF^1 defined as the convex hull of 2 vertices

        An alias is :meth:`cartesian_product`::

            sage: P1.cartesian_product(P2) == P1.product(P2)
            True

        TESTS:

        Check that :trac:`15253` is fixed::

            sage: polytopes.hypercube(1) * polytopes.hypercube(2)
            A 3-dimensional polyhedron in ZZ^3 defined as the convex hull of 8 vertices
        """
        try:
            new_ring = self.parent()._coerce_base_ring(other)
        except TypeError:
            raise TypeError("no common canonical parent for objects with parents: " + str(self.parent())
                             + " and " + str(other.parent()))

        from itertools import chain

        new_vertices = (tuple(x) + tuple(y)
                        for x in self.vertex_generator() for y in other.vertex_generator())

        self_zero  = tuple(0 for _ in range( self.ambient_dim()))
        other_zero = tuple(0 for _ in range(other.ambient_dim()))

        rays = chain((tuple(r) + other_zero for r in  self.ray_generator()),
                     (self_zero + tuple(r)  for r in other.ray_generator()))

        lines = chain((tuple(l) + other_zero for l in  self.line_generator()),
                      (self_zero + tuple(l)  for l in other.line_generator()))

        if self.n_vertices() == 0 or other.n_vertices() == 0:
            # In this case we obtain the empty polyhedron.
            # There is not vertex to attach the rays or lines to.
            # By our convention, in this case the polyhedron shall also not have rays or lines.
            rays = ()
            lines = ()

        ieqs = chain((tuple(i) + other_zero               for i in  self.inequality_generator()),
                     ((i.b(),) + self_zero + tuple(i.A()) for i in other.inequality_generator()))

        eqns = chain((tuple(e) + other_zero               for e in  self.equation_generator()),
                     ((e.b(),) + self_zero + tuple(e.A()) for e in other.equation_generator()))

        pref_rep = 'Vrep' if self.n_vertices() + self.n_rays() + other.n_vertices() + other.n_rays() \
                             <= self.n_inequalities() + other.n_inequalities() else 'Hrep'

        parent = self.parent().change_ring(new_ring, ambient_dim=self.ambient_dim() + other.ambient_dim())
        return parent.element_class(parent, [new_vertices, rays, lines],
                                    [ieqs, eqns],
                                    Vrep_minimal=True, Hrep_minimal=True, pref_rep=pref_rep)

    _mul_ = product

    cartesian_product = product

    def _test_product(self, tester=None, **options):
        """
        Run tests on the method :meth:`.product`.

        TESTS::

            sage: polytopes.cross_polytope(3)._test_product()
        """
        from sage.geometry.polyhedron.library import polytopes
        if tester is None:
            tester = self._tester(**options)

        if self.n_vertices() + self.n_rays() < 40 and self.n_facets() < 40:
            # Check that the product preserves the backend, where possible.
            P = polytopes.simplex(backend="cdd")
            tester.assertEqual((self*P).backend(), self.backend())
            Q = polytopes.simplex(backend="ppl")
            tester.assertEqual((self*Q).backend(), self.backend())

            # And that it changes the backend correctly where necessary.
            try:
                from sage.rings.qqbar import AA
            except ImportError:
                pass
            else:
                if self.base_ring() is not AA and AA.has_coerce_map_from(self.base_ring()):
                    R = self*polytopes.regular_polygon(5, exact=True)
                    assert R
            try:
                from sage.rings.real_double import RDF
            except ImportError:
                pass
            else:
                if RDF.has_coerce_map_from(self.base_ring()):
                    R = self*polytopes.regular_polygon(5, exact=False)
                    assert R

        if self.base_ring() in (ZZ, QQ):
            # Check that the double description is set up correctly.
            self_field = self.base_extend(self.base_ring(), backend='field')
            P = polytopes.permutahedron(4, backend='field').base_extend(QQ)
            Q = Polyhedron(rays=[[1,0,0,0],[0,1,1,0]], lines=[[0,1,0,1]], backend='field')
            (self_field * P)._test_basic_properties(tester)
            (self_field * Q)._test_basic_properties(tester)

    def join(self, other):
        """
        Return the join of ``self`` and ``other``.

        The join of two polyhedra is obtained by first placing the two objects in
        two non-intersecting affine subspaces `V`, and `W` whose affine hull is
        the whole ambient space, and finally by taking the convex hull of their
        union. The dimension of the join is the sum of the dimensions of the
        two polyhedron plus 1.

        INPUT:

        - ``other`` -- a polyhedron

        EXAMPLES::

            sage: P1 = Polyhedron([[0],[1]], base_ring=ZZ)
            sage: P2 = Polyhedron([[0],[1]], base_ring=QQ)
            sage: P1.join(P2)
            A 3-dimensional polyhedron in QQ^3 defined as the convex hull of 4 vertices
            sage: P1.join(P1)
            A 3-dimensional polyhedron in ZZ^3 defined as the convex hull of 4 vertices
            sage: P2.join(P2)
            A 3-dimensional polyhedron in QQ^3 defined as the convex hull of 4 vertices

        An unbounded example::

            sage: R1 = Polyhedron(rays=[[1]])
            sage: R1.join(R1)
            A 3-dimensional polyhedron in ZZ^3 defined as the convex hull of 2 vertices and 2 rays

        TESTS::

            sage: C = polytopes.hypercube(5)
            sage: S = Polyhedron([[1]])
            sage: C.join(S).is_combinatorially_isomorphic(C.pyramid())  # optional - sage.graphs
            True

            sage: P = polytopes.simplex(backend='cdd')
            sage: Q = polytopes.simplex(backend='ppl')
            sage: P.join(Q).backend()
            'cdd'
            sage: Q.join(P).backend()
            'ppl'
        """
        try:
            new_ring = self.parent()._coerce_base_ring(other)
        except TypeError:
            raise TypeError("no common canonical parent for objects with parents: " + str(self.parent())
                     + " and " + str(other.parent()))

        dim_self = self.ambient_dim()
        dim_other = other.ambient_dim()

        new_vertices = [list(x)+[0]*dim_other+[0] for x in self.vertex_generator()] + \
                       [[0]*dim_self+list(x)+[1] for x in other.vertex_generator()]
        new_rays = []
        new_rays.extend( [ r+[0]*dim_other+[0]
                           for r in self.ray_generator() ] )
        new_rays.extend( [ [0]*dim_self+r+[1]
                           for r in other.ray_generator() ] )
        new_lines = []
        new_lines.extend( [ l+[0]*dim_other+[0]
                            for l in self.line_generator() ] )
        new_lines.extend( [ [0]*dim_self+l+[1]
                            for l in other.line_generator() ] )

        parent = self.parent().change_ring(new_ring, ambient_dim=self.ambient_dim() + other.ambient_dim() + 1)
        return parent.element_class(parent, [new_vertices, new_rays, new_lines], None)

    def subdirect_sum(self, other):
        """
        Return the subdirect sum of ``self`` and ``other``.

        The subdirect sum of two polyhedron is a projection of the join of the
        two polytopes. It is obtained by placing the two objects in orthogonal subspaces
        intersecting at the origin.

        INPUT:

        - ``other`` -- a :class:`Polyhedron_base`

        EXAMPLES::

            sage: P1 = Polyhedron([[1],[2]], base_ring=ZZ)
            sage: P2 = Polyhedron([[3],[4]], base_ring=QQ)
            sage: sds = P1.subdirect_sum(P2);sds
            A 2-dimensional polyhedron in QQ^2 defined as the convex hull of 4
            vertices
            sage: sds.vertices()
            (A vertex at (0, 3),
             A vertex at (0, 4),
             A vertex at (1, 0),
             A vertex at (2, 0))

        .. SEEALSO::

            :meth:`join`
            :meth:`direct_sum`

        TESTS::

            sage: P = polytopes.simplex(backend='cdd')
            sage: Q = polytopes.simplex(backend='ppl')
            sage: P.subdirect_sum(Q).backend()
            'cdd'
            sage: Q.subdirect_sum(P).backend()
            'ppl'
        """
        try:
            new_ring = self.parent()._coerce_base_ring(other)
        except TypeError:
            raise TypeError("no common canonical parent for objects with parents: " + str(self.parent())
                     + " and " + str(other.parent()))

        dim_self = self.ambient_dim()
        dim_other = other.ambient_dim()

        new_vertices = [list(x)+[0]*dim_other for x in self.vertex_generator()] + \
                       [[0]*dim_self+list(x) for x in other.vertex_generator()]
        new_rays = []
        new_rays.extend( [ r+[0]*dim_other
                           for r in self.ray_generator() ] )
        new_rays.extend( [ [0]*dim_self+r
                           for r in other.ray_generator() ] )
        new_lines = []
        new_lines.extend( [ l+[0]*dim_other
                            for l in self.line_generator() ] )
        new_lines.extend( [ [0]*dim_self+l
                            for l in other.line_generator() ] )

        parent = self.parent().change_ring(new_ring, ambient_dim=self.ambient_dim() + other.ambient_dim())
        return parent.element_class(parent, [new_vertices, new_rays, new_lines], None)

    def direct_sum(self, other):
        """
        Return the direct sum of ``self`` and ``other``.

        The direct sum of two polyhedron is the subdirect sum of the two, when
        they have the origin in their interior. To avoid checking if the origin
        is contained in both, we place the affine subspace containing ``other``
        at the center of ``self``.

        INPUT:

        - ``other`` -- a :class:`Polyhedron_base`

        EXAMPLES::

            sage: P1 = Polyhedron([[1],[2]], base_ring=ZZ)
            sage: P2 = Polyhedron([[3],[4]], base_ring=QQ)
            sage: ds = P1.direct_sum(P2);ds
            A 2-dimensional polyhedron in QQ^2 defined as the convex hull of 4 vertices
            sage: ds.vertices()
            (A vertex at (1, 0),
             A vertex at (2, 0),
             A vertex at (3/2, -1/2),
             A vertex at (3/2, 1/2))

        .. SEEALSO::

            :meth:`join`
            :meth:`subdirect_sum`

        TESTS:

        Check that the backend is preserved::

            sage: P = polytopes.simplex(backend='cdd')
            sage: Q = polytopes.simplex(backend='ppl')
            sage: P.direct_sum(Q).backend()
            'cdd'
            sage: Q.direct_sum(P).backend()
            'ppl'

        Check that :trac:`28506` is fixed::

            sage: s2 = polytopes.simplex(2)
            sage: s3 = polytopes.simplex(3)
            sage: s2.direct_sum(s3)
            A 5-dimensional polyhedron in QQ^7 defined as the convex hull of 7 vertices
        """
        try:
            # Some vertices might need fractions.
            new_ring = self.parent()._coerce_base_ring(other).fraction_field()
        except TypeError:
            raise TypeError("no common canonical parent for objects with parents: " + str(self.parent())
                     + " and " + str(other.parent()))

        dim_self = self.ambient_dim()
        dim_other = other.ambient_dim()

        new_vertices = [list(x) + [0]*dim_other for x in self.vertex_generator()] + \
                       [list(self.center()) + list(x.vector() - other.center()) for x in other.vertex_generator()]
        new_rays = []
        new_rays.extend( [ r + [0]*dim_other
                           for r in self.ray_generator() ] )
        new_rays.extend( [ [0]*dim_self + r
                           for r in other.ray_generator() ] )
        new_lines = []
        new_lines.extend( [ l + [0]*dim_other
                            for l in self.line_generator() ] )
        new_lines.extend( [ [0]*dim_self + l
                            for l in other.line_generator() ] )

        parent = self.parent().change_ring(new_ring, ambient_dim=self.ambient_dim() + other.ambient_dim())
        return parent.element_class(parent, [new_vertices, new_rays, new_lines], None)

    def dilation(self, scalar):
        """
        Return the dilated (uniformly stretched) polyhedron.

        INPUT:

        - ``scalar`` -- A scalar, not necessarily in :meth:`base_ring`

        OUTPUT:

        The polyhedron dilated by that scalar, possibly coerced to a
        bigger base ring.

        EXAMPLES::

            sage: p = Polyhedron(vertices = [[t,t^2,t^3] for t in srange(2,6)])
            sage: next(p.vertex_generator())
            A vertex at (2, 4, 8)
            sage: p2 = p.dilation(2)
            sage: next(p2.vertex_generator())
            A vertex at (4, 8, 16)
            sage: p.dilation(2) == p * 2
            True

        TESTS:

        Dilation of empty polyhedra works, see :trac:`14987`::

            sage: p = Polyhedron(ambient_dim=2); p
            The empty polyhedron in ZZ^2
            sage: p.dilation(3)
            The empty polyhedron in ZZ^2

            sage: p = Polyhedron(vertices=[(1,1)], rays=[(1,0)], lines=[(0,1)])
            sage: (-p).rays()
            (A ray in the direction (-1, 0),)
            sage: (-p).lines()
            (A line in the direction (0, 1),)

            sage: (0*p).rays()
            ()
            sage: (0*p).lines()
            ()
        """
        parent = self.parent().base_extend(scalar)

        if scalar == 0:
            new_vertices = tuple(self.ambient_space().zero() for v in self.vertex_generator())
            new_rays = []
            new_lines = []
            return parent.element_class(parent, [new_vertices, new_rays, new_lines], None)

        one = parent.base_ring().one()
        sign = one if scalar > 0 else -one

        make_new_Hrep = lambda h: tuple(scalar*sign*x if i == 0 else sign*x
                                        for i, x in enumerate(h._vector))

        new_vertices = (tuple(scalar*x for x in v._vector) for v in self.vertex_generator())
        new_rays = (tuple(sign*x for x in r._vector) for r in self.ray_generator())
        new_lines = self.line_generator()
        new_inequalities = map(make_new_Hrep, self.inequality_generator())
        new_equations = map(make_new_Hrep, self.equation_generator())

        pref_rep = 'Vrep' if self.n_vertices() + self.n_rays() <= self.n_inequalities() else 'Hrep'

        return parent.element_class(parent, [new_vertices, new_rays, new_lines],
                                    [new_inequalities, new_equations],
                                    Vrep_minimal=True, Hrep_minimal=True, pref_rep=pref_rep)

    def _test_dilation(self, tester=None, **options):
        """
        Run tests on the method :meth:`.dilation`.

        TESTS::

            sage: polytopes.cross_polytope(3)._test_dilation()
        """
        if tester is None:
            tester = self._tester(**options)

        # Testing that the backend is preserved.
        tester.assertEqual(self.dilation(2*self.base_ring().gen()).backend(), self.backend())
        tester.assertEqual(self.dilation(ZZ(3)).backend(), self.backend())

        if self.n_vertices() + self.n_rays() > 40:
            # Avoid long time computations.
            return

        # Testing that the double description is set up correctly.
        if self.base_ring().is_exact():
            if self.base_ring() in (QQ, ZZ):
                p = self.base_extend(self.base_ring(), backend='field')
                (ZZ(2)*p)._test_basic_properties(tester)
                (ZZ(2)/2*p)._test_basic_properties(tester)
                (ZZ(-3)*p)._test_basic_properties(tester)
                (ZZ(-1)/2*p)._test_basic_properties(tester)
        else:
            tester.assertIsInstance(ZZ(1)/3*self, Polyhedron_base)

        try:
            from sage.rings.qqbar import AA
        except ImportError:
            return

        if self.n_vertices() > 20 or self.base_ring() is AA:
            # Avoid long time computations.
            return

        # Some sanity check on the volume (only run for relatively small instances).
        if self.dim() > -1 and self.is_compact() and self.base_ring().is_exact():
            tester.assertEqual(self.dilation(3).volume(measure='induced'), self.volume(measure='induced')*3**self.dim())

        from sage.rings.number_field.number_field import QuadraticField
        K1 = QuadraticField(2, embedding=AA(2).sqrt())
        sqrt2 = K1.gen()
        K2 = QuadraticField(3, embedding=AA(3).sqrt())
        sqrt3 = K2.gen()

        if self.base_ring() in (QQ,ZZ,AA,RDF):
            tester.assertIsInstance(sqrt2*self, Polyhedron_base)
            tester.assertIsInstance(sqrt3*self, Polyhedron_base)
        elif hasattr(self.base_ring(), "composite_fields"):
            for scalar, K in ((sqrt2, K1), (sqrt3, K2)):
                new_ring = None
                try:
                    new_ring = self.base_ring().composite_fields()[0]
                except:
                    # This isn't about testing composite fields.
                    pass
                if new_ring:
                    p = self.change_ring(new_ring)
                    tester.assertIsInstance(scalar*p, Polyhedron_base)

    def linear_transformation(self, linear_transf, new_base_ring=None):
        """
        Return the linear transformation of ``self``.

        INPUT:

        - ``linear_transf`` -- a matrix, not necessarily in :meth:`base_ring`
        - ``new_base_ring`` -- ring (optional); specify the new base ring;
          may avoid coercion failure

        OUTPUT:

        The polyhedron transformed by that matrix, possibly coerced to a
        bigger base ring.

        EXAMPLES::

            sage: b3 = polytopes.Birkhoff_polytope(3)
            sage: proj_mat=matrix([[0,1,0,0,0,0,0,0,0],[0,0,0,1,0,0,0,0,0],[0,0,0,0,0,1,0,0,0],[0,0,0,0,0,0,0,1,0]])
            sage: b3_proj = proj_mat * b3; b3_proj
            A 3-dimensional polyhedron in ZZ^4 defined as the convex hull of 5 vertices

            sage: square = polytopes.regular_polygon(4)                         # optional - sage.rings.number_field
            sage: square.vertices_list()                                        # optional - sage.rings.number_field
            [[0, -1], [1, 0], [-1, 0], [0, 1]]
            sage: transf = matrix([[1,1],[0,1]])                                # optional - sage.rings.number_field
            sage: sheared = transf * square                                     # optional - sage.rings.number_field
            sage: sheared.vertices_list()                                       # optional - sage.rings.number_field
            [[-1, -1], [1, 0], [-1, 0], [1, 1]]
            sage: sheared == square.linear_transformation(transf)               # optional - sage.rings.number_field
            True

        Specifying the new base ring may avoid coercion failure::

            sage: K.<sqrt2> = QuadraticField(2)                                 # optional - sage.rings.number_field
            sage: L.<sqrt3> = QuadraticField(3)                                 # optional - sage.rings.number_field
            sage: P = polytopes.cube()*sqrt2                                    # optional - sage.rings.number_field
            sage: M = matrix([[sqrt3, 0, 0], [0, sqrt3, 0], [0, 0, 1]])         # optional - sage.rings.number_field
            sage: P.linear_transformation(M, new_base_ring=K.composite_fields(L)[0])   # optional - sage.rings.number_field
            A 3-dimensional polyhedron in (Number Field in sqrt2sqrt3 with defining polynomial x^4 - 10*x^2 + 1 with sqrt2sqrt3 = 0.3178372451957823?)^3 defined as the convex hull of 8 vertices

        Linear transformation without specified new base ring fails in this case::

            sage: M*P                                                           # optional - sage.rings.number_field
            Traceback (most recent call last):
            ...
            TypeError: unsupported operand parent(s) for *: 'Full MatrixSpace of 3 by 3 dense matrices over Number Field in sqrt3 with defining polynomial x^2 - 3 with sqrt3 = 1.732050807568878?' and 'Full MatrixSpace of 3 by 8 dense matrices over Number Field in sqrt2 with defining polynomial x^2 - 2 with sqrt2 = 1.414213562373095?'

        TESTS:

        Linear transformation respects backend::

            sage: P = polytopes.simplex(backend='field')
            sage: t = matrix([[1,1,1,1],[0,1,1,1],[0,0,1,1],[0,0,0,1]])
            sage: P.linear_transformation(t).backend()
            'field'

        Check that coercion works::

            sage: (1.0 * proj_mat) * b3
            A 3-dimensional polyhedron in RDF^4 defined as the convex hull of 5 vertices
            sage: (1/1 * proj_mat) * b3
            A 3-dimensional polyhedron in QQ^4 defined as the convex hull of 5 vertices
            sage: (AA(2).sqrt() * proj_mat) * b3                                # optional - sage.rings.number_field
            A 3-dimensional polyhedron in AA^4 defined as the convex hull of 5 vertices

        Check that zero-matrices act correctly::

            sage: Matrix([]) * b3
            A 0-dimensional polyhedron in ZZ^0 defined as the convex hull of 1 vertex
            sage: Matrix([[0 for _ in range(9)]]) * b3
            A 0-dimensional polyhedron in ZZ^1 defined as the convex hull of 1 vertex
            sage: Matrix([[0 for _ in range(9)] for _ in range(4)]) * b3
            A 0-dimensional polyhedron in ZZ^4 defined as the convex hull of 1 vertex
            sage: Matrix([[0 for _ in range(8)]]) * b3
            Traceback (most recent call last):
            ...
            TypeError: unsupported operand parent(s) for *: 'Full MatrixSpace of 1 by 8 dense matrices over Integer Ring' and 'Full MatrixSpace of 9 by 6 dense matrices over Integer Ring'
            sage: Matrix(ZZ, []) * b3
            A 0-dimensional polyhedron in ZZ^0 defined as the convex hull of 1 vertex
            sage: Matrix(ZZ, [[],[]]) * b3
            Traceback (most recent call last):
            ...
            TypeError: unsupported operand parent(s) for *: 'Full MatrixSpace of 2 by 0 dense matrices over Integer Ring' and 'Full MatrixSpace of 9 by 6 dense matrices over Integer Ring'

        Check that the precomputed double description is correct::

            sage: P = polytopes.permutahedron(4)
            sage: Q = P.change_ring(QQ, backend='field')
            sage: P.affine_hull_projection() == Q.affine_hull_projection()
            True

            sage: M = matrix([[1, 2, 3, 4], [2, 3, 4, 5], [0, 0, 5, 1], [0, 2, 0, 3]])
            sage: M*P == M*Q
            True

            sage: M = matrix([[1, 2, 3, 4], [2, 3, 4, 5], [0, 0, 5, 1], [0, 2, 0, 3], [0, 1, 0, -3]])
            sage: M*P == M*Q
            True
        """
        is_injective = False
        if linear_transf.nrows() != 0:
            if new_base_ring:
                R = new_base_ring
            else:
                R = self.base_ring()

            # Multiplying a matrix with a vector is slow.
            # So we multiply the entire vertex matrix etc.
            # Still we create generators, as possibly the Vrepresentation will be discarded later on.
            if self.n_vertices():
                new_vertices = ( v for v in ((linear_transf*self.vertices_matrix(R)).transpose()) )
            else:
                new_vertices = ()
            if self.n_rays():
                new_rays = ( r for r in matrix(R, self.rays())*linear_transf.transpose() )
            else:
                new_rays = ()
            if self.n_lines():
                new_lines = ( l for l in matrix(R, self.lines())*linear_transf.transpose() )
            else:
                new_lines = ()

            if self.is_compact() and self.n_vertices() and self.n_inequalities():
                homogeneous_basis = matrix(R, ( [1] + list(v) for v in self.an_affine_basis() )).transpose()

                # To convert first to a list and then to a matrix seems to be necessary to obtain a meaningful error,
                # in case the number of columns doesn't match the dimension.
                new_homogeneous_basis = matrix(list( [1] + list(linear_transf*vector(R, v)) for v in self.an_affine_basis()) ).transpose()

                if self.dim() + 1 == new_homogeneous_basis.rank():
                    # The transformation is injective on the polytope.
                    is_injective = True

                    # Let V be the homogeneous vertex matrix (each vertex a column)
                    # and M the linear transformation.
                    # Then M*V is the new homogeneous vertex matrix.

                    # Let H be the inequalities matrix (each inequality a row).
                    # If we find N such that N*M*V = V than the new inequalities are
                    # given by H*N.

                    # Note that such N must exist, as our map is injective on the polytope.
                    # It is uniquely defined by considering a basis of the homogeneous vertices.
                    N = new_homogeneous_basis.solve_left(homogeneous_basis)
                    new_inequalities = ( h for h in matrix(R, self.inequalities())*N )

                    # The equations are the left kernel matrix of the homogeneous vertices
                    # or equivalently a basis thereof.
                    new_equations = (new_homogeneous_basis.transpose()).right_kernel_matrix()

        else:
            new_vertices = [[] for v in self.vertex_generator() ]
            new_rays = []
            new_lines = []

        new_dim = linear_transf.nrows()
        par = self.parent()

        if new_base_ring:
            new_parent = par.change_ring(new_base_ring, ambient_dim=new_dim)
        else:
            new_parent = par.base_extend(linear_transf.base_ring(), ambient_dim=new_dim)

        if is_injective:
            # Set up with both Vrepresentation and Hrepresentation.
            pref_rep = 'Vrep' if self.n_vertices() <= self.n_inequalities() else 'Hrep'

            return new_parent.element_class(new_parent, [new_vertices, new_rays, new_lines],
                                            [new_inequalities, new_equations],
                                            Vrep_minimal=True, Hrep_minimal=True, pref_rep=pref_rep)

        return new_parent.element_class(new_parent, [tuple(new_vertices), tuple(new_rays), tuple(new_lines)], None)

    def _test_linear_transformation(self, tester=None, **options):
        """
        Run some tests on linear transformation.

        TESTS::

            sage: Polyhedron(rays=[(0,1)])._test_linear_transformation()
        """
        if tester is None:
            tester = self._tester(**options)

        if self.n_vertices() > 200 or self.n_facets() > 200:
            # Avoid very long doctests.
            return

        # Check that :trac:`30146` is fixed.
        from sage.matrix.special import identity_matrix
        tester.assertEqual(self, self.linear_transformation(identity_matrix(self.ambient_dim())))

    def _acted_upon_(self, actor, self_on_left):
        """
        Implement the action by scalars, vectors, matrices or other polyhedra.

        INPUT:

        - ``actor`` -- one of the following:
          - a scalar, not necessarily in :meth:`base_ring`,
          - a :class:`Polyhedron`,
          - a :class:`sage.modules.free_module_element.vector`,
          - a :class:`sage.matrix.constructor.matrix`,
        - ``self_on_right`` -- must be ``False`` for actor a matrix;
          ignored otherwise

        OUTPUT:

        - Dilation for a scalar
        - Product for a polyhedron
        - Translation for a vector
        - Linear transformation for a matrix

        EXAMPLES:

        ``actor`` is a scalar::

             sage: p = Polyhedron(vertices = [[t,t^2,t^3] for t in srange(2,6)])
             sage: p._acted_upon_(2, True) == p.dilation(2)
             True
             sage: p*2 == p.dilation(2)
             True

        ``actor`` is a polyhedron::

             sage: p*p == p.product(p)
             True

        ``actor`` is a vector::

             sage: p + vector(ZZ,[1,2,3]) == p.translation([1,2,3])
             True

        ``actor`` is a matrix::

             sage: matrix(ZZ,[[1,2,3]]) * p
             A 1-dimensional polyhedron in ZZ^1 defined as the convex hull of 2 vertices

        A matrix must act from the left::

             sage: p * matrix(ZZ, [[1,2,3]]*3)
             Traceback (most recent call last):
             ...
             ValueError: matrices should act on the left
        """
        if is_Polyhedron(actor):
            return self.product(actor)
        elif is_Vector(actor):
            return self.translation(actor)
        elif is_Matrix(actor):
            if self_on_left:
                raise ValueError("matrices should act on the left")
            else:
                return self.linear_transformation(actor)
        else:
            return self.dilation(actor)

    def __neg__(self):
        """
        Negation of a polytope is defined as inverting the coordinates.

        EXAMPLES::

            sage: t = polytopes.simplex(3,project=False);  t.vertices()
            (A vertex at (0, 0, 0, 1), A vertex at (0, 0, 1, 0),
             A vertex at (0, 1, 0, 0), A vertex at (1, 0, 0, 0))
            sage: neg_ = -t
            sage: neg_.vertices()
            (A vertex at (-1, 0, 0, 0), A vertex at (0, -1, 0, 0),
             A vertex at (0, 0, -1, 0), A vertex at (0, 0, 0, -1))

        TESTS::

            sage: p = Polyhedron(ieqs=[[1,1,0]])
            sage: p.rays()
            (A ray in the direction (1, 0),)
            sage: pneg = p.__neg__()
            sage: pneg.rays()
            (A ray in the direction (-1, 0),)
        """
        return self.dilation(-1)

    def __truediv__(self, scalar):
        """
        Divide by a scalar factor.

        See :meth:`dilation` for details.

        EXAMPLES::

            sage: p = Polyhedron(vertices = [[t,t^2,t^3] for t in srange(2,4)])
            sage: (p/5).Vrepresentation()
            (A vertex at (2/5, 4/5, 8/5), A vertex at (3/5, 9/5, 27/5))
            sage: (p/int(5)).Vrepresentation()
            (A vertex at (0.4, 0.8, 1.6), A vertex at (0.6, 1.8, 5.4))
        """
        return self.dilation(1/scalar)

    @coerce_binop
    def convex_hull(self, other):
        """
        Return the convex hull of the set-theoretic union of the two
        polyhedra.

        INPUT:

        - ``other`` -- a :class:`Polyhedron`

        OUTPUT:

        The convex hull.

        EXAMPLES::

            sage: a_simplex = polytopes.simplex(3, project=True)
            sage: verts = a_simplex.vertices()
            sage: verts = [[x[0]*3/5+x[1]*4/5, -x[0]*4/5+x[1]*3/5, x[2]] for x in verts]
            sage: another_simplex = Polyhedron(vertices = verts)
            sage: simplex_union = a_simplex.convex_hull(another_simplex)
            sage: simplex_union.n_vertices()
            7
        """
        hull_vertices = self.vertices() + other.vertices()
        hull_rays = self.rays() + other.rays()
        hull_lines = self.lines() + other.lines()
        return self.parent().element_class(self.parent(), [hull_vertices, hull_rays, hull_lines], None)

    @coerce_binop
    def intersection(self, other):
        r"""
        Return the intersection of one polyhedron with another.

        INPUT:

        - ``other`` -- a :class:`Polyhedron`

        OUTPUT:

        The intersection.

        Note that the intersection of two `\ZZ`-polyhedra might not be
        a `\ZZ`-polyhedron. In this case, a `\QQ`-polyhedron is
        returned.

        EXAMPLES::

            sage: cube = polytopes.hypercube(3)
            sage: oct = polytopes.cross_polytope(3)
            sage: cube.intersection(oct*2)
            A 3-dimensional polyhedron in ZZ^3 defined as the convex hull of 12 vertices

        As a shorthand, one may use::

            sage: cube & oct*2
            A 3-dimensional polyhedron in ZZ^3 defined as the convex hull of 12 vertices

        The intersection of two `\ZZ`-polyhedra is not necessarily a `\ZZ`-polyhedron::

            sage: P = Polyhedron([(0,0),(1,1)], base_ring=ZZ)
            sage: P.intersection(P)
            A 1-dimensional polyhedron in ZZ^2 defined as the convex hull of 2 vertices
            sage: Q = Polyhedron([(0,1),(1,0)], base_ring=ZZ)
            sage: P.intersection(Q)
            A 0-dimensional polyhedron in QQ^2 defined as the convex hull of 1 vertex
            sage: _.Vrepresentation()
            (A vertex at (1/2, 1/2),)

        TESTS:

        Check that :trac:`19012` is fixed::

            sage: K.<a> = QuadraticField(5)
            sage: P = Polyhedron([[0,0],[0,a],[1,1]])
            sage: Q = Polyhedron(ieqs=[[-1,a,1]])
            sage: P.intersection(Q)
            A 2-dimensional polyhedron in (Number Field in a with defining polynomial x^2 - 5 with a = 2.236067977499790?)^2 defined as the convex hull of 4 vertices
        """
        new_ieqs = self.inequalities() + other.inequalities()
        new_eqns = self.equations() + other.equations()
        parent = self.parent()
        try:
            intersection = parent.element_class(parent, None, [new_ieqs, new_eqns])

            # Force calculation of the vertices.
            _ = intersection.n_vertices()
            return intersection
        except TypeError as msg:
            if self.base_ring() is ZZ:
                parent = parent.base_extend(QQ)
                return parent.element_class(parent, None, [new_ieqs, new_eqns])
            else:
                raise TypeError(msg)

    __and__ = intersection

    def truncation(self, cut_frac=None):
        r"""
        Return a new polyhedron formed from two points on each edge
        between two vertices.

        INPUT:

        - ``cut_frac`` -- integer, how deeply to cut into the edge.
          Default is `\frac{1}{3}`.

        OUTPUT:

        A Polyhedron object, truncated as described above.

        EXAMPLES::

            sage: cube = polytopes.hypercube(3)
            sage: trunc_cube = cube.truncation()
            sage: trunc_cube.n_vertices()
            24
            sage: trunc_cube.n_inequalities()
            14

        TESTS::

            sage: polytopes.simplex(backend='field').truncation().backend()
            'field'
        """
        if cut_frac is None:
            cut_frac = ZZ.one() / 3

        new_vertices = []
        for e in self.bounded_edges():
            new_vertices.append((1 - cut_frac) * e[0]() + cut_frac * e[1]())
            new_vertices.append(cut_frac * e[0]() + (1 - cut_frac) * e[1]())

        new_vertices = [list(v) for v in new_vertices]
        new_rays = self.rays()
        new_lines = self.lines()

        parent = self.parent().base_extend(cut_frac)
        return parent.element_class(parent, [new_vertices, new_rays, new_lines], None)

    def face_truncation(self, face, linear_coefficients=None, cut_frac=None):
        r"""
        Return a new polyhedron formed by truncating a face by an hyperplane.

        By default, the normal vector of the hyperplane used to truncate the
        polyhedron is obtained by taking the barycenter vector of the cone
        corresponding to the truncated face in the normal fan of the
        polyhedron. It is possible to change the direction using the option
        ``linear_coefficients``.

        To determine how deep the truncation is done, the method uses the
        parameter ``cut_frac``. By default it is equal to `\frac{1}{3}`. Once
        the normal vector of the cutting hyperplane is chosen, the vertices of
        polyhedron are evaluated according to the corresponding linear
        function. The parameter `\frac{1}{3}` means that the cutting
        hyperplane is placed `\frac{1}{3}` of the way from the vertices of the
        truncated face to the next evaluated vertex.

        INPUT:

        - ``face`` -- a PolyhedronFace
        - ``linear_coefficients`` -- tuple of integer. Specifies the coefficient
          of the normal vector of the cutting hyperplane used to truncate the
          face.
          The default direction is determined using the normal fan of the
          polyhedron.
        - ``cut_frac`` -- number between 0 and 1. Determines where the
           hyperplane cuts the polyhedron. A value close to 0 cuts very close
           to the face, whereas a value close to 1 cuts very close to the next
           vertex (according to the normal vector of the cutting hyperplane).
           Default is `\frac{1}{3}`.

        OUTPUT:

        A Polyhedron object, truncated as described above.

        EXAMPLES::

            sage: Cube = polytopes.hypercube(3)
            sage: vertex_trunc1 = Cube.face_truncation(Cube.faces(0)[0])
            sage: vertex_trunc1.f_vector()
            (1, 10, 15, 7, 1)
            sage: tuple(f.ambient_V_indices() for f in vertex_trunc1.faces(2))
            ((4, 5, 6, 7, 9),
             (0, 3, 4, 8, 9),
             (0, 1, 6, 7, 8),
             (7, 8, 9),
             (2, 3, 4, 5),
             (1, 2, 5, 6),
             (0, 1, 2, 3))
            sage: vertex_trunc1.vertices()
            (A vertex at (1, -1, -1),
             A vertex at (1, 1, -1),
             A vertex at (1, 1, 1),
             A vertex at (1, -1, 1),
             A vertex at (-1, -1, 1),
             A vertex at (-1, 1, 1),
             A vertex at (-1, 1, -1),
             A vertex at (-1, -1/3, -1),
             A vertex at (-1/3, -1, -1),
             A vertex at (-1, -1, -1/3))
            sage: vertex_trunc2 = Cube.face_truncation(Cube.faces(0)[0],cut_frac=1/2)
            sage: vertex_trunc2.f_vector()
            (1, 10, 15, 7, 1)
            sage: tuple(f.ambient_V_indices() for f in vertex_trunc2.faces(2))
            ((4, 5, 6, 7, 9),
             (0, 3, 4, 8, 9),
             (0, 1, 6, 7, 8),
             (7, 8, 9),
             (2, 3, 4, 5),
             (1, 2, 5, 6),
             (0, 1, 2, 3))
            sage: vertex_trunc2.vertices()
            (A vertex at (1, -1, -1),
             A vertex at (1, 1, -1),
             A vertex at (1, 1, 1),
             A vertex at (1, -1, 1),
             A vertex at (-1, -1, 1),
             A vertex at (-1, 1, 1),
             A vertex at (-1, 1, -1),
             A vertex at (-1, 0, -1),
             A vertex at (0, -1, -1),
             A vertex at (-1, -1, 0))
            sage: vertex_trunc3 = Cube.face_truncation(Cube.faces(0)[0],cut_frac=0.3)
            sage: vertex_trunc3.vertices()
            (A vertex at (-1.0, -1.0, 1.0),
             A vertex at (-1.0, 1.0, -1.0),
             A vertex at (-1.0, 1.0, 1.0),
             A vertex at (1.0, 1.0, -1.0),
             A vertex at (1.0, 1.0, 1.0),
             A vertex at (1.0, -1.0, 1.0),
             A vertex at (1.0, -1.0, -1.0),
             A vertex at (-0.4, -1.0, -1.0),
             A vertex at (-1.0, -0.4, -1.0),
             A vertex at (-1.0, -1.0, -0.4))
            sage: edge_trunc = Cube.face_truncation(Cube.faces(1)[11])
            sage: edge_trunc.f_vector()
            (1, 10, 15, 7, 1)
            sage: tuple(f.ambient_V_indices() for f in edge_trunc.faces(2))
            ((0, 5, 6, 7),
             (1, 4, 5, 6, 8),
             (6, 7, 8, 9),
             (0, 2, 3, 7, 9),
             (1, 2, 8, 9),
             (0, 3, 4, 5),
             (1, 2, 3, 4))
             sage: face_trunc = Cube.face_truncation(Cube.faces(2)[2])
             sage: face_trunc.vertices()
             (A vertex at (1, -1, -1),
              A vertex at (1, 1, -1),
              A vertex at (1, 1, 1),
              A vertex at (1, -1, 1),
              A vertex at (-1/3, -1, 1),
              A vertex at (-1/3, 1, 1),
              A vertex at (-1/3, 1, -1),
              A vertex at (-1/3, -1, -1))
             sage: face_trunc.face_lattice().is_isomorphic(Cube.face_lattice())
             True

        TESTS:

        Testing that the backend is preserved::

            sage: Cube = polytopes.cube(backend='field')
            sage: face_trunc = Cube.face_truncation(Cube.faces(2)[0])
            sage: face_trunc.backend()
            'field'

        Testing that :trac:`28506` is fixed::

            sage: P = polytopes.twenty_four_cell()
            sage: P = P.dilation(6)
            sage: P = P.change_ring(ZZ)
            sage: P.face_truncation(P.faces(2)[0], cut_frac=1)
            A 4-dimensional polyhedron in QQ^4 defined as the convex hull of 27 vertices
        """
        if cut_frac is None:
            cut_frac = ZZ.one() / 3

        face_vertices = face.vertices()

        normal_vectors = []

        for facet in self.Hrepresentation():
            if all(facet.contains(x) and not facet.interior_contains(x)
                   for x in face_vertices):
                # The facet contains the face
                normal_vectors.append(facet.A())

        if linear_coefficients is not None:
            normal_vector = sum(linear_coefficients[i]*normal_vectors[i]
                                for i in range(len(normal_vectors)))
        else:
            normal_vector = sum(normal_vectors)

        B = - normal_vector * (face_vertices[0].vector())

        linear_evaluation = set(-normal_vector * (v.vector()) for v in self.vertices())

        if B == max(linear_evaluation):
            C = max(linear_evaluation.difference(set([B])))
        else:
            C = min(linear_evaluation.difference(set([B])))

        cut_height = (1 - cut_frac) * B + cut_frac * C
        ineq_vector = tuple([cut_height]) + tuple(normal_vector)

        new_ieqs = self.inequalities_list() + [ineq_vector]
        new_eqns = self.equations_list()

        # Some vertices might need fractions.
        parent = self.parent().base_extend(cut_frac/1)
        return parent.element_class(parent, None, [new_ieqs, new_eqns])

    def stack(self, face, position=None):
        r"""
        Return a new polyhedron formed by stacking onto a ``face``. Stacking a
        face adds a new vertex located slightly outside of the designated face.

        INPUT:

        - ``face`` -- a PolyhedronFace

        - ``position`` -- a positive number. Determines a relative distance
          from the barycenter of ``face``. A value close to 0 will place the
          new vertex close to the face and a large value further away. Default
          is `1`. If the given value is too large, an error is returned.

        OUTPUT:

        A Polyhedron object

        EXAMPLES::

            sage: cube = polytopes.cube()
            sage: square_face = cube.facets()[2]
            sage: stacked_square = cube.stack(square_face)
            sage: stacked_square.f_vector()
            (1, 9, 16, 9, 1)

            sage: edge_face = cube.faces(1)[3]
            sage: stacked_edge = cube.stack(edge_face)
            sage: stacked_edge.f_vector()
            (1, 9, 17, 10, 1)

            sage: cube.stack(cube.faces(0)[0])
            Traceback (most recent call last):
            ...
            ValueError: cannot stack onto a vertex

            sage: stacked_square_half = cube.stack(square_face,position=1/2)
            sage: stacked_square_half.f_vector()
            (1, 9, 16, 9, 1)
            sage: stacked_square_large = cube.stack(square_face,position=10)

            sage: hexaprism = polytopes.regular_polygon(6).prism()              # optional - sage.rings.number_field
            sage: hexaprism.f_vector()                                          # optional - sage.rings.number_field
            (1, 12, 18, 8, 1)
            sage: square_face = hexaprism.faces(2)[2]                           # optional - sage.rings.number_field
            sage: stacked_hexaprism = hexaprism.stack(square_face)              # optional - sage.rings.number_field
            sage: stacked_hexaprism.f_vector()                                  # optional - sage.rings.number_field
            (1, 13, 22, 11, 1)

            sage: hexaprism.stack(square_face,position=4)                       # optional - sage.rings.number_field
            Traceback (most recent call last):
            ...
            ValueError: the chosen position is too large

            sage: s = polytopes.simplex(7)
            sage: f = s.faces(3)[69]
            sage: sf = s.stack(f); sf
            A 7-dimensional polyhedron in QQ^8 defined as the convex hull of 9 vertices
            sage: sf.vertices()
            (A vertex at (-4, -4, -4, -4, 17/4, 17/4, 17/4, 17/4),
             A vertex at (0, 0, 0, 0, 0, 0, 0, 1),
             A vertex at (0, 0, 0, 0, 0, 0, 1, 0),
             A vertex at (0, 0, 0, 0, 0, 1, 0, 0),
             A vertex at (0, 0, 0, 0, 1, 0, 0, 0),
             A vertex at (0, 0, 0, 1, 0, 0, 0, 0),
             A vertex at (0, 0, 1, 0, 0, 0, 0, 0),
             A vertex at (0, 1, 0, 0, 0, 0, 0, 0),
             A vertex at (1, 0, 0, 0, 0, 0, 0, 0))

        It is possible to stack on unbounded faces::

            sage: Q = Polyhedron(vertices=[[0,1],[1,0]],rays=[[1,1]])
            sage: E = Q.faces(1)
            sage: Q.stack(E[0],1/2).Vrepresentation()
            (A vertex at (0, 1),
             A vertex at (1, 0),
             A ray in the direction (1, 1),
             A vertex at (2, 0))
            sage: Q.stack(E[1],1/2).Vrepresentation()
            (A vertex at (0, 1),
             A vertex at (0, 2),
             A vertex at (1, 0),
             A ray in the direction (1, 1))
            sage: Q.stack(E[2],1/2).Vrepresentation()
            (A vertex at (0, 0),
             A vertex at (0, 1),
             A vertex at (1, 0),
             A ray in the direction (1, 1))

        Stacking requires a proper face::

            sage: Q.stack(Q.faces(2)[0])
            Traceback (most recent call last):
            ...
            ValueError: can only stack on proper face

        TESTS:

        Checking that the backend is preserved::

            sage: Cube = polytopes.cube(backend='field')
            sage: stack = Cube.stack(Cube.faces(2)[0])
            sage: stack.backend()
            'field'

        Taking the stacking vertex too far with the parameter ``position``
        may result in a failure to produce the desired
        (combinatorial type of) polytope.
        The interval of permitted values is always open.
        This is the smallest unpermitted value::

            sage: P = polytopes.octahedron()
            sage: P.stack(P.faces(2)[0], position=4)
            Traceback (most recent call last):
            ...
            ValueError: the chosen position is too large

        Testing that :trac:`29057` is fixed::

            sage: P = polytopes.cross_polytope(4)
            sage: P.stack(P.faces(3)[0])
            A 4-dimensional polyhedron in QQ^4 defined as the convex hull of 9 vertices
        """
        from sage.geometry.polyhedron.face import PolyhedronFace
        if not isinstance(face, PolyhedronFace):
            raise TypeError("{} should be a PolyhedronFace of {}".format(face, self))
        elif face.dim() == 0:
            raise ValueError("cannot stack onto a vertex")
        elif face.dim() == -1 or face.dim() == self.dim():
            raise ValueError("can only stack on proper face")
        if position is None:
            position = 1

        barycenter = ZZ.one()*sum([v.vector() for v in face.vertices()]) / len(face.vertices())
        locus_polyhedron = face.stacking_locus()
        repr_point = locus_polyhedron.representative_point()
        new_vertex = (1-position)*barycenter + position*repr_point
        if not locus_polyhedron.relative_interior_contains(new_vertex):
            raise ValueError("the chosen position is too large")

        parent = self.parent().base_extend(new_vertex)
        return parent.element_class(parent, [self.vertices() + (new_vertex,), self.rays(), self.lines()], None)

    def wedge(self, face, width=1):
        r"""
        Return the wedge over a ``face`` of the polytope ``self``.

        The wedge over a face `F` of a polytope `P` with width `w \not= 0`
        is defined as:

        .. MATH::

            (P \times \mathbb{R}) \cap \{a^\top x + |w x_{d+1}| \leq b\}

        where `\{x | a^\top x = b\}` is a supporting hyperplane defining `F`.

        INPUT:

        - ``face`` -- a PolyhedronFace of ``self``, the face which we take
          the wedge over
        - ``width`` -- a nonzero number (default: ``1``);
          specifies how wide the wedge will be

        OUTPUT:

        A (bounded) polyhedron

        EXAMPLES::

            sage: P_4 = polytopes.regular_polygon(4)                                              # optional - sage.rings.number_field
            sage: W1 = P_4.wedge(P_4.faces(1)[0]); W1                                             # optional - sage.rings.number_field
            A 3-dimensional polyhedron in AA^3 defined as the convex hull of 6 vertices
            sage: triangular_prism = polytopes.regular_polygon(3).prism()                         # optional - sage.rings.number_field
            sage: W1.is_combinatorially_isomorphic(triangular_prism)  # optional - sage.graphs    # optional - sage.rings.number_field
            True

            sage: Q = polytopes.hypersimplex(4,2)
            sage: W2 = Q.wedge(Q.faces(2)[7]); W2
            A 4-dimensional polyhedron in QQ^5 defined as the convex hull of 9 vertices
            sage: W2.vertices()
            (A vertex at (1, 1, 0, 0, 1),
             A vertex at (1, 1, 0, 0, -1),
             A vertex at (1, 0, 1, 0, 1),
             A vertex at (1, 0, 1, 0, -1),
             A vertex at (1, 0, 0, 1, 1),
             A vertex at (1, 0, 0, 1, -1),
             A vertex at (0, 0, 1, 1, 0),
             A vertex at (0, 1, 1, 0, 0),
             A vertex at (0, 1, 0, 1, 0))

            sage: W3 = Q.wedge(Q.faces(1)[11]); W3
            A 4-dimensional polyhedron in QQ^5 defined as the convex hull of 10 vertices
            sage: W3.vertices()
            (A vertex at (1, 1, 0, 0, -2),
             A vertex at (1, 1, 0, 0, 2),
             A vertex at (1, 0, 1, 0, -2),
             A vertex at (1, 0, 1, 0, 2),
             A vertex at (1, 0, 0, 1, 1),
             A vertex at (1, 0, 0, 1, -1),
             A vertex at (0, 1, 0, 1, 0),
             A vertex at (0, 1, 1, 0, 1),
             A vertex at (0, 0, 1, 1, 0),
             A vertex at (0, 1, 1, 0, -1))

            sage: C_3_7 = polytopes.cyclic_polytope(3,7)
            sage: P_6 = polytopes.regular_polygon(6)                                              # optional - sage.rings.number_field
            sage: W4 = P_6.wedge(P_6.faces(1)[0])                                                 # optional - sage.rings.number_field
            sage: W4.is_combinatorially_isomorphic(C_3_7.polar())     # optional - sage.graphs    # optional - sage.rings.number_field
            True

        REFERENCES:

        For more information, see Chapter 15 of [HoDaCG17]_.

        TESTS:

        The backend should be preserved as long as the value of width permits.
        The base_ring will change to the field of fractions of the current
        base_ring, unless width forces a different ring. ::

            sage: P = polytopes.cyclic_polytope(3,7, base_ring=ZZ, backend='field')
            sage: W1 = P.wedge(P.faces(2)[0]); W1.base_ring(); W1.backend()
            Rational Field
            'field'
            sage: W2 = P.wedge(P.faces(2)[0], width=5/2); W2.base_ring(); W2.backend()
            Rational Field
            'field'
            sage: W2 = P.wedge(P.faces(2)[9], width=4/2); W2.base_ring(); W2.backend()
            Rational Field
            'field'
            sage: W2.vertices()
            (A vertex at (3, 9, 27, -1/2),
             A vertex at (4, 16, 64, -2),
             A vertex at (6, 36, 216, -10),
             A vertex at (5, 25, 125, -5),
             A vertex at (2, 4, 8, 0),
             A vertex at (1, 1, 1, 0),
             A vertex at (0, 0, 0, 0),
             A vertex at (3, 9, 27, 1/2),
             A vertex at (4, 16, 64, 2),
             A vertex at (6, 36, 216, 10),
             A vertex at (5, 25, 125, 5))
            sage: W2 = P.wedge(P.faces(2)[2], width=1.0); W2.base_ring(); W2.backend()
            Real Double Field
            'cdd'
        """
        width = width*ZZ.one()

        if not self.is_compact():
            raise ValueError("polyhedron 'self' must be a polytope")

        if width == 0:
            raise ValueError("the width should be nonzero")

        from sage.geometry.polyhedron.face import PolyhedronFace
        if not isinstance(face, PolyhedronFace):
            raise TypeError("{} should be a PolyhedronFace of {}".format(face, self))

        F_Hrep = vector([0]*(self.ambient_dim()+1))
        for facet in face.ambient_Hrepresentation():
            if facet.is_inequality():
                F_Hrep = F_Hrep + facet.vector()
        F_Hrep = list(F_Hrep)

        # Preserve the backend, if value of ``width`` permits.
        backend = None
        from .parent import does_backend_handle_base_ring
        if does_backend_handle_base_ring(width.base_ring().fraction_field(), self.backend()):
            backend = self.backend()

        L = Polyhedron(lines=[[1]])
        Q = self.product(L)
        ieqs = [F_Hrep + [width], F_Hrep + [-width]]
        H = Polyhedron(ieqs=ieqs, backend=backend)
        return Q.intersection(H)

    def lawrence_extension(self, v):
        """
        Return the Lawrence extension of ``self`` on the point ``v``.

        Let `P` be a polytope and `v` be a vertex of `P` or a point outside
        `P`. The Lawrence extension of `P` on `v` is the convex hull of
        `(v,1),(v,2)` and `(u,0)` for all vertices `u` in `P` other than `v`
        if `v` is a vertex.

        INPUT:
            - ``v`` -- a vertex of ``self`` or a point outside it

        EXAMPLES::

            sage: P = polytopes.cube()
            sage: P.lawrence_extension(P.vertices()[0])
            A 4-dimensional polyhedron in ZZ^4 defined as the convex hull of 9 vertices
            sage: P.lawrence_extension([-1,-1,-1])
            A 4-dimensional polyhedron in ZZ^4 defined as the convex hull of 9 vertices

        REFERENCES:

            For more information, see Section 6.6 of [Zie2007]_.
        """
        if not self.is_compact():
            raise NotImplementedError("self must be a polytope")

        V = self.vertices_list()
        v = list(v)

        if self.contains(v) and (v not in V):
            raise ValueError("{} must not be a vertex or outside self".format(v))

        lambda_V = [u + [0] for u in V if u != v] + [v+[1]] + [v+[2]]
        parent = self.parent().base_extend(vector(v), ambient_dim=self.ambient_dim() + 1)
        return parent.element_class(parent, [lambda_V, [], []], None)

    def lawrence_polytope(self):
        r"""
        Return the Lawrence polytope of ``self``.

        Let `P` be a `d`-polytope in `\RR^r` with `n` vertices. The Lawrence
        polytope of `P` is the polytope whose vertices are the columns of the
        following `(r+n)`-by-`2n` matrix.

        .. MATH::

            \begin{pmatrix}
             V      &   V    \\
             I_n    &   2I_n
            \end{pmatrix},

        where `V` is the `r`-by-`n` vertices matrix of `P`.

        EXAMPLES::

            sage: P = polytopes.octahedron()
            sage: L = P.lawrence_polytope(); L
            A 9-dimensional polyhedron in ZZ^9 defined as the convex hull of 12 vertices
            sage: V = P.vertices_list()
            sage: i = 0
            sage: for v in V:
            ....:     v = v + i*[0]
            ....:     P = P.lawrence_extension(v)
            ....:     i = i + 1
            sage: P == L
            True

        REFERENCES:

            For more information, see Section 6.6 of [Zie2007]_.
        """
        from sage.matrix.constructor import block_matrix

        if not self.is_compact():
            raise NotImplementedError("self must be a polytope")

        V = self.vertices_matrix().transpose()
        n = self.n_vertices()
        I_n = matrix.identity(n)
        lambda_V = block_matrix([[V, I_n], [V, 2*I_n]])
        parent = self.parent().change_ring(self.base_ring(), ambient_dim=self.ambient_dim() + n)
        return parent.element_class(parent, [lambda_V, [], []], None)

    def is_lawrence_polytope(self):
        """
        Return ``True`` if ``self`` is a Lawrence polytope.

        A polytope is called a Lawrence polytope if it has a centrally
        symmetric (normalized) Gale diagram.

        EXAMPLES::

            sage: P = polytopes.hypersimplex(5,2)
            sage: L = P.lawrence_polytope()
            sage: L.is_lattice_polytope()
            True
            sage: egyptian_pyramid = polytopes.regular_polygon(4).pyramid()
            sage: egyptian_pyramid.is_lawrence_polytope()
            True
            sage: polytopes.octahedron().is_lawrence_polytope()
            False

        REFERENCES:

            For more information, see [BaSt1990]_.
        """
        if not self.is_compact():
            raise NotImplementedError("self must be a polytope")

        return self.combinatorial_polyhedron().is_lawrence_polytope()

    def _test_lawrence(self, tester=None, **options):
        """
        Run tests on the methods related to lawrence extensions.

        TESTS:

        Check that :trac:`28725` is fixed::

            sage: polytopes.regular_polygon(3)._test_lawrence()                 # optional - sage.rings.number_field

        Check that :trac:`30293` is fixed::

            sage: polytopes.cube()._test_lawrence()
        """
        if tester is None:
            tester = self._tester(**options)

        if self.backend() == 'normaliz' and not self.base_ring() in (ZZ, QQ):
            # Speeds up the doctest for significantly.
            self = self.change_ring(self._normaliz_field)

        if not self.is_compact():
            with tester.assertRaises(NotImplementedError):
                self.lawrence_polytope()
            with tester.assertRaises(NotImplementedError):
                self.lawrence_extension(self.vertices()[0])
            return

        if self.n_vertices() > 1:
            # ``v`` must be a vertex or outside ``self``.
            with tester.assertRaises(ValueError):
                self.lawrence_extension(self.center())

        if self.n_vertices() >= 40 or self.n_facets() > 40:
            # Avoid very long tests.
            return

        if self.n_vertices():
            from sage.misc.prandom import randint
            v = self.vertices()[randint(0, self.n_vertices()-1)].vector()

            # A lawrence extension with a vertex.
            P = self.lawrence_extension(v)
            tester.assertEqual(self.dim() + 1, P.dim())
            tester.assertEqual(self.n_vertices() + 1, P.n_vertices())
            tester.assertEqual(self.backend(), P.backend())

            if self.n_vertices() > 1:
                # A lawrence extension with a point outside of the polyhedron.
                Q = self.lawrence_extension(2*v - self.center())
                tester.assertEqual(self.dim() + 1, Q.dim())
                tester.assertEqual(self.n_vertices() + 2, Q.n_vertices())
                tester.assertEqual(self.backend(), Q.backend())  # Any backend should handle the fraction field.

                import warnings

                with warnings.catch_warnings():
                    warnings.simplefilter("error")
                    try:
                        from sage.rings.real_double_field import RDF
                        two = RDF(2.0)
                        # Implicitly checks :trac:`30328`.
                        R = self.lawrence_extension(two * v - self.center())
                        tester.assertEqual(self.dim() + 1, R.dim())
                        tester.assertEqual(self.n_vertices() + 2, R.n_vertices())

                        tester.assertTrue(Q.is_combinatorially_isomorphic(R))
                    except ImportError:
                        # RDF not available
                        pass
                    except UserWarning:
                        # Data is numerically complicated.
                        pass
                    except ValueError as err:
                        if "Numerical inconsistency" not in err.args[0]:
                            raise err

        if self.n_vertices() >= 12 or (self.base_ring() not in (ZZ, QQ) and self.backend() == 'field'):
            # Avoid very long tests.
            return

        P = self.lawrence_polytope()
        tester.assertEqual(self.dim() + self.n_vertices(), P.dim())
        tester.assertEqual(self.n_vertices()*2, P.n_vertices())
        tester.assertEqual(self.backend(), P.backend())
        tester.assertTrue(P.is_lawrence_polytope())

        # Construct the lawrence polytope iteratively by lawrence extensions.
        V = self.vertices_list()
        Q = self
        i = 0
        for v in V:
            v = v + i*[0]
            Q = Q.lawrence_extension(v)
            i = i + 1
        tester.assertEqual(P, Q)

    def barycentric_subdivision(self, subdivision_frac=None):
        r"""
        Return the barycentric subdivision of a compact polyhedron.

        DEFINITION:

        The barycentric subdivision of a compact polyhedron is a standard way
        to triangulate its faces in such a way that maximal faces correspond to
        flags of faces of the starting polyhedron (i.e. a maximal chain in the
        face lattice of the polyhedron). As a simplicial complex, this is known
        as the order complex of the face lattice of the polyhedron.

        REFERENCE:

        See :wikipedia:`Barycentric_subdivision`
        Section 6.6, Handbook of Convex Geometry, Volume A, edited by P.M. Gruber and J.M.
        Wills. 1993, North-Holland Publishing Co..

        INPUT:

        - ``subdivision_frac`` -- number. Gives the proportion how far the new
          vertices are pulled out of the polytope. Default is `\frac{1}{3}` and
          the value should be smaller than `\frac{1}{2}`. The subdivision is
          computed on the polar polyhedron.

        OUTPUT:

        A Polyhedron object, subdivided as described above.

        EXAMPLES::

            sage: P = polytopes.hypercube(3)
            sage: P.barycentric_subdivision()
            A 3-dimensional polyhedron in QQ^3 defined as the convex hull
            of 26 vertices
            sage: P = Polyhedron(vertices=[[0,0,0],[0,1,0],[1,0,0],[0,0,1]])
            sage: P.barycentric_subdivision()
            A 3-dimensional polyhedron in QQ^3 defined as the convex hull
            of 14 vertices
            sage: P = Polyhedron(vertices=[[0,1,0],[0,0,1],[1,0,0]])
            sage: P.barycentric_subdivision()
            A 2-dimensional polyhedron in QQ^3 defined as the convex hull
            of 6 vertices
            sage: P = polytopes.regular_polygon(4, base_ring=QQ)                # optional - sage.rings.number_field
            sage: P.barycentric_subdivision()                                   # optional - sage.rings.number_field
            A 2-dimensional polyhedron in QQ^2 defined as the convex hull of 8
            vertices

        TESTS::

            sage: P.barycentric_subdivision(1/2)
            Traceback (most recent call last):
            ...
            ValueError: the subdivision fraction should be between 0 and 1/2
            sage: P = Polyhedron(ieqs=[[1,0,1],[0,1,0],[1,0,0],[0,0,1]])
            sage: P.barycentric_subdivision()
            Traceback (most recent call last):
            ...
            ValueError: the polytope has to be compact
            sage: P = Polyhedron(vertices=[[0,0,0],[0,1,0],[1,0,0],[0,0,1]], backend='field')
            sage: P.barycentric_subdivision()
            A 3-dimensional polyhedron in QQ^3 defined as the convex hull of 14 vertices

            sage: polytopes.simplex(backend='field').barycentric_subdivision().backend()
            'field'
            sage: polytopes.cube(backend='cdd').barycentric_subdivision().backend()
            'cdd'
        """
        if subdivision_frac is None:
            subdivision_frac = ZZ.one() / 3

        if not self.is_compact():
            raise ValueError("the polytope has to be compact")
        if not (0 < subdivision_frac < ZZ.one() / 2):
            raise ValueError("the subdivision fraction should be "
                             "between 0 and 1/2")

        barycenter = self.center()
        parent = self.parent().base_extend(subdivision_frac)

        start_polar = (self - barycenter).polar(in_affine_span=True)
        polar = (self - barycenter).polar(in_affine_span=True)

        for i in range(self.dimension() - 1):

            new_ineq = []
            subdivided_faces = list(start_polar.faces(i))
            Hrep = polar.Hrepresentation()

            for face in subdivided_faces:

                face_vertices = face.vertices()
                normal_vectors = []

                for facet in Hrep:
                    if all(facet.contains(v) and not facet.interior_contains(v)
                           for v in face_vertices):
                        # The facet contains the face
                        normal_vectors.append(facet.A())

                normal_vector = sum(normal_vectors)
                B = - normal_vector * (face_vertices[0].vector())
                linear_evaluation = set([-normal_vector * (v.vector())
                                         for v in polar.vertices()])

                if B == max(linear_evaluation):
                    C = max(linear_evaluation.difference(set([B])))
                else:
                    C = min(linear_evaluation.difference(set([B])))

                ineq_vector = [(1 - subdivision_frac) * B + subdivision_frac * C] + list(normal_vector)
                new_ineq += [ineq_vector]

            new_ieqs = polar.inequalities_list() + new_ineq
            new_eqns = polar.equations_list()

            polar = parent.element_class(parent, None, [new_ieqs, new_eqns])

        return (polar.polar(in_affine_span=True)) + barycenter

    def face_lattice(self):
        """
        Return the face-lattice poset.

        OUTPUT:

        A :class:`~sage.combinat.posets.posets.FinitePoset`. Elements
        are given as
        :class:`~sage.geometry.polyhedron.face.PolyhedronFace`.

        In the case of a full-dimensional polytope, the faces are
        pairs (vertices, inequalities) of the spanning vertices and
        corresponding saturated inequalities. In general, a face is
        defined by a pair (V-rep. objects, H-rep. objects). The
        V-representation objects span the face, and the corresponding
        H-representation objects are those inequalities and equations
        that are saturated on the face.

        The bottom-most element of the face lattice is the "empty
        face". It contains no V-representation object. All
        H-representation objects are incident.

        The top-most element is the "full face". It is spanned by all
        V-representation objects. The incident H-representation
        objects are all equations and no inequalities.

        In the case of a full-dimensional polytope, the "empty face"
        and the "full face" are the empty set (no vertices, all
        inequalities) and the full polytope (all vertices, no
        inequalities), respectively.

        ALGORITHM:

        See :mod:`sage.geometry.polyhedron.combinatorial_polyhedron.face_iterator`.

        .. NOTE::

            The face lattice is not cached, as long as this creates a memory leak, see :trac:`28982`.

        EXAMPLES::

            sage: square = polytopes.hypercube(2)
            sage: fl = square.face_lattice();fl
            Finite lattice containing 10 elements
            sage: list(f.ambient_V_indices() for f in fl)
            [(), (0,), (1,), (0, 1), (2,), (1, 2), (3,), (0, 3), (2, 3), (0, 1, 2, 3)]
            sage: poset_element = fl[5]
            sage: a_face = poset_element
            sage: a_face
            A 1-dimensional face of a Polyhedron in ZZ^2 defined as the convex hull of 2 vertices
            sage: a_face.ambient_V_indices()
            (1, 2)
            sage: set(a_face.ambient_Vrepresentation()) == \
            ....: set([square.Vrepresentation(1), square.Vrepresentation(2)])
            True
            sage: a_face.ambient_Vrepresentation()
            (A vertex at (1, 1), A vertex at (-1, 1))
            sage: a_face.ambient_Hrepresentation()
            (An inequality (0, -1) x + 1 >= 0,)

        A more complicated example::

            sage: c5_10 = Polyhedron(vertices = [[i,i^2,i^3,i^4,i^5] for i in range(1,11)])
            sage: c5_10_fl = c5_10.face_lattice()
            sage: [len(x) for x in c5_10_fl.level_sets()]
            [1, 10, 45, 100, 105, 42, 1]

        Note that if the polyhedron contains lines then there is a
        dimension gap between the empty face and the first non-empty
        face in the face lattice::

            sage: line = Polyhedron(vertices=[(0,)], lines=[(1,)])
            sage: [ fl.dim() for fl in line.face_lattice() ]
            [-1, 1]

        TESTS::

            sage: c5_20 = Polyhedron(vertices = [[i,i^2,i^3,i^4,i^5]
            ....:     for i in range(1,21)])
            sage: c5_20_fl = c5_20.face_lattice() # long time
            sage: [len(x) for x in c5_20_fl.level_sets()] # long time
            [1, 20, 190, 580, 680, 272, 1]
            sage: polytopes.hypercube(2).face_lattice().plot()  # optional - sage.plot
            Graphics object consisting of 27 graphics primitives
            sage: level_sets = polytopes.cross_polytope(2).face_lattice().level_sets()
            sage: level_sets[0][0].ambient_V_indices(), level_sets[-1][0].ambient_V_indices()
            ((), (0, 1, 2, 3))

        Various degenerate polyhedra::

            sage: [[ls.ambient_V_indices() for ls in lss] for lss in Polyhedron(vertices=[[0,0,0],[1,0,0],[0,1,0]]).face_lattice().level_sets()]
            [[()], [(0,), (1,), (2,)], [(0, 1), (0, 2), (1, 2)], [(0, 1, 2)]]
            sage: [[ls.ambient_V_indices() for ls in lss] for lss in Polyhedron(vertices=[(1,0,0),(0,1,0)], rays=[(0,0,1)]).face_lattice().level_sets()]
            [[()], [(1,), (2,)], [(0, 1), (0, 2), (1, 2)], [(0, 1, 2)]]
            sage: [[ls.ambient_V_indices() for ls in lss] for lss in Polyhedron(rays=[(1,0,0),(0,1,0)], vertices=[(0,0,1)]).face_lattice().level_sets()]
            [[()], [(0,)], [(0, 1), (0, 2)], [(0, 1, 2)]]
            sage: [[ls.ambient_V_indices() for ls in lss] for lss in Polyhedron(rays=[(1,0),(0,1)], vertices=[(0,0)]).face_lattice().level_sets()]
            [[()], [(0,)], [(0, 1), (0, 2)], [(0, 1, 2)]]
            sage: [[ls.ambient_V_indices() for ls in lss] for lss in Polyhedron(vertices=[(1,),(0,)]).face_lattice().level_sets()]
            [[()], [(0,), (1,)], [(0, 1)]]
            sage: [[ls.ambient_V_indices() for ls in lss] for lss in Polyhedron(vertices=[(1,0,0),(0,1,0)], lines=[(0,0,1)]).face_lattice().level_sets()]
            [[()], [(0, 1), (0, 2)], [(0, 1, 2)]]
            sage: [[ls.ambient_V_indices() for ls in lss] for lss in Polyhedron(lines=[(1,0,0)], vertices=[(0,0,1)]).face_lattice().level_sets()]
            [[()], [(0, 1)]]
            sage: [[ls.ambient_V_indices() for ls in lss] for lss in Polyhedron(lines=[(1,0),(0,1)], vertices=[(0,0)]).face_lattice().level_sets()]
            [[()], [(0, 1, 2)]]
            sage: [[ls.ambient_V_indices() for ls in lss] for lss in Polyhedron(lines=[(1,0)], rays=[(0,1)], vertices=[(0,0)]).face_lattice().level_sets()]
            [[()], [(0, 1)], [(0, 1, 2)]]
            sage: [[ls.ambient_V_indices() for ls in lss] for lss in Polyhedron(vertices=[(0,)], lines=[(1,)]).face_lattice().level_sets()]
            [[()], [(0, 1)]]
            sage: [[ls.ambient_V_indices() for ls in lss] for lss in Polyhedron(lines=[(1,0)], vertices=[(0,0)]).face_lattice().level_sets()]
            [[()], [(0, 1)]]

        """
        from sage.combinat.posets.lattices import FiniteLatticePoset
        return FiniteLatticePoset(self.hasse_diagram())

    @cached_method
    def hasse_diagram(self):
        r"""
        Return the Hasse diagram of the face lattice of ``self``.

        This is the Hasse diagram of the poset of the faces of ``self``.

        OUTPUT: a directed graph

        EXAMPLES::

            sage: P = polytopes.regular_polygon(4).pyramid()                    # optional - sage.rings.number_field
            sage: D = P.hasse_diagram(); D                                      # optional - sage.rings.number_field
            Digraph on 20 vertices
            sage: D.degree_polynomial()                                         # optional - sage.rings.number_field
            x^5 + x^4*y + x*y^4 + y^5 + 4*x^3*y + 8*x^2*y^2 + 4*x*y^3

        Faces of an mutable polyhedron are not hashable. Hence those are not suitable as
        vertices of the hasse diagram. Use the combinatorial polyhedron instead::

            sage: P = polytopes.regular_polygon(4).pyramid()                    # optional - sage.rings.number_field
            sage: parent = P.parent()                                           # optional - sage.rings.number_field
            sage: parent = parent.change_ring(QQ, backend='ppl')                # optional - sage.rings.number_field
            sage: Q = parent._element_constructor_(P, mutable=True)             # optional - sage.rings.number_field
            sage: Q.hasse_diagram()                                             # optional - sage.rings.number_field
            Traceback (most recent call last):
            ...
            TypeError: mutable polyhedra are unhashable
            sage: C = Q.combinatorial_polyhedron()                              # optional - sage.rings.number_field
            sage: D = C.hasse_diagram()                                         # optional - sage.rings.number_field
            sage: set(D.vertices()) == set(range(20))                           # optional - sage.rings.number_field
            True
            sage: def index_to_combinatorial_face(n):
            ....:     return C.face_by_face_lattice_index(n)
            sage: D.relabel(index_to_combinatorial_face, inplace=True)          # optional - sage.rings.number_field
            sage: D.vertices()                                                  # optional - sage.rings.number_field
            [A -1-dimensional face of a 3-dimensional combinatorial polyhedron,
             A 0-dimensional face of a 3-dimensional combinatorial polyhedron,
             A 0-dimensional face of a 3-dimensional combinatorial polyhedron,
             A 0-dimensional face of a 3-dimensional combinatorial polyhedron,
             A 0-dimensional face of a 3-dimensional combinatorial polyhedron,
             A 0-dimensional face of a 3-dimensional combinatorial polyhedron,
             A 1-dimensional face of a 3-dimensional combinatorial polyhedron,
             A 1-dimensional face of a 3-dimensional combinatorial polyhedron,
             A 1-dimensional face of a 3-dimensional combinatorial polyhedron,
             A 1-dimensional face of a 3-dimensional combinatorial polyhedron,
             A 1-dimensional face of a 3-dimensional combinatorial polyhedron,
             A 1-dimensional face of a 3-dimensional combinatorial polyhedron,
             A 1-dimensional face of a 3-dimensional combinatorial polyhedron,
             A 1-dimensional face of a 3-dimensional combinatorial polyhedron,
             A 2-dimensional face of a 3-dimensional combinatorial polyhedron,
             A 2-dimensional face of a 3-dimensional combinatorial polyhedron,
             A 2-dimensional face of a 3-dimensional combinatorial polyhedron,
             A 2-dimensional face of a 3-dimensional combinatorial polyhedron,
             A 2-dimensional face of a 3-dimensional combinatorial polyhedron,
             A 3-dimensional face of a 3-dimensional combinatorial polyhedron]
            sage: D.degree_polynomial()                                         # optional - sage.rings.number_field
            x^5 + x^4*y + x*y^4 + y^5 + 4*x^3*y + 8*x^2*y^2 + 4*x*y^3
        """

        from sage.geometry.polyhedron.face import combinatorial_face_to_polyhedral_face
        C = self.combinatorial_polyhedron()
        D = C.hasse_diagram()

        def index_to_polyhedron_face(n):
            return combinatorial_face_to_polyhedral_face(
                    self, C.face_by_face_lattice_index(n))

        return D.relabel(index_to_polyhedron_face, inplace=False, immutable=True)

    def face_generator(self, face_dimension=None, dual=None):
        r"""
        Return an iterator over the faces of given dimension.

        If dimension is not specified return an iterator over all faces.

        INPUT:

        - ``face_dimension`` -- integer (default ``None``),
          yield only faces of this dimension if specified
        - ``dual`` -- boolean (default ``None``);
          if ``True``, generate the faces using the vertices;
          if ``False``, generate the faces using the facets;
          if ``None``, pick automatically

        OUTPUT:

        A :class:`~sage.geometry.polyhedron.combinatorial_polyhedron.face_iterator.FaceIterator_geom`.
        This class iterates over faces as
        :class:`~sage.geometry.polyhedron.face.PolyhedronFace`. See
        :mod:`~sage.geometry.polyhedron.face` for details. The order
        is random but fixed.

        EXAMPLES::

            sage: P = polytopes.cube()
            sage: it = P.face_generator()
            sage: it
            Iterator over the faces of a 3-dimensional polyhedron in ZZ^3
            sage: list(it)
            [A 3-dimensional face of a Polyhedron in ZZ^3 defined as the convex hull of 8 vertices,
             A -1-dimensional face of a Polyhedron in ZZ^3,
             A 2-dimensional face of a Polyhedron in ZZ^3 defined as the convex hull of 4 vertices,
             A 2-dimensional face of a Polyhedron in ZZ^3 defined as the convex hull of 4 vertices,
             A 2-dimensional face of a Polyhedron in ZZ^3 defined as the convex hull of 4 vertices,
             A 2-dimensional face of a Polyhedron in ZZ^3 defined as the convex hull of 4 vertices,
             A 2-dimensional face of a Polyhedron in ZZ^3 defined as the convex hull of 4 vertices,
             A 2-dimensional face of a Polyhedron in ZZ^3 defined as the convex hull of 4 vertices,
             A 1-dimensional face of a Polyhedron in ZZ^3 defined as the convex hull of 2 vertices,
             A 1-dimensional face of a Polyhedron in ZZ^3 defined as the convex hull of 2 vertices,
             A 1-dimensional face of a Polyhedron in ZZ^3 defined as the convex hull of 2 vertices,
             A 1-dimensional face of a Polyhedron in ZZ^3 defined as the convex hull of 2 vertices,
             A 0-dimensional face of a Polyhedron in ZZ^3 defined as the convex hull of 1 vertex,
             A 0-dimensional face of a Polyhedron in ZZ^3 defined as the convex hull of 1 vertex,
             A 0-dimensional face of a Polyhedron in ZZ^3 defined as the convex hull of 1 vertex,
             A 0-dimensional face of a Polyhedron in ZZ^3 defined as the convex hull of 1 vertex,
             A 1-dimensional face of a Polyhedron in ZZ^3 defined as the convex hull of 2 vertices,
             A 1-dimensional face of a Polyhedron in ZZ^3 defined as the convex hull of 2 vertices,
             A 1-dimensional face of a Polyhedron in ZZ^3 defined as the convex hull of 2 vertices,
             A 0-dimensional face of a Polyhedron in ZZ^3 defined as the convex hull of 1 vertex,
             A 0-dimensional face of a Polyhedron in ZZ^3 defined as the convex hull of 1 vertex,
             A 1-dimensional face of a Polyhedron in ZZ^3 defined as the convex hull of 2 vertices,
             A 1-dimensional face of a Polyhedron in ZZ^3 defined as the convex hull of 2 vertices,
             A 0-dimensional face of a Polyhedron in ZZ^3 defined as the convex hull of 1 vertex,
             A 1-dimensional face of a Polyhedron in ZZ^3 defined as the convex hull of 2 vertices,
             A 1-dimensional face of a Polyhedron in ZZ^3 defined as the convex hull of 2 vertices,
             A 0-dimensional face of a Polyhedron in ZZ^3 defined as the convex hull of 1 vertex,
             A 1-dimensional face of a Polyhedron in ZZ^3 defined as the convex hull of 2 vertices]

             sage: P = polytopes.hypercube(4)
             sage: list(P.face_generator(2))[:4]
             [A 2-dimensional face of a Polyhedron in ZZ^4 defined as the convex hull of 4 vertices,
              A 2-dimensional face of a Polyhedron in ZZ^4 defined as the convex hull of 4 vertices,
              A 2-dimensional face of a Polyhedron in ZZ^4 defined as the convex hull of 4 vertices,
              A 2-dimensional face of a Polyhedron in ZZ^4 defined as the convex hull of 4 vertices]

        If a polytope has more facets than vertices, the dual mode is chosen::

            sage: P = polytopes.cross_polytope(3)
            sage: list(P.face_generator())
            [A 3-dimensional face of a Polyhedron in ZZ^3 defined as the convex hull of 6 vertices,
             A -1-dimensional face of a Polyhedron in ZZ^3,
             A 0-dimensional face of a Polyhedron in ZZ^3 defined as the convex hull of 1 vertex,
             A 0-dimensional face of a Polyhedron in ZZ^3 defined as the convex hull of 1 vertex,
             A 0-dimensional face of a Polyhedron in ZZ^3 defined as the convex hull of 1 vertex,
             A 0-dimensional face of a Polyhedron in ZZ^3 defined as the convex hull of 1 vertex,
             A 0-dimensional face of a Polyhedron in ZZ^3 defined as the convex hull of 1 vertex,
             A 0-dimensional face of a Polyhedron in ZZ^3 defined as the convex hull of 1 vertex,
             A 1-dimensional face of a Polyhedron in ZZ^3 defined as the convex hull of 2 vertices,
             A 1-dimensional face of a Polyhedron in ZZ^3 defined as the convex hull of 2 vertices,
             A 1-dimensional face of a Polyhedron in ZZ^3 defined as the convex hull of 2 vertices,
             A 1-dimensional face of a Polyhedron in ZZ^3 defined as the convex hull of 2 vertices,
             A 2-dimensional face of a Polyhedron in ZZ^3 defined as the convex hull of 3 vertices,
             A 2-dimensional face of a Polyhedron in ZZ^3 defined as the convex hull of 3 vertices,
             A 2-dimensional face of a Polyhedron in ZZ^3 defined as the convex hull of 3 vertices,
             A 2-dimensional face of a Polyhedron in ZZ^3 defined as the convex hull of 3 vertices,
             A 1-dimensional face of a Polyhedron in ZZ^3 defined as the convex hull of 2 vertices,
             A 1-dimensional face of a Polyhedron in ZZ^3 defined as the convex hull of 2 vertices,
             A 1-dimensional face of a Polyhedron in ZZ^3 defined as the convex hull of 2 vertices,
             A 2-dimensional face of a Polyhedron in ZZ^3 defined as the convex hull of 3 vertices,
             A 2-dimensional face of a Polyhedron in ZZ^3 defined as the convex hull of 3 vertices,
             A 1-dimensional face of a Polyhedron in ZZ^3 defined as the convex hull of 2 vertices,
             A 1-dimensional face of a Polyhedron in ZZ^3 defined as the convex hull of 2 vertices,
             A 2-dimensional face of a Polyhedron in ZZ^3 defined as the convex hull of 3 vertices,
             A 1-dimensional face of a Polyhedron in ZZ^3 defined as the convex hull of 2 vertices,
             A 1-dimensional face of a Polyhedron in ZZ^3 defined as the convex hull of 2 vertices,
             A 2-dimensional face of a Polyhedron in ZZ^3 defined as the convex hull of 3 vertices,
             A 1-dimensional face of a Polyhedron in ZZ^3 defined as the convex hull of 2 vertices]

        The face iterator can also be slightly modified.
        In non-dual mode we can skip subfaces of the current (proper) face::

            sage: P = polytopes.cube()
            sage: it = P.face_generator(dual=False)
            sage: _ = next(it), next(it)
            sage: face = next(it)
            sage: face.ambient_H_indices()
            (5,)
            sage: it.ignore_subfaces()
            sage: face = next(it)
            sage: face.ambient_H_indices()
            (4,)
            sage: it.ignore_subfaces()
            sage: [face.ambient_H_indices() for face in it]
            [(3,),
             (2,),
             (1,),
             (0,),
             (2, 3),
             (1, 3),
             (1, 2, 3),
             (1, 2),
             (0, 2),
             (0, 1, 2),
             (0, 1)]

        In dual mode we can skip supfaces of the current (proper) face::

            sage: P = polytopes.cube()
            sage: it = P.face_generator(dual=True)
            sage: _ = next(it), next(it)
            sage: face = next(it)
            sage: face.ambient_V_indices()
            (7,)
            sage: it.ignore_supfaces()
            sage: next(it)
            A 0-dimensional face of a Polyhedron in ZZ^3 defined as the convex hull of 1 vertex
            sage: face = next(it)
            sage: face.ambient_V_indices()
            (5,)
            sage: it.ignore_supfaces()
            sage: [face.ambient_V_indices() for face in it]
            [(4,),
             (3,),
             (2,),
             (1,),
             (0,),
             (1, 6),
             (3, 4),
             (2, 3),
             (0, 3),
             (0, 1, 2, 3),
             (1, 2),
             (0, 1)]

        In non-dual mode, we cannot skip supfaces::

            sage: it = P.face_generator(dual=False)
            sage: _ = next(it), next(it)
            sage: next(it)
            A 2-dimensional face of a Polyhedron in ZZ^3 defined as the convex hull of 4 vertices
            sage: it.ignore_supfaces()
            Traceback (most recent call last):
            ...
            ValueError: only possible when in dual mode

        In dual mode, we cannot skip subfaces::

            sage: it = P.face_generator(dual=True)
            sage: _ = next(it), next(it)
            sage: next(it)
            A 0-dimensional face of a Polyhedron in ZZ^3 defined as the convex hull of 1 vertex
            sage: it.ignore_subfaces()
            Traceback (most recent call last):
            ...
            ValueError: only possible when not in dual mode

        We can only skip sub-/supfaces of proper faces::

            sage: it = P.face_generator(dual=False)
            sage: next(it)
            A 3-dimensional face of a Polyhedron in ZZ^3 defined as the convex hull of 8 vertices
            sage: it.ignore_subfaces()
            Traceback (most recent call last):
            ...
            ValueError: iterator not set to a face yet

        .. SEEALSO::

            :class:`~sage.geometry.polyhedron.combinatorial_polyhedron.face_iterator.FaceIterator_geom`.

        ALGORITHM:

        See :class:`~sage.geometry.polyhedron.combinatorial_polyhedron.face_iterator.FaceIterator`.

        TESTS::

            sage: P = polytopes.simplex()
            sage: list(P.face_generator(-2))
            []
            sage: list(P.face_generator(-1))
            [A -1-dimensional face of a Polyhedron in ZZ^4]
            sage: list(P.face_generator(3))
            [A 3-dimensional face of a Polyhedron in ZZ^4 defined as the convex hull of 4 vertices]

            sage: list(Polyhedron().face_generator())
            [A -1-dimensional face of a Polyhedron in ZZ^0]

        Check that :trac:`29155` is fixed::

            sage: P = polytopes.permutahedron(3)
            sage: [f] = P.face_generator(2)
            sage: f.ambient_Hrepresentation()
            (An equation (1, 1, 1) x - 6 == 0,)
        """
        from sage.geometry.polyhedron.combinatorial_polyhedron.face_iterator import FaceIterator_geom
        return FaceIterator_geom(self, output_dimension=face_dimension, dual=dual)

    def faces(self, face_dimension):
        """
        Return the faces of given dimension

        INPUT:

        - ``face_dimension`` -- integer. The dimension of the faces
          whose representation will be returned.

        OUTPUT:

        A tuple of
        :class:`~sage.geometry.polyhedron.face.PolyhedronFace`. See
        :mod:`~sage.geometry.polyhedron.face` for details. The order
        is random but fixed.

        .. SEEALSO::

            :meth:`face_generator`,
            :meth:`facet`.

        EXAMPLES:

        Here we find the vertex and face indices of the eight three-dimensional
        facets of the four-dimensional hypercube::

            sage: p = polytopes.hypercube(4)
            sage: list(f.ambient_V_indices() for f in p.faces(3))
            [(0, 5, 6, 7, 8, 9, 14, 15),
             (1, 4, 5, 6, 10, 13, 14, 15),
             (1, 2, 6, 7, 8, 10, 11, 15),
             (8, 9, 10, 11, 12, 13, 14, 15),
             (0, 3, 4, 5, 9, 12, 13, 14),
             (0, 2, 3, 7, 8, 9, 11, 12),
             (1, 2, 3, 4, 10, 11, 12, 13),
             (0, 1, 2, 3, 4, 5, 6, 7)]

            sage: face = p.faces(3)[3]
            sage: face.ambient_Hrepresentation()
            (An inequality (1, 0, 0, 0) x + 1 >= 0,)
            sage: face.vertices()
            (A vertex at (-1, -1, 1, -1),
             A vertex at (-1, -1, 1, 1),
             A vertex at (-1, 1, -1, -1),
             A vertex at (-1, 1, 1, -1),
             A vertex at (-1, 1, 1, 1),
             A vertex at (-1, 1, -1, 1),
             A vertex at (-1, -1, -1, 1),
             A vertex at (-1, -1, -1, -1))

        You can use the
        :meth:`~sage.geometry.polyhedron.representation.PolyhedronRepresentation.index`
        method to enumerate vertices and inequalities::

            sage: def get_idx(rep): return rep.index()
            sage: [get_idx(_) for _ in face.ambient_Hrepresentation()]
            [4]
            sage: [get_idx(_) for _ in face.ambient_Vrepresentation()]
            [8, 9, 10, 11, 12, 13, 14, 15]

            sage: [ ([get_idx(_) for _ in face.ambient_Vrepresentation()],
            ....:    [get_idx(_) for _ in face.ambient_Hrepresentation()])
            ....:   for face in p.faces(3) ]
            [([0, 5, 6, 7, 8, 9, 14, 15], [7]),
             ([1, 4, 5, 6, 10, 13, 14, 15], [6]),
             ([1, 2, 6, 7, 8, 10, 11, 15], [5]),
             ([8, 9, 10, 11, 12, 13, 14, 15], [4]),
             ([0, 3, 4, 5, 9, 12, 13, 14], [3]),
             ([0, 2, 3, 7, 8, 9, 11, 12], [2]),
             ([1, 2, 3, 4, 10, 11, 12, 13], [1]),
             ([0, 1, 2, 3, 4, 5, 6, 7], [0])]

        TESTS::

            sage: pr = Polyhedron(rays = [[1,0,0],[-1,0,0],[0,1,0]], vertices = [[-1,-1,-1]], lines=[(0,0,1)])
            sage: pr.faces(4)
            ()
            sage: pr.faces(3)[0].ambient_V_indices()
            (0, 1, 2, 3)
            sage: pr.facets()[0].ambient_V_indices()
            (0, 1, 2)
            sage: pr.faces(1)
            ()
            sage: pr.faces(0)
            ()
            sage: pr.faces(-1)
            (A -1-dimensional face of a Polyhedron in QQ^3,)
        """
        return tuple(self.face_generator(face_dimension))

    def facets(self):
        r"""
        Return the facets of the polyhedron.

        Facets are the maximal nontrivial faces of polyhedra.
        The empty face and the polyhedron itself are trivial.

        A facet of a `d`-dimensional polyhedron is a face of dimension
        `d-1`. For `d \neq 0` the converse is true as well.

        OUTPUT:

        A tuple of
        :class:`~sage.geometry.polyhedron.face.PolyhedronFace`. See
        :mod:`~sage.geometry.polyhedron.face` for details. The order
        is random but fixed.

        .. SEEALSO:: :meth:`facets`

        EXAMPLES:

        Here we find the eight three-dimensional facets of the
        four-dimensional hypercube::

            sage: p = polytopes.hypercube(4)
            sage: p.facets()
            (A 3-dimensional face of a Polyhedron in ZZ^4 defined as the convex hull of 8 vertices,
             A 3-dimensional face of a Polyhedron in ZZ^4 defined as the convex hull of 8 vertices,
             A 3-dimensional face of a Polyhedron in ZZ^4 defined as the convex hull of 8 vertices,
             A 3-dimensional face of a Polyhedron in ZZ^4 defined as the convex hull of 8 vertices,
             A 3-dimensional face of a Polyhedron in ZZ^4 defined as the convex hull of 8 vertices,
             A 3-dimensional face of a Polyhedron in ZZ^4 defined as the convex hull of 8 vertices,
             A 3-dimensional face of a Polyhedron in ZZ^4 defined as the convex hull of 8 vertices,
             A 3-dimensional face of a Polyhedron in ZZ^4 defined as the convex hull of 8 vertices)

        This is the same result as explicitly finding the
        three-dimensional faces::

            sage: dim = p.dimension()
            sage: p.faces(dim-1)
            (A 3-dimensional face of a Polyhedron in ZZ^4 defined as the convex hull of 8 vertices,
             A 3-dimensional face of a Polyhedron in ZZ^4 defined as the convex hull of 8 vertices,
             A 3-dimensional face of a Polyhedron in ZZ^4 defined as the convex hull of 8 vertices,
             A 3-dimensional face of a Polyhedron in ZZ^4 defined as the convex hull of 8 vertices,
             A 3-dimensional face of a Polyhedron in ZZ^4 defined as the convex hull of 8 vertices,
             A 3-dimensional face of a Polyhedron in ZZ^4 defined as the convex hull of 8 vertices,
             A 3-dimensional face of a Polyhedron in ZZ^4 defined as the convex hull of 8 vertices,
             A 3-dimensional face of a Polyhedron in ZZ^4 defined as the convex hull of 8 vertices)

        The ``0``-dimensional polyhedron does not have facets::

            sage: P = Polyhedron([[0]])
            sage: P.facets()
            ()
        """
        if self.dimension() == 0:
            return ()
        return self.faces(self.dimension()-1)

    def join_of_Vrep(self, *Vrepresentatives):
        r"""
        Return the smallest face that contains ``Vrepresentatives``.

        INPUT:

        - ``Vrepresentatives`` -- vertices/rays/lines of ``self`` or indices of such

        OUTPUT: a :class:`~sage.geometry.polyhedron.face.PolyhedronFace`

        .. NOTE::

            In the case of unbounded polyhedra, the join of rays etc. may not be well-defined.

        EXAMPLES::

            sage: P = polytopes.permutahedron(5)
            sage: P.join_of_Vrep(1)
            A 0-dimensional face of a Polyhedron in ZZ^5 defined as the convex hull of 1 vertex
            sage: P.join_of_Vrep()
            A -1-dimensional face of a Polyhedron in ZZ^5
            sage: P.join_of_Vrep(0,12,13).ambient_V_indices()
            (0, 12, 13, 68)

        The input is flexible::

            sage: P.join_of_Vrep(2, P.vertices()[3], P.Vrepresentation(4))
            A 2-dimensional face of a Polyhedron in ZZ^5 defined as the convex hull of 6 vertices

        ::

            sage: P = polytopes.cube()
            sage: a, b = P.faces(0)[:2]
            sage: P.join_of_Vrep(a, b)
            A 1-dimensional face of a Polyhedron in ZZ^3 defined as the convex hull of 2 vertices

        In the case of an unbounded polyhedron, the join may not be well-defined::

            sage: P = Polyhedron(vertices=[[1,0], [0,1]], rays=[[1,1]])
            sage: P.join_of_Vrep(0)
            A 0-dimensional face of a Polyhedron in QQ^2 defined as the convex hull of 1 vertex
            sage: P.join_of_Vrep(0,1)
            A 1-dimensional face of a Polyhedron in QQ^2 defined as the convex hull of 2 vertices
            sage: P.join_of_Vrep(0,2)
            A 1-dimensional face of a Polyhedron in QQ^2 defined as the convex hull of 1 vertex and 1 ray
            sage: P.join_of_Vrep(1,2)
            A 1-dimensional face of a Polyhedron in QQ^2 defined as the convex hull of 1 vertex and 1 ray
            sage: P.join_of_Vrep(2)
            Traceback (most recent call last):
            ...
            ValueError: the join is not well-defined

        The ``Vrepresentatives`` must be of ``self``::

            sage: P = polytopes.cube(backend='ppl')
            sage: Q = polytopes.cube(backend='field')
            sage: v = P.vertices()[0]
            sage: P.join_of_Vrep(v)
            A 0-dimensional face of a Polyhedron in ZZ^3 defined as the convex hull of 1 vertex
            sage: Q.join_of_Vrep(v)
            Traceback (most recent call last):
            ...
            ValueError: not a Vrepresentative of ``self``
            sage: f = P.faces(0)[0]
            sage: P.join_of_Vrep(v)
            A 0-dimensional face of a Polyhedron in ZZ^3 defined as the convex hull of 1 vertex
            sage: Q.join_of_Vrep(v)
            Traceback (most recent call last):
            ...
            ValueError: not a Vrepresentative of ``self``

        TESTS:

        ``least_common_superface_of_Vrep`` is an alias::

            sage: P.least_common_superface_of_Vrep(v)
            A 0-dimensional face of a Polyhedron in ZZ^3 defined as the convex hull of 1 vertex
            sage: P.least_common_superface_of_Vrep == P.join_of_Vrep
            True

        Error message for invalid input::

            sage: P.join_of_Vrep('foo')
            Traceback (most recent call last):
            ...
            ValueError: foo is not a Vrepresentative
        """
        from sage.geometry.polyhedron.representation import Vrepresentation
        from sage.geometry.polyhedron.face import PolyhedronFace

        new_indices = [0]*len(Vrepresentatives)
        for i, v in enumerate(Vrepresentatives):
            if isinstance(v, PolyhedronFace) and v.dim() == 0:
                if v.polyhedron() is not self:
                    raise ValueError("not a Vrepresentative of ``self``")
                new_indices[i] = v.ambient_V_indices()[0]
            elif v in ZZ:
                new_indices[i] = v
            elif isinstance(v, Vrepresentation):
                if v.polyhedron() is not self:
                    raise ValueError("not a Vrepresentative of ``self``")
                new_indices[i] = v.index()
            else:
                raise ValueError("{} is not a Vrepresentative".format(v))

        return self.face_generator().join_of_Vrep(*new_indices)

    least_common_superface_of_Vrep = join_of_Vrep

    def meet_of_Hrep(self, *Hrepresentatives):
        r"""
        Return the largest face that is contained in ``Hrepresentatives``.

        INPUT:

        - ``Hrepresentatives`` -- facets or indices of Hrepresentatives;
          the indices are assumed to be the indices of the Hrepresentation

        OUTPUT: a :class:`~sage.geometry.polyhedron.face.PolyhedronFace`

        EXAMPLES::

            sage: P = polytopes.permutahedron(5)
            sage: P.meet_of_Hrep()
            A 4-dimensional face of a Polyhedron in ZZ^5 defined as the convex hull of 120 vertices
            sage: P.meet_of_Hrep(1)
            A 3-dimensional face of a Polyhedron in ZZ^5 defined as the convex hull of 24 vertices
            sage: P.meet_of_Hrep(4)
            A 3-dimensional face of a Polyhedron in ZZ^5 defined as the convex hull of 12 vertices
            sage: P.meet_of_Hrep(1,3,7)
            A 1-dimensional face of a Polyhedron in ZZ^5 defined as the convex hull of 2 vertices
            sage: P.meet_of_Hrep(1,3,7).ambient_H_indices()
            (0, 1, 3, 7)

        The indices are the indices of the Hrepresentation.
        ``0`` corresponds to an equation and is ignored::

            sage: P.meet_of_Hrep(0)
            A 4-dimensional face of a Polyhedron in ZZ^5 defined as the convex hull of 120 vertices

        The input is flexible::

            sage: P.meet_of_Hrep(P.facets()[-1], P.inequalities()[2], 7)
            A 1-dimensional face of a Polyhedron in ZZ^5 defined as the convex hull of 2 vertices

        The ``Hrepresentatives`` must belong to ``self``::

            sage: P = polytopes.cube(backend='ppl')
            sage: Q = polytopes.cube(backend='field')
            sage: f = P.facets()[0]
            sage: P.meet_of_Hrep(f)
            A 2-dimensional face of a Polyhedron in ZZ^3 defined as the convex hull of 4 vertices
            sage: Q.meet_of_Hrep(f)
            Traceback (most recent call last):
            ...
            ValueError: not a facet of ``self``
            sage: f = P.inequalities()[0]
            sage: P.meet_of_Hrep(f)
            A 2-dimensional face of a Polyhedron in ZZ^3 defined as the convex hull of 4 vertices
            sage: Q.meet_of_Hrep(f)
            Traceback (most recent call last):
            ...
            ValueError: not a facet of ``self``

        TESTS:

        Equations are not considered by the combinatorial polyhedron.
        We check that the index corresponds to the Hrepresentation index::

            sage: P = polytopes.permutahedron(3, backend='field')
            sage: P.Hrepresentation()
            (An inequality (0, 0, 1) x - 1 >= 0,
             An inequality (0, 1, 0) x - 1 >= 0,
             An inequality (0, 1, 1) x - 3 >= 0,
             An inequality (1, 0, 0) x - 1 >= 0,
             An inequality (1, 0, 1) x - 3 >= 0,
             An inequality (1, 1, 0) x - 3 >= 0,
             An equation (1, 1, 1) x - 6 == 0)
            sage: P.meet_of_Hrep(0).ambient_Hrepresentation()
            (An inequality (0, 0, 1) x - 1 >= 0, An equation (1, 1, 1) x - 6 == 0)

            sage: P = polytopes.permutahedron(3, backend='ppl')
            sage: P.Hrepresentation()
            (An equation (1, 1, 1) x - 6 == 0,
             An inequality (1, 1, 0) x - 3 >= 0,
             An inequality (-1, -1, 0) x + 5 >= 0,
             An inequality (0, 1, 0) x - 1 >= 0,
             An inequality (-1, 0, 0) x + 3 >= 0,
             An inequality (1, 0, 0) x - 1 >= 0,
             An inequality (0, -1, 0) x + 3 >= 0)
            sage: P.meet_of_Hrep(1).ambient_Hrepresentation()
            (An equation (1, 1, 1) x - 6 == 0, An inequality (1, 1, 0) x - 3 >= 0)

        ``greatest_common_subface_of_Hrep`` is an alias::

            sage: P.greatest_common_subface_of_Hrep(1).ambient_Hrepresentation()
            (An equation (1, 1, 1) x - 6 == 0, An inequality (1, 1, 0) x - 3 >= 0)
            sage: P.greatest_common_subface_of_Hrep == P.meet_of_Hrep
            True

        Error message for invalid input::

            sage: P.meet_of_Hrep('foo')
            Traceback (most recent call last):
            ...
            ValueError: foo is not a Hrepresentative
        """
        from sage.geometry.polyhedron.representation import Inequality, Equation
        from sage.geometry.polyhedron.face import PolyhedronFace

        # Equations are ignored by combinatorial polyhedron for indexing.
        offset = 0
        if self.n_equations() and self.Hrepresentation(0).is_equation():
            offset = self.n_equations()

        new_indices = []
        for i, facet in enumerate(Hrepresentatives):
            if isinstance(facet, PolyhedronFace) and facet.dim() + 1 == self.dim():
                if facet.polyhedron() is not self:
                    raise ValueError("not a facet of ``self``")
                H_indices = facet.ambient_H_indices()
                facet = H_indices[0] if H_indices[0] >= offset else H_indices[-1]

            if facet in ZZ and facet >= offset:
                # Note that ``CombinatorialPolyhedron`` ignores indices of equations
                # and has equations last.
                new_indices.append(facet - offset)
            elif isinstance(facet, Inequality):
                if facet.polyhedron() is not self:
                    raise ValueError("not a facet of ``self``")
                new_indices.append(facet.index() - offset)
            elif isinstance(facet, Equation):
                # Ignore equations.
                continue
            elif facet in ZZ and 0 <= facet < offset:
                # Ignore equations.
                continue
            else:
                raise ValueError("{} is not a Hrepresentative".format(facet))

        return self.face_generator().meet_of_Hrep(*new_indices)

    greatest_common_subface_of_Hrep = meet_of_Hrep

    def _test_combinatorial_face_as_combinatorial_polyhedron(self, tester=None, **options):
        """
        Run tests on obtaining the combinatorial face as combinatorial polyhedron.

        TESTS::

            sage: polytopes.cross_polytope(3)._test_combinatorial_face_as_combinatorial_polyhedron()
        """
        if not self.is_compact():
            return
        if self.dim() > 7 or self.n_vertices() > 100 or self.n_facets() > 100:
            # Avoid very long tests.
            return
        if self.dim() < 1:
            # Avoid trivial cases.
            return

        from sage.misc.prandom import random

        if tester is None:
            tester = self._tester(**options)

        it = self.face_generator()
        _ = next(it), next(it)  # get rid of non_proper faces
        C1 = self.combinatorial_polyhedron()
        it1 = C1.face_iter()
        C2 = C1.dual()
        it2 = C2.face_iter(dual=not it1.dual)

        for f in it:
            f1 = next(it1)
            f2 = next(it2)
            if random() < 0.95:
                # Only test a random 5 percent of the faces.
                continue

            P = f.as_polyhedron()
            D1 = f1.as_combinatorial_polyhedron()
            D2 = f2.as_combinatorial_polyhedron(quotient=True).dual()
            D1._test_bitsets(tester, **options)
            D2._test_bitsets(tester, **options)
            try:
                import sage.graphs.graph
            except ImportError:
                pass
            else:
                tester.assertTrue(P.combinatorial_polyhedron().vertex_facet_graph().is_isomorphic(D1.vertex_facet_graph()))
                tester.assertTrue(P.combinatorial_polyhedron().vertex_facet_graph().is_isomorphic(D2.vertex_facet_graph()))

    @cached_method(do_pickle=True)
    def f_vector(self, num_threads=None, parallelization_depth=None):
        r"""
        Return the f-vector.

        INPUT:

        - ``num_threads`` -- integer (optional); specify the number of threads;
          otherwise determined by :func:`~sage.parallel.ncpus.ncpus`

        - ``parallelization_depth`` -- integer (optional); specify
          how deep in the lattice the parallelization is done

        OUTPUT:

        Return a vector whose `i`-th entry is the number of
        `i-2`-dimensional faces of the polytope.

        .. NOTE::

            The ``vertices`` as given by :meth:`Polyhedron_base.vertices`
            do not need to correspond to `0`-dimensional faces. If a polyhedron
            contains `k` lines they correspond to `k`-dimensional faces.
            See example below

        EXAMPLES::

            sage: p = Polyhedron(vertices=[[1, 2, 3], [1, 3, 2],
            ....:     [2, 1, 3], [2, 3, 1], [3, 1, 2], [3, 2, 1], [0, 0, 0]])
            sage: p.f_vector()
            (1, 7, 12, 7, 1)

            sage: polytopes.cyclic_polytope(4,10).f_vector()
            (1, 10, 45, 70, 35, 1)

            sage: polytopes.hypercube(5).f_vector()
            (1, 32, 80, 80, 40, 10, 1)

        Polyhedra with lines do not have `0`-faces::

            sage: Polyhedron(ieqs=[[1,-1,0,0],[1,1,0,0]]).f_vector()
            (1, 0, 0, 2, 1)

        However, the method :meth:`Polyhedron_base.vertices` returns
        two points that belong to the ``Vrepresentation``::

            sage: P = Polyhedron(ieqs=[[1,-1,0],[1,1,0]])
            sage: P.vertices()
            (A vertex at (1, 0), A vertex at (-1, 0))
            sage: P.f_vector()
            (1, 0, 2, 1)

        TESTS:

        Check that :trac:`28828` is fixed::

            sage: P.f_vector().is_immutable()
            True

        The cache of the f-vector is being pickled::

            sage: P = polytopes.cube()
            sage: P.f_vector()
            (1, 8, 12, 6, 1)
            sage: Q = loads(dumps(P))
            sage: Q.f_vector.is_in_cache()
            True
        """
        return self.combinatorial_polyhedron().f_vector(num_threads, parallelization_depth)

    def flag_f_vector(self, *args):
        r"""
        Return the flag f-vector.

        For each `-1 < i_0 < \dots < i_n < d` the flag f-vector
        counts the number of flags `F_0 \subset \dots \subset F_n`
        with `F_j` of dimension `i_j` for each `0 \leq j \leq n`,
        where `d` is the dimension of the polyhedron.

        INPUT:

        - ``args`` -- integers (optional); specify an entry of the
          flag-f-vector; must be an increasing sequence of integers

        OUTPUT:

        - a dictionary, if no arguments were given

        - an Integer, if arguments were given

        EXAMPLES:

        Obtain the entire flag-f-vector::

            sage: P = polytopes.twenty_four_cell()
            sage: P.flag_f_vector()
                {(-1,): 1,
                 (0,): 24,
                 (0, 1): 192,
                 (0, 1, 2): 576,
                 (0, 1, 2, 3): 1152,
                 (0, 1, 3): 576,
                 (0, 2): 288,
                 (0, 2, 3): 576,
                 (0, 3): 144,
                 (1,): 96,
                 (1, 2): 288,
                 (1, 2, 3): 576,
                 (1, 3): 288,
                 (2,): 96,
                 (2, 3): 192,
                 (3,): 24,
                 (4,): 1}

        Specify an entry::

            sage: P.flag_f_vector(0,3)
            144
            sage: P.flag_f_vector(2)
            96

        Leading ``-1`` and trailing entry of dimension are allowed::

            sage: P.flag_f_vector(-1,0,3)
            144
            sage: P.flag_f_vector(-1,0,3,4)
            144

        One can get the number of trivial faces::

            sage: P.flag_f_vector(-1)
            1
            sage: P.flag_f_vector(4)
            1

        Polyhedra with lines, have ``0`` entries accordingly::

            sage: P = (Polyhedron(lines=[[1]]) * polytopes.cross_polytope(3))
            sage: P.flag_f_vector()
            {(-1,): 1,
             (0, 1): 0,
             (0, 1, 2): 0,
             (0, 1, 3): 0,
             (0, 2): 0,
             (0, 2, 3): 0,
             (0, 3): 0,
             (0,): 0,
             (1, 2): 24,
             (1, 2, 3): 48,
             (1, 3): 24,
             (1,): 6,
             (2, 3): 24,
             (2,): 12,
             (3,): 8,
             4: 1}

        If the arguments are not stricly increasing or out of range, a key error is raised::

            sage: P.flag_f_vector(-1,0,3,6)
            Traceback (most recent call last):
            ...
            KeyError: (0, 3, 6)
            sage: P.flag_f_vector(-1,3,0)
            Traceback (most recent call last):
            ...
            KeyError: (3, 0)
        """
        flag = self._flag_f_vector()
        if len(args) == 0:
            return flag
        elif len(args) == 1:
            return flag[(args[0],)]
        else:
            dim = self.dimension()
            if args[0] == -1:
                args = args[1:]
            if args[-1] == dim:
                args = args[:-1]
            return flag[tuple(args)]

    @cached_method(do_pickle=True)
    def _flag_f_vector(self):
        r"""
        Return the flag-f-vector.

        See :meth:`flag_f_vector`.

        TESTS::

            sage: polytopes.hypercube(4)._flag_f_vector()
            {(-1,): 1,
            (0,): 16,
            (0, 1): 64,
            (0, 1, 2): 192,
            (0, 1, 2, 3): 384,
            (0, 1, 3): 192,
            (0, 2): 96,
            (0, 2, 3): 192,
            (0, 3): 64,
            (1,): 32,
            (1, 2): 96,
            (1, 2, 3): 192,
            (1, 3): 96,
            (2,): 24,
            (2, 3): 48,
            (3,): 8,
            (4,): 1}
        """
        return self.combinatorial_polyhedron()._flag_f_vector()

    def vertex_graph(self):
        """
        Return a graph in which the vertices correspond to vertices
        of the polyhedron, and edges to edges.

        ..NOTE::

            The graph of a polyhedron with lines has no vertices,
            as the polyhedron has no vertices (`0`-faces).

            The method :meth:`Polyhedron_base:vertices` returns
            the defining points in this case.

        EXAMPLES::

            sage: g3 = polytopes.hypercube(3).vertex_graph(); g3
            Graph on 8 vertices
            sage: g3.automorphism_group().cardinality()
            48
            sage: s4 = polytopes.simplex(4).vertex_graph(); s4
            Graph on 5 vertices
            sage: s4.is_eulerian()
            True

        The graph of an unbounded polyhedron
        is the graph of the bounded complex::

            sage: open_triangle = Polyhedron(vertices=[[1,0], [0,1]],
            ....:                            rays    =[[1,1]])
            sage: open_triangle.vertex_graph()
            Graph on 2 vertices

        The graph of a polyhedron with lines has no vertices::

            sage: line = Polyhedron(lines=[[0,1]])
            sage: line.vertex_graph()
            Graph on 0 vertices

        TESTS:

        Check for a line segment (:trac:`30545`)::

            sage: polytopes.simplex(1).graph().edges()
            [(A vertex at (0, 1), A vertex at (1, 0), None)]
        """
        return self.combinatorial_polyhedron().vertex_graph()

    graph = vertex_graph

    def vertex_digraph(self, f, increasing=True):
        r"""
        Return the directed graph of the polyhedron according to a linear form.

        The underlying undirected graph is the graph of vertices and edges.

        INPUT:

        - ``f`` -- a linear form. The linear form can be provided as:

            - a vector space morphism with one-dimensional codomain, (see
              :meth:`sage.modules.vector_space_morphism.linear_transformation`
              and
              :class:`sage.modules.vector_space_morphism.VectorSpaceMorphism`)
            - a vector ; in this case the linear form is obtained by duality
              using the dot product: ``f(v) = v.dot_product(f)``.

        - ``increasing`` -- boolean (default ``True``) whether to orient
          edges in the increasing or decreasing direction.

        By default, an edge is oriented from `v` to `w` if
        `f(v) \leq f(w)`.

        If `f(v)=f(w)`, then two opposite edges are created.

        EXAMPLES::

            sage: penta = Polyhedron([[0,0],[1,0],[0,1],[1,2],[3,2]])
            sage: G = penta.vertex_digraph(vector([1,1])); G          # optional - sage.graphs
            Digraph on 5 vertices
            sage: G.sinks()                                           # optional - sage.graphs
            [A vertex at (3, 2)]

            sage: A = matrix(ZZ, [[1], [-1]])
            sage: f = linear_transformation(A)
            sage: G = penta.vertex_digraph(f); G                      # optional - sage.graphs
            Digraph on 5 vertices
            sage: G.is_directed_acyclic()                             # optional - sage.graphs
            False

        .. SEEALSO::

            :meth:`vertex_graph`
        """
        from sage.modules.vector_space_morphism import VectorSpaceMorphism
        if isinstance(f, VectorSpaceMorphism):
            if f.codomain().dimension() == 1:
                orientation_check = lambda v: f(v) >= 0
            else:
                raise TypeError('the linear map f must have '
                                'one-dimensional codomain')
        else:
            try:
                if f.is_vector():
                    orientation_check = lambda v: v.dot_product(f) >= 0
                else:
                    raise TypeError('f must be a linear map or a vector')
            except AttributeError:
                raise TypeError('f must be a linear map or a vector')
        if not increasing:
            f = -f
        from sage.graphs.digraph import DiGraph
        dg = DiGraph()
        for j in range(self.n_vertices()):
            vj = self.Vrepresentation(j)
            for vi in vj.neighbors():
                if orientation_check(vj.vector() - vi.vector()):
                    dg.add_edge(vi, vj)
        return dg

    def polar(self, in_affine_span=False):
        """
        Return the polar (dual) polytope.

        The original vertices are translated so that their barycenter
        is at the origin, and then the vertices are used as the
        coefficients in the polar inequalities.

        The polytope must be full-dimensional, unless ``in_affine_span`` is ``True``.
        If ``in_affine_span`` is ``True``, then the operation will be performed in the
        linear/affine span of the polyhedron (after translation).

        EXAMPLES::

            sage: p = Polyhedron(vertices = [[0,0,1],[0,1,0],[1,0,0],[0,0,0],[1,1,1]], base_ring=QQ)
            sage: p
            A 3-dimensional polyhedron in QQ^3 defined as the convex hull of 5 vertices
            sage: p.polar()
            A 3-dimensional polyhedron in QQ^3 defined as the convex hull of 6 vertices

            sage: cube = polytopes.hypercube(3)
            sage: octahedron = polytopes.cross_polytope(3)
            sage: cube_dual = cube.polar()
            sage: octahedron == cube_dual
            True

        ``in_affine_span`` somewhat ignores equations, performing the polar in the
        spanned subspace (after translating barycenter to origin)::

            sage: P = polytopes.simplex(3, base_ring=QQ)
            sage: P.polar(in_affine_span=True)
            A 3-dimensional polyhedron in QQ^4 defined as the convex hull of 4 vertices

        Embedding the polytope in a higher dimension, commutes with polar in this case::

            sage: point = Polyhedron([[0]])
            sage: P = polytopes.cube().change_ring(QQ)
            sage: (P*point).polar(in_affine_span=True) == P.polar()*point
            True

        TESTS::

            Check that :trac:`25081` is fixed::

            sage: C = polytopes.hypercube(4,backend='cdd')
            sage: C.polar().backend()
            'cdd'

        Check that :trac:`28850` is fixed::

            sage: P = polytopes.simplex(3, base_ring=QQ)
            sage: P.polar()
            Traceback (most recent call last):
            ...
            ValueError: not full-dimensional; try with 'in_affine_span=True'

        Check that the double description is set up correctly::

            sage: P = Polyhedron([[1,0],[0,1],[-1,-1]], backend='field')
            sage: Q = P.change_ring(QQ, backend='ppl')
            sage: P.polar() == Q.polar()
            True

            sage: P = polytopes.simplex(4, backend='field')
            sage: Q = P.change_ring(QQ, backend='ppl')
            sage: P.polar(in_affine_span=True) == Q.polar(in_affine_span=True)
            True

        Check that it works, even when the equations are not orthogonal to each other::

            sage: P = polytopes.cube()*Polyhedron([[0,0,0]])
            sage: P = P.change_ring(QQ)

            sage: from sage.geometry.polyhedron.backend_field import Polyhedron_field
            sage: from sage.geometry.polyhedron.parent import Polyhedra_field
            sage: parent = Polyhedra_field(QQ, 6, 'field')
            sage: equations = [[0, 0, 0, 0, 1, 1, 1], [0, 0, 0, 0, -1, 1, -1], [0, 0, 0, 0, 1, -1, -1]]
            sage: Q = Polyhedron_field(parent, [P.vertices(), [], []], [P.inequalities(), equations],
            ....:                      Vrep_minimal=True, Hrep_minimal=True)
            sage: Q == P
            True
            sage: Q.polar(in_affine_span=True) == P.polar(in_affine_span=True)
            True
        """
        if not self.is_compact():
            raise ValueError("not a polytope")
        if not in_affine_span and not self.dim() == self.ambient_dim():
            raise ValueError("not full-dimensional; try with 'in_affine_span=True'")

        t_Vrep, t_Hrep, parent = self._translation_double_description(-self.center())
        t_verts = t_Vrep[0]
        t_ieqs = t_Hrep[0]
        t_eqns = t_Hrep[1]

        new_ieqs = ((1,) + tuple(-v) for v in t_verts)
        if self.n_vertices() == 1:
            new_verts = self.vertices()
        elif not self.n_equations():
            new_verts = ((-h/h[0])[1:] for h in t_ieqs)
        else:
            # Transform the equations such that the normals are pairwise orthogonal.
            t_eqns = list(t_eqns)
            for i, h in enumerate(t_eqns):
                for h1 in t_eqns[:i]:
                    a = h[1:]*h1[1:]
                    if a:
                        b = h1[1:]*h1[1:]
                        t_eqns[i] = b*h - a*h1

            def move_vertex_to_subspace(vertex):
                for h in t_eqns:
                    offset = vertex*h[1:]+h[0]
                    vertex = vertex-h[1:]*offset/(h[1:]*h[1:])
                return vertex

            new_verts = (move_vertex_to_subspace((-h/h[0])[1:]) for h in t_ieqs)

        pref_rep = 'Hrep' if self.n_vertices() <= self.n_inequalities() else 'Vrep'

        return parent.element_class(parent, [new_verts, [], []],
                                    [new_ieqs, t_eqns],
                                    Vrep_minimal=True, Hrep_minimal=True, pref_rep=pref_rep)

    def is_self_dual(self):
        r"""
        Return whether the polytope is self-dual.

        A polytope is self-dual if its face lattice is isomorphic to the face
        lattice of its dual polytope.

        EXAMPLES::

            sage: polytopes.simplex().is_self_dual()
            True
            sage: polytopes.twenty_four_cell().is_self_dual()
            True
            sage: polytopes.cube().is_self_dual()
            False
            sage: polytopes.hypersimplex(5,2).is_self_dual()
            False
            sage: P = Polyhedron(vertices=[[1/2, 1/3]], rays=[[1, 1]]).is_self_dual()
            Traceback (most recent call last):
            ...
            ValueError: polyhedron has to be compact

        """
        if not self.is_compact():
            raise ValueError("polyhedron has to be compact")

        n = self.n_vertices()
        m = self.n_facets()
        if n != m:
            return False

        G1 = self.vertex_facet_graph()
        G2 = G1.reverse()
        return G1.is_isomorphic(G2)

    def pyramid(self):
        """
        Return a polyhedron that is a pyramid over the original.

        EXAMPLES::

            sage: square = polytopes.hypercube(2);  square
            A 2-dimensional polyhedron in ZZ^2 defined as the convex hull of 4 vertices
            sage: egyptian_pyramid = square.pyramid();  egyptian_pyramid
            A 3-dimensional polyhedron in QQ^3 defined as the convex hull of 5 vertices
            sage: egyptian_pyramid.n_vertices()
            5
            sage: for v in egyptian_pyramid.vertex_generator(): print(v)
            A vertex at (0, -1, -1)
            A vertex at (0, -1, 1)
            A vertex at (0, 1, -1)
            A vertex at (0, 1, 1)
            A vertex at (1, 0, 0)

        TESTS::

            sage: polytopes.simplex(backend='cdd').pyramid().backend()
            'cdd'
        """
        assert self.is_compact(), "Not a polytope."
        c = self.center()

        from itertools import chain
        new_verts = chain(([0] + x for x in self.Vrep_generator()),
                          [[1] + list(c)])
        new_ieqs = chain(([i.b()] + [-c*i.A() - i.b()] + list(i.A()) for i in self.inequalities()),
                         [[0, 1] + [0]*self.ambient_dim()])
        new_eqns = ([e.b()] + [0] + list(e.A()) for e in self.equations())

        pref_rep = 'Hrep' if self.n_vertices() > self.n_inequalities() else 'Vrep'
        parent = self.parent().base_extend(self.center().parent(), ambient_dim=self.ambient_dim()+1)

        if self.n_vertices() == 1:
            # Fix the polyhedron with one vertex.
            return parent.element_class(parent, [new_verts, [], []], None)

        return parent.element_class(parent, [new_verts, [], []],
                                    [new_ieqs, new_eqns],
                                    Vrep_minimal=True, Hrep_minimal=True, pref_rep=pref_rep)

    def _test_pyramid(self, tester=None, **options):
        """
        Run tests on the methods related to pyramids.

        TESTS:

            sage: polytopes.regular_polygon(4)._test_pyramid()                  # optional - sage.rings.number_field
        """
        if tester is None:
            tester = self._tester(**options)

        def check_pyramid_certificate(P, cert):
            others = set(v for v in P.vertices() if not v == cert)
            if len(others):
                tester.assertTrue(any(set(f.ambient_Vrepresentation()) == others for f in P.facets()))

        if self.is_compact():
            b, cert = self.is_pyramid(certificate=True)
            if b:
                check_pyramid_certificate(self, cert)

            if 1 < self.n_vertices() < 50 and self.n_facets() < 50:
                pyr = self.pyramid()
                b, cert = pyr.is_pyramid(certificate=True)
                tester.assertTrue(b)
                check_pyramid_certificate(pyr, cert)
        else:
            with tester.assertRaises(AssertionError):
                pyr = self.pyramid()

        if self.is_compact() and 1 < self.n_vertices() < 50 and self.n_facets() < 50:
            # Check the pyramid of the polar.
            self_fraction_field = self.base_extend(QQ)

            polar = self_fraction_field.polar(in_affine_span=True)
            pyr_polar = polar.pyramid()
            b, cert = pyr_polar.is_pyramid(certificate=True)
            tester.assertTrue(b)
            check_pyramid_certificate(pyr_polar, cert)

            pyr = self_fraction_field.pyramid()
            polar_pyr = pyr.polar(in_affine_span=True)
            b, cert = polar_pyr.is_pyramid(certificate=True)
            tester.assertTrue(b)
            check_pyramid_certificate(polar_pyr, cert)

            try:
                import sage.graphs.graph
            except ImportError:
                pass
            else:
                tester.assertTrue(pyr_polar.is_combinatorially_isomorphic(pyr_polar))

            # Basic properties of the pyramid.

            # Check that the prism preserves the backend.
            tester.assertEqual(pyr.backend(), self.backend())

            tester.assertEqual(1 + self.n_vertices(), pyr.n_vertices())
            tester.assertEqual(self.n_equations(), pyr.n_equations())
            tester.assertEqual(1 + self.n_inequalities(), pyr.n_inequalities())

            if self.n_vertices() < 15 and self.n_facets() < 15:
                pyr._test_basic_properties()

    def bipyramid(self):
        """
        Return a polyhedron that is a bipyramid over the original.

        EXAMPLES::

            sage: octahedron = polytopes.cross_polytope(3)
            sage: cross_poly_4d = octahedron.bipyramid()
            sage: cross_poly_4d.n_vertices()
            8
            sage: q = [list(v) for v in cross_poly_4d.vertex_generator()]
            sage: q
            [[-1, 0, 0, 0],
             [0, -1, 0, 0],
             [0, 0, -1, 0],
             [0, 0, 0, -1],
             [0, 0, 0, 1],
             [0, 0, 1, 0],
             [0, 1, 0, 0],
             [1, 0, 0, 0]]

        Now check that bipyramids of cross-polytopes are cross-polytopes::

            sage: q2 = [list(v) for v in polytopes.cross_polytope(4).vertex_generator()]
            sage: [v in q2 for v in q]
            [True, True, True, True, True, True, True, True]

        TESTS::

            sage: polytopes.simplex(backend='cdd').bipyramid().backend()
            'cdd'
        """
        c = self.center()
        from itertools import chain
        new_verts = chain(([0] + list(x) for x in self.vertex_generator()),
                          [[1] + list(c), [-1] + list(c)])
        new_rays =  ([0] + r for r in self.rays())
        new_lines = ([0] + l for l in self.lines())
        new_ieqs = chain(([i.b()] + [ c*i.A() + i.b()] + list(i.A()) for i in self.inequalities()),
                         ([i.b()] + [-c*i.A() - i.b()] + list(i.A()) for i in self.inequalities()))
        new_eqns = ([e.b()] + [0] + list(e.A()) for e in self.equations())

        pref_rep = 'Hrep' if 2 + (self.n_vertices() + self.n_rays()) >= 2*self.n_inequalities() else 'Vrep'
        parent = self.parent().base_extend(self.center().parent(), ambient_dim=self.ambient_dim()+1)

        if c not in self.relative_interior():
            # Fix polyhedra with non-proper center.
            return parent.element_class(parent, [new_verts, new_rays, new_lines], None)

        return parent.element_class(parent, [new_verts, new_rays, new_lines],
                                    [new_ieqs, new_eqns],
                                    Vrep_minimal=True, Hrep_minimal=True, pref_rep=pref_rep)

    def _test_bipyramid(self, tester=None, **options):
        """
        Run tests on the method :meth:`.bipyramid`.

        TESTS::

            sage: polytopes.cross_polytope(3)._test_bipyramid()
        """
        if tester is None:
            tester = self._tester(**options)

        if (self.n_vertices() + self.n_rays() >= 40
                or self.n_facets() >= 40
                or self.n_vertices() <= 1):
            return

        bipyramid = self.bipyramid()

        # Check that the double description is set up correctly.
        if self.base_ring().is_exact() and self.n_vertices() + self.n_rays() < 15 and self.n_facets() < 15:
            bipyramid._test_basic_properties(tester)

        # Check that the bipyramid preserves the backend.
        tester.assertEqual(bipyramid.backend(), self.backend())

        if self.center() not in self.relative_interior():
            # In this case (unbounded) the bipyramid behaves a bit different.
            return

        tester.assertEqual(2 + self.n_vertices(), bipyramid.n_vertices())
        tester.assertEqual(self.n_rays(), bipyramid.n_rays())
        tester.assertEqual(self.n_lines(), bipyramid.n_lines())
        tester.assertEqual(self.n_equations(), bipyramid.n_equations())
        tester.assertEqual(2*self.n_inequalities(), bipyramid.n_inequalities())

        if not self.is_compact():
            # ``is_bipyramid`` is only implemented for compact polyhedra.
            return

        b, cert = bipyramid.is_bipyramid(certificate=True)
        tester.assertTrue(b)

        if not self.is_bipyramid() and self.base_ring().is_exact():
            # In this case the certificate is unique.

            R = self.base_ring()
            a = (R(1),) + tuple(self.center())
            b = (R(-1),) + tuple(self.center())
            c, d = [tuple(v) for v in cert]
            tester.assertEqual(sorted([a, b]), sorted([c, d]))

    def prism(self):
        """
        Return a prism of the original polyhedron.

        EXAMPLES::

            sage: square = polytopes.hypercube(2)
            sage: cube = square.prism()
            sage: cube
            A 3-dimensional polyhedron in ZZ^3 defined as the convex hull of 8 vertices
            sage: hypercube = cube.prism()
            sage: hypercube.n_vertices()
            16

        TESTS::

            sage: polytopes.simplex(backend='cdd').prism().backend()
            'cdd'
        """
        from itertools import chain
        new_verts = chain(([0] + v for v in self.vertices()),
                          ([1] + v for v in self.vertices()))
        new_rays =  ([0] + r for r in self.rays())
        new_lines = ([0] + l for l in self.lines())
        new_eqns = ([e.b()] + [0] + list(e[1:]) for e in self.equations())
        new_ieqs = chain(([i.b()] + [0] + list(i[1:]) for i in self.inequalities()),
                         [[0, 1] + [0]*self.ambient_dim(), [1, -1] + [0]*self.ambient_dim()])

        pref_rep = 'Hrep' if 2*(self.n_vertices() + self.n_rays()) >= self.n_inequalities() + 2 else 'Vrep'
        parent = self.parent().change_ring(self.base_ring(), ambient_dim=self.ambient_dim()+1)

        if not self.vertices():
            # Fix the empty polyhedron.
            return parent.element_class(parent, [[], [], []], None)

        return parent.element_class(parent, [new_verts, new_rays, new_lines],
                                    [new_ieqs, new_eqns],
                                    Vrep_minimal=True, Hrep_minimal=True, pref_rep=pref_rep)

    def _test_prism(self, tester=None, **options):
        """
        Run tests on the method :meth:`.prism`.

        TESTS::

            sage: polytopes.cross_polytope(3)._test_prism()
        """
        if tester is None:
            tester = self._tester(**options)

        if self.n_vertices() + self.n_rays() < 40 and self.n_facets() < 40:
            prism = self.prism()

            # Check that the double description is set up correctly.
            if self.base_ring().is_exact() and self.n_vertices() + self.n_rays() < 15 and self.n_facets() < 15:
                prism._test_basic_properties(tester)

            # Check that the prism preserves the backend.
            tester.assertEqual(prism.backend(), self.backend())

            tester.assertEqual(2*self.n_vertices(), prism.n_vertices())
            tester.assertEqual(self.n_rays(), prism.n_rays())
            tester.assertEqual(self.n_lines(), prism.n_lines())
            tester.assertEqual(self.n_equations(), prism.n_equations())
            if self.is_empty():
                return

            tester.assertEqual(2 + self.n_inequalities(), prism.n_inequalities())

            if not self.is_compact():
                # ``is_prism`` only implemented for compact polyhedra.
                return

            b, cert = prism.is_prism(certificate=True)
            tester.assertTrue(b)

            if not self.is_prism() and self.base_ring().is_exact():
                # In this case the certificate is unique.

                R = self.base_ring()
                cert_set = set(frozenset(tuple(v) for v in f) for f in cert)
                expected_cert = set(frozenset((i,) + tuple(v)
                                              for v in self.vertices())
                                    for i in (R(0), R(1)))
                tester.assertEqual(cert_set, expected_cert)

    def one_point_suspension(self, vertex):
        """
        Return the one-point suspension of ``self`` by splitting the vertex
        ``vertex``.

        The resulting polyhedron has one more vertex and its dimension
        increases by one.

        INPUT:

        - ``vertex`` -- a Vertex of ``self``

        EXAMPLES::

            sage: cube = polytopes.cube()
            sage: v = cube.vertices()[0]
            sage: ops_cube = cube.one_point_suspension(v)
            sage: ops_cube.f_vector()
            (1, 9, 24, 24, 9, 1)

            sage: pentagon  = polytopes.regular_polygon(5)                      # optional - sage.rings.number_field
            sage: v = pentagon.vertices()[0]                                    # optional - sage.rings.number_field
            sage: ops_pentagon = pentagon.one_point_suspension(v)               # optional - sage.rings.number_field
            sage: ops_pentagon.f_vector()                                       # optional - sage.rings.number_field
            (1, 6, 12, 8, 1)

        It works with a polyhedral face as well::

            sage: vv = cube.faces(0)[1]
            sage: ops_cube2 = cube.one_point_suspension(vv)
            sage: ops_cube == ops_cube2
            True

        .. SEEALSO::

            :meth:`face_split`

        TESTS::

            sage: e = cube.faces(1)[0]
            sage: cube.one_point_suspension(e)
            Traceback (most recent call last):
            ...
            TypeError: the vertex A 1-dimensional face of a Polyhedron in ZZ^3 defined as the convex hull of 2 vertices should be a Vertex or PolyhedronFace of dimension 0
        """
        from sage.geometry.polyhedron.representation import Vertex
        from sage.geometry.polyhedron.face import PolyhedronFace
        if isinstance(vertex, Vertex):
            return self.face_split(vertex)
        elif isinstance(vertex, PolyhedronFace) and vertex.dim() == 0:
            return self.face_split(vertex)
        else:
            raise TypeError("the vertex {} should be a Vertex or PolyhedronFace of dimension 0".format(vertex))

    def face_split(self, face):
        """
        Return the face splitting of the face ``face``.

        Splitting a face correspond to the bipyramid (see :meth:`bipyramid`)
        of ``self`` where the two new vertices are placed above and below
        the center of ``face`` instead of the center of the whole polyhedron.
        The two new vertices are placed in the new dimension at height `-1` and
        `1`.

        INPUT:

        - ``face`` -- a PolyhedronFace or a Vertex

        EXAMPLES::

            sage: pentagon  = polytopes.regular_polygon(5)                      # optional - sage.rings.number_field
            sage: f = pentagon.faces(1)[0]                                      # optional - sage.rings.number_field
            sage: fsplit_pentagon = pentagon.face_split(f)                      # optional - sage.rings.number_field
            sage: fsplit_pentagon.f_vector()                                    # optional - sage.rings.number_field
            (1, 7, 14, 9, 1)

        TESTS:

        Check that :trac:`28668` is fixed::

            sage: P = polytopes.octahedron()
            sage: P.face_split(P.faces(2)[0])
            A 4-dimensional polyhedron in QQ^4 defined as the convex hull of 8 vertices

        .. SEEALSO::

            :meth:`one_point_suspension`
        """
        from sage.geometry.polyhedron.representation import Vertex
        from sage.geometry.polyhedron.face import PolyhedronFace
        if isinstance(face, Vertex):
            new_vertices = [list(x) + [0] for x in self.vertex_generator()] + \
                           [list(face) + [x] for x in [-1, 1]]  # Splitting the vertex
        elif isinstance(face, PolyhedronFace):
            new_vertices = [list(x) + [0] for x in self.vertex_generator()] + \
                           [list(face.as_polyhedron().center()) + [x] for x in [-1, 1]]  # Splitting the face
        else:
            raise TypeError("the face {} should be a Vertex or PolyhedronFace".format(face))

        new_rays = []
        new_rays.extend( [ r + [0] for r in self.ray_generator() ] )

        new_lines = []
        new_lines.extend( [ l + [0] for l in self.line_generator() ] )

        parent = self.parent().change_ring(self.base_ring().fraction_field(), ambient_dim=self.ambient_dim()+1)
        return parent.element_class(parent, [new_vertices, new_rays, new_lines], None)

    def projection(self, projection=None):
        """
        Return a projection object.

        INPUT:

        - ``proj`` -- a projection function

        OUTPUT:

        The identity projection. This is useful for plotting
        polyhedra.

        .. SEEALSO::

            :meth:`~sage.geometry.polyhedron.base.Polyhedron_base.schlegel_projection` for a more interesting projection.

        EXAMPLES::

            sage: p = polytopes.hypercube(3)
            sage: proj = p.projection()
            sage: proj
            The projection of a polyhedron into 3 dimensions
        """
        from .plot import Projection
        if projection is not None:
            self.projection = Projection(self, projection)
        else:
            self.projection = Projection(self)
        return self.projection

    def render_solid(self, **kwds):
        """
        Return a solid rendering of a 2- or 3-d polytope.

        EXAMPLES::

            sage: p = polytopes.hypercube(3)
            sage: p_solid = p.render_solid(opacity = .7)
            sage: type(p_solid)
            <class 'sage.plot.plot3d.index_face_set.IndexFaceSet'>
        """
        proj = self.projection()
        if self.ambient_dim() == 3:
            return proj.render_solid_3d(**kwds)
        if self.ambient_dim() == 2:
            return proj.render_fill_2d(**kwds)
        raise ValueError("render_solid is only defined for 2 and 3 dimensional polyhedra")

    def render_wireframe(self, **kwds):
        """
        For polytopes in 2 or 3 dimensions, return the edges
        as a list of lines.

        EXAMPLES::

            sage: p = Polyhedron([[1,2,],[1,1],[0,0]])
            sage: p_wireframe = p.render_wireframe()
            sage: p_wireframe._objects
            [Line defined by 2 points, Line defined by 2 points, Line defined by 2 points]
        """
        proj = self.projection()
        if self.ambient_dim() == 3:
            return proj.render_wireframe_3d(**kwds)
        if self.ambient_dim() == 2:
            return proj.render_outline_2d(**kwds)
        raise ValueError("render_wireframe is only defined for 2 and 3 dimensional polyhedra")

    def schlegel_projection(self, facet=None, position=None):
        """
        Return the Schlegel projection.

        * The facet is orthonormally transformed into its affine hull.

        * The position specifies a point coming out of the barycenter of the
          facet from which the other vertices will be projected into the facet.

        INPUT:

        - ``facet`` -- a PolyhedronFace. The facet into which the Schlegel
          diagram is created. The default is the first facet.

        - ``position`` -- a positive number. Determines a relative distance
          from the barycenter of ``facet``. A value close to 0 will place the
          projection point close to the facet and a large value further away.
          Default is `1`. If the given value is too large, an error is returned.

        OUTPUT:

        A :class:`~sage.geometry.polyhedron.plot.Projection` object.

        EXAMPLES::

            sage: p = polytopes.hypercube(3)
            sage: sch_proj = p.schlegel_projection()
            sage: schlegel_edge_indices = sch_proj.lines
            sage: schlegel_edges = [sch_proj.coordinates_of(x) for x in schlegel_edge_indices]
            sage: len([x for x in schlegel_edges if x[0][0] > 0])
            8

        The Schlegel projection preserves the convexity of facets, see :trac:`30015`::

            sage: fcube = polytopes.hypercube(4)
            sage: tfcube = fcube.face_truncation(fcube.faces(0)[0])
            sage: tfcube.facets()[-1]
            A 3-dimensional face of a Polyhedron in QQ^4 defined as the convex hull of 8 vertices
            sage: sp = tfcube.schlegel_projection(tfcube.facets()[-1])
            sage: sp.plot()  # optional - sage.plot
            Graphics3d Object

        The same truncated cube but see inside the tetrahedral facet::

            sage: tfcube.facets()[4]
            A 3-dimensional face of a Polyhedron in QQ^4 defined as the convex hull of 4 vertices
            sage: sp = tfcube.schlegel_projection(tfcube.facets()[4])
            sage: sp.plot()  # optional - sage.plot
            Graphics3d Object

        A different values of ``position`` changes the projection::

            sage: sp = tfcube.schlegel_projection(tfcube.facets()[4],1/2)
            sage: sp.plot()  # optional - sage.plot
            Graphics3d Object
            sage: sp = tfcube.schlegel_projection(tfcube.facets()[4],4)
            sage: sp.plot()  # optional - sage.plot
            Graphics3d Object

        A value which is too large give a projection point that sees more than
        one facet resulting in a error::

            sage: sp = tfcube.schlegel_projection(tfcube.facets()[4],5)
            Traceback (most recent call last):
            ...
            ValueError: the chosen position is too large
        """
        proj = self.projection()
        return proj.schlegel(facet, position)

    def _volume_lrs(self, verbose=False):
        """
        Computes the volume of a polytope using lrs.

        OUTPUT:

        The volume, cast to RDF (although lrs seems to output a
        rational value this must be an approximation in some cases).

        EXAMPLES::

            sage: polytopes.hypercube(3)._volume_lrs() # optional - lrslib
            8.0
            sage: (polytopes.hypercube(3)*2)._volume_lrs() # optional - lrslib
            64.0
            sage: polytopes.twenty_four_cell()._volume_lrs() # optional - lrslib
            2.0

        REFERENCES:

        - David Avis's lrs program.
        """
        from sage.features.lrs import Lrs
        Lrs().require()

        from sage.misc.temporary_file import tmp_filename
        from subprocess import Popen, PIPE

        in_str = self.cdd_Vrepresentation()
        in_str += 'volume'
        in_filename = tmp_filename()
        in_file = open(in_filename, 'w')
        in_file.write(in_str)
        in_file.close()
        if verbose:
            print(in_str)

        lrs_procs = Popen(['lrs', in_filename],
                          stdin=PIPE, stdout=PIPE, stderr=PIPE)
        ans, err = lrs_procs.communicate()
        ans = bytes_to_str(ans)
        err = bytes_to_str(err)
        if verbose:
            print(ans)
        # FIXME: check err

        for a_line in ans.splitlines():
            if 'Volume=' in a_line:
                volume = a_line.split('Volume=')[1]
                volume = RDF(QQ(volume))
                return volume

        raise ValueError("lrs did not return a volume")

    def _volume_latte(self, verbose=False, algorithm='triangulate', **kwargs):
        """
        Computes the volume of a polytope using LattE integrale.

        INPUT:

        - ``arg`` -- a cdd or LattE description string

        - ``algorithm`` -- (default: 'triangulate') the integration method. Use 'triangulate' for
          polytope triangulation or 'cone-decompose' for tangent cone decomposition method.

        - ``raw_output`` -- if ``True`` then return directly the output string from LattE.

        - ``verbose`` -- if ``True`` then return directly verbose output from LattE.

        - For all other options, consult the LattE manual.

        OUTPUT:

        A rational value, or a string if ``raw_output`` if set to ``True``.

        .. NOTE::

            This function depends on LattE (i.e., the ``latte_int`` optional
            package). See the LattE documentation for further details.

        EXAMPLES::

            sage: polytopes.hypercube(3)._volume_latte() # optional - latte_int
            8
            sage: (polytopes.hypercube(3)*2)._volume_latte() # optional - latte_int
            64
            sage: polytopes.twenty_four_cell()._volume_latte() # optional - latte_int
            2
            sage: polytopes.cuboctahedron()._volume_latte() # optional - latte_int
            20/3

        TESTS:

        Testing triangulate algorithm::

            sage: polytopes.cuboctahedron()._volume_latte(algorithm='triangulate') # optional - latte_int
            20/3

        Testing cone decomposition algorithm::

            sage: polytopes.cuboctahedron()._volume_latte(algorithm='cone-decompose') # optional - latte_int
            20/3

        Testing raw output::

            sage: polytopes.cuboctahedron()._volume_latte(raw_output=True) # optional - latte_int
            '20/3'

        Testing inexact rings::

            sage: P = Polyhedron(vertices=[[0,0],[1,0],[0,1]],base_ring=RDF)
            sage: P.volume(engine='latte')
            Traceback (most recent call last):
            ...
            ValueError: LattE integrale cannot be applied over inexact rings
        """
        from sage.interfaces.latte import integrate
        if self.base_ring() == RDF:
            raise ValueError("LattE integrale cannot be applied over inexact rings")
        else:
            return integrate(self.cdd_Hrepresentation(), algorithm=algorithm, cdd=True, verbose=verbose, **kwargs)

    def _volume_normaliz(self, measure='induced'):
        r"""
        Computes the volume of a polytope using normaliz.

        INPUT:

        - ``measure`` -- (default: 'induced') the measure to take. 'induced'
          correspond to ``EuclideanVolume`` in normaliz and 'induced_lattice'
          correspond to ``Volume`` in normaliz

        OUTPUT:

        A float value (when ``measure`` is 'induced') or a rational number
        (when ``measure`` is 'induced_lattice')

        .. NOTE::

            This function depends on Normaliz (i.e., the ``pynormaliz`` optional
            package). See the Normaliz documentation for further details.

        TESTS::

            sage: P = Polyhedron(vertices=[[0,0],[1,0],[0,1],[1,1]])
            sage: P._volume_normaliz()
            Traceback (most recent call last):
            ...
            TypeError: the backend should be normaliz
        """
        raise TypeError("the backend should be normaliz")

    @cached_method(do_pickle=True)
    def volume(self, measure='ambient', engine='auto', **kwds):
        """
        Return the volume of the polytope.

        INPUT:

        - ``measure`` -- string. The measure to use. Allowed values are:

          * ``ambient`` (default): Lebesgue measure of ambient space (volume)
          * ``induced``: Lebesgue measure of the affine hull (relative volume)
          * ``induced_rational``: Scaling of the Lebesgue measure for rational
            polytopes, such that the unit hypercube has volume 1
          * ``induced_lattice``: Scaling of the Lebesgue measure, such that the
            volume of the hypercube is factorial(n)

        - ``engine`` -- string. The backend to use. Allowed values are:

          * ``'auto'`` (default): choose engine according to measure
          * ``'internal'``: see :meth:`triangulate`
          * ``'TOPCOM'``: see :meth:`triangulate`
          * ``'lrs'``: use David Avis's lrs program (optional)
          * ``'latte'``: use LattE integrale program (optional)
          * ``'normaliz'``: use Normaliz program (optional)

        - ``**kwds`` -- keyword arguments that are passed to the
          triangulation engine

        OUTPUT:

        The volume of the polytope

        EXAMPLES::

            sage: polytopes.hypercube(3).volume()
            8
            sage: (polytopes.hypercube(3)*2).volume()
            64
            sage: polytopes.twenty_four_cell().volume()
            2

        Volume of the same polytopes, using the optional package lrslib
        (which requires a rational polytope).  For mysterious historical
        reasons, Sage casts lrs's exact answer to a float::

            sage: I3 = polytopes.hypercube(3)
            sage: I3.volume(engine='lrs') # optional - lrslib
            8.0
            sage: C24 = polytopes.twenty_four_cell()
            sage: C24.volume(engine='lrs') # optional - lrslib
            2.0

        If the base ring is exact, the answer is exact::

            sage: P5 = polytopes.regular_polygon(5)                             # optional - sage.rings.number_field
            sage: P5.volume()                                                   # optional - sage.rings.number_field
            2.377641290737884?

            sage: polytopes.icosahedron().volume()                              # optional - sage.rings.number_field
            5/12*sqrt5 + 5/4
            sage: numerical_approx(_) # abs tol 1e9                             # optional - sage.rings.number_field
            2.18169499062491

        When considering lower-dimensional polytopes, we can ask for the
        ambient (full-dimensional), the induced measure (of the affine
        hull) or, in the case of lattice polytopes, for the induced rational measure.
        This is controlled by the parameter `measure`. Different engines
        may have different ideas on the definition of volume of a
        lower-dimensional object::

            sage: P = Polyhedron([[0, 0], [1, 1]])
            sage: P.volume()
            0
            sage: P.volume(measure='induced')
            1.414213562373095?
            sage: P.volume(measure='induced_rational') # optional -- latte_int
            1

            sage: S = polytopes.regular_polygon(6); S                           # optional - sage.rings.number_field
            A 2-dimensional polyhedron in AA^2 defined as the convex hull of 6 vertices
            sage: edge = S.faces(1)[4].as_polyhedron()                          # optional - sage.rings.number_field
            sage: edge.vertices()                                               # optional - sage.rings.number_field
            (A vertex at (0.866025403784439?, 1/2), A vertex at (0, 1))
            sage: edge.volume()                                                 # optional - sage.rings.number_field
            0
            sage: edge.volume(measure='induced')                                # optional - sage.rings.number_field
            1

            sage: P = Polyhedron(backend='normaliz',vertices=[[1,0,0],[0,0,1],[-1,1,1],[-1,2,0]]) # optional - pynormaliz
            sage: P.volume()  # optional - pynormaliz
            0
            sage: P.volume(measure='induced')  # optional - pynormaliz          # optional - sage.rings.number_field
            2.598076211353316?
            sage: P.volume(measure='induced',engine='normaliz')  # optional - pynormaliz
            2.598076211353316
            sage: P.volume(measure='induced_rational')  # optional - pynormaliz, latte_int
            3/2
            sage: P.volume(measure='induced_rational',engine='normaliz')  # optional - pynormaliz
            3/2
            sage: P.volume(measure='induced_lattice')  # optional - pynormaliz
            3

        The same polytope without normaliz backend::

            sage: P = Polyhedron(vertices=[[1,0,0],[0,0,1],[-1,1,1],[-1,2,0]])
            sage: P.volume(measure='induced_lattice',engine='latte')  # optional - latte_int
            3

            sage: Dexact = polytopes.dodecahedron()                             # optional - sage.rings.number_field
            sage: v = Dexact.faces(2)[0].as_polyhedron().volume(measure='induced', engine='internal'); v   # optional - sage.rings.number_field
            1.53406271079097?
            sage: v = Dexact.faces(2)[4].as_polyhedron().volume(measure='induced', engine='internal'); v   # optional - sage.rings.number_field
            1.53406271079097?
            sage: RDF(v)    # abs tol 1e-9                                      # optional - sage.rings.number_field
            1.53406271079044

            sage: Dinexact = polytopes.dodecahedron(exact=False)
            sage: w = Dinexact.faces(2)[2].as_polyhedron().volume(measure='induced', engine='internal'); RDF(w) # abs tol 1e-9
            1.5340627082974878

            sage: [polytopes.simplex(d).volume(measure='induced') for d in range(1,5)] == [sqrt(d+1)/factorial(d) for d in range(1,5)]
            True

            sage: I = Polyhedron([[-3, 0], [0, 9]])
            sage: I.volume(measure='induced')                                   # optional - sage.rings.number_field
            9.48683298050514?
            sage: I.volume(measure='induced_rational') # optional -- latte_int
            3

            sage: T = Polyhedron([[3, 0, 0], [0, 4, 0], [0, 0, 5]])
            sage: T.volume(measure='induced')                                   # optional - sage.rings.number_field
            13.86542462386205?
            sage: T.volume(measure='induced_rational') # optional -- latte_int
            1/2

            sage: Q = Polyhedron(vertices=[(0, 0, 1, 1), (0, 1, 1, 0), (1, 1, 0, 0)])
            sage: Q.volume(measure='induced')
            1
            sage: Q.volume(measure='induced_rational') # optional -- latte_int
            1/2

        The volume of a full-dimensional unbounded polyhedron is infinity::

            sage: P = Polyhedron(vertices = [[1, 0], [0, 1]], rays = [[1, 1]])
            sage: P.volume()
            +Infinity

        The volume of a non full-dimensional unbounded polyhedron depends on the measure used::

            sage: P = Polyhedron(ieqs = [[1,1,1],[-1,-1,-1],[3,1,0]]); P
            A 1-dimensional polyhedron in QQ^2 defined as the convex hull of 1 vertex and 1 ray
            sage: P.volume()
            0
            sage: P.volume(measure='induced')
            +Infinity
            sage: P.volume(measure='ambient')
            0
            sage: P.volume(measure='induced_rational')  # optional - pynormaliz
            +Infinity
            sage: P.volume(measure='induced_rational',engine='latte')  # optional - latte_int
            +Infinity

        The volume in `0`-dimensional space is taken by counting measure::

            sage: P = Polyhedron(vertices=[[]]); P
            A 0-dimensional polyhedron in ZZ^0 defined as the convex hull of 1 vertex
            sage: P.volume()
            1
            sage: P = Polyhedron(vertices=[]); P
            The empty polyhedron in ZZ^0
            sage: P.volume()
            0

        TESTS:

        The cache of the volume is being pickled::

            sage: P = polytopes.cube()
            sage: P.volume()
            8
            sage: Q = loads(dumps(P))
            sage: Q.volume.is_in_cache()
            True
        """
        from sage.features import FeatureNotPresentError, PythonModule
        if measure == 'induced_rational' and engine not in ['auto', 'latte', 'normaliz']:
            raise RuntimeError("the induced rational measure can only be computed with the engine set to `auto`, `latte`, or `normaliz`")
        if measure == 'induced_lattice' and engine not in ['auto', 'latte', 'normaliz']:
            raise RuntimeError("the induced lattice measure can only be computed with the engine set to `auto`, `latte`, or `normaliz`")
        if engine == 'auto' and measure == 'induced_rational':
            # Enforce a default choice, change if a better engine is found.
            from sage.features.latte import Latte
            try:
                Latte().require()
                engine = 'latte'
            except FeatureNotPresentError:
                try:
                    PythonModule("PyNormaliz", spkg="pynormaliz").require()
                    engine = 'normaliz'
                except FeatureNotPresentError:
                    raise RuntimeError("the induced rational measure can only be computed with the optional packages `latte_int`, or `pynormaliz`")

        if engine == 'auto' and measure == 'induced_lattice':
            # Enforce a default choice, change if a better engine is found.
            try:
                PythonModule("PyNormaliz", spkg="pynormaliz").require()
                engine = 'normaliz'
            except FeatureNotPresentError:
                try:
                    from sage.features.latte import Latte
                    Latte().require()
                    engine = 'latte'
                except FeatureNotPresentError:
                    raise RuntimeError("the induced rational measure can only be computed with the optional packages `latte_int`, or `pynormaliz`")

        if engine == 'auto' and measure == 'ambient' and self.backend() == 'normaliz':
            engine = 'normaliz'

        if measure == 'ambient':
            if self.dim() < self.ambient_dim():
                return self.base_ring().zero()
            elif self.dim() == 0:
                return 1
            # if the polyhedron is unbounded, return infinity
            if not self.is_compact():
                from sage.rings.infinity import infinity
                return infinity
            if engine == 'lrs':
                return self._volume_lrs(**kwds)
            elif engine == 'latte':
                return self._volume_latte(**kwds)
            elif engine == 'normaliz':
                return self._volume_normaliz(measure='ambient')

            triangulation = self.triangulate(engine=engine, **kwds)
            pc = triangulation.point_configuration()
            return sum([pc.volume(simplex) for simplex in triangulation]) / ZZ(self.dim()).factorial()
        elif measure == 'induced':
            # if polyhedron is actually full-dimensional, return volume with ambient measure
            if self.dim() == self.ambient_dim():
                return self.volume(measure='ambient', engine=engine, **kwds)
            # if the polyhedron is unbounded, return infinity
            if not self.is_compact():
                from sage.rings.infinity import infinity
                return infinity
            if engine == 'normaliz':
                return self._volume_normaliz(measure='euclidean')
            # use an orthogonal transformation, which preserves volume up to a factor provided by the transformation matrix
            affine_hull_data = self.affine_hull_projection(orthogonal=True, as_polyhedron=True, as_affine_map=True)
            A = affine_hull_data.projection_linear_map.matrix()
            Adet = (A.transpose() * A).det()
            scaled_volume = affine_hull_data.image.volume(measure='ambient', engine=engine, **kwds)
            if Adet.is_square():
                sqrt_Adet = Adet.sqrt()
            else:
                from sage.rings.qqbar import AA
                sqrt_Adet = AA(Adet).sqrt()
                scaled_volume = AA(scaled_volume)
            return scaled_volume / sqrt_Adet
        elif measure == 'induced_rational':
            # if the polyhedron is unbounded, return infinity
            if not self.is_compact():
                from sage.rings.infinity import infinity
                return infinity
            if engine == 'latte':
                return self._volume_latte(**kwds)
            else:  # engine is 'normaliz'
                return self._volume_normaliz(measure='induced_lattice') / ZZ(self.dim()).factorial()
        elif measure == 'induced_lattice':
            # if the polyhedron is unbounded, return infinity
            if not self.is_compact():
                from sage.rings.infinity import infinity
                return infinity
            if engine == 'latte':
                return self._volume_latte(**kwds) * ZZ(self.dim()).factorial()
            else:  # engine is 'normaliz'
                return self._volume_normaliz(measure='induced_lattice')
        else:
            raise TypeError("the measure should be `ambient`, `induced`, `induced_rational`, or `induced_lattice`")

    def integrate(self, function, measure='ambient', **kwds):
        r"""
        Return the integral of ``function`` over this polytope.

        INPUT:

        - ``self`` -- Polyhedron

        - ``function`` -- a multivariate polynomial or
          a valid LattE description string for polynomials

        - ``measure`` -- string, the measure to use

          Allowed values are:

          * ``ambient`` (default): Lebesgue measure of ambient space,
          * ``induced``: Lebesgue measure of the affine hull,
          * ``induced_nonnormalized``: Lebesgue measure of the affine hull
            without the normalization by `\sqrt{\det(A^\top A)}` (with
            `A` being the affine transformation matrix; see :meth:`affine_hull`).

        - ``**kwds`` -- additional keyword arguments that
          are passed to the engine

        OUTPUT:

        The integral of the polynomial over the polytope

        .. NOTE::

            The polytope triangulation algorithm is used. This function depends
            on LattE (i.e., the ``latte_int`` optional package).

        EXAMPLES::

            sage: P = polytopes.cube()
            sage: x, y, z = polygens(QQ, 'x, y, z')
            sage: P.integrate(x^2*y^2*z^2)    # optional - latte_int
            8/27

        If the polyhedron has floating point coordinates, an inexact result can
        be obtained if we transform to rational coordinates::

            sage: P = 1.4142*polytopes.cube()
            sage: P_QQ = Polyhedron(vertices=[[QQ(vi) for vi in v] for v in P.vertex_generator()])
            sage: RDF(P_QQ.integrate(x^2*y^2*z^2))                  # optional - latte_int
            6.703841212195228

        Integral over a non full-dimensional polytope::

            sage: x, y = polygens(QQ, 'x, y')
            sage: P = Polyhedron(vertices=[[0,0],[1,1]])
            sage: P.integrate(x*y)    # optional - latte_int
            0
            sage: ixy = P.integrate(x*y, measure='induced'); ixy    # optional - latte_int
            0.4714045207910317?
            sage: ixy.parent()                                      # optional - latte_int
            Algebraic Real Field

        Convert to a symbolic expression::

            sage: ixy.radical_expression()                          # optional - latte_int
            1/3*sqrt(2)

        Another non full-dimensional polytope integration::

            sage: R.<x, y, z> = QQ[]
            sage: P = polytopes.simplex(2)
            sage: V = AA(P.volume(measure='induced')); V.radical_expression()                            # optional - sage.rings.number_field
            1/2*sqrt(3)
            sage: P.integrate(R(1), measure='induced') == V                      # optional - latte_int  # optional - sage.rings.number_field
            True

        Computing the mass center::

            sage: (P.integrate(x, measure='induced') / V).radical_expression()   # optional - latte_int
            1/3
            sage: (P.integrate(y, measure='induced') / V).radical_expression()   # optional - latte_int
            1/3
            sage: (P.integrate(z, measure='induced') / V).radical_expression()   # optional - latte_int
            1/3

        TESTS:

        Testing a three-dimensional integral::

            sage: P = polytopes.octahedron()
            sage: x, y, z = polygens(QQ, 'x, y, z')
            sage: P.integrate(2*x^2*y^4*z^6+z^2)    # optional - latte_int
            630632/4729725

        Testing a polytope with non-rational vertices::

            sage: P = polytopes.icosahedron()                                   # optional - sage.rings.number_field
            sage: P.integrate(x^2*y^2*z^2)    # optional - latte_int            # optional - sage.rings.number_field
            Traceback (most recent call last):
            ...
            TypeError: the base ring must be ZZ, QQ, or RDF

        Testing a univariate polynomial::

            sage: P = Polyhedron(vertices=[[0],[1]])
            sage: x = polygen(QQ, 'x')
            sage: P.integrate(x)    # optional - latte_int
            1/2

        Testing a polytope with floating point coordinates::

            sage: P = Polyhedron(vertices = [[0, 0], [1, 0], [1.1, 1.1], [0, 1]])
            sage: P.integrate('[[1,[2,2]]]')    # optional - latte_int
            Traceback (most recent call last):
            ...
            TypeError: LattE integrale cannot be applied over inexact rings

        Integration of zero-polynomial::

            sage: R.<x, y, z> = QQ[]
            sage: P = polytopes.simplex(2)
            sage: P.integrate(R(0))
            0
            sage: P.integrate('[]')  # with LattE description string
            0

        ::

            sage: R.<x, y, z> = QQ[]
            sage: P = Polyhedron(vertices=[(0, 0, 1), (0, 1, 0)])
            sage: P.integrate(x^2)
            0
        """
        if function == 0 or function == '[]':
            return self.base_ring().zero()

        if not self.is_compact():
            raise NotImplementedError(
                'integration over non-compact polyhedra not allowed')

        if measure == 'ambient':
            if not self.is_full_dimensional():
                return self.base_ring().zero()

            return self._integrate_latte_(function, **kwds)

        elif measure == 'induced' or measure == 'induced_nonnormalized':
            # if polyhedron is actually full-dimensional,
            # return with ambient measure
            if self.is_full_dimensional():
                return self.integrate(function, measure='ambient', **kwds)

            if isinstance(function, str):
                raise NotImplementedError(
                    'LattE description strings for polynomials not allowed '
                    'when using measure="induced"')

            # use an orthogonal transformation
            affine_hull_data = self.affine_hull_projection(orthogonal=True, return_all_data=True)
            polyhedron = affine_hull_data.image
            from sage.rings.polynomial.polynomial_ring_constructor import PolynomialRing
            R = PolynomialRing(affine_hull_data.section_linear_map.base_ring(), 'x', self.dim())
            coordinate_images = affine_hull_data.section_linear_map.matrix().transpose() * vector(R.gens()) + affine_hull_data.section_translation

            hom = function.parent().hom(coordinate_images)
            function_in_affine_hull = hom(function)

            I = polyhedron.integrate(function_in_affine_hull,
                                     measure='ambient', **kwds)
            if measure == 'induced_nonnormalized':
                return I
            else:
                A = affine_hull_data.projection_linear_map.matrix()
                Adet = (A.transpose() * A).det()
                try:
                    from sage.rings.qqbar import AA
                    Adet = AA.coerce(Adet)
                except TypeError:
                    pass
                return I / Adet.sqrt()

        else:
            raise ValueError('unknown measure "{}"'.format(measure))

    def _integrate_latte_(self, polynomial, **kwds):
        r"""
        Return the integral of a polynomial over this polytope by calling LattE.

        INPUT:

        - ``polynomial`` -- a multivariate polynomial or
          a valid LattE description string for polynomials

        - ``**kwds`` -- additional keyword arguments that are passed
          to the engine

        OUTPUT:

        The integral of the polynomial over the polytope.

        .. NOTE::

            The polytope triangulation algorithm is used. This function depends
            on LattE (i.e., the ``latte_int`` optional package).

        TESTS::

            sage: P = polytopes.cube()
            sage: x, y, z = polygens(QQ, 'x, y, z')
            sage: P._integrate_latte_(x^2 + y^2*z^2)    # optional - latte_int
            32/9

        ::

            sage: R = PolynomialRing(QQ, '', 0)
            sage: Polyhedron(vertices=[()]).integrate(R(42))
            42
        """
        from sage.interfaces.latte import integrate

        if self.base_ring() == RDF:
            raise TypeError("LattE integrale cannot be applied over inexact rings")
        if self.dimension() == 0:
            vertices = self.vertices()
            assert len(self.vertices()) == 1
            vertex = tuple(vertices[0])
            return polynomial(vertex)
        return integrate(self.cdd_Hrepresentation(),
                         polynomial,
                         cdd=True, **kwds)

    def is_simplex(self):
        r"""
        Return whether the polyhedron is a simplex.

        A simplex is a bounded polyhedron with `d+1` vertices, where
        `d` is the dimension.

        EXAMPLES::

            sage: Polyhedron([(0,0,0), (1,0,0), (0,1,0)]).is_simplex()
            True
            sage: polytopes.simplex(3).is_simplex()
            True
            sage: polytopes.hypercube(3).is_simplex()
            False
        """
        return self.is_compact() and (self.dim()+1 == self.n_vertices())

    def neighborliness(self):
        r"""
        Return the largest ``k``, such that the polyhedron is ``k``-neighborly.

        A polyhedron is `k`-neighborly if every set of `n` vertices forms a face
        for `n` up to `k`.

        In case of the `d`-dimensional simplex, it returns `d + 1`.

        .. SEEALSO::

            :meth:`is_neighborly`

        EXAMPLES::

            sage: cube = polytopes.cube()
            sage: cube.neighborliness()
            1
            sage: P = Polyhedron(); P
            The empty polyhedron in ZZ^0
            sage: P.neighborliness()
            0
            sage: P = Polyhedron([[0]]); P
            A 0-dimensional polyhedron in ZZ^1 defined as the convex hull of 1 vertex
            sage: P.neighborliness()
            1
            sage: S = polytopes.simplex(5); S
            A 5-dimensional polyhedron in ZZ^6 defined as the convex hull of 6 vertices
            sage: S.neighborliness()
            6
            sage: C = polytopes.cyclic_polytope(7,10); C
            A 7-dimensional polyhedron in QQ^7 defined as the convex hull of 10 vertices
            sage: C.neighborliness()
            3
            sage: C = polytopes.cyclic_polytope(6,11); C
            A 6-dimensional polyhedron in QQ^6 defined as the convex hull of 11 vertices
            sage: C.neighborliness()
            3
            sage: [polytopes.cyclic_polytope(5,n).neighborliness() for n in range(6,10)]
            [6, 2, 2, 2]

        """
        return self.combinatorial_polyhedron().neighborliness()

    def is_neighborly(self, k=None):
        r"""
        Return whether the polyhedron is neighborly.

        If the input ``k`` is provided, then return whether the polyhedron is ``k``-neighborly

        A polyhedron is neighborly if every set of `n` vertices forms a face
        for `n` up to floor of half the dimension of the polyhedron.
        It is `k`-neighborly if this is true for `n` up to `k`.

        INPUT:

        - ``k`` -- the dimension up to which to check if every set of ``k``
          vertices forms a face. If no ``k`` is provided, check up to floor
          of half the dimension of the polyhedron.

        OUTPUT:

        - ``True`` if every set of up to ``k`` vertices forms a face,
        - ``False`` otherwise

        .. SEEALSO::

            :meth:`neighborliness`

        EXAMPLES::

            sage: cube = polytopes.hypercube(3)
            sage: cube.is_neighborly()
            True
            sage: cube = polytopes.hypercube(4)
            sage: cube.is_neighborly()
            False

        Cyclic polytopes are neighborly::

            sage: all(polytopes.cyclic_polytope(i, i + 1 + j).is_neighborly() for i in range(5) for j in range(3))
            True

        The neighborliness of a polyhedron equals floor of dimension half
        (or larger in case of a simplex) if and only if the polyhedron
        is neighborly::

            sage: testpolys = [polytopes.cube(), polytopes.cyclic_polytope(6, 9), polytopes.simplex(6)]
            sage: [(P.neighborliness()>=floor(P.dim()/2)) == P.is_neighborly() for P in  testpolys]
            [True, True, True]

        """
        return self.combinatorial_polyhedron().is_neighborly()

    @cached_method
<<<<<<< HEAD
    def is_lattice_polytope(self):
        r"""
        Return whether the polyhedron is a lattice polytope.

        OUTPUT:

        ``True`` if the polyhedron is compact and has only integral
        vertices, ``False`` otherwise.

        EXAMPLES::

            sage: polytopes.cross_polytope(3).is_lattice_polytope()
            True
            sage: polytopes.regular_polygon(5).is_lattice_polytope()            # optional - sage.rings.number_field
            False
        """
        if not self.is_compact():
            return False
        if self.base_ring() is ZZ:
            return True
        return all(v.is_integral() for v in self.vertex_generator())

    @cached_method
    def lattice_polytope(self, envelope=False):
        r"""
        Return an encompassing lattice polytope.

        INPUT:

        - ``envelope`` -- boolean (default: ``False``). If the
          polyhedron has non-integral vertices, this option decides
          whether to return a strictly larger lattice polytope or
          raise a ``ValueError``. This option has no effect if the
          polyhedron has already integral vertices.

        OUTPUT:

        A :class:`LatticePolytope
        <sage.geometry.lattice_polytope.LatticePolytopeClass>`. If the
        polyhedron is compact and has integral vertices, the lattice
        polytope equals the polyhedron. If the polyhedron is compact
        but has at least one non-integral vertex, a strictly larger
        lattice polytope is returned.

        If the polyhedron is not compact, a ``NotImplementedError`` is
        raised.

        If the polyhedron is not integral and ``envelope=False``, a
        ``ValueError`` is raised.

        ALGORITHM:

        For each non-integral vertex, a bounding box of integral
        points is added and the convex hull of these integral points
        is returned.

        EXAMPLES:

        First, a polyhedron with integral vertices::

            sage: P = Polyhedron( vertices = [(1, 0), (0, 1), (-1, 0), (0, -1)])
            sage: lp = P.lattice_polytope(); lp
            2-d reflexive polytope #3 in 2-d lattice M
            sage: lp.vertices()
            M(-1,  0),
            M( 0, -1),
            M( 0,  1),
            M( 1,  0)
            in 2-d lattice M

        Here is a polyhedron with non-integral vertices::

            sage: P = Polyhedron( vertices = [(1/2, 1/2), (0, 1), (-1, 0), (0, -1)])
            sage: lp = P.lattice_polytope()
            Traceback (most recent call last):
            ...
            ValueError: Some vertices are not integral. You probably want
            to add the argument "envelope=True" to compute an enveloping
            lattice polytope.
            sage: lp = P.lattice_polytope(True); lp
            2-d reflexive polytope #5 in 2-d lattice M
            sage: lp.vertices()
            M(-1,  0),
            M( 0, -1),
            M( 1,  1),
            M( 0,  1),
            M( 1,  0)
            in 2-d lattice M
        """
        if not self.is_compact():
            raise NotImplementedError('only compact lattice polytopes are allowed')

        try:
            vertices = self.vertices_matrix(ZZ).columns()
        except TypeError:
            if not envelope:
                raise ValueError('Some vertices are not integral. '
                    'You probably want to add the argument '
                    '"envelope=True" to compute an enveloping lattice polytope.')
            vertices = []
            for v in self.vertex_generator():
                vbox = [ set([floor(x), ceil(x)]) for x in v ]
                vertices.extend( itertools.product(*vbox) )

        # construct the (enveloping) lattice polytope
        from sage.geometry.lattice_polytope import LatticePolytope
        return LatticePolytope(vertices)

    def _integral_points_PALP(self):
        r"""
        Return the integral points in the polyhedron using PALP.

        This method is for testing purposes and will eventually be removed.

        OUTPUT:

        The list of integral points in the polyhedron. If the
        polyhedron is not compact, a ``ValueError`` is raised.

        EXAMPLES::

            sage: Polyhedron(vertices=[(-1,-1),(1,0),(1,1),(0,1)])._integral_points_PALP()
            [M(-1, -1), M(0, 1), M(1, 0), M(1, 1), M(0, 0)]
            sage: Polyhedron(vertices=[(-1/2,-1/2),(1,0),(1,1),(0,1)]).lattice_polytope(True).points()
            M(-1, -1),
            M(-1,  0),
            M( 0, -1),
            M( 1,  1),
            M( 0,  1),
            M( 1,  0),
            M( 0,  0)
            in 2-d lattice M
            sage: Polyhedron(vertices=[(-1/2,-1/2),(1,0),(1,1),(0,1)])._integral_points_PALP()
            [M(1, 1), M(0, 1), M(1, 0), M(0, 0)]
        """
        if not self.is_compact():
            raise ValueError('can only enumerate points in a compact polyhedron')
        lp = self.lattice_polytope(True)
        # remove cached values to get accurate timings
        try:
            del lp._points
            del lp._npoints
        except AttributeError:
            pass
        if self.is_lattice_polytope():
            return list(lp.points())
        return [p for p in lp.points() if self.contains(p)]

    @cached_method(do_pickle=True)
    def h_star_vector(self):
        r"""
        Return the `h^*`-vector of the lattice polytope.

        The `h^*`-vector records the coefficients of the polynomial in the
        numerator of the Ehrhart series of a lattice polytope.

        INPUT:

        - ``self`` -- A lattice polytope.

        OUTPUT:

        A list whose entries give the `h^*`-vector.

        .. NOTE:

            The backend of ``self`` should be ``'normaliz'``.
            This function depends on Normaliz (i.e. the ``'pynormaliz'`` optional
            package). See the Normaliz documentation for further details.

        EXAMPLES:

        The `h^*`-vector of a unimodular simplex S (a simplex with
        volume = `\frac{1}{dim(S)!}`) is always 1. Here we test this on
        simplices up to dimension 3::

            sage: s1 = polytopes.simplex(1,backend='normaliz')              # optional - pynormaliz
            sage: s2 = polytopes.simplex(2,backend='normaliz')              # optional - pynormaliz
            sage: s3 = polytopes.simplex(3,backend='normaliz')              # optional - pynormaliz
            sage: [s1.h_star_vector(),s2.h_star_vector(),s3.h_star_vector()]  # optional - pynormaliz
            [[1], [1], [1]]

        For a less trivial example, we compute the `h^*`-vector of the
        `0/1`-cube, which has the Eulerian numbers `(3,i)` for `i \in [0,2]`
        as an `h^*`-vector::

            sage: cube = polytopes.cube(intervals='zero_one', backend='normaliz') # optional - pynormaliz
            sage: cube.h_star_vector()   # optional - pynormaliz
            [1, 4, 1]
            sage: from sage.combinat.combinat import eulerian_number
            sage: [eulerian_number(3,i) for i in range(3)]
            [1, 4, 1]

        TESTS::

            sage: s3 = polytopes.simplex(3)
            sage: s3.h_star_vector()
            Traceback (most recent call last):
            ...
            TypeError: The backend of self must be normaliz

            sage: t = Polyhedron(vertices=[[0], [1/2]])
            sage: t.h_star_vector()
            Traceback (most recent call last):
            ...
            TypeError: The h_star vector is only defined for lattice polytopes

            sage: t2 = Polyhedron(vertices=[[AA(sqrt(2))], [1/2]])                      # optional - sage.rings.number_field
            sage: t2.h_star_vector()                                                    # optional - sage.rings.number_field
            Traceback (most recent call last):
            ...
            TypeError: The h_star vector is only defined for lattice polytopes

        Check that the `h^*`-vector is pickled::

            sage: new_cube = loads(dumps(cube))         # optional - pynormaliz
            sage: new_cube.h_star_vector.is_in_cache()  # optional - pynormaliz
            True
        """
        if self.is_empty():
            return 0
        if not self.is_lattice_polytope():
            raise TypeError('The h_star vector is only defined for lattice polytopes')
        if not self.backend() == 'normaliz':
            raise TypeError('The backend of self must be normaliz')
        return self._h_star_vector_normaliz()

    def _h_star_vector_normaliz(self):
        r"""
        Return the `h^*`-vector of a lattice polytope with backend = 'normaliz'.

        INPUT:

        - ``self`` -- A lattice polytope.

        OUTPUT:

        The `h^*`-vector as a list.

        .. NOTE:

        The backend of ``self`` should be ``'normaliz'``.

        TESTS::

            sage: s3 = polytopes.simplex(3)
            sage: s3._h_star_vector_normaliz()
            Traceback (most recent call last):
            ...
            TypeError: the backend should be normaliz
        """
        raise TypeError("the backend should be normaliz")

    @cached_method
=======
>>>>>>> 10dd56d1
    def bounding_box(self, integral=False, integral_hull=False):
        r"""
        Return the coordinates of a rectangular box containing the non-empty polytope.

        INPUT:

        - ``integral`` -- Boolean (default: ``False``). Whether to
          only allow integral coordinates in the bounding box.

        - ``integral_hull`` -- Boolean (default: ``False``). If ``True``, return a
          box containing the integral points of the polytope, or ``None, None`` if it
          is known that the polytope has no integral points.

        OUTPUT:

        A pair of tuples ``(box_min, box_max)`` where ``box_min`` are
        the coordinates of a point bounding the coordinates of the
        polytope from below and ``box_max`` bounds the coordinates
        from above.

        EXAMPLES::

            sage: Polyhedron([ (1/3,2/3), (2/3, 1/3) ]).bounding_box()
            ((1/3, 1/3), (2/3, 2/3))
            sage: Polyhedron([ (1/3,2/3), (2/3, 1/3) ]).bounding_box(integral=True)
            ((0, 0), (1, 1))
            sage: Polyhedron([ (1/3,2/3), (2/3, 1/3) ]).bounding_box(integral_hull=True)
            (None, None)
            sage: Polyhedron([ (1/3,2/3), (3/3, 4/3) ]).bounding_box(integral_hull=True)
            ((1, 1), (1, 1))
            sage: polytopes.buckyball(exact=False).bounding_box()
            ((-0.8090169944, -0.8090169944, -0.8090169944), (0.8090169944, 0.8090169944, 0.8090169944))

        TESTS::

            sage: Polyhedron().bounding_box()
            Traceback (most recent call last):
            ...
            ValueError: empty polytope is not allowed
        """
        from sage.arith.misc import integer_ceil as ceil
        from sage.arith.misc import integer_floor as floor
        box_min = []
        box_max = []
        if not self.is_compact():
            raise ValueError("only polytopes (compact polyhedra) are allowed")
        if self.n_vertices() == 0:
            raise ValueError("empty polytope is not allowed")
        for i in range(self.ambient_dim()):
            coords = [v[i] for v in self.vertex_generator()]
            max_coord = max(coords)
            min_coord = min(coords)
            if integral_hull:
                a = ceil(min_coord)
                b = floor(max_coord)
                if a > b:
                    return None, None
                box_max.append(b)
                box_min.append(a)
            elif integral:
                box_max.append(ceil(max_coord))
                box_min.append(floor(min_coord))
            else:
                box_max.append(max_coord)
                box_min.append(min_coord)
        return (tuple(box_min), tuple(box_max))

    @cached_method
    def combinatorial_automorphism_group(self, vertex_graph_only=False):
        """
        Computes the combinatorial automorphism group.

        If ``vertex_graph_only`` is ``True``,  the automorphism group
        of the vertex-edge graph of the polyhedron is returned. Otherwise
        the automorphism group of the vertex-facet graph, which is
        isomorphic to the automorphism group of the face lattice is returned.

        INPUT:

        - ``vertex_graph_only`` -- boolean (default: ``False``); whether
          to return the automorphism group of the vertex edges graph or
          of the lattice

        OUTPUT:

        A
        :class:`PermutationGroup<sage.groups.perm_gps.permgroup.PermutationGroup_generic_with_category'>`
        that is isomorphic to the combinatorial automorphism group is
        returned.

        - if ``vertex_graph_only`` is ``True``:
          The automorphism group of the vertex-edge graph of the polyhedron

        - if ``vertex_graph_only`` is ``False`` (default):
          The automorphism group of the vertex-facet graph of the polyhedron,
          see :meth:`vertex_facet_graph`. This group is isomorphic to the
          automorphism group of the face lattice of the polyhedron.

        NOTE:

            Depending on ``vertex_graph_only``, this method returns groups
            that are not necessarily isomorphic, see the examples below.

        .. SEEALSO::

            :meth:`is_combinatorially_isomorphic`,
            :meth:`graph`,
            :meth:`vertex_facet_graph`.

        EXAMPLES::

            sage: quadrangle = Polyhedron(vertices=[(0,0),(1,0),(0,1),(2,3)])
            sage: quadrangle.combinatorial_automorphism_group().is_isomorphic(groups.permutation.Dihedral(4))
            True
            sage: quadrangle.restricted_automorphism_group()
            Permutation Group with generators [()]

        Permutations of the vertex graph only exchange vertices with vertices::

            sage: P = Polyhedron(vertices=[(1,0), (1,1)], rays=[(1,0)])
            sage: P.combinatorial_automorphism_group(vertex_graph_only=True)
            Permutation Group with generators [(A vertex at (1,0),A vertex at (1,1))]

        This shows an example of two polytopes whose vertex-edge graphs are isomorphic,
        but their face_lattices are not isomorphic::

            sage: Q=Polyhedron([[-123984206864/2768850730773, -101701330976/922950243591, -64154618668/2768850730773, -2748446474675/2768850730773],
            ....: [-11083969050/98314591817, -4717557075/98314591817, -32618537490/98314591817, -91960210208/98314591817],
            ....: [-9690950/554883199, -73651220/554883199, 1823050/554883199, -549885101/554883199], [-5174928/72012097, 5436288/72012097, -37977984/72012097, 60721345/72012097],
            ....: [-19184/902877, 26136/300959, -21472/902877, 899005/902877], [53511524/1167061933, 88410344/1167061933, 621795064/1167061933, 982203941/1167061933],
            ....: [4674489456/83665171433, -4026061312/83665171433, 28596876672/83665171433, -78383796375/83665171433], [857794884940/98972360190089, -10910202223200/98972360190089, 2974263671400/98972360190089, -98320463346111/98972360190089]])
            sage: C = polytopes.cyclic_polytope(4,8)
            sage: C.is_combinatorially_isomorphic(Q)
            False
            sage: C.combinatorial_automorphism_group(vertex_graph_only=True).is_isomorphic(Q.combinatorial_automorphism_group(vertex_graph_only=True))
            True
            sage: C.combinatorial_automorphism_group(vertex_graph_only=False).is_isomorphic(Q.combinatorial_automorphism_group(vertex_graph_only=False))
            False

        The automorphism group of the face lattice is isomorphic to the combinatorial automorphism group::

            sage: CG = C.hasse_diagram().automorphism_group()
            sage: C.combinatorial_automorphism_group().is_isomorphic(CG)
            True
            sage: QG = Q.hasse_diagram().automorphism_group()
            sage: Q.combinatorial_automorphism_group().is_isomorphic(QG)
            True

        """
        if vertex_graph_only:
            G = self.graph()
        else:
            G = self.vertex_facet_graph()
        return G.automorphism_group(edge_labels=True)

    @cached_method
    def restricted_automorphism_group(self, output="abstract"):
        r"""
        Return the restricted automorphism group.

        First, let the linear automorphism group be the subgroup of
        the affine group `AGL(d,\RR) = GL(d,\RR) \ltimes \RR^d`
        preserving the `d`-dimensional polyhedron. The affine group
        acts in the usual way `\vec{x}\mapsto A\vec{x}+b` on the
        ambient space.

        The restricted automorphism group is the subgroup of the linear
        automorphism group generated by permutations of the generators
        of the same type. That is, vertices can only be permuted with
        vertices, ray generators with ray generators, and line
        generators with line generators.

        For example, take the first quadrant

        .. MATH::

            Q = \Big\{ (x,y) \Big| x\geq 0,\; y\geq0 \Big\}
            \subset \QQ^2

        Then the linear automorphism group is

        .. MATH::

            \mathrm{Aut}(Q) =
            \left\{
            \begin{pmatrix}
            a & 0 \\ 0 & b
            \end{pmatrix}
            ,~
            \begin{pmatrix}
            0 & c \\ d & 0
            \end{pmatrix}
            :~
            a, b, c, d \in \QQ_{>0}
            \right\}
            \subset
            GL(2,\QQ)
            \subset
            E(d)

        Note that there are no translations that map the quadrant `Q`
        to itself, so the linear automorphism group is contained in
        the general linear group (the subgroup of transformations
        preserving the origin). The restricted automorphism group is

        .. MATH::

            \mathrm{Aut}(Q) =
            \left\{
            \begin{pmatrix}
            1 & 0 \\ 0 & 1
            \end{pmatrix}
            ,~
            \begin{pmatrix}
            0 & 1 \\ 1 & 0
            \end{pmatrix}
            \right\}
            \simeq \ZZ_2

        INPUT:

        - ``output`` -- how the group should be represented:

          - ``"abstract"`` (default) -- return an abstract permutation
            group without further meaning.

          - ``"permutation"`` -- return a permutation group on the
            indices of the polyhedron generators. For example, the
            permutation ``(0,1)`` would correspond to swapping
            ``self.Vrepresentation(0)`` and ``self.Vrepresentation(1)``.

          - ``"matrix"`` -- return a matrix group representing affine
            transformations. When acting on affine vectors, you should
            append a `1` to every vector. If the polyhedron is not full
            dimensional, the returned matrices act as the identity on
            the orthogonal complement of the affine space spanned by
            the polyhedron.

          - ``"matrixlist"`` -- like ``matrix``, but return the list of
            elements of the matrix group. Useful for fields without a
            good implementation of matrix groups or to avoid the
            overhead of creating the group.

        OUTPUT:

        - For ``output="abstract"`` and ``output="permutation"``:
          a :class:`PermutationGroup<sage.groups.perm_gps.permgroup.PermutationGroup_generic>`.

        - For ``output="matrix"``: a :class:`MatrixGroup`.

        - For ``output="matrixlist"``: a list of matrices.

        REFERENCES:

        - [BSS2009]_

        EXAMPLES:

        A cross-polytope example::

            sage: P = polytopes.cross_polytope(3)
            sage: P.restricted_automorphism_group() == PermutationGroup([[(3,4)], [(2,3),(4,5)],[(2,5)],[(1,2),(5,6)],[(1,6)]])
            True
            sage: P.restricted_automorphism_group(output="permutation") == PermutationGroup([[(2,3)],[(1,2),(3,4)],[(1,4)],[(0,1),(4,5)],[(0,5)]])
            True
            sage: mgens = [[[1,0,0,0],[0,1,0,0],[0,0,-1,0],[0,0,0,1]], [[1,0,0,0],[0,0,1,0],[0,1,0,0],[0,0,0,1]], [[0,1,0,0],[1,0,0,0],[0,0,1,0],[0,0,0,1]]]

        We test groups for equality in a fool-proof way; they can have different generators, etc::

            sage: poly_g = P.restricted_automorphism_group(output="matrix")
            sage: matrix_g = MatrixGroup([matrix(QQ,t) for t in mgens])
            sage: all(t.matrix() in poly_g for t in matrix_g.gens())
            True
            sage: all(t.matrix() in matrix_g for t in poly_g.gens())
            True

        24-cell example::

            sage: P24 = polytopes.twenty_four_cell()
            sage: AutP24 = P24.restricted_automorphism_group()
            sage: PermutationGroup([
            ....:     '(1,20,2,24,5,23)(3,18,10,19,4,14)(6,21,11,22,7,15)(8,12,16,17,13,9)',
            ....:     '(1,21,8,24,4,17)(2,11,6,15,9,13)(3,20)(5,22)(10,16,12,23,14,19)'
            ....: ]).is_isomorphic(AutP24)
            True
            sage: AutP24.order()
            1152

        Here is the quadrant example mentioned in the beginning::

            sage: P = Polyhedron(rays=[(1,0),(0,1)])
            sage: P.Vrepresentation()
            (A vertex at (0, 0), A ray in the direction (0, 1), A ray in the direction (1, 0))
            sage: P.restricted_automorphism_group(output="permutation")
            Permutation Group with generators [(1,2)]

        Also, the polyhedron need not be full-dimensional::

            sage: P = Polyhedron(vertices=[(1,2,3,4,5),(7,8,9,10,11)])
            sage: P.restricted_automorphism_group()
            Permutation Group with generators [(1,2)]
            sage: G = P.restricted_automorphism_group(output="matrixlist")
            sage: G
            (
            [1 0 0 0 0 0]  [ -87/55  -82/55    -2/5   38/55   98/55   12/11]
            [0 1 0 0 0 0]  [-142/55  -27/55    -2/5   38/55   98/55   12/11]
            [0 0 1 0 0 0]  [-142/55  -82/55     3/5   38/55   98/55   12/11]
            [0 0 0 1 0 0]  [-142/55  -82/55    -2/5   93/55   98/55   12/11]
            [0 0 0 0 1 0]  [-142/55  -82/55    -2/5   38/55  153/55   12/11]
            [0 0 0 0 0 1], [      0       0       0       0       0       1]
            )
            sage: g = AffineGroup(5, QQ)(G[1])
            sage: g
                  [ -87/55  -82/55    -2/5   38/55   98/55]     [12/11]
                  [-142/55  -27/55    -2/5   38/55   98/55]     [12/11]
            x |-> [-142/55  -82/55     3/5   38/55   98/55] x + [12/11]
                  [-142/55  -82/55    -2/5   93/55   98/55]     [12/11]
                  [-142/55  -82/55    -2/5   38/55  153/55]     [12/11]
            sage: g^2
                  [1 0 0 0 0]     [0]
                  [0 1 0 0 0]     [0]
            x |-> [0 0 1 0 0] x + [0]
                  [0 0 0 1 0]     [0]
                  [0 0 0 0 1]     [0]
            sage: g(list(P.vertices()[0]))
            (7, 8, 9, 10, 11)
            sage: g(list(P.vertices()[1]))
            (1, 2, 3, 4, 5)

        Affine transformations do not change the restricted automorphism
        group. For example, any non-degenerate triangle has the
        dihedral group with 6 elements, `D_6`, as its automorphism
        group::

            sage: initial_points = [vector([1,0]), vector([0,1]), vector([-2,-1])]
            sage: points = initial_points
            sage: Polyhedron(vertices=points).restricted_automorphism_group()
            Permutation Group with generators [(2,3), (1,2)]
            sage: points = [pt - initial_points[0] for pt in initial_points]
            sage: Polyhedron(vertices=points).restricted_automorphism_group()
            Permutation Group with generators [(2,3), (1,2)]
            sage: points = [pt - initial_points[1] for pt in initial_points]
            sage: Polyhedron(vertices=points).restricted_automorphism_group()
            Permutation Group with generators [(2,3), (1,2)]
            sage: points = [pt - 2*initial_points[1] for pt in initial_points]
            sage: Polyhedron(vertices=points).restricted_automorphism_group()
            Permutation Group with generators [(2,3), (1,2)]

        The ``output="matrixlist"`` can be used over fields without a
        complete implementation of matrix groups::

            sage: P = polytopes.dodecahedron(); P                                                   # optional - sage.rings.number_field
            A 3-dimensional polyhedron
             in (Number Field in sqrt5 with defining polynomial x^2 - 5
                 with sqrt5 = 2.236067977499790?)^3
             defined as the convex hull of 20 vertices
            sage: G = P.restricted_automorphism_group(output="matrixlist")
            sage: len(G)
            120

        Floating-point computations are supported with a simple fuzzy
        zero implementation::

            sage: P = Polyhedron(vertices=[(1/3,0,0,1),(0,1/4,0,1),(0,0,1/5,1)], base_ring=RDF)
            sage: P.restricted_automorphism_group()
            Permutation Group with generators [(2,3), (1,2)]
            sage: len(P.restricted_automorphism_group(output="matrixlist"))
            6

        TESTS::

            sage: P = Polyhedron(vertices=[(1,0), (1,1)], rays=[(1,0)])
            sage: P.restricted_automorphism_group(output="permutation")
            Permutation Group with generators [(1,2)]
            sage: P.restricted_automorphism_group(output="matrix")
            Matrix group over Rational Field with 1 generators (
            [ 1  0  0]
            [ 0 -1  1]
            [ 0  0  1]
            )
            sage: P.restricted_automorphism_group(output="foobar")
            Traceback (most recent call last):
            ...
            ValueError: unknown output 'foobar', valid values are ('abstract', 'permutation', 'matrix', 'matrixlist')

        Check that :trac:`28828` is fixed::

            sage: P.restricted_automorphism_group(output="matrixlist")[0].is_immutable()
            True
        """
        # The algorithm works as follows:
        #
        # Let V be the matrix where every column is a homogeneous
        # coordinate of a V-representation object (vertex, ray, line).
        # Let us assume that V has full rank, that the polyhedron is
        # full dimensional.
        #
        # Let Q = V Vt and C = Vt Q^-1 V. The rows and columns of C
        # can be thought of as being indexed by the V-rep objects of the
        # polytope.
        #
        # It turns out that we can identify the restricted automorphism
        # group with the automorphism group of the edge-colored graph
        # on the V-rep objects with colors determined by the symmetric
        # matrix C.
        #
        # An automorphism of this graph is equivalent to a permutation
        # matrix P such that C = Pt C P. If we now define
        # A = V P Vt Q^-1, then one can check that V P = A V.
        # In other words: permuting the generators is the same as
        # applying the affine transformation A on the generators.
        #
        # If the given polyhedron is not fully-dimensional,
        # then Q will be not invertible. In this case, we use a
        # pseudoinverse Q+ instead of Q^-1. The formula for A acting on
        # the space spanned by V then simplifies to A = V P V+ where V+
        # denotes the pseudoinverse of V, which also equals V+ = Vt Q+.
        #
        # If we are asked to return the (group of) transformation
        # matrices to the user, we also require that those
        # transformations act as the identity on the orthogonal
        # complement of the space spanned by V. This complement is the
        # space spanned by the columns of W = 1 - V V+. One can check
        # that B = (V P V+) + W is the correct matrix: it acts the same
        # as A on V and it satisfies B W = W.

        outputs = ("abstract", "permutation", "matrix", "matrixlist")
        if output not in outputs:
            raise ValueError("unknown output {!r}, valid values are {}".format(output, outputs))

        # For backwards compatibility, we treat "abstract" as
        # "permutation", but where we add 1 to the indices of the
        # permutations.
        index0 = 0
        if output == "abstract":
            index0 = 1
            output = "permutation"

        if self.base_ring().is_exact():
            def rational_approximation(c):
                return c
        else:
            c_list = []

            def rational_approximation(c):
                # Implementation detail: Return unique integer if two
                # c-values are the same up to machine precision. But
                # you can think of it as a uniquely-chosen rational
                # approximation.
                for i, x in enumerate(c_list):
                    if self._is_zero(x - c):
                        return i
                c_list.append(c)
                return len(c_list) - 1

        if self.is_compact():
            def edge_label(i, j, c_ij):
                return c_ij
        else:
            # In the non-compact case, we also label the edges by the
            # type of the V-representation object. This ensures that
            # vertices, rays, and lines are only permuted amongst
            # themselves.
            def edge_label(i, j, c_ij):
                return (self.Vrepresentation(i).type(), c_ij, self.Vrepresentation(j).type())

        # Homogeneous coordinates for the V-representation objects.
        # Mathematically, V is a matrix. For efficiency however, we
        # represent it as a list of column vectors.
        V = [v.homogeneous_vector() for v in self.Vrepresentation()]

        # Pseudoinverse of V Vt
        Qplus = sum(v.column() * v.row() for v in V).pseudoinverse()

        # Construct the graph.
        from sage.graphs.graph import Graph
        G = Graph()
        for i in range(len(V)):
            for j in range(i+1, len(V)):
                c_ij = rational_approximation(V[i] * Qplus * V[j])
                G.add_edge(index0+i, index0+j, edge_label(i, j, c_ij))

        permgroup = G.automorphism_group(edge_labels=True)
        if output == "permutation":
            return permgroup
        elif output == "matrix":
            permgroup = permgroup.gens()

        # Compute V+ = Vt Q+ as list of row vectors
        Vplus = list(matrix(V) * Qplus)  # matrix(V) is Vt

        # Compute W = 1 - V V+
        W = 1 - sum(V[i].column() * Vplus[i].row() for i in range(len(V)))

        # Convert the permutation group to a matrix group.
        # If P is a permutation, then we return the matrix
        # B = (V P V+) + W.
        #
        # If output == "matrix", we loop over the generators of the group.
        # Otherwise, we loop over all elements.
        matrices = []
        for perm in permgroup:
            A = sum(V[perm(i)].column() * Vplus[i].row() for i in range(len(V)))
            matrices.append(A + W)

        for mat in matrices:
            mat.set_immutable()

        if output == "matrixlist":
            return tuple(matrices)
        else:
            return MatrixGroup(matrices)

    def is_combinatorially_isomorphic(self, other, algorithm='bipartite_graph'):
        r"""
        Return whether the polyhedron is combinatorially isomorphic to another polyhedron.

        We only consider bounded polyhedra. By definition, they are
        combinatorially isomorphic if their face lattices are isomorphic.

        INPUT:

        - ``other`` -- a polyhedron object
        - ``algorithm`` (default = ``bipartite_graph``) -- the algorithm to use.
          The other possible value is ``face_lattice``.

        OUTPUT:

        - ``True`` if the two polyhedra are combinatorially isomorphic
        - ``False`` otherwise

        .. SEEALSO::

            :meth:`combinatorial_automorphism_group`,
            :meth:`vertex_facet_graph`.

        REFERENCES:

        For the equivalence of the two algorithms see [KK1995]_, p. 877-878

        EXAMPLES:

        The square is combinatorially isomorphic to the 2-dimensional cube::

            sage: polytopes.hypercube(2).is_combinatorially_isomorphic(polytopes.regular_polygon(4))  # optional - sage.graphs
            True

        All the faces of the 3-dimensional permutahedron are either
        combinatorially isomorphic to a square or a hexagon::

            sage: H = polytopes.regular_polygon(6)                              # optional - sage.rings.number_field
            sage: S = polytopes.hypercube(2)
            sage: P = polytopes.permutahedron(4)
            sage: all(F.as_polyhedron().is_combinatorially_isomorphic(S)        # optional - sage.rings.number_field
            ....:       or F.as_polyhedron().is_combinatorially_isomorphic(H)
            ....:     for F in P.faces(2))
            True

        Checking that a regular simplex intersected with its reflection
        through the origin is combinatorially isomorphic to the intersection
        of a cube with a hyperplane perpendicular to its long diagonal::

            sage: def simplex_intersection(k):
            ....:   S1 = Polyhedron([vector(v)-vector(polytopes.simplex(k).center()) for v in polytopes.simplex(k).vertices_list()])
            ....:   S2 = Polyhedron([-vector(v) for v in S1.vertices_list()])
            ....:   return S1.intersection(S2)
            sage: def cube_intersection(k):
            ....:    C = polytopes.hypercube(k+1)
            ....:    H = Polyhedron(eqns=[[0]+[1 for i in range(k+1)]])
            ....:    return C.intersection(H)
            sage: [simplex_intersection(k).is_combinatorially_isomorphic(cube_intersection(k)) for k in range(2,5)]
            [True, True, True]
            sage: simplex_intersection(2).is_combinatorially_isomorphic(polytopes.regular_polygon(6))   # optional - sage.rings.number_field
            True
            sage: simplex_intersection(3).is_combinatorially_isomorphic(polytopes.octahedron())
            True

        Two polytopes with the same `f`-vector, but different combinatorial types::

            sage: P = Polyhedron([[-605520/1525633, -605520/1525633, -1261500/1525633, -52200/1525633, 11833/1525633],\
             [-720/1769, -600/1769, 1500/1769, 0, -31/1769], [-216/749, 240/749, -240/749, -432/749, 461/749], \
             [-50/181, 50/181, 60/181, -100/181, -119/181], [-32/51, -16/51, -4/51, 12/17, 1/17],\
             [1, 0, 0, 0, 0], [16/129, 128/129, 0, 0, 1/129], [64/267, -128/267, 24/89, -128/267, 57/89],\
             [1200/3953, -1200/3953, -1440/3953, -360/3953, -3247/3953], [1512/5597, 1512/5597, 588/5597, 4704/5597, 2069/5597]])
            sage: C = polytopes.cyclic_polytope(5,10)
            sage: C.f_vector() == P.f_vector(); C.f_vector()
            True
            (1, 10, 45, 100, 105, 42, 1)
            sage: C.is_combinatorially_isomorphic(P)
            False

            sage: S = polytopes.simplex(3)
            sage: S = S.face_truncation(S.faces(0)[3])
            sage: S = S.face_truncation(S.faces(0)[4])
            sage: S = S.face_truncation(S.faces(0)[5])
            sage: T = polytopes.simplex(3)
            sage: T = T.face_truncation(T.faces(0)[3])
            sage: T = T.face_truncation(T.faces(0)[4])
            sage: T = T.face_truncation(T.faces(0)[4])
            sage: T.is_combinatorially_isomorphic(S)
            False
            sage: T.f_vector(), S.f_vector()
            ((1, 10, 15, 7, 1), (1, 10, 15, 7, 1))

            sage: C = polytopes.hypercube(5)
            sage: C.is_combinatorially_isomorphic(C)
            True
            sage: C.is_combinatorially_isomorphic(C, algorithm='magic')
            Traceback (most recent call last):
            ...
            AssertionError: `algorithm` must be 'bipartite graph' or 'face_lattice'

            sage: G = Graph()
            sage: C.is_combinatorially_isomorphic(G)
            Traceback (most recent call last):
            ...
            AssertionError: input `other` must be a polyhedron

            sage: H = Polyhedron(eqns=[[0,1,1,1,1]]); H
            A 3-dimensional polyhedron in QQ^4 defined as the convex hull of 1 vertex and 3 lines
            sage: C.is_combinatorially_isomorphic(H)
            Traceback (most recent call last):
            ...
            AssertionError: polyhedron `other` must be bounded

        """
        assert isinstance(other, Polyhedron_base), "input `other` must be a polyhedron"
        assert self.is_compact(), "polyhedron `self` must be bounded"
        assert other.is_compact(), "polyhedron `other` must be bounded"
        assert algorithm in ['bipartite_graph', 'face_lattice'], "`algorithm` must be 'bipartite graph' or 'face_lattice'"

        # For speed, we check if the polyhedra have the same number of facets and vertices.
        # This is faster than building the bipartite graphs first and
        # then check that they won't be isomorphic.
        if self.n_vertices() != other.n_vertices() or self.n_facets() != other.n_facets():
            return False

        if algorithm == 'bipartite_graph':
            G_self = self.vertex_facet_graph(False)
            G_other = other.vertex_facet_graph(False)

            return G_self.is_isomorphic(G_other)
        else:
            return self.face_lattice().is_isomorphic(other.face_lattice())

    def _test_is_combinatorially_isomorphic(self, tester=None, **options):
        """
        Run tests on the method :meth:`.is_combinatorially_isomorphic`.

        TESTS::

            sage: polytopes.cross_polytope(3)._test_is_combinatorially_isomorphic()
        """
        if tester is None:
            tester = self._tester(**options)

        if not self.is_compact():
            with tester.assertRaises(AssertionError):
                self.is_combinatorially_isomorphic(self)
            return

        if self.n_vertices() > 200 or self.n_facets() > 200:
            # Avoid very long doctests.
            return

        try:
            import sage.graphs.graph
        except ImportError:
            return

        tester.assertTrue(self.is_combinatorially_isomorphic(ZZ(4)*self))
        if self.n_vertices():
            tester.assertTrue(self.is_combinatorially_isomorphic(self + self.center()))

        if self.n_vertices() < 20 and self.n_facets() < 20 and self.is_immutable():
            tester.assertTrue(self.is_combinatorially_isomorphic(ZZ(4)*self, algorithm='face_lattice'))
            if self.n_vertices():
                tester.assertTrue(self.is_combinatorially_isomorphic(self + self.center(), algorithm='face_lattice'))

    def affine_hull(self, *args, **kwds):
        r"""
        Return the affine hull of ``self`` as a polyhedron.

        EXAMPLES::

            sage: half_plane_in_space = Polyhedron(ieqs=[(0,1,0,0)], eqns=[(0,0,0,1)])
            sage: half_plane_in_space.affine_hull().Hrepresentation()
            (An equation (0, 0, 1) x + 0 == 0,)

            sage: polytopes.cube().affine_hull().is_universe()
            True
        """
        if args or kwds:
            raise TypeError("the method 'affine_hull' does not take any parameters; perhaps you meant 'affine_hull_projection'")
        if not self.inequalities():
            return self
        self_as_face = self.faces(self.dimension())[0]
        return self_as_face.affine_tangent_cone()

    @cached_method
    def _affine_hull_projection(self, *,
                                as_convex_set=True, as_affine_map=True, as_section_map=True,
                                orthogonal=False, orthonormal=False,
                                extend=False, minimal=False):
        r"""
        Return ``self`` projected into its affine hull.

        INPUT:

        See :meth:`affine_hull_projection`.

        OUTPUT:

        An instance of :class:`~sage.geometry.convex_set.AffineHullProjectionData`.
        See :meth:`affine_hull_projection` for details.

        TESTS:

        Check that :trac:`23355` is fixed::

            sage: P = Polyhedron([[7]]); P
            A 0-dimensional polyhedron in ZZ^1 defined as the convex hull of 1 vertex
            sage: P.affine_hull_projection()
            A 0-dimensional polyhedron in ZZ^0 defined as the convex hull of 1 vertex
            sage: P.affine_hull_projection(orthonormal='True')
            A 0-dimensional polyhedron in QQ^0 defined as the convex hull of 1 vertex
            sage: P.affine_hull_projection(orthogonal='True')
            A 0-dimensional polyhedron in QQ^0 defined as the convex hull of 1 vertex

        Check that :trac:`24047` is fixed::

            sage: P1 = Polyhedron(vertices=([[-1, 1], [0, -1], [0, 0], [-1, -1]]))
            sage: P2 = Polyhedron(vertices=[[1, 1], [1, -1], [0, -1], [0, 0]])
            sage: P = P1.intersection(P2)
            sage: A, b = P.affine_hull_projection(as_affine_map=True, orthonormal=True, extend=True)  # optional - sage.rings.number_field

            sage: Polyhedron([(2,3,4)]).affine_hull_projection()
            A 0-dimensional polyhedron in ZZ^0 defined as the convex hull of 1 vertex

        Check that backend is preserved::

            sage: polytopes.simplex(backend='field').affine_hull_projection().backend()
            'field'

            sage: P = Polyhedron(vertices=[[0,0], [1,0]], backend='field')
            sage: P.affine_hull_projection(orthogonal=True, orthonormal=True, extend=True).backend()  # optional - sage.rings.number_field
            'field'

        Check that :trac:`29116` is fixed::

            sage: V =[
            ....:    [1, 0, -1, 0, 0],
            ....:    [1, 0, 0, -1, 0],
            ....:    [1, 0, 0, 0, -1],
            ....:    [1, 0, 0, +1, 0],
            ....:    [1, 0, 0, 0, +1],
            ....:    [1, +1, 0, 0, 0]
            ....:     ]
            sage: P = Polyhedron(V)
            sage: P.affine_hull_projection()
            A 4-dimensional polyhedron in ZZ^4 defined as the convex hull of 6 vertices
            sage: P.affine_hull_projection(orthonormal=True)
            Traceback (most recent call last):
            ...
            ValueError: the base ring needs to be extended; try with "extend=True"
            sage: P.affine_hull_projection(orthonormal=True, extend=True)                             # optional - sage.rings.number_field
            A 4-dimensional polyhedron in AA^4 defined as the convex hull of 6 vertices
        """
        result = AffineHullProjectionData()

        if self.is_empty():
            raise ValueError('affine hull projection of an empty polyhedron is undefined')

        # handle trivial full-dimensional case
        if self.ambient_dim() == self.dim():
            if as_convex_set:
                result.image = self
            if as_affine_map:
                identity = linear_transformation(matrix(self.base_ring(),
                                                        self.dim(),
                                                        self.dim(),
                                                        self.base_ring().one()))
                result.projection_linear_map = result.section_linear_map = identity
                result.projection_translation = result.section_translation = self.ambient_space().zero()
        elif orthogonal or orthonormal:
            # see TODO
            if not self.is_compact():
                raise NotImplementedError('"orthogonal=True" and "orthonormal=True" work only for compact polyhedra')
            affine_basis = self.an_affine_basis()
            v0 = affine_basis[0].vector()
            # We implicitly translate the first vertex of the affine basis to zero.
            vi = tuple(v.vector() - v0 for v in affine_basis[1:])
            M = matrix(self.base_ring(), self.dim(), self.ambient_dim(), vi)

            # Switch base_ring to AA if necessary,
            # since gram_schmidt needs to be able to take square roots.
            # Pick orthonormal basis and transform all vertices accordingly
            # if the orthonormal transform makes it necessary, change base ring.
            try:
                A, G = M.gram_schmidt(orthonormal=orthonormal)
            except TypeError:
                if not extend:
                    raise ValueError('the base ring needs to be extended; try with "extend=True"')
                from sage.rings.qqbar import AA
                M = matrix(AA, M)
                A = M.gram_schmidt(orthonormal=orthonormal)[0]
                if minimal:
                    from sage.rings.qqbar import number_field_elements_from_algebraics
                    new_ring = number_field_elements_from_algebraics(A.list(), embedded=True, minimal=True)[0]
                    A = A.change_ring(new_ring)
            L = linear_transformation(A, side='right')
            ambient_translation = -vector(A.base_ring(), affine_basis[0])
            image_translation = A * ambient_translation
            # Note the order. We compute ``A*self`` and then translate the image.
            # ``A*self`` uses the incidence matrix and we avoid recomputation.
            # Also, if the new base ring is ``AA``, we want to avoid computing the incidence matrix in that ring.
            # ``convert=True`` takes care of the case, where there might be no coercion (``AA`` and quadratic field).
            if as_convex_set:
                result.image = self.linear_transformation(A, new_base_ring=A.base_ring()) + image_translation
            if as_affine_map:
                result.projection_linear_map = L
                result.projection_translation = image_translation
            if as_section_map:
                L_dagger = linear_transformation(A.transpose() * (A * A.transpose()).inverse(), side='right')
                result.section_linear_map = L_dagger
                result.section_translation = v0.change_ring(A.base_ring())
        else:
            # translate one vertex to the origin
            v0 = self.vertices()[0].vector()
            gens = []
            for v in self.vertices()[1:]:
                gens.append(v.vector() - v0)
            for r in self.rays():
                gens.append(r.vector())
            for l in self.lines():
                gens.append(l.vector())

            # Pick subset of coordinates to coordinatize the affine span
            M = matrix(gens)
            pivots = M.pivots()

            A = matrix(self.base_ring(), len(pivots), self.ambient_dim(),
                       [[1 if j == i else 0 for j in range(self.ambient_dim())] for i in pivots])
            if as_affine_map:
                image_translation = vector(self.base_ring(), self.dim())
                L = linear_transformation(A, side='right')
                result.projection_linear_map = L
                result.projection_translation = image_translation
            if as_convex_set:
                result.image = A*self
            if as_section_map:
                if self.dim():
                    B = M.transpose()/(A*M.transpose())
                else:
                    B = matrix(self.ambient_dim(), 0)
                L_section = linear_transformation(B, side='right')
                result.section_linear_map = L_section
                result.section_translation = v0 - L_section(L(v0) + image_translation)

        return result

    def affine_hull_projection(self,
                               as_polyhedron=None, as_affine_map=False,
                               orthogonal=False, orthonormal=False,
                               extend=False, minimal=False,
                               return_all_data=False,
                               *, as_convex_set=None):
        r"""Return the polyhedron projected into its affine hull.

        Each polyhedron is contained in some smallest affine subspace
        (possibly the entire ambient space) -- its affine hull.  We
        provide an affine linear map that projects the ambient space of
        the polyhedron to the standard Euclidean space of dimension of
        the polyhedron, which restricts to a bijection from the affine
        hull.

        The projection map is not unique; some parameters control the
        choice of the map.  Other parameters control the output of the
        function.

        INPUT:

        - ``as_polyhedron`` (or ``as_convex_set``) -- (boolean or the default
          ``None``) and

        - ``as_affine_map`` -- (boolean, default ``False``) control the output

          The default ``as_polyhedron=None`` translates to
          ``as_polyhedron=not as_affine_map``,
          therefore to ``as_polyhedron=True`` if nothing is specified.

          If exactly one of either ``as_polyhedron`` or ``as_affine_map`` is
          set, then either a polyhedron or the affine transformation
          is returned. The affine transformation
          sends the embedded polytope to a fulldimensional one.
          It is given as a pair ``(A, b)``, where A is a linear transformation
          and `b` is a vector, and the affine transformation sends ``v`` to
          ``A(v)+b``.

          If both ``as_polyhedron`` and ``as_affine_map`` are set, then
          both are returned, encapsulated in an instance of
          :class:`~sage.geometry.convex_set.AffineHullProjectionData`.

        - ``return_all_data`` -- (boolean, default ``False``)

          If set, then ``as_polyhedron`` and ``as_affine_map`` will set
          (possibly overridden) and additional (internal) data concerning
          the transformation is returned. Everything is encapsulated
          in an instance of
          :class:`~sage.geometry.convex_set.AffineHullProjectionData` in
          this case.

        - ``orthogonal`` -- boolean (default: ``False``); if ``True``,
          provide an orthogonal transformation.

        - ``orthonormal`` -- boolean (default: ``False``); if ``True``,
          provide an orthonormal transformation. If the base ring does not
          provide the necessary square roots, the extend parameter
          needs to be set to ``True``.

        - ``extend`` -- boolean (default: ``False``); if ``True``,
          allow base ring to be extended if necessary. This becomes
          relevant when requiring an orthonormal transformation.

        - ``minimal`` -- boolean (default: ``False``); if ``True``,
          when doing an extension, it computes the minimal base ring of the
          extension, otherwise the base ring is ``AA``.

        OUTPUT:

        A full-dimensional polyhedron or an affine transformation,
        depending on the parameters ``as_polyhedron`` and ``as_affine_map``,
        or an instance of :class:`~sage.geometry.convex_set.AffineHullProjectionData`
        containing all data (parameter ``return_all_data``).

        If the output is an instance of
        :class:`~sage.geometry.convex_set.AffineHullProjectionData`, the
        following fields may be set:

        - ``image`` -- the projection of the original polyhedron

        - ``projection_map`` -- the affine map as a pair whose first component
          is a linear transformation and its second component a shift;
          see above.

        - ``section_map`` -- an affine map as a pair whose first component
          is a linear transformation and its second component a shift.
          It maps the codomain of ``affine_map`` to the affine hull of
          ``self``.  It is a right inverse of ``projection_map``.

        Note that all of these data are compatible.

         .. TODO::

            - make the parameters ``orthogonal`` and ``orthonormal`` work
              with unbounded polyhedra.

        EXAMPLES::

            sage: triangle = Polyhedron([(1,0,0), (0,1,0), (0,0,1)]);  triangle
            A 2-dimensional polyhedron in ZZ^3 defined as the convex hull of 3 vertices
            sage: triangle.affine_hull_projection()
            A 2-dimensional polyhedron in ZZ^2 defined as the convex hull of 3 vertices

            sage: half3d = Polyhedron(vertices=[(3,2,1)], rays=[(1,0,0)])
            sage: half3d.affine_hull_projection().Vrepresentation()
            (A ray in the direction (1), A vertex at (3))

        The resulting affine hulls depend on the parameter ``orthogonal`` and ``orthonormal``::

            sage: L = Polyhedron([[1,0],[0,1]]); L
            A 1-dimensional polyhedron in ZZ^2 defined as the convex hull of 2 vertices
            sage: A = L.affine_hull_projection(); A
            A 1-dimensional polyhedron in ZZ^1 defined as the convex hull of 2 vertices
            sage: A.vertices()
            (A vertex at (0), A vertex at (1))
            sage: A = L.affine_hull_projection(orthogonal=True); A
            A 1-dimensional polyhedron in QQ^1 defined as the convex hull of 2 vertices
            sage: A.vertices()
            (A vertex at (0), A vertex at (2))
            sage: A = L.affine_hull_projection(orthonormal=True)                                  # optional - sage.rings.number_field
            Traceback (most recent call last):
            ...
            ValueError: the base ring needs to be extended; try with "extend=True"
            sage: A = L.affine_hull_projection(orthonormal=True, extend=True); A                  # optional - sage.rings.number_field
            A 1-dimensional polyhedron in AA^1 defined as the convex hull of 2 vertices
            sage: A.vertices()                                                                    # optional - sage.rings.number_field
            (A vertex at (1.414213562373095?), A vertex at (0.?e-18))

        More generally::

            sage: S = polytopes.simplex(); S
            A 3-dimensional polyhedron in ZZ^4 defined as the convex hull of 4 vertices
            sage: S.vertices()
            (A vertex at (0, 0, 0, 1),
             A vertex at (0, 0, 1, 0),
             A vertex at (0, 1, 0, 0),
             A vertex at (1, 0, 0, 0))
            sage: A = S.affine_hull_projection(); A
            A 3-dimensional polyhedron in ZZ^3 defined as the convex hull of 4 vertices
            sage: A.vertices()
            (A vertex at (0, 0, 0),
             A vertex at (0, 0, 1),
             A vertex at (0, 1, 0),
             A vertex at (1, 0, 0))
            sage: A = S.affine_hull_projection(orthogonal=True); A
            A 3-dimensional polyhedron in QQ^3 defined as the convex hull of 4 vertices
            sage: A.vertices()
            (A vertex at (0, 0, 0),
             A vertex at (2, 0, 0),
             A vertex at (1, 3/2, 0),
             A vertex at (1, 1/2, 4/3))
            sage: A = S.affine_hull_projection(orthonormal=True, extend=True); A                  # optional - sage.rings.number_field
            A 3-dimensional polyhedron in AA^3 defined as the convex hull of 4 vertices
            sage: A.vertices()                                                                    # optional - sage.rings.number_field
            (A vertex at (0.7071067811865475?, 0.4082482904638630?, 1.154700538379252?),
             A vertex at (0.7071067811865475?, 1.224744871391589?, 0.?e-18),
             A vertex at (1.414213562373095?, 0.?e-18, 0.?e-18),
             A vertex at (0.?e-18, 0.?e-18, 0.?e-18))

        With the parameter ``minimal`` one can get a minimal base ring::

            sage: s = polytopes.simplex(3)
            sage: s_AA = s.affine_hull_projection(orthonormal=True, extend=True)                  # optional - sage.rings.number_field
            sage: s_AA.base_ring()                                                                # optional - sage.rings.number_field
            Algebraic Real Field
            sage: s_full = s.affine_hull_projection(orthonormal=True, extend=True, minimal=True)  # optional - sage.rings.number_field
            sage: s_full.base_ring()                                                              # optional - sage.rings.number_field
            Number Field in a with defining polynomial y^4 - 4*y^2 + 1 with a = 0.5176380902050415?

        More examples with the ``orthonormal`` parameter::

            sage: P = polytopes.permutahedron(3); P                   # optional - sage.combinat  # optional - sage.rings.number_field
            A 2-dimensional polyhedron in ZZ^3 defined as the convex hull of 6 vertices
            sage: set([F.as_polyhedron().affine_hull_projection(orthonormal=True, extend=True).volume() for F in P.affine_hull_projection().faces(1)]) == {1, sqrt(AA(2))}  # optional - sage.combinat  # optional - sage.rings.number_field
            True
            sage: set([F.as_polyhedron().affine_hull_projection(orthonormal=True, extend=True).volume() for F in P.affine_hull_projection(orthonormal=True, extend=True).faces(1)]) == {sqrt(AA(2))}  # optional - sage.combinat  # optional - sage.rings.number_field
            True

            sage: D = polytopes.dodecahedron()                                                    # optional - sage.rings.number_field
            sage: F = D.faces(2)[0].as_polyhedron()                                               # optional - sage.rings.number_field
            sage: F.affine_hull_projection(orthogonal=True)                                       # optional - sage.rings.number_field
            A 2-dimensional polyhedron in (Number Field in sqrt5 with defining polynomial x^2 - 5 with sqrt5 = 2.236067977499790?)^2 defined as the convex hull of 5 vertices
            sage: F.affine_hull_projection(orthonormal=True, extend=True)                         # optional - sage.rings.number_field
            A 2-dimensional polyhedron in AA^2 defined as the convex hull of 5 vertices

            sage: K.<sqrt2> = QuadraticField(2)                                                   # optional - sage.rings.number_field
            sage: P = Polyhedron([2*[K.zero()],2*[sqrt2]]); P                                     # optional - sage.rings.number_field
            A 1-dimensional polyhedron in (Number Field in sqrt2 with defining polynomial x^2 - 2 with sqrt2 = 1.414213562373095?)^2 defined as the convex hull of 2 vertices
            sage: P.vertices()                                                                    # optional - sage.rings.number_field
            (A vertex at (0, 0), A vertex at (sqrt2, sqrt2))
            sage: A = P.affine_hull_projection(orthonormal=True); A                               # optional - sage.rings.number_field
            A 1-dimensional polyhedron in (Number Field in sqrt2 with defining polynomial x^2 - 2 with sqrt2 = 1.414213562373095?)^1 defined as the convex hull of 2 vertices
            sage: A.vertices()                                                                    # optional - sage.rings.number_field
            (A vertex at (0), A vertex at (2))

            sage: K.<sqrt3> = QuadraticField(3)                                                   # optional - sage.rings.number_field
            sage: P = Polyhedron([2*[K.zero()],2*[sqrt3]]); P                                     # optional - sage.rings.number_field
            A 1-dimensional polyhedron in (Number Field in sqrt3 with defining polynomial x^2 - 3 with sqrt3 = 1.732050807568878?)^2 defined as the convex hull of 2 vertices
            sage: P.vertices()                                                                    # optional - sage.rings.number_field
            (A vertex at (0, 0), A vertex at (sqrt3, sqrt3))
            sage: A = P.affine_hull_projection(orthonormal=True)                                  # optional - sage.rings.number_field
            Traceback (most recent call last):
            ...
            ValueError: the base ring needs to be extended; try with "extend=True"
            sage: A = P.affine_hull_projection(orthonormal=True, extend=True); A                  # optional - sage.rings.number_field
            A 1-dimensional polyhedron in AA^1 defined as the convex hull of 2 vertices
            sage: A.vertices()                                                                    # optional - sage.rings.number_field
            (A vertex at (0), A vertex at (2.449489742783178?))
            sage: sqrt(6).n()                                                                     # optional - sage.rings.number_field
            2.44948974278318

        The affine hull is combinatorially equivalent to the input::

            sage: P.is_combinatorially_isomorphic(P.affine_hull_projection())                     # optional - sage.rings.number_field
            True
            sage: P.is_combinatorially_isomorphic(P.affine_hull_projection(orthogonal=True))      # optional - sage.rings.number_field
            True
            sage: P.is_combinatorially_isomorphic(P.affine_hull_projection(orthonormal=True, extend=True))   # optional - sage.rings.number_field
            True

        The ``orthonormal=True`` parameter preserves volumes;
        it provides an isometric copy of the polyhedron::

            sage: Pentagon = polytopes.dodecahedron().faces(2)[0].as_polyhedron()                 # optional - sage.rings.number_field
            sage: P = Pentagon.affine_hull_projection(orthonormal=True, extend=True)              # optional - sage.rings.number_field
            sage: _, c= P.is_inscribed(certificate=True)                                          # optional - sage.rings.number_field
            sage: c                                                                               # optional - sage.rings.number_field
            (0.4721359549995794?, 0.6498393924658126?)
            sage: circumradius = (c-vector(P.vertices()[0])).norm()                               # optional - sage.rings.number_field
            sage: p = polytopes.regular_polygon(5)                                                # optional - sage.rings.number_field
            sage: p.volume()                                                                      # optional - sage.rings.number_field
            2.377641290737884?
            sage: P.volume()                                                                      # optional - sage.rings.number_field
            1.53406271079097?
            sage: p.volume()*circumradius^2                                                       # optional - sage.rings.number_field
            1.534062710790965?
            sage: P.volume() == p.volume()*circumradius^2                                         # optional - sage.rings.number_field
            True

        One can also use ``orthogonal`` parameter to calculate volumes;
        in this case we don't need to switch base rings. One has to divide
        by the square root of the determinant of the linear part of the
        affine transformation times its transpose::

            sage: Pentagon = polytopes.dodecahedron().faces(2)[0].as_polyhedron()                 # optional - sage.rings.number_field
            sage: Pnormal = Pentagon.affine_hull_projection(orthonormal=True, extend=True)        # optional - sage.rings.number_field
            sage: Pgonal = Pentagon.affine_hull_projection(orthogonal=True)                       # optional - sage.rings.number_field
            sage: A, b = Pentagon.affine_hull_projection(orthogonal=True, as_affine_map=True)     # optional - sage.rings.number_field
            sage: Adet = (A.matrix().transpose()*A.matrix()).det()                                # optional - sage.rings.number_field
            sage: Pnormal.volume()                                                                # optional - sage.rings.number_field
            1.53406271079097?
            sage: Pgonal.volume()/Adet.sqrt(extend=True)                                          # optional - sage.rings.number_field
            -80*(55*sqrt(5) - 123)/sqrt(-6368*sqrt(5) + 14240)
            sage: Pgonal.volume()/AA(Adet).sqrt().n(digits=20)                                    # optional - sage.rings.number_field
            1.5340627107909646813
            sage: AA(Pgonal.volume()^2) == (Pnormal.volume()^2)*AA(Adet)                          # optional - sage.rings.number_field
            True

        Another example with ``as_affine_map=True``::

            sage: P = polytopes.permutahedron(4)                                                      # optional - sage.combinat  # optional - sage.rings.number_field
            sage: A, b = P.affine_hull_projection(orthonormal=True, as_affine_map=True, extend=True)  # optional - sage.combinat  # optional - sage.rings.number_field
            sage: Q = P.affine_hull_projection(orthonormal=True, extend=True)                         # optional - sage.combinat  # optional - sage.rings.number_field
            sage: Q.center()                                                                          # optional - sage.combinat  # optional - sage.rings.number_field
            (0.7071067811865475?, 1.224744871391589?, 1.732050807568878?)
            sage: A(P.center()) + b == Q.center()                                                     # optional - sage.combinat  # optional - sage.rings.number_field
            True

        For unbounded, non full-dimensional polyhedra, the ``orthogonal=True`` and ``orthonormal=True``
        is not implemented::

            sage: P = Polyhedron(ieqs=[[0, 1, 0], [0, 0, 1], [0, 0, -1]]); P
            A 1-dimensional polyhedron in QQ^2 defined as the convex hull of 1 vertex and 1 ray
            sage: P.is_compact()
            False
            sage: P.is_full_dimensional()
            False
            sage: P.affine_hull_projection(orthogonal=True)
            Traceback (most recent call last):
            ...
            NotImplementedError: "orthogonal=True" and "orthonormal=True" work only for compact polyhedra
            sage: P.affine_hull_projection(orthonormal=True)
            Traceback (most recent call last):
            ...
            NotImplementedError: "orthogonal=True" and "orthonormal=True" work only for compact polyhedra

        Setting ``as_affine_map`` to ``True``
        without ``orthogonal`` or ``orthonormal`` set to ``True``::

            sage: S = polytopes.simplex()
            sage: S.affine_hull_projection(as_affine_map=True)
            (Vector space morphism represented by the matrix:
             [1 0 0]
             [0 1 0]
             [0 0 1]
             [0 0 0]
             Domain: Vector space of dimension 4 over Rational Field
             Codomain: Vector space of dimension 3 over Rational Field,
             (0, 0, 0))

        If the polyhedron is full-dimensional, it is returned::

            sage: polytopes.cube().affine_hull_projection()
            A 3-dimensional polyhedron in ZZ^3 defined as the convex hull of 8 vertices
            sage: polytopes.cube().affine_hull_projection(as_affine_map=True)
            (Vector space morphism represented by the matrix:
             [1 0 0]
             [0 1 0]
             [0 0 1]
             Domain: Vector space of dimension 3 over Rational Field
             Codomain: Vector space of dimension 3 over Rational Field,
             (0, 0, 0))

        Return polyhedron and affine map::

            sage: S = polytopes.simplex(2)
            sage: data = S.affine_hull_projection(orthogonal=True,
            ....:                                 as_polyhedron=True,
            ....:                                 as_affine_map=True); data
            AffineHullProjectionData(image=A 2-dimensional polyhedron in QQ^2
                    defined as the convex hull of 3 vertices,
                projection_linear_map=Vector space morphism represented by the matrix:
                    [  -1 -1/2]
                    [   1 -1/2]
                    [   0    1]
                    Domain: Vector space of dimension 3 over Rational Field
                    Codomain: Vector space of dimension 2 over Rational Field,
                projection_translation=(1, 1/2),
                section_linear_map=None,
                section_translation=None)

        Return all data::

            sage: data = S.affine_hull_projection(orthogonal=True, return_all_data=True); data
            AffineHullProjectionData(image=A 2-dimensional polyhedron in QQ^2
                    defined as the convex hull of 3 vertices,
                projection_linear_map=Vector space morphism represented by the matrix:
                    [  -1 -1/2]
                    [   1 -1/2]
                    [   0    1]
                    Domain: Vector space of dimension 3 over Rational Field
                    Codomain: Vector space of dimension 2 over Rational Field,
                projection_translation=(1, 1/2),
                section_linear_map=Vector space morphism represented by the matrix:
                    [-1/2  1/2    0]
                    [-1/3 -1/3  2/3]
                    Domain: Vector space of dimension 2 over Rational Field
                    Codomain: Vector space of dimension 3 over Rational Field, section_translation=(1, 0, 0))

        The section map is a right inverse of the projection map::

            sage: data.image.linear_transformation(data.section_linear_map.matrix().transpose()) + data.section_translation == S
            True

        Same without ``orthogonal=True``::

            sage: data = S.affine_hull_projection(return_all_data=True); data
            AffineHullProjectionData(image=A 2-dimensional polyhedron in ZZ^2
                    defined as the convex hull of 3 vertices,
                projection_linear_map=Vector space morphism represented by the matrix:
                    [1 0]
                    [0 1]
                    [0 0]
                    Domain: Vector space of dimension 3 over Rational Field
                    Codomain: Vector space of dimension 2 over Rational Field, projection_translation=(0, 0),
                section_linear_map=Vector space morphism represented by the matrix:
                    [ 1  0 -1]
                    [ 0  1 -1]
                    Domain: Vector space of dimension 2 over Rational Field
                    Codomain: Vector space of dimension 3 over Rational Field, section_translation=(0, 0, 1))
            sage: data.image.linear_transformation(data.section_linear_map.matrix().transpose()) + data.section_translation == S
            True

        ::

            sage: P0 = Polyhedron(
            ....:     ieqs=[(0, -1, 0, 1, 1, 1), (0, 1, 1, 0, -1, -1), (0, -1, 1, 1, 0, 0),
            ....:           (0, 1, 0, 0, 0, 0), (0, 0, 1, 1, -1, -1), (0, 0, 0, 0, 0, 1),
            ....:           (0, 0, 0, 0, 1, 0), (0, 0, 0, 1, 0, -1), (0, 0, 1, 0, 0, 0)])
            sage: P = P0.intersection(Polyhedron(eqns=[(-1, 1, 1, 1, 1, 1)]))
            sage: P.dim()
            4
            sage: P.affine_hull_projection(orthogonal=True, as_affine_map=True)[0]
            Vector space morphism represented by the matrix:
            [    0     0     0   1/3]
            [ -2/3  -1/6     0 -1/12]
            [  1/3  -1/6   1/2 -1/12]
            [    0   1/2     0 -1/12]
            [  1/3  -1/6  -1/2 -1/12]
            Domain: Vector space of dimension 5 over Rational Field
            Codomain: Vector space of dimension 4 over Rational Field
        """
        if as_polyhedron is not None:
            as_convex_set = as_polyhedron
        return super().affine_hull_projection(
            as_convex_set=as_convex_set, as_affine_map=as_affine_map,
            orthogonal=orthogonal, orthonormal=orthonormal,
            extend=extend, minimal=minimal,
            return_all_data=return_all_data)

    def _test_affine_hull_projection(self, tester=None, verbose=False, **options):
        """
        Run tests on the method :meth:`.affine_hull_projection`.

        TESTS::

            sage: D = polytopes.dodecahedron()                                  # optional - sage.rings.number_field
            sage: D.facets()[0].as_polyhedron()._test_affine_hull_projection()  # optional - sage.rings.number_field
        """
        if tester is None:
            tester = self._tester(**options)

        if self.is_empty():
            # Undefined, nothing to test
            return

        if self.n_vertices() > 30 or self.n_facets() > 30 or self.dim() > 6:
            # Avoid very long doctests.
            return

        try:
            from sage.rings.qqbar import AA
        except ImportError:
            AA = None

        data_sets = []
        data_sets.append(self.affine_hull_projection(return_all_data=True))
        if self.is_compact():
            data_sets.append(self.affine_hull_projection(return_all_data=True,
                                                         orthogonal=True,
                                                         extend=True))
            if AA is not None:
                data_sets.append(self.affine_hull_projection(return_all_data=True,
                                                             orthonormal=True,
                                                             extend=True))
                data_sets.append(self.affine_hull_projection(return_all_data=True,
                                                             orthonormal=True,
                                                             extend=True,
                                                             minimal=True))

        for i, data in enumerate(data_sets):
            if verbose:
                print("Running test number {}".format(i))
            M = data.projection_linear_map.matrix().transpose()
            tester.assertEqual(self.linear_transformation(M, new_base_ring=M.base_ring())
                               + data.projection_translation,
                               data.image)

            M = data.section_linear_map.matrix().transpose()
            if M.base_ring() is AA:
                self_extend = self.change_ring(AA)
            else:
                self_extend = self
            tester.assertEqual(data.image.linear_transformation(M)
                               + data.section_translation,
                               self_extend)
            if i == 0:
                tester.assertEqual(data.image.base_ring(), self.base_ring())
            else:
                # Test whether the map is orthogonal.
                M = data.projection_linear_map.matrix()
                tester.assertTrue((M.transpose() * M).is_diagonal())
                if i > 1:
                    # Test whether the map is orthonormal.
                    tester.assertTrue((M.transpose() * M).is_one())
            if i == 3:
                # Test that the extension is indeed minimal.
                if self.base_ring() is not AA:
                    tester.assertIsNot(data.image.base_ring(), AA)

    def affine_hull_manifold(self, name=None, latex_name=None, start_index=0, ambient_space=None,
                             ambient_chart=None, names=None, **kwds):
        r"""
        Return the affine hull of ``self`` as a manifold.

        If ``self`` is full-dimensional, it is just the ambient Euclidean space.
        Otherwise, it is a Riemannian submanifold of the ambient Euclidean space.

        INPUT:

        - ``ambient_space`` -- a :class:`~sage.manifolds.differentiable.examples.euclidean.EuclideanSpace`
          of the ambient dimension (default: the manifold of ``ambient_chart``, if provided;
          otherwise, a new instance of ``EuclideanSpace``).

        - ``ambient_chart`` -- a chart on ``ambient_space``.

        - ``names`` -- names for the coordinates on the affine hull.

        - optional arguments accepted by :meth:`affine_hull_projection`.

        The default chart is determined by the optional arguments of
        :meth:`affine_hull_projection`.

        EXAMPLES::

            sage: triangle = Polyhedron([(1,0,0), (0,1,0), (0,0,1)]);  triangle
            A 2-dimensional polyhedron in ZZ^3 defined as the convex hull of 3 vertices
            sage: A = triangle.affine_hull_manifold(name='A'); A
            2-dimensional Riemannian submanifold A embedded in the Euclidean space E^3
            sage: A.embedding().display()
            A → E^3
               (x0, x1) ↦ (x, y, z) = (t0 + x0, t0 + x1, t0 - x0 - x1 + 1)
            sage: A.embedding().inverse().display()
            E^3 → A
               (x, y, z) ↦ (x0, x1) = (x, y)
            sage: A.adapted_chart()
            [Chart (E^3, (x0_E3, x1_E3, t0_E3))]
            sage: A.normal().display()
            n = 1/3*sqrt(3) e_x + 1/3*sqrt(3) e_y + 1/3*sqrt(3) e_z
            sage: A.induced_metric()       # Need to call this before volume_form
            Riemannian metric gamma on the 2-dimensional Riemannian submanifold A embedded in the Euclidean space E^3
            sage: A.volume_form()
            2-form eps_gamma on the 2-dimensional Riemannian submanifold A embedded in the Euclidean space E^3

        Orthogonal version::

            sage: A = triangle.affine_hull_manifold(name='A', orthogonal=True); A
            2-dimensional Riemannian submanifold A embedded in the Euclidean space E^3
            sage: A.embedding().display()
            A → E^3
               (x0, x1) ↦ (x, y, z) = (t0 - 1/2*x0 - 1/3*x1 + 1, t0 + 1/2*x0 - 1/3*x1, t0 + 2/3*x1)
            sage: A.embedding().inverse().display()
            E^3 → A
               (x, y, z) ↦ (x0, x1) = (-x + y + 1, -1/2*x - 1/2*y + z + 1/2)

        Arrangement of affine hull of facets::

            sage: D = polytopes.dodecahedron()                                  # optional - sage.rings.number_field
            sage: E3 = EuclideanSpace(3)                                        # optional - sage.rings.number_field
            sage: submanifolds = [                                              # optional - sage.rings.number_field
            ....:     F.as_polyhedron().affine_hull_manifold(name=f'F{i}', orthogonal=True, ambient_space=E3)
            ....:     for i, F in enumerate(D.facets())]
            sage: sum(FM.plot({}, srange(-2, 2, 0.1), srange(-2, 2, 0.1), opacity=0.2)  # not tested  # optional - sage.plot  # optional - sage.rings.number_field
            ....:     for FM in submanifolds) + D.plot()
            Graphics3d Object

        Full-dimensional case::

            sage: cube = polytopes.cube(); cube
            A 3-dimensional polyhedron in ZZ^3 defined as the convex hull of 8 vertices
            sage: cube.affine_hull_manifold()
            Euclidean space E^3

        """
        if ambient_space is None:
            if ambient_chart is not None:
                ambient_space = ambient_chart.manifold()
            else:
                from sage.manifolds.differentiable.examples.euclidean import EuclideanSpace
                ambient_space = EuclideanSpace(self.ambient_dim(), start_index=start_index)
        if ambient_space.dimension() != self.ambient_dim():
            raise ValueError('ambient_space and ambient_chart must match the ambient dimension')

        if self.is_full_dimensional():
            return ambient_space

        if ambient_chart is None:
            ambient_chart = ambient_space.default_chart()
        CE = ambient_chart

        from sage.manifolds.manifold import Manifold
        if name is None:
            name, latex_name = self._affine_hull_name_latex_name()
        H = Manifold(self.dim(), name, ambient=ambient_space, structure="Riemannian",
                     latex_name=latex_name, start_index=start_index)
        if names is None:
            names = tuple(f'x{i}' for i in range(self.dim()))
        CH = H.chart(names=names)

        data = self.affine_hull_projection(return_all_data=True, **kwds)
        projection_matrix = data.projection_linear_map.matrix().transpose()
        projection_translation_vector = data.projection_translation
        section_matrix = data.section_linear_map.matrix().transpose()
        section_translation_vector = data.section_translation

        from sage.symbolic.ring import SR
        # We use the slacks of the (linear independent) equations as the foliation parameters
        foliation_parameters = vector(SR.var(f't{i}') for i in range(self.ambient_dim() - self.dim()))
        normal_matrix = matrix(equation.A() for equation in self.equation_generator()).transpose()
        slack_matrix = normal_matrix.pseudoinverse()

        phi = H.diff_map(ambient_space, {(CH, CE):
                                         (section_matrix * vector(CH._xx) + section_translation_vector
                                          + normal_matrix * foliation_parameters).list()})
        phi_inv = ambient_space.diff_map(H, {(CE, CH):
                                             (projection_matrix * vector(CE._xx) + projection_translation_vector).list()})

        foliation_scalar_fields = {parameter:
                                   ambient_space.scalar_field({CE: slack_matrix.row(i) * (vector(CE._xx) - section_translation_vector)})
                                   for i, parameter in enumerate(foliation_parameters)}

        H.set_embedding(phi, inverse=phi_inv,
                        var=list(foliation_parameters), t_inverse=foliation_scalar_fields)
        return H

    def _affine_hull_name_latex_name(self, name=None, latex_name=None):
        r"""
        Return the default name of the affine hull.

        EXAMPLES::

            sage: polytopes.cube()._affine_hull_name_latex_name('C', r'\square')
            ('aff_C', '\\mathop{\\mathrm{aff}}(\\square)')

            sage: Polyhedron(vertices=[[0, 1], [1, 0]])._affine_hull_name_latex_name()
            ('aff_P', '\\mathop{\\mathrm{aff}}(P)')
        """

        if name is None:
            name = 'P'
        if latex_name is None:
            latex_name = name
        operator = 'aff'
        aff_name = f'{operator}_{name}'
        aff_latex_name = r'\mathop{\mathrm{' + operator + '}}(' + latex_name + ')'
        return aff_name, aff_latex_name

    def _polymake_init_(self):
        """
        Return a polymake "Polytope" object corresponding to ``self``.

        EXAMPLES::

            sage: P = polytopes.cube()
            sage: PP = polymake(P)         # optional - polymake
            sage: PP.N_VERTICES            # optional - polymake
            8

        Lower-dimensional polyhedron::

            sage: P = Polyhedron(vertices=[[1, 0], [0, 1]])
            sage: PP = polymake(P)         # optional - polymake
            sage: PP.COMBINATORIAL_DIM     # optional - polymake
            1
            sage: PP.AFFINE_HULL           # optional - polymake
            -1 1 1

        Empty polyhedron::

            sage: P = Polyhedron(ambient_dim=2, vertices=[])
            sage: PP = polymake(P)         # optional - polymake
            sage: PP.COMBINATORIAL_DIM     # optional - polymake
            -1

        Pointed unbounded polyhedron::

            sage: P = Polyhedron(vertices=[[1, 0], [0, 1]], rays=[[1, 0]])
            sage: PP = polymake(P)         # optional - polymake
            sage: PP.VERTICES              # optional - polymake
            1 0 1
            1 1 0
            0 1 0
            sage: PP.FACETS                # optional - polymake
            1 0 -1
            -1 1 1
            0 0 1

        Non-pointed polyhedron::

            sage: P = Polyhedron(vertices=[[1, 0], [0, 1]], lines=[[1, 0]])
            sage: PP = polymake(P)         # optional - polymake
            sage: PP.VERTICES              # optional - polymake
            1 0 1
            1 0 0
            sage: PP.FACETS                # optional - polymake
            1 0 -1
            0 0 1
            sage: PP.LINEALITY_SPACE       # optional - polymake
            0 1 0

        Algebraic polyhedron::

            sage: P = polytopes.dodecahedron(); P                                                             # optional - sage.rings.number_field
            A 3-dimensional polyhedron
             in (Number Field in sqrt5 with defining polynomial x^2 - 5
                 with sqrt5 = 2.236067977499790?)^3
             defined as the convex hull of 20 vertices
            sage: print("There may be a recompilation warning"); PP = polymake(P); PP  # optional - polymake  # optional - sage.rings.number_field
            There may be a recompilation warning...
            Polytope<QuadraticExtension<Rational>>[...]
            sage: sorted(PP.VERTICES[:], key=repr)[0]                                  # optional - polymake  # optional - sage.rings.number_field
            1 -1+1r5 -4+2r5 0

        Floating-point polyhedron::

            sage: P = polytopes.dodecahedron(exact=False); P
            A 3-dimensional polyhedron in RDF^3 defined as the convex hull of 20 vertices
            sage: print("There may be a recompilation warning"); PP = polymake(P); PP # optional - polymake
            There may be a recompilation warning...
            Polytope<Float>[...]
            sage: sorted(PP.VERTICES[:], key=repr)[0] # optional - polymake
            1 -0.472135955 0 -1.236067978

        """
        from sage.interfaces.polymake import polymake
        polymake_field = polymake(self.base_ring().fraction_field())
        polymake_class = "Polytope<{}>".format(polymake_field)
        if self.is_empty():
            # Polymake 3.1 cannot enter an empty polyhedron using
            # FACETS and AFFINE_HULL.  Use corresponding input properties instead.
            # https://forum.polymake.org/viewtopic.php?f=8&t=545
            return polymake.new_object(polymake_class,
                                       INEQUALITIES=self.inequalities_list(),
                                       EQUATIONS=self.equations_list())
        else:
            return polymake.new_object(polymake_class,
                                       FACETS=self.inequalities_list(),
                                       AFFINE_HULL=self.equations_list(),
                                       VERTICES=   [ [1] + v for v in self.vertices_list() ] \
                                                 + [ [0] + r for r in self.rays_list() ],
                                       LINEALITY_SPACE=[ [0] + l for l in self.lines_list() ])<|MERGE_RESOLUTION|>--- conflicted
+++ resolved
@@ -7565,263 +7565,6 @@
         return self.combinatorial_polyhedron().is_neighborly()
 
     @cached_method
-<<<<<<< HEAD
-    def is_lattice_polytope(self):
-        r"""
-        Return whether the polyhedron is a lattice polytope.
-
-        OUTPUT:
-
-        ``True`` if the polyhedron is compact and has only integral
-        vertices, ``False`` otherwise.
-
-        EXAMPLES::
-
-            sage: polytopes.cross_polytope(3).is_lattice_polytope()
-            True
-            sage: polytopes.regular_polygon(5).is_lattice_polytope()            # optional - sage.rings.number_field
-            False
-        """
-        if not self.is_compact():
-            return False
-        if self.base_ring() is ZZ:
-            return True
-        return all(v.is_integral() for v in self.vertex_generator())
-
-    @cached_method
-    def lattice_polytope(self, envelope=False):
-        r"""
-        Return an encompassing lattice polytope.
-
-        INPUT:
-
-        - ``envelope`` -- boolean (default: ``False``). If the
-          polyhedron has non-integral vertices, this option decides
-          whether to return a strictly larger lattice polytope or
-          raise a ``ValueError``. This option has no effect if the
-          polyhedron has already integral vertices.
-
-        OUTPUT:
-
-        A :class:`LatticePolytope
-        <sage.geometry.lattice_polytope.LatticePolytopeClass>`. If the
-        polyhedron is compact and has integral vertices, the lattice
-        polytope equals the polyhedron. If the polyhedron is compact
-        but has at least one non-integral vertex, a strictly larger
-        lattice polytope is returned.
-
-        If the polyhedron is not compact, a ``NotImplementedError`` is
-        raised.
-
-        If the polyhedron is not integral and ``envelope=False``, a
-        ``ValueError`` is raised.
-
-        ALGORITHM:
-
-        For each non-integral vertex, a bounding box of integral
-        points is added and the convex hull of these integral points
-        is returned.
-
-        EXAMPLES:
-
-        First, a polyhedron with integral vertices::
-
-            sage: P = Polyhedron( vertices = [(1, 0), (0, 1), (-1, 0), (0, -1)])
-            sage: lp = P.lattice_polytope(); lp
-            2-d reflexive polytope #3 in 2-d lattice M
-            sage: lp.vertices()
-            M(-1,  0),
-            M( 0, -1),
-            M( 0,  1),
-            M( 1,  0)
-            in 2-d lattice M
-
-        Here is a polyhedron with non-integral vertices::
-
-            sage: P = Polyhedron( vertices = [(1/2, 1/2), (0, 1), (-1, 0), (0, -1)])
-            sage: lp = P.lattice_polytope()
-            Traceback (most recent call last):
-            ...
-            ValueError: Some vertices are not integral. You probably want
-            to add the argument "envelope=True" to compute an enveloping
-            lattice polytope.
-            sage: lp = P.lattice_polytope(True); lp
-            2-d reflexive polytope #5 in 2-d lattice M
-            sage: lp.vertices()
-            M(-1,  0),
-            M( 0, -1),
-            M( 1,  1),
-            M( 0,  1),
-            M( 1,  0)
-            in 2-d lattice M
-        """
-        if not self.is_compact():
-            raise NotImplementedError('only compact lattice polytopes are allowed')
-
-        try:
-            vertices = self.vertices_matrix(ZZ).columns()
-        except TypeError:
-            if not envelope:
-                raise ValueError('Some vertices are not integral. '
-                    'You probably want to add the argument '
-                    '"envelope=True" to compute an enveloping lattice polytope.')
-            vertices = []
-            for v in self.vertex_generator():
-                vbox = [ set([floor(x), ceil(x)]) for x in v ]
-                vertices.extend( itertools.product(*vbox) )
-
-        # construct the (enveloping) lattice polytope
-        from sage.geometry.lattice_polytope import LatticePolytope
-        return LatticePolytope(vertices)
-
-    def _integral_points_PALP(self):
-        r"""
-        Return the integral points in the polyhedron using PALP.
-
-        This method is for testing purposes and will eventually be removed.
-
-        OUTPUT:
-
-        The list of integral points in the polyhedron. If the
-        polyhedron is not compact, a ``ValueError`` is raised.
-
-        EXAMPLES::
-
-            sage: Polyhedron(vertices=[(-1,-1),(1,0),(1,1),(0,1)])._integral_points_PALP()
-            [M(-1, -1), M(0, 1), M(1, 0), M(1, 1), M(0, 0)]
-            sage: Polyhedron(vertices=[(-1/2,-1/2),(1,0),(1,1),(0,1)]).lattice_polytope(True).points()
-            M(-1, -1),
-            M(-1,  0),
-            M( 0, -1),
-            M( 1,  1),
-            M( 0,  1),
-            M( 1,  0),
-            M( 0,  0)
-            in 2-d lattice M
-            sage: Polyhedron(vertices=[(-1/2,-1/2),(1,0),(1,1),(0,1)])._integral_points_PALP()
-            [M(1, 1), M(0, 1), M(1, 0), M(0, 0)]
-        """
-        if not self.is_compact():
-            raise ValueError('can only enumerate points in a compact polyhedron')
-        lp = self.lattice_polytope(True)
-        # remove cached values to get accurate timings
-        try:
-            del lp._points
-            del lp._npoints
-        except AttributeError:
-            pass
-        if self.is_lattice_polytope():
-            return list(lp.points())
-        return [p for p in lp.points() if self.contains(p)]
-
-    @cached_method(do_pickle=True)
-    def h_star_vector(self):
-        r"""
-        Return the `h^*`-vector of the lattice polytope.
-
-        The `h^*`-vector records the coefficients of the polynomial in the
-        numerator of the Ehrhart series of a lattice polytope.
-
-        INPUT:
-
-        - ``self`` -- A lattice polytope.
-
-        OUTPUT:
-
-        A list whose entries give the `h^*`-vector.
-
-        .. NOTE:
-
-            The backend of ``self`` should be ``'normaliz'``.
-            This function depends on Normaliz (i.e. the ``'pynormaliz'`` optional
-            package). See the Normaliz documentation for further details.
-
-        EXAMPLES:
-
-        The `h^*`-vector of a unimodular simplex S (a simplex with
-        volume = `\frac{1}{dim(S)!}`) is always 1. Here we test this on
-        simplices up to dimension 3::
-
-            sage: s1 = polytopes.simplex(1,backend='normaliz')              # optional - pynormaliz
-            sage: s2 = polytopes.simplex(2,backend='normaliz')              # optional - pynormaliz
-            sage: s3 = polytopes.simplex(3,backend='normaliz')              # optional - pynormaliz
-            sage: [s1.h_star_vector(),s2.h_star_vector(),s3.h_star_vector()]  # optional - pynormaliz
-            [[1], [1], [1]]
-
-        For a less trivial example, we compute the `h^*`-vector of the
-        `0/1`-cube, which has the Eulerian numbers `(3,i)` for `i \in [0,2]`
-        as an `h^*`-vector::
-
-            sage: cube = polytopes.cube(intervals='zero_one', backend='normaliz') # optional - pynormaliz
-            sage: cube.h_star_vector()   # optional - pynormaliz
-            [1, 4, 1]
-            sage: from sage.combinat.combinat import eulerian_number
-            sage: [eulerian_number(3,i) for i in range(3)]
-            [1, 4, 1]
-
-        TESTS::
-
-            sage: s3 = polytopes.simplex(3)
-            sage: s3.h_star_vector()
-            Traceback (most recent call last):
-            ...
-            TypeError: The backend of self must be normaliz
-
-            sage: t = Polyhedron(vertices=[[0], [1/2]])
-            sage: t.h_star_vector()
-            Traceback (most recent call last):
-            ...
-            TypeError: The h_star vector is only defined for lattice polytopes
-
-            sage: t2 = Polyhedron(vertices=[[AA(sqrt(2))], [1/2]])                      # optional - sage.rings.number_field
-            sage: t2.h_star_vector()                                                    # optional - sage.rings.number_field
-            Traceback (most recent call last):
-            ...
-            TypeError: The h_star vector is only defined for lattice polytopes
-
-        Check that the `h^*`-vector is pickled::
-
-            sage: new_cube = loads(dumps(cube))         # optional - pynormaliz
-            sage: new_cube.h_star_vector.is_in_cache()  # optional - pynormaliz
-            True
-        """
-        if self.is_empty():
-            return 0
-        if not self.is_lattice_polytope():
-            raise TypeError('The h_star vector is only defined for lattice polytopes')
-        if not self.backend() == 'normaliz':
-            raise TypeError('The backend of self must be normaliz')
-        return self._h_star_vector_normaliz()
-
-    def _h_star_vector_normaliz(self):
-        r"""
-        Return the `h^*`-vector of a lattice polytope with backend = 'normaliz'.
-
-        INPUT:
-
-        - ``self`` -- A lattice polytope.
-
-        OUTPUT:
-
-        The `h^*`-vector as a list.
-
-        .. NOTE:
-
-        The backend of ``self`` should be ``'normaliz'``.
-
-        TESTS::
-
-            sage: s3 = polytopes.simplex(3)
-            sage: s3._h_star_vector_normaliz()
-            Traceback (most recent call last):
-            ...
-            TypeError: the backend should be normaliz
-        """
-        raise TypeError("the backend should be normaliz")
-
-    @cached_method
-=======
->>>>>>> 10dd56d1
     def bounding_box(self, integral=False, integral_hull=False):
         r"""
         Return the coordinates of a rectangular box containing the non-empty polytope.
