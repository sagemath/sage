r"""
Base class for polyhedra
"""

# ****************************************************************************
#       Copyright (C) 2008-2012 Marshall Hampton <hamptonio@gmail.com>
#       Copyright (C) 2011-2015 Volker Braun <vbraun.name@gmail.com>
#       Copyright (C) 2012-2018 Frederic Chapoton
#       Copyright (C) 2013      Andrey Novoseltsev
#       Copyright (C) 2014-2017 Moritz Firsching
#       Copyright (C) 2014-2019 Thierry Monteil
#       Copyright (C) 2015      Nathann Cohen
#       Copyright (C) 2015-2017 Jeroen Demeyer
#       Copyright (C) 2015-2017 Vincent Delecroix
#       Copyright (C) 2015-2018 Dima Pasechnik
#       Copyright (C) 2015-2020 Jean-Philippe Labbe <labbe at math.huji.ac.il>
#       Copyright (C) 2015-2021 Matthias Koeppe
#       Copyright (C) 2016-2019 Daniel Krenn
#       Copyright (C) 2017      Marcelo Forets
#       Copyright (C) 2017-2018 Mark Bell
#       Copyright (C) 2019      Julian Ritter
#       Copyright (C) 2019-2020 Laith Rastanawi
#       Copyright (C) 2019-2020 Sophia Elia
#       Copyright (C) 2019-2021 Jonathan Kliem <jonathan.kliem@fu-berlin.de>
#
# This program is free software: you can redistribute it and/or modify
# it under the terms of the GNU General Public License as published by
# the Free Software Foundation, either version 2 of the License, or
# (at your option) any later version.
#                  https://www.gnu.org/licenses/
# ****************************************************************************

from sage.structure.element import coerce_binop, is_Vector, is_Matrix
from sage.cpython.string import bytes_to_str

from sage.misc.cachefunc import cached_method

import sage.rings.abc
from sage.rings.integer_ring import ZZ
from sage.rings.rational_field import QQ
from sage.modules.free_module_element import vector
from sage.modules.vector_space_morphism import linear_transformation
from sage.matrix.constructor import matrix
from sage.misc.lazy_import import lazy_import
lazy_import('sage.groups.matrix_gps.finitely_generated', 'MatrixGroup')
from sage.geometry.convex_set import AffineHullProjectionData

from .constructor import Polyhedron
from .base3 import Polyhedron_base3

#########################################################################
# Notes if you want to implement your own backend:
#
#  * derive from Polyhedron_base
#
#  * you must implement _init_from_Vrepresentation and
#    _init_from_Hrepresentation
#
#  * You might want to override _init_empty_polyhedron
#
#  * You may implement _init_from_Vrepresentation_and_Hrepresentation
#
#  * You can of course also override any other method for which you
#    have a faster implementation.
#########################################################################


#########################################################################
def is_Polyhedron(X):
    """
    Test whether ``X`` is a Polyhedron.

    INPUT:

    - ``X`` -- anything.

    OUTPUT:

    Boolean.

    EXAMPLES::

        sage: p = polytopes.hypercube(2)
        sage: from sage.geometry.polyhedron.base import is_Polyhedron
        sage: is_Polyhedron(p)
        True
        sage: is_Polyhedron(123456)
        False
    """
    return isinstance(X, Polyhedron_base)


#########################################################################
class Polyhedron_base(Polyhedron_base3):
    """
    Base class for Polyhedron objects

    INPUT:

    - ``parent`` -- the parent, an instance of
      :class:`~sage.geometry.polyhedron.parent.Polyhedra`.

    - ``Vrep`` -- a list ``[vertices, rays, lines]`` or ``None``. The
      V-representation of the polyhedron. If ``None``, the polyhedron
      is determined by the H-representation.

    - ``Hrep`` -- a list ``[ieqs, eqns]`` or ``None``. The
      H-representation of the polyhedron. If ``None``, the polyhedron
      is determined by the V-representation.

    - ``Vrep_minimal`` (optional) -- see below

    - ``Hrep_minimal`` (optional) -- see below

    - ``pref_rep`` -- string (default: ``None``);
       one of``Vrep`` or ``Hrep`` to pick this in case the backend
       cannot initialize from complete double description

    - ``mutable`` -- ignored

    If both ``Vrep`` and ``Hrep`` are provided, then
    ``Vrep_minimal`` and ``Hrep_minimal`` must be set to ``True``.

    TESTS::

        sage: p = Polyhedron()
        sage: TestSuite(p).run()

    ::

        sage: p = Polyhedron(vertices=[(1,0), (0,1)], rays=[(1,1)], base_ring=ZZ)
        sage: TestSuite(p).run()

    ::

        sage: p=polytopes.flow_polytope(digraphs.DeBruijn(3,2))                                     # optional - sage.graphs
        sage: TestSuite(p).run()                                                                    # optional - sage.graphs

    ::

        sage: TestSuite(Polyhedron([[]])).run()
        sage: TestSuite(Polyhedron([[0]])).run()
        sage: TestSuite(Polyhedron([[1]])).run()

    ::

        sage: P = polytopes.permutahedron(3) * Polyhedron(rays=[[0,0,1],[0,1,1],[1,2,3]])           # optional - sage.combinat
        sage: TestSuite(P).run()                                                                    # optional - sage.combinat

    ::

        sage: P = polytopes.permutahedron(3)*Polyhedron(rays=[[0,0,1],[0,1,1]], lines=[[1,0,0]])    # optional - sage.combinat
        sage: TestSuite(P).run()                                                                    # optional - sage.combinat

    ::

        sage: M = random_matrix(ZZ, 5, 5, distribution='uniform')
        sage: while True:
        ....:     M = random_matrix(ZZ, 5, 5, distribution='uniform')
        ....:     if M.rank() != 5:
        ....:         break
        ....:
        sage: P = Polyhedron(M)
        sage: TestSuite(P).run()
    """

    def _sage_input_(self, sib, coerced):
        """
        Return Sage command to reconstruct ``self``.

        See :mod:`sage.misc.sage_input` for details.

        .. TODO::

            Add the option ``preparse`` to the method.

        EXAMPLES::

            sage: P = Polyhedron(vertices = [[1, 0], [0, 1]], rays = [[1, 1]], backend='ppl')
            sage: sage_input(P)
            Polyhedron(backend='ppl', base_ring=QQ, rays=[(QQ(1), QQ(1))], vertices=[(QQ(0), QQ(1)), (QQ(1), QQ(0))])
            sage: P = Polyhedron(vertices = [[1, 0], [0, 1]], rays = [[1, 1]], backend='normaliz') # optional - pynormaliz
            sage: sage_input(P)                                                                    # optional - pynormaliz
            Polyhedron(backend='normaliz', base_ring=QQ, rays=[(QQ(1), QQ(1))], vertices=[(QQ(0), QQ(1)), (QQ(1), QQ(0))])
            sage: P = Polyhedron(vertices = [[1, 0], [0, 1]], rays = [[1, 1]], backend='polymake') # optional - polymake
            sage: sage_input(P)                                                                    # optional - polymake
            Polyhedron(backend='polymake', base_ring=QQ, rays=[(QQ(1), QQ(1))], vertices=[(QQ(1), QQ(0)), (QQ(0), QQ(1))])
       """
        kwds = dict()
        kwds['base_ring'] = sib(self.base_ring())
        kwds['backend'] = sib(self.backend())
        if self.n_vertices() > 0:
            kwds['vertices'] = [sib(tuple(v)) for v in self.vertices()]
        if self.n_rays() > 0:
            kwds['rays'] = [sib(tuple(r)) for r in self.rays()]
        if self.n_lines() > 0:
            kwds['lines'] = [sib(tuple(l)) for l in self.lines()]
        return sib.name('Polyhedron')(**kwds)

    def _delete(self):
        """
        Delete this polyhedron.

        This speeds up creation of new polyhedra by reusing
        objects. After recycling a polyhedron object, it is not in a
        consistent state any more and neither the polyhedron nor its
        H/V-representation objects may be used any more.

        .. SEEALSO::

            :meth:`~sage.geometry.polyhedron.parent.Polyhedra_base.recycle`

        EXAMPLES::

            sage: p = Polyhedron([(0,0),(1,0),(0,1)])
            sage: p._delete()

            sage: vertices = [(0,0,0,0),(1,0,0,0),(0,1,0,0),(1,1,0,0),(0,0,1,0),(0,0,0,1)]
            sage: def loop_polyhedra():
            ....:     for i in range(100):
            ....:         p = Polyhedron(vertices)

            sage: timeit('loop_polyhedra()')                   # not tested - random
            5 loops, best of 3: 79.5 ms per loop

            sage: def loop_polyhedra_with_recycling():
            ....:     for i in range(100):
            ....:         p = Polyhedron(vertices)
            ....:         p._delete()

            sage: timeit('loop_polyhedra_with_recycling()')    # not tested - random
            5 loops, best of 3: 57.3 ms per loop
        """
        self.parent().recycle(self)

    def _test_basic_properties(self, tester=None, **options):
        """
        Run some basic tests to see, that some general assertion on polyhedra hold.

        TESTS::

            sage: polytopes.cross_polytope(3)._test_basic_properties()
        """
        if tester is None:
            tester = self._tester(**options)

        tester.assertEqual(self.n_vertices() + self.n_rays() + self.n_lines(), self.n_Vrepresentation())
        tester.assertEqual(self.n_inequalities() + self.n_equations(), self.n_Hrepresentation())
        if self.n_vertices():
            # Depending on the backend, this does not hold for the empty polyhedron.
            tester.assertEqual(self.dim() + self.n_equations(), self.ambient_dim())

        tester.assertTrue(all(len(v[::]) == self.ambient_dim() for v in self.Vrep_generator()))
        tester.assertTrue(all(len(h[::]) == self.ambient_dim() + 1 for h in self.Hrep_generator()))

        if self.n_vertices() + self.n_rays() < 40:
            tester.assertEqual(self, Polyhedron(vertices=self.vertices(), rays=self.rays(), lines=self.lines(), ambient_dim=self.ambient_dim()))
        if self.n_inequalities() < 40:
            tester.assertEqual(self, Polyhedron(ieqs=self.inequalities(), eqns=self.equations(), ambient_dim=self.ambient_dim()))

    @cached_method
    def vertex_facet_graph(self, labels=True):
        r"""
        Return the vertex-facet graph.

        This function constructs a directed bipartite graph.
        The nodes of the graph correspond to the vertices of the polyhedron
        and the facets of the polyhedron. There is an directed edge
        from a vertex to a face if and only if the vertex is incident to the face.

        INPUT:

        - ``labels`` -- boolean (default: ``True``); decide how the nodes
          of the graph are labelled. Either with the original vertices/facets
          of the Polyhedron or with integers.

        OUTPUT:

        - a bipartite DiGraph. If ``labels`` is ``True``, then the nodes
          of the graph will actually be the vertices and facets of ``self``,
          otherwise they will be integers.

        .. SEEALSO::

            :meth:`combinatorial_automorphism_group`,
            :meth:`is_combinatorially_isomorphic`.

        EXAMPLES::

            sage: P = polytopes.cube()
            sage: G = P.vertex_facet_graph(); G
            Digraph on 14 vertices
            sage: G.vertices(key = lambda v: str(v))
            [A vertex at (-1, -1, -1),
             A vertex at (-1, -1, 1),
             A vertex at (-1, 1, -1),
             A vertex at (-1, 1, 1),
             A vertex at (1, -1, -1),
             A vertex at (1, -1, 1),
             A vertex at (1, 1, -1),
             A vertex at (1, 1, 1),
             An inequality (-1, 0, 0) x + 1 >= 0,
             An inequality (0, -1, 0) x + 1 >= 0,
             An inequality (0, 0, -1) x + 1 >= 0,
             An inequality (0, 0, 1) x + 1 >= 0,
             An inequality (0, 1, 0) x + 1 >= 0,
             An inequality (1, 0, 0) x + 1 >= 0]
            sage: G.automorphism_group().is_isomorphic(P.hasse_diagram().automorphism_group())
            True
            sage: O = polytopes.octahedron(); O
            A 3-dimensional polyhedron in ZZ^3 defined as the convex hull of 6 vertices
            sage: O.vertex_facet_graph()
            Digraph on 14 vertices
            sage: H = O.vertex_facet_graph()
            sage: G.is_isomorphic(H)
            False
            sage: G2 = copy(G)
            sage: G2.reverse_edges(G2.edges())
            sage: G2.is_isomorphic(H)
            True

        TESTS:

        Check that :trac:`28828` is fixed::

            sage: G._immutable
            True

        Check that :trac:`29188` is fixed::

            sage: P = polytopes.cube()
            sage: P.vertex_facet_graph().is_isomorphic(P.vertex_facet_graph(False))
            True
        """
        return self.combinatorial_polyhedron().vertex_facet_graph(names=labels)

    def plot(self,
             point=None, line=None, polygon=None,  # None means unspecified by the user
             wireframe='blue', fill='green',
             position=None,
             orthonormal=True,  # whether to use orthonormal projections
             **kwds):
        """
        Return a graphical representation.

        INPUT:

        - ``point``, ``line``, ``polygon`` -- Parameters to pass to
          point (0d), line (1d), and polygon (2d) plot commands.
          Allowed values are:

          * A Python dictionary to be passed as keywords to the plot
            commands.

          * A string or triple of numbers: The color. This is
            equivalent to passing the dictionary ``{'color':...}``.

          * ``False``: Switches off the drawing of the corresponding
            graphics object

        - ``wireframe``, ``fill`` -- Similar to ``point``, ``line``,
          and ``polygon``, but ``fill`` is used for the graphics
          objects in the dimension of the polytope (or of dimension 2
          for higher dimensional polytopes) and ``wireframe`` is used
          for all lower-dimensional graphics objects
          (default: 'green' for ``fill`` and 'blue' for ``wireframe``)

        - ``position`` -- positive number; the position to take the projection
          point in Schlegel diagrams.

        - ``orthonormal`` -- Boolean (default: True); whether to use
          orthonormal projections.

        - ``**kwds`` -- optional keyword parameters that are passed to
          all graphics objects.

        OUTPUT:

        A (multipart) graphics object.

        EXAMPLES::

            sage: square = polytopes.hypercube(2)
            sage: point = Polyhedron([[1,1]])
            sage: line = Polyhedron([[1,1],[2,1]])
            sage: cube = polytopes.hypercube(3)
            sage: hypercube = polytopes.hypercube(4)

        By default, the wireframe is rendered in blue and the fill in green::

            sage: square.plot()  # optional - sage.plot
            Graphics object consisting of 6 graphics primitives
            sage: point.plot()  # optional - sage.plot
            Graphics object consisting of 1 graphics primitive
            sage: line.plot()  # optional - sage.plot
            Graphics object consisting of 2 graphics primitives
            sage: cube.plot()  # optional - sage.plot
            Graphics3d Object
            sage: hypercube.plot()  # optional - sage.plot
            Graphics3d Object

        Draw the lines in red and nothing else::

            sage: square.plot(point=False, line='red', polygon=False)  # optional - sage.plot
            Graphics object consisting of 4 graphics primitives
            sage: point.plot(point=False, line='red', polygon=False)  # optional - sage.plot
            Graphics object consisting of 0 graphics primitives
            sage: line.plot(point=False, line='red', polygon=False)  # optional - sage.plot
            Graphics object consisting of 1 graphics primitive
            sage: cube.plot(point=False, line='red', polygon=False)  # optional - sage.plot
            Graphics3d Object
            sage: hypercube.plot(point=False, line='red', polygon=False)  # optional - sage.plot
            Graphics3d Object

        Draw points in red, no lines, and a blue polygon::

            sage: square.plot(point={'color':'red'}, line=False, polygon=(0,0,1))  # optional - sage.plot
            Graphics object consisting of 2 graphics primitives
            sage: point.plot(point={'color':'red'}, line=False, polygon=(0,0,1))  # optional - sage.plot
            Graphics object consisting of 1 graphics primitive
            sage: line.plot(point={'color':'red'}, line=False, polygon=(0,0,1))  # optional - sage.plot
            Graphics object consisting of 1 graphics primitive
            sage: cube.plot(point={'color':'red'}, line=False, polygon=(0,0,1))  # optional - sage.plot
            Graphics3d Object
            sage: hypercube.plot(point={'color':'red'}, line=False, polygon=(0,0,1))  # optional - sage.plot
            Graphics3d Object

        If we instead use the ``fill`` and ``wireframe`` options, the
        coloring depends on the dimension of the object::

            sage: square.plot(fill='green', wireframe='red')  # optional - sage.plot
            Graphics object consisting of 6 graphics primitives
            sage: point.plot(fill='green', wireframe='red')  # optional - sage.plot
            Graphics object consisting of 1 graphics primitive
            sage: line.plot(fill='green', wireframe='red')  # optional - sage.plot
            Graphics object consisting of 2 graphics primitives
            sage: cube.plot(fill='green', wireframe='red')  # optional - sage.plot
            Graphics3d Object
            sage: hypercube.plot(fill='green', wireframe='red')  # optional - sage.plot
            Graphics3d Object

        It is possible to draw polyhedra up to dimension 4, no matter what the
        ambient dimension is::

            sage: hcube = polytopes.hypercube(5)
            sage: facet = hcube.facets()[0].as_polyhedron();facet
            A 4-dimensional polyhedron in ZZ^5 defined as the convex hull of 16 vertices
            sage: facet.plot()  # optional - sage.plot
            Graphics3d Object

        TESTS::

            sage: for p in square.plot():  # optional - sage.plot
            ....:     print("{} {}".format(p.options()['rgbcolor'], p))
            blue Point set defined by 4 point(s)
            blue Line defined by 2 points
            blue Line defined by 2 points
            blue Line defined by 2 points
            blue Line defined by 2 points
            green Polygon defined by 4 points

            sage: for p in line.plot():  # optional - sage.plot
            ....:     print("{} {}".format(p.options()['rgbcolor'], p))
            blue Point set defined by 2 point(s)
            green Line defined by 2 points

            sage: for p in point.plot():  # optional - sage.plot
            ....:     print("{} {}".format(p.options()['rgbcolor'], p))
            green Point set defined by 1 point(s)

        Draw the lines in red and nothing else::

            sage: for p in square.plot(point=False, line='red', polygon=False):  # optional - sage.plot
            ....:     print("{} {}".format(p.options()['rgbcolor'], p))
            red Line defined by 2 points
            red Line defined by 2 points
            red Line defined by 2 points
            red Line defined by 2 points

        Draw vertices in red, no lines, and a blue polygon::

            sage: for p in square.plot(point={'color':'red'}, line=False, polygon=(0,0,1)):  # optional - sage.plot
            ....:     print("{} {}".format(p.options()['rgbcolor'], p))
            red Point set defined by 4 point(s)
            (0, 0, 1) Polygon defined by 4 points

            sage: for p in line.plot(point={'color':'red'}, line=False, polygon=(0,0,1)):  # optional - sage.plot
            ....:     print("{} {}".format(p.options()['rgbcolor'], p))
            red Point set defined by 2 point(s)

            sage: for p in point.plot(point={'color':'red'}, line=False, polygon=(0,0,1)):  # optional - sage.plot
            ....:     print("{} {}".format(p.options()['rgbcolor'], p))
            red Point set defined by 1 point(s)

        Draw in red without wireframe::

            sage: for p in square.plot(wireframe=False, fill="red"):  # optional - sage.plot
            ....:     print("{} {}".format(p.options()['rgbcolor'], p))
            red Polygon defined by 4 points

            sage: for p in line.plot(wireframe=False, fill="red"):  # optional - sage.plot
            ....:     print("{} {}".format(p.options()['rgbcolor'], p))
            red Line defined by 2 points

            sage: for p in point.plot(wireframe=False, fill="red"):  # optional - sage.plot
            ....:     print("{} {}".format(p.options()['rgbcolor'], p))
            red Point set defined by 1 point(s)

        We try to draw the polytope in 2 or 3 dimensions::

            sage: type(Polyhedron(ieqs=[(1,)]).plot())  # optional - sage.plot
            <class 'sage.plot.graphics.Graphics'>
            sage: type(polytopes.hypercube(1).plot())  # optional - sage.plot
            <class 'sage.plot.graphics.Graphics'>
            sage: type(polytopes.hypercube(2).plot())  # optional - sage.plot
            <class 'sage.plot.graphics.Graphics'>
            sage: type(polytopes.hypercube(3).plot())  # optional - sage.plot
            <class 'sage.plot.plot3d.base.Graphics3dGroup'>

        In 4d a projection to 3d is used::

            sage: type(polytopes.hypercube(4).plot())  # optional - sage.plot
            <class 'sage.plot.plot3d.base.Graphics3dGroup'>
            sage: type(polytopes.hypercube(5).plot())  # optional - sage.plot
            Traceback (most recent call last):
            ...
            NotImplementedError: plotting of 5-dimensional polyhedra not implemented

        If the polyhedron is not full-dimensional, the :meth:`affine_hull_projection` is used if necessary::

            sage: type(Polyhedron([(0,), (1,)]).plot())  # optional - sage.plot
            <class 'sage.plot.graphics.Graphics'>
            sage: type(Polyhedron([(0,0), (1,1)]).plot())  # optional - sage.plot
            <class 'sage.plot.graphics.Graphics'>
            sage: type(Polyhedron([(0,0,0), (1,1,1)]).plot())  # optional - sage.plot
            <class 'sage.plot.plot3d.base.Graphics3dGroup'>
            sage: type(Polyhedron([(0,0,0,0), (1,1,1,1)]).plot())  # optional - sage.plot
            <class 'sage.plot.graphics.Graphics'>
            sage: type(Polyhedron([(0,0,0,0,0), (1,1,1,1,1)]).plot())  # optional - sage.plot
            <class 'sage.plot.graphics.Graphics'>
            sage: type(Polyhedron([(0,0,0,0), (1,1,1,1), (1,0,0,0)]).plot())  # optional - sage.plot
            <class 'sage.plot.graphics.Graphics'>

        TESTS:

        Check that :trac:`30015` is fixed::

            sage: fcube = polytopes.hypercube(4)
            sage: tfcube = fcube.face_truncation(fcube.faces(0)[0])
            sage: sp = tfcube.schlegel_projection()
            sage: for face in tfcube.faces(2):
            ....:     vertices = face.ambient_Vrepresentation()
            ....:     indices = [sp.coord_index_of(vector(x)) for x in vertices]
            ....:     projected_vertices = [sp.transformed_coords[i] for i in indices]
            ....:     assert Polyhedron(projected_vertices).dim() == 2
        """
        def merge_options(*opts):
            merged = dict()
            for i in range(len(opts)):
                opt = opts[i]
                if opt is None:
                    continue
                elif opt is False:
                    return False
                elif isinstance(opt, (str, list, tuple)):
                    merged['color'] = opt
                else:
                    merged.update(opt)
            return merged

        d = min(self.dim(), 2)
        opts = [wireframe] * d + [fill] + [False] * (2-d)
        # The point/line/polygon options take precedence over wireframe/fill
        opts = [merge_options(opt1, opt2, kwds)
                for opt1, opt2 in zip(opts, [point, line, polygon])]

        def project(polyhedron, ortho):
            if polyhedron.ambient_dim() <= 3:
                return polyhedron.projection()
            elif polyhedron.dim() <= 3:
                if ortho:
                    return polyhedron.affine_hull_projection(orthonormal=True, extend=True).projection()
                else:
                    return polyhedron.affine_hull_projection().projection()
            elif polyhedron.dimension() == 4:
                # For 4d-polyhedron, we can use schlegel projections:
                return polyhedron.schlegel_projection(position=position)
            else:
                return polyhedron.projection()

        projection = project(self, orthonormal)
        try:
            plot_method = projection.plot
        except AttributeError:
            raise NotImplementedError('plotting of {0}-dimensional polyhedra not implemented'
                                          .format(self.ambient_dim()))
        return plot_method(*opts)

    def show(self, **kwds):
        """
        Display graphics immediately

        This method attempts to display the graphics immediately,
        without waiting for the currently running code (if any) to
        return to the command line. Be careful, calling it from within
        a loop will potentially launch a large number of external
        viewer programs.

        INPUT:

        - ``kwds`` -- optional keyword arguments. See :meth:`plot` for
          the description of available options.

        OUTPUT:

        This method does not return anything. Use :meth:`plot` if you
        want to generate a graphics object that can be saved or
        further transformed.

        EXAMPLES::

            sage: square = polytopes.hypercube(2)
            sage: square.show(point='red')         # optional - sage.plot
        """
        self.plot(**kwds).show()

    def tikz(self, view=[0, 0, 1], angle=0, scale=1,
             edge_color='blue!95!black', facet_color='blue!95!black',
             opacity=0.8, vertex_color='green', axis=False):
        r"""
        Return a string ``tikz_pic`` consisting of a tikz picture of ``self``
        according to a projection ``view`` and an angle ``angle``
        obtained via the threejs viewer.

        INPUT:

        - ``view`` - list (default: [0,0,1]) representing the rotation axis (see note below).
        - ``angle`` - integer (default: 0) angle of rotation in degree from 0 to 360 (see note
          below).
        - ``scale`` - integer (default: 1) specifying the scaling of the tikz picture.
        - ``edge_color`` - string (default: 'blue!95!black') representing colors which tikz
          recognize.
        - ``facet_color`` - string (default: 'blue!95!black') representing colors which tikz
          recognize.
        - ``vertex_color`` - string (default: 'green') representing colors which tikz
          recognize.
        - ``opacity`` - real number (default: 0.8) between 0 and 1 giving the opacity of
          the front facets.
        - ``axis`` - Boolean (default: False) draw the axes at the origin or not.

        OUTPUT:

        - LatexExpr -- containing the TikZ picture.

        .. NOTE::

            This is a wrapper of a method of the projection object
            `self.projection()`. See :meth:`~sage.geometry.polyhedron.plot.Projection.tikz`
            for more detail.

            The inputs ``view`` and ``angle`` can be obtained by visualizing it
            using ``.show(aspect_ratio=1)``. This will open an interactive view
            in your default browser, where you can rotate the polytope. Once
            the desired view angle is found, click on the information icon in
            the lower right-hand corner and select *Get Viewpoint*. This will
            copy a string of the form '[x,y,z],angle' to your local clipboard.
            Go back to Sage and type ``Img = P.tikz([x,y,z],angle)``.

            The inputs ``view`` and ``angle`` can also be obtained from the
            viewer Jmol::

                1) Right click on the image
                2) Select ``Console``
                3) Select the tab ``State``
                4) Scroll to the line ``moveto``

            It reads something like::

                moveto 0.0 {x y z angle} Scale

            The ``view`` is then [x,y,z] and ``angle`` is angle.
            The following number is the scale.

            Jmol performs a rotation of ``angle`` degrees along the
            vector [x,y,z] and show the result from the z-axis.


        EXAMPLES::

            sage: co = polytopes.cuboctahedron()
            sage: Img = co.tikz([0,0,1], 0)
            sage: print('\n'.join(Img.splitlines()[:9]))
            \begin{tikzpicture}%
                [x={(1.000000cm, 0.000000cm)},
                y={(0.000000cm, 1.000000cm)},
                z={(0.000000cm, 0.000000cm)},
                scale=1.000000,
                back/.style={loosely dotted, thin},
                edge/.style={color=blue!95!black, thick},
                facet/.style={fill=blue!95!black,fill opacity=0.800000},
                vertex/.style={inner sep=1pt,circle,draw=green!25!black,fill=green!75!black,thick}]
            sage: print('\n'.join(Img.splitlines()[12:21]))
            %% with the command: ._tikz_3d_in_3d and parameters:
            %% view = [0, 0, 1]
            %% angle = 0
            %% scale = 1
            %% edge_color = blue!95!black
            %% facet_color = blue!95!black
            %% opacity = 0.8
            %% vertex_color = green
            %% axis = False
            sage: print('\n'.join(Img.splitlines()[22:26]))
            %% Coordinate of the vertices:
            %%
            \coordinate (-1.00000, -1.00000, 0.00000) at (-1.00000, -1.00000, 0.00000);
            \coordinate (-1.00000, 0.00000, -1.00000) at (-1.00000, 0.00000, -1.00000);
        """
        return self.projection().tikz(view, angle, scale,
                                      edge_color, facet_color,
                                      opacity, vertex_color, axis)

    def _rich_repr_(self, display_manager, **kwds):
        r"""
        Rich Output Magic Method

        See :mod:`sage.repl.rich_output` for details.

        EXAMPLES::

            sage: from sage.repl.rich_output import get_display_manager
            sage: dm = get_display_manager()
            sage: polytopes.hypercube(2)._rich_repr_(dm)
            OutputPlainText container

        The ``supplemental_plot`` preference lets us control whether
        this object is shown as text or picture+text::

            sage: dm.preferences.supplemental_plot
            'never'
            sage: del dm.preferences.supplemental_plot
            sage: polytopes.hypercube(3)
            A 3-dimensional polyhedron in ZZ^3 defined as the convex hull of 8 vertices (use the .plot() method to plot)
            sage: dm.preferences.supplemental_plot = 'never'
        """
        prefs = display_manager.preferences
        is_small = (self.ambient_dim() <= 2)
        can_plot = (prefs.supplemental_plot != 'never')
        plot_graph = can_plot and (prefs.supplemental_plot == 'always' or is_small)
        # Under certain circumstances we display the plot as graphics
        if plot_graph:
            plot_kwds = dict(kwds)
            plot_kwds.setdefault('title', repr(self))
            output = self.plot(**plot_kwds)._rich_repr_(display_manager)
            if output is not None:
                return output
        # create text for non-graphical output
        if can_plot:
            text = '{0} (use the .plot() method to plot)'.format(repr(self))
        else:
            text = repr(self)
        # latex() produces huge tikz environment, override
        tp = display_manager.types
        if (prefs.text == 'latex' and tp.OutputLatex in display_manager.supported_output()):
            return tp.OutputLatex(r'\text{{{0}}}'.format(text))
        return tp.OutputPlainText(text)

    def cdd_Hrepresentation(self):
        r"""
        Write the inequalities/equations data of the polyhedron in
        cdd's H-representation format.

        .. SEEALSO::

            :meth:`write_cdd_Hrepresentation` -- export the polyhedron as a
            H-representation to a file.

        OUTPUT: a string

        EXAMPLES::

            sage: p = polytopes.hypercube(2)
            sage: print(p.cdd_Hrepresentation())
            H-representation
            begin
             4 3 rational
             1 -1 0
             1 0 -1
             1 1 0
             1 0 1
            end
            <BLANKLINE>

            sage: triangle = Polyhedron(vertices=[[1,0], [0,1], [1,1]], base_ring=AA)   # optional - sage.rings.number_field
            sage: triangle.base_ring()                                                  # optional - sage.rings.number_field
            Algebraic Real Field
            sage: triangle.cdd_Hrepresentation()                                        # optional - sage.rings.number_field
            Traceback (most recent call last):
            ...
            TypeError: the base ring must be ZZ, QQ, or RDF
        """
        from .cdd_file_format import cdd_Hrepresentation
        try:
            cdd_type = self._cdd_type
        except AttributeError:
            if self.base_ring() is ZZ or self.base_ring() is QQ:
                cdd_type = 'rational'
            elif isinstance(self.base_ring(), sage.rings.abc.RealDoubleField):
                cdd_type = 'real'
            else:
                raise TypeError('the base ring must be ZZ, QQ, or RDF')
        return cdd_Hrepresentation(cdd_type,
                                   list(self.inequality_generator()),
                                   list(self.equation_generator()))

    def write_cdd_Hrepresentation(self, filename):
        r"""
        Export the polyhedron as a H-representation to a file.

        INPUT:

        - ``filename`` -- the output file.

        .. SEEALSO::

            :meth:`cdd_Hrepresentation` -- return the H-representation of the
            polyhedron as a string.

        EXAMPLES::

            sage: from sage.misc.temporary_file import tmp_filename
            sage: filename = tmp_filename(ext='.ext')
            sage: polytopes.cube().write_cdd_Hrepresentation(filename)
        """
        with open(filename, 'w') as f:
            f.write(self.cdd_Hrepresentation())

    def cdd_Vrepresentation(self):
        r"""
        Write the vertices/rays/lines data of the polyhedron in cdd's
        V-representation format.

        .. SEEALSO::

            :meth:`write_cdd_Vrepresentation` -- export the polyhedron as a
            V-representation to a file.

        OUTPUT: a string

        EXAMPLES::

            sage: q = Polyhedron(vertices = [[1,1],[0,0],[1,0],[0,1]])
            sage: print(q.cdd_Vrepresentation())
            V-representation
            begin
             4 3 rational
             1 0 0
             1 0 1
             1 1 0
             1 1 1
            end
        """
        from .cdd_file_format import cdd_Vrepresentation
        try:
            cdd_type = self._cdd_type
        except AttributeError:
            if self.base_ring() is ZZ or self.base_ring() is QQ:
                cdd_type = 'rational'
            elif isinstance(self.base_ring(), sage.rings.abc.RealDoubleField):
                cdd_type = 'real'
            else:
                raise TypeError('the base ring must be ZZ, QQ, or RDF')
        return cdd_Vrepresentation(cdd_type,
                                   list(self.vertex_generator()),
                                   list(self.ray_generator()),
                                   list(self.line_generator()))

    def write_cdd_Vrepresentation(self, filename):
        r"""
        Export the polyhedron as a V-representation to a file.

        INPUT:

        - ``filename`` -- the output file.

        .. SEEALSO::

            :meth:`cdd_Vrepresentation` -- return the V-representation of the
            polyhedron as a string.

        EXAMPLES::

            sage: from sage.misc.temporary_file import tmp_filename
            sage: filename = tmp_filename(ext='.ext')
            sage: polytopes.cube().write_cdd_Vrepresentation(filename)
        """
        with open(filename, 'w') as f:
            f.write(self.cdd_Vrepresentation())

    def to_linear_program(self, solver=None, return_variable=False, base_ring=None):
        r"""
        Return a linear optimization problem over the polyhedron in the form of
        a :class:`MixedIntegerLinearProgram`.

        INPUT:

        - ``solver`` -- select a solver (MIP backend). See the documentation
          of for :class:`MixedIntegerLinearProgram`. Set to ``None`` by default.

        - ``return_variable`` -- (default: ``False``) If ``True``, return a tuple
          ``(p, x)``, where ``p`` is the :class:`MixedIntegerLinearProgram` object
          and ``x`` is the vector-valued MIP variable in this problem, indexed
          from 0.  If ``False``, only return ``p``.

        - ``base_ring`` -- select a field over which the linear program should be
          set up.  Use ``RDF`` to request a fast inexact (floating point) solver
          even if ``self`` is exact.

        Note that the :class:`MixedIntegerLinearProgram` object will have the
        null function as an objective to be maximized.

        .. SEEALSO::

            :meth:`~MixedIntegerLinearProgram.polyhedron` -- return the
            polyhedron associated with a :class:`MixedIntegerLinearProgram`
            object.

        EXAMPLES:

        Exact rational linear program::

            sage: p = polytopes.cube()
            sage: p.to_linear_program()
            Linear Program (no objective, 3 variables, 6 constraints)
            sage: lp, x = p.to_linear_program(return_variable=True)
            sage: lp.set_objective(2*x[0] + 1*x[1] + 39*x[2])
            sage: lp.solve()
            42
            sage: lp.get_values(x[0], x[1], x[2])
            [1, 1, 1]

        Floating-point linear program::

            sage: lp, x = p.to_linear_program(return_variable=True, base_ring=RDF)
            sage: lp.set_objective(2*x[0] + 1*x[1] + 39*x[2])
            sage: lp.solve()
            42.0

        Irrational algebraic linear program over an embedded number field::

            sage: p = polytopes.icosahedron()                                           # optional - sage.rings.number_field
            sage: lp, x = p.to_linear_program(return_variable=True)                     # optional - sage.rings.number_field
            sage: lp.set_objective(x[0] + x[1] + x[2])                                  # optional - sage.rings.number_field
            sage: lp.solve()                                                            # optional - sage.rings.number_field
            1/4*sqrt5 + 3/4

        Same example with floating point::

            sage: lp, x = p.to_linear_program(return_variable=True, base_ring=RDF)      # optional - sage.rings.number_field
            sage: lp.set_objective(x[0] + x[1] + x[2])                                  # optional - sage.rings.number_field
            sage: lp.solve()                                               # tol 1e-5   # optional - sage.rings.number_field
            1.3090169943749475

        Same example with a specific floating point solver::

            sage: lp, x = p.to_linear_program(return_variable=True, solver='GLPK')      # optional - sage.rings.number_field
            sage: lp.set_objective(x[0] + x[1] + x[2])                                  # optional - sage.rings.number_field
            sage: lp.solve()                                               # tol 1e-8   # optional - sage.rings.number_field
            1.3090169943749475

        Irrational algebraic linear program over `AA`::

            sage: p = polytopes.icosahedron(base_ring=AA)                               # optional - sage.rings.number_field
            sage: lp, x = p.to_linear_program(return_variable=True)                     # optional - sage.rings.number_field
            sage: lp.set_objective(x[0] + x[1] + x[2])                                  # optional - sage.rings.number_field
            sage: lp.solve()                                               # long time  # optional - sage.rings.number_field
            1.309016994374948?

        TESTS::

            sage: p = polytopes.flow_polytope(digraphs.DeBruijn(3,2)); p                # optional - sage.graphs
            A 19-dimensional polyhedron in QQ^27
             defined as the convex hull of 1 vertex and 148 rays
            sage: p.to_linear_program().polyhedron() == p                               # optional - sage.graphs
            True

            sage: p = polytopes.icosahedron()                                           # optional - sage.rings.number_field
            sage: p.to_linear_program(solver='PPL')                                     # optional - sage.rings.number_field
            Traceback (most recent call last):
            ...
            TypeError: The PPL backend only supports rational data.

        Test that equations are handled correctly (:trac:`24154`)::

            sage: p = Polyhedron(vertices=[[19]])
            sage: lp, x = p.to_linear_program(return_variable=True)
            sage: lp.set_objective(x[0])
            sage: lp.solve()
            19
        """
        if base_ring is None:
            base_ring = self.base_ring()
        base_ring = base_ring.fraction_field()
        from sage.numerical.mip import MixedIntegerLinearProgram
        p = MixedIntegerLinearProgram(solver=solver, base_ring=base_ring)
        x = p.new_variable(real=True, nonnegative=False)

        for ineqn in self.inequalities_list():
            b = -ineqn.pop(0)
            p.add_constraint(p.sum([x[i]*ineqn[i] for i in range(len(ineqn))]) >= b)

        for eqn in self.equations_list():
            b = -eqn.pop(0)
            p.add_constraint(p.sum([x[i]*eqn[i] for i in range(len(eqn))]) == b)

        if return_variable:
            return p, x
        else:
            return p

    def boundary_complex(self):
        """
        Return the simplicial complex given by the boundary faces of ``self``,
        if it is simplicial.

        OUTPUT:

        A (spherical) simplicial complex

        EXAMPLES:

        The boundary complex of the octahedron::

            sage: oc = polytopes.octahedron()
            sage: sc_oc = oc.boundary_complex()
            sage: fl_oc = oc.face_lattice()
            sage: fl_sc = sc_oc.face_poset()
            sage: [len(x) for x in fl_oc.level_sets()]
            [1, 6, 12, 8, 1]
            sage: [len(x) for x in fl_sc.level_sets()]
            [6, 12, 8]
            sage: sc_oc.euler_characteristic()
            2
            sage: sc_oc.homology()
            {0: 0, 1: 0, 2: Z}

        The polyhedron should be simplicial::

            sage: c = polytopes.cube()
            sage: c.boundary_complex()
            Traceback (most recent call last):
            ...
            NotImplementedError: this function is only implemented for simplicial polytopes

        TESTS::

            sage: p = Polyhedron(rays=[[1,1]])
            sage: p.boundary_complex()
            Traceback (most recent call last):
            ...
            ValueError: self should be compact
        """
        from sage.topology.simplicial_complex import SimplicialComplex
        if not self.is_compact():
            raise ValueError("self should be compact")

        if self.is_simplicial():
            inc_mat_cols = self.incidence_matrix().columns()
            ineq_indices = [inc_mat_cols[i].nonzero_positions()
                            for i in range(self.n_Hrepresentation())
                            if self.Hrepresentation()[i].is_inequality()]
            return SimplicialComplex(ineq_indices, maximality_check=False)
        else:
            raise NotImplementedError("this function is only implemented for simplicial polytopes")

    @cached_method
<<<<<<< HEAD
    def facet_adjacency_matrix(self):
        """
        Return the adjacency matrix for the facets and hyperplanes.

        EXAMPLES::

            sage: s4 = polytopes.simplex(4, project=True)
            sage: s4.facet_adjacency_matrix()
            [0 1 1 1 1]
            [1 0 1 1 1]
            [1 1 0 1 1]
            [1 1 1 0 1]
            [1 1 1 1 0]

        The facet adjacency matrix has base ring integers. This way one can express various
        counting questions::

            sage: P = polytopes.cube()
            sage: Q = P.stack(P.faces(2)[0])
            sage: M = Q.facet_adjacency_matrix()
            sage: sum(M)
            (4, 4, 4, 4, 3, 3, 3, 3, 4)

        TESTS:

        Check that :trac:`28828` is fixed::

                sage: s4.facet_adjacency_matrix().is_immutable()
                True
        """
        return self._facet_adjacency_matrix()

    @cached_method
    def incidence_matrix(self):
        """
        Return the incidence matrix.

        .. NOTE::

            The columns correspond to inequalities/equations in the
            order :meth:`Hrepresentation`, the rows correspond to
            vertices/rays/lines in the order
            :meth:`Vrepresentation`.

        .. SEEALSO::

            :meth:`slack_matrix`.

        EXAMPLES::

            sage: p = polytopes.cuboctahedron()
            sage: p.incidence_matrix()
            [0 0 1 1 0 1 0 0 0 0 1 0 0 0]
            [0 0 0 1 0 0 1 0 1 0 1 0 0 0]
            [0 0 1 1 1 0 0 1 0 0 0 0 0 0]
            [1 0 0 1 1 0 1 0 0 0 0 0 0 0]
            [0 0 0 0 0 1 0 0 1 1 1 0 0 0]
            [0 0 1 0 0 1 0 1 0 0 0 1 0 0]
            [1 0 0 0 0 0 1 0 1 0 0 0 1 0]
            [1 0 0 0 1 0 0 1 0 0 0 0 0 1]
            [0 1 0 0 0 1 0 0 0 1 0 1 0 0]
            [0 1 0 0 0 0 0 0 1 1 0 0 1 0]
            [0 1 0 0 0 0 0 1 0 0 0 1 0 1]
            [1 1 0 0 0 0 0 0 0 0 0 0 1 1]
            sage: v = p.Vrepresentation(0)
            sage: v
            A vertex at (-1, -1, 0)
            sage: h = p.Hrepresentation(2)
            sage: h
            An inequality (1, 1, -1) x + 2 >= 0
            sage: h.eval(v)        # evaluation (1, 1, -1) * (-1/2, -1/2, 0) + 1
            0
            sage: h*v              # same as h.eval(v)
            0
            sage: p.incidence_matrix() [0,2]   # this entry is (v,h)
            1
            sage: h.contains(v)
            True
            sage: p.incidence_matrix() [2,0]   # note: not symmetric
            0

        The incidence matrix depends on the ambient dimension::

            sage: simplex = polytopes.simplex(); simplex
            A 3-dimensional polyhedron in ZZ^4 defined as the convex hull of 4 vertices
            sage: simplex.incidence_matrix()
            [1 1 1 1 0]
            [1 1 1 0 1]
            [1 1 0 1 1]
            [1 0 1 1 1]
            sage: simplex = simplex.affine_hull_projection(); simplex
            A 3-dimensional polyhedron in ZZ^3 defined as the convex hull of 4 vertices
            sage: simplex.incidence_matrix()
            [1 1 1 0]
            [1 1 0 1]
            [1 0 1 1]
            [0 1 1 1]

        An incidence matrix does not determine a unique
        polyhedron::

            sage: P = Polyhedron(vertices=[[0,1],[1,1],[1,0]])
            sage: P.incidence_matrix()
            [1 1 0]
            [1 0 1]
            [0 1 1]

            sage: Q = Polyhedron(vertices=[[0,1], [1,0]], rays=[[1,1]])
            sage: Q.incidence_matrix()
            [1 1 0]
            [1 0 1]
            [0 1 1]


        An example of two polyhedra with isomorphic face lattices
        but different incidence matrices::

            sage: Q.incidence_matrix()
            [1 1 0]
            [1 0 1]
            [0 1 1]

            sage: R = Polyhedron(vertices=[[0,1], [1,0]], rays=[[1,3/2], [3/2,1]])
            sage: R.incidence_matrix()
            [1 1 0]
            [1 0 1]
            [0 1 0]
            [0 0 1]

        The incidence matrix has base ring integers. This way one can express various
        counting questions::

            sage: P = polytopes.twenty_four_cell()
            sage: M = P.incidence_matrix()
            sage: sum(sum(x) for x in M) == P.flag_f_vector(0,3)
            True

        TESTS:

        Check that :trac:`28828` is fixed::

            sage: R.incidence_matrix().is_immutable()
            True

        Test that this method works for inexact base ring
        (``cdd`` sets the cache already)::

            sage: P = polytopes.dodecahedron(exact=False)
            sage: M = P.incidence_matrix.cache
            sage: P.incidence_matrix.clear_cache()
            sage: M == P.incidence_matrix()
            True
        """
        if self.base_ring() in (ZZ, QQ):
            # Much faster for integers or rationals.
            incidence_matrix = self.slack_matrix().zero_pattern_matrix(ZZ)
            incidence_matrix.set_immutable()
            return incidence_matrix

        incidence_matrix = matrix(ZZ, self.n_Vrepresentation(),
                                  self.n_Hrepresentation(), 0)

        Vvectors_vertices = tuple((v.vector(), v.index())
                                  for v in self.Vrep_generator()
                                  if v.is_vertex())
        Vvectors_rays_lines = tuple((v.vector(), v.index())
                                    for v in self.Vrep_generator()
                                    if not v.is_vertex())

        # Determine ``is_zero`` to save lots of time.
        if self.base_ring().is_exact():
            def is_zero(x):
                return not x
        else:
            is_zero = self._is_zero

        for H in self.Hrep_generator():
            Hconst = H.b()
            Hvec = H.A()
            Hindex = H.index()
            for Vvec, Vindex in Vvectors_vertices:
                if is_zero(Hvec*Vvec + Hconst):
                    incidence_matrix[Vindex, Hindex] = 1

            # A ray or line is considered incident with a hyperplane,
            # if it is orthogonal to the normal vector of the hyperplane.
            for Vvec, Vindex in Vvectors_rays_lines:
                if is_zero(Hvec*Vvec):
                    incidence_matrix[Vindex, Hindex] = 1

        incidence_matrix.set_immutable()
        return incidence_matrix

    @cached_method
    def slack_matrix(self):
        r"""
        Return the slack matrix.

        The entries correspond to the evaluation of the Hrepresentation
        elements on the  Vrepresentation elements.

        .. NOTE::

            The columns correspond to inequalities/equations in the
            order :meth:`Hrepresentation`, the rows correspond to
            vertices/rays/lines in the order
            :meth:`Vrepresentation`.

        .. SEEALSO::

            :meth:`incidence_matrix`.

        EXAMPLES::

            sage: P = polytopes.cube()
            sage: P.slack_matrix()
            [0 2 2 2 0 0]
            [0 0 2 2 0 2]
            [0 0 0 2 2 2]
            [0 2 0 2 2 0]
            [2 2 0 0 2 0]
            [2 2 2 0 0 0]
            [2 0 2 0 0 2]
            [2 0 0 0 2 2]

            sage: P = polytopes.cube(intervals='zero_one')
            sage: P.slack_matrix()
            [0 1 1 1 0 0]
            [0 0 1 1 0 1]
            [0 0 0 1 1 1]
            [0 1 0 1 1 0]
            [1 1 0 0 1 0]
            [1 1 1 0 0 0]
            [1 0 1 0 0 1]
            [1 0 0 0 1 1]

            sage: P = polytopes.dodecahedron().faces(2)[0].as_polyhedron()                          # optional - sage.rings.number_field
            sage: P.slack_matrix()                                                                  # optional - sage.rings.number_field
            [1/2*sqrt5 - 1/2               0               0               1 1/2*sqrt5 - 1/2               0]
            [              0               0 1/2*sqrt5 - 1/2 1/2*sqrt5 - 1/2               1               0]
            [              0 1/2*sqrt5 - 1/2               1               0 1/2*sqrt5 - 1/2               0]
            [              1 1/2*sqrt5 - 1/2               0 1/2*sqrt5 - 1/2               0               0]
            [1/2*sqrt5 - 1/2               1 1/2*sqrt5 - 1/2               0               0               0]

            sage: P = Polyhedron(rays=[[1, 0], [0, 1]])
            sage: P.slack_matrix()
            [0 0]
            [0 1]
            [1 0]

        TESTS::

            sage: Polyhedron().slack_matrix()
            []
            sage: Polyhedron(base_ring=QuadraticField(2)).slack_matrix().base_ring()                # optional - sage.rings.number_field
            Number Field in a with defining polynomial x^2 - 2 with a = 1.41...
        """
        if not self.n_Vrepresentation() or not self.n_Hrepresentation():
            slack_matrix = matrix(self.base_ring(), self.n_Vrepresentation(),
                                  self.n_Hrepresentation(), 0)
        else:
            Vrep_matrix = matrix(self.base_ring(), self.Vrepresentation())
            Hrep_matrix = matrix(self.base_ring(), self.Hrepresentation())

            # Getting homogeneous coordinates of the Vrepresentation.
            hom_helper = matrix(self.base_ring(), [1 if v.is_vertex() else 0 for v in self.Vrepresentation()])
            hom_Vrep = hom_helper.stack(Vrep_matrix.transpose())

            slack_matrix = (Hrep_matrix * hom_Vrep).transpose()

        slack_matrix.set_immutable()
        return slack_matrix

    @cached_method
=======
>>>>>>> 6a15f929
    def center(self):
        """
        Return the average of the vertices.

        .. SEEALSO::

            :meth:`sage.geometry.polyhedron.base1.Polyhedron_base1.representative_point`.

        OUTPUT:

        The center of the polyhedron. All rays and lines are
        ignored. Raises a ``ZeroDivisionError`` for the empty
        polytope.

        EXAMPLES::

            sage: p = polytopes.hypercube(3)
            sage: p = p + vector([1,0,0])
            sage: p.center()
            (1, 0, 0)
        """
        if self.dim() == 0:
            return self.vertices()[0].vector()
        else:
            vertex_sum = vector(self.base_ring(), [0]*self.ambient_dim())
            for v in self.vertex_generator():
                vertex_sum += v.vector()
            vertex_sum.set_immutable()
            return vertex_sum / self.n_vertices()

    @cached_method(do_pickle=True)
    def centroid(self, engine='auto', **kwds):
        r"""
        Return the center of the mass of the polytope.

        The mass is taken with respect to the induced Lebesgue measure,
        see :meth:`volume`.

        If the polyhedron is not compact, a ``NotImplementedError`` is
        raised.

        INPUT:

        - ``engine`` -- either 'auto' (default), 'internal',
          'TOPCOM', or 'normaliz'.  The 'internal' and 'TOPCOM' instruct
          this package to always use its own triangulation algorithms
          or TOPCOM's algorithms, respectively. By default ('auto'),
          TOPCOM is used if it is available and internal routines otherwise.

        - ``**kwds`` -- keyword arguments that are passed to the
          triangulation engine (see :meth:`triangulate`).

        OUTPUT: The centroid as vector.

        ALGORITHM:

        We triangulate the polytope and find the barycenter of the simplices.
        We add the individual barycenters weighted by the fraction of the total
        mass.

        EXAMPLES::

            sage: P = polytopes.hypercube(2).pyramid()
            sage: P.centroid()
            (1/4, 0, 0)

            sage: P = polytopes.associahedron(['A',2])
            sage: P.centroid()
            (2/21, 2/21)

            sage: P = polytopes.permutahedron(4, backend='normaliz')  # optional - pynormaliz
            sage: P.centroid()                                        # optional - pynormaliz
            (5/2, 5/2, 5/2, 5/2)

        The method is not implemented for unbounded polyhedra::

            sage: P = Polyhedron(vertices=[(0,0)],rays=[(1,0),(0,1)])
            sage: P.centroid()
            Traceback (most recent call last):
            ...
            NotImplementedError: the polyhedron is not compact

        The centroid of an empty polyhedron is not defined::

            sage: Polyhedron().centroid()
            Traceback (most recent call last):
            ...
            ZeroDivisionError: rational division by zero

        TESTS::

            sage: Polyhedron(vertices=[[0,1]]).centroid()
            (0, 1)
        """
        if not self.is_compact():
            raise NotImplementedError("the polyhedron is not compact")
        if self.n_vertices() == self.dim() + 1:
            # The centroid of a simplex is its center.
            return self.center()

        triangulation = self.triangulate(engine=engine, **kwds)

        if self.ambient_dim() == self.dim():
            pc = triangulation.point_configuration()
        else:
            from sage.geometry.triangulation.point_configuration import PointConfiguration
            A, b = self.affine_hull_projection(as_affine_map=True, orthogonal=True, orthonormal=True, extend=True)
            pc = PointConfiguration((A(v.vector()) for v in self.Vrep_generator()))

        barycenters = [sum(self.Vrepresentation(i).vector() for i in simplex)/(self.dim() + 1) for simplex in triangulation]
        volumes = [pc.volume(simplex) for simplex in triangulation]

        centroid = sum(volumes[i]*barycenters[i] for i in range(len(volumes)))/sum(volumes)
        if self.ambient_dim() != self.dim():
            # By the affine hull projection, the centroid has base ring ``AA``,
            # we try return the centroid in a reasonable ring.
            try:
                return centroid.change_ring(self.base_ring().fraction_field())
            except ValueError:
                pass
        return centroid

    @cached_method
    def radius_square(self):
        """
        Return the square of the maximal distance from the
        :meth:`center` to a vertex. All rays and lines are ignored.

        OUTPUT:

        The square of the radius, which is in :meth:`base_ring`.

        EXAMPLES::

            sage: p = polytopes.permutahedron(4, project = False)
            sage: p.radius_square()
            5
        """
        vertices = [v.vector() - self.center() for v in self.vertex_generator()]
        return max(v.dot_product(v) for v in vertices)

    def radius(self):
        """
        Return the maximal distance from the center to a vertex. All
        rays and lines are ignored.

        OUTPUT:

        The radius for a rational polyhedron is, in general, not
        rational.  use :meth:`radius_square` if you need a rational
        distance measure.

        EXAMPLES::

            sage: p = polytopes.hypercube(4)
            sage: p.radius()
            2
        """
        return self.radius_square().sqrt()

    def is_inscribed(self, certificate=False):
        """
        This function tests whether the vertices of the polyhedron are
        inscribed on a sphere.

        The polyhedron is expected to be compact and full-dimensional.
        A full-dimensional compact polytope is inscribed if there exists
        a point in space which is equidistant to all its vertices.

        ALGORITHM:

        The function first computes the circumsphere of a full-dimensional
        simplex with vertices of ``self``. It is found by lifting the points on a
        paraboloid to find the hyperplane on which the circumsphere is lifted.
        Then, it checks if all other vertices are equidistant to the
        circumcenter of that simplex.

        INPUT:

        - ``certificate`` -- (default: ``False``) boolean; specifies whether to
          return the circumcenter, if found.

        OUTPUT:

        If ``certificate`` is true, returns a tuple containing:

        1. Boolean.
        2. The circumcenter of the polytope or None.

        If ``certificate`` is false:

        - a Boolean.

        EXAMPLES::

            sage: q = Polyhedron(vertices = [[1,1,1,1],[-1,-1,1,1],[1,-1,-1,1],
            ....:                            [-1,1,-1,1],[1,1,1,-1],[-1,-1,1,-1],
            ....:                            [1,-1,-1,-1],[-1,1,-1,-1],[0,0,10/13,-24/13],
            ....:                            [0,0,-10/13,-24/13]])
            sage: q.is_inscribed(certificate=True)
            (True, (0, 0, 0, 0))

            sage: cube = polytopes.cube()
            sage: cube.is_inscribed()
            True

            sage: translated_cube = Polyhedron(vertices=[v.vector() + vector([1,2,3])
            ....:                                        for v in cube.vertices()])
            sage: translated_cube.is_inscribed(certificate=True)
            (True, (1, 2, 3))

            sage: truncated_cube = cube.face_truncation(cube.faces(0)[0])
            sage: truncated_cube.is_inscribed()
            False

        The method is not implemented for non-full-dimensional polytope or
        unbounded polyhedra::

            sage: square = Polyhedron(vertices=[[1,0,0],[0,1,0],[1,1,0],[0,0,0]])
            sage: square.is_inscribed()
            Traceback (most recent call last):
            ...
            NotImplementedError: this function is implemented for full-dimensional polyhedra only

            sage: p = Polyhedron(vertices=[(0,0)],rays=[(1,0),(0,1)])
            sage: p.is_inscribed()
            Traceback (most recent call last):
            ...
            NotImplementedError: this function is not implemented for unbounded polyhedra

        TESTS:

        We check that :trac:`28464` is fixed::

            sage: P = Polyhedron(vertices=[(-130658298093891402635075/416049251842505144482473,
            ....: 177469511761879509172000/1248147755527515433447419,
            ....: 485550543257132133136169/2496295511055030866894838,
            ....: 2010744967797898733758669/2496295511055030866894838),
            ....: (-146945725603929909850/706333405676769433081,
            ....: -84939725782618445000/706333405676769433081,
            ....: 560600045283000988081/1412666811353538866162,
            ....: 969778382942371268081/1412666811353538866162),
            ....: (-46275018824497300/140422338198040641,
            ....: -5747688262110000/46807446066013547, 1939357556329/7033601552658,
            ....: 1939357556329/7033601552658), (-17300/59929, -10000/59929, 39929/119858,
            ....: 39929/119858), (-4700/32209, -10000/32209, 12209/64418, 12209/64418),
            ....: (QQ(0), QQ(0), QQ(0), QQ(1)), (QQ(0), QQ(0), 1/2, 1/2), (300/10027,
            ....: -10000/30081, 10081/60162, 10081/60162), (112393975400/1900567733649,
            ....: 117311600000/633522577883, 43678681/95197362, 43678681/95197362),
            ....: (6109749955400/133380598418321, 37106807920000/133380598418321,
            ....: 2677964249/6680888498, 2677964249/6680888498),
            ....: (29197890764005600/402876806828660641,
            ....: -2150510776960000/402876806828660641,
            ....: 398575785274740641/805753613657321282,
            ....: 398575785274740641/805753613657321282),
            ....: (5576946899441759759983005325/110078073300232813237456943251,
            ....: -29071211718677797926570478000/110078073300232813237456943251,
            ....: 59439312069347378584317232001/220156146600465626474913886502,
            ....: 181346577228466312205473034501/220156146600465626474913886502),
            ....: (150040732779124914266530235300/6774574358246204311268446913881,
            ....: -2813827375989039189507000218000/6774574358246204311268446913881,
            ....: 1260217414021285074925933133881/13549148716492408622536893827762,
            ....: 3232518047094242684574253773881/13549148716492408622536893827762),
            ....: (3816349407976279597850158016285000/88842127448735433741180809504357161,
            ....: 27965821247423216557301387453968000/88842127448735433741180809504357161,
            ....: 68546256000224819256028677086357161/177684254897470867482361619008714322,
            ....: 86062257922545755787315412690197161/177684254897470867482361619008714322)])
            sage: P.is_inscribed()
            True

            sage: P = Polyhedron(vertices=[[0, -1, 0, 0],
            ....:                          [0, 0, -1, 0],
            ....:                          [0, 0, 0, -1],
            ....:                          [0, 0, +1, 0],
            ....:                          [0, 0, 0, +1],
            ....:                          [+1, 0, 0, 0]])
            sage: P.is_inscribed()
            True

        We check that :trac:`29125` is fixed::

            sage: P = Polyhedron(vertices=[[-2,-1], [-2,1], [0,-1], [0,1]], backend='field')
            sage: P.is_inscribed()
            True
            sage: V = P.Vrepresentation()
            sage: H = P.Hrepresentation()
            sage: parent = P.parent()
            sage: for V1 in Permutations(V):                                    # optional - sage.combinat
            ....:     P1 = parent._element_constructor_(
            ....:         [V1, [], []], [H, []], Vrep_minimal=True, Hrep_minimal=True)
            ....:     assert P1.is_inscribed()
        """

        if not self.is_compact():
            raise NotImplementedError("this function is not implemented for unbounded polyhedra")

        if not self.is_full_dimensional():
            raise NotImplementedError("this function is implemented for full-dimensional polyhedra only")

        dimension = self.dimension()
        vertices = self.vertices()

        # We obtain vertices that are an affine basis of the affine hull.
        affine_basis = self.an_affine_basis()
        raw_data = []
        for vertex in affine_basis:
            vertex_vector = vertex.vector()
            raw_data += [[sum(i**2 for i in vertex_vector)] +
                         [i for i in vertex_vector] + [1]]
        matrix_data = matrix(raw_data)

        # The determinant "a" should not be zero because
        # the vertices in ``affine_basis`` are an affine basis.
        a = matrix_data.matrix_from_columns(range(1, dimension+2)).determinant()

        minors = [(-1)**(i)*matrix_data.matrix_from_columns([j for j in range(dimension+2) if j != i]).determinant()
                  for i in range(1, dimension+1)]
        c = (-1)**(dimension+1)*matrix_data.matrix_from_columns(range(dimension+1)).determinant()

        circumcenter = vector([minors[i]/(2*a) for i in range(dimension)])
        squared_circumradius = (sum(m**2 for m in minors) - 4 * a * c) / (4*a**2)

        # Checking if the circumcenter has the correct sign
        if not all(sum(i**2 for i in v.vector() - circumcenter) == squared_circumradius
                   for v in vertices if v in affine_basis):
            circumcenter = - circumcenter

        is_inscribed = all(sum(i**2 for i in v.vector() - circumcenter) == squared_circumradius
                           for v in vertices if v not in affine_basis)

        if certificate:
            if is_inscribed:
                return (True, circumcenter)
            else:
                return (False, None)
        else:
            return is_inscribed

    def hyperplane_arrangement(self):
        """
        Return the hyperplane arrangement defined by the equations and
        inequalities.

        OUTPUT:

        A :class:`hyperplane arrangement
        <sage.geometry.hyperplane_arrangement.arrangement.HyperplaneArrangementElement>`
        consisting of the hyperplanes defined by the
        :meth:`Hrepresentation`.
        If the polytope is full-dimensional, this is the hyperplane
        arrangement spanned by the facets of the polyhedron.

        EXAMPLES::

            sage: p = polytopes.hypercube(2)
            sage: p.hyperplane_arrangement()
            Arrangement <-t0 + 1 | -t1 + 1 | t1 + 1 | t0 + 1>
        """
        names = tuple('t' + str(i) for i in range(self.ambient_dim()))
        from sage.geometry.hyperplane_arrangement.arrangement import HyperplaneArrangements
        field = self.base_ring().fraction_field()
        H = HyperplaneArrangements(field, names)
        return H(self)

    @cached_method
    def gale_transform(self):
        """
        Return the Gale transform of a polytope as described in the
        reference below.

        OUTPUT:

        A list of vectors, the Gale transform.  The dimension is the
        dimension of the affine dependencies of the vertices of the
        polytope.

        EXAMPLES:

        This is from the reference, for a triangular prism::

            sage: p = Polyhedron(vertices = [[0,0],[0,1],[1,0]])
            sage: p2 = p.prism()
            sage: p2.gale_transform()
            ((-1, 0), (0, -1), (1, 1), (-1, -1), (1, 0), (0, 1))

        REFERENCES:

            Lectures in Geometric Combinatorics, R.R.Thomas, 2006, AMS Press.

        .. SEEALSO::

            :func`~sage.geometry.polyhedron.library.gale_transform_to_polyhedron`.

        TESTS::

            sage: P = Polyhedron(rays=[[1,0,0]])
            sage: P.gale_transform()
            Traceback (most recent call last):
            ...
            ValueError: not a polytope

        Check that :trac:`29073` is fixed::

            sage: P = polytopes.icosahedron(exact=False)
            sage: sum(P.gale_transform()).norm() < 1e-15
            True
        """
        if not self.is_compact():
            raise ValueError('not a polytope')

        A = matrix(self.n_vertices(),
                   [[1]+x for x in self.vertex_generator()])
        A = A.transpose()
        A_ker = A.right_kernel_matrix(basis='computed')
        return tuple(A_ker.columns())

    def _test_gale_transform(self, tester=None, **options):
        """
        Run tests on the method :meth:`.gale_transform` and its inverse
        :meth:`~sage.geometry.polyhedron.library.gale_transform_to_polytope`.

        TESTS::

            sage: polytopes.cross_polytope(3)._test_gale_transform()
        """
        if tester is None:
            tester = self._tester(**options)

        if not self.is_compact():
            with tester.assertRaises(ValueError):
                self.gale_transform()
            return

        # Check :trac:`29073`.
        if not self.base_ring().is_exact() and self.ambient_dim() > 0:
            g = self.gale_transform()
            tester.assertTrue(sum(g).norm() < 1e-10 or sum(g).norm()/matrix(g).norm() < 1e-13)
            return

        # Prevent very long doctests.
        if self.n_vertices() + self.n_rays() > 50 or self.n_facets() > 50:
            return

        if not self.is_empty():
            # ``gale_transform_to_polytope`` needs at least one vertex to work.
            from sage.geometry.polyhedron.library import gale_transform_to_polytope
            g = self.gale_transform()
            P = gale_transform_to_polytope(g, base_ring=self.base_ring(), backend=self.backend())

            try:
                import sage.graphs.graph
            except ImportError:
                pass
            else:
                tester.assertTrue(self.is_combinatorially_isomorphic(P))

    @cached_method
    def normal_fan(self, direction='inner'):
        r"""
        Return the normal fan of a compact full-dimensional rational polyhedron.

        This returns the inner normal fan of ``self``. For the outer normal fan,
        use ``direction='outer'``.

        INPUT:

        - ``direction`` -- either ``'inner'`` (default) or ``'outer'``; if
          set to ``'inner'``, use the inner normal vectors to span the cones of
          the fan, if set to ``'outer'``, use the outer normal vectors.

        OUTPUT:

        A complete fan of the ambient space as a
        :class:`~sage.geometry.fan.RationalPolyhedralFan`.

        .. SEEALSO::

            :meth:`face_fan`.

        EXAMPLES::

            sage: S = Polyhedron(vertices = [[0, 0], [1, 0], [0, 1]])
            sage: S.normal_fan()
            Rational polyhedral fan in 2-d lattice N

            sage: C = polytopes.hypercube(4)
            sage: NF = C.normal_fan(); NF
            Rational polyhedral fan in 4-d lattice N

        Currently, it is only possible to get the normal fan of a bounded rational polytope::

            sage: P = Polyhedron(rays = [[1, 0], [0, 1]])
            sage: P.normal_fan()
            Traceback (most recent call last):
            ...
            NotImplementedError: the normal fan is only supported for polytopes (compact polyhedra).

            sage: Q = Polyhedron(vertices = [[1, 0, 0], [0, 1, 0], [0, 0, 1]])
            sage: Q.normal_fan()
            Traceback (most recent call last):
            ...
            ValueError: the normal fan is only defined for full-dimensional polytopes

            sage: R = Polyhedron(vertices=[[0, 0], [AA(sqrt(2)), 0], [0, AA(sqrt(2))]])   # optional - sage.rings.number_field
            sage: R.normal_fan()                                                          # optional - sage.rings.number_field
            Traceback (most recent call last):
            ...
            NotImplementedError: normal fan handles only polytopes over the rationals

            sage: P = Polyhedron(vertices=[[0,0],[2,0],[0,2],[2,1],[1,2]])
            sage: P.normal_fan(direction=None)
            Traceback (most recent call last):
            ...
            TypeError: the direction should be 'inner' or 'outer'

            sage: inner_nf = P.normal_fan()
            sage: inner_nf.rays()
            N( 1,  0),
            N( 0, -1),
            N( 0,  1),
            N(-1,  0),
            N(-1, -1)
            in 2-d lattice N

            sage: outer_nf = P.normal_fan(direction='outer')
            sage: outer_nf.rays()
            N( 1,  0),
            N( 1,  1),
            N( 0,  1),
            N(-1,  0),
            N( 0, -1)
            in 2-d lattice N

        REFERENCES:

        For more information, see Chapter 7 of [Zie2007]_.
        """
        from sage.geometry.fan import NormalFan

        if not QQ.has_coerce_map_from(self.base_ring()):
            raise NotImplementedError('normal fan handles only polytopes over the rationals')
        if direction == 'inner':
            return NormalFan(self)
        elif direction == 'outer':
            return NormalFan(-self)
        else:
            raise TypeError("the direction should be 'inner' or 'outer'")

    @cached_method
    def face_fan(self):
        r"""
        Return the face fan of a compact rational polyhedron.

        OUTPUT:

        A fan of the ambient space as a
        :class:`~sage.geometry.fan.RationalPolyhedralFan`.

        .. SEEALSO::

            :meth:`normal_fan`.

        EXAMPLES::

            sage: T = polytopes.cuboctahedron()
            sage: T.face_fan()
            Rational polyhedral fan in 3-d lattice M

        The polytope should contain the origin in the interior::

            sage: P = Polyhedron(vertices = [[1/2, 1], [1, 1/2]])
            sage: P.face_fan()
            Traceback (most recent call last):
            ...
            ValueError: face fans are defined only for polytopes containing the origin as an interior point!

            sage: Q = Polyhedron(vertices = [[-1, 1/2], [1, -1/2]])
            sage: Q.contains([0,0])
            True
            sage: FF = Q.face_fan(); FF
            Rational polyhedral fan in 2-d lattice M

        The polytope has to have rational coordinates::

            sage: S = polytopes.dodecahedron()                                # optional - sage.rings.number_field
            sage: S.face_fan()                                                # optional - sage.rings.number_field
            Traceback (most recent call last):
            ...
            NotImplementedError: face fan handles only polytopes over the rationals

        REFERENCES:

        For more information, see Chapter 7 of [Zie2007]_.
        """
        from sage.geometry.fan import FaceFan

        if not QQ.has_coerce_map_from(self.base_ring()):
            raise NotImplementedError('face fan handles only polytopes over the rationals')

        return FaceFan(self)

    def _triangulate_normaliz(self):
        r"""
        Gives a triangulation of the polyhedron using normaliz

        OUTPUT:

        A tuple of pairs ``(simplex,simplex_volume)`` used in the
        triangulation.

        .. NOTE::

            This function depends on Normaliz (i.e. the ``pynormaliz`` optional
            package). See the Normaliz documentation for further details.

        TESTS::

            sage: K = Polyhedron(vertices=[[1,1]], rays=[[1,0],[1,2]])
            sage: K._triangulate_normaliz()
            Traceback (most recent call last):
            ...
            TypeError: the polyhedron's backend should be 'normaliz'
        """
        raise TypeError("the polyhedron's backend should be 'normaliz'")

    def triangulate(self, engine='auto', connected=True, fine=False, regular=None, star=None):
        r"""
        Return a triangulation of the polytope.

        INPUT:

        - ``engine`` -- either 'auto' (default), 'internal',
          'TOPCOM', or 'normaliz'.  The 'internal' and 'TOPCOM' instruct
          this package to always use its own triangulation algorithms
          or TOPCOM's algorithms, respectively. By default ('auto'),
          TOPCOM is used if it is available and internal routines otherwise.

        The remaining keyword parameters are passed through to the
        :class:`~sage.geometry.triangulation.point_configuration.PointConfiguration`
        constructor:

        - ``connected`` -- boolean (default: ``True``). Whether the
          triangulations should be connected to the regular
          triangulations via bistellar flips. These are much easier to
          compute than all triangulations.

        - ``fine`` -- boolean (default: ``False``). Whether the
          triangulations must be fine, that is, make use of all points
          of the configuration.

        - ``regular`` -- boolean or ``None`` (default:
          ``None``). Whether the triangulations must be regular. A
          regular triangulation is one that is induced by a
          piecewise-linear convex support function. In other words,
          the shadows of the faces of a polyhedron in one higher
          dimension.

          * ``True``: Only regular triangulations.

          * ``False``: Only non-regular triangulations.

          * ``None`` (default): Both kinds of triangulation.

        - ``star`` -- either ``None`` (default) or a point. Whether
          the triangulations must be star. A triangulation is star if
          all maximal simplices contain a common point. The central
          point can be specified by its index (an integer) in the
          given points or by its coordinates (anything iterable.)

        OUTPUT:

        A triangulation of the convex hull of the vertices as a
        :class:`~sage.geometry.triangulation.point_configuration.Triangulation`. The
        indices in the triangulation correspond to the
        :meth:`Vrepresentation` objects.

        EXAMPLES::

            sage: cube = polytopes.hypercube(3)
            sage: triangulation = cube.triangulate(
            ....:    engine='internal') # to make doctest independent of TOPCOM
            sage: triangulation
            (<0,1,2,7>, <0,1,5,7>, <0,2,3,7>, <0,3,4,7>, <0,4,5,7>, <1,5,6,7>)
            sage: simplex_indices = triangulation[0]; simplex_indices
            (0, 1, 2, 7)
            sage: simplex_vertices = [ cube.Vrepresentation(i) for i in simplex_indices ]
            sage: simplex_vertices
            [A vertex at (1, -1, -1),
             A vertex at (1, 1, -1),
             A vertex at (1, 1, 1),
             A vertex at (-1, 1, 1)]
            sage: Polyhedron(simplex_vertices)
            A 3-dimensional polyhedron in ZZ^3 defined as the convex hull of 4 vertices

        It is possible to use ``'normaliz'`` as an engine. For this, the
        polyhedron should have the backend set to normaliz::

            sage: P = Polyhedron(vertices=[[0,0,1],[1,0,1],[0,1,1],[1,1,1]],backend='normaliz')  # optional - pynormaliz
            sage: P.triangulate(engine='normaliz')  # optional - pynormaliz
            (<0,1,2>, <1,2,3>)

            sage: P = Polyhedron(vertices=[[0,0,1],[1,0,1],[0,1,1],[1,1,1]])
            sage: P.triangulate(engine='normaliz')
            Traceback (most recent call last):
            ...
            TypeError: the polyhedron's backend should be 'normaliz'

        The normaliz engine can triangulate pointed cones::

            sage: C1 = Polyhedron(rays=[[0,0,1],[1,0,1],[0,1,1],[1,1,1]],backend='normaliz')  # optional - pynormaliz
            sage: C1.triangulate(engine='normaliz')  # optional - pynormaliz
            (<0,1,2>, <1,2,3>)
            sage: C2 = Polyhedron(rays=[[1,0,1],[0,0,1],[0,1,1],[1,1,10/9]],backend='normaliz')  # optional - pynormaliz
            sage: C2.triangulate(engine='normaliz')  # optional - pynormaliz
            (<0,1,2>, <1,2,3>)

        They can also be affine cones::

            sage: K = Polyhedron(vertices=[[1,1,1]],rays=[[1,0,0],[0,1,0],[1,1,-1],[1,1,1]], backend='normaliz')  # optional - pynormaliz
            sage: K.triangulate(engine='normaliz')  # optional - pynormaliz
            (<0,1,2>, <0,1,3>)
        """
        if self.lines():
            raise NotImplementedError('triangulation of polyhedra with lines is not supported')
        if len(self.vertices_list()) >= 2 and self.rays_list():
            raise NotImplementedError('triangulation of non-compact polyhedra that are not cones is not supported')
        if not self.is_compact() and engine != 'normaliz':
            raise NotImplementedError("triangulation of pointed polyhedra requires 'normaliz'")
        from sage.geometry.triangulation.point_configuration import PointConfiguration
        if self.is_compact():
            pc = PointConfiguration((v.vector() for v in self.vertex_generator()),
                                    connected=connected, fine=fine, regular=regular, star=star)
            # If the engine is not normaliz, we pass directly to the
            # PointConfiguration module.
            if engine != 'normaliz':
                pc.set_engine(engine)
                return pc.triangulate()
            else:
                return pc(self._triangulate_normaliz())
        else:  # From above, we have a pointed cone and the engine is normaliz
            try:
                pc = PointConfiguration((v.vector() for v in self.ray_generator()),
                                        connected=connected, fine=fine, regular=regular, star=star)
                return pc(self._triangulate_normaliz())
            except AssertionError:
                # PointConfiguration is not adapted to inhomogeneous cones
                # This is a hack. TODO: Implement the necessary things in
                # PointConfiguration to accept such cases.
                c = self.representative_point()
                normed_v = ((1/(r.vector()*c))*r.vector() for r in self.ray_generator())
                pc = PointConfiguration(normed_v, connected=connected, fine=fine, regular=regular, star=star)
                return pc(self._triangulate_normaliz())

    @coerce_binop
    def minkowski_sum(self, other):
        r"""
        Return the Minkowski sum.

        Minkowski addition of two subsets of a vector space is defined
        as

        .. MATH::

            X \oplus Y =
            \cup_{y\in Y} (X+y) =
            \cup_{x\in X, y\in Y} (x+y)

        See :meth:`minkowski_difference` for a partial inverse operation.

        INPUT:

        - ``other`` -- a :class:`Polyhedron_base`

        OUTPUT:

        The Minkowski sum of ``self`` and ``other``

        EXAMPLES::

            sage: X = polytopes.hypercube(3)
            sage: Y = Polyhedron(vertices=[(0,0,0), (0,0,1/2), (0,1/2,0), (1/2,0,0)])
            sage: X+Y
            A 3-dimensional polyhedron in QQ^3 defined as the convex hull of 13 vertices

            sage: four_cube = polytopes.hypercube(4)
            sage: four_simplex = Polyhedron(vertices = [[0, 0, 0, 1], [0, 0, 1, 0], [0, 1, 0, 0], [1, 0, 0, 0]])
            sage: four_cube + four_simplex
            A 4-dimensional polyhedron in ZZ^4 defined as the convex hull of 36 vertices
            sage: four_cube.minkowski_sum(four_simplex) == four_cube + four_simplex
            True

            sage: poly_spam = Polyhedron([[3,4,5,2],[1,0,0,1],[0,0,0,0],[0,4,3,2],[-3,-3,-3,-3]], base_ring=ZZ)
            sage: poly_eggs = Polyhedron([[5,4,5,4],[-4,5,-4,5],[4,-5,4,-5],[0,0,0,0]], base_ring=QQ)
            sage: poly_spam + poly_spam + poly_eggs
            A 4-dimensional polyhedron in QQ^4 defined as the convex hull of 12 vertices
        """
        new_vertices = []
        for v1 in self.vertex_generator():
            for v2 in other.vertex_generator():
                new_vertices.append(list(v1() + v2()))
        if new_vertices != []:
            new_rays = self.rays() + other.rays()
            new_lines = self.lines() + other.lines()
            return self.parent().element_class(self.parent(), [new_vertices, new_rays, new_lines], None)
        else:
            return self.parent().element_class(self.parent(), None, None)

    _add_ = minkowski_sum

    @coerce_binop
    def minkowski_difference(self, other):
        r"""
        Return the Minkowski difference.

        Minkowski subtraction can equivalently be defined via
        Minkowski addition (see :meth:`minkowski_sum`) or as
        set-theoretic intersection via

        .. MATH::

            X \ominus Y =
            (X^c \oplus Y)^c =
            \cap_{y\in Y} (X-y)

        where superscript-"c" means the complement in the ambient
        vector space. The Minkowski difference of convex sets is
        convex, and the difference of polyhedra is again a
        polyhedron. We only consider the case of polyhedra in the
        following. Note that it is not quite the inverse of
        addition. In fact:

        * `(X+Y)-Y = X` for any polyhedra `X`, `Y`.

        * `(X-Y)+Y \subseteq X`

        * `(X-Y)+Y = X` if and only if Y is a Minkowski summand of X.

        INPUT:

        - ``other`` -- a :class:`Polyhedron_base`

        OUTPUT:

        The Minkowski difference of ``self`` and ``other``. Also known
        as Minkowski subtraction of ``other`` from ``self``.

        EXAMPLES::

            sage: X = polytopes.hypercube(3)
            sage: Y = Polyhedron(vertices=[(0,0,0), (0,0,1), (0,1,0), (1,0,0)]) / 2
            sage: (X+Y)-Y == X
            True
            sage: (X-Y)+Y < X
            True

        The polyhedra need not be full-dimensional::

            sage: X2 = Polyhedron(vertices=[(-1,-1,0),(1,-1,0),(-1,1,0),(1,1,0)])
            sage: Y2 = Polyhedron(vertices=[(0,0,0), (0,1,0), (1,0,0)]) / 2
            sage: (X2+Y2)-Y2 == X2
            True
            sage: (X2-Y2)+Y2 < X2
            True

        Minus sign is really an alias for :meth:`minkowski_difference`
        ::

            sage: four_cube = polytopes.hypercube(4)
            sage: four_simplex = Polyhedron(vertices = [[0, 0, 0, 1], [0, 0, 1, 0], [0, 1, 0, 0], [1, 0, 0, 0]])
            sage: four_cube - four_simplex
            A 4-dimensional polyhedron in QQ^4 defined as the convex hull of 16 vertices
            sage: four_cube.minkowski_difference(four_simplex) == four_cube - four_simplex
            True

        Coercion of the base ring works::

            sage: poly_spam = Polyhedron([[3,4,5,2],[1,0,0,1],[0,0,0,0],[0,4,3,2],[-3,-3,-3,-3]], base_ring=ZZ)
            sage: poly_eggs = Polyhedron([[5,4,5,4],[-4,5,-4,5],[4,-5,4,-5],[0,0,0,0]], base_ring=QQ) / 100
            sage: poly_spam - poly_eggs
            A 4-dimensional polyhedron in QQ^4 defined as the convex hull of 5 vertices

        TESTS::

            sage: X = polytopes.hypercube(2)
            sage: Y = Polyhedron(vertices=[(1,1)])
            sage: (X-Y).Vrepresentation()
            (A vertex at (0, -2), A vertex at (0, 0), A vertex at (-2, 0), A vertex at (-2, -2))

            sage: Y = Polyhedron(vertices=[(1,1), (0,0)])
            sage: (X-Y).Vrepresentation()
            (A vertex at (0, -1), A vertex at (0, 0), A vertex at (-1, 0), A vertex at (-1, -1))

            sage: X = X + Y   # now Y is a Minkowski summand of X
            sage: (X+Y)-Y == X
            True
            sage: (X-Y)+Y == X
            True

        Testing that :trac:`28506` is fixed::

            sage: Q = Polyhedron([[1,0],[0,1]])
            sage: S = Polyhedron([[0,0],[1,2]])
            sage: S.minkowski_difference(Q)
            A 1-dimensional polyhedron in QQ^2 defined as the convex hull of 2 vertices
        """
        if other.is_empty():
            return self.parent().universe()   # empty intersection = everything
        if not other.is_compact():
            raise NotImplementedError('only subtracting compact polyhedra is implemented')
        new_eqns = []
        for eq in self.equations():
            values = [ eq.A() * v.vector() for v in other.vertices() ]
            eq = list(eq)
            eq[0] += min(values)   # shift constant term
            new_eqns.append(eq)
        P = self.parent()
        new_ieqs = []
        for ieq in self.inequalities():
            values = [ ieq.A() * v.vector() for v in other.vertices() ]
            ieq = list(ieq)
            ieq[0] += min(values)   # shift constant term
            new_ieqs.append(ieq)

        # Some vertices might need fractions.
        P = self.parent().change_ring(self.base_ring().fraction_field())
        return P.element_class(P, None, [new_ieqs, new_eqns])

    def __sub__(self, other):
        r"""
        Implement minus binary operation

        Polyhedra are not a ring with respect to dilatation and
        Minkowski sum, for example `X\oplus(-1)*Y \not= X\ominus Y`.

        INPUT:

        - ``other`` -- a translation vector or a polyhedron

        OUTPUT:

        Either translation by the negative of the given vector or
        Minkowski subtraction by the given polyhedron.

        EXAMPLES::

            sage: X = polytopes.hypercube(2)
            sage: v = vector([1,1])
            sage: (X - v/2).Vrepresentation()
            (A vertex at (-3/2, -3/2), A vertex at (-3/2, 1/2),
             A vertex at (1/2, -3/2), A vertex at (1/2, 1/2))
            sage: (X-v)+v == X
            True

            sage: Y = Polyhedron(vertices=[(1/2,0),(0,1/2)])
            sage: (X-Y).Vrepresentation()
            (A vertex at (1/2, -1), A vertex at (1/2, 1/2),
             A vertex at (-1, 1/2), A vertex at (-1, -1))
            sage: (X+Y)-Y == X
            True
        """
        if is_Polyhedron(other):
            return self.minkowski_difference(other)
        return self + (-other)

    def is_minkowski_summand(self, Y):
        r"""
        Test whether ``Y`` is a Minkowski summand.

        See :meth:`minkowski_sum`.

        OUTPUT:

        Boolean. Whether there exists another polyhedron `Z` such that
        ``self`` can be written as `Y\oplus Z`.

        EXAMPLES::

            sage: A = polytopes.hypercube(2)
            sage: B = Polyhedron(vertices=[(0,1), (1/2,1)])
            sage: C = Polyhedron(vertices=[(1,1)])
            sage: A.is_minkowski_summand(B)
            True
            sage: A.is_minkowski_summand(C)
            True
            sage: B.is_minkowski_summand(C)
            True
            sage: B.is_minkowski_summand(A)
            False
            sage: C.is_minkowski_summand(A)
            False
            sage: C.is_minkowski_summand(B)
            False
        """
        return self.minkowski_difference(Y).minkowski_sum(Y) == self

    def translation(self, displacement):
        """
        Return the translated polyhedron.

        INPUT:

        - ``displacement`` -- a displacement vector or a list/tuple of
          coordinates that determines a displacement vector

        OUTPUT:

        The translated polyhedron.

        EXAMPLES::

            sage: P = Polyhedron([[0,0],[1,0],[0,1]], base_ring=ZZ)
            sage: P.translation([2,1])
            A 2-dimensional polyhedron in ZZ^2 defined as the convex hull of 3 vertices
            sage: P.translation( vector(QQ,[2,1]) )
            A 2-dimensional polyhedron in QQ^2 defined as the convex hull of 3 vertices

        TESTS::

            sage: P = Polyhedron([[0,0],[1,0],[0,1]], base_ring=ZZ, backend='field')
            sage: P.translation([2,1]).backend()
            'field'

        Check that precomputed data is set up correctly::

            sage: P = polytopes.permutahedron(4)*Polyhedron(lines=[[1]])
            sage: Q = P.change_ring(P.base_ring(), backend='field')
            sage: P + vector([1,2,3,4,5]) == Q + vector([1,2,3,4,5])
            True
            sage: P + vector([1,2,3,4,5/2]) == Q + vector([1,2,3,4,5/2])
            True
        """
        Vrep, Hrep, parent = self._translation_double_description(displacement)

        pref_rep = 'Vrep' if self.n_vertices() + self.n_rays() <= self.n_inequalities() else 'Hrep'

        return parent.element_class(parent, Vrep, Hrep,
                                    Vrep_minimal=True, Hrep_minimal=True, pref_rep=pref_rep)

    def _translation_double_description(self, displacement):
        r"""
        Return the input parameters for the translation.

        INPUT:

        - ``displacement`` -- a displacement vector or a list/tuple of
          coordinates that determines a displacement vector

        OUTPUT: Tuple of consisting of new Vrepresentation, Hrepresentation and parent.

        .. SEEALSO::

            :meth:`translation`

        EXAMPLES::

            sage: P = Polyhedron([[0,0],[1,0],[0,1]], base_ring=ZZ)
            sage: Vrep, Hrep, parent = P._translation_double_description([2,1])
            sage: [tuple(x) for x in Vrep], [tuple(x) for x in Hrep], parent
            ([((2, 1), (2, 2), (3, 1)), (), ()],
             [((-2, 1, 0), (-1, 0, 1), (4, -1, -1)), ()],
             Polyhedra in ZZ^2)
        """
        displacement = vector(displacement)
        new_vertices = (x.vector()+displacement for x in self.vertex_generator())
        new_rays = self.rays()
        new_lines = self.lines()
        parent = self.parent().base_extend(displacement)

        # Replace a hyperplane of the form A*x + b >= 0 by
        # A(x-displacement) + b >= 0 <=> Ax + b - A*displacement >= 0.
        # Likewise for equations.
        def get_new(x):
            y = x.vector().change_ring(parent.base_ring())
            y[0] -= x.A()*displacement
            return y

        new_ieqs = (get_new(x) for x in self.inequality_generator())
        new_eqns = (get_new(x) for x in self.equation_generator())
        return [new_vertices, new_rays, new_lines], [new_ieqs, new_eqns], parent

    def product(self, other):
        """
        Return the Cartesian product.

        INPUT:

        - ``other`` -- a :class:`Polyhedron_base`

        OUTPUT:

        The Cartesian product of ``self`` and ``other`` with a
        suitable base ring to encompass the two.

        EXAMPLES::

            sage: P1 = Polyhedron([[0],[1]], base_ring=ZZ)
            sage: P2 = Polyhedron([[0],[1]], base_ring=QQ)
            sage: P1.product(P2)
            A 2-dimensional polyhedron in QQ^2 defined as the convex hull of 4 vertices

        The Cartesian product is the product in the semiring of polyhedra::

            sage: P1 * P1
            A 2-dimensional polyhedron in ZZ^2 defined as the convex hull of 4 vertices
            sage: P1 * P2
            A 2-dimensional polyhedron in QQ^2 defined as the convex hull of 4 vertices
            sage: P2 * P2
            A 2-dimensional polyhedron in QQ^2 defined as the convex hull of 4 vertices
            sage: 2 * P1
            A 1-dimensional polyhedron in ZZ^1 defined as the convex hull of 2 vertices
            sage: P1 * 2.0
            A 1-dimensional polyhedron in RDF^1 defined as the convex hull of 2 vertices

        An alias is :meth:`cartesian_product`::

            sage: P1.cartesian_product(P2) == P1.product(P2)
            True

        TESTS:

        Check that :trac:`15253` is fixed::

            sage: polytopes.hypercube(1) * polytopes.hypercube(2)
            A 3-dimensional polyhedron in ZZ^3 defined as the convex hull of 8 vertices
        """
        try:
            new_ring = self.parent()._coerce_base_ring(other)
        except TypeError:
            raise TypeError("no common canonical parent for objects with parents: " + str(self.parent())
                             + " and " + str(other.parent()))

        from itertools import chain

        new_vertices = (tuple(x) + tuple(y)
                        for x in self.vertex_generator() for y in other.vertex_generator())

        self_zero  = tuple(0 for _ in range( self.ambient_dim()))
        other_zero = tuple(0 for _ in range(other.ambient_dim()))

        rays = chain((tuple(r) + other_zero for r in  self.ray_generator()),
                     (self_zero + tuple(r)  for r in other.ray_generator()))

        lines = chain((tuple(l) + other_zero for l in  self.line_generator()),
                      (self_zero + tuple(l)  for l in other.line_generator()))

        if self.n_vertices() == 0 or other.n_vertices() == 0:
            # In this case we obtain the empty polyhedron.
            # There is not vertex to attach the rays or lines to.
            # By our convention, in this case the polyhedron shall also not have rays or lines.
            rays = ()
            lines = ()

        ieqs = chain((tuple(i) + other_zero               for i in  self.inequality_generator()),
                     ((i.b(),) + self_zero + tuple(i.A()) for i in other.inequality_generator()))

        eqns = chain((tuple(e) + other_zero               for e in  self.equation_generator()),
                     ((e.b(),) + self_zero + tuple(e.A()) for e in other.equation_generator()))

        pref_rep = 'Vrep' if self.n_vertices() + self.n_rays() + other.n_vertices() + other.n_rays() \
                             <= self.n_inequalities() + other.n_inequalities() else 'Hrep'

        parent = self.parent().change_ring(new_ring, ambient_dim=self.ambient_dim() + other.ambient_dim())
        return parent.element_class(parent, [new_vertices, rays, lines],
                                    [ieqs, eqns],
                                    Vrep_minimal=True, Hrep_minimal=True, pref_rep=pref_rep)

    _mul_ = product

    cartesian_product = product

    def _test_product(self, tester=None, **options):
        """
        Run tests on the method :meth:`.product`.

        TESTS::

            sage: polytopes.cross_polytope(3)._test_product()
        """
        from sage.geometry.polyhedron.library import polytopes
        if tester is None:
            tester = self._tester(**options)

        if self.n_vertices() + self.n_rays() < 40 and self.n_facets() < 40:
            # Check that the product preserves the backend, where possible.
            P = polytopes.simplex(backend="cdd")
            tester.assertEqual((self*P).backend(), self.backend())
            Q = polytopes.simplex(backend="ppl")
            tester.assertEqual((self*Q).backend(), self.backend())

            # And that it changes the backend correctly where necessary.
            try:
                from sage.rings.qqbar import AA
            except ImportError:
                pass
            else:
                if self.base_ring() is not AA and AA.has_coerce_map_from(self.base_ring()):
                    R = self*polytopes.regular_polygon(5, exact=True)
                    assert R
            try:
                from sage.rings.real_double import RDF
            except ImportError:
                pass
            else:
                if RDF.has_coerce_map_from(self.base_ring()):
                    R = self*polytopes.regular_polygon(5, exact=False)
                    assert R

        if self.base_ring() in (ZZ, QQ):
            # Check that the double description is set up correctly.
            self_field = self.base_extend(self.base_ring(), backend='field')
            P = polytopes.permutahedron(4, backend='field').base_extend(QQ)
            Q = Polyhedron(rays=[[1,0,0,0],[0,1,1,0]], lines=[[0,1,0,1]], backend='field')
            (self_field * P)._test_basic_properties(tester)
            (self_field * Q)._test_basic_properties(tester)

    def join(self, other):
        """
        Return the join of ``self`` and ``other``.

        The join of two polyhedra is obtained by first placing the two objects in
        two non-intersecting affine subspaces `V`, and `W` whose affine hull is
        the whole ambient space, and finally by taking the convex hull of their
        union. The dimension of the join is the sum of the dimensions of the
        two polyhedron plus 1.

        INPUT:

        - ``other`` -- a polyhedron

        EXAMPLES::

            sage: P1 = Polyhedron([[0],[1]], base_ring=ZZ)
            sage: P2 = Polyhedron([[0],[1]], base_ring=QQ)
            sage: P1.join(P2)
            A 3-dimensional polyhedron in QQ^3 defined as the convex hull of 4 vertices
            sage: P1.join(P1)
            A 3-dimensional polyhedron in ZZ^3 defined as the convex hull of 4 vertices
            sage: P2.join(P2)
            A 3-dimensional polyhedron in QQ^3 defined as the convex hull of 4 vertices

        An unbounded example::

            sage: R1 = Polyhedron(rays=[[1]])
            sage: R1.join(R1)
            A 3-dimensional polyhedron in ZZ^3 defined as the convex hull of 2 vertices and 2 rays

        TESTS::

            sage: C = polytopes.hypercube(5)
            sage: S = Polyhedron([[1]])
            sage: C.join(S).is_combinatorially_isomorphic(C.pyramid())  # optional - sage.graphs
            True

            sage: P = polytopes.simplex(backend='cdd')
            sage: Q = polytopes.simplex(backend='ppl')
            sage: P.join(Q).backend()
            'cdd'
            sage: Q.join(P).backend()
            'ppl'
        """
        try:
            new_ring = self.parent()._coerce_base_ring(other)
        except TypeError:
            raise TypeError("no common canonical parent for objects with parents: " + str(self.parent())
                     + " and " + str(other.parent()))

        dim_self = self.ambient_dim()
        dim_other = other.ambient_dim()

        new_vertices = [list(x)+[0]*dim_other+[0] for x in self.vertex_generator()] + \
                       [[0]*dim_self+list(x)+[1] for x in other.vertex_generator()]
        new_rays = []
        new_rays.extend( [ r+[0]*dim_other+[0]
                           for r in self.ray_generator() ] )
        new_rays.extend( [ [0]*dim_self+r+[1]
                           for r in other.ray_generator() ] )
        new_lines = []
        new_lines.extend( [ l+[0]*dim_other+[0]
                            for l in self.line_generator() ] )
        new_lines.extend( [ [0]*dim_self+l+[1]
                            for l in other.line_generator() ] )

        parent = self.parent().change_ring(new_ring, ambient_dim=self.ambient_dim() + other.ambient_dim() + 1)
        return parent.element_class(parent, [new_vertices, new_rays, new_lines], None)

    def subdirect_sum(self, other):
        """
        Return the subdirect sum of ``self`` and ``other``.

        The subdirect sum of two polyhedron is a projection of the join of the
        two polytopes. It is obtained by placing the two objects in orthogonal subspaces
        intersecting at the origin.

        INPUT:

        - ``other`` -- a :class:`Polyhedron_base`

        EXAMPLES::

            sage: P1 = Polyhedron([[1],[2]], base_ring=ZZ)
            sage: P2 = Polyhedron([[3],[4]], base_ring=QQ)
            sage: sds = P1.subdirect_sum(P2);sds
            A 2-dimensional polyhedron in QQ^2 defined as the convex hull of 4
            vertices
            sage: sds.vertices()
            (A vertex at (0, 3),
             A vertex at (0, 4),
             A vertex at (1, 0),
             A vertex at (2, 0))

        .. SEEALSO::

            :meth:`join`
            :meth:`direct_sum`

        TESTS::

            sage: P = polytopes.simplex(backend='cdd')
            sage: Q = polytopes.simplex(backend='ppl')
            sage: P.subdirect_sum(Q).backend()
            'cdd'
            sage: Q.subdirect_sum(P).backend()
            'ppl'
        """
        try:
            new_ring = self.parent()._coerce_base_ring(other)
        except TypeError:
            raise TypeError("no common canonical parent for objects with parents: " + str(self.parent())
                     + " and " + str(other.parent()))

        dim_self = self.ambient_dim()
        dim_other = other.ambient_dim()

        new_vertices = [list(x)+[0]*dim_other for x in self.vertex_generator()] + \
                       [[0]*dim_self+list(x) for x in other.vertex_generator()]
        new_rays = []
        new_rays.extend( [ r+[0]*dim_other
                           for r in self.ray_generator() ] )
        new_rays.extend( [ [0]*dim_self+r
                           for r in other.ray_generator() ] )
        new_lines = []
        new_lines.extend( [ l+[0]*dim_other
                            for l in self.line_generator() ] )
        new_lines.extend( [ [0]*dim_self+l
                            for l in other.line_generator() ] )

        parent = self.parent().change_ring(new_ring, ambient_dim=self.ambient_dim() + other.ambient_dim())
        return parent.element_class(parent, [new_vertices, new_rays, new_lines], None)

    def direct_sum(self, other):
        """
        Return the direct sum of ``self`` and ``other``.

        The direct sum of two polyhedron is the subdirect sum of the two, when
        they have the origin in their interior. To avoid checking if the origin
        is contained in both, we place the affine subspace containing ``other``
        at the center of ``self``.

        INPUT:

        - ``other`` -- a :class:`Polyhedron_base`

        EXAMPLES::

            sage: P1 = Polyhedron([[1],[2]], base_ring=ZZ)
            sage: P2 = Polyhedron([[3],[4]], base_ring=QQ)
            sage: ds = P1.direct_sum(P2);ds
            A 2-dimensional polyhedron in QQ^2 defined as the convex hull of 4 vertices
            sage: ds.vertices()
            (A vertex at (1, 0),
             A vertex at (2, 0),
             A vertex at (3/2, -1/2),
             A vertex at (3/2, 1/2))

        .. SEEALSO::

            :meth:`join`
            :meth:`subdirect_sum`

        TESTS:

        Check that the backend is preserved::

            sage: P = polytopes.simplex(backend='cdd')
            sage: Q = polytopes.simplex(backend='ppl')
            sage: P.direct_sum(Q).backend()
            'cdd'
            sage: Q.direct_sum(P).backend()
            'ppl'

        Check that :trac:`28506` is fixed::

            sage: s2 = polytopes.simplex(2)
            sage: s3 = polytopes.simplex(3)
            sage: s2.direct_sum(s3)
            A 5-dimensional polyhedron in QQ^7 defined as the convex hull of 7 vertices
        """
        try:
            # Some vertices might need fractions.
            new_ring = self.parent()._coerce_base_ring(other).fraction_field()
        except TypeError:
            raise TypeError("no common canonical parent for objects with parents: " + str(self.parent())
                     + " and " + str(other.parent()))

        dim_self = self.ambient_dim()
        dim_other = other.ambient_dim()

        new_vertices = [list(x) + [0]*dim_other for x in self.vertex_generator()] + \
                       [list(self.center()) + list(x.vector() - other.center()) for x in other.vertex_generator()]
        new_rays = []
        new_rays.extend( [ r + [0]*dim_other
                           for r in self.ray_generator() ] )
        new_rays.extend( [ [0]*dim_self + r
                           for r in other.ray_generator() ] )
        new_lines = []
        new_lines.extend( [ l + [0]*dim_other
                            for l in self.line_generator() ] )
        new_lines.extend( [ [0]*dim_self + l
                            for l in other.line_generator() ] )

        parent = self.parent().change_ring(new_ring, ambient_dim=self.ambient_dim() + other.ambient_dim())
        return parent.element_class(parent, [new_vertices, new_rays, new_lines], None)

    def dilation(self, scalar):
        """
        Return the dilated (uniformly stretched) polyhedron.

        INPUT:

        - ``scalar`` -- A scalar, not necessarily in :meth:`base_ring`

        OUTPUT:

        The polyhedron dilated by that scalar, possibly coerced to a
        bigger base ring.

        EXAMPLES::

            sage: p = Polyhedron(vertices = [[t,t^2,t^3] for t in srange(2,6)])
            sage: next(p.vertex_generator())
            A vertex at (2, 4, 8)
            sage: p2 = p.dilation(2)
            sage: next(p2.vertex_generator())
            A vertex at (4, 8, 16)
            sage: p.dilation(2) == p * 2
            True

        TESTS:

        Dilation of empty polyhedra works, see :trac:`14987`::

            sage: p = Polyhedron(ambient_dim=2); p
            The empty polyhedron in ZZ^2
            sage: p.dilation(3)
            The empty polyhedron in ZZ^2

            sage: p = Polyhedron(vertices=[(1,1)], rays=[(1,0)], lines=[(0,1)])
            sage: (-p).rays()
            (A ray in the direction (-1, 0),)
            sage: (-p).lines()
            (A line in the direction (0, 1),)

            sage: (0*p).rays()
            ()
            sage: (0*p).lines()
            ()
        """
        parent = self.parent().base_extend(scalar)

        if scalar == 0:
            new_vertices = tuple(self.ambient_space().zero() for v in self.vertex_generator())
            new_rays = []
            new_lines = []
            return parent.element_class(parent, [new_vertices, new_rays, new_lines], None)

        one = parent.base_ring().one()
        sign = one if scalar > 0 else -one

        make_new_Hrep = lambda h: tuple(scalar*sign*x if i == 0 else sign*x
                                        for i, x in enumerate(h._vector))

        new_vertices = (tuple(scalar*x for x in v._vector) for v in self.vertex_generator())
        new_rays = (tuple(sign*x for x in r._vector) for r in self.ray_generator())
        new_lines = self.line_generator()
        new_inequalities = map(make_new_Hrep, self.inequality_generator())
        new_equations = map(make_new_Hrep, self.equation_generator())

        pref_rep = 'Vrep' if self.n_vertices() + self.n_rays() <= self.n_inequalities() else 'Hrep'

        return parent.element_class(parent, [new_vertices, new_rays, new_lines],
                                    [new_inequalities, new_equations],
                                    Vrep_minimal=True, Hrep_minimal=True, pref_rep=pref_rep)

    def _test_dilation(self, tester=None, **options):
        """
        Run tests on the method :meth:`.dilation`.

        TESTS::

            sage: polytopes.cross_polytope(3)._test_dilation()
        """
        if tester is None:
            tester = self._tester(**options)

        # Testing that the backend is preserved.
        tester.assertEqual(self.dilation(2*self.base_ring().gen()).backend(), self.backend())
        tester.assertEqual(self.dilation(ZZ(3)).backend(), self.backend())

        if self.n_vertices() + self.n_rays() > 40:
            # Avoid long time computations.
            return

        # Testing that the double description is set up correctly.
        if self.base_ring().is_exact():
            if self.base_ring() in (QQ, ZZ):
                p = self.base_extend(self.base_ring(), backend='field')
                (ZZ(2)*p)._test_basic_properties(tester)
                (ZZ(2)/2*p)._test_basic_properties(tester)
                (ZZ(-3)*p)._test_basic_properties(tester)
                (ZZ(-1)/2*p)._test_basic_properties(tester)
        else:
            tester.assertIsInstance(ZZ(1)/3*self, Polyhedron_base)

        try:
            from sage.rings.qqbar import AA
        except ImportError:
            return

        if self.n_vertices() > 20 or self.base_ring() is AA:
            # Avoid long time computations.
            return

        # Some sanity check on the volume (only run for relatively small instances).
        if self.dim() > -1 and self.is_compact() and self.base_ring().is_exact():
            tester.assertEqual(self.dilation(3).volume(measure='induced'), self.volume(measure='induced')*3**self.dim())

        from sage.rings.number_field.number_field import QuadraticField
        K1 = QuadraticField(2, embedding=AA(2).sqrt())
        sqrt2 = K1.gen()
        K2 = QuadraticField(3, embedding=AA(3).sqrt())
        sqrt3 = K2.gen()

        if self.base_ring() in (QQ,ZZ,AA,RDF):
            tester.assertIsInstance(sqrt2*self, Polyhedron_base)
            tester.assertIsInstance(sqrt3*self, Polyhedron_base)
        elif hasattr(self.base_ring(), "composite_fields"):
            for scalar, K in ((sqrt2, K1), (sqrt3, K2)):
                new_ring = None
                try:
                    new_ring = self.base_ring().composite_fields()[0]
                except:
                    # This isn't about testing composite fields.
                    pass
                if new_ring:
                    p = self.change_ring(new_ring)
                    tester.assertIsInstance(scalar*p, Polyhedron_base)

    def linear_transformation(self, linear_transf, new_base_ring=None):
        """
        Return the linear transformation of ``self``.

        INPUT:

        - ``linear_transf`` -- a matrix, not necessarily in :meth:`base_ring`
        - ``new_base_ring`` -- ring (optional); specify the new base ring;
          may avoid coercion failure

        OUTPUT:

        The polyhedron transformed by that matrix, possibly coerced to a
        bigger base ring.

        EXAMPLES::

            sage: b3 = polytopes.Birkhoff_polytope(3)
            sage: proj_mat=matrix([[0,1,0,0,0,0,0,0,0],[0,0,0,1,0,0,0,0,0],[0,0,0,0,0,1,0,0,0],[0,0,0,0,0,0,0,1,0]])
            sage: b3_proj = proj_mat * b3; b3_proj
            A 3-dimensional polyhedron in ZZ^4 defined as the convex hull of 5 vertices

            sage: square = polytopes.regular_polygon(4)                         # optional - sage.rings.number_field
            sage: square.vertices_list()                                        # optional - sage.rings.number_field
            [[0, -1], [1, 0], [-1, 0], [0, 1]]
            sage: transf = matrix([[1,1],[0,1]])                                # optional - sage.rings.number_field
            sage: sheared = transf * square                                     # optional - sage.rings.number_field
            sage: sheared.vertices_list()                                       # optional - sage.rings.number_field
            [[-1, -1], [1, 0], [-1, 0], [1, 1]]
            sage: sheared == square.linear_transformation(transf)               # optional - sage.rings.number_field
            True

        Specifying the new base ring may avoid coercion failure::

            sage: K.<sqrt2> = QuadraticField(2)                                 # optional - sage.rings.number_field
            sage: L.<sqrt3> = QuadraticField(3)                                 # optional - sage.rings.number_field
            sage: P = polytopes.cube()*sqrt2                                    # optional - sage.rings.number_field
            sage: M = matrix([[sqrt3, 0, 0], [0, sqrt3, 0], [0, 0, 1]])         # optional - sage.rings.number_field
            sage: P.linear_transformation(M, new_base_ring=K.composite_fields(L)[0])   # optional - sage.rings.number_field
            A 3-dimensional polyhedron in (Number Field in sqrt2sqrt3 with defining polynomial x^4 - 10*x^2 + 1 with sqrt2sqrt3 = 0.3178372451957823?)^3 defined as the convex hull of 8 vertices

        Linear transformation without specified new base ring fails in this case::

            sage: M*P                                                           # optional - sage.rings.number_field
            Traceback (most recent call last):
            ...
            TypeError: unsupported operand parent(s) for *: 'Full MatrixSpace of 3 by 3 dense matrices over Number Field in sqrt3 with defining polynomial x^2 - 3 with sqrt3 = 1.732050807568878?' and 'Full MatrixSpace of 3 by 8 dense matrices over Number Field in sqrt2 with defining polynomial x^2 - 2 with sqrt2 = 1.414213562373095?'

        TESTS:

        Linear transformation respects backend::

            sage: P = polytopes.simplex(backend='field')
            sage: t = matrix([[1,1,1,1],[0,1,1,1],[0,0,1,1],[0,0,0,1]])
            sage: P.linear_transformation(t).backend()
            'field'

        Check that coercion works::

            sage: (1.0 * proj_mat) * b3
            A 3-dimensional polyhedron in RDF^4 defined as the convex hull of 5 vertices
            sage: (1/1 * proj_mat) * b3
            A 3-dimensional polyhedron in QQ^4 defined as the convex hull of 5 vertices
            sage: (AA(2).sqrt() * proj_mat) * b3                                # optional - sage.rings.number_field
            A 3-dimensional polyhedron in AA^4 defined as the convex hull of 5 vertices

        Check that zero-matrices act correctly::

            sage: Matrix([]) * b3
            A 0-dimensional polyhedron in ZZ^0 defined as the convex hull of 1 vertex
            sage: Matrix([[0 for _ in range(9)]]) * b3
            A 0-dimensional polyhedron in ZZ^1 defined as the convex hull of 1 vertex
            sage: Matrix([[0 for _ in range(9)] for _ in range(4)]) * b3
            A 0-dimensional polyhedron in ZZ^4 defined as the convex hull of 1 vertex
            sage: Matrix([[0 for _ in range(8)]]) * b3
            Traceback (most recent call last):
            ...
            TypeError: unsupported operand parent(s) for *: 'Full MatrixSpace of 1 by 8 dense matrices over Integer Ring' and 'Full MatrixSpace of 9 by 6 dense matrices over Integer Ring'
            sage: Matrix(ZZ, []) * b3
            A 0-dimensional polyhedron in ZZ^0 defined as the convex hull of 1 vertex
            sage: Matrix(ZZ, [[],[]]) * b3
            Traceback (most recent call last):
            ...
            TypeError: unsupported operand parent(s) for *: 'Full MatrixSpace of 2 by 0 dense matrices over Integer Ring' and 'Full MatrixSpace of 9 by 6 dense matrices over Integer Ring'

        Check that the precomputed double description is correct::

            sage: P = polytopes.permutahedron(4)
            sage: Q = P.change_ring(QQ, backend='field')
            sage: P.affine_hull_projection() == Q.affine_hull_projection()
            True

            sage: M = matrix([[1, 2, 3, 4], [2, 3, 4, 5], [0, 0, 5, 1], [0, 2, 0, 3]])
            sage: M*P == M*Q
            True

            sage: M = matrix([[1, 2, 3, 4], [2, 3, 4, 5], [0, 0, 5, 1], [0, 2, 0, 3], [0, 1, 0, -3]])
            sage: M*P == M*Q
            True
        """
        is_injective = False
        if linear_transf.nrows() != 0:
            if new_base_ring:
                R = new_base_ring
            else:
                R = self.base_ring()

            # Multiplying a matrix with a vector is slow.
            # So we multiply the entire vertex matrix etc.
            # Still we create generators, as possibly the Vrepresentation will be discarded later on.
            if self.n_vertices():
                new_vertices = ( v for v in ((linear_transf*self.vertices_matrix(R)).transpose()) )
            else:
                new_vertices = ()
            if self.n_rays():
                new_rays = ( r for r in matrix(R, self.rays())*linear_transf.transpose() )
            else:
                new_rays = ()
            if self.n_lines():
                new_lines = ( l for l in matrix(R, self.lines())*linear_transf.transpose() )
            else:
                new_lines = ()

            if self.is_compact() and self.n_vertices() and self.n_inequalities():
                homogeneous_basis = matrix(R, ( [1] + list(v) for v in self.an_affine_basis() )).transpose()

                # To convert first to a list and then to a matrix seems to be necessary to obtain a meaningful error,
                # in case the number of columns doesn't match the dimension.
                new_homogeneous_basis = matrix(list( [1] + list(linear_transf*vector(R, v)) for v in self.an_affine_basis()) ).transpose()

                if self.dim() + 1 == new_homogeneous_basis.rank():
                    # The transformation is injective on the polytope.
                    is_injective = True

                    # Let V be the homogeneous vertex matrix (each vertex a column)
                    # and M the linear transformation.
                    # Then M*V is the new homogeneous vertex matrix.

                    # Let H be the inequalities matrix (each inequality a row).
                    # If we find N such that N*M*V = V than the new inequalities are
                    # given by H*N.

                    # Note that such N must exist, as our map is injective on the polytope.
                    # It is uniquely defined by considering a basis of the homogeneous vertices.
                    N = new_homogeneous_basis.solve_left(homogeneous_basis)
                    new_inequalities = ( h for h in matrix(R, self.inequalities())*N )

                    # The equations are the left kernel matrix of the homogeneous vertices
                    # or equivalently a basis thereof.
                    new_equations = (new_homogeneous_basis.transpose()).right_kernel_matrix()

        else:
            new_vertices = [[] for v in self.vertex_generator() ]
            new_rays = []
            new_lines = []

        new_dim = linear_transf.nrows()
        par = self.parent()

        if new_base_ring:
            new_parent = par.change_ring(new_base_ring, ambient_dim=new_dim)
        else:
            new_parent = par.base_extend(linear_transf.base_ring(), ambient_dim=new_dim)

        if is_injective:
            # Set up with both Vrepresentation and Hrepresentation.
            pref_rep = 'Vrep' if self.n_vertices() <= self.n_inequalities() else 'Hrep'

            return new_parent.element_class(new_parent, [new_vertices, new_rays, new_lines],
                                            [new_inequalities, new_equations],
                                            Vrep_minimal=True, Hrep_minimal=True, pref_rep=pref_rep)

        return new_parent.element_class(new_parent, [tuple(new_vertices), tuple(new_rays), tuple(new_lines)], None)

    def _test_linear_transformation(self, tester=None, **options):
        """
        Run some tests on linear transformation.

        TESTS::

            sage: Polyhedron(rays=[(0,1)])._test_linear_transformation()
        """
        if tester is None:
            tester = self._tester(**options)

        if self.n_vertices() > 200 or self.n_facets() > 200:
            # Avoid very long doctests.
            return

        # Check that :trac:`30146` is fixed.
        from sage.matrix.special import identity_matrix
        tester.assertEqual(self, self.linear_transformation(identity_matrix(self.ambient_dim())))

    def _acted_upon_(self, actor, self_on_left):
        """
        Implement the action by scalars, vectors, matrices or other polyhedra.

        INPUT:

        - ``actor`` -- one of the following:
          - a scalar, not necessarily in :meth:`base_ring`,
          - a :class:`Polyhedron`,
          - a :class:`sage.modules.free_module_element.vector`,
          - a :class:`sage.matrix.constructor.matrix`,
        - ``self_on_right`` -- must be ``False`` for actor a matrix;
          ignored otherwise

        OUTPUT:

        - Dilation for a scalar
        - Product for a polyhedron
        - Translation for a vector
        - Linear transformation for a matrix

        EXAMPLES:

        ``actor`` is a scalar::

             sage: p = Polyhedron(vertices = [[t,t^2,t^3] for t in srange(2,6)])
             sage: p._acted_upon_(2, True) == p.dilation(2)
             True
             sage: p*2 == p.dilation(2)
             True

        ``actor`` is a polyhedron::

             sage: p*p == p.product(p)
             True

        ``actor`` is a vector::

             sage: p + vector(ZZ,[1,2,3]) == p.translation([1,2,3])
             True

        ``actor`` is a matrix::

             sage: matrix(ZZ,[[1,2,3]]) * p
             A 1-dimensional polyhedron in ZZ^1 defined as the convex hull of 2 vertices

        A matrix must act from the left::

             sage: p * matrix(ZZ, [[1,2,3]]*3)
             Traceback (most recent call last):
             ...
             ValueError: matrices should act on the left
        """
        if is_Polyhedron(actor):
            return self.product(actor)
        elif is_Vector(actor):
            return self.translation(actor)
        elif is_Matrix(actor):
            if self_on_left:
                raise ValueError("matrices should act on the left")
            else:
                return self.linear_transformation(actor)
        else:
            return self.dilation(actor)

    def __neg__(self):
        """
        Negation of a polytope is defined as inverting the coordinates.

        EXAMPLES::

            sage: t = polytopes.simplex(3,project=False);  t.vertices()
            (A vertex at (0, 0, 0, 1), A vertex at (0, 0, 1, 0),
             A vertex at (0, 1, 0, 0), A vertex at (1, 0, 0, 0))
            sage: neg_ = -t
            sage: neg_.vertices()
            (A vertex at (-1, 0, 0, 0), A vertex at (0, -1, 0, 0),
             A vertex at (0, 0, -1, 0), A vertex at (0, 0, 0, -1))

        TESTS::

            sage: p = Polyhedron(ieqs=[[1,1,0]])
            sage: p.rays()
            (A ray in the direction (1, 0),)
            sage: pneg = p.__neg__()
            sage: pneg.rays()
            (A ray in the direction (-1, 0),)
        """
        return self.dilation(-1)

    def __truediv__(self, scalar):
        """
        Divide by a scalar factor.

        See :meth:`dilation` for details.

        EXAMPLES::

            sage: p = Polyhedron(vertices = [[t,t^2,t^3] for t in srange(2,4)])
            sage: (p/5).Vrepresentation()
            (A vertex at (2/5, 4/5, 8/5), A vertex at (3/5, 9/5, 27/5))
            sage: (p/int(5)).Vrepresentation()
            (A vertex at (0.4, 0.8, 1.6), A vertex at (0.6, 1.8, 5.4))
        """
        return self.dilation(1/scalar)

    @coerce_binop
    def convex_hull(self, other):
        """
        Return the convex hull of the set-theoretic union of the two
        polyhedra.

        INPUT:

        - ``other`` -- a :class:`Polyhedron`

        OUTPUT:

        The convex hull.

        EXAMPLES::

            sage: a_simplex = polytopes.simplex(3, project=True)
            sage: verts = a_simplex.vertices()
            sage: verts = [[x[0]*3/5+x[1]*4/5, -x[0]*4/5+x[1]*3/5, x[2]] for x in verts]
            sage: another_simplex = Polyhedron(vertices = verts)
            sage: simplex_union = a_simplex.convex_hull(another_simplex)
            sage: simplex_union.n_vertices()
            7
        """
        hull_vertices = self.vertices() + other.vertices()
        hull_rays = self.rays() + other.rays()
        hull_lines = self.lines() + other.lines()
        return self.parent().element_class(self.parent(), [hull_vertices, hull_rays, hull_lines], None)

    @coerce_binop
    def intersection(self, other):
        r"""
        Return the intersection of one polyhedron with another.

        INPUT:

        - ``other`` -- a :class:`Polyhedron`

        OUTPUT:

        The intersection.

        Note that the intersection of two `\ZZ`-polyhedra might not be
        a `\ZZ`-polyhedron. In this case, a `\QQ`-polyhedron is
        returned.

        EXAMPLES::

            sage: cube = polytopes.hypercube(3)
            sage: oct = polytopes.cross_polytope(3)
            sage: cube.intersection(oct*2)
            A 3-dimensional polyhedron in ZZ^3 defined as the convex hull of 12 vertices

        As a shorthand, one may use::

            sage: cube & oct*2
            A 3-dimensional polyhedron in ZZ^3 defined as the convex hull of 12 vertices

        The intersection of two `\ZZ`-polyhedra is not necessarily a `\ZZ`-polyhedron::

            sage: P = Polyhedron([(0,0),(1,1)], base_ring=ZZ)
            sage: P.intersection(P)
            A 1-dimensional polyhedron in ZZ^2 defined as the convex hull of 2 vertices
            sage: Q = Polyhedron([(0,1),(1,0)], base_ring=ZZ)
            sage: P.intersection(Q)
            A 0-dimensional polyhedron in QQ^2 defined as the convex hull of 1 vertex
            sage: _.Vrepresentation()
            (A vertex at (1/2, 1/2),)

        TESTS:

        Check that :trac:`19012` is fixed::

            sage: K.<a> = QuadraticField(5)
            sage: P = Polyhedron([[0,0],[0,a],[1,1]])
            sage: Q = Polyhedron(ieqs=[[-1,a,1]])
            sage: P.intersection(Q)
            A 2-dimensional polyhedron in (Number Field in a with defining polynomial x^2 - 5 with a = 2.236067977499790?)^2 defined as the convex hull of 4 vertices
        """
        new_ieqs = self.inequalities() + other.inequalities()
        new_eqns = self.equations() + other.equations()
        parent = self.parent()
        try:
            intersection = parent.element_class(parent, None, [new_ieqs, new_eqns])

            # Force calculation of the vertices.
            _ = intersection.n_vertices()
            return intersection
        except TypeError as msg:
            if self.base_ring() is ZZ:
                parent = parent.base_extend(QQ)
                return parent.element_class(parent, None, [new_ieqs, new_eqns])
            else:
                raise TypeError(msg)

    __and__ = intersection

    def truncation(self, cut_frac=None):
        r"""
        Return a new polyhedron formed from two points on each edge
        between two vertices.

        INPUT:

        - ``cut_frac`` -- integer, how deeply to cut into the edge.
          Default is `\frac{1}{3}`.

        OUTPUT:

        A Polyhedron object, truncated as described above.

        EXAMPLES::

            sage: cube = polytopes.hypercube(3)
            sage: trunc_cube = cube.truncation()
            sage: trunc_cube.n_vertices()
            24
            sage: trunc_cube.n_inequalities()
            14

        TESTS::

            sage: polytopes.simplex(backend='field').truncation().backend()
            'field'
        """
        if cut_frac is None:
            cut_frac = ZZ.one() / 3

        new_vertices = []
        for e in self.bounded_edges():
            new_vertices.append((1 - cut_frac) * e[0]() + cut_frac * e[1]())
            new_vertices.append(cut_frac * e[0]() + (1 - cut_frac) * e[1]())

        new_vertices = [list(v) for v in new_vertices]
        new_rays = self.rays()
        new_lines = self.lines()

        parent = self.parent().base_extend(cut_frac)
        return parent.element_class(parent, [new_vertices, new_rays, new_lines], None)

    def face_truncation(self, face, linear_coefficients=None, cut_frac=None):
        r"""
        Return a new polyhedron formed by truncating a face by an hyperplane.

        By default, the normal vector of the hyperplane used to truncate the
        polyhedron is obtained by taking the barycenter vector of the cone
        corresponding to the truncated face in the normal fan of the
        polyhedron. It is possible to change the direction using the option
        ``linear_coefficients``.

        To determine how deep the truncation is done, the method uses the
        parameter ``cut_frac``. By default it is equal to `\frac{1}{3}`. Once
        the normal vector of the cutting hyperplane is chosen, the vertices of
        polyhedron are evaluated according to the corresponding linear
        function. The parameter `\frac{1}{3}` means that the cutting
        hyperplane is placed `\frac{1}{3}` of the way from the vertices of the
        truncated face to the next evaluated vertex.

        INPUT:

        - ``face`` -- a PolyhedronFace
        - ``linear_coefficients`` -- tuple of integer. Specifies the coefficient
          of the normal vector of the cutting hyperplane used to truncate the
          face.
          The default direction is determined using the normal fan of the
          polyhedron.
        - ``cut_frac`` -- number between 0 and 1. Determines where the
           hyperplane cuts the polyhedron. A value close to 0 cuts very close
           to the face, whereas a value close to 1 cuts very close to the next
           vertex (according to the normal vector of the cutting hyperplane).
           Default is `\frac{1}{3}`.

        OUTPUT:

        A Polyhedron object, truncated as described above.

        EXAMPLES::

            sage: Cube = polytopes.hypercube(3)
            sage: vertex_trunc1 = Cube.face_truncation(Cube.faces(0)[0])
            sage: vertex_trunc1.f_vector()
            (1, 10, 15, 7, 1)
            sage: tuple(f.ambient_V_indices() for f in vertex_trunc1.faces(2))
            ((4, 5, 6, 7, 9),
             (0, 3, 4, 8, 9),
             (0, 1, 6, 7, 8),
             (7, 8, 9),
             (2, 3, 4, 5),
             (1, 2, 5, 6),
             (0, 1, 2, 3))
            sage: vertex_trunc1.vertices()
            (A vertex at (1, -1, -1),
             A vertex at (1, 1, -1),
             A vertex at (1, 1, 1),
             A vertex at (1, -1, 1),
             A vertex at (-1, -1, 1),
             A vertex at (-1, 1, 1),
             A vertex at (-1, 1, -1),
             A vertex at (-1, -1/3, -1),
             A vertex at (-1/3, -1, -1),
             A vertex at (-1, -1, -1/3))
            sage: vertex_trunc2 = Cube.face_truncation(Cube.faces(0)[0],cut_frac=1/2)
            sage: vertex_trunc2.f_vector()
            (1, 10, 15, 7, 1)
            sage: tuple(f.ambient_V_indices() for f in vertex_trunc2.faces(2))
            ((4, 5, 6, 7, 9),
             (0, 3, 4, 8, 9),
             (0, 1, 6, 7, 8),
             (7, 8, 9),
             (2, 3, 4, 5),
             (1, 2, 5, 6),
             (0, 1, 2, 3))
            sage: vertex_trunc2.vertices()
            (A vertex at (1, -1, -1),
             A vertex at (1, 1, -1),
             A vertex at (1, 1, 1),
             A vertex at (1, -1, 1),
             A vertex at (-1, -1, 1),
             A vertex at (-1, 1, 1),
             A vertex at (-1, 1, -1),
             A vertex at (-1, 0, -1),
             A vertex at (0, -1, -1),
             A vertex at (-1, -1, 0))
            sage: vertex_trunc3 = Cube.face_truncation(Cube.faces(0)[0],cut_frac=0.3)
            sage: vertex_trunc3.vertices()
            (A vertex at (-1.0, -1.0, 1.0),
             A vertex at (-1.0, 1.0, -1.0),
             A vertex at (-1.0, 1.0, 1.0),
             A vertex at (1.0, 1.0, -1.0),
             A vertex at (1.0, 1.0, 1.0),
             A vertex at (1.0, -1.0, 1.0),
             A vertex at (1.0, -1.0, -1.0),
             A vertex at (-0.4, -1.0, -1.0),
             A vertex at (-1.0, -0.4, -1.0),
             A vertex at (-1.0, -1.0, -0.4))
            sage: edge_trunc = Cube.face_truncation(Cube.faces(1)[11])
            sage: edge_trunc.f_vector()
            (1, 10, 15, 7, 1)
            sage: tuple(f.ambient_V_indices() for f in edge_trunc.faces(2))
            ((0, 5, 6, 7),
             (1, 4, 5, 6, 8),
             (6, 7, 8, 9),
             (0, 2, 3, 7, 9),
             (1, 2, 8, 9),
             (0, 3, 4, 5),
             (1, 2, 3, 4))
             sage: face_trunc = Cube.face_truncation(Cube.faces(2)[2])
             sage: face_trunc.vertices()
             (A vertex at (1, -1, -1),
              A vertex at (1, 1, -1),
              A vertex at (1, 1, 1),
              A vertex at (1, -1, 1),
              A vertex at (-1/3, -1, 1),
              A vertex at (-1/3, 1, 1),
              A vertex at (-1/3, 1, -1),
              A vertex at (-1/3, -1, -1))
             sage: face_trunc.face_lattice().is_isomorphic(Cube.face_lattice())
             True

        TESTS:

        Testing that the backend is preserved::

            sage: Cube = polytopes.cube(backend='field')
            sage: face_trunc = Cube.face_truncation(Cube.faces(2)[0])
            sage: face_trunc.backend()
            'field'

        Testing that :trac:`28506` is fixed::

            sage: P = polytopes.twenty_four_cell()
            sage: P = P.dilation(6)
            sage: P = P.change_ring(ZZ)
            sage: P.face_truncation(P.faces(2)[0], cut_frac=1)
            A 4-dimensional polyhedron in QQ^4 defined as the convex hull of 27 vertices
        """
        if cut_frac is None:
            cut_frac = ZZ.one() / 3

        face_vertices = face.vertices()

        normal_vectors = []

        for facet in self.Hrepresentation():
            if all(facet.contains(x) and not facet.interior_contains(x)
                   for x in face_vertices):
                # The facet contains the face
                normal_vectors.append(facet.A())

        if linear_coefficients is not None:
            normal_vector = sum(linear_coefficients[i]*normal_vectors[i]
                                for i in range(len(normal_vectors)))
        else:
            normal_vector = sum(normal_vectors)

        B = - normal_vector * (face_vertices[0].vector())

        linear_evaluation = set(-normal_vector * (v.vector()) for v in self.vertices())

        if B == max(linear_evaluation):
            C = max(linear_evaluation.difference(set([B])))
        else:
            C = min(linear_evaluation.difference(set([B])))

        cut_height = (1 - cut_frac) * B + cut_frac * C
        ineq_vector = tuple([cut_height]) + tuple(normal_vector)

        new_ieqs = self.inequalities_list() + [ineq_vector]
        new_eqns = self.equations_list()

        # Some vertices might need fractions.
        parent = self.parent().base_extend(cut_frac/1)
        return parent.element_class(parent, None, [new_ieqs, new_eqns])

    def stack(self, face, position=None):
        r"""
        Return a new polyhedron formed by stacking onto a ``face``. Stacking a
        face adds a new vertex located slightly outside of the designated face.

        INPUT:

        - ``face`` -- a PolyhedronFace

        - ``position`` -- a positive number. Determines a relative distance
          from the barycenter of ``face``. A value close to 0 will place the
          new vertex close to the face and a large value further away. Default
          is `1`. If the given value is too large, an error is returned.

        OUTPUT:

        A Polyhedron object

        EXAMPLES::

            sage: cube = polytopes.cube()
            sage: square_face = cube.facets()[2]
            sage: stacked_square = cube.stack(square_face)
            sage: stacked_square.f_vector()
            (1, 9, 16, 9, 1)

            sage: edge_face = cube.faces(1)[3]
            sage: stacked_edge = cube.stack(edge_face)
            sage: stacked_edge.f_vector()
            (1, 9, 17, 10, 1)

            sage: cube.stack(cube.faces(0)[0])
            Traceback (most recent call last):
            ...
            ValueError: cannot stack onto a vertex

            sage: stacked_square_half = cube.stack(square_face,position=1/2)
            sage: stacked_square_half.f_vector()
            (1, 9, 16, 9, 1)
            sage: stacked_square_large = cube.stack(square_face,position=10)

            sage: hexaprism = polytopes.regular_polygon(6).prism()              # optional - sage.rings.number_field
            sage: hexaprism.f_vector()                                          # optional - sage.rings.number_field
            (1, 12, 18, 8, 1)
            sage: square_face = hexaprism.faces(2)[2]                           # optional - sage.rings.number_field
            sage: stacked_hexaprism = hexaprism.stack(square_face)              # optional - sage.rings.number_field
            sage: stacked_hexaprism.f_vector()                                  # optional - sage.rings.number_field
            (1, 13, 22, 11, 1)

            sage: hexaprism.stack(square_face,position=4)                       # optional - sage.rings.number_field
            Traceback (most recent call last):
            ...
            ValueError: the chosen position is too large

            sage: s = polytopes.simplex(7)
            sage: f = s.faces(3)[69]
            sage: sf = s.stack(f); sf
            A 7-dimensional polyhedron in QQ^8 defined as the convex hull of 9 vertices
            sage: sf.vertices()
            (A vertex at (-4, -4, -4, -4, 17/4, 17/4, 17/4, 17/4),
             A vertex at (0, 0, 0, 0, 0, 0, 0, 1),
             A vertex at (0, 0, 0, 0, 0, 0, 1, 0),
             A vertex at (0, 0, 0, 0, 0, 1, 0, 0),
             A vertex at (0, 0, 0, 0, 1, 0, 0, 0),
             A vertex at (0, 0, 0, 1, 0, 0, 0, 0),
             A vertex at (0, 0, 1, 0, 0, 0, 0, 0),
             A vertex at (0, 1, 0, 0, 0, 0, 0, 0),
             A vertex at (1, 0, 0, 0, 0, 0, 0, 0))

        It is possible to stack on unbounded faces::

            sage: Q = Polyhedron(vertices=[[0,1],[1,0]],rays=[[1,1]])
            sage: E = Q.faces(1)
            sage: Q.stack(E[0],1/2).Vrepresentation()
            (A vertex at (0, 1),
             A vertex at (1, 0),
             A ray in the direction (1, 1),
             A vertex at (2, 0))
            sage: Q.stack(E[1],1/2).Vrepresentation()
            (A vertex at (0, 1),
             A vertex at (0, 2),
             A vertex at (1, 0),
             A ray in the direction (1, 1))
            sage: Q.stack(E[2],1/2).Vrepresentation()
            (A vertex at (0, 0),
             A vertex at (0, 1),
             A vertex at (1, 0),
             A ray in the direction (1, 1))

        Stacking requires a proper face::

            sage: Q.stack(Q.faces(2)[0])
            Traceback (most recent call last):
            ...
            ValueError: can only stack on proper face

        TESTS:

        Checking that the backend is preserved::

            sage: Cube = polytopes.cube(backend='field')
            sage: stack = Cube.stack(Cube.faces(2)[0])
            sage: stack.backend()
            'field'

        Taking the stacking vertex too far with the parameter ``position``
        may result in a failure to produce the desired
        (combinatorial type of) polytope.
        The interval of permitted values is always open.
        This is the smallest unpermitted value::

            sage: P = polytopes.octahedron()
            sage: P.stack(P.faces(2)[0], position=4)
            Traceback (most recent call last):
            ...
            ValueError: the chosen position is too large

        Testing that :trac:`29057` is fixed::

            sage: P = polytopes.cross_polytope(4)
            sage: P.stack(P.faces(3)[0])
            A 4-dimensional polyhedron in QQ^4 defined as the convex hull of 9 vertices
        """
        from sage.geometry.polyhedron.face import PolyhedronFace
        if not isinstance(face, PolyhedronFace):
            raise TypeError("{} should be a PolyhedronFace of {}".format(face, self))
        elif face.dim() == 0:
            raise ValueError("cannot stack onto a vertex")
        elif face.dim() == -1 or face.dim() == self.dim():
            raise ValueError("can only stack on proper face")
        if position is None:
            position = 1

        barycenter = ZZ.one()*sum([v.vector() for v in face.vertices()]) / len(face.vertices())
        locus_polyhedron = face.stacking_locus()
        repr_point = locus_polyhedron.representative_point()
        new_vertex = (1-position)*barycenter + position*repr_point
        if not locus_polyhedron.relative_interior_contains(new_vertex):
            raise ValueError("the chosen position is too large")

        parent = self.parent().base_extend(new_vertex)
        return parent.element_class(parent, [self.vertices() + (new_vertex,), self.rays(), self.lines()], None)

    def wedge(self, face, width=1):
        r"""
        Return the wedge over a ``face`` of the polytope ``self``.

        The wedge over a face `F` of a polytope `P` with width `w \not= 0`
        is defined as:

        .. MATH::

            (P \times \mathbb{R}) \cap \{a^\top x + |w x_{d+1}| \leq b\}

        where `\{x | a^\top x = b\}` is a supporting hyperplane defining `F`.

        INPUT:

        - ``face`` -- a PolyhedronFace of ``self``, the face which we take
          the wedge over
        - ``width`` -- a nonzero number (default: ``1``);
          specifies how wide the wedge will be

        OUTPUT:

        A (bounded) polyhedron

        EXAMPLES::

            sage: P_4 = polytopes.regular_polygon(4)                                              # optional - sage.rings.number_field
            sage: W1 = P_4.wedge(P_4.faces(1)[0]); W1                                             # optional - sage.rings.number_field
            A 3-dimensional polyhedron in AA^3 defined as the convex hull of 6 vertices
            sage: triangular_prism = polytopes.regular_polygon(3).prism()                         # optional - sage.rings.number_field
            sage: W1.is_combinatorially_isomorphic(triangular_prism)  # optional - sage.graphs    # optional - sage.rings.number_field
            True

            sage: Q = polytopes.hypersimplex(4,2)
            sage: W2 = Q.wedge(Q.faces(2)[7]); W2
            A 4-dimensional polyhedron in QQ^5 defined as the convex hull of 9 vertices
            sage: W2.vertices()
            (A vertex at (1, 1, 0, 0, 1),
             A vertex at (1, 1, 0, 0, -1),
             A vertex at (1, 0, 1, 0, 1),
             A vertex at (1, 0, 1, 0, -1),
             A vertex at (1, 0, 0, 1, 1),
             A vertex at (1, 0, 0, 1, -1),
             A vertex at (0, 0, 1, 1, 0),
             A vertex at (0, 1, 1, 0, 0),
             A vertex at (0, 1, 0, 1, 0))

            sage: W3 = Q.wedge(Q.faces(1)[11]); W3
            A 4-dimensional polyhedron in QQ^5 defined as the convex hull of 10 vertices
            sage: W3.vertices()
            (A vertex at (1, 1, 0, 0, -2),
             A vertex at (1, 1, 0, 0, 2),
             A vertex at (1, 0, 1, 0, -2),
             A vertex at (1, 0, 1, 0, 2),
             A vertex at (1, 0, 0, 1, 1),
             A vertex at (1, 0, 0, 1, -1),
             A vertex at (0, 1, 0, 1, 0),
             A vertex at (0, 1, 1, 0, 1),
             A vertex at (0, 0, 1, 1, 0),
             A vertex at (0, 1, 1, 0, -1))

            sage: C_3_7 = polytopes.cyclic_polytope(3,7)
            sage: P_6 = polytopes.regular_polygon(6)                                              # optional - sage.rings.number_field
            sage: W4 = P_6.wedge(P_6.faces(1)[0])                                                 # optional - sage.rings.number_field
            sage: W4.is_combinatorially_isomorphic(C_3_7.polar())     # optional - sage.graphs    # optional - sage.rings.number_field
            True

        REFERENCES:

        For more information, see Chapter 15 of [HoDaCG17]_.

        TESTS:

        The backend should be preserved as long as the value of width permits.
        The base_ring will change to the field of fractions of the current
        base_ring, unless width forces a different ring. ::

            sage: P = polytopes.cyclic_polytope(3,7, base_ring=ZZ, backend='field')
            sage: W1 = P.wedge(P.faces(2)[0]); W1.base_ring(); W1.backend()
            Rational Field
            'field'
            sage: W2 = P.wedge(P.faces(2)[0], width=5/2); W2.base_ring(); W2.backend()
            Rational Field
            'field'
            sage: W2 = P.wedge(P.faces(2)[9], width=4/2); W2.base_ring(); W2.backend()
            Rational Field
            'field'
            sage: W2.vertices()
            (A vertex at (3, 9, 27, -1/2),
             A vertex at (4, 16, 64, -2),
             A vertex at (6, 36, 216, -10),
             A vertex at (5, 25, 125, -5),
             A vertex at (2, 4, 8, 0),
             A vertex at (1, 1, 1, 0),
             A vertex at (0, 0, 0, 0),
             A vertex at (3, 9, 27, 1/2),
             A vertex at (4, 16, 64, 2),
             A vertex at (6, 36, 216, 10),
             A vertex at (5, 25, 125, 5))
            sage: W2 = P.wedge(P.faces(2)[2], width=1.0); W2.base_ring(); W2.backend()
            Real Double Field
            'cdd'
        """
        width = width*ZZ.one()

        if not self.is_compact():
            raise ValueError("polyhedron 'self' must be a polytope")

        if width == 0:
            raise ValueError("the width should be nonzero")

        from sage.geometry.polyhedron.face import PolyhedronFace
        if not isinstance(face, PolyhedronFace):
            raise TypeError("{} should be a PolyhedronFace of {}".format(face, self))

        F_Hrep = vector([0]*(self.ambient_dim()+1))
        for facet in face.ambient_Hrepresentation():
            if facet.is_inequality():
                F_Hrep = F_Hrep + facet.vector()
        F_Hrep = list(F_Hrep)

        # Preserve the backend, if value of ``width`` permits.
        backend = None
        from .parent import does_backend_handle_base_ring
        if does_backend_handle_base_ring(width.base_ring().fraction_field(), self.backend()):
            backend = self.backend()

        L = Polyhedron(lines=[[1]])
        Q = self.product(L)
        ieqs = [F_Hrep + [width], F_Hrep + [-width]]
        H = Polyhedron(ieqs=ieqs, backend=backend)
        return Q.intersection(H)

    def lawrence_extension(self, v):
        """
        Return the Lawrence extension of ``self`` on the point ``v``.

        Let `P` be a polytope and `v` be a vertex of `P` or a point outside
        `P`. The Lawrence extension of `P` on `v` is the convex hull of
        `(v,1),(v,2)` and `(u,0)` for all vertices `u` in `P` other than `v`
        if `v` is a vertex.

        INPUT:
            - ``v`` -- a vertex of ``self`` or a point outside it

        EXAMPLES::

            sage: P = polytopes.cube()
            sage: P.lawrence_extension(P.vertices()[0])
            A 4-dimensional polyhedron in ZZ^4 defined as the convex hull of 9 vertices
            sage: P.lawrence_extension([-1,-1,-1])
            A 4-dimensional polyhedron in ZZ^4 defined as the convex hull of 9 vertices

        REFERENCES:

            For more information, see Section 6.6 of [Zie2007]_.
        """
        if not self.is_compact():
            raise NotImplementedError("self must be a polytope")

        V = self.vertices_list()
        v = list(v)

        if self.contains(v) and (v not in V):
            raise ValueError("{} must not be a vertex or outside self".format(v))

        lambda_V = [u + [0] for u in V if u != v] + [v+[1]] + [v+[2]]
        parent = self.parent().base_extend(vector(v), ambient_dim=self.ambient_dim() + 1)
        return parent.element_class(parent, [lambda_V, [], []], None)

    def lawrence_polytope(self):
        r"""
        Return the Lawrence polytope of ``self``.

        Let `P` be a `d`-polytope in `\RR^r` with `n` vertices. The Lawrence
        polytope of `P` is the polytope whose vertices are the columns of the
        following `(r+n)`-by-`2n` matrix.

        .. MATH::

            \begin{pmatrix}
             V      &   V    \\
             I_n    &   2I_n
            \end{pmatrix},

        where `V` is the `r`-by-`n` vertices matrix of `P`.

        EXAMPLES::

            sage: P = polytopes.octahedron()
            sage: L = P.lawrence_polytope(); L
            A 9-dimensional polyhedron in ZZ^9 defined as the convex hull of 12 vertices
            sage: V = P.vertices_list()
            sage: i = 0
            sage: for v in V:
            ....:     v = v + i*[0]
            ....:     P = P.lawrence_extension(v)
            ....:     i = i + 1
            sage: P == L
            True

        REFERENCES:

            For more information, see Section 6.6 of [Zie2007]_.
        """
        from sage.matrix.constructor import block_matrix

        if not self.is_compact():
            raise NotImplementedError("self must be a polytope")

        V = self.vertices_matrix().transpose()
        n = self.n_vertices()
        I_n = matrix.identity(n)
        lambda_V = block_matrix([[V, I_n], [V, 2*I_n]])
        parent = self.parent().change_ring(self.base_ring(), ambient_dim=self.ambient_dim() + n)
        return parent.element_class(parent, [lambda_V, [], []], None)

    def _test_lawrence(self, tester=None, **options):
        """
        Run tests on the methods related to lawrence extensions.

        TESTS:

        Check that :trac:`28725` is fixed::

            sage: polytopes.regular_polygon(3)._test_lawrence()                 # optional - sage.rings.number_field

        Check that :trac:`30293` is fixed::

            sage: polytopes.cube()._test_lawrence()
        """
        if tester is None:
            tester = self._tester(**options)

        if self.backend() == 'normaliz' and not self.base_ring() in (ZZ, QQ):
            # Speeds up the doctest for significantly.
            self = self.change_ring(self._normaliz_field)

        if not self.is_compact():
            with tester.assertRaises(NotImplementedError):
                self.lawrence_polytope()
            with tester.assertRaises(NotImplementedError):
                self.lawrence_extension(self.vertices()[0])
            return

        if self.n_vertices() > 1:
            # ``v`` must be a vertex or outside ``self``.
            with tester.assertRaises(ValueError):
                self.lawrence_extension(self.center())

        if self.n_vertices() >= 40 or self.n_facets() > 40:
            # Avoid very long tests.
            return

        if self.n_vertices():
            from sage.misc.prandom import randint
            v = self.vertices()[randint(0, self.n_vertices()-1)].vector()

            # A lawrence extension with a vertex.
            P = self.lawrence_extension(v)
            tester.assertEqual(self.dim() + 1, P.dim())
            tester.assertEqual(self.n_vertices() + 1, P.n_vertices())
            tester.assertEqual(self.backend(), P.backend())

            if self.n_vertices() > 1:
                # A lawrence extension with a point outside of the polyhedron.
                Q = self.lawrence_extension(2*v - self.center())
                tester.assertEqual(self.dim() + 1, Q.dim())
                tester.assertEqual(self.n_vertices() + 2, Q.n_vertices())
                tester.assertEqual(self.backend(), Q.backend())  # Any backend should handle the fraction field.

                import warnings

                with warnings.catch_warnings():
                    warnings.simplefilter("error")
                    try:
                        from sage.rings.real_double_field import RDF
                        two = RDF(2.0)
                        # Implicitly checks :trac:`30328`.
                        R = self.lawrence_extension(two * v - self.center())
                        tester.assertEqual(self.dim() + 1, R.dim())
                        tester.assertEqual(self.n_vertices() + 2, R.n_vertices())

                        tester.assertTrue(Q.is_combinatorially_isomorphic(R))
                    except ImportError:
                        # RDF not available
                        pass
                    except UserWarning:
                        # Data is numerically complicated.
                        pass
                    except ValueError as err:
                        if "Numerical inconsistency" not in err.args[0]:
                            raise err

        if self.n_vertices() >= 12 or (self.base_ring() not in (ZZ, QQ) and self.backend() == 'field'):
            # Avoid very long tests.
            return

        P = self.lawrence_polytope()
        tester.assertEqual(self.dim() + self.n_vertices(), P.dim())
        tester.assertEqual(self.n_vertices()*2, P.n_vertices())
        tester.assertEqual(self.backend(), P.backend())
        tester.assertTrue(P.is_lawrence_polytope())

        # Construct the lawrence polytope iteratively by lawrence extensions.
        V = self.vertices_list()
        Q = self
        i = 0
        for v in V:
            v = v + i*[0]
            Q = Q.lawrence_extension(v)
            i = i + 1
        tester.assertEqual(P, Q)

    def barycentric_subdivision(self, subdivision_frac=None):
        r"""
        Return the barycentric subdivision of a compact polyhedron.

        DEFINITION:

        The barycentric subdivision of a compact polyhedron is a standard way
        to triangulate its faces in such a way that maximal faces correspond to
        flags of faces of the starting polyhedron (i.e. a maximal chain in the
        face lattice of the polyhedron). As a simplicial complex, this is known
        as the order complex of the face lattice of the polyhedron.

        REFERENCE:

        See :wikipedia:`Barycentric_subdivision`
        Section 6.6, Handbook of Convex Geometry, Volume A, edited by P.M. Gruber and J.M.
        Wills. 1993, North-Holland Publishing Co..

        INPUT:

        - ``subdivision_frac`` -- number. Gives the proportion how far the new
          vertices are pulled out of the polytope. Default is `\frac{1}{3}` and
          the value should be smaller than `\frac{1}{2}`. The subdivision is
          computed on the polar polyhedron.

        OUTPUT:

        A Polyhedron object, subdivided as described above.

        EXAMPLES::

            sage: P = polytopes.hypercube(3)
            sage: P.barycentric_subdivision()
            A 3-dimensional polyhedron in QQ^3 defined as the convex hull
            of 26 vertices
            sage: P = Polyhedron(vertices=[[0,0,0],[0,1,0],[1,0,0],[0,0,1]])
            sage: P.barycentric_subdivision()
            A 3-dimensional polyhedron in QQ^3 defined as the convex hull
            of 14 vertices
            sage: P = Polyhedron(vertices=[[0,1,0],[0,0,1],[1,0,0]])
            sage: P.barycentric_subdivision()
            A 2-dimensional polyhedron in QQ^3 defined as the convex hull
            of 6 vertices
            sage: P = polytopes.regular_polygon(4, base_ring=QQ)                # optional - sage.rings.number_field
            sage: P.barycentric_subdivision()                                   # optional - sage.rings.number_field
            A 2-dimensional polyhedron in QQ^2 defined as the convex hull of 8
            vertices

        TESTS::

            sage: P.barycentric_subdivision(1/2)
            Traceback (most recent call last):
            ...
            ValueError: the subdivision fraction should be between 0 and 1/2
            sage: P = Polyhedron(ieqs=[[1,0,1],[0,1,0],[1,0,0],[0,0,1]])
            sage: P.barycentric_subdivision()
            Traceback (most recent call last):
            ...
            ValueError: the polytope has to be compact
            sage: P = Polyhedron(vertices=[[0,0,0],[0,1,0],[1,0,0],[0,0,1]], backend='field')
            sage: P.barycentric_subdivision()
            A 3-dimensional polyhedron in QQ^3 defined as the convex hull of 14 vertices

            sage: polytopes.simplex(backend='field').barycentric_subdivision().backend()
            'field'
            sage: polytopes.cube(backend='cdd').barycentric_subdivision().backend()
            'cdd'
        """
        if subdivision_frac is None:
            subdivision_frac = ZZ.one() / 3

        if not self.is_compact():
            raise ValueError("the polytope has to be compact")
        if not (0 < subdivision_frac < ZZ.one() / 2):
            raise ValueError("the subdivision fraction should be "
                             "between 0 and 1/2")

        barycenter = self.center()
        parent = self.parent().base_extend(subdivision_frac)

        start_polar = (self - barycenter).polar(in_affine_span=True)
        polar = (self - barycenter).polar(in_affine_span=True)

        for i in range(self.dimension() - 1):

            new_ineq = []
            subdivided_faces = list(start_polar.faces(i))
            Hrep = polar.Hrepresentation()

            for face in subdivided_faces:

                face_vertices = face.vertices()
                normal_vectors = []

                for facet in Hrep:
                    if all(facet.contains(v) and not facet.interior_contains(v)
                           for v in face_vertices):
                        # The facet contains the face
                        normal_vectors.append(facet.A())

                normal_vector = sum(normal_vectors)
                B = - normal_vector * (face_vertices[0].vector())
                linear_evaluation = set([-normal_vector * (v.vector())
                                         for v in polar.vertices()])

                if B == max(linear_evaluation):
                    C = max(linear_evaluation.difference(set([B])))
                else:
                    C = min(linear_evaluation.difference(set([B])))

                ineq_vector = [(1 - subdivision_frac) * B + subdivision_frac * C] + list(normal_vector)
                new_ineq += [ineq_vector]

            new_ieqs = polar.inequalities_list() + new_ineq
            new_eqns = polar.equations_list()

            polar = parent.element_class(parent, None, [new_ieqs, new_eqns])

        return (polar.polar(in_affine_span=True)) + barycenter

    def face_lattice(self):
        """
        Return the face-lattice poset.

        OUTPUT:

        A :class:`~sage.combinat.posets.posets.FinitePoset`. Elements
        are given as
        :class:`~sage.geometry.polyhedron.face.PolyhedronFace`.

        In the case of a full-dimensional polytope, the faces are
        pairs (vertices, inequalities) of the spanning vertices and
        corresponding saturated inequalities. In general, a face is
        defined by a pair (V-rep. objects, H-rep. objects). The
        V-representation objects span the face, and the corresponding
        H-representation objects are those inequalities and equations
        that are saturated on the face.

        The bottom-most element of the face lattice is the "empty
        face". It contains no V-representation object. All
        H-representation objects are incident.

        The top-most element is the "full face". It is spanned by all
        V-representation objects. The incident H-representation
        objects are all equations and no inequalities.

        In the case of a full-dimensional polytope, the "empty face"
        and the "full face" are the empty set (no vertices, all
        inequalities) and the full polytope (all vertices, no
        inequalities), respectively.

        ALGORITHM:

        See :mod:`sage.geometry.polyhedron.combinatorial_polyhedron.face_iterator`.

        .. NOTE::

            The face lattice is not cached, as long as this creates a memory leak, see :trac:`28982`.

        EXAMPLES::

            sage: square = polytopes.hypercube(2)
            sage: fl = square.face_lattice();fl
            Finite lattice containing 10 elements
            sage: list(f.ambient_V_indices() for f in fl)
            [(), (0,), (1,), (0, 1), (2,), (1, 2), (3,), (0, 3), (2, 3), (0, 1, 2, 3)]
            sage: poset_element = fl[5]
            sage: a_face = poset_element
            sage: a_face
            A 1-dimensional face of a Polyhedron in ZZ^2 defined as the convex hull of 2 vertices
            sage: a_face.ambient_V_indices()
            (1, 2)
            sage: set(a_face.ambient_Vrepresentation()) == \
            ....: set([square.Vrepresentation(1), square.Vrepresentation(2)])
            True
            sage: a_face.ambient_Vrepresentation()
            (A vertex at (1, 1), A vertex at (-1, 1))
            sage: a_face.ambient_Hrepresentation()
            (An inequality (0, -1) x + 1 >= 0,)

        A more complicated example::

            sage: c5_10 = Polyhedron(vertices = [[i,i^2,i^3,i^4,i^5] for i in range(1,11)])
            sage: c5_10_fl = c5_10.face_lattice()
            sage: [len(x) for x in c5_10_fl.level_sets()]
            [1, 10, 45, 100, 105, 42, 1]

        Note that if the polyhedron contains lines then there is a
        dimension gap between the empty face and the first non-empty
        face in the face lattice::

            sage: line = Polyhedron(vertices=[(0,)], lines=[(1,)])
            sage: [ fl.dim() for fl in line.face_lattice() ]
            [-1, 1]

        TESTS::

            sage: c5_20 = Polyhedron(vertices = [[i,i^2,i^3,i^4,i^5]
            ....:     for i in range(1,21)])
            sage: c5_20_fl = c5_20.face_lattice() # long time
            sage: [len(x) for x in c5_20_fl.level_sets()] # long time
            [1, 20, 190, 580, 680, 272, 1]
            sage: polytopes.hypercube(2).face_lattice().plot()  # optional - sage.plot
            Graphics object consisting of 27 graphics primitives
            sage: level_sets = polytopes.cross_polytope(2).face_lattice().level_sets()
            sage: level_sets[0][0].ambient_V_indices(), level_sets[-1][0].ambient_V_indices()
            ((), (0, 1, 2, 3))

        Various degenerate polyhedra::

            sage: [[ls.ambient_V_indices() for ls in lss] for lss in Polyhedron(vertices=[[0,0,0],[1,0,0],[0,1,0]]).face_lattice().level_sets()]
            [[()], [(0,), (1,), (2,)], [(0, 1), (0, 2), (1, 2)], [(0, 1, 2)]]
            sage: [[ls.ambient_V_indices() for ls in lss] for lss in Polyhedron(vertices=[(1,0,0),(0,1,0)], rays=[(0,0,1)]).face_lattice().level_sets()]
            [[()], [(1,), (2,)], [(0, 1), (0, 2), (1, 2)], [(0, 1, 2)]]
            sage: [[ls.ambient_V_indices() for ls in lss] for lss in Polyhedron(rays=[(1,0,0),(0,1,0)], vertices=[(0,0,1)]).face_lattice().level_sets()]
            [[()], [(0,)], [(0, 1), (0, 2)], [(0, 1, 2)]]
            sage: [[ls.ambient_V_indices() for ls in lss] for lss in Polyhedron(rays=[(1,0),(0,1)], vertices=[(0,0)]).face_lattice().level_sets()]
            [[()], [(0,)], [(0, 1), (0, 2)], [(0, 1, 2)]]
            sage: [[ls.ambient_V_indices() for ls in lss] for lss in Polyhedron(vertices=[(1,),(0,)]).face_lattice().level_sets()]
            [[()], [(0,), (1,)], [(0, 1)]]
            sage: [[ls.ambient_V_indices() for ls in lss] for lss in Polyhedron(vertices=[(1,0,0),(0,1,0)], lines=[(0,0,1)]).face_lattice().level_sets()]
            [[()], [(0, 1), (0, 2)], [(0, 1, 2)]]
            sage: [[ls.ambient_V_indices() for ls in lss] for lss in Polyhedron(lines=[(1,0,0)], vertices=[(0,0,1)]).face_lattice().level_sets()]
            [[()], [(0, 1)]]
            sage: [[ls.ambient_V_indices() for ls in lss] for lss in Polyhedron(lines=[(1,0),(0,1)], vertices=[(0,0)]).face_lattice().level_sets()]
            [[()], [(0, 1, 2)]]
            sage: [[ls.ambient_V_indices() for ls in lss] for lss in Polyhedron(lines=[(1,0)], rays=[(0,1)], vertices=[(0,0)]).face_lattice().level_sets()]
            [[()], [(0, 1)], [(0, 1, 2)]]
            sage: [[ls.ambient_V_indices() for ls in lss] for lss in Polyhedron(vertices=[(0,)], lines=[(1,)]).face_lattice().level_sets()]
            [[()], [(0, 1)]]
            sage: [[ls.ambient_V_indices() for ls in lss] for lss in Polyhedron(lines=[(1,0)], vertices=[(0,0)]).face_lattice().level_sets()]
            [[()], [(0, 1)]]

        """
        from sage.combinat.posets.lattices import FiniteLatticePoset
        return FiniteLatticePoset(self.hasse_diagram())

    @cached_method
    def hasse_diagram(self):
        r"""
        Return the Hasse diagram of the face lattice of ``self``.

        This is the Hasse diagram of the poset of the faces of ``self``.

        OUTPUT: a directed graph

        EXAMPLES::

            sage: P = polytopes.regular_polygon(4).pyramid()                    # optional - sage.rings.number_field
            sage: D = P.hasse_diagram(); D                                      # optional - sage.rings.number_field
            Digraph on 20 vertices
            sage: D.degree_polynomial()                                         # optional - sage.rings.number_field
            x^5 + x^4*y + x*y^4 + y^5 + 4*x^3*y + 8*x^2*y^2 + 4*x*y^3

        Faces of an mutable polyhedron are not hashable. Hence those are not suitable as
        vertices of the hasse diagram. Use the combinatorial polyhedron instead::

            sage: P = polytopes.regular_polygon(4).pyramid()                    # optional - sage.rings.number_field
            sage: parent = P.parent()                                           # optional - sage.rings.number_field
            sage: parent = parent.change_ring(QQ, backend='ppl')                # optional - sage.rings.number_field
            sage: Q = parent._element_constructor_(P, mutable=True)             # optional - sage.rings.number_field
            sage: Q.hasse_diagram()                                             # optional - sage.rings.number_field
            Traceback (most recent call last):
            ...
            TypeError: mutable polyhedra are unhashable
            sage: C = Q.combinatorial_polyhedron()                              # optional - sage.rings.number_field
            sage: D = C.hasse_diagram()                                         # optional - sage.rings.number_field
            sage: set(D.vertices()) == set(range(20))                           # optional - sage.rings.number_field
            True
            sage: def index_to_combinatorial_face(n):
            ....:     return C.face_by_face_lattice_index(n)
            sage: D.relabel(index_to_combinatorial_face, inplace=True)          # optional - sage.rings.number_field
            sage: D.vertices()                                                  # optional - sage.rings.number_field
            [A -1-dimensional face of a 3-dimensional combinatorial polyhedron,
             A 0-dimensional face of a 3-dimensional combinatorial polyhedron,
             A 0-dimensional face of a 3-dimensional combinatorial polyhedron,
             A 0-dimensional face of a 3-dimensional combinatorial polyhedron,
             A 0-dimensional face of a 3-dimensional combinatorial polyhedron,
             A 0-dimensional face of a 3-dimensional combinatorial polyhedron,
             A 1-dimensional face of a 3-dimensional combinatorial polyhedron,
             A 1-dimensional face of a 3-dimensional combinatorial polyhedron,
             A 1-dimensional face of a 3-dimensional combinatorial polyhedron,
             A 1-dimensional face of a 3-dimensional combinatorial polyhedron,
             A 1-dimensional face of a 3-dimensional combinatorial polyhedron,
             A 1-dimensional face of a 3-dimensional combinatorial polyhedron,
             A 1-dimensional face of a 3-dimensional combinatorial polyhedron,
             A 1-dimensional face of a 3-dimensional combinatorial polyhedron,
             A 2-dimensional face of a 3-dimensional combinatorial polyhedron,
             A 2-dimensional face of a 3-dimensional combinatorial polyhedron,
             A 2-dimensional face of a 3-dimensional combinatorial polyhedron,
             A 2-dimensional face of a 3-dimensional combinatorial polyhedron,
             A 2-dimensional face of a 3-dimensional combinatorial polyhedron,
             A 3-dimensional face of a 3-dimensional combinatorial polyhedron]
            sage: D.degree_polynomial()                                         # optional - sage.rings.number_field
            x^5 + x^4*y + x*y^4 + y^5 + 4*x^3*y + 8*x^2*y^2 + 4*x*y^3
        """

        from sage.geometry.polyhedron.face import combinatorial_face_to_polyhedral_face
        C = self.combinatorial_polyhedron()
        D = C.hasse_diagram()

        def index_to_polyhedron_face(n):
            return combinatorial_face_to_polyhedral_face(
                    self, C.face_by_face_lattice_index(n))

        return D.relabel(index_to_polyhedron_face, inplace=False, immutable=True)

    def flag_f_vector(self, *args):
        r"""
        Return the flag f-vector.

        For each `-1 < i_0 < \dots < i_n < d` the flag f-vector
        counts the number of flags `F_0 \subset \dots \subset F_n`
        with `F_j` of dimension `i_j` for each `0 \leq j \leq n`,
        where `d` is the dimension of the polyhedron.

        INPUT:

        - ``args`` -- integers (optional); specify an entry of the
          flag-f-vector; must be an increasing sequence of integers

        OUTPUT:

        - a dictionary, if no arguments were given

        - an Integer, if arguments were given

        EXAMPLES:

        Obtain the entire flag-f-vector::

            sage: P = polytopes.twenty_four_cell()
            sage: P.flag_f_vector()
                {(-1,): 1,
                 (0,): 24,
                 (0, 1): 192,
                 (0, 1, 2): 576,
                 (0, 1, 2, 3): 1152,
                 (0, 1, 3): 576,
                 (0, 2): 288,
                 (0, 2, 3): 576,
                 (0, 3): 144,
                 (1,): 96,
                 (1, 2): 288,
                 (1, 2, 3): 576,
                 (1, 3): 288,
                 (2,): 96,
                 (2, 3): 192,
                 (3,): 24,
                 (4,): 1}

        Specify an entry::

            sage: P.flag_f_vector(0,3)
            144
            sage: P.flag_f_vector(2)
            96

        Leading ``-1`` and trailing entry of dimension are allowed::

            sage: P.flag_f_vector(-1,0,3)
            144
            sage: P.flag_f_vector(-1,0,3,4)
            144

        One can get the number of trivial faces::

            sage: P.flag_f_vector(-1)
            1
            sage: P.flag_f_vector(4)
            1

        Polyhedra with lines, have ``0`` entries accordingly::

            sage: P = (Polyhedron(lines=[[1]]) * polytopes.cross_polytope(3))
            sage: P.flag_f_vector()
            {(-1,): 1,
             (0, 1): 0,
             (0, 1, 2): 0,
             (0, 1, 3): 0,
             (0, 2): 0,
             (0, 2, 3): 0,
             (0, 3): 0,
             (0,): 0,
             (1, 2): 24,
             (1, 2, 3): 48,
             (1, 3): 24,
             (1,): 6,
             (2, 3): 24,
             (2,): 12,
             (3,): 8,
             4: 1}

        If the arguments are not stricly increasing or out of range, a key error is raised::

            sage: P.flag_f_vector(-1,0,3,6)
            Traceback (most recent call last):
            ...
            KeyError: (0, 3, 6)
            sage: P.flag_f_vector(-1,3,0)
            Traceback (most recent call last):
            ...
            KeyError: (3, 0)
        """
        flag = self._flag_f_vector()
        if len(args) == 0:
            return flag
        elif len(args) == 1:
            return flag[(args[0],)]
        else:
            dim = self.dimension()
            if args[0] == -1:
                args = args[1:]
            if args[-1] == dim:
                args = args[:-1]
            return flag[tuple(args)]

    @cached_method(do_pickle=True)
    def _flag_f_vector(self):
        r"""
        Return the flag-f-vector.

        See :meth:`flag_f_vector`.

        TESTS::

            sage: polytopes.hypercube(4)._flag_f_vector()
            {(-1,): 1,
            (0,): 16,
            (0, 1): 64,
            (0, 1, 2): 192,
            (0, 1, 2, 3): 384,
            (0, 1, 3): 192,
            (0, 2): 96,
            (0, 2, 3): 192,
            (0, 3): 64,
            (1,): 32,
            (1, 2): 96,
            (1, 2, 3): 192,
            (1, 3): 96,
            (2,): 24,
            (2, 3): 48,
            (3,): 8,
            (4,): 1}
        """
        return self.combinatorial_polyhedron()._flag_f_vector()

    def vertex_graph(self):
        """
        Return a graph in which the vertices correspond to vertices
        of the polyhedron, and edges to edges.

        ..NOTE::

            The graph of a polyhedron with lines has no vertices,
            as the polyhedron has no vertices (`0`-faces).

            The method :meth:`Polyhedron_base:vertices` returns
            the defining points in this case.

        EXAMPLES::

            sage: g3 = polytopes.hypercube(3).vertex_graph(); g3
            Graph on 8 vertices
            sage: g3.automorphism_group().cardinality()
            48
            sage: s4 = polytopes.simplex(4).vertex_graph(); s4
            Graph on 5 vertices
            sage: s4.is_eulerian()
            True

        The graph of an unbounded polyhedron
        is the graph of the bounded complex::

            sage: open_triangle = Polyhedron(vertices=[[1,0], [0,1]],
            ....:                            rays    =[[1,1]])
            sage: open_triangle.vertex_graph()
            Graph on 2 vertices

        The graph of a polyhedron with lines has no vertices::

            sage: line = Polyhedron(lines=[[0,1]])
            sage: line.vertex_graph()
            Graph on 0 vertices

        TESTS:

        Check for a line segment (:trac:`30545`)::

            sage: polytopes.simplex(1).graph().edges()
            [(A vertex at (0, 1), A vertex at (1, 0), None)]
        """
        return self.combinatorial_polyhedron().vertex_graph()

    graph = vertex_graph

    def vertex_digraph(self, f, increasing=True):
        r"""
        Return the directed graph of the polyhedron according to a linear form.

        The underlying undirected graph is the graph of vertices and edges.

        INPUT:

        - ``f`` -- a linear form. The linear form can be provided as:

            - a vector space morphism with one-dimensional codomain, (see
              :meth:`sage.modules.vector_space_morphism.linear_transformation`
              and
              :class:`sage.modules.vector_space_morphism.VectorSpaceMorphism`)
            - a vector ; in this case the linear form is obtained by duality
              using the dot product: ``f(v) = v.dot_product(f)``.

        - ``increasing`` -- boolean (default ``True``) whether to orient
          edges in the increasing or decreasing direction.

        By default, an edge is oriented from `v` to `w` if
        `f(v) \leq f(w)`.

        If `f(v)=f(w)`, then two opposite edges are created.

        EXAMPLES::

            sage: penta = Polyhedron([[0,0],[1,0],[0,1],[1,2],[3,2]])
            sage: G = penta.vertex_digraph(vector([1,1])); G          # optional - sage.graphs
            Digraph on 5 vertices
            sage: G.sinks()                                           # optional - sage.graphs
            [A vertex at (3, 2)]

            sage: A = matrix(ZZ, [[1], [-1]])
            sage: f = linear_transformation(A)
            sage: G = penta.vertex_digraph(f); G                      # optional - sage.graphs
            Digraph on 5 vertices
            sage: G.is_directed_acyclic()                             # optional - sage.graphs
            False

        .. SEEALSO::

            :meth:`vertex_graph`
        """
        from sage.modules.vector_space_morphism import VectorSpaceMorphism
        if isinstance(f, VectorSpaceMorphism):
            if f.codomain().dimension() == 1:
                orientation_check = lambda v: f(v) >= 0
            else:
                raise TypeError('the linear map f must have '
                                'one-dimensional codomain')
        else:
            try:
                if f.is_vector():
                    orientation_check = lambda v: v.dot_product(f) >= 0
                else:
                    raise TypeError('f must be a linear map or a vector')
            except AttributeError:
                raise TypeError('f must be a linear map or a vector')
        if not increasing:
            f = -f
        from sage.graphs.digraph import DiGraph
        dg = DiGraph()
        for j in range(self.n_vertices()):
            vj = self.Vrepresentation(j)
            for vi in vj.neighbors():
                if orientation_check(vj.vector() - vi.vector()):
                    dg.add_edge(vi, vj)
        return dg

    def polar(self, in_affine_span=False):
        """
        Return the polar (dual) polytope.

        The original vertices are translated so that their barycenter
        is at the origin, and then the vertices are used as the
        coefficients in the polar inequalities.

        The polytope must be full-dimensional, unless ``in_affine_span`` is ``True``.
        If ``in_affine_span`` is ``True``, then the operation will be performed in the
        linear/affine span of the polyhedron (after translation).

        EXAMPLES::

            sage: p = Polyhedron(vertices = [[0,0,1],[0,1,0],[1,0,0],[0,0,0],[1,1,1]], base_ring=QQ)
            sage: p
            A 3-dimensional polyhedron in QQ^3 defined as the convex hull of 5 vertices
            sage: p.polar()
            A 3-dimensional polyhedron in QQ^3 defined as the convex hull of 6 vertices

            sage: cube = polytopes.hypercube(3)
            sage: octahedron = polytopes.cross_polytope(3)
            sage: cube_dual = cube.polar()
            sage: octahedron == cube_dual
            True

        ``in_affine_span`` somewhat ignores equations, performing the polar in the
        spanned subspace (after translating barycenter to origin)::

            sage: P = polytopes.simplex(3, base_ring=QQ)
            sage: P.polar(in_affine_span=True)
            A 3-dimensional polyhedron in QQ^4 defined as the convex hull of 4 vertices

        Embedding the polytope in a higher dimension, commutes with polar in this case::

            sage: point = Polyhedron([[0]])
            sage: P = polytopes.cube().change_ring(QQ)
            sage: (P*point).polar(in_affine_span=True) == P.polar()*point
            True

        TESTS::

            Check that :trac:`25081` is fixed::

            sage: C = polytopes.hypercube(4,backend='cdd')
            sage: C.polar().backend()
            'cdd'

        Check that :trac:`28850` is fixed::

            sage: P = polytopes.simplex(3, base_ring=QQ)
            sage: P.polar()
            Traceback (most recent call last):
            ...
            ValueError: not full-dimensional; try with 'in_affine_span=True'

        Check that the double description is set up correctly::

            sage: P = Polyhedron([[1,0],[0,1],[-1,-1]], backend='field')
            sage: Q = P.change_ring(QQ, backend='ppl')
            sage: P.polar() == Q.polar()
            True

            sage: P = polytopes.simplex(4, backend='field')
            sage: Q = P.change_ring(QQ, backend='ppl')
            sage: P.polar(in_affine_span=True) == Q.polar(in_affine_span=True)
            True

        Check that it works, even when the equations are not orthogonal to each other::

            sage: P = polytopes.cube()*Polyhedron([[0,0,0]])
            sage: P = P.change_ring(QQ)

            sage: from sage.geometry.polyhedron.backend_field import Polyhedron_field
            sage: from sage.geometry.polyhedron.parent import Polyhedra_field
            sage: parent = Polyhedra_field(QQ, 6, 'field')
            sage: equations = [[0, 0, 0, 0, 1, 1, 1], [0, 0, 0, 0, -1, 1, -1], [0, 0, 0, 0, 1, -1, -1]]
            sage: Q = Polyhedron_field(parent, [P.vertices(), [], []], [P.inequalities(), equations],
            ....:                      Vrep_minimal=True, Hrep_minimal=True)
            sage: Q == P
            True
            sage: Q.polar(in_affine_span=True) == P.polar(in_affine_span=True)
            True
        """
        if not self.is_compact():
            raise ValueError("not a polytope")
        if not in_affine_span and not self.dim() == self.ambient_dim():
            raise ValueError("not full-dimensional; try with 'in_affine_span=True'")

        t_Vrep, t_Hrep, parent = self._translation_double_description(-self.center())
        t_verts = t_Vrep[0]
        t_ieqs = t_Hrep[0]
        t_eqns = t_Hrep[1]

        new_ieqs = ((1,) + tuple(-v) for v in t_verts)
        if self.n_vertices() == 1:
            new_verts = self.vertices()
        elif not self.n_equations():
            new_verts = ((-h/h[0])[1:] for h in t_ieqs)
        else:
            # Transform the equations such that the normals are pairwise orthogonal.
            t_eqns = list(t_eqns)
            for i, h in enumerate(t_eqns):
                for h1 in t_eqns[:i]:
                    a = h[1:]*h1[1:]
                    if a:
                        b = h1[1:]*h1[1:]
                        t_eqns[i] = b*h - a*h1

            def move_vertex_to_subspace(vertex):
                for h in t_eqns:
                    offset = vertex*h[1:]+h[0]
                    vertex = vertex-h[1:]*offset/(h[1:]*h[1:])
                return vertex

            new_verts = (move_vertex_to_subspace((-h/h[0])[1:]) for h in t_ieqs)

        pref_rep = 'Hrep' if self.n_vertices() <= self.n_inequalities() else 'Vrep'

        return parent.element_class(parent, [new_verts, [], []],
                                    [new_ieqs, t_eqns],
                                    Vrep_minimal=True, Hrep_minimal=True, pref_rep=pref_rep)

    def is_self_dual(self):
        r"""
        Return whether the polytope is self-dual.

        A polytope is self-dual if its face lattice is isomorphic to the face
        lattice of its dual polytope.

        EXAMPLES::

            sage: polytopes.simplex().is_self_dual()
            True
            sage: polytopes.twenty_four_cell().is_self_dual()
            True
            sage: polytopes.cube().is_self_dual()
            False
            sage: polytopes.hypersimplex(5,2).is_self_dual()
            False
            sage: P = Polyhedron(vertices=[[1/2, 1/3]], rays=[[1, 1]]).is_self_dual()
            Traceback (most recent call last):
            ...
            ValueError: polyhedron has to be compact

        """
        if not self.is_compact():
            raise ValueError("polyhedron has to be compact")

        n = self.n_vertices()
        m = self.n_facets()
        if n != m:
            return False

        G1 = self.vertex_facet_graph()
        G2 = G1.reverse()
        return G1.is_isomorphic(G2)

    def pyramid(self):
        """
        Return a polyhedron that is a pyramid over the original.

        EXAMPLES::

            sage: square = polytopes.hypercube(2);  square
            A 2-dimensional polyhedron in ZZ^2 defined as the convex hull of 4 vertices
            sage: egyptian_pyramid = square.pyramid();  egyptian_pyramid
            A 3-dimensional polyhedron in QQ^3 defined as the convex hull of 5 vertices
            sage: egyptian_pyramid.n_vertices()
            5
            sage: for v in egyptian_pyramid.vertex_generator(): print(v)
            A vertex at (0, -1, -1)
            A vertex at (0, -1, 1)
            A vertex at (0, 1, -1)
            A vertex at (0, 1, 1)
            A vertex at (1, 0, 0)

        TESTS::

            sage: polytopes.simplex(backend='cdd').pyramid().backend()
            'cdd'
        """
        assert self.is_compact(), "Not a polytope."
        c = self.center()

        from itertools import chain
        new_verts = chain(([0] + x for x in self.Vrep_generator()),
                          [[1] + list(c)])
        new_ieqs = chain(([i.b()] + [-c*i.A() - i.b()] + list(i.A()) for i in self.inequalities()),
                         [[0, 1] + [0]*self.ambient_dim()])
        new_eqns = ([e.b()] + [0] + list(e.A()) for e in self.equations())

        pref_rep = 'Hrep' if self.n_vertices() > self.n_inequalities() else 'Vrep'
        parent = self.parent().base_extend(self.center().parent(), ambient_dim=self.ambient_dim()+1)

        if self.n_vertices() == 1:
            # Fix the polyhedron with one vertex.
            return parent.element_class(parent, [new_verts, [], []], None)

        return parent.element_class(parent, [new_verts, [], []],
                                    [new_ieqs, new_eqns],
                                    Vrep_minimal=True, Hrep_minimal=True, pref_rep=pref_rep)

    def _test_pyramid(self, tester=None, **options):
        """
        Run tests on the methods related to pyramids.

        TESTS:

            sage: polytopes.regular_polygon(4)._test_pyramid()                  # optional - sage.rings.number_field
        """
        if tester is None:
            tester = self._tester(**options)

        def check_pyramid_certificate(P, cert):
            others = set(v for v in P.vertices() if not v == cert)
            if len(others):
                tester.assertTrue(any(set(f.ambient_Vrepresentation()) == others for f in P.facets()))

        if self.is_compact():
            b, cert = self.is_pyramid(certificate=True)
            if b:
                check_pyramid_certificate(self, cert)

            if 1 < self.n_vertices() < 50 and self.n_facets() < 50:
                pyr = self.pyramid()
                b, cert = pyr.is_pyramid(certificate=True)
                tester.assertTrue(b)
                check_pyramid_certificate(pyr, cert)
        else:
            with tester.assertRaises(AssertionError):
                pyr = self.pyramid()

        if self.is_compact() and 1 < self.n_vertices() < 50 and self.n_facets() < 50:
            # Check the pyramid of the polar.
            self_fraction_field = self.base_extend(QQ)

            polar = self_fraction_field.polar(in_affine_span=True)
            pyr_polar = polar.pyramid()
            b, cert = pyr_polar.is_pyramid(certificate=True)
            tester.assertTrue(b)
            check_pyramid_certificate(pyr_polar, cert)

            pyr = self_fraction_field.pyramid()
            polar_pyr = pyr.polar(in_affine_span=True)
            b, cert = polar_pyr.is_pyramid(certificate=True)
            tester.assertTrue(b)
            check_pyramid_certificate(polar_pyr, cert)

            try:
                import sage.graphs.graph
            except ImportError:
                pass
            else:
                tester.assertTrue(pyr_polar.is_combinatorially_isomorphic(pyr_polar))

            # Basic properties of the pyramid.

            # Check that the prism preserves the backend.
            tester.assertEqual(pyr.backend(), self.backend())

            tester.assertEqual(1 + self.n_vertices(), pyr.n_vertices())
            tester.assertEqual(self.n_equations(), pyr.n_equations())
            tester.assertEqual(1 + self.n_inequalities(), pyr.n_inequalities())

            if self.n_vertices() < 15 and self.n_facets() < 15:
                pyr._test_basic_properties()

    def bipyramid(self):
        """
        Return a polyhedron that is a bipyramid over the original.

        EXAMPLES::

            sage: octahedron = polytopes.cross_polytope(3)
            sage: cross_poly_4d = octahedron.bipyramid()
            sage: cross_poly_4d.n_vertices()
            8
            sage: q = [list(v) for v in cross_poly_4d.vertex_generator()]
            sage: q
            [[-1, 0, 0, 0],
             [0, -1, 0, 0],
             [0, 0, -1, 0],
             [0, 0, 0, -1],
             [0, 0, 0, 1],
             [0, 0, 1, 0],
             [0, 1, 0, 0],
             [1, 0, 0, 0]]

        Now check that bipyramids of cross-polytopes are cross-polytopes::

            sage: q2 = [list(v) for v in polytopes.cross_polytope(4).vertex_generator()]
            sage: [v in q2 for v in q]
            [True, True, True, True, True, True, True, True]

        TESTS::

            sage: polytopes.simplex(backend='cdd').bipyramid().backend()
            'cdd'
        """
        c = self.center()
        from itertools import chain
        new_verts = chain(([0] + list(x) for x in self.vertex_generator()),
                          [[1] + list(c), [-1] + list(c)])
        new_rays =  ([0] + r for r in self.rays())
        new_lines = ([0] + l for l in self.lines())
        new_ieqs = chain(([i.b()] + [ c*i.A() + i.b()] + list(i.A()) for i in self.inequalities()),
                         ([i.b()] + [-c*i.A() - i.b()] + list(i.A()) for i in self.inequalities()))
        new_eqns = ([e.b()] + [0] + list(e.A()) for e in self.equations())

        pref_rep = 'Hrep' if 2 + (self.n_vertices() + self.n_rays()) >= 2*self.n_inequalities() else 'Vrep'
        parent = self.parent().base_extend(self.center().parent(), ambient_dim=self.ambient_dim()+1)

        if c not in self.relative_interior():
            # Fix polyhedra with non-proper center.
            return parent.element_class(parent, [new_verts, new_rays, new_lines], None)

        return parent.element_class(parent, [new_verts, new_rays, new_lines],
                                    [new_ieqs, new_eqns],
                                    Vrep_minimal=True, Hrep_minimal=True, pref_rep=pref_rep)

    def _test_bipyramid(self, tester=None, **options):
        """
        Run tests on the method :meth:`.bipyramid`.

        TESTS::

            sage: polytopes.cross_polytope(3)._test_bipyramid()
        """
        if tester is None:
            tester = self._tester(**options)

        if (self.n_vertices() + self.n_rays() >= 40
                or self.n_facets() >= 40
                or self.n_vertices() <= 1):
            return

        bipyramid = self.bipyramid()

        # Check that the double description is set up correctly.
        if self.base_ring().is_exact() and self.n_vertices() + self.n_rays() < 15 and self.n_facets() < 15:
            bipyramid._test_basic_properties(tester)

        # Check that the bipyramid preserves the backend.
        tester.assertEqual(bipyramid.backend(), self.backend())

        if self.center() not in self.relative_interior():
            # In this case (unbounded) the bipyramid behaves a bit different.
            return

        tester.assertEqual(2 + self.n_vertices(), bipyramid.n_vertices())
        tester.assertEqual(self.n_rays(), bipyramid.n_rays())
        tester.assertEqual(self.n_lines(), bipyramid.n_lines())
        tester.assertEqual(self.n_equations(), bipyramid.n_equations())
        tester.assertEqual(2*self.n_inequalities(), bipyramid.n_inequalities())

        if not self.is_compact():
            # ``is_bipyramid`` is only implemented for compact polyhedra.
            return

        b, cert = bipyramid.is_bipyramid(certificate=True)
        tester.assertTrue(b)

        if not self.is_bipyramid() and self.base_ring().is_exact():
            # In this case the certificate is unique.

            R = self.base_ring()
            a = (R(1),) + tuple(self.center())
            b = (R(-1),) + tuple(self.center())
            c, d = [tuple(v) for v in cert]
            tester.assertEqual(sorted([a, b]), sorted([c, d]))

    def prism(self):
        """
        Return a prism of the original polyhedron.

        EXAMPLES::

            sage: square = polytopes.hypercube(2)
            sage: cube = square.prism()
            sage: cube
            A 3-dimensional polyhedron in ZZ^3 defined as the convex hull of 8 vertices
            sage: hypercube = cube.prism()
            sage: hypercube.n_vertices()
            16

        TESTS::

            sage: polytopes.simplex(backend='cdd').prism().backend()
            'cdd'
        """
        from itertools import chain
        new_verts = chain(([0] + v for v in self.vertices()),
                          ([1] + v for v in self.vertices()))
        new_rays =  ([0] + r for r in self.rays())
        new_lines = ([0] + l for l in self.lines())
        new_eqns = ([e.b()] + [0] + list(e[1:]) for e in self.equations())
        new_ieqs = chain(([i.b()] + [0] + list(i[1:]) for i in self.inequalities()),
                         [[0, 1] + [0]*self.ambient_dim(), [1, -1] + [0]*self.ambient_dim()])

        pref_rep = 'Hrep' if 2*(self.n_vertices() + self.n_rays()) >= self.n_inequalities() + 2 else 'Vrep'
        parent = self.parent().change_ring(self.base_ring(), ambient_dim=self.ambient_dim()+1)

        if not self.vertices():
            # Fix the empty polyhedron.
            return parent.element_class(parent, [[], [], []], None)

        return parent.element_class(parent, [new_verts, new_rays, new_lines],
                                    [new_ieqs, new_eqns],
                                    Vrep_minimal=True, Hrep_minimal=True, pref_rep=pref_rep)

    def _test_prism(self, tester=None, **options):
        """
        Run tests on the method :meth:`.prism`.

        TESTS::

            sage: polytopes.cross_polytope(3)._test_prism()
        """
        if tester is None:
            tester = self._tester(**options)

        if self.n_vertices() + self.n_rays() < 40 and self.n_facets() < 40:
            prism = self.prism()

            # Check that the double description is set up correctly.
            if self.base_ring().is_exact() and self.n_vertices() + self.n_rays() < 15 and self.n_facets() < 15:
                prism._test_basic_properties(tester)

            # Check that the prism preserves the backend.
            tester.assertEqual(prism.backend(), self.backend())

            tester.assertEqual(2*self.n_vertices(), prism.n_vertices())
            tester.assertEqual(self.n_rays(), prism.n_rays())
            tester.assertEqual(self.n_lines(), prism.n_lines())
            tester.assertEqual(self.n_equations(), prism.n_equations())
            if self.is_empty():
                return

            tester.assertEqual(2 + self.n_inequalities(), prism.n_inequalities())

            if not self.is_compact():
                # ``is_prism`` only implemented for compact polyhedra.
                return

            b, cert = prism.is_prism(certificate=True)
            tester.assertTrue(b)

            if not self.is_prism() and self.base_ring().is_exact():
                # In this case the certificate is unique.

                R = self.base_ring()
                cert_set = set(frozenset(tuple(v) for v in f) for f in cert)
                expected_cert = set(frozenset((i,) + tuple(v)
                                              for v in self.vertices())
                                    for i in (R(0), R(1)))
                tester.assertEqual(cert_set, expected_cert)

    def one_point_suspension(self, vertex):
        """
        Return the one-point suspension of ``self`` by splitting the vertex
        ``vertex``.

        The resulting polyhedron has one more vertex and its dimension
        increases by one.

        INPUT:

        - ``vertex`` -- a Vertex of ``self``

        EXAMPLES::

            sage: cube = polytopes.cube()
            sage: v = cube.vertices()[0]
            sage: ops_cube = cube.one_point_suspension(v)
            sage: ops_cube.f_vector()
            (1, 9, 24, 24, 9, 1)

            sage: pentagon  = polytopes.regular_polygon(5)                      # optional - sage.rings.number_field
            sage: v = pentagon.vertices()[0]                                    # optional - sage.rings.number_field
            sage: ops_pentagon = pentagon.one_point_suspension(v)               # optional - sage.rings.number_field
            sage: ops_pentagon.f_vector()                                       # optional - sage.rings.number_field
            (1, 6, 12, 8, 1)

        It works with a polyhedral face as well::

            sage: vv = cube.faces(0)[1]
            sage: ops_cube2 = cube.one_point_suspension(vv)
            sage: ops_cube == ops_cube2
            True

        .. SEEALSO::

            :meth:`face_split`

        TESTS::

            sage: e = cube.faces(1)[0]
            sage: cube.one_point_suspension(e)
            Traceback (most recent call last):
            ...
            TypeError: the vertex A 1-dimensional face of a Polyhedron in ZZ^3 defined as the convex hull of 2 vertices should be a Vertex or PolyhedronFace of dimension 0
        """
        from sage.geometry.polyhedron.representation import Vertex
        from sage.geometry.polyhedron.face import PolyhedronFace
        if isinstance(vertex, Vertex):
            return self.face_split(vertex)
        elif isinstance(vertex, PolyhedronFace) and vertex.dim() == 0:
            return self.face_split(vertex)
        else:
            raise TypeError("the vertex {} should be a Vertex or PolyhedronFace of dimension 0".format(vertex))

    def face_split(self, face):
        """
        Return the face splitting of the face ``face``.

        Splitting a face correspond to the bipyramid (see :meth:`bipyramid`)
        of ``self`` where the two new vertices are placed above and below
        the center of ``face`` instead of the center of the whole polyhedron.
        The two new vertices are placed in the new dimension at height `-1` and
        `1`.

        INPUT:

        - ``face`` -- a PolyhedronFace or a Vertex

        EXAMPLES::

            sage: pentagon  = polytopes.regular_polygon(5)                      # optional - sage.rings.number_field
            sage: f = pentagon.faces(1)[0]                                      # optional - sage.rings.number_field
            sage: fsplit_pentagon = pentagon.face_split(f)                      # optional - sage.rings.number_field
            sage: fsplit_pentagon.f_vector()                                    # optional - sage.rings.number_field
            (1, 7, 14, 9, 1)

        TESTS:

        Check that :trac:`28668` is fixed::

            sage: P = polytopes.octahedron()
            sage: P.face_split(P.faces(2)[0])
            A 4-dimensional polyhedron in QQ^4 defined as the convex hull of 8 vertices

        .. SEEALSO::

            :meth:`one_point_suspension`
        """
        from sage.geometry.polyhedron.representation import Vertex
        from sage.geometry.polyhedron.face import PolyhedronFace
        if isinstance(face, Vertex):
            new_vertices = [list(x) + [0] for x in self.vertex_generator()] + \
                           [list(face) + [x] for x in [-1, 1]]  # Splitting the vertex
        elif isinstance(face, PolyhedronFace):
            new_vertices = [list(x) + [0] for x in self.vertex_generator()] + \
                           [list(face.as_polyhedron().center()) + [x] for x in [-1, 1]]  # Splitting the face
        else:
            raise TypeError("the face {} should be a Vertex or PolyhedronFace".format(face))

        new_rays = []
        new_rays.extend( [ r + [0] for r in self.ray_generator() ] )

        new_lines = []
        new_lines.extend( [ l + [0] for l in self.line_generator() ] )

        parent = self.parent().change_ring(self.base_ring().fraction_field(), ambient_dim=self.ambient_dim()+1)
        return parent.element_class(parent, [new_vertices, new_rays, new_lines], None)

    def projection(self, projection=None):
        """
        Return a projection object.

        INPUT:

        - ``proj`` -- a projection function

        OUTPUT:

        The identity projection. This is useful for plotting
        polyhedra.

        .. SEEALSO::

            :meth:`~sage.geometry.polyhedron.base.Polyhedron_base.schlegel_projection` for a more interesting projection.

        EXAMPLES::

            sage: p = polytopes.hypercube(3)
            sage: proj = p.projection()
            sage: proj
            The projection of a polyhedron into 3 dimensions
        """
        from .plot import Projection
        if projection is not None:
            self.projection = Projection(self, projection)
        else:
            self.projection = Projection(self)
        return self.projection

    def render_solid(self, **kwds):
        """
        Return a solid rendering of a 2- or 3-d polytope.

        EXAMPLES::

            sage: p = polytopes.hypercube(3)
            sage: p_solid = p.render_solid(opacity = .7)
            sage: type(p_solid)
            <class 'sage.plot.plot3d.index_face_set.IndexFaceSet'>
        """
        proj = self.projection()
        if self.ambient_dim() == 3:
            return proj.render_solid_3d(**kwds)
        if self.ambient_dim() == 2:
            return proj.render_fill_2d(**kwds)
        raise ValueError("render_solid is only defined for 2 and 3 dimensional polyhedra")

    def render_wireframe(self, **kwds):
        """
        For polytopes in 2 or 3 dimensions, return the edges
        as a list of lines.

        EXAMPLES::

            sage: p = Polyhedron([[1,2,],[1,1],[0,0]])
            sage: p_wireframe = p.render_wireframe()
            sage: p_wireframe._objects
            [Line defined by 2 points, Line defined by 2 points, Line defined by 2 points]
        """
        proj = self.projection()
        if self.ambient_dim() == 3:
            return proj.render_wireframe_3d(**kwds)
        if self.ambient_dim() == 2:
            return proj.render_outline_2d(**kwds)
        raise ValueError("render_wireframe is only defined for 2 and 3 dimensional polyhedra")

    def schlegel_projection(self, facet=None, position=None):
        """
        Return the Schlegel projection.

        * The facet is orthonormally transformed into its affine hull.

        * The position specifies a point coming out of the barycenter of the
          facet from which the other vertices will be projected into the facet.

        INPUT:

        - ``facet`` -- a PolyhedronFace. The facet into which the Schlegel
          diagram is created. The default is the first facet.

        - ``position`` -- a positive number. Determines a relative distance
          from the barycenter of ``facet``. A value close to 0 will place the
          projection point close to the facet and a large value further away.
          Default is `1`. If the given value is too large, an error is returned.

        OUTPUT:

        A :class:`~sage.geometry.polyhedron.plot.Projection` object.

        EXAMPLES::

            sage: p = polytopes.hypercube(3)
            sage: sch_proj = p.schlegel_projection()
            sage: schlegel_edge_indices = sch_proj.lines
            sage: schlegel_edges = [sch_proj.coordinates_of(x) for x in schlegel_edge_indices]
            sage: len([x for x in schlegel_edges if x[0][0] > 0])
            8

        The Schlegel projection preserves the convexity of facets, see :trac:`30015`::

            sage: fcube = polytopes.hypercube(4)
            sage: tfcube = fcube.face_truncation(fcube.faces(0)[0])
            sage: tfcube.facets()[-1]
            A 3-dimensional face of a Polyhedron in QQ^4 defined as the convex hull of 8 vertices
            sage: sp = tfcube.schlegel_projection(tfcube.facets()[-1])
            sage: sp.plot()  # optional - sage.plot
            Graphics3d Object

        The same truncated cube but see inside the tetrahedral facet::

            sage: tfcube.facets()[4]
            A 3-dimensional face of a Polyhedron in QQ^4 defined as the convex hull of 4 vertices
            sage: sp = tfcube.schlegel_projection(tfcube.facets()[4])
            sage: sp.plot()  # optional - sage.plot
            Graphics3d Object

        A different values of ``position`` changes the projection::

            sage: sp = tfcube.schlegel_projection(tfcube.facets()[4],1/2)
            sage: sp.plot()  # optional - sage.plot
            Graphics3d Object
            sage: sp = tfcube.schlegel_projection(tfcube.facets()[4],4)
            sage: sp.plot()  # optional - sage.plot
            Graphics3d Object

        A value which is too large give a projection point that sees more than
        one facet resulting in a error::

            sage: sp = tfcube.schlegel_projection(tfcube.facets()[4],5)
            Traceback (most recent call last):
            ...
            ValueError: the chosen position is too large
        """
        proj = self.projection()
        return proj.schlegel(facet, position)

    def _volume_lrs(self, verbose=False):
        """
        Computes the volume of a polytope using lrs.

        OUTPUT:

        The volume, cast to RDF (although lrs seems to output a
        rational value this must be an approximation in some cases).

        EXAMPLES::

            sage: polytopes.hypercube(3)._volume_lrs() # optional - lrslib
            8.0
            sage: (polytopes.hypercube(3)*2)._volume_lrs() # optional - lrslib
            64.0
            sage: polytopes.twenty_four_cell()._volume_lrs() # optional - lrslib
            2.0

        REFERENCES:

        - David Avis's lrs program.
        """
        from sage.features.lrs import Lrs
        Lrs().require()

        from sage.misc.temporary_file import tmp_filename
        from subprocess import Popen, PIPE

        in_str = self.cdd_Vrepresentation()
        in_str += 'volume'
        in_filename = tmp_filename()
        in_file = open(in_filename, 'w')
        in_file.write(in_str)
        in_file.close()
        if verbose:
            print(in_str)

        lrs_procs = Popen(['lrs', in_filename],
                          stdin=PIPE, stdout=PIPE, stderr=PIPE)
        ans, err = lrs_procs.communicate()
        ans = bytes_to_str(ans)
        err = bytes_to_str(err)
        if verbose:
            print(ans)
        # FIXME: check err

        for a_line in ans.splitlines():
            if 'Volume=' in a_line:
                volume = a_line.split('Volume=')[1]
                volume = RDF(QQ(volume))
                return volume

        raise ValueError("lrs did not return a volume")

    def _volume_latte(self, verbose=False, algorithm='triangulate', **kwargs):
        """
        Computes the volume of a polytope using LattE integrale.

        INPUT:

        - ``arg`` -- a cdd or LattE description string

        - ``algorithm`` -- (default: 'triangulate') the integration method. Use 'triangulate' for
          polytope triangulation or 'cone-decompose' for tangent cone decomposition method.

        - ``raw_output`` -- if ``True`` then return directly the output string from LattE.

        - ``verbose`` -- if ``True`` then return directly verbose output from LattE.

        - For all other options, consult the LattE manual.

        OUTPUT:

        A rational value, or a string if ``raw_output`` if set to ``True``.

        .. NOTE::

            This function depends on LattE (i.e., the ``latte_int`` optional
            package). See the LattE documentation for further details.

        EXAMPLES::

            sage: polytopes.hypercube(3)._volume_latte() # optional - latte_int
            8
            sage: (polytopes.hypercube(3)*2)._volume_latte() # optional - latte_int
            64
            sage: polytopes.twenty_four_cell()._volume_latte() # optional - latte_int
            2
            sage: polytopes.cuboctahedron()._volume_latte() # optional - latte_int
            20/3

        TESTS:

        Testing triangulate algorithm::

            sage: polytopes.cuboctahedron()._volume_latte(algorithm='triangulate') # optional - latte_int
            20/3

        Testing cone decomposition algorithm::

            sage: polytopes.cuboctahedron()._volume_latte(algorithm='cone-decompose') # optional - latte_int
            20/3

        Testing raw output::

            sage: polytopes.cuboctahedron()._volume_latte(raw_output=True) # optional - latte_int
            '20/3'

        Testing inexact rings::

            sage: P = Polyhedron(vertices=[[0,0],[1,0],[0,1]],base_ring=RDF)
            sage: P.volume(engine='latte')
            Traceback (most recent call last):
            ...
            ValueError: LattE integrale cannot be applied over inexact rings
        """
        from sage.interfaces.latte import integrate
        if self.base_ring() == RDF:
            raise ValueError("LattE integrale cannot be applied over inexact rings")
        else:
            return integrate(self.cdd_Hrepresentation(), algorithm=algorithm, cdd=True, verbose=verbose, **kwargs)

    def _volume_normaliz(self, measure='induced'):
        r"""
        Computes the volume of a polytope using normaliz.

        INPUT:

        - ``measure`` -- (default: 'induced') the measure to take. 'induced'
          correspond to ``EuclideanVolume`` in normaliz and 'induced_lattice'
          correspond to ``Volume`` in normaliz

        OUTPUT:

        A float value (when ``measure`` is 'induced') or a rational number
        (when ``measure`` is 'induced_lattice')

        .. NOTE::

            This function depends on Normaliz (i.e., the ``pynormaliz`` optional
            package). See the Normaliz documentation for further details.

        TESTS::

            sage: P = Polyhedron(vertices=[[0,0],[1,0],[0,1],[1,1]])
            sage: P._volume_normaliz()
            Traceback (most recent call last):
            ...
            TypeError: the backend should be normaliz
        """
        raise TypeError("the backend should be normaliz")

    @cached_method(do_pickle=True)
    def volume(self, measure='ambient', engine='auto', **kwds):
        """
        Return the volume of the polytope.

        INPUT:

        - ``measure`` -- string. The measure to use. Allowed values are:

          * ``ambient`` (default): Lebesgue measure of ambient space (volume)
          * ``induced``: Lebesgue measure of the affine hull (relative volume)
          * ``induced_rational``: Scaling of the Lebesgue measure for rational
            polytopes, such that the unit hypercube has volume 1
          * ``induced_lattice``: Scaling of the Lebesgue measure, such that the
            volume of the hypercube is factorial(n)

        - ``engine`` -- string. The backend to use. Allowed values are:

          * ``'auto'`` (default): choose engine according to measure
          * ``'internal'``: see :meth:`triangulate`
          * ``'TOPCOM'``: see :meth:`triangulate`
          * ``'lrs'``: use David Avis's lrs program (optional)
          * ``'latte'``: use LattE integrale program (optional)
          * ``'normaliz'``: use Normaliz program (optional)

        - ``**kwds`` -- keyword arguments that are passed to the
          triangulation engine

        OUTPUT:

        The volume of the polytope

        EXAMPLES::

            sage: polytopes.hypercube(3).volume()
            8
            sage: (polytopes.hypercube(3)*2).volume()
            64
            sage: polytopes.twenty_four_cell().volume()
            2

        Volume of the same polytopes, using the optional package lrslib
        (which requires a rational polytope).  For mysterious historical
        reasons, Sage casts lrs's exact answer to a float::

            sage: I3 = polytopes.hypercube(3)
            sage: I3.volume(engine='lrs') # optional - lrslib
            8.0
            sage: C24 = polytopes.twenty_four_cell()
            sage: C24.volume(engine='lrs') # optional - lrslib
            2.0

        If the base ring is exact, the answer is exact::

            sage: P5 = polytopes.regular_polygon(5)                             # optional - sage.rings.number_field
            sage: P5.volume()                                                   # optional - sage.rings.number_field
            2.377641290737884?

            sage: polytopes.icosahedron().volume()                              # optional - sage.rings.number_field
            5/12*sqrt5 + 5/4
            sage: numerical_approx(_) # abs tol 1e9                             # optional - sage.rings.number_field
            2.18169499062491

        When considering lower-dimensional polytopes, we can ask for the
        ambient (full-dimensional), the induced measure (of the affine
        hull) or, in the case of lattice polytopes, for the induced rational measure.
        This is controlled by the parameter `measure`. Different engines
        may have different ideas on the definition of volume of a
        lower-dimensional object::

            sage: P = Polyhedron([[0, 0], [1, 1]])
            sage: P.volume()
            0
            sage: P.volume(measure='induced')
            1.414213562373095?
            sage: P.volume(measure='induced_rational') # optional -- latte_int
            1

            sage: S = polytopes.regular_polygon(6); S                           # optional - sage.rings.number_field
            A 2-dimensional polyhedron in AA^2 defined as the convex hull of 6 vertices
            sage: edge = S.faces(1)[4].as_polyhedron()                          # optional - sage.rings.number_field
            sage: edge.vertices()                                               # optional - sage.rings.number_field
            (A vertex at (0.866025403784439?, 1/2), A vertex at (0, 1))
            sage: edge.volume()                                                 # optional - sage.rings.number_field
            0
            sage: edge.volume(measure='induced')                                # optional - sage.rings.number_field
            1

            sage: P = Polyhedron(backend='normaliz',vertices=[[1,0,0],[0,0,1],[-1,1,1],[-1,2,0]]) # optional - pynormaliz
            sage: P.volume()  # optional - pynormaliz
            0
            sage: P.volume(measure='induced')  # optional - pynormaliz          # optional - sage.rings.number_field
            2.598076211353316?
            sage: P.volume(measure='induced',engine='normaliz')  # optional - pynormaliz
            2.598076211353316
            sage: P.volume(measure='induced_rational')  # optional - pynormaliz, latte_int
            3/2
            sage: P.volume(measure='induced_rational',engine='normaliz')  # optional - pynormaliz
            3/2
            sage: P.volume(measure='induced_lattice')  # optional - pynormaliz
            3

        The same polytope without normaliz backend::

            sage: P = Polyhedron(vertices=[[1,0,0],[0,0,1],[-1,1,1],[-1,2,0]])
            sage: P.volume(measure='induced_lattice',engine='latte')  # optional - latte_int
            3

            sage: Dexact = polytopes.dodecahedron()                             # optional - sage.rings.number_field
            sage: v = Dexact.faces(2)[0].as_polyhedron().volume(measure='induced', engine='internal'); v   # optional - sage.rings.number_field
            1.53406271079097?
            sage: v = Dexact.faces(2)[4].as_polyhedron().volume(measure='induced', engine='internal'); v   # optional - sage.rings.number_field
            1.53406271079097?
            sage: RDF(v)    # abs tol 1e-9                                      # optional - sage.rings.number_field
            1.53406271079044

            sage: Dinexact = polytopes.dodecahedron(exact=False)
            sage: w = Dinexact.faces(2)[2].as_polyhedron().volume(measure='induced', engine='internal'); RDF(w) # abs tol 1e-9
            1.5340627082974878

            sage: [polytopes.simplex(d).volume(measure='induced') for d in range(1,5)] == [sqrt(d+1)/factorial(d) for d in range(1,5)]
            True

            sage: I = Polyhedron([[-3, 0], [0, 9]])
            sage: I.volume(measure='induced')                                   # optional - sage.rings.number_field
            9.48683298050514?
            sage: I.volume(measure='induced_rational') # optional -- latte_int
            3

            sage: T = Polyhedron([[3, 0, 0], [0, 4, 0], [0, 0, 5]])
            sage: T.volume(measure='induced')                                   # optional - sage.rings.number_field
            13.86542462386205?
            sage: T.volume(measure='induced_rational') # optional -- latte_int
            1/2

            sage: Q = Polyhedron(vertices=[(0, 0, 1, 1), (0, 1, 1, 0), (1, 1, 0, 0)])
            sage: Q.volume(measure='induced')
            1
            sage: Q.volume(measure='induced_rational') # optional -- latte_int
            1/2

        The volume of a full-dimensional unbounded polyhedron is infinity::

            sage: P = Polyhedron(vertices = [[1, 0], [0, 1]], rays = [[1, 1]])
            sage: P.volume()
            +Infinity

        The volume of a non full-dimensional unbounded polyhedron depends on the measure used::

            sage: P = Polyhedron(ieqs = [[1,1,1],[-1,-1,-1],[3,1,0]]); P
            A 1-dimensional polyhedron in QQ^2 defined as the convex hull of 1 vertex and 1 ray
            sage: P.volume()
            0
            sage: P.volume(measure='induced')
            +Infinity
            sage: P.volume(measure='ambient')
            0
            sage: P.volume(measure='induced_rational')  # optional - pynormaliz
            +Infinity
            sage: P.volume(measure='induced_rational',engine='latte')  # optional - latte_int
            +Infinity

        The volume in `0`-dimensional space is taken by counting measure::

            sage: P = Polyhedron(vertices=[[]]); P
            A 0-dimensional polyhedron in ZZ^0 defined as the convex hull of 1 vertex
            sage: P.volume()
            1
            sage: P = Polyhedron(vertices=[]); P
            The empty polyhedron in ZZ^0
            sage: P.volume()
            0

        TESTS:

        The cache of the volume is being pickled::

            sage: P = polytopes.cube()
            sage: P.volume()
            8
            sage: Q = loads(dumps(P))
            sage: Q.volume.is_in_cache()
            True
        """
        from sage.features import FeatureNotPresentError, PythonModule
        if measure == 'induced_rational' and engine not in ['auto', 'latte', 'normaliz']:
            raise RuntimeError("the induced rational measure can only be computed with the engine set to `auto`, `latte`, or `normaliz`")
        if measure == 'induced_lattice' and engine not in ['auto', 'latte', 'normaliz']:
            raise RuntimeError("the induced lattice measure can only be computed with the engine set to `auto`, `latte`, or `normaliz`")
        if engine == 'auto' and measure == 'induced_rational':
            # Enforce a default choice, change if a better engine is found.
            from sage.features.latte import Latte
            try:
                Latte().require()
                engine = 'latte'
            except FeatureNotPresentError:
                try:
                    PythonModule("PyNormaliz", spkg="pynormaliz").require()
                    engine = 'normaliz'
                except FeatureNotPresentError:
                    raise RuntimeError("the induced rational measure can only be computed with the optional packages `latte_int`, or `pynormaliz`")

        if engine == 'auto' and measure == 'induced_lattice':
            # Enforce a default choice, change if a better engine is found.
            try:
                PythonModule("PyNormaliz", spkg="pynormaliz").require()
                engine = 'normaliz'
            except FeatureNotPresentError:
                try:
                    from sage.features.latte import Latte
                    Latte().require()
                    engine = 'latte'
                except FeatureNotPresentError:
                    raise RuntimeError("the induced rational measure can only be computed with the optional packages `latte_int`, or `pynormaliz`")

        if engine == 'auto' and measure == 'ambient' and self.backend() == 'normaliz':
            engine = 'normaliz'

        if measure == 'ambient':
            if self.dim() < self.ambient_dim():
                return self.base_ring().zero()
            elif self.dim() == 0:
                return 1
            # if the polyhedron is unbounded, return infinity
            if not self.is_compact():
                from sage.rings.infinity import infinity
                return infinity
            if engine == 'lrs':
                return self._volume_lrs(**kwds)
            elif engine == 'latte':
                return self._volume_latte(**kwds)
            elif engine == 'normaliz':
                return self._volume_normaliz(measure='ambient')

            triangulation = self.triangulate(engine=engine, **kwds)
            pc = triangulation.point_configuration()
            return sum([pc.volume(simplex) for simplex in triangulation]) / ZZ(self.dim()).factorial()
        elif measure == 'induced':
            # if polyhedron is actually full-dimensional, return volume with ambient measure
            if self.dim() == self.ambient_dim():
                return self.volume(measure='ambient', engine=engine, **kwds)
            # if the polyhedron is unbounded, return infinity
            if not self.is_compact():
                from sage.rings.infinity import infinity
                return infinity
            if engine == 'normaliz':
                return self._volume_normaliz(measure='euclidean')
            # use an orthogonal transformation, which preserves volume up to a factor provided by the transformation matrix
            affine_hull_data = self.affine_hull_projection(orthogonal=True, as_polyhedron=True, as_affine_map=True)
            A = affine_hull_data.projection_linear_map.matrix()
            Adet = (A.transpose() * A).det()
            scaled_volume = affine_hull_data.image.volume(measure='ambient', engine=engine, **kwds)
            if Adet.is_square():
                sqrt_Adet = Adet.sqrt()
            else:
                from sage.rings.qqbar import AA
                sqrt_Adet = AA(Adet).sqrt()
                scaled_volume = AA(scaled_volume)
            return scaled_volume / sqrt_Adet
        elif measure == 'induced_rational':
            # if the polyhedron is unbounded, return infinity
            if not self.is_compact():
                from sage.rings.infinity import infinity
                return infinity
            if engine == 'latte':
                return self._volume_latte(**kwds)
            else:  # engine is 'normaliz'
                return self._volume_normaliz(measure='induced_lattice') / ZZ(self.dim()).factorial()
        elif measure == 'induced_lattice':
            # if the polyhedron is unbounded, return infinity
            if not self.is_compact():
                from sage.rings.infinity import infinity
                return infinity
            if engine == 'latte':
                return self._volume_latte(**kwds) * ZZ(self.dim()).factorial()
            else:  # engine is 'normaliz'
                return self._volume_normaliz(measure='induced_lattice')
        else:
            raise TypeError("the measure should be `ambient`, `induced`, `induced_rational`, or `induced_lattice`")

    def integrate(self, function, measure='ambient', **kwds):
        r"""
        Return the integral of ``function`` over this polytope.

        INPUT:

        - ``self`` -- Polyhedron

        - ``function`` -- a multivariate polynomial or
          a valid LattE description string for polynomials

        - ``measure`` -- string, the measure to use

          Allowed values are:

          * ``ambient`` (default): Lebesgue measure of ambient space,
          * ``induced``: Lebesgue measure of the affine hull,
          * ``induced_nonnormalized``: Lebesgue measure of the affine hull
            without the normalization by `\sqrt{\det(A^\top A)}` (with
            `A` being the affine transformation matrix; see :meth:`affine_hull`).

        - ``**kwds`` -- additional keyword arguments that
          are passed to the engine

        OUTPUT:

        The integral of the polynomial over the polytope

        .. NOTE::

            The polytope triangulation algorithm is used. This function depends
            on LattE (i.e., the ``latte_int`` optional package).

        EXAMPLES::

            sage: P = polytopes.cube()
            sage: x, y, z = polygens(QQ, 'x, y, z')
            sage: P.integrate(x^2*y^2*z^2)    # optional - latte_int
            8/27

        If the polyhedron has floating point coordinates, an inexact result can
        be obtained if we transform to rational coordinates::

            sage: P = 1.4142*polytopes.cube()
            sage: P_QQ = Polyhedron(vertices=[[QQ(vi) for vi in v] for v in P.vertex_generator()])
            sage: RDF(P_QQ.integrate(x^2*y^2*z^2))                  # optional - latte_int
            6.703841212195228

        Integral over a non full-dimensional polytope::

            sage: x, y = polygens(QQ, 'x, y')
            sage: P = Polyhedron(vertices=[[0,0],[1,1]])
            sage: P.integrate(x*y)    # optional - latte_int
            0
            sage: ixy = P.integrate(x*y, measure='induced'); ixy    # optional - latte_int
            0.4714045207910317?
            sage: ixy.parent()                                      # optional - latte_int
            Algebraic Real Field

        Convert to a symbolic expression::

            sage: ixy.radical_expression()                          # optional - latte_int
            1/3*sqrt(2)

        Another non full-dimensional polytope integration::

            sage: R.<x, y, z> = QQ[]
            sage: P = polytopes.simplex(2)
            sage: V = AA(P.volume(measure='induced')); V.radical_expression()                            # optional - sage.rings.number_field
            1/2*sqrt(3)
            sage: P.integrate(R(1), measure='induced') == V                      # optional - latte_int  # optional - sage.rings.number_field
            True

        Computing the mass center::

            sage: (P.integrate(x, measure='induced') / V).radical_expression()   # optional - latte_int
            1/3
            sage: (P.integrate(y, measure='induced') / V).radical_expression()   # optional - latte_int
            1/3
            sage: (P.integrate(z, measure='induced') / V).radical_expression()   # optional - latte_int
            1/3

        TESTS:

        Testing a three-dimensional integral::

            sage: P = polytopes.octahedron()
            sage: x, y, z = polygens(QQ, 'x, y, z')
            sage: P.integrate(2*x^2*y^4*z^6+z^2)    # optional - latte_int
            630632/4729725

        Testing a polytope with non-rational vertices::

            sage: P = polytopes.icosahedron()                                   # optional - sage.rings.number_field
            sage: P.integrate(x^2*y^2*z^2)    # optional - latte_int            # optional - sage.rings.number_field
            Traceback (most recent call last):
            ...
            TypeError: the base ring must be ZZ, QQ, or RDF

        Testing a univariate polynomial::

            sage: P = Polyhedron(vertices=[[0],[1]])
            sage: x = polygen(QQ, 'x')
            sage: P.integrate(x)    # optional - latte_int
            1/2

        Testing a polytope with floating point coordinates::

            sage: P = Polyhedron(vertices = [[0, 0], [1, 0], [1.1, 1.1], [0, 1]])
            sage: P.integrate('[[1,[2,2]]]')    # optional - latte_int
            Traceback (most recent call last):
            ...
            TypeError: LattE integrale cannot be applied over inexact rings

        Integration of zero-polynomial::

            sage: R.<x, y, z> = QQ[]
            sage: P = polytopes.simplex(2)
            sage: P.integrate(R(0))
            0
            sage: P.integrate('[]')  # with LattE description string
            0

        ::

            sage: R.<x, y, z> = QQ[]
            sage: P = Polyhedron(vertices=[(0, 0, 1), (0, 1, 0)])
            sage: P.integrate(x^2)
            0
        """
        if function == 0 or function == '[]':
            return self.base_ring().zero()

        if not self.is_compact():
            raise NotImplementedError(
                'integration over non-compact polyhedra not allowed')

        if measure == 'ambient':
            if not self.is_full_dimensional():
                return self.base_ring().zero()

            return self._integrate_latte_(function, **kwds)

        elif measure == 'induced' or measure == 'induced_nonnormalized':
            # if polyhedron is actually full-dimensional,
            # return with ambient measure
            if self.is_full_dimensional():
                return self.integrate(function, measure='ambient', **kwds)

            if isinstance(function, str):
                raise NotImplementedError(
                    'LattE description strings for polynomials not allowed '
                    'when using measure="induced"')

            # use an orthogonal transformation
            affine_hull_data = self.affine_hull_projection(orthogonal=True, return_all_data=True)
            polyhedron = affine_hull_data.image
            from sage.rings.polynomial.polynomial_ring_constructor import PolynomialRing
            R = PolynomialRing(affine_hull_data.section_linear_map.base_ring(), 'x', self.dim())
            coordinate_images = affine_hull_data.section_linear_map.matrix().transpose() * vector(R.gens()) + affine_hull_data.section_translation

            hom = function.parent().hom(coordinate_images)
            function_in_affine_hull = hom(function)

            I = polyhedron.integrate(function_in_affine_hull,
                                     measure='ambient', **kwds)
            if measure == 'induced_nonnormalized':
                return I
            else:
                A = affine_hull_data.projection_linear_map.matrix()
                Adet = (A.transpose() * A).det()
                try:
                    from sage.rings.qqbar import AA
                    Adet = AA.coerce(Adet)
                except TypeError:
                    pass
                return I / Adet.sqrt()

        else:
            raise ValueError('unknown measure "{}"'.format(measure))

    def _integrate_latte_(self, polynomial, **kwds):
        r"""
        Return the integral of a polynomial over this polytope by calling LattE.

        INPUT:

        - ``polynomial`` -- a multivariate polynomial or
          a valid LattE description string for polynomials

        - ``**kwds`` -- additional keyword arguments that are passed
          to the engine

        OUTPUT:

        The integral of the polynomial over the polytope.

        .. NOTE::

            The polytope triangulation algorithm is used. This function depends
            on LattE (i.e., the ``latte_int`` optional package).

        TESTS::

            sage: P = polytopes.cube()
            sage: x, y, z = polygens(QQ, 'x, y, z')
            sage: P._integrate_latte_(x^2 + y^2*z^2)    # optional - latte_int
            32/9

        ::

            sage: R = PolynomialRing(QQ, '', 0)
            sage: Polyhedron(vertices=[()]).integrate(R(42))
            42
        """
        from sage.interfaces.latte import integrate

        if self.base_ring() == RDF:
            raise TypeError("LattE integrale cannot be applied over inexact rings")
        if self.dimension() == 0:
            vertices = self.vertices()
            assert len(self.vertices()) == 1
            vertex = tuple(vertices[0])
            return polynomial(vertex)
        return integrate(self.cdd_Hrepresentation(),
                         polynomial,
                         cdd=True, **kwds)

    def neighborliness(self):
        r"""
        Return the largest ``k``, such that the polyhedron is ``k``-neighborly.

        A polyhedron is `k`-neighborly if every set of `n` vertices forms a face
        for `n` up to `k`.

        In case of the `d`-dimensional simplex, it returns `d + 1`.

        .. SEEALSO::

            :meth:`is_neighborly`

        EXAMPLES::

            sage: cube = polytopes.cube()
            sage: cube.neighborliness()
            1
            sage: P = Polyhedron(); P
            The empty polyhedron in ZZ^0
            sage: P.neighborliness()
            0
            sage: P = Polyhedron([[0]]); P
            A 0-dimensional polyhedron in ZZ^1 defined as the convex hull of 1 vertex
            sage: P.neighborliness()
            1
            sage: S = polytopes.simplex(5); S
            A 5-dimensional polyhedron in ZZ^6 defined as the convex hull of 6 vertices
            sage: S.neighborliness()
            6
            sage: C = polytopes.cyclic_polytope(7,10); C
            A 7-dimensional polyhedron in QQ^7 defined as the convex hull of 10 vertices
            sage: C.neighborliness()
            3
            sage: C = polytopes.cyclic_polytope(6,11); C
            A 6-dimensional polyhedron in QQ^6 defined as the convex hull of 11 vertices
            sage: C.neighborliness()
            3
            sage: [polytopes.cyclic_polytope(5,n).neighborliness() for n in range(6,10)]
            [6, 2, 2, 2]

        """
        return self.combinatorial_polyhedron().neighborliness()

    @cached_method
    def bounding_box(self, integral=False, integral_hull=False):
        r"""
        Return the coordinates of a rectangular box containing the non-empty polytope.

        INPUT:

        - ``integral`` -- Boolean (default: ``False``). Whether to
          only allow integral coordinates in the bounding box.

        - ``integral_hull`` -- Boolean (default: ``False``). If ``True``, return a
          box containing the integral points of the polytope, or ``None, None`` if it
          is known that the polytope has no integral points.

        OUTPUT:

        A pair of tuples ``(box_min, box_max)`` where ``box_min`` are
        the coordinates of a point bounding the coordinates of the
        polytope from below and ``box_max`` bounds the coordinates
        from above.

        EXAMPLES::

            sage: Polyhedron([ (1/3,2/3), (2/3, 1/3) ]).bounding_box()
            ((1/3, 1/3), (2/3, 2/3))
            sage: Polyhedron([ (1/3,2/3), (2/3, 1/3) ]).bounding_box(integral=True)
            ((0, 0), (1, 1))
            sage: Polyhedron([ (1/3,2/3), (2/3, 1/3) ]).bounding_box(integral_hull=True)
            (None, None)
            sage: Polyhedron([ (1/3,2/3), (3/3, 4/3) ]).bounding_box(integral_hull=True)
            ((1, 1), (1, 1))
            sage: polytopes.buckyball(exact=False).bounding_box()
            ((-0.8090169944, -0.8090169944, -0.8090169944), (0.8090169944, 0.8090169944, 0.8090169944))

        TESTS::

            sage: Polyhedron().bounding_box()
            Traceback (most recent call last):
            ...
            ValueError: empty polytope is not allowed
        """
        from sage.arith.misc import integer_ceil as ceil
        from sage.arith.misc import integer_floor as floor
        box_min = []
        box_max = []
        if not self.is_compact():
            raise ValueError("only polytopes (compact polyhedra) are allowed")
        if self.n_vertices() == 0:
            raise ValueError("empty polytope is not allowed")
        for i in range(self.ambient_dim()):
            coords = [v[i] for v in self.vertex_generator()]
            max_coord = max(coords)
            min_coord = min(coords)
            if integral_hull:
                a = ceil(min_coord)
                b = floor(max_coord)
                if a > b:
                    return None, None
                box_max.append(b)
                box_min.append(a)
            elif integral:
                box_max.append(ceil(max_coord))
                box_min.append(floor(min_coord))
            else:
                box_max.append(max_coord)
                box_min.append(min_coord)
        return (tuple(box_min), tuple(box_max))

    @cached_method
    def combinatorial_automorphism_group(self, vertex_graph_only=False):
        """
        Computes the combinatorial automorphism group.

        If ``vertex_graph_only`` is ``True``,  the automorphism group
        of the vertex-edge graph of the polyhedron is returned. Otherwise
        the automorphism group of the vertex-facet graph, which is
        isomorphic to the automorphism group of the face lattice is returned.

        INPUT:

        - ``vertex_graph_only`` -- boolean (default: ``False``); whether
          to return the automorphism group of the vertex edges graph or
          of the lattice

        OUTPUT:

        A
        :class:`PermutationGroup<sage.groups.perm_gps.permgroup.PermutationGroup_generic_with_category'>`
        that is isomorphic to the combinatorial automorphism group is
        returned.

        - if ``vertex_graph_only`` is ``True``:
          The automorphism group of the vertex-edge graph of the polyhedron

        - if ``vertex_graph_only`` is ``False`` (default):
          The automorphism group of the vertex-facet graph of the polyhedron,
          see :meth:`vertex_facet_graph`. This group is isomorphic to the
          automorphism group of the face lattice of the polyhedron.

        NOTE:

            Depending on ``vertex_graph_only``, this method returns groups
            that are not necessarily isomorphic, see the examples below.

        .. SEEALSO::

            :meth:`is_combinatorially_isomorphic`,
            :meth:`graph`,
            :meth:`vertex_facet_graph`.

        EXAMPLES::

            sage: quadrangle = Polyhedron(vertices=[(0,0),(1,0),(0,1),(2,3)])
            sage: quadrangle.combinatorial_automorphism_group().is_isomorphic(groups.permutation.Dihedral(4))
            True
            sage: quadrangle.restricted_automorphism_group()
            Permutation Group with generators [()]

        Permutations of the vertex graph only exchange vertices with vertices::

            sage: P = Polyhedron(vertices=[(1,0), (1,1)], rays=[(1,0)])
            sage: P.combinatorial_automorphism_group(vertex_graph_only=True)
            Permutation Group with generators [(A vertex at (1,0),A vertex at (1,1))]

        This shows an example of two polytopes whose vertex-edge graphs are isomorphic,
        but their face_lattices are not isomorphic::

            sage: Q=Polyhedron([[-123984206864/2768850730773, -101701330976/922950243591, -64154618668/2768850730773, -2748446474675/2768850730773],
            ....: [-11083969050/98314591817, -4717557075/98314591817, -32618537490/98314591817, -91960210208/98314591817],
            ....: [-9690950/554883199, -73651220/554883199, 1823050/554883199, -549885101/554883199], [-5174928/72012097, 5436288/72012097, -37977984/72012097, 60721345/72012097],
            ....: [-19184/902877, 26136/300959, -21472/902877, 899005/902877], [53511524/1167061933, 88410344/1167061933, 621795064/1167061933, 982203941/1167061933],
            ....: [4674489456/83665171433, -4026061312/83665171433, 28596876672/83665171433, -78383796375/83665171433], [857794884940/98972360190089, -10910202223200/98972360190089, 2974263671400/98972360190089, -98320463346111/98972360190089]])
            sage: C = polytopes.cyclic_polytope(4,8)
            sage: C.is_combinatorially_isomorphic(Q)
            False
            sage: C.combinatorial_automorphism_group(vertex_graph_only=True).is_isomorphic(Q.combinatorial_automorphism_group(vertex_graph_only=True))
            True
            sage: C.combinatorial_automorphism_group(vertex_graph_only=False).is_isomorphic(Q.combinatorial_automorphism_group(vertex_graph_only=False))
            False

        The automorphism group of the face lattice is isomorphic to the combinatorial automorphism group::

            sage: CG = C.hasse_diagram().automorphism_group()
            sage: C.combinatorial_automorphism_group().is_isomorphic(CG)
            True
            sage: QG = Q.hasse_diagram().automorphism_group()
            sage: Q.combinatorial_automorphism_group().is_isomorphic(QG)
            True

        """
        if vertex_graph_only:
            G = self.graph()
        else:
            G = self.vertex_facet_graph()
        return G.automorphism_group(edge_labels=True)

    @cached_method
    def restricted_automorphism_group(self, output="abstract"):
        r"""
        Return the restricted automorphism group.

        First, let the linear automorphism group be the subgroup of
        the affine group `AGL(d,\RR) = GL(d,\RR) \ltimes \RR^d`
        preserving the `d`-dimensional polyhedron. The affine group
        acts in the usual way `\vec{x}\mapsto A\vec{x}+b` on the
        ambient space.

        The restricted automorphism group is the subgroup of the linear
        automorphism group generated by permutations of the generators
        of the same type. That is, vertices can only be permuted with
        vertices, ray generators with ray generators, and line
        generators with line generators.

        For example, take the first quadrant

        .. MATH::

            Q = \Big\{ (x,y) \Big| x\geq 0,\; y\geq0 \Big\}
            \subset \QQ^2

        Then the linear automorphism group is

        .. MATH::

            \mathrm{Aut}(Q) =
            \left\{
            \begin{pmatrix}
            a & 0 \\ 0 & b
            \end{pmatrix}
            ,~
            \begin{pmatrix}
            0 & c \\ d & 0
            \end{pmatrix}
            :~
            a, b, c, d \in \QQ_{>0}
            \right\}
            \subset
            GL(2,\QQ)
            \subset
            E(d)

        Note that there are no translations that map the quadrant `Q`
        to itself, so the linear automorphism group is contained in
        the general linear group (the subgroup of transformations
        preserving the origin). The restricted automorphism group is

        .. MATH::

            \mathrm{Aut}(Q) =
            \left\{
            \begin{pmatrix}
            1 & 0 \\ 0 & 1
            \end{pmatrix}
            ,~
            \begin{pmatrix}
            0 & 1 \\ 1 & 0
            \end{pmatrix}
            \right\}
            \simeq \ZZ_2

        INPUT:

        - ``output`` -- how the group should be represented:

          - ``"abstract"`` (default) -- return an abstract permutation
            group without further meaning.

          - ``"permutation"`` -- return a permutation group on the
            indices of the polyhedron generators. For example, the
            permutation ``(0,1)`` would correspond to swapping
            ``self.Vrepresentation(0)`` and ``self.Vrepresentation(1)``.

          - ``"matrix"`` -- return a matrix group representing affine
            transformations. When acting on affine vectors, you should
            append a `1` to every vector. If the polyhedron is not full
            dimensional, the returned matrices act as the identity on
            the orthogonal complement of the affine space spanned by
            the polyhedron.

          - ``"matrixlist"`` -- like ``matrix``, but return the list of
            elements of the matrix group. Useful for fields without a
            good implementation of matrix groups or to avoid the
            overhead of creating the group.

        OUTPUT:

        - For ``output="abstract"`` and ``output="permutation"``:
          a :class:`PermutationGroup<sage.groups.perm_gps.permgroup.PermutationGroup_generic>`.

        - For ``output="matrix"``: a :class:`MatrixGroup`.

        - For ``output="matrixlist"``: a list of matrices.

        REFERENCES:

        - [BSS2009]_

        EXAMPLES:

        A cross-polytope example::

            sage: P = polytopes.cross_polytope(3)
            sage: P.restricted_automorphism_group() == PermutationGroup([[(3,4)], [(2,3),(4,5)],[(2,5)],[(1,2),(5,6)],[(1,6)]])
            True
            sage: P.restricted_automorphism_group(output="permutation") == PermutationGroup([[(2,3)],[(1,2),(3,4)],[(1,4)],[(0,1),(4,5)],[(0,5)]])
            True
            sage: mgens = [[[1,0,0,0],[0,1,0,0],[0,0,-1,0],[0,0,0,1]], [[1,0,0,0],[0,0,1,0],[0,1,0,0],[0,0,0,1]], [[0,1,0,0],[1,0,0,0],[0,0,1,0],[0,0,0,1]]]

        We test groups for equality in a fool-proof way; they can have different generators, etc::

            sage: poly_g = P.restricted_automorphism_group(output="matrix")
            sage: matrix_g = MatrixGroup([matrix(QQ,t) for t in mgens])
            sage: all(t.matrix() in poly_g for t in matrix_g.gens())
            True
            sage: all(t.matrix() in matrix_g for t in poly_g.gens())
            True

        24-cell example::

            sage: P24 = polytopes.twenty_four_cell()
            sage: AutP24 = P24.restricted_automorphism_group()
            sage: PermutationGroup([
            ....:     '(1,20,2,24,5,23)(3,18,10,19,4,14)(6,21,11,22,7,15)(8,12,16,17,13,9)',
            ....:     '(1,21,8,24,4,17)(2,11,6,15,9,13)(3,20)(5,22)(10,16,12,23,14,19)'
            ....: ]).is_isomorphic(AutP24)
            True
            sage: AutP24.order()
            1152

        Here is the quadrant example mentioned in the beginning::

            sage: P = Polyhedron(rays=[(1,0),(0,1)])
            sage: P.Vrepresentation()
            (A vertex at (0, 0), A ray in the direction (0, 1), A ray in the direction (1, 0))
            sage: P.restricted_automorphism_group(output="permutation")
            Permutation Group with generators [(1,2)]

        Also, the polyhedron need not be full-dimensional::

            sage: P = Polyhedron(vertices=[(1,2,3,4,5),(7,8,9,10,11)])
            sage: P.restricted_automorphism_group()
            Permutation Group with generators [(1,2)]
            sage: G = P.restricted_automorphism_group(output="matrixlist")
            sage: G
            (
            [1 0 0 0 0 0]  [ -87/55  -82/55    -2/5   38/55   98/55   12/11]
            [0 1 0 0 0 0]  [-142/55  -27/55    -2/5   38/55   98/55   12/11]
            [0 0 1 0 0 0]  [-142/55  -82/55     3/5   38/55   98/55   12/11]
            [0 0 0 1 0 0]  [-142/55  -82/55    -2/5   93/55   98/55   12/11]
            [0 0 0 0 1 0]  [-142/55  -82/55    -2/5   38/55  153/55   12/11]
            [0 0 0 0 0 1], [      0       0       0       0       0       1]
            )
            sage: g = AffineGroup(5, QQ)(G[1])
            sage: g
                  [ -87/55  -82/55    -2/5   38/55   98/55]     [12/11]
                  [-142/55  -27/55    -2/5   38/55   98/55]     [12/11]
            x |-> [-142/55  -82/55     3/5   38/55   98/55] x + [12/11]
                  [-142/55  -82/55    -2/5   93/55   98/55]     [12/11]
                  [-142/55  -82/55    -2/5   38/55  153/55]     [12/11]
            sage: g^2
                  [1 0 0 0 0]     [0]
                  [0 1 0 0 0]     [0]
            x |-> [0 0 1 0 0] x + [0]
                  [0 0 0 1 0]     [0]
                  [0 0 0 0 1]     [0]
            sage: g(list(P.vertices()[0]))
            (7, 8, 9, 10, 11)
            sage: g(list(P.vertices()[1]))
            (1, 2, 3, 4, 5)

        Affine transformations do not change the restricted automorphism
        group. For example, any non-degenerate triangle has the
        dihedral group with 6 elements, `D_6`, as its automorphism
        group::

            sage: initial_points = [vector([1,0]), vector([0,1]), vector([-2,-1])]
            sage: points = initial_points
            sage: Polyhedron(vertices=points).restricted_automorphism_group()
            Permutation Group with generators [(2,3), (1,2)]
            sage: points = [pt - initial_points[0] for pt in initial_points]
            sage: Polyhedron(vertices=points).restricted_automorphism_group()
            Permutation Group with generators [(2,3), (1,2)]
            sage: points = [pt - initial_points[1] for pt in initial_points]
            sage: Polyhedron(vertices=points).restricted_automorphism_group()
            Permutation Group with generators [(2,3), (1,2)]
            sage: points = [pt - 2*initial_points[1] for pt in initial_points]
            sage: Polyhedron(vertices=points).restricted_automorphism_group()
            Permutation Group with generators [(2,3), (1,2)]

        The ``output="matrixlist"`` can be used over fields without a
        complete implementation of matrix groups::

            sage: P = polytopes.dodecahedron(); P                                                   # optional - sage.rings.number_field
            A 3-dimensional polyhedron
             in (Number Field in sqrt5 with defining polynomial x^2 - 5
                 with sqrt5 = 2.236067977499790?)^3
             defined as the convex hull of 20 vertices
            sage: G = P.restricted_automorphism_group(output="matrixlist")
            sage: len(G)
            120

        Floating-point computations are supported with a simple fuzzy
        zero implementation::

            sage: P = Polyhedron(vertices=[(1/3,0,0,1),(0,1/4,0,1),(0,0,1/5,1)], base_ring=RDF)
            sage: P.restricted_automorphism_group()
            Permutation Group with generators [(2,3), (1,2)]
            sage: len(P.restricted_automorphism_group(output="matrixlist"))
            6

        TESTS::

            sage: P = Polyhedron(vertices=[(1,0), (1,1)], rays=[(1,0)])
            sage: P.restricted_automorphism_group(output="permutation")
            Permutation Group with generators [(1,2)]
            sage: P.restricted_automorphism_group(output="matrix")
            Matrix group over Rational Field with 1 generators (
            [ 1  0  0]
            [ 0 -1  1]
            [ 0  0  1]
            )
            sage: P.restricted_automorphism_group(output="foobar")
            Traceback (most recent call last):
            ...
            ValueError: unknown output 'foobar', valid values are ('abstract', 'permutation', 'matrix', 'matrixlist')

        Check that :trac:`28828` is fixed::

            sage: P.restricted_automorphism_group(output="matrixlist")[0].is_immutable()
            True
        """
        # The algorithm works as follows:
        #
        # Let V be the matrix where every column is a homogeneous
        # coordinate of a V-representation object (vertex, ray, line).
        # Let us assume that V has full rank, that the polyhedron is
        # full dimensional.
        #
        # Let Q = V Vt and C = Vt Q^-1 V. The rows and columns of C
        # can be thought of as being indexed by the V-rep objects of the
        # polytope.
        #
        # It turns out that we can identify the restricted automorphism
        # group with the automorphism group of the edge-colored graph
        # on the V-rep objects with colors determined by the symmetric
        # matrix C.
        #
        # An automorphism of this graph is equivalent to a permutation
        # matrix P such that C = Pt C P. If we now define
        # A = V P Vt Q^-1, then one can check that V P = A V.
        # In other words: permuting the generators is the same as
        # applying the affine transformation A on the generators.
        #
        # If the given polyhedron is not fully-dimensional,
        # then Q will be not invertible. In this case, we use a
        # pseudoinverse Q+ instead of Q^-1. The formula for A acting on
        # the space spanned by V then simplifies to A = V P V+ where V+
        # denotes the pseudoinverse of V, which also equals V+ = Vt Q+.
        #
        # If we are asked to return the (group of) transformation
        # matrices to the user, we also require that those
        # transformations act as the identity on the orthogonal
        # complement of the space spanned by V. This complement is the
        # space spanned by the columns of W = 1 - V V+. One can check
        # that B = (V P V+) + W is the correct matrix: it acts the same
        # as A on V and it satisfies B W = W.

        outputs = ("abstract", "permutation", "matrix", "matrixlist")
        if output not in outputs:
            raise ValueError("unknown output {!r}, valid values are {}".format(output, outputs))

        # For backwards compatibility, we treat "abstract" as
        # "permutation", but where we add 1 to the indices of the
        # permutations.
        index0 = 0
        if output == "abstract":
            index0 = 1
            output = "permutation"

        if self.base_ring().is_exact():
            def rational_approximation(c):
                return c
        else:
            c_list = []

            def rational_approximation(c):
                # Implementation detail: Return unique integer if two
                # c-values are the same up to machine precision. But
                # you can think of it as a uniquely-chosen rational
                # approximation.
                for i, x in enumerate(c_list):
                    if self._is_zero(x - c):
                        return i
                c_list.append(c)
                return len(c_list) - 1

        if self.is_compact():
            def edge_label(i, j, c_ij):
                return c_ij
        else:
            # In the non-compact case, we also label the edges by the
            # type of the V-representation object. This ensures that
            # vertices, rays, and lines are only permuted amongst
            # themselves.
            def edge_label(i, j, c_ij):
                return (self.Vrepresentation(i).type(), c_ij, self.Vrepresentation(j).type())

        # Homogeneous coordinates for the V-representation objects.
        # Mathematically, V is a matrix. For efficiency however, we
        # represent it as a list of column vectors.
        V = [v.homogeneous_vector() for v in self.Vrepresentation()]

        # Pseudoinverse of V Vt
        Qplus = sum(v.column() * v.row() for v in V).pseudoinverse()

        # Construct the graph.
        from sage.graphs.graph import Graph
        G = Graph()
        for i in range(len(V)):
            for j in range(i+1, len(V)):
                c_ij = rational_approximation(V[i] * Qplus * V[j])
                G.add_edge(index0+i, index0+j, edge_label(i, j, c_ij))

        permgroup = G.automorphism_group(edge_labels=True)
        if output == "permutation":
            return permgroup
        elif output == "matrix":
            permgroup = permgroup.gens()

        # Compute V+ = Vt Q+ as list of row vectors
        Vplus = list(matrix(V) * Qplus)  # matrix(V) is Vt

        # Compute W = 1 - V V+
        W = 1 - sum(V[i].column() * Vplus[i].row() for i in range(len(V)))

        # Convert the permutation group to a matrix group.
        # If P is a permutation, then we return the matrix
        # B = (V P V+) + W.
        #
        # If output == "matrix", we loop over the generators of the group.
        # Otherwise, we loop over all elements.
        matrices = []
        for perm in permgroup:
            A = sum(V[perm(i)].column() * Vplus[i].row() for i in range(len(V)))
            matrices.append(A + W)

        for mat in matrices:
            mat.set_immutable()

        if output == "matrixlist":
            return tuple(matrices)
        else:
            return MatrixGroup(matrices)

    def is_combinatorially_isomorphic(self, other, algorithm='bipartite_graph'):
        r"""
        Return whether the polyhedron is combinatorially isomorphic to another polyhedron.

        We only consider bounded polyhedra. By definition, they are
        combinatorially isomorphic if their face lattices are isomorphic.

        INPUT:

        - ``other`` -- a polyhedron object
        - ``algorithm`` (default = ``bipartite_graph``) -- the algorithm to use.
          The other possible value is ``face_lattice``.

        OUTPUT:

        - ``True`` if the two polyhedra are combinatorially isomorphic
        - ``False`` otherwise

        .. SEEALSO::

            :meth:`combinatorial_automorphism_group`,
            :meth:`vertex_facet_graph`.

        REFERENCES:

        For the equivalence of the two algorithms see [KK1995]_, p. 877-878

        EXAMPLES:

        The square is combinatorially isomorphic to the 2-dimensional cube::

            sage: polytopes.hypercube(2).is_combinatorially_isomorphic(polytopes.regular_polygon(4))  # optional - sage.graphs
            True

        All the faces of the 3-dimensional permutahedron are either
        combinatorially isomorphic to a square or a hexagon::

            sage: H = polytopes.regular_polygon(6)                              # optional - sage.rings.number_field
            sage: S = polytopes.hypercube(2)
            sage: P = polytopes.permutahedron(4)
            sage: all(F.as_polyhedron().is_combinatorially_isomorphic(S)        # optional - sage.rings.number_field
            ....:       or F.as_polyhedron().is_combinatorially_isomorphic(H)
            ....:     for F in P.faces(2))
            True

        Checking that a regular simplex intersected with its reflection
        through the origin is combinatorially isomorphic to the intersection
        of a cube with a hyperplane perpendicular to its long diagonal::

            sage: def simplex_intersection(k):
            ....:   S1 = Polyhedron([vector(v)-vector(polytopes.simplex(k).center()) for v in polytopes.simplex(k).vertices_list()])
            ....:   S2 = Polyhedron([-vector(v) for v in S1.vertices_list()])
            ....:   return S1.intersection(S2)
            sage: def cube_intersection(k):
            ....:    C = polytopes.hypercube(k+1)
            ....:    H = Polyhedron(eqns=[[0]+[1 for i in range(k+1)]])
            ....:    return C.intersection(H)
            sage: [simplex_intersection(k).is_combinatorially_isomorphic(cube_intersection(k)) for k in range(2,5)]
            [True, True, True]
            sage: simplex_intersection(2).is_combinatorially_isomorphic(polytopes.regular_polygon(6))   # optional - sage.rings.number_field
            True
            sage: simplex_intersection(3).is_combinatorially_isomorphic(polytopes.octahedron())
            True

        Two polytopes with the same `f`-vector, but different combinatorial types::

            sage: P = Polyhedron([[-605520/1525633, -605520/1525633, -1261500/1525633, -52200/1525633, 11833/1525633],\
             [-720/1769, -600/1769, 1500/1769, 0, -31/1769], [-216/749, 240/749, -240/749, -432/749, 461/749], \
             [-50/181, 50/181, 60/181, -100/181, -119/181], [-32/51, -16/51, -4/51, 12/17, 1/17],\
             [1, 0, 0, 0, 0], [16/129, 128/129, 0, 0, 1/129], [64/267, -128/267, 24/89, -128/267, 57/89],\
             [1200/3953, -1200/3953, -1440/3953, -360/3953, -3247/3953], [1512/5597, 1512/5597, 588/5597, 4704/5597, 2069/5597]])
            sage: C = polytopes.cyclic_polytope(5,10)
            sage: C.f_vector() == P.f_vector(); C.f_vector()
            True
            (1, 10, 45, 100, 105, 42, 1)
            sage: C.is_combinatorially_isomorphic(P)
            False

            sage: S = polytopes.simplex(3)
            sage: S = S.face_truncation(S.faces(0)[3])
            sage: S = S.face_truncation(S.faces(0)[4])
            sage: S = S.face_truncation(S.faces(0)[5])
            sage: T = polytopes.simplex(3)
            sage: T = T.face_truncation(T.faces(0)[3])
            sage: T = T.face_truncation(T.faces(0)[4])
            sage: T = T.face_truncation(T.faces(0)[4])
            sage: T.is_combinatorially_isomorphic(S)
            False
            sage: T.f_vector(), S.f_vector()
            ((1, 10, 15, 7, 1), (1, 10, 15, 7, 1))

            sage: C = polytopes.hypercube(5)
            sage: C.is_combinatorially_isomorphic(C)
            True
            sage: C.is_combinatorially_isomorphic(C, algorithm='magic')
            Traceback (most recent call last):
            ...
            AssertionError: `algorithm` must be 'bipartite graph' or 'face_lattice'

            sage: G = Graph()
            sage: C.is_combinatorially_isomorphic(G)
            Traceback (most recent call last):
            ...
            AssertionError: input `other` must be a polyhedron

            sage: H = Polyhedron(eqns=[[0,1,1,1,1]]); H
            A 3-dimensional polyhedron in QQ^4 defined as the convex hull of 1 vertex and 3 lines
            sage: C.is_combinatorially_isomorphic(H)
            Traceback (most recent call last):
            ...
            AssertionError: polyhedron `other` must be bounded

        """
        assert isinstance(other, Polyhedron_base), "input `other` must be a polyhedron"
        assert self.is_compact(), "polyhedron `self` must be bounded"
        assert other.is_compact(), "polyhedron `other` must be bounded"
        assert algorithm in ['bipartite_graph', 'face_lattice'], "`algorithm` must be 'bipartite graph' or 'face_lattice'"

        # For speed, we check if the polyhedra have the same number of facets and vertices.
        # This is faster than building the bipartite graphs first and
        # then check that they won't be isomorphic.
        if self.n_vertices() != other.n_vertices() or self.n_facets() != other.n_facets():
            return False

        if algorithm == 'bipartite_graph':
            G_self = self.vertex_facet_graph(False)
            G_other = other.vertex_facet_graph(False)

            return G_self.is_isomorphic(G_other)
        else:
            return self.face_lattice().is_isomorphic(other.face_lattice())

    def _test_is_combinatorially_isomorphic(self, tester=None, **options):
        """
        Run tests on the method :meth:`.is_combinatorially_isomorphic`.

        TESTS::

            sage: polytopes.cross_polytope(3)._test_is_combinatorially_isomorphic()
        """
        if tester is None:
            tester = self._tester(**options)

        if not self.is_compact():
            with tester.assertRaises(AssertionError):
                self.is_combinatorially_isomorphic(self)
            return

        if self.n_vertices() > 200 or self.n_facets() > 200:
            # Avoid very long doctests.
            return

        try:
            import sage.graphs.graph
        except ImportError:
            return

        tester.assertTrue(self.is_combinatorially_isomorphic(ZZ(4)*self))
        if self.n_vertices():
            tester.assertTrue(self.is_combinatorially_isomorphic(self + self.center()))

        if self.n_vertices() < 20 and self.n_facets() < 20 and self.is_immutable():
            tester.assertTrue(self.is_combinatorially_isomorphic(ZZ(4)*self, algorithm='face_lattice'))
            if self.n_vertices():
                tester.assertTrue(self.is_combinatorially_isomorphic(self + self.center(), algorithm='face_lattice'))

    def affine_hull(self, *args, **kwds):
        r"""
        Return the affine hull of ``self`` as a polyhedron.

        EXAMPLES::

            sage: half_plane_in_space = Polyhedron(ieqs=[(0,1,0,0)], eqns=[(0,0,0,1)])
            sage: half_plane_in_space.affine_hull().Hrepresentation()
            (An equation (0, 0, 1) x + 0 == 0,)

            sage: polytopes.cube().affine_hull().is_universe()
            True
        """
        if args or kwds:
            raise TypeError("the method 'affine_hull' does not take any parameters; perhaps you meant 'affine_hull_projection'")
        if not self.inequalities():
            return self
        self_as_face = self.faces(self.dimension())[0]
        return self_as_face.affine_tangent_cone()

    @cached_method
    def _affine_hull_projection(self, *,
                                as_convex_set=True, as_affine_map=True, as_section_map=True,
                                orthogonal=False, orthonormal=False,
                                extend=False, minimal=False):
        r"""
        Return ``self`` projected into its affine hull.

        INPUT:

        See :meth:`affine_hull_projection`.

        OUTPUT:

        An instance of :class:`~sage.geometry.convex_set.AffineHullProjectionData`.
        See :meth:`affine_hull_projection` for details.

        TESTS:

        Check that :trac:`23355` is fixed::

            sage: P = Polyhedron([[7]]); P
            A 0-dimensional polyhedron in ZZ^1 defined as the convex hull of 1 vertex
            sage: P.affine_hull_projection()
            A 0-dimensional polyhedron in ZZ^0 defined as the convex hull of 1 vertex
            sage: P.affine_hull_projection(orthonormal='True')
            A 0-dimensional polyhedron in QQ^0 defined as the convex hull of 1 vertex
            sage: P.affine_hull_projection(orthogonal='True')
            A 0-dimensional polyhedron in QQ^0 defined as the convex hull of 1 vertex

        Check that :trac:`24047` is fixed::

            sage: P1 = Polyhedron(vertices=([[-1, 1], [0, -1], [0, 0], [-1, -1]]))
            sage: P2 = Polyhedron(vertices=[[1, 1], [1, -1], [0, -1], [0, 0]])
            sage: P = P1.intersection(P2)
            sage: A, b = P.affine_hull_projection(as_affine_map=True, orthonormal=True, extend=True)  # optional - sage.rings.number_field

            sage: Polyhedron([(2,3,4)]).affine_hull_projection()
            A 0-dimensional polyhedron in ZZ^0 defined as the convex hull of 1 vertex

        Check that backend is preserved::

            sage: polytopes.simplex(backend='field').affine_hull_projection().backend()
            'field'

            sage: P = Polyhedron(vertices=[[0,0], [1,0]], backend='field')
            sage: P.affine_hull_projection(orthogonal=True, orthonormal=True, extend=True).backend()  # optional - sage.rings.number_field
            'field'

        Check that :trac:`29116` is fixed::

            sage: V =[
            ....:    [1, 0, -1, 0, 0],
            ....:    [1, 0, 0, -1, 0],
            ....:    [1, 0, 0, 0, -1],
            ....:    [1, 0, 0, +1, 0],
            ....:    [1, 0, 0, 0, +1],
            ....:    [1, +1, 0, 0, 0]
            ....:     ]
            sage: P = Polyhedron(V)
            sage: P.affine_hull_projection()
            A 4-dimensional polyhedron in ZZ^4 defined as the convex hull of 6 vertices
            sage: P.affine_hull_projection(orthonormal=True)
            Traceback (most recent call last):
            ...
            ValueError: the base ring needs to be extended; try with "extend=True"
            sage: P.affine_hull_projection(orthonormal=True, extend=True)                             # optional - sage.rings.number_field
            A 4-dimensional polyhedron in AA^4 defined as the convex hull of 6 vertices
        """
        result = AffineHullProjectionData()

        if self.is_empty():
            raise ValueError('affine hull projection of an empty polyhedron is undefined')

        # handle trivial full-dimensional case
        if self.ambient_dim() == self.dim():
            if as_convex_set:
                result.image = self
            if as_affine_map:
                identity = linear_transformation(matrix(self.base_ring(),
                                                        self.dim(),
                                                        self.dim(),
                                                        self.base_ring().one()))
                result.projection_linear_map = result.section_linear_map = identity
                result.projection_translation = result.section_translation = self.ambient_space().zero()
        elif orthogonal or orthonormal:
            # see TODO
            if not self.is_compact():
                raise NotImplementedError('"orthogonal=True" and "orthonormal=True" work only for compact polyhedra')
            affine_basis = self.an_affine_basis()
            v0 = affine_basis[0].vector()
            # We implicitly translate the first vertex of the affine basis to zero.
            vi = tuple(v.vector() - v0 for v in affine_basis[1:])
            M = matrix(self.base_ring(), self.dim(), self.ambient_dim(), vi)

            # Switch base_ring to AA if necessary,
            # since gram_schmidt needs to be able to take square roots.
            # Pick orthonormal basis and transform all vertices accordingly
            # if the orthonormal transform makes it necessary, change base ring.
            try:
                A, G = M.gram_schmidt(orthonormal=orthonormal)
            except TypeError:
                if not extend:
                    raise ValueError('the base ring needs to be extended; try with "extend=True"')
                from sage.rings.qqbar import AA
                M = matrix(AA, M)
                A = M.gram_schmidt(orthonormal=orthonormal)[0]
                if minimal:
                    from sage.rings.qqbar import number_field_elements_from_algebraics
                    new_ring = number_field_elements_from_algebraics(A.list(), embedded=True, minimal=True)[0]
                    A = A.change_ring(new_ring)
            L = linear_transformation(A, side='right')
            ambient_translation = -vector(A.base_ring(), affine_basis[0])
            image_translation = A * ambient_translation
            # Note the order. We compute ``A*self`` and then translate the image.
            # ``A*self`` uses the incidence matrix and we avoid recomputation.
            # Also, if the new base ring is ``AA``, we want to avoid computing the incidence matrix in that ring.
            # ``convert=True`` takes care of the case, where there might be no coercion (``AA`` and quadratic field).
            if as_convex_set:
                result.image = self.linear_transformation(A, new_base_ring=A.base_ring()) + image_translation
            if as_affine_map:
                result.projection_linear_map = L
                result.projection_translation = image_translation
            if as_section_map:
                L_dagger = linear_transformation(A.transpose() * (A * A.transpose()).inverse(), side='right')
                result.section_linear_map = L_dagger
                result.section_translation = v0.change_ring(A.base_ring())
        else:
            # translate one vertex to the origin
            v0 = self.vertices()[0].vector()
            gens = []
            for v in self.vertices()[1:]:
                gens.append(v.vector() - v0)
            for r in self.rays():
                gens.append(r.vector())
            for l in self.lines():
                gens.append(l.vector())

            # Pick subset of coordinates to coordinatize the affine span
            M = matrix(gens)
            pivots = M.pivots()

            A = matrix(self.base_ring(), len(pivots), self.ambient_dim(),
                       [[1 if j == i else 0 for j in range(self.ambient_dim())] for i in pivots])
            if as_affine_map:
                image_translation = vector(self.base_ring(), self.dim())
                L = linear_transformation(A, side='right')
                result.projection_linear_map = L
                result.projection_translation = image_translation
            if as_convex_set:
                result.image = A*self
            if as_section_map:
                if self.dim():
                    B = M.transpose()/(A*M.transpose())
                else:
                    B = matrix(self.ambient_dim(), 0)
                L_section = linear_transformation(B, side='right')
                result.section_linear_map = L_section
                result.section_translation = v0 - L_section(L(v0) + image_translation)

        return result

    def affine_hull_projection(self,
                               as_polyhedron=None, as_affine_map=False,
                               orthogonal=False, orthonormal=False,
                               extend=False, minimal=False,
                               return_all_data=False,
                               *, as_convex_set=None):
        r"""Return the polyhedron projected into its affine hull.

        Each polyhedron is contained in some smallest affine subspace
        (possibly the entire ambient space) -- its affine hull.  We
        provide an affine linear map that projects the ambient space of
        the polyhedron to the standard Euclidean space of dimension of
        the polyhedron, which restricts to a bijection from the affine
        hull.

        The projection map is not unique; some parameters control the
        choice of the map.  Other parameters control the output of the
        function.

        INPUT:

        - ``as_polyhedron`` (or ``as_convex_set``) -- (boolean or the default
          ``None``) and

        - ``as_affine_map`` -- (boolean, default ``False``) control the output

          The default ``as_polyhedron=None`` translates to
          ``as_polyhedron=not as_affine_map``,
          therefore to ``as_polyhedron=True`` if nothing is specified.

          If exactly one of either ``as_polyhedron`` or ``as_affine_map`` is
          set, then either a polyhedron or the affine transformation
          is returned. The affine transformation
          sends the embedded polytope to a fulldimensional one.
          It is given as a pair ``(A, b)``, where A is a linear transformation
          and `b` is a vector, and the affine transformation sends ``v`` to
          ``A(v)+b``.

          If both ``as_polyhedron`` and ``as_affine_map`` are set, then
          both are returned, encapsulated in an instance of
          :class:`~sage.geometry.convex_set.AffineHullProjectionData`.

        - ``return_all_data`` -- (boolean, default ``False``)

          If set, then ``as_polyhedron`` and ``as_affine_map`` will set
          (possibly overridden) and additional (internal) data concerning
          the transformation is returned. Everything is encapsulated
          in an instance of
          :class:`~sage.geometry.convex_set.AffineHullProjectionData` in
          this case.

        - ``orthogonal`` -- boolean (default: ``False``); if ``True``,
          provide an orthogonal transformation.

        - ``orthonormal`` -- boolean (default: ``False``); if ``True``,
          provide an orthonormal transformation. If the base ring does not
          provide the necessary square roots, the extend parameter
          needs to be set to ``True``.

        - ``extend`` -- boolean (default: ``False``); if ``True``,
          allow base ring to be extended if necessary. This becomes
          relevant when requiring an orthonormal transformation.

        - ``minimal`` -- boolean (default: ``False``); if ``True``,
          when doing an extension, it computes the minimal base ring of the
          extension, otherwise the base ring is ``AA``.

        OUTPUT:

        A full-dimensional polyhedron or an affine transformation,
        depending on the parameters ``as_polyhedron`` and ``as_affine_map``,
        or an instance of :class:`~sage.geometry.convex_set.AffineHullProjectionData`
        containing all data (parameter ``return_all_data``).

        If the output is an instance of
        :class:`~sage.geometry.convex_set.AffineHullProjectionData`, the
        following fields may be set:

        - ``image`` -- the projection of the original polyhedron

        - ``projection_map`` -- the affine map as a pair whose first component
          is a linear transformation and its second component a shift;
          see above.

        - ``section_map`` -- an affine map as a pair whose first component
          is a linear transformation and its second component a shift.
          It maps the codomain of ``affine_map`` to the affine hull of
          ``self``.  It is a right inverse of ``projection_map``.

        Note that all of these data are compatible.

         .. TODO::

            - make the parameters ``orthogonal`` and ``orthonormal`` work
              with unbounded polyhedra.

        EXAMPLES::

            sage: triangle = Polyhedron([(1,0,0), (0,1,0), (0,0,1)]);  triangle
            A 2-dimensional polyhedron in ZZ^3 defined as the convex hull of 3 vertices
            sage: triangle.affine_hull_projection()
            A 2-dimensional polyhedron in ZZ^2 defined as the convex hull of 3 vertices

            sage: half3d = Polyhedron(vertices=[(3,2,1)], rays=[(1,0,0)])
            sage: half3d.affine_hull_projection().Vrepresentation()
            (A ray in the direction (1), A vertex at (3))

        The resulting affine hulls depend on the parameter ``orthogonal`` and ``orthonormal``::

            sage: L = Polyhedron([[1,0],[0,1]]); L
            A 1-dimensional polyhedron in ZZ^2 defined as the convex hull of 2 vertices
            sage: A = L.affine_hull_projection(); A
            A 1-dimensional polyhedron in ZZ^1 defined as the convex hull of 2 vertices
            sage: A.vertices()
            (A vertex at (0), A vertex at (1))
            sage: A = L.affine_hull_projection(orthogonal=True); A
            A 1-dimensional polyhedron in QQ^1 defined as the convex hull of 2 vertices
            sage: A.vertices()
            (A vertex at (0), A vertex at (2))
            sage: A = L.affine_hull_projection(orthonormal=True)                                  # optional - sage.rings.number_field
            Traceback (most recent call last):
            ...
            ValueError: the base ring needs to be extended; try with "extend=True"
            sage: A = L.affine_hull_projection(orthonormal=True, extend=True); A                  # optional - sage.rings.number_field
            A 1-dimensional polyhedron in AA^1 defined as the convex hull of 2 vertices
            sage: A.vertices()                                                                    # optional - sage.rings.number_field
            (A vertex at (1.414213562373095?), A vertex at (0.?e-18))

        More generally::

            sage: S = polytopes.simplex(); S
            A 3-dimensional polyhedron in ZZ^4 defined as the convex hull of 4 vertices
            sage: S.vertices()
            (A vertex at (0, 0, 0, 1),
             A vertex at (0, 0, 1, 0),
             A vertex at (0, 1, 0, 0),
             A vertex at (1, 0, 0, 0))
            sage: A = S.affine_hull_projection(); A
            A 3-dimensional polyhedron in ZZ^3 defined as the convex hull of 4 vertices
            sage: A.vertices()
            (A vertex at (0, 0, 0),
             A vertex at (0, 0, 1),
             A vertex at (0, 1, 0),
             A vertex at (1, 0, 0))
            sage: A = S.affine_hull_projection(orthogonal=True); A
            A 3-dimensional polyhedron in QQ^3 defined as the convex hull of 4 vertices
            sage: A.vertices()
            (A vertex at (0, 0, 0),
             A vertex at (2, 0, 0),
             A vertex at (1, 3/2, 0),
             A vertex at (1, 1/2, 4/3))
            sage: A = S.affine_hull_projection(orthonormal=True, extend=True); A                  # optional - sage.rings.number_field
            A 3-dimensional polyhedron in AA^3 defined as the convex hull of 4 vertices
            sage: A.vertices()                                                                    # optional - sage.rings.number_field
            (A vertex at (0.7071067811865475?, 0.4082482904638630?, 1.154700538379252?),
             A vertex at (0.7071067811865475?, 1.224744871391589?, 0.?e-18),
             A vertex at (1.414213562373095?, 0.?e-18, 0.?e-18),
             A vertex at (0.?e-18, 0.?e-18, 0.?e-18))

        With the parameter ``minimal`` one can get a minimal base ring::

            sage: s = polytopes.simplex(3)
            sage: s_AA = s.affine_hull_projection(orthonormal=True, extend=True)                  # optional - sage.rings.number_field
            sage: s_AA.base_ring()                                                                # optional - sage.rings.number_field
            Algebraic Real Field
            sage: s_full = s.affine_hull_projection(orthonormal=True, extend=True, minimal=True)  # optional - sage.rings.number_field
            sage: s_full.base_ring()                                                              # optional - sage.rings.number_field
            Number Field in a with defining polynomial y^4 - 4*y^2 + 1 with a = 0.5176380902050415?

        More examples with the ``orthonormal`` parameter::

            sage: P = polytopes.permutahedron(3); P                   # optional - sage.combinat  # optional - sage.rings.number_field
            A 2-dimensional polyhedron in ZZ^3 defined as the convex hull of 6 vertices
            sage: set([F.as_polyhedron().affine_hull_projection(orthonormal=True, extend=True).volume() for F in P.affine_hull_projection().faces(1)]) == {1, sqrt(AA(2))}  # optional - sage.combinat  # optional - sage.rings.number_field
            True
            sage: set([F.as_polyhedron().affine_hull_projection(orthonormal=True, extend=True).volume() for F in P.affine_hull_projection(orthonormal=True, extend=True).faces(1)]) == {sqrt(AA(2))}  # optional - sage.combinat  # optional - sage.rings.number_field
            True

            sage: D = polytopes.dodecahedron()                                                    # optional - sage.rings.number_field
            sage: F = D.faces(2)[0].as_polyhedron()                                               # optional - sage.rings.number_field
            sage: F.affine_hull_projection(orthogonal=True)                                       # optional - sage.rings.number_field
            A 2-dimensional polyhedron in (Number Field in sqrt5 with defining polynomial x^2 - 5 with sqrt5 = 2.236067977499790?)^2 defined as the convex hull of 5 vertices
            sage: F.affine_hull_projection(orthonormal=True, extend=True)                         # optional - sage.rings.number_field
            A 2-dimensional polyhedron in AA^2 defined as the convex hull of 5 vertices

            sage: K.<sqrt2> = QuadraticField(2)                                                   # optional - sage.rings.number_field
            sage: P = Polyhedron([2*[K.zero()],2*[sqrt2]]); P                                     # optional - sage.rings.number_field
            A 1-dimensional polyhedron in (Number Field in sqrt2 with defining polynomial x^2 - 2 with sqrt2 = 1.414213562373095?)^2 defined as the convex hull of 2 vertices
            sage: P.vertices()                                                                    # optional - sage.rings.number_field
            (A vertex at (0, 0), A vertex at (sqrt2, sqrt2))
            sage: A = P.affine_hull_projection(orthonormal=True); A                               # optional - sage.rings.number_field
            A 1-dimensional polyhedron in (Number Field in sqrt2 with defining polynomial x^2 - 2 with sqrt2 = 1.414213562373095?)^1 defined as the convex hull of 2 vertices
            sage: A.vertices()                                                                    # optional - sage.rings.number_field
            (A vertex at (0), A vertex at (2))

            sage: K.<sqrt3> = QuadraticField(3)                                                   # optional - sage.rings.number_field
            sage: P = Polyhedron([2*[K.zero()],2*[sqrt3]]); P                                     # optional - sage.rings.number_field
            A 1-dimensional polyhedron in (Number Field in sqrt3 with defining polynomial x^2 - 3 with sqrt3 = 1.732050807568878?)^2 defined as the convex hull of 2 vertices
            sage: P.vertices()                                                                    # optional - sage.rings.number_field
            (A vertex at (0, 0), A vertex at (sqrt3, sqrt3))
            sage: A = P.affine_hull_projection(orthonormal=True)                                  # optional - sage.rings.number_field
            Traceback (most recent call last):
            ...
            ValueError: the base ring needs to be extended; try with "extend=True"
            sage: A = P.affine_hull_projection(orthonormal=True, extend=True); A                  # optional - sage.rings.number_field
            A 1-dimensional polyhedron in AA^1 defined as the convex hull of 2 vertices
            sage: A.vertices()                                                                    # optional - sage.rings.number_field
            (A vertex at (0), A vertex at (2.449489742783178?))
            sage: sqrt(6).n()                                                                     # optional - sage.rings.number_field
            2.44948974278318

        The affine hull is combinatorially equivalent to the input::

            sage: P.is_combinatorially_isomorphic(P.affine_hull_projection())                     # optional - sage.rings.number_field
            True
            sage: P.is_combinatorially_isomorphic(P.affine_hull_projection(orthogonal=True))      # optional - sage.rings.number_field
            True
            sage: P.is_combinatorially_isomorphic(P.affine_hull_projection(orthonormal=True, extend=True))   # optional - sage.rings.number_field
            True

        The ``orthonormal=True`` parameter preserves volumes;
        it provides an isometric copy of the polyhedron::

            sage: Pentagon = polytopes.dodecahedron().faces(2)[0].as_polyhedron()                 # optional - sage.rings.number_field
            sage: P = Pentagon.affine_hull_projection(orthonormal=True, extend=True)              # optional - sage.rings.number_field
            sage: _, c= P.is_inscribed(certificate=True)                                          # optional - sage.rings.number_field
            sage: c                                                                               # optional - sage.rings.number_field
            (0.4721359549995794?, 0.6498393924658126?)
            sage: circumradius = (c-vector(P.vertices()[0])).norm()                               # optional - sage.rings.number_field
            sage: p = polytopes.regular_polygon(5)                                                # optional - sage.rings.number_field
            sage: p.volume()                                                                      # optional - sage.rings.number_field
            2.377641290737884?
            sage: P.volume()                                                                      # optional - sage.rings.number_field
            1.53406271079097?
            sage: p.volume()*circumradius^2                                                       # optional - sage.rings.number_field
            1.534062710790965?
            sage: P.volume() == p.volume()*circumradius^2                                         # optional - sage.rings.number_field
            True

        One can also use ``orthogonal`` parameter to calculate volumes;
        in this case we don't need to switch base rings. One has to divide
        by the square root of the determinant of the linear part of the
        affine transformation times its transpose::

            sage: Pentagon = polytopes.dodecahedron().faces(2)[0].as_polyhedron()                 # optional - sage.rings.number_field
            sage: Pnormal = Pentagon.affine_hull_projection(orthonormal=True, extend=True)        # optional - sage.rings.number_field
            sage: Pgonal = Pentagon.affine_hull_projection(orthogonal=True)                       # optional - sage.rings.number_field
            sage: A, b = Pentagon.affine_hull_projection(orthogonal=True, as_affine_map=True)     # optional - sage.rings.number_field
            sage: Adet = (A.matrix().transpose()*A.matrix()).det()                                # optional - sage.rings.number_field
            sage: Pnormal.volume()                                                                # optional - sage.rings.number_field
            1.53406271079097?
            sage: Pgonal.volume()/Adet.sqrt(extend=True)                                          # optional - sage.rings.number_field
            -80*(55*sqrt(5) - 123)/sqrt(-6368*sqrt(5) + 14240)
            sage: Pgonal.volume()/AA(Adet).sqrt().n(digits=20)                                    # optional - sage.rings.number_field
            1.5340627107909646813
            sage: AA(Pgonal.volume()^2) == (Pnormal.volume()^2)*AA(Adet)                          # optional - sage.rings.number_field
            True

        Another example with ``as_affine_map=True``::

            sage: P = polytopes.permutahedron(4)                                                      # optional - sage.combinat  # optional - sage.rings.number_field
            sage: A, b = P.affine_hull_projection(orthonormal=True, as_affine_map=True, extend=True)  # optional - sage.combinat  # optional - sage.rings.number_field
            sage: Q = P.affine_hull_projection(orthonormal=True, extend=True)                         # optional - sage.combinat  # optional - sage.rings.number_field
            sage: Q.center()                                                                          # optional - sage.combinat  # optional - sage.rings.number_field
            (0.7071067811865475?, 1.224744871391589?, 1.732050807568878?)
            sage: A(P.center()) + b == Q.center()                                                     # optional - sage.combinat  # optional - sage.rings.number_field
            True

        For unbounded, non full-dimensional polyhedra, the ``orthogonal=True`` and ``orthonormal=True``
        is not implemented::

            sage: P = Polyhedron(ieqs=[[0, 1, 0], [0, 0, 1], [0, 0, -1]]); P
            A 1-dimensional polyhedron in QQ^2 defined as the convex hull of 1 vertex and 1 ray
            sage: P.is_compact()
            False
            sage: P.is_full_dimensional()
            False
            sage: P.affine_hull_projection(orthogonal=True)
            Traceback (most recent call last):
            ...
            NotImplementedError: "orthogonal=True" and "orthonormal=True" work only for compact polyhedra
            sage: P.affine_hull_projection(orthonormal=True)
            Traceback (most recent call last):
            ...
            NotImplementedError: "orthogonal=True" and "orthonormal=True" work only for compact polyhedra

        Setting ``as_affine_map`` to ``True``
        without ``orthogonal`` or ``orthonormal`` set to ``True``::

            sage: S = polytopes.simplex()
            sage: S.affine_hull_projection(as_affine_map=True)
            (Vector space morphism represented by the matrix:
             [1 0 0]
             [0 1 0]
             [0 0 1]
             [0 0 0]
             Domain: Vector space of dimension 4 over Rational Field
             Codomain: Vector space of dimension 3 over Rational Field,
             (0, 0, 0))

        If the polyhedron is full-dimensional, it is returned::

            sage: polytopes.cube().affine_hull_projection()
            A 3-dimensional polyhedron in ZZ^3 defined as the convex hull of 8 vertices
            sage: polytopes.cube().affine_hull_projection(as_affine_map=True)
            (Vector space morphism represented by the matrix:
             [1 0 0]
             [0 1 0]
             [0 0 1]
             Domain: Vector space of dimension 3 over Rational Field
             Codomain: Vector space of dimension 3 over Rational Field,
             (0, 0, 0))

        Return polyhedron and affine map::

            sage: S = polytopes.simplex(2)
            sage: data = S.affine_hull_projection(orthogonal=True,
            ....:                                 as_polyhedron=True,
            ....:                                 as_affine_map=True); data
            AffineHullProjectionData(image=A 2-dimensional polyhedron in QQ^2
                    defined as the convex hull of 3 vertices,
                projection_linear_map=Vector space morphism represented by the matrix:
                    [  -1 -1/2]
                    [   1 -1/2]
                    [   0    1]
                    Domain: Vector space of dimension 3 over Rational Field
                    Codomain: Vector space of dimension 2 over Rational Field,
                projection_translation=(1, 1/2),
                section_linear_map=None,
                section_translation=None)

        Return all data::

            sage: data = S.affine_hull_projection(orthogonal=True, return_all_data=True); data
            AffineHullProjectionData(image=A 2-dimensional polyhedron in QQ^2
                    defined as the convex hull of 3 vertices,
                projection_linear_map=Vector space morphism represented by the matrix:
                    [  -1 -1/2]
                    [   1 -1/2]
                    [   0    1]
                    Domain: Vector space of dimension 3 over Rational Field
                    Codomain: Vector space of dimension 2 over Rational Field,
                projection_translation=(1, 1/2),
                section_linear_map=Vector space morphism represented by the matrix:
                    [-1/2  1/2    0]
                    [-1/3 -1/3  2/3]
                    Domain: Vector space of dimension 2 over Rational Field
                    Codomain: Vector space of dimension 3 over Rational Field, section_translation=(1, 0, 0))

        The section map is a right inverse of the projection map::

            sage: data.image.linear_transformation(data.section_linear_map.matrix().transpose()) + data.section_translation == S
            True

        Same without ``orthogonal=True``::

            sage: data = S.affine_hull_projection(return_all_data=True); data
            AffineHullProjectionData(image=A 2-dimensional polyhedron in ZZ^2
                    defined as the convex hull of 3 vertices,
                projection_linear_map=Vector space morphism represented by the matrix:
                    [1 0]
                    [0 1]
                    [0 0]
                    Domain: Vector space of dimension 3 over Rational Field
                    Codomain: Vector space of dimension 2 over Rational Field, projection_translation=(0, 0),
                section_linear_map=Vector space morphism represented by the matrix:
                    [ 1  0 -1]
                    [ 0  1 -1]
                    Domain: Vector space of dimension 2 over Rational Field
                    Codomain: Vector space of dimension 3 over Rational Field, section_translation=(0, 0, 1))
            sage: data.image.linear_transformation(data.section_linear_map.matrix().transpose()) + data.section_translation == S
            True

        ::

            sage: P0 = Polyhedron(
            ....:     ieqs=[(0, -1, 0, 1, 1, 1), (0, 1, 1, 0, -1, -1), (0, -1, 1, 1, 0, 0),
            ....:           (0, 1, 0, 0, 0, 0), (0, 0, 1, 1, -1, -1), (0, 0, 0, 0, 0, 1),
            ....:           (0, 0, 0, 0, 1, 0), (0, 0, 0, 1, 0, -1), (0, 0, 1, 0, 0, 0)])
            sage: P = P0.intersection(Polyhedron(eqns=[(-1, 1, 1, 1, 1, 1)]))
            sage: P.dim()
            4
            sage: P.affine_hull_projection(orthogonal=True, as_affine_map=True)[0]
            Vector space morphism represented by the matrix:
            [    0     0     0   1/3]
            [ -2/3  -1/6     0 -1/12]
            [  1/3  -1/6   1/2 -1/12]
            [    0   1/2     0 -1/12]
            [  1/3  -1/6  -1/2 -1/12]
            Domain: Vector space of dimension 5 over Rational Field
            Codomain: Vector space of dimension 4 over Rational Field
        """
        if as_polyhedron is not None:
            as_convex_set = as_polyhedron
        return super().affine_hull_projection(
            as_convex_set=as_convex_set, as_affine_map=as_affine_map,
            orthogonal=orthogonal, orthonormal=orthonormal,
            extend=extend, minimal=minimal,
            return_all_data=return_all_data)

    def _test_affine_hull_projection(self, tester=None, verbose=False, **options):
        """
        Run tests on the method :meth:`.affine_hull_projection`.

        TESTS::

            sage: D = polytopes.dodecahedron()                                  # optional - sage.rings.number_field
            sage: D.facets()[0].as_polyhedron()._test_affine_hull_projection()  # optional - sage.rings.number_field
        """
        if tester is None:
            tester = self._tester(**options)

        if self.is_empty():
            # Undefined, nothing to test
            return

        if self.n_vertices() > 30 or self.n_facets() > 30 or self.dim() > 6:
            # Avoid very long doctests.
            return

        try:
            from sage.rings.qqbar import AA
        except ImportError:
            AA = None

        data_sets = []
        data_sets.append(self.affine_hull_projection(return_all_data=True))
        if self.is_compact():
            data_sets.append(self.affine_hull_projection(return_all_data=True,
                                                         orthogonal=True,
                                                         extend=True))
            if AA is not None:
                data_sets.append(self.affine_hull_projection(return_all_data=True,
                                                             orthonormal=True,
                                                             extend=True))
                data_sets.append(self.affine_hull_projection(return_all_data=True,
                                                             orthonormal=True,
                                                             extend=True,
                                                             minimal=True))

        for i, data in enumerate(data_sets):
            if verbose:
                print("Running test number {}".format(i))
            M = data.projection_linear_map.matrix().transpose()
            tester.assertEqual(self.linear_transformation(M, new_base_ring=M.base_ring())
                               + data.projection_translation,
                               data.image)

            M = data.section_linear_map.matrix().transpose()
            if M.base_ring() is AA:
                self_extend = self.change_ring(AA)
            else:
                self_extend = self
            tester.assertEqual(data.image.linear_transformation(M)
                               + data.section_translation,
                               self_extend)
            if i == 0:
                tester.assertEqual(data.image.base_ring(), self.base_ring())
            else:
                # Test whether the map is orthogonal.
                M = data.projection_linear_map.matrix()
                tester.assertTrue((M.transpose() * M).is_diagonal())
                if i > 1:
                    # Test whether the map is orthonormal.
                    tester.assertTrue((M.transpose() * M).is_one())
            if i == 3:
                # Test that the extension is indeed minimal.
                if self.base_ring() is not AA:
                    tester.assertIsNot(data.image.base_ring(), AA)

    def affine_hull_manifold(self, name=None, latex_name=None, start_index=0, ambient_space=None,
                             ambient_chart=None, names=None, **kwds):
        r"""
        Return the affine hull of ``self`` as a manifold.

        If ``self`` is full-dimensional, it is just the ambient Euclidean space.
        Otherwise, it is a Riemannian submanifold of the ambient Euclidean space.

        INPUT:

        - ``ambient_space`` -- a :class:`~sage.manifolds.differentiable.examples.euclidean.EuclideanSpace`
          of the ambient dimension (default: the manifold of ``ambient_chart``, if provided;
          otherwise, a new instance of ``EuclideanSpace``).

        - ``ambient_chart`` -- a chart on ``ambient_space``.

        - ``names`` -- names for the coordinates on the affine hull.

        - optional arguments accepted by :meth:`affine_hull_projection`.

        The default chart is determined by the optional arguments of
        :meth:`affine_hull_projection`.

        EXAMPLES::

            sage: triangle = Polyhedron([(1,0,0), (0,1,0), (0,0,1)]);  triangle
            A 2-dimensional polyhedron in ZZ^3 defined as the convex hull of 3 vertices
            sage: A = triangle.affine_hull_manifold(name='A'); A
            2-dimensional Riemannian submanifold A embedded in the Euclidean space E^3
            sage: A.embedding().display()
            A → E^3
               (x0, x1) ↦ (x, y, z) = (t0 + x0, t0 + x1, t0 - x0 - x1 + 1)
            sage: A.embedding().inverse().display()
            E^3 → A
               (x, y, z) ↦ (x0, x1) = (x, y)
            sage: A.adapted_chart()
            [Chart (E^3, (x0_E3, x1_E3, t0_E3))]
            sage: A.normal().display()
            n = 1/3*sqrt(3) e_x + 1/3*sqrt(3) e_y + 1/3*sqrt(3) e_z
            sage: A.induced_metric()       # Need to call this before volume_form
            Riemannian metric gamma on the 2-dimensional Riemannian submanifold A embedded in the Euclidean space E^3
            sage: A.volume_form()
            2-form eps_gamma on the 2-dimensional Riemannian submanifold A embedded in the Euclidean space E^3

        Orthogonal version::

            sage: A = triangle.affine_hull_manifold(name='A', orthogonal=True); A
            2-dimensional Riemannian submanifold A embedded in the Euclidean space E^3
            sage: A.embedding().display()
            A → E^3
               (x0, x1) ↦ (x, y, z) = (t0 - 1/2*x0 - 1/3*x1 + 1, t0 + 1/2*x0 - 1/3*x1, t0 + 2/3*x1)
            sage: A.embedding().inverse().display()
            E^3 → A
               (x, y, z) ↦ (x0, x1) = (-x + y + 1, -1/2*x - 1/2*y + z + 1/2)

        Arrangement of affine hull of facets::

            sage: D = polytopes.dodecahedron()                                  # optional - sage.rings.number_field
            sage: E3 = EuclideanSpace(3)                                        # optional - sage.rings.number_field
            sage: submanifolds = [                                              # optional - sage.rings.number_field
            ....:     F.as_polyhedron().affine_hull_manifold(name=f'F{i}', orthogonal=True, ambient_space=E3)
            ....:     for i, F in enumerate(D.facets())]
            sage: sum(FM.plot({}, srange(-2, 2, 0.1), srange(-2, 2, 0.1), opacity=0.2)  # not tested  # optional - sage.plot  # optional - sage.rings.number_field
            ....:     for FM in submanifolds) + D.plot()
            Graphics3d Object

        Full-dimensional case::

            sage: cube = polytopes.cube(); cube
            A 3-dimensional polyhedron in ZZ^3 defined as the convex hull of 8 vertices
            sage: cube.affine_hull_manifold()
            Euclidean space E^3

        """
        if ambient_space is None:
            if ambient_chart is not None:
                ambient_space = ambient_chart.manifold()
            else:
                from sage.manifolds.differentiable.examples.euclidean import EuclideanSpace
                ambient_space = EuclideanSpace(self.ambient_dim(), start_index=start_index)
        if ambient_space.dimension() != self.ambient_dim():
            raise ValueError('ambient_space and ambient_chart must match the ambient dimension')

        if self.is_full_dimensional():
            return ambient_space

        if ambient_chart is None:
            ambient_chart = ambient_space.default_chart()
        CE = ambient_chart

        from sage.manifolds.manifold import Manifold
        if name is None:
            name, latex_name = self._affine_hull_name_latex_name()
        H = Manifold(self.dim(), name, ambient=ambient_space, structure="Riemannian",
                     latex_name=latex_name, start_index=start_index)
        if names is None:
            names = tuple(f'x{i}' for i in range(self.dim()))
        CH = H.chart(names=names)

        data = self.affine_hull_projection(return_all_data=True, **kwds)
        projection_matrix = data.projection_linear_map.matrix().transpose()
        projection_translation_vector = data.projection_translation
        section_matrix = data.section_linear_map.matrix().transpose()
        section_translation_vector = data.section_translation

        from sage.symbolic.ring import SR
        # We use the slacks of the (linear independent) equations as the foliation parameters
        foliation_parameters = vector(SR.var(f't{i}') for i in range(self.ambient_dim() - self.dim()))
        normal_matrix = matrix(equation.A() for equation in self.equation_generator()).transpose()
        slack_matrix = normal_matrix.pseudoinverse()

        phi = H.diff_map(ambient_space, {(CH, CE):
                                         (section_matrix * vector(CH._xx) + section_translation_vector
                                          + normal_matrix * foliation_parameters).list()})
        phi_inv = ambient_space.diff_map(H, {(CE, CH):
                                             (projection_matrix * vector(CE._xx) + projection_translation_vector).list()})

        foliation_scalar_fields = {parameter:
                                   ambient_space.scalar_field({CE: slack_matrix.row(i) * (vector(CE._xx) - section_translation_vector)})
                                   for i, parameter in enumerate(foliation_parameters)}

        H.set_embedding(phi, inverse=phi_inv,
                        var=list(foliation_parameters), t_inverse=foliation_scalar_fields)
        return H

    def _affine_hull_name_latex_name(self, name=None, latex_name=None):
        r"""
        Return the default name of the affine hull.

        EXAMPLES::

            sage: polytopes.cube()._affine_hull_name_latex_name('C', r'\square')
            ('aff_C', '\\mathop{\\mathrm{aff}}(\\square)')

            sage: Polyhedron(vertices=[[0, 1], [1, 0]])._affine_hull_name_latex_name()
            ('aff_P', '\\mathop{\\mathrm{aff}}(P)')
        """

        if name is None:
            name = 'P'
        if latex_name is None:
            latex_name = name
        operator = 'aff'
        aff_name = f'{operator}_{name}'
        aff_latex_name = r'\mathop{\mathrm{' + operator + '}}(' + latex_name + ')'
        return aff_name, aff_latex_name

    def _polymake_init_(self):
        """
        Return a polymake "Polytope" object corresponding to ``self``.

        EXAMPLES::

            sage: P = polytopes.cube()
            sage: PP = polymake(P)         # optional - polymake
            sage: PP.N_VERTICES            # optional - polymake
            8

        Lower-dimensional polyhedron::

            sage: P = Polyhedron(vertices=[[1, 0], [0, 1]])
            sage: PP = polymake(P)         # optional - polymake
            sage: PP.COMBINATORIAL_DIM     # optional - polymake
            1
            sage: PP.AFFINE_HULL           # optional - polymake
            -1 1 1

        Empty polyhedron::

            sage: P = Polyhedron(ambient_dim=2, vertices=[])
            sage: PP = polymake(P)         # optional - polymake
            sage: PP.COMBINATORIAL_DIM     # optional - polymake
            -1

        Pointed unbounded polyhedron::

            sage: P = Polyhedron(vertices=[[1, 0], [0, 1]], rays=[[1, 0]])
            sage: PP = polymake(P)         # optional - polymake
            sage: PP.VERTICES              # optional - polymake
            1 0 1
            1 1 0
            0 1 0
            sage: PP.FACETS                # optional - polymake
            1 0 -1
            -1 1 1
            0 0 1

        Non-pointed polyhedron::

            sage: P = Polyhedron(vertices=[[1, 0], [0, 1]], lines=[[1, 0]])
            sage: PP = polymake(P)         # optional - polymake
            sage: PP.VERTICES              # optional - polymake
            1 0 1
            1 0 0
            sage: PP.FACETS                # optional - polymake
            1 0 -1
            0 0 1
            sage: PP.LINEALITY_SPACE       # optional - polymake
            0 1 0

        Algebraic polyhedron::

            sage: P = polytopes.dodecahedron(); P                                                             # optional - sage.rings.number_field
            A 3-dimensional polyhedron
             in (Number Field in sqrt5 with defining polynomial x^2 - 5
                 with sqrt5 = 2.236067977499790?)^3
             defined as the convex hull of 20 vertices
            sage: print("There may be a recompilation warning"); PP = polymake(P); PP  # optional - polymake  # optional - sage.rings.number_field
            There may be a recompilation warning...
            Polytope<QuadraticExtension<Rational>>[...]
            sage: sorted(PP.VERTICES[:], key=repr)[0]                                  # optional - polymake  # optional - sage.rings.number_field
            1 -1+1r5 -4+2r5 0

        Floating-point polyhedron::

            sage: P = polytopes.dodecahedron(exact=False); P
            A 3-dimensional polyhedron in RDF^3 defined as the convex hull of 20 vertices
            sage: print("There may be a recompilation warning"); PP = polymake(P); PP # optional - polymake
            There may be a recompilation warning...
            Polytope<Float>[...]
            sage: sorted(PP.VERTICES[:], key=repr)[0] # optional - polymake
            1 -0.472135955 0 -1.236067978

        """
        from sage.interfaces.polymake import polymake
        polymake_field = polymake(self.base_ring().fraction_field())
        polymake_class = "Polytope<{}>".format(polymake_field)
        if self.is_empty():
            # Polymake 3.1 cannot enter an empty polyhedron using
            # FACETS and AFFINE_HULL.  Use corresponding input properties instead.
            # https://forum.polymake.org/viewtopic.php?f=8&t=545
            return polymake.new_object(polymake_class,
                                       INEQUALITIES=self.inequalities_list(),
                                       EQUATIONS=self.equations_list())
        else:
            return polymake.new_object(polymake_class,
                                       FACETS=self.inequalities_list(),
                                       AFFINE_HULL=self.equations_list(),
                                       VERTICES=   [ [1] + v for v in self.vertices_list() ] \
                                                 + [ [0] + r for r in self.rays_list() ],
                                       LINEALITY_SPACE=[ [0] + l for l in self.lines_list() ])<|MERGE_RESOLUTION|>--- conflicted
+++ resolved
@@ -1073,283 +1073,6 @@
             raise NotImplementedError("this function is only implemented for simplicial polytopes")
 
     @cached_method
-<<<<<<< HEAD
-    def facet_adjacency_matrix(self):
-        """
-        Return the adjacency matrix for the facets and hyperplanes.
-
-        EXAMPLES::
-
-            sage: s4 = polytopes.simplex(4, project=True)
-            sage: s4.facet_adjacency_matrix()
-            [0 1 1 1 1]
-            [1 0 1 1 1]
-            [1 1 0 1 1]
-            [1 1 1 0 1]
-            [1 1 1 1 0]
-
-        The facet adjacency matrix has base ring integers. This way one can express various
-        counting questions::
-
-            sage: P = polytopes.cube()
-            sage: Q = P.stack(P.faces(2)[0])
-            sage: M = Q.facet_adjacency_matrix()
-            sage: sum(M)
-            (4, 4, 4, 4, 3, 3, 3, 3, 4)
-
-        TESTS:
-
-        Check that :trac:`28828` is fixed::
-
-                sage: s4.facet_adjacency_matrix().is_immutable()
-                True
-        """
-        return self._facet_adjacency_matrix()
-
-    @cached_method
-    def incidence_matrix(self):
-        """
-        Return the incidence matrix.
-
-        .. NOTE::
-
-            The columns correspond to inequalities/equations in the
-            order :meth:`Hrepresentation`, the rows correspond to
-            vertices/rays/lines in the order
-            :meth:`Vrepresentation`.
-
-        .. SEEALSO::
-
-            :meth:`slack_matrix`.
-
-        EXAMPLES::
-
-            sage: p = polytopes.cuboctahedron()
-            sage: p.incidence_matrix()
-            [0 0 1 1 0 1 0 0 0 0 1 0 0 0]
-            [0 0 0 1 0 0 1 0 1 0 1 0 0 0]
-            [0 0 1 1 1 0 0 1 0 0 0 0 0 0]
-            [1 0 0 1 1 0 1 0 0 0 0 0 0 0]
-            [0 0 0 0 0 1 0 0 1 1 1 0 0 0]
-            [0 0 1 0 0 1 0 1 0 0 0 1 0 0]
-            [1 0 0 0 0 0 1 0 1 0 0 0 1 0]
-            [1 0 0 0 1 0 0 1 0 0 0 0 0 1]
-            [0 1 0 0 0 1 0 0 0 1 0 1 0 0]
-            [0 1 0 0 0 0 0 0 1 1 0 0 1 0]
-            [0 1 0 0 0 0 0 1 0 0 0 1 0 1]
-            [1 1 0 0 0 0 0 0 0 0 0 0 1 1]
-            sage: v = p.Vrepresentation(0)
-            sage: v
-            A vertex at (-1, -1, 0)
-            sage: h = p.Hrepresentation(2)
-            sage: h
-            An inequality (1, 1, -1) x + 2 >= 0
-            sage: h.eval(v)        # evaluation (1, 1, -1) * (-1/2, -1/2, 0) + 1
-            0
-            sage: h*v              # same as h.eval(v)
-            0
-            sage: p.incidence_matrix() [0,2]   # this entry is (v,h)
-            1
-            sage: h.contains(v)
-            True
-            sage: p.incidence_matrix() [2,0]   # note: not symmetric
-            0
-
-        The incidence matrix depends on the ambient dimension::
-
-            sage: simplex = polytopes.simplex(); simplex
-            A 3-dimensional polyhedron in ZZ^4 defined as the convex hull of 4 vertices
-            sage: simplex.incidence_matrix()
-            [1 1 1 1 0]
-            [1 1 1 0 1]
-            [1 1 0 1 1]
-            [1 0 1 1 1]
-            sage: simplex = simplex.affine_hull_projection(); simplex
-            A 3-dimensional polyhedron in ZZ^3 defined as the convex hull of 4 vertices
-            sage: simplex.incidence_matrix()
-            [1 1 1 0]
-            [1 1 0 1]
-            [1 0 1 1]
-            [0 1 1 1]
-
-        An incidence matrix does not determine a unique
-        polyhedron::
-
-            sage: P = Polyhedron(vertices=[[0,1],[1,1],[1,0]])
-            sage: P.incidence_matrix()
-            [1 1 0]
-            [1 0 1]
-            [0 1 1]
-
-            sage: Q = Polyhedron(vertices=[[0,1], [1,0]], rays=[[1,1]])
-            sage: Q.incidence_matrix()
-            [1 1 0]
-            [1 0 1]
-            [0 1 1]
-
-
-        An example of two polyhedra with isomorphic face lattices
-        but different incidence matrices::
-
-            sage: Q.incidence_matrix()
-            [1 1 0]
-            [1 0 1]
-            [0 1 1]
-
-            sage: R = Polyhedron(vertices=[[0,1], [1,0]], rays=[[1,3/2], [3/2,1]])
-            sage: R.incidence_matrix()
-            [1 1 0]
-            [1 0 1]
-            [0 1 0]
-            [0 0 1]
-
-        The incidence matrix has base ring integers. This way one can express various
-        counting questions::
-
-            sage: P = polytopes.twenty_four_cell()
-            sage: M = P.incidence_matrix()
-            sage: sum(sum(x) for x in M) == P.flag_f_vector(0,3)
-            True
-
-        TESTS:
-
-        Check that :trac:`28828` is fixed::
-
-            sage: R.incidence_matrix().is_immutable()
-            True
-
-        Test that this method works for inexact base ring
-        (``cdd`` sets the cache already)::
-
-            sage: P = polytopes.dodecahedron(exact=False)
-            sage: M = P.incidence_matrix.cache
-            sage: P.incidence_matrix.clear_cache()
-            sage: M == P.incidence_matrix()
-            True
-        """
-        if self.base_ring() in (ZZ, QQ):
-            # Much faster for integers or rationals.
-            incidence_matrix = self.slack_matrix().zero_pattern_matrix(ZZ)
-            incidence_matrix.set_immutable()
-            return incidence_matrix
-
-        incidence_matrix = matrix(ZZ, self.n_Vrepresentation(),
-                                  self.n_Hrepresentation(), 0)
-
-        Vvectors_vertices = tuple((v.vector(), v.index())
-                                  for v in self.Vrep_generator()
-                                  if v.is_vertex())
-        Vvectors_rays_lines = tuple((v.vector(), v.index())
-                                    for v in self.Vrep_generator()
-                                    if not v.is_vertex())
-
-        # Determine ``is_zero`` to save lots of time.
-        if self.base_ring().is_exact():
-            def is_zero(x):
-                return not x
-        else:
-            is_zero = self._is_zero
-
-        for H in self.Hrep_generator():
-            Hconst = H.b()
-            Hvec = H.A()
-            Hindex = H.index()
-            for Vvec, Vindex in Vvectors_vertices:
-                if is_zero(Hvec*Vvec + Hconst):
-                    incidence_matrix[Vindex, Hindex] = 1
-
-            # A ray or line is considered incident with a hyperplane,
-            # if it is orthogonal to the normal vector of the hyperplane.
-            for Vvec, Vindex in Vvectors_rays_lines:
-                if is_zero(Hvec*Vvec):
-                    incidence_matrix[Vindex, Hindex] = 1
-
-        incidence_matrix.set_immutable()
-        return incidence_matrix
-
-    @cached_method
-    def slack_matrix(self):
-        r"""
-        Return the slack matrix.
-
-        The entries correspond to the evaluation of the Hrepresentation
-        elements on the  Vrepresentation elements.
-
-        .. NOTE::
-
-            The columns correspond to inequalities/equations in the
-            order :meth:`Hrepresentation`, the rows correspond to
-            vertices/rays/lines in the order
-            :meth:`Vrepresentation`.
-
-        .. SEEALSO::
-
-            :meth:`incidence_matrix`.
-
-        EXAMPLES::
-
-            sage: P = polytopes.cube()
-            sage: P.slack_matrix()
-            [0 2 2 2 0 0]
-            [0 0 2 2 0 2]
-            [0 0 0 2 2 2]
-            [0 2 0 2 2 0]
-            [2 2 0 0 2 0]
-            [2 2 2 0 0 0]
-            [2 0 2 0 0 2]
-            [2 0 0 0 2 2]
-
-            sage: P = polytopes.cube(intervals='zero_one')
-            sage: P.slack_matrix()
-            [0 1 1 1 0 0]
-            [0 0 1 1 0 1]
-            [0 0 0 1 1 1]
-            [0 1 0 1 1 0]
-            [1 1 0 0 1 0]
-            [1 1 1 0 0 0]
-            [1 0 1 0 0 1]
-            [1 0 0 0 1 1]
-
-            sage: P = polytopes.dodecahedron().faces(2)[0].as_polyhedron()                          # optional - sage.rings.number_field
-            sage: P.slack_matrix()                                                                  # optional - sage.rings.number_field
-            [1/2*sqrt5 - 1/2               0               0               1 1/2*sqrt5 - 1/2               0]
-            [              0               0 1/2*sqrt5 - 1/2 1/2*sqrt5 - 1/2               1               0]
-            [              0 1/2*sqrt5 - 1/2               1               0 1/2*sqrt5 - 1/2               0]
-            [              1 1/2*sqrt5 - 1/2               0 1/2*sqrt5 - 1/2               0               0]
-            [1/2*sqrt5 - 1/2               1 1/2*sqrt5 - 1/2               0               0               0]
-
-            sage: P = Polyhedron(rays=[[1, 0], [0, 1]])
-            sage: P.slack_matrix()
-            [0 0]
-            [0 1]
-            [1 0]
-
-        TESTS::
-
-            sage: Polyhedron().slack_matrix()
-            []
-            sage: Polyhedron(base_ring=QuadraticField(2)).slack_matrix().base_ring()                # optional - sage.rings.number_field
-            Number Field in a with defining polynomial x^2 - 2 with a = 1.41...
-        """
-        if not self.n_Vrepresentation() or not self.n_Hrepresentation():
-            slack_matrix = matrix(self.base_ring(), self.n_Vrepresentation(),
-                                  self.n_Hrepresentation(), 0)
-        else:
-            Vrep_matrix = matrix(self.base_ring(), self.Vrepresentation())
-            Hrep_matrix = matrix(self.base_ring(), self.Hrepresentation())
-
-            # Getting homogeneous coordinates of the Vrepresentation.
-            hom_helper = matrix(self.base_ring(), [1 if v.is_vertex() else 0 for v in self.Vrepresentation()])
-            hom_Vrep = hom_helper.stack(Vrep_matrix.transpose())
-
-            slack_matrix = (Hrep_matrix * hom_Vrep).transpose()
-
-        slack_matrix.set_immutable()
-        return slack_matrix
-
-    @cached_method
-=======
->>>>>>> 6a15f929
     def center(self):
         """
         Return the average of the vertices.
