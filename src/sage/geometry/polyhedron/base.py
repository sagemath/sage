r"""
Base class for polyhedra
"""

# ****************************************************************************
#       Copyright (C) 2008-2012 Marshall Hampton <hamptonio@gmail.com>
#       Copyright (C) 2011-2015 Volker Braun <vbraun.name@gmail.com>
#       Copyright (C) 2012-2018 Frederic Chapoton
#       Copyright (C) 2013      Andrey Novoseltsev
#       Copyright (C) 2014-2017 Moritz Firsching
#       Copyright (C) 2014-2019 Thierry Monteil
#       Copyright (C) 2015      Nathann Cohen
#       Copyright (C) 2015-2017 Jeroen Demeyer
#       Copyright (C) 2015-2017 Vincent Delecroix
#       Copyright (C) 2015-2018 Dima Pasechnik
#       Copyright (C) 2015-2020 Jean-Philippe Labbe <labbe at math.huji.ac.il>
#       Copyright (C) 2015-2021 Matthias Koeppe
#       Copyright (C) 2016-2019 Daniel Krenn
#       Copyright (C) 2017      Marcelo Forets
#       Copyright (C) 2017-2018 Mark Bell
#       Copyright (C) 2019      Julian Ritter
#       Copyright (C) 2019-2020 Laith Rastanawi
#       Copyright (C) 2019-2020 Sophia Elia
#       Copyright (C) 2019-2021 Jonathan Kliem <jonathan.kliem@fu-berlin.de>
#
# This program is free software: you can redistribute it and/or modify
# it under the terms of the GNU General Public License as published by
# the Free Software Foundation, either version 2 of the License, or
# (at your option) any later version.
#                  https://www.gnu.org/licenses/
# ****************************************************************************

import itertools

from sage.structure.element import Element, coerce_binop, is_Vector, is_Matrix
from sage.structure.richcmp import rich_to_bool, op_NE
from sage.cpython.string import bytes_to_str

from sage.misc.cachefunc import cached_method
from sage.misc.misc_c import prod
from sage.misc.randstate import current_randstate
from sage.misc.superseded import deprecated_function_alias
from sage.misc.lazy_import import lazy_import

import sage.rings.abc
from sage.rings.integer_ring import ZZ
from sage.rings.rational_field import QQ
from sage.modules.free_module_element import vector
from sage.modules.vector_space_morphism import linear_transformation
from sage.matrix.constructor import matrix
from sage.arith.misc import integer_floor as floor
from sage.arith.misc import integer_ceil as ceil
lazy_import('sage.groups.matrix_gps.finitely_generated', 'MatrixGroup')
from sage.geometry.convex_set import ConvexSet_closed, AffineHullProjectionData

import sage.geometry.abc
from .constructor import Polyhedron
from sage.geometry.relative_interior import RelativeInterior
from sage.categories.sets_cat import EmptySetError

#########################################################################
# Notes if you want to implement your own backend:
#
#  * derive from Polyhedron_base
#
#  * you must implement _init_from_Vrepresentation and
#    _init_from_Hrepresentation
#
#  * You might want to override _init_empty_polyhedron
#
#  * You may implement _init_from_Vrepresentation_and_Hrepresentation
#
#  * You can of course also override any other method for which you
#    have a faster implementation.
#########################################################################


#########################################################################
def is_Polyhedron(X):
    """
    Test whether ``X`` is a Polyhedron.

    INPUT:

    - ``X`` -- anything.

    OUTPUT:

    Boolean.

    EXAMPLES::

        sage: p = polytopes.hypercube(2)
        sage: from sage.geometry.polyhedron.base import is_Polyhedron
        sage: is_Polyhedron(p)
        True
        sage: is_Polyhedron(123456)
        False
    """
    return isinstance(X, Polyhedron_base)


#########################################################################
class Polyhedron_base(Element, ConvexSet_closed, sage.geometry.abc.Polyhedron):
    """
    Base class for Polyhedron objects

    INPUT:

    - ``parent`` -- the parent, an instance of
      :class:`~sage.geometry.polyhedron.parent.Polyhedra`.

    - ``Vrep`` -- a list ``[vertices, rays, lines]`` or ``None``. The
      V-representation of the polyhedron. If ``None``, the polyhedron
      is determined by the H-representation.

    - ``Hrep`` -- a list ``[ieqs, eqns]`` or ``None``. The
      H-representation of the polyhedron. If ``None``, the polyhedron
      is determined by the V-representation.

    - ``Vrep_minimal`` (optional) -- see below

    - ``Hrep_minimal`` (optional) -- see below

    - ``pref_rep`` -- string (default: ``None``);
       one of``Vrep`` or ``Hrep`` to pick this in case the backend
       cannot initialize from complete double description

    - ``mutable`` -- ignored

    If both ``Vrep`` and ``Hrep`` are provided, then
    ``Vrep_minimal`` and ``Hrep_minimal`` must be set to ``True``.

    TESTS::

        sage: p = Polyhedron()
        sage: TestSuite(p).run()

    ::

        sage: p = Polyhedron(vertices=[(1,0), (0,1)], rays=[(1,1)], base_ring=ZZ)
        sage: TestSuite(p).run()

    ::

        sage: p=polytopes.flow_polytope(digraphs.DeBruijn(3,2))
        sage: TestSuite(p).run()

    ::

        sage: TestSuite(Polyhedron([[]])).run()
        sage: TestSuite(Polyhedron([[0]])).run()
        sage: TestSuite(Polyhedron([[1]])).run()

    ::

        sage: P = polytopes.permutahedron(3) * Polyhedron(rays=[[0,0,1],[0,1,1],[1,2,3]])
        sage: TestSuite(P).run()

    ::

        sage: P = polytopes.permutahedron(3)*Polyhedron(rays=[[0,0,1],[0,1,1]], lines=[[1,0,0]])
        sage: TestSuite(P).run()

    ::

        sage: M = random_matrix(ZZ, 5, 5, distribution='uniform')
        sage: while True:
        ....:     M = random_matrix(ZZ, 5, 5, distribution='uniform')
        ....:     if M.rank() != 5:
        ....:         break
        ....:
        sage: P = Polyhedron(M)
        sage: TestSuite(P).run()
    """

    def __init__(self, parent, Vrep, Hrep, Vrep_minimal=None, Hrep_minimal=None, pref_rep=None, mutable=False, **kwds):
        """
        Initializes the polyhedron.

        See :class:`Polyhedron_base` for a description of the input
        data.

        TESTS::

            sage: p = Polyhedron()    # indirect doctests

            sage: from sage.geometry.polyhedron.backend_field import Polyhedron_field
            sage: from sage.geometry.polyhedron.parent import Polyhedra_field
            sage: parent = Polyhedra_field(AA, 1, 'field')
            sage: Vrep = [[[0], [1/2], [1]], [], []]
            sage: Hrep = [[[0, 1], [1, -1]], []]
            sage: p = Polyhedron_field(parent, Vrep, Hrep,
            ....:                      Vrep_minimal=False, Hrep_minimal=True)
            Traceback (most recent call last):
            ...
            ValueError: if both Vrep and Hrep are provided, they must be minimal...

        Illustration of ``pref_rep``.
        Note that ``ppl`` doesn't support precomputed data::

            sage: from sage.geometry.polyhedron.backend_ppl import Polyhedron_QQ_ppl
            sage: from sage.geometry.polyhedron.parent import Polyhedra_QQ_ppl
            sage: parent = Polyhedra_QQ_ppl(QQ, 1, 'ppl')
            sage: p = Polyhedron_QQ_ppl(parent, Vrep, 'nonsense',
            ....:                       Vrep_minimal=True, Hrep_minimal=True, pref_rep='Vrep')
            sage: p = Polyhedron_QQ_ppl(parent, 'nonsense', Hrep,
            ....:                       Vrep_minimal=True, Hrep_minimal=True, pref_rep='Hrep')
            sage: p = Polyhedron_QQ_ppl(parent, 'nonsense', Hrep,
            ....:                       Vrep_minimal=True, Hrep_minimal=True, pref_rep='Vrepresentation')
            Traceback (most recent call last):
            ...
            ValueError: ``pref_rep`` must be one of ``(None, 'Vrep', 'Hrep')``

        If the backend supports precomputed data, ``pref_rep`` is ignored::

            sage: p = Polyhedron_field(parent, Vrep, 'nonsense',
            ....:                      Vrep_minimal=True, Hrep_minimal=True, pref_rep='Vrep')
            Traceback (most recent call last):
            ...
            TypeError: ..._init_Hrepresentation() takes 3 positional arguments but 9 were given

        The empty polyhedron is detected when the Vrepresentation is given with generator;
        see :trac:`29899`::

            sage: from sage.geometry.polyhedron.backend_cdd import Polyhedron_QQ_cdd
            sage: from sage.geometry.polyhedron.parent import Polyhedra_QQ_cdd
            sage: parent = Polyhedra_QQ_cdd(QQ, 0, 'cdd')
            sage: p = Polyhedron_QQ_cdd(parent, [iter([]), iter([]), iter([])], None)
        """
        Element.__init__(self, parent=parent)
        if Vrep is not None and Hrep is not None:
            if not (Vrep_minimal is True and Hrep_minimal is True):
                raise ValueError("if both Vrep and Hrep are provided, they must be minimal"
                                 " and Vrep_minimal and Hrep_minimal must both be True")
            if hasattr(self, "_init_from_Vrepresentation_and_Hrepresentation"):
                self._init_from_Vrepresentation_and_Hrepresentation(Vrep, Hrep)
                return
            else:
                if pref_rep is None:
                    # Initialize from Hrepresentation if this seems simpler.
                    Vrep = [tuple(Vrep[0]), tuple(Vrep[1]), Vrep[2]]
                    Hrep = [tuple(Hrep[0]), Hrep[1]]
                    if len(Hrep[0]) < len(Vrep[0]) + len(Vrep[1]):
                        pref_rep = 'Hrep'
                    else:
                        pref_rep = 'Vrep'
                if pref_rep == 'Vrep':
                    Hrep = None
                elif pref_rep == 'Hrep':
                    Vrep = None
                else:
                    raise ValueError("``pref_rep`` must be one of ``(None, 'Vrep', 'Hrep')``")
        if Vrep is not None:
            vertices, rays, lines = Vrep

            # We build tuples out of generators now to detect the empty polyhedron.

            # The damage is limited:
            # The backend will have to obtain all elements from the generator anyway.
            # The generators are mainly for saving time with initializing from
            # Vrepresentation and Hrepresentation.
            # If we dispose of one of them (see above), it is wasteful to have generated it.

            # E.g. the dilate will be set up with new Vrepresentation and Hrepresentation
            # regardless of the backend along with the argument ``pref_rep``.
            # As we only use generators, there is no penalty to this approach
            # (and the method ``dilation`` does not have to distinguish by backend).

            if not isinstance(vertices, (tuple, list)):
                vertices = tuple(vertices)
            if not isinstance(rays, (tuple, list)):
                rays = tuple(rays)
            if not isinstance(lines, (tuple, list)):
                lines = tuple(lines)

            if vertices or rays or lines:
                self._init_from_Vrepresentation(vertices, rays, lines, **kwds)
            else:
                self._init_empty_polyhedron()
        elif Hrep is not None:
            ieqs, eqns = Hrep
            self._init_from_Hrepresentation(ieqs, eqns, **kwds)
        else:
            self._init_empty_polyhedron()

    def __hash__(self):
        r"""
        TESTS::

            sage: K.<a> = QuadraticField(2)
            sage: p = Polyhedron(vertices=[(0,1,a),(3,a,5)],
            ....:                rays=[(a,2,3), (0,0,1)],
            ....:                base_ring=K)
            sage: q = Polyhedron(vertices=[(3,a,5),(0,1,a)],
            ....:                rays=[(0,0,1), (a,2,3)],
            ....:                base_ring=K)
            sage: hash(p) == hash(q)
            True
        """
        # TODO: find something better *but* fast
        return hash((self.dim(),
                     self.ambient_dim(),
                     self.n_Hrepresentation(),
                     self.n_Vrepresentation(),
                     self.n_equations(),
                     self.n_facets(),
                     self.n_inequalities(),
                     self.n_lines(),
                     self.n_rays(),
                     self.n_vertices()))

    def _sage_input_(self, sib, coerced):
        """
        Return Sage command to reconstruct ``self``.

        See :mod:`sage.misc.sage_input` for details.

        .. TODO::

            Add the option ``preparse`` to the method.

        EXAMPLES::

            sage: P = Polyhedron(vertices = [[1, 0], [0, 1]], rays = [[1, 1]], backend='ppl')
            sage: sage_input(P)
            Polyhedron(backend='ppl', base_ring=QQ, rays=[(QQ(1), QQ(1))], vertices=[(QQ(0), QQ(1)), (QQ(1), QQ(0))])
            sage: P = Polyhedron(vertices = [[1, 0], [0, 1]], rays = [[1, 1]], backend='normaliz') # optional - pynormaliz
            sage: sage_input(P)                                                                    # optional - pynormaliz
            Polyhedron(backend='normaliz', base_ring=QQ, rays=[(QQ(1), QQ(1))], vertices=[(QQ(0), QQ(1)), (QQ(1), QQ(0))])
            sage: P = Polyhedron(vertices = [[1, 0], [0, 1]], rays = [[1, 1]], backend='polymake') # optional - polymake
            sage: sage_input(P)                                                                    # optional - polymake
            Polyhedron(backend='polymake', base_ring=QQ, rays=[(QQ(1), QQ(1))], vertices=[(QQ(1), QQ(0)), (QQ(0), QQ(1))])
       """
        kwds = dict()
        kwds['base_ring'] = sib(self.base_ring())
        kwds['backend'] = sib(self.backend())
        if self.n_vertices() > 0:
            kwds['vertices'] = [sib(tuple(v)) for v in self.vertices()]
        if self.n_rays() > 0:
            kwds['rays'] = [sib(tuple(r)) for r in self.rays()]
        if self.n_lines() > 0:
            kwds['lines'] = [sib(tuple(l)) for l in self.lines()]
        return sib.name('Polyhedron')(**kwds)

    def _init_from_Vrepresentation(self, vertices, rays, lines, **kwds):
        """
        Construct polyhedron from V-representation data.

        INPUT:

        - ``vertices`` -- list of point. Each point can be specified
           as any iterable container of
           :meth:`~sage.geometry.polyhedron.base.base_ring` elements.

        - ``rays`` -- list of rays. Each ray can be specified as any
          iterable container of
          :meth:`~sage.geometry.polyhedron.base.base_ring` elements.

        - ``lines`` -- list of lines. Each line can be specified as
          any iterable container of
          :meth:`~sage.geometry.polyhedron.base.base_ring` elements.

        EXAMPLES::

            sage: p = Polyhedron()
            sage: from sage.geometry.polyhedron.base import Polyhedron_base
            sage: Polyhedron_base._init_from_Vrepresentation(p, [], [], [])
            Traceback (most recent call last):
            ...
            NotImplementedError: a derived class must implement this method
        """
        raise NotImplementedError('a derived class must implement this method')

    def _init_from_Hrepresentation(self, ieqs, eqns, **kwds):
        """
        Construct polyhedron from H-representation data.

        INPUT:

        - ``ieqs`` -- list of inequalities. Each line can be specified
          as any iterable container of
          :meth:`~sage.geometry.polyhedron.base.base_ring` elements.

        - ``eqns`` -- list of equalities. Each line can be specified
          as any iterable container of
          :meth:`~sage.geometry.polyhedron.base.base_ring` elements.

        EXAMPLES::

            sage: p = Polyhedron()
            sage: from sage.geometry.polyhedron.base import Polyhedron_base
            sage: Polyhedron_base._init_from_Hrepresentation(p, [], [])
            Traceback (most recent call last):
            ...
            NotImplementedError: a derived class must implement this method
        """
        raise NotImplementedError('a derived class must implement this method')

    def _init_empty_polyhedron(self):
        """
        Initializes an empty polyhedron.

        TESTS::

            sage: empty = Polyhedron(); empty
            The empty polyhedron in ZZ^0
            sage: empty.Vrepresentation()
            ()
            sage: empty.Hrepresentation()
            (An equation -1 == 0,)
            sage: Polyhedron(vertices = [])
            The empty polyhedron in ZZ^0
            sage: Polyhedron(vertices = [])._init_empty_polyhedron()
            sage: from sage.geometry.polyhedron.parent import Polyhedra
            sage: Polyhedra(QQ,7)()
            A 0-dimensional polyhedron in QQ^7 defined as the convex hull of 1 vertex
        """
        self._Vrepresentation = []
        self._Hrepresentation = []
        self.parent()._make_Equation(self, [-1] + [0] * self.ambient_dim())
        self._Vrepresentation = tuple(self._Vrepresentation)
        self._Hrepresentation = tuple(self._Hrepresentation)

        V_matrix = matrix(ZZ, 0, 0, 0)
        V_matrix.set_immutable()
        self.vertex_adjacency_matrix.set_cache(V_matrix)

        H_matrix = matrix(ZZ, 1, 1, 0)
        H_matrix.set_immutable()
        self.facet_adjacency_matrix.set_cache(H_matrix)

    def _facet_adjacency_matrix(self):
        """
        Compute the facet adjacency matrix in case it has not been
        computed during initialization.

        EXAMPLES::

            sage: p = Polyhedron(vertices=[(0,0),(1,0),(0,1)])
            sage: p._facet_adjacency_matrix()
            [0 1 1]
            [1 0 1]
            [1 1 0]

        Checks that :trac:`22455` is fixed::

            sage: s = polytopes.simplex(2)
            sage: s._facet_adjacency_matrix()
            [0 1 1]
            [1 0 1]
            [1 1 0]

        """
        # TODO: This implementation computes the whole face lattice,
        # which is much more information than necessary.
        M = matrix(ZZ, self.n_facets(), self.n_facets(), 0)
        codim = self.ambient_dim()-self.dim()

        def set_adjacent(h1, h2):
            if h1 is h2:
                return
            i = h1.index() - codim
            j = h2.index() - codim
            M[i, j] = 1
            M[j, i] = 1

        for face in self.faces(self.dim()-2):
            Hrep = face.ambient_Hrepresentation()
            assert(len(Hrep) == codim+2)
            set_adjacent(Hrep[-2], Hrep[-1])
        M.set_immutable()
        return M

    def _delete(self):
        """
        Delete this polyhedron.

        This speeds up creation of new polyhedra by reusing
        objects. After recycling a polyhedron object, it is not in a
        consistent state any more and neither the polyhedron nor its
        H/V-representation objects may be used any more.

        .. SEEALSO::

            :meth:`~sage.geometry.polyhedron.parent.Polyhedra_base.recycle`

        EXAMPLES::

            sage: p = Polyhedron([(0,0),(1,0),(0,1)])
            sage: p._delete()

            sage: vertices = [(0,0,0,0),(1,0,0,0),(0,1,0,0),(1,1,0,0),(0,0,1,0),(0,0,0,1)]
            sage: def loop_polyhedra():
            ....:     for i in range(100):
            ....:         p = Polyhedron(vertices)

            sage: timeit('loop_polyhedra()')                   # not tested - random
            5 loops, best of 3: 79.5 ms per loop

            sage: def loop_polyhedra_with_recycling():
            ....:     for i in range(100):
            ....:         p = Polyhedron(vertices)
            ....:         p._delete()

            sage: timeit('loop_polyhedra_with_recycling()')    # not tested - random
            5 loops, best of 3: 57.3 ms per loop
        """
        self.parent().recycle(self)

    def _test_basic_properties(self, tester=None, **options):
        """
        Run some basic tests to see, that some general assertion on polyhedra hold.

        TESTS::

            sage: polytopes.cross_polytope(3)._test_basic_properties()
        """
        if tester is None:
            tester = self._tester(**options)

        tester.assertEqual(self.n_vertices() + self.n_rays() + self.n_lines(), self.n_Vrepresentation())
        tester.assertEqual(self.n_inequalities() + self.n_equations(), self.n_Hrepresentation())
        if self.n_vertices():
            # Depending on the backend, this does not hold for the empty polyhedron.
            tester.assertEqual(self.dim() + self.n_equations(), self.ambient_dim())

        tester.assertTrue(all(len(v[::]) == self.ambient_dim() for v in self.Vrep_generator()))
        tester.assertTrue(all(len(h[::]) == self.ambient_dim() + 1 for h in self.Hrep_generator()))

        if self.n_vertices() + self.n_rays() < 40:
            tester.assertEqual(self, Polyhedron(vertices=self.vertices(), rays=self.rays(), lines=self.lines(), ambient_dim=self.ambient_dim()))
        if self.n_inequalities() < 40:
            tester.assertEqual(self, Polyhedron(ieqs=self.inequalities(), eqns=self.equations(), ambient_dim=self.ambient_dim()))

    def base_extend(self, base_ring, backend=None):
        """
        Return a new polyhedron over a larger base ring.

        This method can also be used to change the backend.

        INPUT:

        - ``base_ring`` -- the new base ring

        - ``backend`` -- the new backend, see
          :func:`~sage.geometry.polyhedron.constructor.Polyhedron`.
          If ``None`` (the default), attempt to keep the same backend.
          Otherwise, use the same defaulting behavior
          as described there.

        OUTPUT:

        The same polyhedron, but over a larger base ring and possibly with a changed backend.

        EXAMPLES::

            sage: P = Polyhedron(vertices=[(1,0), (0,1)], rays=[(1,1)], base_ring=ZZ);  P
            A 2-dimensional polyhedron in ZZ^2 defined as the convex hull of 2 vertices and 1 ray
            sage: P.base_extend(QQ)
            A 2-dimensional polyhedron in QQ^2 defined as the convex hull of 2 vertices and 1 ray
            sage: P.base_extend(QQ) == P
            True

        TESTS:

        Test that :trac:`22575` is fixed::

            sage: Q = P.base_extend(ZZ, backend='field')
            sage: Q.backend()
            'field'

        """
        new_parent = self.parent().base_extend(base_ring, backend)
        return new_parent(self, copy=True)

    def change_ring(self, base_ring, backend=None):
        """
        Return the polyhedron obtained by coercing the entries of the
        vertices/lines/rays of this polyhedron into the given ring.

        This method can also be used to change the backend.

        INPUT:

        - ``base_ring`` -- the new base ring

        - ``backend`` -- the new backend or ``None`` (default), see
          :func:`~sage.geometry.polyhedron.constructor.Polyhedron`.
          If ``None`` (the default), attempt to keep the same backend.
          Otherwise, use the same defaulting behavior
          as described there.

        EXAMPLES::

            sage: P = Polyhedron(vertices=[(1,0), (0,1)], rays=[(1,1)], base_ring=QQ); P
            A 2-dimensional polyhedron in QQ^2 defined as the convex hull of 2 vertices and 1 ray
            sage: P.change_ring(ZZ)
            A 2-dimensional polyhedron in ZZ^2 defined as the convex hull of 2 vertices and 1 ray
            sage: P.change_ring(ZZ) == P
            True

            sage: P = Polyhedron(vertices=[(-1.3,0), (0,2.3)], base_ring=RDF); P.vertices()
            (A vertex at (-1.3, 0.0), A vertex at (0.0, 2.3))
            sage: P.change_ring(QQ).vertices()
            (A vertex at (-13/10, 0), A vertex at (0, 23/10))
            sage: P == P.change_ring(QQ)
            True
            sage: P.change_ring(ZZ)
            Traceback (most recent call last):
            ...
            TypeError: cannot change the base ring to the Integer Ring

            sage: P = polytopes.regular_polygon(3); P                           # optional - sage.rings.number_field
            A 2-dimensional polyhedron in AA^2 defined as the convex hull of 3 vertices
            sage: P.vertices()                                                  # optional - sage.rings.number_field
            (A vertex at (0.?e-16, 1.000000000000000?),
             A vertex at (0.866025403784439?, -0.500000000000000?),
             A vertex at (-0.866025403784439?, -0.500000000000000?))
            sage: P.change_ring(QQ)                                             # optional - sage.rings.number_field
            Traceback (most recent call last):
            ...
            TypeError: cannot change the base ring to the Rational Field

        .. WARNING::

            The base ring ``RDF`` should be used with care. As it is
            not an exact ring, certain computations may break or
            silently produce wrong results, for example changing the
            base ring from an exact ring into ``RDF`` may cause a
            loss of data::

                sage: P = Polyhedron([[2/3,0],[6666666666666667/10^16,0]], base_ring=AA); P   # optional - sage.rings.number_field
                A 1-dimensional polyhedron in AA^2 defined as the convex hull of 2 vertices
                sage: Q = P.change_ring(RDF); Q                                 # optional - sage.rings.number_field
                A 0-dimensional polyhedron in RDF^2 defined as the convex hull of 1 vertex
                sage: P.n_vertices() == Q.n_vertices()                          # optional - sage.rings.number_field
                False
        """
        from sage.categories.rings import Rings

        if base_ring not in Rings():
            raise ValueError("invalid base ring")

        try:
            vertices = [[base_ring(x) for x in vertex] for vertex in self.vertices_list()]
            rays = [[base_ring(x) for x in ray] for ray in self.rays_list()]
            lines = [[base_ring(x) for x in line] for line in self.lines_list()]

        except (TypeError, ValueError):
            raise TypeError("cannot change the base ring to the {0}".format(base_ring))

        new_parent = self.parent().change_ring(base_ring, backend)
        return new_parent([vertices, rays, lines], None)

    def _richcmp_(self, other, op):
        """
        Compare ``self`` and ``other``.

        INPUT:

        - ``other`` -- a polyhedron

        OUTPUT:

        If ``other`` is a polyhedron, then the comparison
        operator "less or equal than" means "is contained in", and
        "less than" means "is strictly contained in".

        EXAMPLES::

            sage: P = Polyhedron(vertices=[(1,0), (0,1)], rays=[(1,1)])
            sage: Q = Polyhedron(vertices=[(1,0), (0,1)])
            sage: P >= Q
            True
            sage: Q <= P
            True
            sage: P == P
            True

       The polytope ``Q`` is strictly contained in ``P``::

            sage: P > Q
            True
            sage: P < Q
            False
            sage: P == Q
            False

        Test that we have fixed a problem revealed in :trac:`31701`,
        where neither of the two polyhedra contains the other::

            sage: P = Polyhedron(vertices=[(1, 1), (0, 0), (1, 2)])
            sage: Q = Polyhedron(vertices=[(1, 2), (0, 0), (0, 2)])
            sage: Q < P
            False
            sage: P > Q
            False
         """
        if self.Vrepresentation() is None or other.Vrepresentation() is None:
            raise RuntimeError('some V representation is missing')
            # make sure deleted polyhedra are not used in cache

        if self.ambient_dim() != other.ambient_dim():
            return op == op_NE

        c0 = self._is_subpolyhedron(other)
        c1 = other._is_subpolyhedron(self)
        if c0 and c1:
            return rich_to_bool(op, 0)
        elif c0:
            return rich_to_bool(op, -1)
        elif c1:
            return rich_to_bool(op, 1)
        else:
            return op == op_NE

    @coerce_binop
    def _is_subpolyhedron(self, other):
        """
        Test whether ``self`` is a (not necessarily strict)
        sub-polyhedron of ``other``.

        INPUT:

        - ``other`` -- a :class:`Polyhedron`

        OUTPUT:

        Boolean

        EXAMPLES::

            sage: P = Polyhedron(vertices=[(1,0), (0,1)], rays=[(1,1)])
            sage: Q = Polyhedron(vertices=[(1,0), (0,1)])
            sage: P._is_subpolyhedron(Q)
            False
            sage: Q._is_subpolyhedron(P)
            True
        """
        return all(other_H.contains(self_V)
                   for other_H in other.Hrepresentation()
                   for self_V in self.Vrepresentation())

    def is_mutable(self):
        r"""
        Return True if the polyhedron is mutable, i.e. it can be modified in place.

        EXAMPLES::

            sage: p = polytopes.cube(backend='field')
            sage: p.is_mutable()
            False
        """
        return False

    def is_immutable(self):
        r"""
        Return True if the polyhedron is immutable, i.e. it cannot be modified in place.

        EXAMPLES::

            sage: p = polytopes.cube(backend='field')
            sage: p.is_immutable()
            True
        """
        return True

    @cached_method
    def vertex_facet_graph(self, labels=True):
        r"""
        Return the vertex-facet graph.

        This function constructs a directed bipartite graph.
        The nodes of the graph correspond to the vertices of the polyhedron
        and the facets of the polyhedron. There is an directed edge
        from a vertex to a face if and only if the vertex is incident to the face.

        INPUT:

        - ``labels`` -- boolean (default: ``True``); decide how the nodes
          of the graph are labelled. Either with the original vertices/facets
          of the Polyhedron or with integers.

        OUTPUT:

        - a bipartite DiGraph. If ``labels`` is ``True``, then the nodes
          of the graph will actually be the vertices and facets of ``self``,
          otherwise they will be integers.

        .. SEEALSO::

            :meth:`combinatorial_automorphism_group`,
            :meth:`is_combinatorially_isomorphic`.

        EXAMPLES::

            sage: P = polytopes.cube()
            sage: G = P.vertex_facet_graph(); G
            Digraph on 14 vertices
            sage: G.vertices(key = lambda v: str(v))
            [A vertex at (-1, -1, -1),
             A vertex at (-1, -1, 1),
             A vertex at (-1, 1, -1),
             A vertex at (-1, 1, 1),
             A vertex at (1, -1, -1),
             A vertex at (1, -1, 1),
             A vertex at (1, 1, -1),
             A vertex at (1, 1, 1),
             An inequality (-1, 0, 0) x + 1 >= 0,
             An inequality (0, -1, 0) x + 1 >= 0,
             An inequality (0, 0, -1) x + 1 >= 0,
             An inequality (0, 0, 1) x + 1 >= 0,
             An inequality (0, 1, 0) x + 1 >= 0,
             An inequality (1, 0, 0) x + 1 >= 0]
            sage: G.automorphism_group().is_isomorphic(P.hasse_diagram().automorphism_group())
            True
            sage: O = polytopes.octahedron(); O
            A 3-dimensional polyhedron in ZZ^3 defined as the convex hull of 6 vertices
            sage: O.vertex_facet_graph()
            Digraph on 14 vertices
            sage: H = O.vertex_facet_graph()
            sage: G.is_isomorphic(H)
            False
            sage: G2 = copy(G)
            sage: G2.reverse_edges(G2.edges())
            sage: G2.is_isomorphic(H)
            True

        TESTS:

        Check that :trac:`28828` is fixed::

            sage: G._immutable
            True

        Check that :trac:`29188` is fixed::

            sage: P = polytopes.cube()
            sage: P.vertex_facet_graph().is_isomorphic(P.vertex_facet_graph(False))
            True
        """
        return self.combinatorial_polyhedron().vertex_facet_graph(names=labels)

    def plot(self,
             point=None, line=None, polygon=None,  # None means unspecified by the user
             wireframe='blue', fill='green',
             position=None,
             orthonormal=True,  # whether to use orthonormal projections
             **kwds):
        """
        Return a graphical representation.

        INPUT:

        - ``point``, ``line``, ``polygon`` -- Parameters to pass to
          point (0d), line (1d), and polygon (2d) plot commands.
          Allowed values are:

          * A Python dictionary to be passed as keywords to the plot
            commands.

          * A string or triple of numbers: The color. This is
            equivalent to passing the dictionary ``{'color':...}``.

          * ``False``: Switches off the drawing of the corresponding
            graphics object

        - ``wireframe``, ``fill`` -- Similar to ``point``, ``line``,
          and ``polygon``, but ``fill`` is used for the graphics
          objects in the dimension of the polytope (or of dimension 2
          for higher dimensional polytopes) and ``wireframe`` is used
          for all lower-dimensional graphics objects
          (default: 'green' for ``fill`` and 'blue' for ``wireframe``)

        - ``position`` -- positive number; the position to take the projection
          point in Schlegel diagrams.

        - ``orthonormal`` -- Boolean (default: True); whether to use
          orthonormal projections.

        - ``**kwds`` -- optional keyword parameters that are passed to
          all graphics objects.

        OUTPUT:

        A (multipart) graphics object.

        EXAMPLES::

            sage: square = polytopes.hypercube(2)
            sage: point = Polyhedron([[1,1]])
            sage: line = Polyhedron([[1,1],[2,1]])
            sage: cube = polytopes.hypercube(3)
            sage: hypercube = polytopes.hypercube(4)

        By default, the wireframe is rendered in blue and the fill in green::

            sage: square.plot()  # optional - sage.plot
            Graphics object consisting of 6 graphics primitives
            sage: point.plot()  # optional - sage.plot
            Graphics object consisting of 1 graphics primitive
            sage: line.plot()  # optional - sage.plot
            Graphics object consisting of 2 graphics primitives
            sage: cube.plot()  # optional - sage.plot
            Graphics3d Object
            sage: hypercube.plot()  # optional - sage.plot
            Graphics3d Object

        Draw the lines in red and nothing else::

            sage: square.plot(point=False, line='red', polygon=False)  # optional - sage.plot
            Graphics object consisting of 4 graphics primitives
            sage: point.plot(point=False, line='red', polygon=False)  # optional - sage.plot
            Graphics object consisting of 0 graphics primitives
            sage: line.plot(point=False, line='red', polygon=False)  # optional - sage.plot
            Graphics object consisting of 1 graphics primitive
            sage: cube.plot(point=False, line='red', polygon=False)  # optional - sage.plot
            Graphics3d Object
            sage: hypercube.plot(point=False, line='red', polygon=False)  # optional - sage.plot
            Graphics3d Object

        Draw points in red, no lines, and a blue polygon::

            sage: square.plot(point={'color':'red'}, line=False, polygon=(0,0,1))  # optional - sage.plot
            Graphics object consisting of 2 graphics primitives
            sage: point.plot(point={'color':'red'}, line=False, polygon=(0,0,1))  # optional - sage.plot
            Graphics object consisting of 1 graphics primitive
            sage: line.plot(point={'color':'red'}, line=False, polygon=(0,0,1))  # optional - sage.plot
            Graphics object consisting of 1 graphics primitive
            sage: cube.plot(point={'color':'red'}, line=False, polygon=(0,0,1))  # optional - sage.plot
            Graphics3d Object
            sage: hypercube.plot(point={'color':'red'}, line=False, polygon=(0,0,1))  # optional - sage.plot
            Graphics3d Object

        If we instead use the ``fill`` and ``wireframe`` options, the
        coloring depends on the dimension of the object::

            sage: square.plot(fill='green', wireframe='red')  # optional - sage.plot
            Graphics object consisting of 6 graphics primitives
            sage: point.plot(fill='green', wireframe='red')  # optional - sage.plot
            Graphics object consisting of 1 graphics primitive
            sage: line.plot(fill='green', wireframe='red')  # optional - sage.plot
            Graphics object consisting of 2 graphics primitives
            sage: cube.plot(fill='green', wireframe='red')  # optional - sage.plot
            Graphics3d Object
            sage: hypercube.plot(fill='green', wireframe='red')  # optional - sage.plot
            Graphics3d Object

        It is possible to draw polyhedra up to dimension 4, no matter what the
        ambient dimension is::

            sage: hcube = polytopes.hypercube(5)
            sage: facet = hcube.facets()[0].as_polyhedron();facet
            A 4-dimensional polyhedron in ZZ^5 defined as the convex hull of 16 vertices
            sage: facet.plot()  # optional - sage.plot
            Graphics3d Object

        TESTS::

            sage: for p in square.plot():  # optional - sage.plot
            ....:     print("{} {}".format(p.options()['rgbcolor'], p))
            blue Point set defined by 4 point(s)
            blue Line defined by 2 points
            blue Line defined by 2 points
            blue Line defined by 2 points
            blue Line defined by 2 points
            green Polygon defined by 4 points

            sage: for p in line.plot():  # optional - sage.plot
            ....:     print("{} {}".format(p.options()['rgbcolor'], p))
            blue Point set defined by 2 point(s)
            green Line defined by 2 points

            sage: for p in point.plot():  # optional - sage.plot
            ....:     print("{} {}".format(p.options()['rgbcolor'], p))
            green Point set defined by 1 point(s)

        Draw the lines in red and nothing else::

            sage: for p in square.plot(point=False, line='red', polygon=False):  # optional - sage.plot
            ....:     print("{} {}".format(p.options()['rgbcolor'], p))
            red Line defined by 2 points
            red Line defined by 2 points
            red Line defined by 2 points
            red Line defined by 2 points

        Draw vertices in red, no lines, and a blue polygon::

            sage: for p in square.plot(point={'color':'red'}, line=False, polygon=(0,0,1)):  # optional - sage.plot
            ....:     print("{} {}".format(p.options()['rgbcolor'], p))
            red Point set defined by 4 point(s)
            (0, 0, 1) Polygon defined by 4 points

            sage: for p in line.plot(point={'color':'red'}, line=False, polygon=(0,0,1)):  # optional - sage.plot
            ....:     print("{} {}".format(p.options()['rgbcolor'], p))
            red Point set defined by 2 point(s)

            sage: for p in point.plot(point={'color':'red'}, line=False, polygon=(0,0,1)):  # optional - sage.plot
            ....:     print("{} {}".format(p.options()['rgbcolor'], p))
            red Point set defined by 1 point(s)

        Draw in red without wireframe::

            sage: for p in square.plot(wireframe=False, fill="red"):  # optional - sage.plot
            ....:     print("{} {}".format(p.options()['rgbcolor'], p))
            red Polygon defined by 4 points

            sage: for p in line.plot(wireframe=False, fill="red"):  # optional - sage.plot
            ....:     print("{} {}".format(p.options()['rgbcolor'], p))
            red Line defined by 2 points

            sage: for p in point.plot(wireframe=False, fill="red"):  # optional - sage.plot
            ....:     print("{} {}".format(p.options()['rgbcolor'], p))
            red Point set defined by 1 point(s)

        We try to draw the polytope in 2 or 3 dimensions::

            sage: type(Polyhedron(ieqs=[(1,)]).plot())  # optional - sage.plot
            <class 'sage.plot.graphics.Graphics'>
            sage: type(polytopes.hypercube(1).plot())  # optional - sage.plot
            <class 'sage.plot.graphics.Graphics'>
            sage: type(polytopes.hypercube(2).plot())  # optional - sage.plot
            <class 'sage.plot.graphics.Graphics'>
            sage: type(polytopes.hypercube(3).plot())  # optional - sage.plot
            <class 'sage.plot.plot3d.base.Graphics3dGroup'>

        In 4d a projection to 3d is used::

            sage: type(polytopes.hypercube(4).plot())  # optional - sage.plot
            <class 'sage.plot.plot3d.base.Graphics3dGroup'>
            sage: type(polytopes.hypercube(5).plot())  # optional - sage.plot
            Traceback (most recent call last):
            ...
            NotImplementedError: plotting of 5-dimensional polyhedra not implemented

        If the polyhedron is not full-dimensional, the :meth:`affine_hull_projection` is used if necessary::

            sage: type(Polyhedron([(0,), (1,)]).plot())  # optional - sage.plot
            <class 'sage.plot.graphics.Graphics'>
            sage: type(Polyhedron([(0,0), (1,1)]).plot())  # optional - sage.plot
            <class 'sage.plot.graphics.Graphics'>
            sage: type(Polyhedron([(0,0,0), (1,1,1)]).plot())  # optional - sage.plot
            <class 'sage.plot.plot3d.base.Graphics3dGroup'>
            sage: type(Polyhedron([(0,0,0,0), (1,1,1,1)]).plot())  # optional - sage.plot
            <class 'sage.plot.graphics.Graphics'>
            sage: type(Polyhedron([(0,0,0,0,0), (1,1,1,1,1)]).plot())  # optional - sage.plot
            <class 'sage.plot.graphics.Graphics'>
            sage: type(Polyhedron([(0,0,0,0), (1,1,1,1), (1,0,0,0)]).plot())  # optional - sage.plot
            <class 'sage.plot.graphics.Graphics'>

        TESTS:

        Check that :trac:`30015` is fixed::

            sage: fcube = polytopes.hypercube(4)
            sage: tfcube = fcube.face_truncation(fcube.faces(0)[0])
            sage: sp = tfcube.schlegel_projection()
            sage: for face in tfcube.faces(2):
            ....:     vertices = face.ambient_Vrepresentation()
            ....:     indices = [sp.coord_index_of(vector(x)) for x in vertices]
            ....:     projected_vertices = [sp.transformed_coords[i] for i in indices]
            ....:     assert Polyhedron(projected_vertices).dim() == 2
        """
        def merge_options(*opts):
            merged = dict()
            for i in range(len(opts)):
                opt = opts[i]
                if opt is None:
                    continue
                elif opt is False:
                    return False
                elif isinstance(opt, (str, list, tuple)):
                    merged['color'] = opt
                else:
                    merged.update(opt)
            return merged

        d = min(self.dim(), 2)
        opts = [wireframe] * d + [fill] + [False] * (2-d)
        # The point/line/polygon options take precedence over wireframe/fill
        opts = [merge_options(opt1, opt2, kwds)
                for opt1, opt2 in zip(opts, [point, line, polygon])]

        def project(polyhedron, ortho):
            if polyhedron.ambient_dim() <= 3:
                return polyhedron.projection()
            elif polyhedron.dim() <= 3:
                if ortho:
                    return polyhedron.affine_hull_projection(orthonormal=True, extend=True).projection()
                else:
                    return polyhedron.affine_hull_projection().projection()
            elif polyhedron.dimension() == 4:
                # For 4d-polyhedron, we can use schlegel projections:
                return polyhedron.schlegel_projection(position=position)
            else:
                return polyhedron.projection()

        projection = project(self, orthonormal)
        try:
            plot_method = projection.plot
        except AttributeError:
            raise NotImplementedError('plotting of {0}-dimensional polyhedra not implemented'
                                          .format(self.ambient_dim()))
        return plot_method(*opts)

    def show(self, **kwds):
        """
        Display graphics immediately

        This method attempts to display the graphics immediately,
        without waiting for the currently running code (if any) to
        return to the command line. Be careful, calling it from within
        a loop will potentially launch a large number of external
        viewer programs.

        INPUT:

        - ``kwds`` -- optional keyword arguments. See :meth:`plot` for
          the description of available options.

        OUTPUT:

        This method does not return anything. Use :meth:`plot` if you
        want to generate a graphics object that can be saved or
        further transformed.

        EXAMPLES::

            sage: square = polytopes.hypercube(2)
            sage: square.show(point='red')
        """
        self.plot(**kwds).show()

    def tikz(self, view=[0, 0, 1], angle=0, scale=1,
             edge_color='blue!95!black', facet_color='blue!95!black',
             opacity=0.8, vertex_color='green', axis=False):
        r"""
        Return a string ``tikz_pic`` consisting of a tikz picture of ``self``
        according to a projection ``view`` and an angle ``angle``
        obtained via the threejs viewer.

        INPUT:

        - ``view`` - list (default: [0,0,1]) representing the rotation axis (see note below).
        - ``angle`` - integer (default: 0) angle of rotation in degree from 0 to 360 (see note
          below).
        - ``scale`` - integer (default: 1) specifying the scaling of the tikz picture.
        - ``edge_color`` - string (default: 'blue!95!black') representing colors which tikz
          recognize.
        - ``facet_color`` - string (default: 'blue!95!black') representing colors which tikz
          recognize.
        - ``vertex_color`` - string (default: 'green') representing colors which tikz
          recognize.
        - ``opacity`` - real number (default: 0.8) between 0 and 1 giving the opacity of
          the front facets.
        - ``axis`` - Boolean (default: False) draw the axes at the origin or not.

        OUTPUT:

        - LatexExpr -- containing the TikZ picture.

        .. NOTE::

            This is a wrapper of a method of the projection object
            `self.projection()`. See :meth:`~sage.geometry.polyhedron.plot.Projection.tikz`
            for more detail.

            The inputs ``view`` and ``angle`` can be obtained by visualizing it
            using ``.show(aspect_ratio=1)``. This will open an interactive view
            in your default browser, where you can rotate the polytope. Once
            the desired view angle is found, click on the information icon in
            the lower right-hand corner and select *Get Viewpoint*. This will
            copy a string of the form '[x,y,z],angle' to your local clipboard.
            Go back to Sage and type ``Img = P.tikz([x,y,z],angle)``.

            The inputs ``view`` and ``angle`` can also be obtained from the
            viewer Jmol::

                1) Right click on the image
                2) Select ``Console``
                3) Select the tab ``State``
                4) Scroll to the line ``moveto``

            It reads something like::

                moveto 0.0 {x y z angle} Scale

            The ``view`` is then [x,y,z] and ``angle`` is angle.
            The following number is the scale.

            Jmol performs a rotation of ``angle`` degrees along the
            vector [x,y,z] and show the result from the z-axis.


        EXAMPLES::

            sage: co = polytopes.cuboctahedron()
            sage: Img = co.tikz([0,0,1], 0)
            sage: print('\n'.join(Img.splitlines()[:9]))
            \begin{tikzpicture}%
                [x={(1.000000cm, 0.000000cm)},
                y={(0.000000cm, 1.000000cm)},
                z={(0.000000cm, 0.000000cm)},
                scale=1.000000,
                back/.style={loosely dotted, thin},
                edge/.style={color=blue!95!black, thick},
                facet/.style={fill=blue!95!black,fill opacity=0.800000},
                vertex/.style={inner sep=1pt,circle,draw=green!25!black,fill=green!75!black,thick}]
            sage: print('\n'.join(Img.splitlines()[12:21]))
            %% with the command: ._tikz_3d_in_3d and parameters:
            %% view = [0, 0, 1]
            %% angle = 0
            %% scale = 1
            %% edge_color = blue!95!black
            %% facet_color = blue!95!black
            %% opacity = 0.8
            %% vertex_color = green
            %% axis = False
            sage: print('\n'.join(Img.splitlines()[22:26]))
            %% Coordinate of the vertices:
            %%
            \coordinate (-1.00000, -1.00000, 0.00000) at (-1.00000, -1.00000, 0.00000);
            \coordinate (-1.00000, 0.00000, -1.00000) at (-1.00000, 0.00000, -1.00000);
        """
        return self.projection().tikz(view, angle, scale,
                                      edge_color, facet_color,
                                      opacity, vertex_color, axis)

    def _repr_(self):
        """
        Return a description of the polyhedron.

        EXAMPLES::

            sage: poly_test = Polyhedron(vertices = [[1,2,3,4],[2,1,3,4],[4,3,2,1]])
            sage: poly_test._repr_()
            'A 2-dimensional polyhedron in ZZ^4 defined as the convex hull of 3 vertices'
            sage: grammar_test = Polyhedron(vertices = [[1,1,1,1,1,1]])
            sage: grammar_test._repr_()
            'A 0-dimensional polyhedron in ZZ^6 defined as the convex hull of 1 vertex'
        """
        desc = ''
        if self.n_vertices() == 0:
            desc += 'The empty polyhedron'
        else:
            desc += 'A ' + repr(self.dim()) + '-dimensional polyhedron'
        desc += ' in '
        desc += self.parent()._repr_ambient_module()

        if self.n_vertices() > 0:
            desc += ' defined as the convex hull of '
            desc += repr(self.n_vertices())
            if self.n_vertices() == 1:
                desc += ' vertex'
            else:
                desc += ' vertices'

            if self.n_rays() > 0:
                if self.n_lines() > 0:
                    desc += ", "
                else:
                    desc += " and "
                desc += repr(self.n_rays())
                if self.n_rays() == 1:
                    desc += ' ray'
                else:
                    desc += ' rays'

            if self.n_lines() > 0:
                if self.n_rays() > 0:
                    desc += ", "
                else:
                    desc += " and "
                desc += repr(self.n_lines())
                if self.n_lines() == 1:
                    desc += ' line'
                else:
                    desc += ' lines'

        return desc

    def _rich_repr_(self, display_manager, **kwds):
        r"""
        Rich Output Magic Method

        See :mod:`sage.repl.rich_output` for details.

        EXAMPLES::

            sage: from sage.repl.rich_output import get_display_manager
            sage: dm = get_display_manager()
            sage: polytopes.hypercube(2)._rich_repr_(dm)
            OutputPlainText container

        The ``supplemental_plot`` preference lets us control whether
        this object is shown as text or picture+text::

            sage: dm.preferences.supplemental_plot
            'never'
            sage: del dm.preferences.supplemental_plot
            sage: polytopes.hypercube(3)
            A 3-dimensional polyhedron in ZZ^3 defined as the convex hull of 8 vertices (use the .plot() method to plot)
            sage: dm.preferences.supplemental_plot = 'never'
        """
        prefs = display_manager.preferences
        is_small = (self.ambient_dim() <= 2)
        can_plot = (prefs.supplemental_plot != 'never')
        plot_graph = can_plot and (prefs.supplemental_plot == 'always' or is_small)
        # Under certain circumstances we display the plot as graphics
        if plot_graph:
            plot_kwds = dict(kwds)
            plot_kwds.setdefault('title', repr(self))
            output = self.plot(**plot_kwds)._rich_repr_(display_manager)
            if output is not None:
                return output
        # create text for non-graphical output
        if can_plot:
            text = '{0} (use the .plot() method to plot)'.format(repr(self))
        else:
            text = repr(self)
        # latex() produces huge tikz environment, override
        tp = display_manager.types
        if (prefs.text == 'latex' and tp.OutputLatex in display_manager.supported_output()):
            return tp.OutputLatex(r'\text{{{0}}}'.format(text))
        return tp.OutputPlainText(text)

    def cdd_Hrepresentation(self):
        r"""
        Write the inequalities/equations data of the polyhedron in
        cdd's H-representation format.

        .. SEEALSO::

            :meth:`write_cdd_Hrepresentation` -- export the polyhedron as a
            H-representation to a file.

        OUTPUT: a string

        EXAMPLES::

            sage: p = polytopes.hypercube(2)
            sage: print(p.cdd_Hrepresentation())
            H-representation
            begin
             4 3 rational
             1 -1 0
             1 0 -1
             1 1 0
             1 0 1
            end
            <BLANKLINE>

            sage: triangle = Polyhedron(vertices = [[1,0],[0,1],[1,1]],base_ring=AA)
            sage: triangle.base_ring()
            Algebraic Real Field
            sage: triangle.cdd_Hrepresentation()
            Traceback (most recent call last):
            ...
            TypeError: the base ring must be ZZ, QQ, or RDF
        """
        from .cdd_file_format import cdd_Hrepresentation
        try:
            cdd_type = self._cdd_type
        except AttributeError:
            if self.base_ring() is ZZ or self.base_ring() is QQ:
                cdd_type = 'rational'
            elif isinstance(self.base_ring(), sage.rings.abc.RealDoubleField):
                cdd_type = 'real'
            else:
                raise TypeError('the base ring must be ZZ, QQ, or RDF')
        return cdd_Hrepresentation(cdd_type,
                                   list(self.inequality_generator()),
                                   list(self.equation_generator()))

    def write_cdd_Hrepresentation(self, filename):
        r"""
        Export the polyhedron as a H-representation to a file.

        INPUT:

        - ``filename`` -- the output file.

        .. SEEALSO::

            :meth:`cdd_Hrepresentation` -- return the H-representation of the
            polyhedron as a string.

        EXAMPLES::

            sage: from sage.misc.temporary_file import tmp_filename
            sage: filename = tmp_filename(ext='.ext')
            sage: polytopes.cube().write_cdd_Hrepresentation(filename)
        """
        with open(filename, 'w') as f:
            f.write(self.cdd_Hrepresentation())

    def cdd_Vrepresentation(self):
        r"""
        Write the vertices/rays/lines data of the polyhedron in cdd's
        V-representation format.

        .. SEEALSO::

            :meth:`write_cdd_Vrepresentation` -- export the polyhedron as a
            V-representation to a file.

        OUTPUT: a string

        EXAMPLES::

            sage: q = Polyhedron(vertices = [[1,1],[0,0],[1,0],[0,1]])
            sage: print(q.cdd_Vrepresentation())
            V-representation
            begin
             4 3 rational
             1 0 0
             1 0 1
             1 1 0
             1 1 1
            end
        """
        from .cdd_file_format import cdd_Vrepresentation
        try:
            cdd_type = self._cdd_type
        except AttributeError:
            if self.base_ring() is ZZ or self.base_ring() is QQ:
                cdd_type = 'rational'
            elif isinstance(self.base_ring(), sage.rings.abc.RealDoubleField):
                cdd_type = 'real'
            else:
                raise TypeError('the base ring must be ZZ, QQ, or RDF')
        return cdd_Vrepresentation(cdd_type,
                                   list(self.vertex_generator()),
                                   list(self.ray_generator()),
                                   list(self.line_generator()))

    def write_cdd_Vrepresentation(self, filename):
        r"""
        Export the polyhedron as a V-representation to a file.

        INPUT:

        - ``filename`` -- the output file.

        .. SEEALSO::

            :meth:`cdd_Vrepresentation` -- return the V-representation of the
            polyhedron as a string.

        EXAMPLES::

            sage: from sage.misc.temporary_file import tmp_filename
            sage: filename = tmp_filename(ext='.ext')
            sage: polytopes.cube().write_cdd_Vrepresentation(filename)
        """
        with open(filename, 'w') as f:
            f.write(self.cdd_Vrepresentation())

    @cached_method
    def n_equations(self):
        """
        Return the number of equations. The representation will
        always be minimal, so the number of equations is the
        codimension of the polyhedron in the ambient space.

        EXAMPLES::

            sage: p = Polyhedron(vertices = [[1,0,0],[0,1,0],[0,0,1]])
            sage: p.n_equations()
            1
        """
        return len(self.equations())

    @cached_method
    def n_inequalities(self):
        """
        Return the number of inequalities. The representation will
        always be minimal, so the number of inequalities is the
        number of facets of the polyhedron in the ambient space.

        EXAMPLES::

            sage: p = Polyhedron(vertices = [[1,0,0],[0,1,0],[0,0,1]])
            sage: p.n_inequalities()
            3

            sage: p = Polyhedron(vertices = [[t,t^2,t^3] for t in range(6)])
            sage: p.n_facets()
            8
        """
        return len(self.inequalities())

    n_facets = n_inequalities

    @cached_method
    def n_vertices(self):
        """
        Return the number of vertices. The representation will
        always be minimal.

        .. WARNING::

            If the polyhedron has lines, return the number of vertices in
            the ``Vrepresentation``. As the represented polyhedron has
            no 0-dimensional faces (i.e. vertices), ``n_vertices`` corresponds
            to the number of `k`-faces, where `k` is the number of lines::

                sage: P = Polyhedron(rays=[[1,0,0]],lines=[[0,1,0]])
                sage: P.n_vertices()
                1
                sage: P.faces(0)
                ()
                sage: P.f_vector()
                (1, 0, 1, 1)

                sage: P = Polyhedron(rays=[[1,0,0]],lines=[[0,1,0],[0,1,1]])
                sage: P.n_vertices()
                1
                sage: P.f_vector()
                (1, 0, 0, 1, 1)

        EXAMPLES::

            sage: p = Polyhedron(vertices = [[1,0],[0,1],[1,1]], rays=[[1,1]])
            sage: p.n_vertices()
            2
        """
        return len(self.vertices())

    @cached_method
    def n_rays(self):
        """
        Return the number of rays. The representation will
        always be minimal.

        EXAMPLES::

            sage: p = Polyhedron(vertices = [[1,0],[0,1]], rays=[[1,1]])
            sage: p.n_rays()
            1
        """
        return len(self.rays())

    @cached_method
    def n_lines(self):
        """
        Return the number of lines. The representation will
        always be minimal.

        EXAMPLES::

            sage: p = Polyhedron(vertices = [[0,0]], rays=[[0,1],[0,-1]])
            sage: p.n_lines()
            1
        """
        return len(self.lines())

    def to_linear_program(self, solver=None, return_variable=False, base_ring=None):
        r"""
        Return a linear optimization problem over the polyhedron in the form of
        a :class:`MixedIntegerLinearProgram`.

        INPUT:

        - ``solver`` -- select a solver (MIP backend). See the documentation
          of for :class:`MixedIntegerLinearProgram`. Set to ``None`` by default.

        - ``return_variable`` -- (default: ``False``) If ``True``, return a tuple
          ``(p, x)``, where ``p`` is the :class:`MixedIntegerLinearProgram` object
          and ``x`` is the vector-valued MIP variable in this problem, indexed
          from 0.  If ``False``, only return ``p``.

        - ``base_ring`` -- select a field over which the linear program should be
          set up.  Use ``RDF`` to request a fast inexact (floating point) solver
          even if ``self`` is exact.

        Note that the :class:`MixedIntegerLinearProgram` object will have the
        null function as an objective to be maximized.

        .. SEEALSO::

            :meth:`~MixedIntegerLinearProgram.polyhedron` -- return the
            polyhedron associated with a :class:`MixedIntegerLinearProgram`
            object.

        EXAMPLES:

        Exact rational linear program::

            sage: p = polytopes.cube()
            sage: p.to_linear_program()
            Linear Program (no objective, 3 variables, 6 constraints)
            sage: lp, x = p.to_linear_program(return_variable=True)
            sage: lp.set_objective(2*x[0] + 1*x[1] + 39*x[2])
            sage: lp.solve()
            42
            sage: lp.get_values(x[0], x[1], x[2])
            [1, 1, 1]

        Floating-point linear program::

            sage: lp, x = p.to_linear_program(return_variable=True, base_ring=RDF)
            sage: lp.set_objective(2*x[0] + 1*x[1] + 39*x[2])
            sage: lp.solve()
            42.0

        Irrational algebraic linear program over an embedded number field::

            sage: p=polytopes.icosahedron()
            sage: lp, x = p.to_linear_program(return_variable=True)
            sage: lp.set_objective(x[0] + x[1] + x[2])
            sage: lp.solve()
            1/4*sqrt5 + 3/4

        Same example with floating point::

            sage: lp, x = p.to_linear_program(return_variable=True, base_ring=RDF)
            sage: lp.set_objective(x[0] + x[1] + x[2])
            sage: lp.solve() # tol 1e-5
            1.3090169943749475

        Same example with a specific floating point solver::

            sage: lp, x = p.to_linear_program(return_variable=True, solver='GLPK')
            sage: lp.set_objective(x[0] + x[1] + x[2])
            sage: lp.solve() # tol 1e-8
            1.3090169943749475

        Irrational algebraic linear program over `AA`::

            sage: p=polytopes.icosahedron(base_ring=AA)
            sage: lp, x = p.to_linear_program(return_variable=True)
            sage: lp.set_objective(x[0] + x[1] + x[2])
            sage: lp.solve()  # long time
            1.309016994374948?

        TESTS::

            sage: p=polytopes.flow_polytope(digraphs.DeBruijn(3,2)); p
            A 19-dimensional polyhedron in QQ^27 defined as the convex hull of 1 vertex and 148 rays
            sage: p.to_linear_program().polyhedron() == p
            True
            sage: p=polytopes.icosahedron()
            sage: p.to_linear_program(solver='PPL')
            Traceback (most recent call last):
            ...
            TypeError: The PPL backend only supports rational data.

        Test that equations are handled correctly (:trac:`24154`)::

            sage: p = Polyhedron(vertices=[[19]])
            sage: lp, x = p.to_linear_program(return_variable=True)
            sage: lp.set_objective(x[0])
            sage: lp.solve()
            19
        """
        if base_ring is None:
            base_ring = self.base_ring()
        base_ring = base_ring.fraction_field()
        from sage.numerical.mip import MixedIntegerLinearProgram
        p = MixedIntegerLinearProgram(solver=solver, base_ring=base_ring)
        x = p.new_variable(real=True, nonnegative=False)

        for ineqn in self.inequalities_list():
            b = -ineqn.pop(0)
            p.add_constraint(p.sum([x[i]*ineqn[i] for i in range(len(ineqn))]) >= b)

        for eqn in self.equations_list():
            b = -eqn.pop(0)
            p.add_constraint(p.sum([x[i]*eqn[i] for i in range(len(eqn))]) == b)

        if return_variable:
            return p, x
        else:
            return p

    def Hrepresentation(self, index=None):
        """
        Return the objects of the H-representation. Each entry is
        either an inequality or a equation.

        INPUT:

        - ``index`` -- either an integer or ``None``

        OUTPUT:

        The optional argument is an index running from ``0`` to
        ``self.n_Hrepresentation()-1``. If present, the
        H-representation object at the given index will be
        returned. Without an argument, returns the list of all
        H-representation objects.

        EXAMPLES::

            sage: p = polytopes.hypercube(3, backend='field')
            sage: p.Hrepresentation(0)
            An inequality (-1, 0, 0) x + 1 >= 0
            sage: p.Hrepresentation(0) == p.Hrepresentation()[0]
            True
        """
        if index is None:
            return self._Hrepresentation
        else:
            return self._Hrepresentation[index]

    def Hrepresentation_str(self, separator='\n', latex=False, style='>=', align=None, **kwds):
        r"""
        Return a human-readable string representation of the Hrepresentation of this
        polyhedron.

        INPUT:

        - ``separator`` -- a string. Default is ``"\n"``.

        - ``latex`` -- a boolean. Default is ``False``.

        - ``style`` -- either ``"positive"`` (making all coefficients positive)
                       or ``"<="``, or ``">="``. Default is ``">="``.

        - ``align`` -- a boolean or ``None''. Default is ``None`` in which case
                       ``align`` is ``True`` if ``separator`` is the newline character.
                       If set, then the lines of the output string are aligned
                       by the comparison symbol by padding blanks.

        Keyword parameters of
        :meth:`~sage.geometry.polyhedron.representation.Hrepresentation.repr_pretty`
        are passed on:

        - ``prefix`` -- a string

        - ``indices`` -- a tuple or other iterable

        OUTPUT:

        A string.

        EXAMPLES::

            sage: P = polytopes.permutahedron(3)
            sage: print(P.Hrepresentation_str())
            x0 + x1 + x2 ==  6
                 x0 + x1 >=  3
                -x0 - x1 >= -5
                      x1 >=  1
                     -x0 >= -3
                      x0 >=  1
                     -x1 >= -3

            sage: print(P.Hrepresentation_str(style='<='))
            -x0 - x1 - x2 == -6
                 -x0 - x1 <= -3
                  x0 + x1 <=  5
                      -x1 <= -1
                       x0 <=  3
                      -x0 <= -1
                       x1 <=  3

            sage: print(P.Hrepresentation_str(style='positive'))
            x0 + x1 + x2 == 6
                 x0 + x1 >= 3
                       5 >= x0 + x1
                      x1 >= 1
                       3 >= x0
                      x0 >= 1
                       3 >= x1

            sage: print(P.Hrepresentation_str(latex=True))
            \begin{array}{rcl}
            x_{0} + x_{1} + x_{2} & =    &  6 \\
                    x_{0} + x_{1} & \geq &  3 \\
                   -x_{0} - x_{1} & \geq & -5 \\
                            x_{1} & \geq &  1 \\
                           -x_{0} & \geq & -3 \\
                            x_{0} & \geq &  1 \\
                           -x_{1} & \geq & -3
            \end{array}

            sage: print(P.Hrepresentation_str(align=False))
            x0 + x1 + x2 == 6
            x0 + x1 >= 3
            -x0 - x1 >= -5
            x1 >= 1
            -x0 >= -3
            x0 >= 1
            -x1 >= -3

            sage: c = polytopes.cube()
            sage: c.Hrepresentation_str(separator=', ', style='positive')
            '1 >= x0, 1 >= x1, 1 >= x2, 1 + x0 >= 0, 1 + x2 >= 0, 1 + x1 >= 0'
        """
        pretty_hs = [h.repr_pretty(split=True, latex=latex, style=style, **kwds) for h in self.Hrepresentation()]
        shift = any(pretty_h[2].startswith('-') for pretty_h in pretty_hs)

        if align is None:
            align = separator == "\n"
        if align:
            lengths = [(len(s[0]), len(s[1]), len(s[2])) for s in pretty_hs]
            from operator import itemgetter
            length_left = max(lengths, key=itemgetter(0))[0]
            length_middle = max(lengths, key=itemgetter(1))[1]
            length_right = max(lengths, key=itemgetter(2))[2]
            if shift:
                length_right += 1
            if latex:
                h_line = "{:>" + "{}".format(length_left) + "} & {:" + \
                         "{}".format(length_middle) + "} & {:" + \
                         "{}".format(length_right) + "}\\\\"
            else:
                h_line = "{:>" + "{}".format(length_left) \
                         + "} {:" + "{}".format(length_middle) \
                         + "} {:" + "{}".format(length_right) + "}"
        elif latex:
            h_line = "{} & {} & {}\\\\"
        else:
            h_line = "{} {} {}"

        def pad_non_minus(s):
            if align and shift and not s.startswith('-'):
                return ' ' + s
            else:
                return s
        h_list = [h_line.format(pretty_h[0], pretty_h[1], pad_non_minus(pretty_h[2]))
                  for pretty_h in pretty_hs]
        pretty_print = separator.join(h_list)

        if not latex:
            return pretty_print
        else:
            # below we remove the 2 unnecessary backslashes at the end of pretty_print
            return "\\begin{array}{rcl}\n" + pretty_print[:-2] + "\n\\end{array}"

    def Hrep_generator(self):
        """
        Return an iterator over the objects of the H-representation
        (inequalities or equations).

        EXAMPLES::

            sage: p = polytopes.hypercube(3)
            sage: next(p.Hrep_generator())
            An inequality (-1, 0, 0) x + 1 >= 0
        """
        for H in self.Hrepresentation():
            yield H

    @cached_method
    def n_Hrepresentation(self):
        """
        Return the number of objects that make up the
        H-representation of the polyhedron.

        OUTPUT:

        Integer.

        EXAMPLES::

            sage: p = polytopes.cross_polytope(4)
            sage: p.n_Hrepresentation()
            16
            sage: p.n_Hrepresentation() == p.n_inequalities() + p.n_equations()
            True
        """
        return len(self.Hrepresentation())

    def Vrepresentation(self, index=None):
        """
        Return the objects of the V-representation. Each entry is
        either a vertex, a ray, or a line.

        See :mod:`sage.geometry.polyhedron.constructor` for a
        definition of vertex/ray/line.

        INPUT:

        - ``index`` -- either an integer or ``None``

        OUTPUT:

        The optional argument is an index running from ``0`` to
        ``self.n_Vrepresentation()-1``. If present, the
        V-representation object at the given index will be
        returned. Without an argument, returns the list of all
        V-representation objects.

        EXAMPLES::

            sage: p = polytopes.simplex(4, project=True)
            sage: p.Vrepresentation(0)
            A vertex at (0.7071067812, 0.4082482905, 0.2886751346, 0.2236067977)
            sage: p.Vrepresentation(0) == p.Vrepresentation() [0]
            True
        """
        if index is None:
            return self._Vrepresentation
        else:
            return self._Vrepresentation[index]

    @cached_method
    def n_Vrepresentation(self):
        """
        Return the number of objects that make up the
        V-representation of the polyhedron.

        OUTPUT:

        Integer.

        EXAMPLES::

            sage: p = polytopes.simplex(4)
            sage: p.n_Vrepresentation()
            5
            sage: p.n_Vrepresentation() == p.n_vertices() + p.n_rays() + p.n_lines()
            True
        """
        return len(self.Vrepresentation())

    def Vrep_generator(self):
        """
        Return an iterator over the objects of the V-representation
        (vertices, rays, and lines).

        EXAMPLES::

            sage: p = polytopes.cyclic_polytope(3,4)
            sage: vg = p.Vrep_generator()
            sage: next(vg)
            A vertex at (0, 0, 0)
            sage: next(vg)
            A vertex at (1, 1, 1)
        """
        for V in self.Vrepresentation():
            yield V

    def inequality_generator(self):
        """
        Return  a generator for the defining inequalities of the
        polyhedron.

        OUTPUT:

        A generator of the inequality Hrepresentation objects.

        EXAMPLES::

            sage: triangle = Polyhedron(vertices=[[1,0],[0,1],[1,1]])
            sage: for v in triangle.inequality_generator(): print(v)
            An inequality (1, 1) x - 1 >= 0
            An inequality (0, -1) x + 1 >= 0
            An inequality (-1, 0) x + 1 >= 0
            sage: [ v for v in triangle.inequality_generator() ]
            [An inequality (1, 1) x - 1 >= 0,
             An inequality (0, -1) x + 1 >= 0,
             An inequality (-1, 0) x + 1 >= 0]
            sage: [ [v.A(), v.b()] for v in triangle.inequality_generator() ]
            [[(1, 1), -1], [(0, -1), 1], [(-1, 0), 1]]
        """
        for H in self.Hrepresentation():
            if H.is_inequality():
                yield H

    @cached_method
    def inequalities(self):
        """
        Return all inequalities.

        OUTPUT:

        A tuple of inequalities.

        EXAMPLES::

            sage: p = Polyhedron(vertices = [[0,0,0],[0,0,1],[0,1,0],[1,0,0],[2,2,2]])
            sage: p.inequalities()[0:3]
            (An inequality (1, 0, 0) x + 0 >= 0,
             An inequality (0, 1, 0) x + 0 >= 0,
             An inequality (0, 0, 1) x + 0 >= 0)
            sage: p3 = Polyhedron(vertices = Permutations([1,2,3,4]))
            sage: ieqs = p3.inequalities()
            sage: ieqs[0]
            An inequality (0, 1, 1, 1) x - 6 >= 0
            sage: list(_)
            [-6, 0, 1, 1, 1]
        """
        return tuple(self.inequality_generator())

    def inequalities_list(self):
        """
        Return a list of inequalities as coefficient lists.

        .. NOTE::

            It is recommended to use :meth:`inequalities` or
            :meth:`inequality_generator` instead to iterate over the
            list of :class:`Inequality` objects.

        EXAMPLES::

            sage: p = Polyhedron(vertices = [[0,0,0],[0,0,1],[0,1,0],[1,0,0],[2,2,2]])
            sage: p.inequalities_list()[0:3]
            [[0, 1, 0, 0], [0, 0, 1, 0], [0, 0, 0, 1]]
            sage: p3 = Polyhedron(vertices = Permutations([1,2,3,4]))
            sage: ieqs = p3.inequalities_list()
            sage: ieqs[0]
            [-6, 0, 1, 1, 1]
            sage: ieqs[-1]
            [-3, 0, 1, 0, 1]
            sage: ieqs == [list(x) for x in p3.inequality_generator()]
            True
        """
        return [list(x) for x in self.inequality_generator()]

    def equation_generator(self):
        """
        Return a generator for the linear equations satisfied by the
        polyhedron.

        EXAMPLES::

            sage: p = polytopes.regular_polygon(8,base_ring=RDF)
            sage: p3 = Polyhedron(vertices = [x+[0] for x in p.vertices()], base_ring=RDF)
            sage: next(p3.equation_generator())
            An equation (0.0, 0.0, 1.0) x + 0.0 == 0
        """
        for H in self.Hrepresentation():
            if H.is_equation():
                yield H

    @cached_method
    def equations(self):
        """
        Return all linear constraints of the polyhedron.

        OUTPUT:

        A tuple of equations.

        EXAMPLES::

            sage: test_p = Polyhedron(vertices = [[1,2,3,4],[2,1,3,4],[4,3,2,1],[3,4,1,2]])
            sage: test_p.equations()
            (An equation (1, 1, 1, 1) x - 10 == 0,)
        """
        return tuple(self.equation_generator())

    def equations_list(self):
        """
        Return the linear constraints of the polyhedron. As with
        inequalities, each constraint is given as [b -a1 -a2 ... an]
        where for variables x1, x2,..., xn, the polyhedron satisfies
        the equation b = a1*x1 + a2*x2 + ... + an*xn.

        .. NOTE::

            It is recommended to use :meth:`equations` or
            :meth:`equation_generator()` instead to iterate over the
            list of
            :class:`~sage.geometry.polyhedron.representation.Equation`
            objects.

        EXAMPLES::

            sage: test_p = Polyhedron(vertices = [[1,2,3,4],[2,1,3,4],[4,3,2,1],[3,4,1,2]])
            sage: test_p.equations_list()
            [[-10, 1, 1, 1, 1]]
        """
        return [list(eq) for eq in self.equation_generator()]

    def vertices_list(self):
        """
        Return a list of vertices of the polyhedron.

        .. NOTE::

            It is recommended to use :meth:`vertex_generator` instead to
            iterate over the list of :class:`Vertex` objects.

        .. WARNING::

            If the polyhedron has lines, return the vertices
            of the ``Vrepresentation``. However, the represented polyhedron
            has no 0-dimensional faces (i.e. vertices)::

                sage: P = Polyhedron(rays=[[1,0,0]],lines=[[0,1,0]])
                sage: P.vertices_list()
                [[0, 0, 0]]
                sage: P.faces(0)
                ()

        EXAMPLES::

            sage: triangle = Polyhedron(vertices=[[1,0],[0,1],[1,1]])
            sage: triangle.vertices_list()
            [[0, 1], [1, 0], [1, 1]]
            sage: a_simplex = Polyhedron(ieqs = [
            ....:          [0,1,0,0,0],[0,0,1,0,0],[0,0,0,1,0],[0,0,0,0,1]
            ....:      ], eqns = [[1,-1,-1,-1,-1]])
            sage: a_simplex.vertices_list()
            [[1, 0, 0, 0], [0, 1, 0, 0], [0, 0, 1, 0], [0, 0, 0, 1]]
            sage: a_simplex.vertices_list() == [list(v) for v in a_simplex.vertex_generator()]
            True
        """
        return [list(x) for x in self.vertex_generator()]

    def vertex_generator(self):
        """
        Return a generator for the vertices of the polyhedron.

        .. WARNING::

            If the polyhedron has lines, return a generator for the vertices
            of the ``Vrepresentation``. However, the represented polyhedron
            has no 0-dimensional faces (i.e. vertices)::

                sage: P = Polyhedron(rays=[[1,0,0]],lines=[[0,1,0]])
                sage: list(P.vertex_generator())
                [A vertex at (0, 0, 0)]
                sage: P.faces(0)
                ()

        EXAMPLES::

            sage: triangle = Polyhedron(vertices=[[1,0],[0,1],[1,1]])
            sage: for v in triangle.vertex_generator(): print(v)
            A vertex at (0, 1)
            A vertex at (1, 0)
            A vertex at (1, 1)
            sage: v_gen = triangle.vertex_generator()
            sage: next(v_gen)   # the first vertex
            A vertex at (0, 1)
            sage: next(v_gen)   # the second vertex
            A vertex at (1, 0)
            sage: next(v_gen)   # the third vertex
            A vertex at (1, 1)
            sage: try: next(v_gen)   # there are only three vertices
            ....: except StopIteration: print("STOP")
            STOP
            sage: type(v_gen)
            <... 'generator'>
            sage: [ v for v in triangle.vertex_generator() ]
            [A vertex at (0, 1), A vertex at (1, 0), A vertex at (1, 1)]
        """
        for V in self.Vrepresentation():
            if V.is_vertex():
                yield V

    @cached_method
    def vertices(self):
        """
        Return all vertices of the polyhedron.

        OUTPUT:

        A tuple of vertices.

        .. WARNING::

            If the polyhedron has lines, return the vertices
            of the ``Vrepresentation``. However, the represented polyhedron
            has no 0-dimensional faces (i.e. vertices)::

                sage: P = Polyhedron(rays=[[1,0,0]],lines=[[0,1,0]])
                sage: P.vertices()
                (A vertex at (0, 0, 0),)
                sage: P.faces(0)
                ()

        EXAMPLES::

            sage: triangle = Polyhedron(vertices=[[1,0],[0,1],[1,1]])
            sage: triangle.vertices()
            (A vertex at (0, 1), A vertex at (1, 0), A vertex at (1, 1))
            sage: a_simplex = Polyhedron(ieqs = [
            ....:          [0,1,0,0,0],[0,0,1,0,0],[0,0,0,1,0],[0,0,0,0,1]
            ....:      ], eqns = [[1,-1,-1,-1,-1]])
            sage: a_simplex.vertices()
            (A vertex at (1, 0, 0, 0), A vertex at (0, 1, 0, 0),
             A vertex at (0, 0, 1, 0), A vertex at (0, 0, 0, 1))
        """
        return tuple(self.vertex_generator())

    @cached_method
    def vertices_matrix(self, base_ring=None):
        """
        Return the coordinates of the vertices as the columns of a matrix.

        INPUT:

        - ``base_ring`` -- A ring or ``None`` (default). The base ring
          of the returned matrix. If not specified, the base ring of
          the polyhedron is used.

        OUTPUT:

        A matrix over ``base_ring`` whose columns are the coordinates
        of the vertices. A ``TypeError`` is raised if the coordinates
        cannot be converted to ``base_ring``.

        .. WARNING::

            If the polyhedron has lines, return the coordinates of the vertices
            of the ``Vrepresentation``. However, the represented polyhedron
            has no 0-dimensional faces (i.e. vertices)::

                sage: P = Polyhedron(rays=[[1,0,0]],lines=[[0,1,0]])
                sage: P.vertices_matrix()
                [0]
                [0]
                [0]
                sage: P.faces(0)
                ()

        EXAMPLES::

            sage: triangle = Polyhedron(vertices=[[1,0],[0,1],[1,1]])
            sage: triangle.vertices_matrix()
            [0 1 1]
            [1 0 1]
            sage: (triangle/2).vertices_matrix()
            [  0 1/2 1/2]
            [1/2   0 1/2]
            sage: (triangle/2).vertices_matrix(ZZ)
            Traceback (most recent call last):
            ...
            TypeError: no conversion of this rational to integer

        TESTS:

        Check that :trac:`28828` is fixed::

                sage: P.vertices_matrix().is_immutable()
                True
        """
        if base_ring is None:
            base_ring = self.base_ring()
        m = matrix(base_ring, self.ambient_dim(), self.n_vertices())
        for i, v in enumerate(self.vertices()):
            for j in range(self.ambient_dim()):
                m[j, i] = v[j]
        m.set_immutable()
        return m

    def an_affine_basis(self):
        """
        Return points in ``self`` that are a basis for the affine span of the polytope.

        This implementation of the method :meth:`ConvexSet_base.an_affine_basis`
        for polytopes guarantees the following:

        - All points are vertices.

        - The basis is obtained by considering a maximal chain of faces
          in the face lattice and picking for each cover relation
          one vertex that is in the difference. Thus this method
          is independent of the concrete realization of the polytope.

        EXAMPLES::

            sage: P = polytopes.cube()
            sage: P.an_affine_basis()
            [A vertex at (-1, -1, -1),
             A vertex at (1, -1, -1),
             A vertex at (1, -1, 1),
             A vertex at (1, 1, -1)]

            sage: P = polytopes.permutahedron(5)
            sage: P.an_affine_basis()
            [A vertex at (1, 2, 3, 5, 4),
             A vertex at (2, 1, 3, 5, 4),
             A vertex at (1, 3, 2, 5, 4),
             A vertex at (4, 1, 3, 5, 2),
             A vertex at (4, 2, 5, 3, 1)]

        The method is not implemented for unbounded polyhedra::

            sage: p = Polyhedron(vertices=[(0,0)],rays=[(1,0),(0,1)])
            sage: p.an_affine_basis()
            Traceback (most recent call last):
            ...
            NotImplementedError: this function is not implemented for unbounded polyhedra
        """
        if not self.is_compact():
            raise NotImplementedError("this function is not implemented for unbounded polyhedra")

        chain = self.a_maximal_chain()[1:]  # we exclude the empty face
        chain_indices = [face.ambient_V_indices() for face in chain]
        basis_indices = []

        # We use in the following that elements in ``chain_indices`` are sorted lists
        # of V-indices.
        # Thus for each two faces we can easily find the first vertex that differs.
        for dim, face in enumerate(chain_indices):
            if dim == 0:
                # Append the vertex.
                basis_indices.append(face[0])
                continue

            prev_face = chain_indices[dim-1]
            for i in range(len(prev_face)):
                if prev_face[i] != face[i]:
                    # We found a vertex that ``face`` has, but its facet does not.
                    basis_indices.append(face[i])
                    break
            else:  # no break
                # ``prev_face`` contains all the same vertices as ``face`` until now.
                # But ``face`` is guaranteed to contain one more vertex (at least).
                basis_indices.append(face[len(prev_face)])

        return [self.Vrepresentation()[i] for i in basis_indices]

    def _test_an_affine_basis(self, tester=None, **options):
        """
        Run tests on the method :meth:`.an_affine_basis`

        TESTS::

            sage: polytopes.cross_polytope(3)._test_an_affine_basis()
        """
        if tester is None:
            tester = self._tester(**options)
        if self.is_compact():
            b = self.an_affine_basis()
            m = matrix([1] + list(v) for v in b)
            tester.assertEqual(m.rank(), self.dim() + 1)
            for v in b:
                tester.assertIn(v, self.vertices())

    def ray_generator(self):
        """
        Return a generator for the rays of the polyhedron.

        EXAMPLES::

            sage: pi = Polyhedron(ieqs = [[1,1,0],[1,0,1]])
            sage: pir = pi.ray_generator()
            sage: [x.vector() for x in pir]
            [(1, 0), (0, 1)]
        """
        for V in self.Vrepresentation():
            if V.is_ray():
                yield V

    @cached_method
    def rays(self):
        """
        Return a list of rays of the polyhedron.

        OUTPUT:

        A tuple of rays.

        EXAMPLES::

            sage: p = Polyhedron(ieqs = [[0,0,0,1],[0,0,1,0],[1,1,0,0]])
            sage: p.rays()
            (A ray in the direction (1, 0, 0),
             A ray in the direction (0, 1, 0),
             A ray in the direction (0, 0, 1))
        """
        return tuple(self.ray_generator())

    def rays_list(self):
        """
        Return a list of rays as coefficient lists.

        .. NOTE::

            It is recommended to use :meth:`rays` or
            :meth:`ray_generator` instead to iterate over the list of
            :class:`Ray` objects.

        OUTPUT:

        A list of rays as lists of coordinates.

        EXAMPLES::

            sage: p = Polyhedron(ieqs = [[0,0,0,1],[0,0,1,0],[1,1,0,0]])
            sage: p.rays_list()
            [[1, 0, 0], [0, 1, 0], [0, 0, 1]]
            sage: p.rays_list() == [list(r) for r in p.ray_generator()]
            True
        """
        return [list(x) for x in self.ray_generator()]

    def line_generator(self):
        """
        Return a generator for the lines of the polyhedron.

        EXAMPLES::

            sage: pr = Polyhedron(rays = [[1,0],[-1,0],[0,1]], vertices = [[-1,-1]])
            sage: next(pr.line_generator()).vector()
            (1, 0)
        """
        for V in self.Vrepresentation():
            if V.is_line():
                yield V

    @cached_method
    def lines(self):
        """
        Return all lines of the polyhedron.

        OUTPUT:

        A tuple of lines.

        EXAMPLES::

            sage: p = Polyhedron(rays = [[1,0],[-1,0],[0,1],[1,1]], vertices = [[-2,-2],[2,3]])
            sage: p.lines()
            (A line in the direction (1, 0),)
        """
        return tuple(self.line_generator())

    def lines_list(self):
        """
        Return a list of lines of the polyhedron.  The line data is given
        as a list of coordinates rather than as a Hrepresentation object.

        .. NOTE::

            It is recommended to use :meth:`line_generator` instead to
            iterate over the list of :class:`Line` objects.

        EXAMPLES::

            sage: p = Polyhedron(rays = [[1,0],[-1,0],[0,1],[1,1]], vertices = [[-2,-2],[2,3]])
            sage: p.lines_list()
            [[1, 0]]
            sage: p.lines_list() == [list(x) for x in p.line_generator()]
            True
        """
        return [list(x) for x in self.line_generator()]

    def bounded_edges(self):
        """
        Return the bounded edges (excluding rays and lines).

        OUTPUT:

        A generator for pairs of vertices, one pair per edge.

        EXAMPLES::

            sage: p = Polyhedron(vertices=[[1,0],[0,1]], rays=[[1,0],[0,1]])
            sage: [ e for e in p.bounded_edges() ]
            [(A vertex at (0, 1), A vertex at (1, 0))]
            sage: for e in p.bounded_edges(): print(e)
            (A vertex at (0, 1), A vertex at (1, 0))
        """
        obj = self.Vrepresentation()
        for i in range(len(obj)):
            if not obj[i].is_vertex():
                continue
            for j in range(i+1, len(obj)):
                if not obj[j].is_vertex():
                    continue
                if self.vertex_adjacency_matrix()[i, j] == 0:
                    continue
                yield (obj[i], obj[j])

    def Vrepresentation_space(self):
        r"""
        Return the ambient free module.

        OUTPUT:

        A free module over the base ring of dimension :meth:`ambient_dim`.

        EXAMPLES::

            sage: poly_test = Polyhedron(vertices = [[1,0,0,0],[0,1,0,0]])
            sage: poly_test.Vrepresentation_space()
            Ambient free module of rank 4 over the principal ideal domain Integer Ring
            sage: poly_test.ambient_space() is poly_test.Vrepresentation_space()
            True
        """
        return self.parent().Vrepresentation_space()

    ambient_space = Vrepresentation_space

    def ambient_vector_space(self, base_field=None):
        r"""
        Return the ambient vector space.

        It is the ambient free module (:meth:`Vrepresentation_space`) tensored
        with a field.

        INPUT:

        - ``base_field`` -- (default: the fraction field of the base ring) a field.

        EXAMPLES::

            sage: poly_test = Polyhedron(vertices = [[1,0,0,0],[0,1,0,0]])
            sage: poly_test.ambient_vector_space()
            Vector space of dimension 4 over Rational Field
            sage: poly_test.ambient_vector_space() is poly_test.ambient()
            True

            sage: poly_test.ambient_vector_space(AA)
            Vector space of dimension 4 over Algebraic Real Field
            sage: poly_test.ambient_vector_space(RR)
            Vector space of dimension 4 over Real Field with 53 bits of precision
            sage: poly_test.ambient_vector_space(SR)
            Vector space of dimension 4 over Symbolic Ring
        """
        return self.Vrepresentation_space().vector_space(base_field=base_field)

    ambient = ambient_vector_space

    def Hrepresentation_space(self):
        r"""
        Return the linear space containing the H-representation vectors.

        OUTPUT:

        A free module over the base ring of dimension :meth:`ambient_dim` + 1.

        EXAMPLES::

            sage: poly_test = Polyhedron(vertices = [[1,0,0,0],[0,1,0,0]])
            sage: poly_test.Hrepresentation_space()
            Ambient free module of rank 5 over the principal ideal domain Integer Ring
        """
        return self.parent().Hrepresentation_space()

    def ambient_dim(self):
        r"""
        Return the dimension of the ambient space.

        EXAMPLES::

            sage: poly_test = Polyhedron(vertices = [[1,0,0,0],[0,1,0,0]])
            sage: poly_test.ambient_dim()
            4
        """
        return self.parent().ambient_dim()

    def dim(self):
        """
        Return the dimension of the polyhedron.

        OUTPUT:

        -1 if the polyhedron is empty, otherwise a non-negative integer.

        EXAMPLES::

            sage: simplex = Polyhedron(vertices = [[1,0,0,0],[0,0,0,1],[0,1,0,0],[0,0,1,0]])
            sage: simplex.dim()
            3
            sage: simplex.ambient_dim()
            4

        The empty set is a special case (:trac:`12193`)::

            sage: P1=Polyhedron(vertices=[[1,0,0],[0,1,0],[0,0,1]])
            sage: P2=Polyhedron(vertices=[[2,0,0],[0,2,0],[0,0,2]])
            sage: P12 = P1.intersection(P2)
            sage: P12
            The empty polyhedron in ZZ^3
            sage: P12.dim()
            -1
        """
        if self.n_Vrepresentation() == 0:
            return -1   # the empty set
        else:
            return self.ambient_dim() - self.n_equations()

    dimension = dim

    def is_empty(self):
        """
        Test whether the polyhedron is the empty polyhedron

        OUTPUT:

        Boolean.

        EXAMPLES::

            sage: P = Polyhedron(vertices=[[1,0,0],[0,1,0],[0,0,1]]);  P
            A 2-dimensional polyhedron in ZZ^3 defined as the convex hull of 3 vertices
            sage: P.is_empty(), P.is_universe()
            (False, False)

            sage: Q = Polyhedron(vertices=());  Q
            The empty polyhedron in ZZ^0
            sage: Q.is_empty(), Q.is_universe()
            (True, False)

            sage: R = Polyhedron(lines=[(1,0),(0,1)]);  R
            A 2-dimensional polyhedron in ZZ^2 defined as the convex hull of 1 vertex and 2 lines
            sage: R.is_empty(), R.is_universe()
            (False, True)
        """
        return self.n_Vrepresentation() == 0

    def is_universe(self):
        """
        Test whether the polyhedron is the whole ambient space

        OUTPUT:

        Boolean.

        EXAMPLES::

            sage: P = Polyhedron(vertices=[[1,0,0],[0,1,0],[0,0,1]]);  P
            A 2-dimensional polyhedron in ZZ^3 defined as the convex hull of 3 vertices
            sage: P.is_empty(), P.is_universe()
            (False, False)

            sage: Q = Polyhedron(vertices=());  Q
            The empty polyhedron in ZZ^0
            sage: Q.is_empty(), Q.is_universe()
            (True, False)

            sage: R = Polyhedron(lines=[(1,0),(0,1)]);  R
            A 2-dimensional polyhedron in ZZ^2 defined as the convex hull of 1 vertex and 2 lines
            sage: R.is_empty(), R.is_universe()
            (False, True)
        """
        return self.n_Hrepresentation() == 0

    @cached_method
    def vertex_adjacency_matrix(self):
        """
        Return the binary matrix of vertex adjacencies.

        EXAMPLES::

            sage: polytopes.simplex(4).vertex_adjacency_matrix()
            [0 1 1 1 1]
            [1 0 1 1 1]
            [1 1 0 1 1]
            [1 1 1 0 1]
            [1 1 1 1 0]

        The rows and columns of the vertex adjacency matrix correspond
        to the :meth:`Vrepresentation` objects: vertices, rays, and
        lines. The `(i,j)` matrix entry equals `1` if the `i`-th and
        `j`-th V-representation object are adjacent.

        Two vertices are adjacent if they are the endpoints of an
        edge, that is, a one-dimensional face. For unbounded polyhedra
        this clearly needs to be generalized and we define two
        V-representation objects (see
        :mod:`sage.geometry.polyhedron.constructor`) to be adjacent if
        they together generate a one-face. There are three possible
        combinations:

        * Two vertices can bound a finite-length edge.

        * A vertex and a ray can generate a half-infinite edge
          starting at the vertex and with the direction given by the
          ray.

        * A vertex and a line can generate an infinite edge. The
          position of the vertex on the line is arbitrary in this
          case, only its transverse position matters. The direction of
          the edge is given by the line generator.

        For example, take the half-plane::

            sage: half_plane = Polyhedron(ieqs=[(0,1,0)])
            sage: half_plane.Hrepresentation()
            (An inequality (1, 0) x + 0 >= 0,)

        Its (non-unique) V-representation consists of a vertex, a ray,
        and a line. The only edge is spanned by the vertex and the
        line generator, so they are adjacent::

            sage: half_plane.Vrepresentation()
            (A line in the direction (0, 1), A ray in the direction (1, 0), A vertex at (0, 0))
            sage: half_plane.vertex_adjacency_matrix()
            [0 0 1]
            [0 0 0]
            [1 0 0]

        In one dimension higher, that is for a half-space in 3
        dimensions, there is no one-dimensional face. Hence nothing is
        adjacent::

            sage: Polyhedron(ieqs=[(0,1,0,0)]).vertex_adjacency_matrix()
            [0 0 0 0]
            [0 0 0 0]
            [0 0 0 0]
            [0 0 0 0]

        EXAMPLES:

        In a bounded polygon, every vertex has precisely two adjacent ones::

            sage: P = Polyhedron(vertices=[(0, 1), (1, 0), (3, 0), (4, 1)])
            sage: for v in P.Vrep_generator():
            ....:     print("{} {}".format(P.adjacency_matrix().row(v.index()), v))
            (0, 1, 0, 1) A vertex at (0, 1)
            (1, 0, 1, 0) A vertex at (1, 0)
            (0, 1, 0, 1) A vertex at (3, 0)
            (1, 0, 1, 0) A vertex at (4, 1)

        If the V-representation of the polygon contains vertices and
        one ray, then each V-representation object is adjacent to two
        V-representation objects::

            sage: P = Polyhedron(vertices=[(0, 1), (1, 0), (3, 0), (4, 1)],
            ....:                rays=[(0,1)])
            sage: for v in P.Vrep_generator():
            ....:       print("{} {}".format(P.adjacency_matrix().row(v.index()), v))
            (0, 1, 0, 0, 1) A ray in the direction (0, 1)
            (1, 0, 1, 0, 0) A vertex at (0, 1)
            (0, 1, 0, 1, 0) A vertex at (1, 0)
            (0, 0, 1, 0, 1) A vertex at (3, 0)
            (1, 0, 0, 1, 0) A vertex at (4, 1)

        If the V-representation of the polygon contains vertices and
        two distinct rays, then each vertex is adjacent to two
        V-representation objects (which can now be vertices or
        rays). The two rays are not adjacent to each other::

            sage: P = Polyhedron(vertices=[(0, 1), (1, 0), (3, 0), (4, 1)],
            ....:                rays=[(0,1), (1,1)])
            sage: for v in P.Vrep_generator():
            ....:     print("{} {}".format(P.adjacency_matrix().row(v.index()), v))
            (0, 1, 0, 0, 0) A ray in the direction (0, 1)
            (1, 0, 1, 0, 0) A vertex at (0, 1)
            (0, 1, 0, 0, 1) A vertex at (1, 0)
            (0, 0, 0, 0, 1) A ray in the direction (1, 1)
            (0, 0, 1, 1, 0) A vertex at (3, 0)

        The vertex adjacency matrix has base ring integers. This way one can express various
        counting questions::

            sage: P = polytopes.cube()
            sage: Q = P.stack(P.faces(2)[0])
            sage: M = Q.vertex_adjacency_matrix()
            sage: sum(M)
            (4, 4, 3, 3, 4, 4, 4, 3, 3)
            sage: G = Q.vertex_graph()
            sage: G.degree()
            [4, 4, 3, 3, 4, 4, 4, 3, 3]

        TESTS:

        Check that :trac:`28828` is fixed::

                sage: P.adjacency_matrix().is_immutable()
                True
        """
        return self.combinatorial_polyhedron().vertex_adjacency_matrix()

    adjacency_matrix = vertex_adjacency_matrix

    def boundary_complex(self):
        """
        Return the simplicial complex given by the boundary faces of ``self``,
        if it is simplicial.

        OUTPUT:

        A (spherical) simplicial complex

        EXAMPLES:

        The boundary complex of the octahedron::

            sage: oc = polytopes.octahedron()
            sage: sc_oc = oc.boundary_complex()
            sage: fl_oc = oc.face_lattice()
            sage: fl_sc = sc_oc.face_poset()
            sage: [len(x) for x in fl_oc.level_sets()]
            [1, 6, 12, 8, 1]
            sage: [len(x) for x in fl_sc.level_sets()]
            [6, 12, 8]
            sage: sc_oc.euler_characteristic()
            2
            sage: sc_oc.homology()
            {0: 0, 1: 0, 2: Z}

        The polyhedron should be simplicial::

            sage: c = polytopes.cube()
            sage: c.boundary_complex()
            Traceback (most recent call last):
            ...
            NotImplementedError: this function is only implemented for simplicial polytopes

        TESTS::

            sage: p = Polyhedron(rays=[[1,1]])
            sage: p.boundary_complex()
            Traceback (most recent call last):
            ...
            ValueError: self should be compact
        """
        from sage.topology.simplicial_complex import SimplicialComplex
        if not self.is_compact():
            raise ValueError("self should be compact")

        if self.is_simplicial():
            inc_mat_cols = self.incidence_matrix().columns()
            ineq_indices = [inc_mat_cols[i].nonzero_positions()
                            for i in range(self.n_Hrepresentation())
                            if self.Hrepresentation()[i].is_inequality()]
            return SimplicialComplex(ineq_indices, maximality_check=False)
        else:
            raise NotImplementedError("this function is only implemented for simplicial polytopes")

    @cached_method
    def facet_adjacency_matrix(self):
        """
        Return the adjacency matrix for the facets and hyperplanes.

        EXAMPLES::

            sage: s4 = polytopes.simplex(4, project=True)
            sage: s4.facet_adjacency_matrix()
            [0 1 1 1 1]
            [1 0 1 1 1]
            [1 1 0 1 1]
            [1 1 1 0 1]
            [1 1 1 1 0]

        The facet adjacency matrix has base ring integers. This way one can express various
        counting questions::

            sage: P = polytopes.cube()
            sage: Q = P.stack(P.faces(2)[0])
            sage: M = Q.facet_adjacency_matrix()
            sage: sum(M)
            (4, 4, 4, 4, 3, 3, 3, 3, 4)

        TESTS:

        Check that :trac:`28828` is fixed::

                sage: s4.facet_adjacency_matrix().is_immutable()
                True
        """
        return self._facet_adjacency_matrix()

    @cached_method
    def incidence_matrix(self):
        """
        Return the incidence matrix.

        .. NOTE::

            The columns correspond to inequalities/equations in the
            order :meth:`Hrepresentation`, the rows correspond to
            vertices/rays/lines in the order
            :meth:`Vrepresentation`.

        .. SEEALSO::

            :meth:`slack_matrix`.

        EXAMPLES::

            sage: p = polytopes.cuboctahedron()
            sage: p.incidence_matrix()
            [0 0 1 1 0 1 0 0 0 0 1 0 0 0]
            [0 0 0 1 0 0 1 0 1 0 1 0 0 0]
            [0 0 1 1 1 0 0 1 0 0 0 0 0 0]
            [1 0 0 1 1 0 1 0 0 0 0 0 0 0]
            [0 0 0 0 0 1 0 0 1 1 1 0 0 0]
            [0 0 1 0 0 1 0 1 0 0 0 1 0 0]
            [1 0 0 0 0 0 1 0 1 0 0 0 1 0]
            [1 0 0 0 1 0 0 1 0 0 0 0 0 1]
            [0 1 0 0 0 1 0 0 0 1 0 1 0 0]
            [0 1 0 0 0 0 0 0 1 1 0 0 1 0]
            [0 1 0 0 0 0 0 1 0 0 0 1 0 1]
            [1 1 0 0 0 0 0 0 0 0 0 0 1 1]
            sage: v = p.Vrepresentation(0)
            sage: v
            A vertex at (-1, -1, 0)
            sage: h = p.Hrepresentation(2)
            sage: h
            An inequality (1, 1, -1) x + 2 >= 0
            sage: h.eval(v)        # evaluation (1, 1, -1) * (-1/2, -1/2, 0) + 1
            0
            sage: h*v              # same as h.eval(v)
            0
            sage: p.incidence_matrix() [0,2]   # this entry is (v,h)
            1
            sage: h.contains(v)
            True
            sage: p.incidence_matrix() [2,0]   # note: not symmetric
            0

        The incidence matrix depends on the ambient dimension::

            sage: simplex = polytopes.simplex(); simplex
            A 3-dimensional polyhedron in ZZ^4 defined as the convex hull of 4 vertices
            sage: simplex.incidence_matrix()
            [1 1 1 1 0]
            [1 1 1 0 1]
            [1 1 0 1 1]
            [1 0 1 1 1]
            sage: simplex = simplex.affine_hull_projection(); simplex
            A 3-dimensional polyhedron in ZZ^3 defined as the convex hull of 4 vertices
            sage: simplex.incidence_matrix()
            [1 1 1 0]
            [1 1 0 1]
            [1 0 1 1]
            [0 1 1 1]

        An incidence matrix does not determine a unique
        polyhedron::

            sage: P = Polyhedron(vertices=[[0,1],[1,1],[1,0]])
            sage: P.incidence_matrix()
            [1 1 0]
            [1 0 1]
            [0 1 1]

            sage: Q = Polyhedron(vertices=[[0,1], [1,0]], rays=[[1,1]])
            sage: Q.incidence_matrix()
            [1 1 0]
            [1 0 1]
            [0 1 1]


        An example of two polyhedra with isomorphic face lattices
        but different incidence matrices::

            sage: Q.incidence_matrix()
            [1 1 0]
            [1 0 1]
            [0 1 1]

            sage: R = Polyhedron(vertices=[[0,1], [1,0]], rays=[[1,3/2], [3/2,1]])
            sage: R.incidence_matrix()
            [1 1 0]
            [1 0 1]
            [0 1 0]
            [0 0 1]

        The incidence matrix has base ring integers. This way one can express various
        counting questions::

            sage: P = polytopes.twenty_four_cell()
            sage: M = P.incidence_matrix()
            sage: sum(sum(x) for x in M) == P.flag_f_vector(0,3)
            True

        TESTS:

        Check that :trac:`28828` is fixed::

            sage: R.incidence_matrix().is_immutable()
            True

        Test that this method works for inexact base ring
        (``cdd`` sets the cache already)::

            sage: P = polytopes.dodecahedron(exact=False)
            sage: M = P.incidence_matrix.cache
            sage: P.incidence_matrix.clear_cache()
            sage: M == P.incidence_matrix()
            True
        """
        if self.base_ring() in (ZZ, QQ):
            # Much faster for integers or rationals.
            incidence_matrix = self.slack_matrix().zero_pattern_matrix(ZZ)
            incidence_matrix.set_immutable()
            return incidence_matrix

        incidence_matrix = matrix(ZZ, self.n_Vrepresentation(),
                                  self.n_Hrepresentation(), 0)

        Vvectors_vertices = tuple((v.vector(), v.index())
                                  for v in self.Vrep_generator()
                                  if v.is_vertex())
        Vvectors_rays_lines = tuple((v.vector(), v.index())
                                    for v in self.Vrep_generator()
                                    if not v.is_vertex())

        # Determine ``is_zero`` to save lots of time.
        if self.base_ring().is_exact():
            def is_zero(x):
                return not x
        else:
            is_zero = self._is_zero

        for H in self.Hrep_generator():
            Hconst = H.b()
            Hvec = H.A()
            Hindex = H.index()
            for Vvec, Vindex in Vvectors_vertices:
                if is_zero(Hvec*Vvec + Hconst):
                    incidence_matrix[Vindex, Hindex] = 1

            # A ray or line is considered incident with a hyperplane,
            # if it is orthogonal to the normal vector of the hyperplane.
            for Vvec, Vindex in Vvectors_rays_lines:
                if is_zero(Hvec*Vvec):
                    incidence_matrix[Vindex, Hindex] = 1

        incidence_matrix.set_immutable()
        return incidence_matrix

    @cached_method
    def slack_matrix(self):
        r"""
        Return the slack matrix.

        The entries correspond to the evaluation of the Hrepresentation
        elements on the  Vrepresentation elements.

        .. NOTE::

            The columns correspond to inequalities/equations in the
            order :meth:`Hrepresentation`, the rows correspond to
            vertices/rays/lines in the order
            :meth:`Vrepresentation`.

        .. SEEALSO::

            :meth:`incidence_matrix`.

        EXAMPLES::

            sage: P = polytopes.cube()
            sage: P.slack_matrix()
            [0 2 2 2 0 0]
            [0 0 2 2 0 2]
            [0 0 0 2 2 2]
            [0 2 0 2 2 0]
            [2 2 0 0 2 0]
            [2 2 2 0 0 0]
            [2 0 2 0 0 2]
            [2 0 0 0 2 2]

            sage: P = polytopes.cube(intervals='zero_one')
            sage: P.slack_matrix()
            [0 1 1 1 0 0]
            [0 0 1 1 0 1]
            [0 0 0 1 1 1]
            [0 1 0 1 1 0]
            [1 1 0 0 1 0]
            [1 1 1 0 0 0]
            [1 0 1 0 0 1]
            [1 0 0 0 1 1]

            sage: P = polytopes.dodecahedron().faces(2)[0].as_polyhedron()
            sage: P.slack_matrix()
            [1/2*sqrt5 - 1/2               0               0               1 1/2*sqrt5 - 1/2               0]
            [              0               0 1/2*sqrt5 - 1/2 1/2*sqrt5 - 1/2               1               0]
            [              0 1/2*sqrt5 - 1/2               1               0 1/2*sqrt5 - 1/2               0]
            [              1 1/2*sqrt5 - 1/2               0 1/2*sqrt5 - 1/2               0               0]
            [1/2*sqrt5 - 1/2               1 1/2*sqrt5 - 1/2               0               0               0]

            sage: P = Polyhedron(rays=[[1, 0], [0, 1]])
            sage: P.slack_matrix()
            [0 0]
            [0 1]
            [1 0]

        TESTS::

            sage: Polyhedron().slack_matrix()
            []
            sage: Polyhedron(base_ring=QuadraticField(2)).slack_matrix().base_ring()
            Number Field in a with defining polynomial x^2 - 2 with a = 1.41...
        """
        if not self.n_Vrepresentation() or not self.n_Hrepresentation():
            slack_matrix = matrix(self.base_ring(), self.n_Vrepresentation(),
                                  self.n_Hrepresentation(), 0)
        else:
            Vrep_matrix = matrix(self.base_ring(), self.Vrepresentation())
            Hrep_matrix = matrix(self.base_ring(), self.Hrepresentation())

            # Getting homogeneous coordinates of the Vrepresentation.
            hom_helper = matrix(self.base_ring(), [1 if v.is_vertex() else 0 for v in self.Vrepresentation()])
            hom_Vrep = hom_helper.stack(Vrep_matrix.transpose())

            slack_matrix = (Hrep_matrix * hom_Vrep).transpose()

        slack_matrix.set_immutable()
        return slack_matrix

    def base_ring(self):
        """
        Return the base ring.

        OUTPUT:

        The ring over which the polyhedron is defined. Must be a
        sub-ring of the reals to define a polyhedron, in particular
        comparison must be defined. Popular choices are

        * ``ZZ`` (the ring of integers, lattice polytope),

        * ``QQ`` (exact arithmetic using gmp),

        * ``RDF`` (double precision floating-point arithmetic), or

        * ``AA`` (real algebraic field).

        EXAMPLES::

            sage: triangle = Polyhedron(vertices = [[1,0],[0,1],[1,1]])
            sage: triangle.base_ring() == ZZ
            True
        """
        return self.parent().base_ring()

    def backend(self):
        """
        Return the backend used.

        OUTPUT:

        The name of the backend used for computations. It will be one of
        the following backends:

         * ``ppl`` the Parma Polyhedra Library

         * ``cdd`` CDD

         * ``normaliz`` normaliz

         * ``polymake`` polymake

         * ``field`` a generic Sage implementation

        EXAMPLES::

            sage: triangle = Polyhedron(vertices = [[1, 0], [0, 1], [1, 1]])
            sage: triangle.backend()
            'ppl'
            sage: D = polytopes.dodecahedron()
            sage: D.backend()
            'field'
            sage: P = Polyhedron([[1.23]])
            sage: P.backend()
            'cdd'
        """
        return self.parent().backend()

    @cached_method
    def center(self):
        """
        Return the average of the vertices.

        .. SEEALSO::

            :meth:`representative_point`.

        OUTPUT:

        The center of the polyhedron. All rays and lines are
        ignored. Raises a ``ZeroDivisionError`` for the empty
        polytope.

        EXAMPLES::

            sage: p = polytopes.hypercube(3)
            sage: p = p + vector([1,0,0])
            sage: p.center()
            (1, 0, 0)
        """
        if self.dim() == 0:
            return self.vertices()[0].vector()
        else:
            vertex_sum = vector(self.base_ring(), [0]*self.ambient_dim())
            for v in self.vertex_generator():
                vertex_sum += v.vector()
            vertex_sum.set_immutable()
            return vertex_sum / self.n_vertices()

    @cached_method(do_pickle=True)
    def centroid(self, engine='auto', **kwds):
        r"""
        Return the center of the mass of the polytope.

        The mass is taken with respect to the induced Lebesgue measure,
        see :meth:`volume`.

        If the polyhedron is not compact, a ``NotImplementedError`` is
        raised.

        INPUT:

        - ``engine`` -- either 'auto' (default), 'internal',
          'TOPCOM', or 'normaliz'.  The 'internal' and 'TOPCOM' instruct
          this package to always use its own triangulation algorithms
          or TOPCOM's algorithms, respectively. By default ('auto'),
          TOPCOM is used if it is available and internal routines otherwise.

        - ``**kwds`` -- keyword arguments that are passed to the
          triangulation engine (see :meth:`triangulate`).

        OUTPUT: The centroid as vector.

        ALGORITHM:

        We triangulate the polytope and find the barycenter of the simplices.
        We add the individual barycenters weighted by the fraction of the total
        mass.

        EXAMPLES::

            sage: P = polytopes.hypercube(2).pyramid()
            sage: P.centroid()
            (1/4, 0, 0)

            sage: P = polytopes.associahedron(['A',2])
            sage: P.centroid()
            (2/21, 2/21)

            sage: P = polytopes.permutahedron(4, backend='normaliz')  # optional - pynormaliz
            sage: P.centroid()                                        # optional - pynormaliz
            (5/2, 5/2, 5/2, 5/2)

        The method is not implemented for unbounded polyhedra::

            sage: P = Polyhedron(vertices=[(0,0)],rays=[(1,0),(0,1)])
            sage: P.centroid()
            Traceback (most recent call last):
            ...
            NotImplementedError: the polyhedron is not compact

        The centroid of an empty polyhedron is not defined::

            sage: Polyhedron().centroid()
            Traceback (most recent call last):
            ...
            ZeroDivisionError: rational division by zero

        TESTS::

            sage: Polyhedron(vertices=[[0,1]]).centroid()
            (0, 1)
        """
        if not self.is_compact():
            raise NotImplementedError("the polyhedron is not compact")
        if self.n_vertices() == self.dim() + 1:
            # The centroid of a simplex is its center.
            return self.center()

        triangulation = self.triangulate(engine=engine, **kwds)

        if self.ambient_dim() == self.dim():
            pc = triangulation.point_configuration()
        else:
            from sage.geometry.triangulation.point_configuration import PointConfiguration
            A, b = self.affine_hull_projection(as_affine_map=True, orthogonal=True, orthonormal=True, extend=True)
            pc = PointConfiguration((A(v.vector()) for v in self.Vrep_generator()))

        barycenters = [sum(self.Vrepresentation(i).vector() for i in simplex)/(self.dim() + 1) for simplex in triangulation]
        volumes = [pc.volume(simplex) for simplex in triangulation]

        centroid = sum(volumes[i]*barycenters[i] for i in range(len(volumes)))/sum(volumes)
        if self.ambient_dim() != self.dim():
            # By the affine hull projection, the centroid has base ring ``AA``,
            # we try return the centroid in a reasonable ring.
            try:
                return centroid.change_ring(self.base_ring().fraction_field())
            except ValueError:
                pass
        return centroid

    @cached_method
    def representative_point(self):
        """
        Return a "generic" point.

        .. SEEALSO::

            :meth:`center`.

        OUTPUT:

        A point as a coordinate vector. The point is chosen to be
        interior as far as possible. If the polyhedron is not
        full-dimensional, the point is in the relative interior. If
        the polyhedron is zero-dimensional, its single point is
        returned.

        EXAMPLES::

            sage: p = Polyhedron(vertices=[(3,2)], rays=[(1,-1)])
            sage: p.representative_point()
            (4, 1)
            sage: p.center()
            (3, 2)

            sage: Polyhedron(vertices=[(3,2)]).representative_point()
            (3, 2)
        """
        accumulator = vector(self.base_ring(), [0]*self.ambient_dim())
        for v in self.vertex_generator():
            accumulator += v.vector()
        accumulator /= self.n_vertices()
        for r in self.ray_generator():
            accumulator += r.vector()
        accumulator.set_immutable()
        return accumulator

    def _some_elements_(self):
        r"""
        Generate some points of ``self``.

        If ``self`` is empty, no points are generated; no exception will be raised.

        EXAMPLES::

            sage: P = polytopes.simplex()
            sage: P.an_element()            # indirect doctest
            (1/4, 1/4, 1/4, 1/4)
            sage: P.some_elements()         # indirect doctest
            [(1/4, 1/4, 1/4, 1/4),
             (0, 0, 0, 1),
             (0, 0, 1/2, 1/2),
             (0, 1/2, 1/4, 1/4),
             (1/2, 1/4, 1/8, 1/8)]
        """
        if self.is_empty():
            return
        yield self.representative_point()
        vertex_iter = iter(self.vertex_generator())
        try:
            p = next(vertex_iter).vector()
            yield vector(p, immutable=True)
            for i in range(4):
                p = (p + next(vertex_iter).vector()) / 2
                yield vector(p, immutable=True)
        except StopIteration:
            pass

    def a_maximal_chain(self):
        r"""
        Return a maximal chain of the face lattice in increasing order.

        EXAMPLES::

            sage: P = polytopes.cube()
            sage: P.a_maximal_chain()
            [A -1-dimensional face of a Polyhedron in ZZ^3,
             A 0-dimensional face of a Polyhedron in ZZ^3 defined as the convex hull of 1 vertex,
             A 1-dimensional face of a Polyhedron in ZZ^3 defined as the convex hull of 2 vertices,
             A 2-dimensional face of a Polyhedron in ZZ^3 defined as the convex hull of 4 vertices,
             A 3-dimensional face of a Polyhedron in ZZ^3 defined as the convex hull of 8 vertices]
            sage: P = polytopes.cube()
            sage: chain = P.a_maximal_chain(); chain
            [A -1-dimensional face of a Polyhedron in ZZ^3,
             A 0-dimensional face of a Polyhedron in ZZ^3 defined as the convex hull of 1 vertex,
             A 1-dimensional face of a Polyhedron in ZZ^3 defined as the convex hull of 2 vertices,
             A 2-dimensional face of a Polyhedron in ZZ^3 defined as the convex hull of 4 vertices,
             A 3-dimensional face of a Polyhedron in ZZ^3 defined as the convex hull of 8 vertices]
            sage: [face.ambient_V_indices() for face in chain]
            [(), (5,), (0, 5), (0, 3, 4, 5), (0, 1, 2, 3, 4, 5, 6, 7)]

        TESTS::

        Check output for the empty polyhedron::

            sage: P = Polyhedron()
            sage: P.a_maximal_chain()
            [A -1-dimensional face of a Polyhedron in ZZ^0]
        """
        comb_chain = self.combinatorial_polyhedron().a_maximal_chain()

        from sage.geometry.polyhedron.face import combinatorial_face_to_polyhedral_face
        empty_face = self.faces(-1)[0]
        universe = self.faces(self.dim())[0]

        if self.dim() == -1:
            return [empty_face]

        return [empty_face] + \
               [combinatorial_face_to_polyhedral_face(self, face)
                for face in comb_chain] + \
               [universe]

    @cached_method
    def radius_square(self):
        """
        Return the square of the maximal distance from the
        :meth:`center` to a vertex. All rays and lines are ignored.

        OUTPUT:

        The square of the radius, which is in :meth:`base_ring`.

        EXAMPLES::

            sage: p = polytopes.permutahedron(4, project = False)
            sage: p.radius_square()
            5
        """
        vertices = [v.vector() - self.center() for v in self.vertex_generator()]
        return max(v.dot_product(v) for v in vertices)

    def radius(self):
        """
        Return the maximal distance from the center to a vertex. All
        rays and lines are ignored.

        OUTPUT:

        The radius for a rational polyhedron is, in general, not
        rational.  use :meth:`radius_square` if you need a rational
        distance measure.

        EXAMPLES::

            sage: p = polytopes.hypercube(4)
            sage: p.radius()
            2
        """
        return self.radius_square().sqrt()

    def is_inscribed(self, certificate=False):
        """
        This function tests whether the vertices of the polyhedron are
        inscribed on a sphere.

        The polyhedron is expected to be compact and full-dimensional.
        A full-dimensional compact polytope is inscribed if there exists
        a point in space which is equidistant to all its vertices.

        ALGORITHM:

        The function first computes the circumsphere of a full-dimensional
        simplex with vertices of ``self``. It is found by lifting the points on a
        paraboloid to find the hyperplane on which the circumsphere is lifted.
        Then, it checks if all other vertices are equidistant to the
        circumcenter of that simplex.

        INPUT:

        - ``certificate`` -- (default: ``False``) boolean; specifies whether to
          return the circumcenter, if found.

        OUTPUT:

        If ``certificate`` is true, returns a tuple containing:

        1. Boolean.
        2. The circumcenter of the polytope or None.

        If ``certificate`` is false:

        - a Boolean.

        EXAMPLES::

            sage: q = Polyhedron(vertices = [[1,1,1,1],[-1,-1,1,1],[1,-1,-1,1],
            ....:                            [-1,1,-1,1],[1,1,1,-1],[-1,-1,1,-1],
            ....:                            [1,-1,-1,-1],[-1,1,-1,-1],[0,0,10/13,-24/13],
            ....:                            [0,0,-10/13,-24/13]])
            sage: q.is_inscribed(certificate=True)
            (True, (0, 0, 0, 0))

            sage: cube = polytopes.cube()
            sage: cube.is_inscribed()
            True

            sage: translated_cube = Polyhedron(vertices=[v.vector() + vector([1,2,3])
            ....:                                        for v in cube.vertices()])
            sage: translated_cube.is_inscribed(certificate=True)
            (True, (1, 2, 3))

            sage: truncated_cube = cube.face_truncation(cube.faces(0)[0])
            sage: truncated_cube.is_inscribed()
            False

        The method is not implemented for non-full-dimensional polytope or
        unbounded polyhedra::

            sage: square = Polyhedron(vertices=[[1,0,0],[0,1,0],[1,1,0],[0,0,0]])
            sage: square.is_inscribed()
            Traceback (most recent call last):
            ...
            NotImplementedError: this function is implemented for full-dimensional polyhedra only

            sage: p = Polyhedron(vertices=[(0,0)],rays=[(1,0),(0,1)])
            sage: p.is_inscribed()
            Traceback (most recent call last):
            ...
            NotImplementedError: this function is not implemented for unbounded polyhedra

        TESTS:

        We check that :trac:`28464` is fixed::

            sage: P = Polyhedron(vertices=[(-130658298093891402635075/416049251842505144482473,
            ....: 177469511761879509172000/1248147755527515433447419,
            ....: 485550543257132133136169/2496295511055030866894838,
            ....: 2010744967797898733758669/2496295511055030866894838),
            ....: (-146945725603929909850/706333405676769433081,
            ....: -84939725782618445000/706333405676769433081,
            ....: 560600045283000988081/1412666811353538866162,
            ....: 969778382942371268081/1412666811353538866162),
            ....: (-46275018824497300/140422338198040641,
            ....: -5747688262110000/46807446066013547, 1939357556329/7033601552658,
            ....: 1939357556329/7033601552658), (-17300/59929, -10000/59929, 39929/119858,
            ....: 39929/119858), (-4700/32209, -10000/32209, 12209/64418, 12209/64418),
            ....: (QQ(0), QQ(0), QQ(0), QQ(1)), (QQ(0), QQ(0), 1/2, 1/2), (300/10027,
            ....: -10000/30081, 10081/60162, 10081/60162), (112393975400/1900567733649,
            ....: 117311600000/633522577883, 43678681/95197362, 43678681/95197362),
            ....: (6109749955400/133380598418321, 37106807920000/133380598418321,
            ....: 2677964249/6680888498, 2677964249/6680888498),
            ....: (29197890764005600/402876806828660641,
            ....: -2150510776960000/402876806828660641,
            ....: 398575785274740641/805753613657321282,
            ....: 398575785274740641/805753613657321282),
            ....: (5576946899441759759983005325/110078073300232813237456943251,
            ....: -29071211718677797926570478000/110078073300232813237456943251,
            ....: 59439312069347378584317232001/220156146600465626474913886502,
            ....: 181346577228466312205473034501/220156146600465626474913886502),
            ....: (150040732779124914266530235300/6774574358246204311268446913881,
            ....: -2813827375989039189507000218000/6774574358246204311268446913881,
            ....: 1260217414021285074925933133881/13549148716492408622536893827762,
            ....: 3232518047094242684574253773881/13549148716492408622536893827762),
            ....: (3816349407976279597850158016285000/88842127448735433741180809504357161,
            ....: 27965821247423216557301387453968000/88842127448735433741180809504357161,
            ....: 68546256000224819256028677086357161/177684254897470867482361619008714322,
            ....: 86062257922545755787315412690197161/177684254897470867482361619008714322)])
            sage: P.is_inscribed()
            True

            sage: P = Polyhedron(vertices=[[0, -1, 0, 0],
            ....:                          [0, 0, -1, 0],
            ....:                          [0, 0, 0, -1],
            ....:                          [0, 0, +1, 0],
            ....:                          [0, 0, 0, +1],
            ....:                          [+1, 0, 0, 0]])
            sage: P.is_inscribed()
            True

        We check that :trac:`29125` is fixed::

            sage: P = Polyhedron(vertices=[[-2,-1], [-2,1], [0,-1], [0,1]], backend='field')
            sage: P.is_inscribed()
            True
            sage: V = P.Vrepresentation()
            sage: H = P.Hrepresentation()
            sage: parent = P.parent()
            sage: for V1 in Permutations(V):
            ....:     P1 = parent._element_constructor_(
            ....:         [V1, [], []], [H, []], Vrep_minimal=True, Hrep_minimal=True)
            ....:     assert P1.is_inscribed()
        """

        if not self.is_compact():
            raise NotImplementedError("this function is not implemented for unbounded polyhedra")

        if not self.is_full_dimensional():
            raise NotImplementedError("this function is implemented for full-dimensional polyhedra only")

        dimension = self.dimension()
        vertices = self.vertices()

        # We obtain vertices that are an affine basis of the affine hull.
        affine_basis = self.an_affine_basis()
        raw_data = []
        for vertex in affine_basis:
            vertex_vector = vertex.vector()
            raw_data += [[sum(i**2 for i in vertex_vector)] +
                         [i for i in vertex_vector] + [1]]
        matrix_data = matrix(raw_data)

        # The determinant "a" should not be zero because
        # the vertices in ``affine_basis`` are an affine basis.
        a = matrix_data.matrix_from_columns(range(1, dimension+2)).determinant()

        minors = [(-1)**(i)*matrix_data.matrix_from_columns([j for j in range(dimension+2) if j != i]).determinant()
                  for i in range(1, dimension+1)]
        c = (-1)**(dimension+1)*matrix_data.matrix_from_columns(range(dimension+1)).determinant()

        circumcenter = vector([minors[i]/(2*a) for i in range(dimension)])
        squared_circumradius = (sum(m**2 for m in minors) - 4 * a * c) / (4*a**2)

        # Checking if the circumcenter has the correct sign
        if not all(sum(i**2 for i in v.vector() - circumcenter) == squared_circumradius
                   for v in vertices if v in affine_basis):
            circumcenter = - circumcenter

        is_inscribed = all(sum(i**2 for i in v.vector() - circumcenter) == squared_circumradius
                           for v in vertices if v not in affine_basis)

        if certificate:
            if is_inscribed:
                return (True, circumcenter)
            else:
                return (False, None)
        else:
            return is_inscribed

    def is_compact(self):
        """
        Test for boundedness of the polytope.

        EXAMPLES::

            sage: p = polytopes.icosahedron()                                   # optional - sage.rings.number_field
            sage: p.is_compact()                                                # optional - sage.rings.number_field
            True
            sage: p = Polyhedron(ieqs = [[0,1,0,0],[0,0,1,0],[0,0,0,1],[1,-1,0,0]])
            sage: p.is_compact()
            False
        """
        return self.n_rays() == 0 and self.n_lines() == 0

    @cached_method
    def combinatorial_polyhedron(self):
        r"""
        Return the combinatorial type of ``self``.

        See :class:`sage.geometry.polyhedron.combinatorial_polyhedron.base.CombinatorialPolyhedron`.

        EXAMPLES::

            sage: polytopes.cube().combinatorial_polyhedron()
            A 3-dimensional combinatorial polyhedron with 6 facets

            sage: polytopes.cyclic_polytope(4,10).combinatorial_polyhedron()
            A 4-dimensional combinatorial polyhedron with 35 facets

            sage: Polyhedron(rays=[[0,1], [1,0]]).combinatorial_polyhedron()
            A 2-dimensional combinatorial polyhedron with 2 facets
        """
        from sage.geometry.polyhedron.combinatorial_polyhedron.base import CombinatorialPolyhedron
        return CombinatorialPolyhedron(self)

    def _test_combinatorial_polyhedron(self, tester=None, **options):
        """
        Run test suite of combinatorial polyhedron.

        TESTS::

            sage: polytopes.cross_polytope(3)._test_combinatorial_polyhedron()
        """
        from sage.misc.sage_unittest import TestSuite

        tester = self._tester(tester=tester, **options)
        tester.info("\n  Running the test suite of self.combinatorial_polyhedron()")
        TestSuite(self.combinatorial_polyhedron()).run(verbose=tester._verbose,
                                                       prefix=tester._prefix+"  ")
        tester.info(tester._prefix+" ", newline = False)

    def simplicity(self):
        r"""
        Return the largest integer `k` such that the polytope is `k`-simple.

        A polytope `P` is `k`-simple, if every `(d-1-k)`-face
        is contained in exactly `k+1` facets of `P` for `1 \leq k \leq d-1`.
        Equivalently it is `k`-simple if the polar/dual polytope is `k`-simplicial.
        If `self` is a simplex, it returns its dimension.

        EXAMPLES::

            sage: polytopes.hypersimplex(4,2).simplicity()
            1
            sage: polytopes.hypersimplex(5,2).simplicity()
            2
            sage: polytopes.hypersimplex(6,2).simplicity()
            3
            sage: polytopes.simplex(3).simplicity()
            3
            sage: polytopes.simplex(1).simplicity()
            1

        The method is not implemented for unbounded polyhedra::

            sage: p = Polyhedron(vertices=[(0,0)],rays=[(1,0),(0,1)])
            sage: p.simplicity()
            Traceback (most recent call last):
            ...
            NotImplementedError: this function is implemented for polytopes only
        """
        if not(self.is_compact()):
            raise NotImplementedError("this function is implemented for polytopes only")
        return self.combinatorial_polyhedron().simplicity()

    def is_simple(self):
        """
        Test for simplicity of a polytope.

        See :wikipedia:`Simple_polytope`

        EXAMPLES::

            sage: p = Polyhedron([[0,0,0],[1,0,0],[0,1,0],[0,0,1]])
            sage: p.is_simple()
            True
            sage: p = Polyhedron([[0,0,0],[4,4,0],[4,0,0],[0,4,0],[2,2,2]])
            sage: p.is_simple()
            False
        """
        if not self.is_compact():
            return False
        return self.combinatorial_polyhedron().is_simple()

    def simpliciality(self):
        r"""
        Return the largest integer `k` such that the polytope is `k`-simplicial.

        A polytope is `k`-simplicial, if every `k`-face is a simplex.
        If `self` is a simplex, returns its dimension.

        EXAMPLES::

            sage: polytopes.cyclic_polytope(10,4).simpliciality()
            3
            sage: polytopes.hypersimplex(5,2).simpliciality()
            2
            sage: polytopes.cross_polytope(4).simpliciality()
            3
            sage: polytopes.simplex(3).simpliciality()
            3
            sage: polytopes.simplex(1).simpliciality()
            1

        The method is not implemented for unbounded polyhedra::

            sage: p = Polyhedron(vertices=[(0,0)],rays=[(1,0),(0,1)])
            sage: p.simpliciality()
            Traceback (most recent call last):
            ...
            NotImplementedError: this function is implemented for polytopes only
        """
        if not(self.is_compact()):
            raise NotImplementedError("this function is implemented for polytopes only")
        return self.combinatorial_polyhedron().simpliciality()

    def is_simplicial(self):
        """
        Tests if the polytope is simplicial

        A polytope is simplicial if every facet is a simplex.

        See :wikipedia:`Simplicial_polytope`

        EXAMPLES::

            sage: p = polytopes.hypercube(3)
            sage: p.is_simplicial()
            False
            sage: q = polytopes.simplex(5, project=True)
            sage: q.is_simplicial()
            True
            sage: p = Polyhedron([[0,0,0],[1,0,0],[0,1,0],[0,0,1]])
            sage: p.is_simplicial()
            True
            sage: q = Polyhedron([[1,1,1],[-1,1,1],[1,-1,1],[-1,-1,1],[1,1,-1]])
            sage: q.is_simplicial()
            False
            sage: P = polytopes.simplex(); P
            A 3-dimensional polyhedron in ZZ^4 defined as the convex hull of 4 vertices
            sage: P.is_simplicial()
            True

        The method is not implemented for unbounded polyhedra::

            sage: p = Polyhedron(vertices=[(0,0)],rays=[(1,0),(0,1)])
            sage: p.is_simplicial()
            Traceback (most recent call last):
            ...
            NotImplementedError: this function is implemented for polytopes only
        """
        if not(self.is_compact()):
            raise NotImplementedError("this function is implemented for polytopes only")
        return self.combinatorial_polyhedron().is_simplicial()

    def is_pyramid(self, certificate=False):
        """
        Test whether the polytope is a pyramid over one of its facets.

        INPUT:

        - ``certificate`` -- boolean (default: ``False``); specifies whether
          to return a vertex of the polytope which is the apex of a pyramid,
          if found

        OUTPUT:

        If ``certificate`` is ``True``, returns a tuple containing:

        1. Boolean.
        2. The apex of the pyramid or ``None``.

        If ``certificate`` is ``False`` returns a boolean.

        EXAMPLES::

            sage: P = polytopes.simplex(3)
            sage: P.is_pyramid()
            True
            sage: P.is_pyramid(certificate=True)
            (True, A vertex at (1, 0, 0, 0))
            sage: egyptian_pyramid = polytopes.regular_polygon(4).pyramid()     # optional - sage.rings.number_field
            sage: egyptian_pyramid.is_pyramid()                                 # optional - sage.rings.number_field
            True
            sage: Q = polytopes.octahedron()
            sage: Q.is_pyramid()
            False

        For the `0`-dimensional polyhedron, the output is ``True``,
        but it cannot be constructed as a pyramid over the empty polyhedron::

            sage: P = Polyhedron([[0]])
            sage: P.is_pyramid()
            True
            sage: Polyhedron().pyramid()
            Traceback (most recent call last):
            ...
            ZeroDivisionError: rational division by zero
        """
        if not self.is_compact():
            raise ValueError("polyhedron has to be compact")

        return self.combinatorial_polyhedron().is_pyramid(certificate)

    def is_bipyramid(self, certificate=False):
        r"""
        Test whether the polytope is combinatorially equivalent to a
        bipyramid over some polytope.

        INPUT:

        - ``certificate`` -- boolean (default: ``False``); specifies whether
          to return two vertices of the polytope which are the apices of a
          bipyramid, if found

        OUTPUT:

        If ``certificate`` is ``True``, returns a tuple containing:

        1. Boolean.
        2. ``None`` or a tuple containing:
            a. The first apex.
            b. The second apex.

        If ``certificate`` is ``False`` returns a boolean.

        EXAMPLES::

            sage: P = polytopes.octahedron()
            sage: P.is_bipyramid()
            True
            sage: P.is_bipyramid(certificate=True)
            (True, [A vertex at (-1, 0, 0), A vertex at (1, 0, 0)])
            sage: Q = polytopes.cyclic_polytope(3,7)
            sage: Q.is_bipyramid()
            False
            sage: R = Q.bipyramid()
            sage: R.is_bipyramid(certificate=True)
            (True, [A vertex at (-1, 3, 13, 63), A vertex at (1, 3, 13, 63)])

        TESTS::

            sage: P = polytopes.permutahedron(4).bipyramid()
            sage: P.is_bipyramid()
            True

            sage: P = polytopes.cube()
            sage: P.is_bipyramid()
            False

            sage: P = Polyhedron(vertices=[[0,1], [1,0]], rays=[[1,1]])
            sage: P.is_bipyramid()
            Traceback (most recent call last):
            ...
            ValueError: polyhedron has to be compact

        ALGORITHM:

        Assume all faces of a polyhedron to be given as lists of vertices.

        A polytope is a bipyramid with apexes `v`, `w` if and only if for each
        proper face `v \in F` there exists a face `G` with
        `G \setminus \{w\} = F \setminus \{v\}`
        and vice versa (for each proper face
        `w \in F` there exists ...).

        To check this property it suffices to check for all facets of the polyhedron.
        """
        if not self.is_compact():
            raise ValueError("polyhedron has to be compact")

        from sage.misc.functional import is_odd
        n_verts = self.n_vertices()
        n_facets = self.n_facets()
        if is_odd(n_facets):
            if certificate:
                return (False, None)
            return False

        IM = self.incidence_matrix()
        if self.n_equations():
            # Remove equations from the incidence matrix,
            # such that this is the vertex-facet incidences matrix.
            I1 = IM.transpose()
            I2 = I1[[i for i in range(self.n_Hrepresentation())
                     if not self.Hrepresentation()[i].is_equation()]]
            IM = I2.transpose()

        facets_incidences = [set(column.nonzero_positions()) for column in IM.columns()]
        verts_incidences = dict()
        for i in range(n_verts):
            v_i = set(IM.row(i).nonzero_positions())
            if len(v_i) == n_facets/2:
                verts_incidences[i] = v_i

        # Find two vertices ``vert1`` and ``vert2`` such that one of them
        # lies on exactly half of the facets, and the other one lies on
        # exactly the other half.
        from itertools import combinations
        for index1, index2 in combinations(verts_incidences, 2):
            vert1_incidences = verts_incidences[index1]
            vert2_incidences = verts_incidences[index2]
            vert1and2 = vert1_incidences.union(vert2_incidences)
            if len(vert1and2) == n_facets:
                # We have found two candidates for apexes.
                # Remove from each facet ``index1`` resp. ``index2``.
                test_facets = set(frozenset(facet_inc.difference({index1, index2}))
                                  for facet_inc in facets_incidences)
                if len(test_facets) == n_facets/2:
                    # For each `F` containing `index1` there is
                    # `G` containing `index2` such that
                    # `F \setminus \{index1\} =  G \setminus \{index2\}
                    # and vice versa.
                    if certificate:
                        V = self.vertices()
                        return (True, [V[index1], V[index2]])
                    return True

        if certificate:
            return (False, None)
        return False

    def is_prism(self, certificate=False):
        """
        Test whether the polytope is combinatorially equivalent to a prism of
        some polytope.

        INPUT:

        - ``certificate`` -- boolean (default: ``False``); specifies whether
          to return two facets of the polytope which are the bases of a prism,
          if found

        OUTPUT:

        If ``certificate`` is ``True``, returns a tuple containing:

        1. Boolean.
        2. ``None`` or a tuple containing:
            a. List of the vertices of the first base facet.
            b. List of the vertices of the second base facet.

        If ``certificate`` is ``False`` returns a boolean.

        EXAMPLES::

            sage: P = polytopes.cube()
            sage: P.is_prism()
            True
            sage: P.is_prism(certificate=True)
            (True,
             [[A vertex at (1, -1, -1),
               A vertex at (1, 1, -1),
               A vertex at (1, 1, 1),
               A vertex at (1, -1, 1)],
              [A vertex at (-1, -1, 1),
               A vertex at (-1, -1, -1),
               A vertex at (-1, 1, -1),
               A vertex at (-1, 1, 1)]])
            sage: Q = polytopes.cyclic_polytope(3,8)
            sage: Q.is_prism()
            False
            sage: R = Q.prism()
            sage: R.is_prism(certificate=True)
            (True,
             [[A vertex at (1, 6, 36, 216),
               A vertex at (1, 0, 0, 0),
               A vertex at (1, 7, 49, 343),
               A vertex at (1, 5, 25, 125),
               A vertex at (1, 1, 1, 1),
               A vertex at (1, 2, 4, 8),
               A vertex at (1, 4, 16, 64),
               A vertex at (1, 3, 9, 27)],
              [A vertex at (0, 3, 9, 27),
               A vertex at (0, 6, 36, 216),
               A vertex at (0, 0, 0, 0),
               A vertex at (0, 7, 49, 343),
               A vertex at (0, 5, 25, 125),
               A vertex at (0, 1, 1, 1),
               A vertex at (0, 2, 4, 8),
               A vertex at (0, 4, 16, 64)]])

        TESTS::

            sage: P = polytopes.cross_polytope(5)
            sage: P.is_prism()
            False

            sage: P = polytopes.permutahedron(4).prism()
            sage: P.is_prism()
            True

            sage: P = Polyhedron(vertices=[[0,1], [1,0]], rays=[[1,1]])
            sage: P.is_prism()
            Traceback (most recent call last):
            ...
            NotImplementedError: polyhedron has to be compact

        ALGORITHM:

        See :meth:`Polyhedron_base.is_bipyramid`.
        """
        if not self.is_compact():
            raise NotImplementedError("polyhedron has to be compact")

        from sage.misc.functional import is_odd
        n_verts = self.n_vertices()
        n_facets = self.n_facets()
        if is_odd(n_verts):
            if certificate:
                return (False, None)
            return False

        IM = self.incidence_matrix()
        if self.n_equations():
            # Remove equations from the incidence matrix,
            # such that this is the vertex-facet incidences matrix.
            I1 = IM.transpose()
            I2 = I1[[i for i in range(self.n_Hrepresentation())
                     if not self.Hrepresentation()[i].is_equation()]]
            IM = I2.transpose()

        verts_incidences = [set(row.nonzero_positions()) for row in IM.rows()]
        facets_incidences = dict()
        for j in range(n_facets):
            F_j = set(IM.column(j).nonzero_positions())
            if len(F_j) == n_verts/2:
                facets_incidences[j] = F_j

        # Find two vertices ``facet1`` and ``facet2`` such that one of them
        # contains exactly half of the vertices, and the other one contains
        # exactly the other half.
        from itertools import combinations
        for index1, index2 in combinations(facets_incidences, 2):
            facet1_incidences = facets_incidences[index1]
            facet2_incidences = facets_incidences[index2]
            facet1and2 = facet1_incidences.union(facet2_incidences)
            if len(facet1and2) == n_verts:
                # We have found two candidates for base faces.
                # Remove from each vertex ``index1`` resp. ``index2``.
                test_verts = set(frozenset(vert_inc.difference({index1, index2}))
                                 for vert_inc in verts_incidences)
                if len(test_verts) == n_verts/2:
                    # For each vertex containing `index1` there is
                    # another one contained in `index2`
                    # and vice versa.
                    # Other than `index1` and `index2` both are contained in
                    # exactly the same facets.
                    if certificate:
                        V = self.vertices()
                        facet1_vertices = [V[i] for i in facet1_incidences]
                        facet2_vertices = [V[i] for i in facet2_incidences]
                        return (True, [facet1_vertices, facet2_vertices])
                    return True

        if certificate:
            return (False, None)
        return False

    def hyperplane_arrangement(self):
        """
        Return the hyperplane arrangement defined by the equations and
        inequalities.

        OUTPUT:

        A :class:`hyperplane arrangement
        <sage.geometry.hyperplane_arrangement.arrangement.HyperplaneArrangementElement>`
        consisting of the hyperplanes defined by the
        :meth:`Hrepresentation`.
        If the polytope is full-dimensional, this is the hyperplane
        arrangement spanned by the facets of the polyhedron.

        EXAMPLES::

            sage: p = polytopes.hypercube(2)
            sage: p.hyperplane_arrangement()
            Arrangement <-t0 + 1 | -t1 + 1 | t1 + 1 | t0 + 1>
        """
        names = tuple('t' + str(i) for i in range(self.ambient_dim()))
        from sage.geometry.hyperplane_arrangement.arrangement import HyperplaneArrangements
        field = self.base_ring().fraction_field()
        H = HyperplaneArrangements(field, names)
        return H(self)

    @cached_method
    def gale_transform(self):
        """
        Return the Gale transform of a polytope as described in the
        reference below.

        OUTPUT:

        A list of vectors, the Gale transform.  The dimension is the
        dimension of the affine dependencies of the vertices of the
        polytope.

        EXAMPLES:

        This is from the reference, for a triangular prism::

            sage: p = Polyhedron(vertices = [[0,0],[0,1],[1,0]])
            sage: p2 = p.prism()
            sage: p2.gale_transform()
            ((-1, 0), (0, -1), (1, 1), (-1, -1), (1, 0), (0, 1))

        REFERENCES:

            Lectures in Geometric Combinatorics, R.R.Thomas, 2006, AMS Press.

        .. SEEALSO::

            :func`~sage.geometry.polyhedron.library.gale_transform_to_polyhedron`.

        TESTS::

            sage: P = Polyhedron(rays=[[1,0,0]])
            sage: P.gale_transform()
            Traceback (most recent call last):
            ...
            ValueError: not a polytope

        Check that :trac:`29073` is fixed::

            sage: P = polytopes.icosahedron(exact=False)
            sage: sum(P.gale_transform()).norm() < 1e-15
            True
        """
        if not self.is_compact():
            raise ValueError('not a polytope')

        A = matrix(self.n_vertices(),
                   [[1]+x for x in self.vertex_generator()])
        A = A.transpose()
        A_ker = A.right_kernel_matrix(basis='computed')
        return tuple(A_ker.columns())

    def _test_gale_transform(self, tester=None, **options):
        """
        Run tests on the method :meth:`.gale_transform` and its inverse
        :meth:`~sage.geometry.polyhedron.library.gale_transform_to_polytope`.

        TESTS::

            sage: polytopes.cross_polytope(3)._test_gale_transform()
        """
        if tester is None:
            tester = self._tester(**options)

        if not self.is_compact():
            with tester.assertRaises(ValueError):
                self.gale_transform()
            return

        # Check :trac:`29073`.
        if not self.base_ring().is_exact() and self.ambient_dim() > 0:
            g = self.gale_transform()
            tester.assertTrue(sum(g).norm() < 1e-10 or sum(g).norm()/matrix(g).norm() < 1e-13)
            return

        # Prevent very long doctests.
        if self.n_vertices() + self.n_rays() > 50 or self.n_facets() > 50:
            return

        if not self.is_empty():
            # ``gale_transform_to_polytope`` needs at least one vertex to work.
            from sage.geometry.polyhedron.library import gale_transform_to_polytope
            g = self.gale_transform()
            P = gale_transform_to_polytope(g, base_ring=self.base_ring(), backend=self.backend())

            try:
                import sage.graphs.graph
            except ImportError:
                pass
            else:
                tester.assertTrue(self.is_combinatorially_isomorphic(P))

    @cached_method
    def normal_fan(self, direction='inner'):
        r"""
        Return the normal fan of a compact full-dimensional rational polyhedron.

        This returns the inner normal fan of ``self``. For the outer normal fan,
        use ``direction='outer'``.

        INPUT:

        - ``direction`` -- either ``'inner'`` (default) or ``'outer'``; if
          set to ``'inner'``, use the inner normal vectors to span the cones of
          the fan, if set to ``'outer'``, use the outer normal vectors.

        OUTPUT:

        A complete fan of the ambient space as a
        :class:`~sage.geometry.fan.RationalPolyhedralFan`.

        .. SEEALSO::

            :meth:`face_fan`.

        EXAMPLES::

            sage: S = Polyhedron(vertices = [[0, 0], [1, 0], [0, 1]])
            sage: S.normal_fan()
            Rational polyhedral fan in 2-d lattice N

            sage: C = polytopes.hypercube(4)
            sage: NF = C.normal_fan(); NF
            Rational polyhedral fan in 4-d lattice N

        Currently, it is only possible to get the normal fan of a bounded rational polytope::

            sage: P = Polyhedron(rays = [[1, 0], [0, 1]])
            sage: P.normal_fan()
            Traceback (most recent call last):
            ...
            NotImplementedError: the normal fan is only supported for polytopes (compact polyhedra).

            sage: Q = Polyhedron(vertices = [[1, 0, 0], [0, 1, 0], [0, 0, 1]])
            sage: Q.normal_fan()
            Traceback (most recent call last):
            ...
            ValueError: the normal fan is only defined for full-dimensional polytopes

            sage: R = Polyhedron(vertices = [[0, 0], [AA(sqrt(2)), 0], [0, AA(sqrt(2))]])
            sage: R.normal_fan()
            Traceback (most recent call last):
            ...
            NotImplementedError: normal fan handles only polytopes over the rationals

            sage: P = Polyhedron(vertices=[[0,0],[2,0],[0,2],[2,1],[1,2]])
            sage: P.normal_fan(direction=None)
            Traceback (most recent call last):
            ...
            TypeError: the direction should be 'inner' or 'outer'

            sage: inner_nf = P.normal_fan()
            sage: inner_nf.rays()
            N( 1,  0),
            N( 0, -1),
            N( 0,  1),
            N(-1,  0),
            N(-1, -1)
            in 2-d lattice N

            sage: outer_nf = P.normal_fan(direction='outer')
            sage: outer_nf.rays()
            N( 1,  0),
            N( 1,  1),
            N( 0,  1),
            N(-1,  0),
            N( 0, -1)
            in 2-d lattice N

        REFERENCES:

        For more information, see Chapter 7 of [Zie2007]_.
        """
        from sage.geometry.fan import NormalFan

        if not QQ.has_coerce_map_from(self.base_ring()):
            raise NotImplementedError('normal fan handles only polytopes over the rationals')
        if direction == 'inner':
            return NormalFan(self)
        elif direction == 'outer':
            return NormalFan(-self)
        else:
            raise TypeError("the direction should be 'inner' or 'outer'")

    @cached_method
    def face_fan(self):
        r"""
        Return the face fan of a compact rational polyhedron.

        OUTPUT:

        A fan of the ambient space as a
        :class:`~sage.geometry.fan.RationalPolyhedralFan`.

        .. SEEALSO::

            :meth:`normal_fan`.

        EXAMPLES::

            sage: T = polytopes.cuboctahedron()
            sage: T.face_fan()
            Rational polyhedral fan in 3-d lattice M

        The polytope should contain the origin in the interior::

            sage: P = Polyhedron(vertices = [[1/2, 1], [1, 1/2]])
            sage: P.face_fan()
            Traceback (most recent call last):
            ...
            ValueError: face fans are defined only for polytopes containing the origin as an interior point!

            sage: Q = Polyhedron(vertices = [[-1, 1/2], [1, -1/2]])
            sage: Q.contains([0,0])
            True
            sage: FF = Q.face_fan(); FF
            Rational polyhedral fan in 2-d lattice M

        The polytope has to have rational coordinates::

            sage: S = polytopes.dodecahedron()
            sage: S.face_fan()
            Traceback (most recent call last):
            ...
            NotImplementedError: face fan handles only polytopes over the rationals

        REFERENCES:

        For more information, see Chapter 7 of [Zie2007]_.
        """
        from sage.geometry.fan import FaceFan

        if not QQ.has_coerce_map_from(self.base_ring()):
            raise NotImplementedError('face fan handles only polytopes over the rationals')

        return FaceFan(self)

    def _triangulate_normaliz(self):
        r"""
        Gives a triangulation of the polyhedron using normaliz

        OUTPUT:

        A tuple of pairs ``(simplex,simplex_volume)`` used in the
        triangulation.

        .. NOTE::

            This function depends on Normaliz (i.e. the ``pynormaliz`` optional
            package). See the Normaliz documentation for further details.

        TESTS::

            sage: K = Polyhedron(vertices=[[1,1]], rays=[[1,0],[1,2]])
            sage: K._triangulate_normaliz()
            Traceback (most recent call last):
            ...
            TypeError: the polyhedron's backend should be 'normaliz'
        """
        raise TypeError("the polyhedron's backend should be 'normaliz'")

    def triangulate(self, engine='auto', connected=True, fine=False, regular=None, star=None):
        r"""
        Return a triangulation of the polytope.

        INPUT:

        - ``engine`` -- either 'auto' (default), 'internal',
          'TOPCOM', or 'normaliz'.  The 'internal' and 'TOPCOM' instruct
          this package to always use its own triangulation algorithms
          or TOPCOM's algorithms, respectively. By default ('auto'),
          TOPCOM is used if it is available and internal routines otherwise.

        The remaining keyword parameters are passed through to the
        :class:`~sage.geometry.triangulation.point_configuration.PointConfiguration`
        constructor:

        - ``connected`` -- boolean (default: ``True``). Whether the
          triangulations should be connected to the regular
          triangulations via bistellar flips. These are much easier to
          compute than all triangulations.

        - ``fine`` -- boolean (default: ``False``). Whether the
          triangulations must be fine, that is, make use of all points
          of the configuration.

        - ``regular`` -- boolean or ``None`` (default:
          ``None``). Whether the triangulations must be regular. A
          regular triangulation is one that is induced by a
          piecewise-linear convex support function. In other words,
          the shadows of the faces of a polyhedron in one higher
          dimension.

          * ``True``: Only regular triangulations.

          * ``False``: Only non-regular triangulations.

          * ``None`` (default): Both kinds of triangulation.

        - ``star`` -- either ``None`` (default) or a point. Whether
          the triangulations must be star. A triangulation is star if
          all maximal simplices contain a common point. The central
          point can be specified by its index (an integer) in the
          given points or by its coordinates (anything iterable.)

        OUTPUT:

        A triangulation of the convex hull of the vertices as a
        :class:`~sage.geometry.triangulation.point_configuration.Triangulation`. The
        indices in the triangulation correspond to the
        :meth:`Vrepresentation` objects.

        EXAMPLES::

            sage: cube = polytopes.hypercube(3)
            sage: triangulation = cube.triangulate(
            ....:    engine='internal') # to make doctest independent of TOPCOM
            sage: triangulation
            (<0,1,2,7>, <0,1,5,7>, <0,2,3,7>, <0,3,4,7>, <0,4,5,7>, <1,5,6,7>)
            sage: simplex_indices = triangulation[0]; simplex_indices
            (0, 1, 2, 7)
            sage: simplex_vertices = [ cube.Vrepresentation(i) for i in simplex_indices ]
            sage: simplex_vertices
            [A vertex at (1, -1, -1),
             A vertex at (1, 1, -1),
             A vertex at (1, 1, 1),
             A vertex at (-1, 1, 1)]
            sage: Polyhedron(simplex_vertices)
            A 3-dimensional polyhedron in ZZ^3 defined as the convex hull of 4 vertices

        It is possible to use ``'normaliz'`` as an engine. For this, the
        polyhedron should have the backend set to normaliz::

            sage: P = Polyhedron(vertices=[[0,0,1],[1,0,1],[0,1,1],[1,1,1]],backend='normaliz')  # optional - pynormaliz
            sage: P.triangulate(engine='normaliz')  # optional - pynormaliz
            (<0,1,2>, <1,2,3>)

            sage: P = Polyhedron(vertices=[[0,0,1],[1,0,1],[0,1,1],[1,1,1]])
            sage: P.triangulate(engine='normaliz')
            Traceback (most recent call last):
            ...
            TypeError: the polyhedron's backend should be 'normaliz'

        The normaliz engine can triangulate pointed cones::

            sage: C1 = Polyhedron(rays=[[0,0,1],[1,0,1],[0,1,1],[1,1,1]],backend='normaliz')  # optional - pynormaliz
            sage: C1.triangulate(engine='normaliz')  # optional - pynormaliz
            (<0,1,2>, <1,2,3>)
            sage: C2 = Polyhedron(rays=[[1,0,1],[0,0,1],[0,1,1],[1,1,10/9]],backend='normaliz')  # optional - pynormaliz
            sage: C2.triangulate(engine='normaliz')  # optional - pynormaliz
            (<0,1,2>, <1,2,3>)

        They can also be affine cones::

            sage: K = Polyhedron(vertices=[[1,1,1]],rays=[[1,0,0],[0,1,0],[1,1,-1],[1,1,1]], backend='normaliz')  # optional - pynormaliz
            sage: K.triangulate(engine='normaliz')  # optional - pynormaliz
            (<0,1,2>, <0,1,3>)
        """
        if self.lines():
            raise NotImplementedError('triangulation of polyhedra with lines is not supported')
        if len(self.vertices_list()) >= 2 and self.rays_list():
            raise NotImplementedError('triangulation of non-compact polyhedra that are not cones is not supported')
        if not self.is_compact() and engine != 'normaliz':
            raise NotImplementedError("triangulation of pointed polyhedra requires 'normaliz'")
        from sage.geometry.triangulation.point_configuration import PointConfiguration
        if self.is_compact():
            pc = PointConfiguration((v.vector() for v in self.vertex_generator()),
                                    connected=connected, fine=fine, regular=regular, star=star)
            # If the engine is not normaliz, we pass directly to the
            # PointConfiguration module.
            if engine != 'normaliz':
                pc.set_engine(engine)
                return pc.triangulate()
            else:
                return pc(self._triangulate_normaliz())
        else:  # From above, we have a pointed cone and the engine is normaliz
            try:
                pc = PointConfiguration((v.vector() for v in self.ray_generator()),
                                        connected=connected, fine=fine, regular=regular, star=star)
                return pc(self._triangulate_normaliz())
            except AssertionError:
                # PointConfiguration is not adapted to inhomogeneous cones
                # This is a hack. TODO: Implement the necessary things in
                # PointConfiguration to accept such cases.
                c = self.representative_point()
                normed_v = ((1/(r.vector()*c))*r.vector() for r in self.ray_generator())
                pc = PointConfiguration(normed_v, connected=connected, fine=fine, regular=regular, star=star)
                return pc(self._triangulate_normaliz())

    @coerce_binop
    def minkowski_sum(self, other):
        r"""
        Return the Minkowski sum.

        Minkowski addition of two subsets of a vector space is defined
        as

        .. MATH::

            X \oplus Y =
            \cup_{y\in Y} (X+y) =
            \cup_{x\in X, y\in Y} (x+y)

        See :meth:`minkowski_difference` for a partial inverse operation.

        INPUT:

        - ``other`` -- a :class:`Polyhedron_base`

        OUTPUT:

        The Minkowski sum of ``self`` and ``other``

        EXAMPLES::

            sage: X = polytopes.hypercube(3)
            sage: Y = Polyhedron(vertices=[(0,0,0), (0,0,1/2), (0,1/2,0), (1/2,0,0)])
            sage: X+Y
            A 3-dimensional polyhedron in QQ^3 defined as the convex hull of 13 vertices

            sage: four_cube = polytopes.hypercube(4)
            sage: four_simplex = Polyhedron(vertices = [[0, 0, 0, 1], [0, 0, 1, 0], [0, 1, 0, 0], [1, 0, 0, 0]])
            sage: four_cube + four_simplex
            A 4-dimensional polyhedron in ZZ^4 defined as the convex hull of 36 vertices
            sage: four_cube.minkowski_sum(four_simplex) == four_cube + four_simplex
            True

            sage: poly_spam = Polyhedron([[3,4,5,2],[1,0,0,1],[0,0,0,0],[0,4,3,2],[-3,-3,-3,-3]], base_ring=ZZ)
            sage: poly_eggs = Polyhedron([[5,4,5,4],[-4,5,-4,5],[4,-5,4,-5],[0,0,0,0]], base_ring=QQ)
            sage: poly_spam + poly_spam + poly_eggs
            A 4-dimensional polyhedron in QQ^4 defined as the convex hull of 12 vertices
        """
        new_vertices = []
        for v1 in self.vertex_generator():
            for v2 in other.vertex_generator():
                new_vertices.append(list(v1() + v2()))
        if new_vertices != []:
            new_rays = self.rays() + other.rays()
            new_lines = self.lines() + other.lines()
            return self.parent().element_class(self.parent(), [new_vertices, new_rays, new_lines], None)
        else:
            return self.parent().element_class(self.parent(), None, None)

    _add_ = minkowski_sum

    @coerce_binop
    def minkowski_difference(self, other):
        r"""
        Return the Minkowski difference.

        Minkowski subtraction can equivalently be defined via
        Minkowski addition (see :meth:`minkowski_sum`) or as
        set-theoretic intersection via

        .. MATH::

            X \ominus Y =
            (X^c \oplus Y)^c =
            \cap_{y\in Y} (X-y)

        where superscript-"c" means the complement in the ambient
        vector space. The Minkowski difference of convex sets is
        convex, and the difference of polyhedra is again a
        polyhedron. We only consider the case of polyhedra in the
        following. Note that it is not quite the inverse of
        addition. In fact:

        * `(X+Y)-Y = X` for any polyhedra `X`, `Y`.

        * `(X-Y)+Y \subseteq X`

        * `(X-Y)+Y = X` if and only if Y is a Minkowski summand of X.

        INPUT:

        - ``other`` -- a :class:`Polyhedron_base`

        OUTPUT:

        The Minkowski difference of ``self`` and ``other``. Also known
        as Minkowski subtraction of ``other`` from ``self``.

        EXAMPLES::

            sage: X = polytopes.hypercube(3)
            sage: Y = Polyhedron(vertices=[(0,0,0), (0,0,1), (0,1,0), (1,0,0)]) / 2
            sage: (X+Y)-Y == X
            True
            sage: (X-Y)+Y < X
            True

        The polyhedra need not be full-dimensional::

            sage: X2 = Polyhedron(vertices=[(-1,-1,0),(1,-1,0),(-1,1,0),(1,1,0)])
            sage: Y2 = Polyhedron(vertices=[(0,0,0), (0,1,0), (1,0,0)]) / 2
            sage: (X2+Y2)-Y2 == X2
            True
            sage: (X2-Y2)+Y2 < X2
            True

        Minus sign is really an alias for :meth:`minkowski_difference`
        ::

            sage: four_cube = polytopes.hypercube(4)
            sage: four_simplex = Polyhedron(vertices = [[0, 0, 0, 1], [0, 0, 1, 0], [0, 1, 0, 0], [1, 0, 0, 0]])
            sage: four_cube - four_simplex
            A 4-dimensional polyhedron in QQ^4 defined as the convex hull of 16 vertices
            sage: four_cube.minkowski_difference(four_simplex) == four_cube - four_simplex
            True

        Coercion of the base ring works::

            sage: poly_spam = Polyhedron([[3,4,5,2],[1,0,0,1],[0,0,0,0],[0,4,3,2],[-3,-3,-3,-3]], base_ring=ZZ)
            sage: poly_eggs = Polyhedron([[5,4,5,4],[-4,5,-4,5],[4,-5,4,-5],[0,0,0,0]], base_ring=QQ) / 100
            sage: poly_spam - poly_eggs
            A 4-dimensional polyhedron in QQ^4 defined as the convex hull of 5 vertices

        TESTS::

            sage: X = polytopes.hypercube(2)
            sage: Y = Polyhedron(vertices=[(1,1)])
            sage: (X-Y).Vrepresentation()
            (A vertex at (0, -2), A vertex at (0, 0), A vertex at (-2, 0), A vertex at (-2, -2))

            sage: Y = Polyhedron(vertices=[(1,1), (0,0)])
            sage: (X-Y).Vrepresentation()
            (A vertex at (0, -1), A vertex at (0, 0), A vertex at (-1, 0), A vertex at (-1, -1))

            sage: X = X + Y   # now Y is a Minkowski summand of X
            sage: (X+Y)-Y == X
            True
            sage: (X-Y)+Y == X
            True

        Testing that :trac:`28506` is fixed::

            sage: Q = Polyhedron([[1,0],[0,1]])
            sage: S = Polyhedron([[0,0],[1,2]])
            sage: S.minkowski_difference(Q)
            A 1-dimensional polyhedron in QQ^2 defined as the convex hull of 2 vertices
        """
        if other.is_empty():
            return self.parent().universe()   # empty intersection = everything
        if not other.is_compact():
            raise NotImplementedError('only subtracting compact polyhedra is implemented')
        new_eqns = []
        for eq in self.equations():
            values = [ eq.A() * v.vector() for v in other.vertices() ]
            eq = list(eq)
            eq[0] += min(values)   # shift constant term
            new_eqns.append(eq)
        P = self.parent()
        new_ieqs = []
        for ieq in self.inequalities():
            values = [ ieq.A() * v.vector() for v in other.vertices() ]
            ieq = list(ieq)
            ieq[0] += min(values)   # shift constant term
            new_ieqs.append(ieq)

        # Some vertices might need fractions.
        P = self.parent().change_ring(self.base_ring().fraction_field())
        return P.element_class(P, None, [new_ieqs, new_eqns])

    def __sub__(self, other):
        r"""
        Implement minus binary operation

        Polyhedra are not a ring with respect to dilatation and
        Minkowski sum, for example `X\oplus(-1)*Y \not= X\ominus Y`.

        INPUT:

        - ``other`` -- a translation vector or a polyhedron

        OUTPUT:

        Either translation by the negative of the given vector or
        Minkowski subtraction by the given polyhedron.

        EXAMPLES::

            sage: X = polytopes.hypercube(2)
            sage: v = vector([1,1])
            sage: (X - v/2).Vrepresentation()
            (A vertex at (-3/2, -3/2), A vertex at (-3/2, 1/2),
             A vertex at (1/2, -3/2), A vertex at (1/2, 1/2))
            sage: (X-v)+v == X
            True

            sage: Y = Polyhedron(vertices=[(1/2,0),(0,1/2)])
            sage: (X-Y).Vrepresentation()
            (A vertex at (1/2, -1), A vertex at (1/2, 1/2),
             A vertex at (-1, 1/2), A vertex at (-1, -1))
            sage: (X+Y)-Y == X
            True
        """
        if is_Polyhedron(other):
            return self.minkowski_difference(other)
        return self + (-other)

    def is_minkowski_summand(self, Y):
        r"""
        Test whether ``Y`` is a Minkowski summand.

        See :meth:`minkowski_sum`.

        OUTPUT:

        Boolean. Whether there exists another polyhedron `Z` such that
        ``self`` can be written as `Y\oplus Z`.

        EXAMPLES::

            sage: A = polytopes.hypercube(2)
            sage: B = Polyhedron(vertices=[(0,1), (1/2,1)])
            sage: C = Polyhedron(vertices=[(1,1)])
            sage: A.is_minkowski_summand(B)
            True
            sage: A.is_minkowski_summand(C)
            True
            sage: B.is_minkowski_summand(C)
            True
            sage: B.is_minkowski_summand(A)
            False
            sage: C.is_minkowski_summand(A)
            False
            sage: C.is_minkowski_summand(B)
            False
        """
        return self.minkowski_difference(Y).minkowski_sum(Y) == self

    def translation(self, displacement):
        """
        Return the translated polyhedron.

        INPUT:

        - ``displacement`` -- a displacement vector or a list/tuple of
          coordinates that determines a displacement vector

        OUTPUT:

        The translated polyhedron.

        EXAMPLES::

            sage: P = Polyhedron([[0,0],[1,0],[0,1]], base_ring=ZZ)
            sage: P.translation([2,1])
            A 2-dimensional polyhedron in ZZ^2 defined as the convex hull of 3 vertices
            sage: P.translation( vector(QQ,[2,1]) )
            A 2-dimensional polyhedron in QQ^2 defined as the convex hull of 3 vertices

        TESTS::

            sage: P = Polyhedron([[0,0],[1,0],[0,1]], base_ring=ZZ, backend='field')
            sage: P.translation([2,1]).backend()
            'field'

        Check that precomputed data is set up correctly::

            sage: P = polytopes.permutahedron(4)*Polyhedron(lines=[[1]])
            sage: Q = P.change_ring(P.base_ring(), backend='field')
            sage: P + vector([1,2,3,4,5]) == Q + vector([1,2,3,4,5])
            True
            sage: P + vector([1,2,3,4,5/2]) == Q + vector([1,2,3,4,5/2])
            True
        """
        Vrep, Hrep, parent = self._translation_double_description(displacement)

        pref_rep = 'Vrep' if self.n_vertices() + self.n_rays() <= self.n_inequalities() else 'Hrep'

        return parent.element_class(parent, Vrep, Hrep,
                                    Vrep_minimal=True, Hrep_minimal=True, pref_rep=pref_rep)

    def _translation_double_description(self, displacement):
        r"""
        Return the input parameters for the translation.

        INPUT:

        - ``displacement`` -- a displacement vector or a list/tuple of
          coordinates that determines a displacement vector

        OUTPUT: Tuple of consisting of new Vrepresentation, Hrepresentation and parent.

        .. SEEALSO::

            :meth:`translation`

        EXAMPLES::

            sage: P = Polyhedron([[0,0],[1,0],[0,1]], base_ring=ZZ)
            sage: Vrep, Hrep, parent = P._translation_double_description([2,1])
            sage: [tuple(x) for x in Vrep], [tuple(x) for x in Hrep], parent
            ([((2, 1), (2, 2), (3, 1)), (), ()],
             [((-2, 1, 0), (-1, 0, 1), (4, -1, -1)), ()],
             Polyhedra in ZZ^2)
        """
        displacement = vector(displacement)
        new_vertices = (x.vector()+displacement for x in self.vertex_generator())
        new_rays = self.rays()
        new_lines = self.lines()
        parent = self.parent().base_extend(displacement)

        # Replace a hyperplane of the form A*x + b >= 0 by
        # A(x-displacement) + b >= 0 <=> Ax + b - A*displacement >= 0.
        # Likewise for equations.
        def get_new(x):
            y = x.vector().change_ring(parent.base_ring())
            y[0] -= x.A()*displacement
            return y

        new_ieqs = (get_new(x) for x in self.inequality_generator())
        new_eqns = (get_new(x) for x in self.equation_generator())
        return [new_vertices, new_rays, new_lines], [new_ieqs, new_eqns], parent

    def product(self, other):
        """
        Return the Cartesian product.

        INPUT:

        - ``other`` -- a :class:`Polyhedron_base`

        OUTPUT:

        The Cartesian product of ``self`` and ``other`` with a
        suitable base ring to encompass the two.

        EXAMPLES::

            sage: P1 = Polyhedron([[0],[1]], base_ring=ZZ)
            sage: P2 = Polyhedron([[0],[1]], base_ring=QQ)
            sage: P1.product(P2)
            A 2-dimensional polyhedron in QQ^2 defined as the convex hull of 4 vertices

        The Cartesian product is the product in the semiring of polyhedra::

            sage: P1 * P1
            A 2-dimensional polyhedron in ZZ^2 defined as the convex hull of 4 vertices
            sage: P1 * P2
            A 2-dimensional polyhedron in QQ^2 defined as the convex hull of 4 vertices
            sage: P2 * P2
            A 2-dimensional polyhedron in QQ^2 defined as the convex hull of 4 vertices
            sage: 2 * P1
            A 1-dimensional polyhedron in ZZ^1 defined as the convex hull of 2 vertices
            sage: P1 * 2.0
            A 1-dimensional polyhedron in RDF^1 defined as the convex hull of 2 vertices

        An alias is :meth:`cartesian_product`::

            sage: P1.cartesian_product(P2) == P1.product(P2)
            True

        TESTS:

        Check that :trac:`15253` is fixed::

            sage: polytopes.hypercube(1) * polytopes.hypercube(2)
            A 3-dimensional polyhedron in ZZ^3 defined as the convex hull of 8 vertices
        """
        try:
            new_ring = self.parent()._coerce_base_ring(other)
        except TypeError:
            raise TypeError("no common canonical parent for objects with parents: " + str(self.parent())
                             + " and " + str(other.parent()))

        from itertools import chain

        new_vertices = (tuple(x) + tuple(y)
                        for x in self.vertex_generator() for y in other.vertex_generator())

        self_zero  = tuple(0 for _ in range( self.ambient_dim()))
        other_zero = tuple(0 for _ in range(other.ambient_dim()))

        rays = chain((tuple(r) + other_zero for r in  self.ray_generator()),
                     (self_zero + tuple(r)  for r in other.ray_generator()))

        lines = chain((tuple(l) + other_zero for l in  self.line_generator()),
                      (self_zero + tuple(l)  for l in other.line_generator()))

        if self.n_vertices() == 0 or other.n_vertices() == 0:
            # In this case we obtain the empty polyhedron.
            # There is not vertex to attach the rays or lines to.
            # By our convention, in this case the polyhedron shall also not have rays or lines.
            rays = ()
            lines = ()

        ieqs = chain((tuple(i) + other_zero               for i in  self.inequality_generator()),
                     ((i.b(),) + self_zero + tuple(i.A()) for i in other.inequality_generator()))

        eqns = chain((tuple(e) + other_zero               for e in  self.equation_generator()),
                     ((e.b(),) + self_zero + tuple(e.A()) for e in other.equation_generator()))

        pref_rep = 'Vrep' if self.n_vertices() + self.n_rays() + other.n_vertices() + other.n_rays() \
                             <= self.n_inequalities() + other.n_inequalities() else 'Hrep'

        parent = self.parent().change_ring(new_ring, ambient_dim=self.ambient_dim() + other.ambient_dim())
        return parent.element_class(parent, [new_vertices, rays, lines],
                                    [ieqs, eqns],
                                    Vrep_minimal=True, Hrep_minimal=True, pref_rep=pref_rep)

    _mul_ = product

    cartesian_product = product

    def _test_product(self, tester=None, **options):
        """
        Run tests on the method :meth:`.product`.

        TESTS::

            sage: polytopes.cross_polytope(3)._test_product()
        """
        from sage.geometry.polyhedron.library import polytopes
        if tester is None:
            tester = self._tester(**options)

        if self.n_vertices() + self.n_rays() < 40 and self.n_facets() < 40:
            # Check that the product preserves the backend, where possible.
            P = polytopes.simplex(backend="cdd")
            tester.assertEqual((self*P).backend(), self.backend())
            Q = polytopes.simplex(backend="ppl")
            tester.assertEqual((self*Q).backend(), self.backend())

            # And that it changes the backend correctly where necessary.
            try:
                from sage.rings.qqbar import AA
            except ImportError:
                pass
            else:
                if self.base_ring() is not AA and AA.has_coerce_map_from(self.base_ring()):
                    R = self*polytopes.regular_polygon(5, exact=True)
                    assert R
            try:
                from sage.rings.real_double import RDF
            except ImportError:
                pass
            else:
                if RDF.has_coerce_map_from(self.base_ring()):
                    R = self*polytopes.regular_polygon(5, exact=False)
                    assert R

        if self.base_ring() in (ZZ, QQ):
            # Check that the double description is set up correctly.
            self_field = self.base_extend(self.base_ring(), backend='field')
            P = polytopes.permutahedron(4, backend='field').base_extend(QQ)
            Q = Polyhedron(rays=[[1,0,0,0],[0,1,1,0]], lines=[[0,1,0,1]], backend='field')
            (self_field * P)._test_basic_properties(tester)
            (self_field * Q)._test_basic_properties(tester)

    def join(self, other):
        """
        Return the join of ``self`` and ``other``.

        The join of two polyhedra is obtained by first placing the two objects in
        two non-intersecting affine subspaces `V`, and `W` whose affine hull is
        the whole ambient space, and finally by taking the convex hull of their
        union. The dimension of the join is the sum of the dimensions of the
        two polyhedron plus 1.

        INPUT:

        - ``other`` -- a polyhedron

        EXAMPLES::

            sage: P1 = Polyhedron([[0],[1]], base_ring=ZZ)
            sage: P2 = Polyhedron([[0],[1]], base_ring=QQ)
            sage: P1.join(P2)
            A 3-dimensional polyhedron in QQ^3 defined as the convex hull of 4 vertices
            sage: P1.join(P1)
            A 3-dimensional polyhedron in ZZ^3 defined as the convex hull of 4 vertices
            sage: P2.join(P2)
            A 3-dimensional polyhedron in QQ^3 defined as the convex hull of 4 vertices

        An unbounded example::

            sage: R1 = Polyhedron(rays=[[1]])
            sage: R1.join(R1)
            A 3-dimensional polyhedron in ZZ^3 defined as the convex hull of 2 vertices and 2 rays

        TESTS::

            sage: C = polytopes.hypercube(5)
            sage: S = Polyhedron([[1]])
            sage: C.join(S).is_combinatorially_isomorphic(C.pyramid())  # optional - sage.graphs
            True

            sage: P = polytopes.simplex(backend='cdd')
            sage: Q = polytopes.simplex(backend='ppl')
            sage: P.join(Q).backend()
            'cdd'
            sage: Q.join(P).backend()
            'ppl'
        """
        try:
            new_ring = self.parent()._coerce_base_ring(other)
        except TypeError:
            raise TypeError("no common canonical parent for objects with parents: " + str(self.parent())
                     + " and " + str(other.parent()))

        dim_self = self.ambient_dim()
        dim_other = other.ambient_dim()

        new_vertices = [list(x)+[0]*dim_other+[0] for x in self.vertex_generator()] + \
                       [[0]*dim_self+list(x)+[1] for x in other.vertex_generator()]
        new_rays = []
        new_rays.extend( [ r+[0]*dim_other+[0]
                           for r in self.ray_generator() ] )
        new_rays.extend( [ [0]*dim_self+r+[1]
                           for r in other.ray_generator() ] )
        new_lines = []
        new_lines.extend( [ l+[0]*dim_other+[0]
                            for l in self.line_generator() ] )
        new_lines.extend( [ [0]*dim_self+l+[1]
                            for l in other.line_generator() ] )

        parent = self.parent().change_ring(new_ring, ambient_dim=self.ambient_dim() + other.ambient_dim() + 1)
        return parent.element_class(parent, [new_vertices, new_rays, new_lines], None)

    def subdirect_sum(self, other):
        """
        Return the subdirect sum of ``self`` and ``other``.

        The subdirect sum of two polyhedron is a projection of the join of the
        two polytopes. It is obtained by placing the two objects in orthogonal subspaces
        intersecting at the origin.

        INPUT:

        - ``other`` -- a :class:`Polyhedron_base`

        EXAMPLES::

            sage: P1 = Polyhedron([[1],[2]], base_ring=ZZ)
            sage: P2 = Polyhedron([[3],[4]], base_ring=QQ)
            sage: sds = P1.subdirect_sum(P2);sds
            A 2-dimensional polyhedron in QQ^2 defined as the convex hull of 4
            vertices
            sage: sds.vertices()
            (A vertex at (0, 3),
             A vertex at (0, 4),
             A vertex at (1, 0),
             A vertex at (2, 0))

        .. SEEALSO::

            :meth:`join`
            :meth:`direct_sum`

        TESTS::

            sage: P = polytopes.simplex(backend='cdd')
            sage: Q = polytopes.simplex(backend='ppl')
            sage: P.subdirect_sum(Q).backend()
            'cdd'
            sage: Q.subdirect_sum(P).backend()
            'ppl'
        """
        try:
            new_ring = self.parent()._coerce_base_ring(other)
        except TypeError:
            raise TypeError("no common canonical parent for objects with parents: " + str(self.parent())
                     + " and " + str(other.parent()))

        dim_self = self.ambient_dim()
        dim_other = other.ambient_dim()

        new_vertices = [list(x)+[0]*dim_other for x in self.vertex_generator()] + \
                       [[0]*dim_self+list(x) for x in other.vertex_generator()]
        new_rays = []
        new_rays.extend( [ r+[0]*dim_other
                           for r in self.ray_generator() ] )
        new_rays.extend( [ [0]*dim_self+r
                           for r in other.ray_generator() ] )
        new_lines = []
        new_lines.extend( [ l+[0]*dim_other
                            for l in self.line_generator() ] )
        new_lines.extend( [ [0]*dim_self+l
                            for l in other.line_generator() ] )

        parent = self.parent().change_ring(new_ring, ambient_dim=self.ambient_dim() + other.ambient_dim())
        return parent.element_class(parent, [new_vertices, new_rays, new_lines], None)

    def direct_sum(self, other):
        """
        Return the direct sum of ``self`` and ``other``.

        The direct sum of two polyhedron is the subdirect sum of the two, when
        they have the origin in their interior. To avoid checking if the origin
        is contained in both, we place the affine subspace containing ``other``
        at the center of ``self``.

        INPUT:

        - ``other`` -- a :class:`Polyhedron_base`

        EXAMPLES::

            sage: P1 = Polyhedron([[1],[2]], base_ring=ZZ)
            sage: P2 = Polyhedron([[3],[4]], base_ring=QQ)
            sage: ds = P1.direct_sum(P2);ds
            A 2-dimensional polyhedron in QQ^2 defined as the convex hull of 4 vertices
            sage: ds.vertices()
            (A vertex at (1, 0),
             A vertex at (2, 0),
             A vertex at (3/2, -1/2),
             A vertex at (3/2, 1/2))

        .. SEEALSO::

            :meth:`join`
            :meth:`subdirect_sum`

        TESTS:

        Check that the backend is preserved::

            sage: P = polytopes.simplex(backend='cdd')
            sage: Q = polytopes.simplex(backend='ppl')
            sage: P.direct_sum(Q).backend()
            'cdd'
            sage: Q.direct_sum(P).backend()
            'ppl'

        Check that :trac:`28506` is fixed::

            sage: s2 = polytopes.simplex(2)
            sage: s3 = polytopes.simplex(3)
            sage: s2.direct_sum(s3)
            A 5-dimensional polyhedron in QQ^7 defined as the convex hull of 7 vertices
        """
        try:
            # Some vertices might need fractions.
            new_ring = self.parent()._coerce_base_ring(other).fraction_field()
        except TypeError:
            raise TypeError("no common canonical parent for objects with parents: " + str(self.parent())
                     + " and " + str(other.parent()))

        dim_self = self.ambient_dim()
        dim_other = other.ambient_dim()

        new_vertices = [list(x) + [0]*dim_other for x in self.vertex_generator()] + \
                       [list(self.center()) + list(x.vector() - other.center()) for x in other.vertex_generator()]
        new_rays = []
        new_rays.extend( [ r + [0]*dim_other
                           for r in self.ray_generator() ] )
        new_rays.extend( [ [0]*dim_self + r
                           for r in other.ray_generator() ] )
        new_lines = []
        new_lines.extend( [ l + [0]*dim_other
                            for l in self.line_generator() ] )
        new_lines.extend( [ [0]*dim_self + l
                            for l in other.line_generator() ] )

        parent = self.parent().change_ring(new_ring, ambient_dim=self.ambient_dim() + other.ambient_dim())
        return parent.element_class(parent, [new_vertices, new_rays, new_lines], None)

    def dilation(self, scalar):
        """
        Return the dilated (uniformly stretched) polyhedron.

        INPUT:

        - ``scalar`` -- A scalar, not necessarily in :meth:`base_ring`

        OUTPUT:

        The polyhedron dilated by that scalar, possibly coerced to a
        bigger base ring.

        EXAMPLES::

            sage: p = Polyhedron(vertices = [[t,t^2,t^3] for t in srange(2,6)])
            sage: next(p.vertex_generator())
            A vertex at (2, 4, 8)
            sage: p2 = p.dilation(2)
            sage: next(p2.vertex_generator())
            A vertex at (4, 8, 16)
            sage: p.dilation(2) == p * 2
            True

        TESTS:

        Dilation of empty polyhedra works, see :trac:`14987`::

            sage: p = Polyhedron(ambient_dim=2); p
            The empty polyhedron in ZZ^2
            sage: p.dilation(3)
            The empty polyhedron in ZZ^2

            sage: p = Polyhedron(vertices=[(1,1)], rays=[(1,0)], lines=[(0,1)])
            sage: (-p).rays()
            (A ray in the direction (-1, 0),)
            sage: (-p).lines()
            (A line in the direction (0, 1),)

            sage: (0*p).rays()
            ()
            sage: (0*p).lines()
            ()
        """
        parent = self.parent().base_extend(scalar)

        if scalar == 0:
            new_vertices = tuple(self.ambient_space().zero() for v in self.vertex_generator())
            new_rays = []
            new_lines = []
            return parent.element_class(parent, [new_vertices, new_rays, new_lines], None)

        one = parent.base_ring().one()
        sign = one if scalar > 0 else -one

        make_new_Hrep = lambda h: tuple(scalar*sign*x if i == 0 else sign*x
                                        for i, x in enumerate(h._vector))

        new_vertices = (tuple(scalar*x for x in v._vector) for v in self.vertex_generator())
        new_rays = (tuple(sign*x for x in r._vector) for r in self.ray_generator())
        new_lines = self.line_generator()
        new_inequalities = map(make_new_Hrep, self.inequality_generator())
        new_equations = map(make_new_Hrep, self.equation_generator())

        pref_rep = 'Vrep' if self.n_vertices() + self.n_rays() <= self.n_inequalities() else 'Hrep'

        return parent.element_class(parent, [new_vertices, new_rays, new_lines],
                                    [new_inequalities, new_equations],
                                    Vrep_minimal=True, Hrep_minimal=True, pref_rep=pref_rep)

    def _test_dilation(self, tester=None, **options):
        """
        Run tests on the method :meth:`.dilation`.

        TESTS::

            sage: polytopes.cross_polytope(3)._test_dilation()
        """
        if tester is None:
            tester = self._tester(**options)

        # Testing that the backend is preserved.
        tester.assertEqual(self.dilation(2*self.base_ring().gen()).backend(), self.backend())
        tester.assertEqual(self.dilation(ZZ(3)).backend(), self.backend())

        if self.n_vertices() + self.n_rays() > 40:
            # Avoid long time computations.
            return

        # Testing that the double description is set up correctly.
        if self.base_ring().is_exact():
            if self.base_ring() in (QQ, ZZ):
                p = self.base_extend(self.base_ring(), backend='field')
                (ZZ(2)*p)._test_basic_properties(tester)
                (ZZ(2)/2*p)._test_basic_properties(tester)
                (ZZ(-3)*p)._test_basic_properties(tester)
                (ZZ(-1)/2*p)._test_basic_properties(tester)
        else:
            tester.assertIsInstance(ZZ(1)/3*self, Polyhedron_base)

        try:
            from sage.rings.qqbar import AA
        except ImportError:
            return

        if self.n_vertices() > 20 or self.base_ring() is AA:
            # Avoid long time computations.
            return

        # Some sanity check on the volume (only run for relatively small instances).
        if self.dim() > -1 and self.is_compact() and self.base_ring().is_exact():
            tester.assertEqual(self.dilation(3).volume(measure='induced'), self.volume(measure='induced')*3**self.dim())

        from sage.rings.number_field.number_field import QuadraticField
        K1 = QuadraticField(2, embedding=AA(2).sqrt())
        sqrt2 = K1.gen()
        K2 = QuadraticField(3, embedding=AA(3).sqrt())
        sqrt3 = K2.gen()

        if self.base_ring() in (QQ,ZZ,AA,RDF):
            tester.assertIsInstance(sqrt2*self, Polyhedron_base)
            tester.assertIsInstance(sqrt3*self, Polyhedron_base)
        elif hasattr(self.base_ring(), "composite_fields"):
            for scalar, K in ((sqrt2, K1), (sqrt3, K2)):
                new_ring = None
                try:
                    new_ring = self.base_ring().composite_fields()[0]
                except:
                    # This isn't about testing composite fields.
                    pass
                if new_ring:
                    p = self.change_ring(new_ring)
                    tester.assertIsInstance(scalar*p, Polyhedron_base)

    def linear_transformation(self, linear_transf, new_base_ring=None):
        """
        Return the linear transformation of ``self``.

        INPUT:

        - ``linear_transf`` -- a matrix, not necessarily in :meth:`base_ring`
        - ``new_base_ring`` -- ring (optional); specify the new base ring;
          may avoid coercion failure

        OUTPUT:

        The polyhedron transformed by that matrix, possibly coerced to a
        bigger base ring.

        EXAMPLES::

            sage: b3 = polytopes.Birkhoff_polytope(3)
            sage: proj_mat=matrix([[0,1,0,0,0,0,0,0,0],[0,0,0,1,0,0,0,0,0],[0,0,0,0,0,1,0,0,0],[0,0,0,0,0,0,0,1,0]])
            sage: b3_proj = proj_mat * b3; b3_proj
            A 3-dimensional polyhedron in ZZ^4 defined as the convex hull of 5 vertices

            sage: square = polytopes.regular_polygon(4)                         # optional - sage.rings.number_field
            sage: square.vertices_list()                                        # optional - sage.rings.number_field
            [[0, -1], [1, 0], [-1, 0], [0, 1]]
            sage: transf = matrix([[1,1],[0,1]])                                # optional - sage.rings.number_field
            sage: sheared = transf * square                                     # optional - sage.rings.number_field
            sage: sheared.vertices_list()                                       # optional - sage.rings.number_field
            [[-1, -1], [1, 0], [-1, 0], [1, 1]]
            sage: sheared == square.linear_transformation(transf)               # optional - sage.rings.number_field
            True

        Specifying the new base ring may avoid coercion failure::

            sage: K.<sqrt2> = QuadraticField(2)                                 # optional - sage.rings.number_field
            sage: L.<sqrt3> = QuadraticField(3)                                 # optional - sage.rings.number_field
            sage: P = polytopes.cube()*sqrt2                                    # optional - sage.rings.number_field
            sage: M = matrix([[sqrt3, 0, 0], [0, sqrt3, 0], [0, 0, 1]])         # optional - sage.rings.number_field
            sage: P.linear_transformation(M, new_base_ring=K.composite_fields(L)[0])   # optional - sage.rings.number_field
            A 3-dimensional polyhedron in (Number Field in sqrt2sqrt3 with defining polynomial x^4 - 10*x^2 + 1 with sqrt2sqrt3 = 0.3178372451957823?)^3 defined as the convex hull of 8 vertices

        Linear transformation without specified new base ring fails in this case::

            sage: M*P                                                           # optional - sage.rings.number_field
            Traceback (most recent call last):
            ...
            TypeError: unsupported operand parent(s) for *: 'Full MatrixSpace of 3 by 3 dense matrices over Number Field in sqrt3 with defining polynomial x^2 - 3 with sqrt3 = 1.732050807568878?' and 'Full MatrixSpace of 3 by 8 dense matrices over Number Field in sqrt2 with defining polynomial x^2 - 2 with sqrt2 = 1.414213562373095?'

        TESTS:

        Linear transformation respects backend::

            sage: P = polytopes.simplex(backend='field')
            sage: t = matrix([[1,1,1,1],[0,1,1,1],[0,0,1,1],[0,0,0,1]])
            sage: P.linear_transformation(t).backend()
            'field'

        Check that coercion works::

            sage: (1.0 * proj_mat) * b3
            A 3-dimensional polyhedron in RDF^4 defined as the convex hull of 5 vertices
            sage: (1/1 * proj_mat) * b3
            A 3-dimensional polyhedron in QQ^4 defined as the convex hull of 5 vertices
            sage: (AA(2).sqrt() * proj_mat) * b3                                # optional - sage.rings.number_field
            A 3-dimensional polyhedron in AA^4 defined as the convex hull of 5 vertices

        Check that zero-matrices act correctly::

            sage: Matrix([]) * b3
            A 0-dimensional polyhedron in ZZ^0 defined as the convex hull of 1 vertex
            sage: Matrix([[0 for _ in range(9)]]) * b3
            A 0-dimensional polyhedron in ZZ^1 defined as the convex hull of 1 vertex
            sage: Matrix([[0 for _ in range(9)] for _ in range(4)]) * b3
            A 0-dimensional polyhedron in ZZ^4 defined as the convex hull of 1 vertex
            sage: Matrix([[0 for _ in range(8)]]) * b3
            Traceback (most recent call last):
            ...
            TypeError: unsupported operand parent(s) for *: 'Full MatrixSpace of 1 by 8 dense matrices over Integer Ring' and 'Full MatrixSpace of 9 by 6 dense matrices over Integer Ring'
            sage: Matrix(ZZ, []) * b3
            A 0-dimensional polyhedron in ZZ^0 defined as the convex hull of 1 vertex
            sage: Matrix(ZZ, [[],[]]) * b3
            Traceback (most recent call last):
            ...
            TypeError: unsupported operand parent(s) for *: 'Full MatrixSpace of 2 by 0 dense matrices over Integer Ring' and 'Full MatrixSpace of 9 by 6 dense matrices over Integer Ring'

        Check that the precomputed double description is correct::

            sage: P = polytopes.permutahedron(4)
            sage: Q = P.change_ring(QQ, backend='field')
            sage: P.affine_hull_projection() == Q.affine_hull_projection()
            True

            sage: M = matrix([[1, 2, 3, 4], [2, 3, 4, 5], [0, 0, 5, 1], [0, 2, 0, 3]])
            sage: M*P == M*Q
            True

            sage: M = matrix([[1, 2, 3, 4], [2, 3, 4, 5], [0, 0, 5, 1], [0, 2, 0, 3], [0, 1, 0, -3]])
            sage: M*P == M*Q
            True
        """
        is_injective = False
        if linear_transf.nrows() != 0:
            if new_base_ring:
                R = new_base_ring
            else:
                R = self.base_ring()

            # Multiplying a matrix with a vector is slow.
            # So we multiply the entire vertex matrix etc.
            # Still we create generators, as possibly the Vrepresentation will be discarded later on.
            if self.n_vertices():
                new_vertices = ( v for v in ((linear_transf*self.vertices_matrix(R)).transpose()) )
            else:
                new_vertices = ()
            if self.n_rays():
                new_rays = ( r for r in matrix(R, self.rays())*linear_transf.transpose() )
            else:
                new_rays = ()
            if self.n_lines():
                new_lines = ( l for l in matrix(R, self.lines())*linear_transf.transpose() )
            else:
                new_lines = ()

            if self.is_compact() and self.n_vertices() and self.n_inequalities():
                homogeneous_basis = matrix(R, ( [1] + list(v) for v in self.an_affine_basis() )).transpose()

                # To convert first to a list and then to a matrix seems to be necessary to obtain a meaningful error,
                # in case the number of columns doesn't match the dimension.
                new_homogeneous_basis = matrix(list( [1] + list(linear_transf*vector(R, v)) for v in self.an_affine_basis()) ).transpose()

                if self.dim() + 1 == new_homogeneous_basis.rank():
                    # The transformation is injective on the polytope.
                    is_injective = True

                    # Let V be the homogeneous vertex matrix (each vertex a column)
                    # and M the linear transformation.
                    # Then M*V is the new homogeneous vertex matrix.

                    # Let H be the inequalities matrix (each inequality a row).
                    # If we find N such that N*M*V = V than the new inequalities are
                    # given by H*N.

                    # Note that such N must exist, as our map is injective on the polytope.
                    # It is uniquely defined by considering a basis of the homogeneous vertices.
                    N = new_homogeneous_basis.solve_left(homogeneous_basis)
                    new_inequalities = ( h for h in matrix(R, self.inequalities())*N )

                    # The equations are the left kernel matrix of the homogeneous vertices
                    # or equivalently a basis thereof.
                    new_equations = (new_homogeneous_basis.transpose()).right_kernel_matrix()

        else:
            new_vertices = [[] for v in self.vertex_generator() ]
            new_rays = []
            new_lines = []

        new_dim = linear_transf.nrows()
        par = self.parent()

        if new_base_ring:
            new_parent = par.change_ring(new_base_ring, ambient_dim=new_dim)
        else:
            new_parent = par.base_extend(linear_transf.base_ring(), ambient_dim=new_dim)

        if is_injective:
            # Set up with both Vrepresentation and Hrepresentation.
            pref_rep = 'Vrep' if self.n_vertices() <= self.n_inequalities() else 'Hrep'

            return new_parent.element_class(new_parent, [new_vertices, new_rays, new_lines],
                                            [new_inequalities, new_equations],
                                            Vrep_minimal=True, Hrep_minimal=True, pref_rep=pref_rep)

        return new_parent.element_class(new_parent, [tuple(new_vertices), tuple(new_rays), tuple(new_lines)], None)

    def _test_linear_transformation(self, tester=None, **options):
        """
        Run some tests on linear transformation.

        TESTS::

            sage: Polyhedron(rays=[(0,1)])._test_linear_transformation()
        """
        if tester is None:
            tester = self._tester(**options)

        if self.n_vertices() > 200 or self.n_facets() > 200:
            # Avoid very long doctests.
            return

        # Check that :trac:`30146` is fixed.
        from sage.matrix.special import identity_matrix
        tester.assertEqual(self, self.linear_transformation(identity_matrix(self.ambient_dim())))

    def _acted_upon_(self, actor, self_on_left):
        """
        Implement the action by scalars, vectors, matrices or other polyhedra.

        INPUT:

        - ``actor`` -- one of the following:
          - a scalar, not necessarily in :meth:`base_ring`,
          - a :class:`Polyhedron`,
          - a :class:`sage.modules.free_module_element.vector`,
          - a :class:`sage.matrix.constructor.matrix`,
        - ``self_on_right`` -- must be ``False`` for actor a matrix;
          ignored otherwise

        OUTPUT:

        - Dilation for a scalar
        - Product for a polyhedron
        - Translation for a vector
        - Linear transformation for a matrix

        EXAMPLES:

        ``actor`` is a scalar::

             sage: p = Polyhedron(vertices = [[t,t^2,t^3] for t in srange(2,6)])
             sage: p._acted_upon_(2, True) == p.dilation(2)
             True
             sage: p*2 == p.dilation(2)
             True

        ``actor`` is a polyhedron::

             sage: p*p == p.product(p)
             True

        ``actor`` is a vector::

             sage: p + vector(ZZ,[1,2,3]) == p.translation([1,2,3])
             True

        ``actor`` is a matrix::

             sage: matrix(ZZ,[[1,2,3]]) * p
             A 1-dimensional polyhedron in ZZ^1 defined as the convex hull of 2 vertices

        A matrix must act from the left::

             sage: p * matrix(ZZ, [[1,2,3]]*3)
             Traceback (most recent call last):
             ...
             ValueError: matrices should act on the left
        """
        if is_Polyhedron(actor):
            return self.product(actor)
        elif is_Vector(actor):
            return self.translation(actor)
        elif is_Matrix(actor):
            if self_on_left:
                raise ValueError("matrices should act on the left")
            else:
                return self.linear_transformation(actor)
        else:
            return self.dilation(actor)

    def __neg__(self):
        """
        Negation of a polytope is defined as inverting the coordinates.

        EXAMPLES::

            sage: t = polytopes.simplex(3,project=False);  t.vertices()
            (A vertex at (0, 0, 0, 1), A vertex at (0, 0, 1, 0),
             A vertex at (0, 1, 0, 0), A vertex at (1, 0, 0, 0))
            sage: neg_ = -t
            sage: neg_.vertices()
            (A vertex at (-1, 0, 0, 0), A vertex at (0, -1, 0, 0),
             A vertex at (0, 0, -1, 0), A vertex at (0, 0, 0, -1))

        TESTS::

            sage: p = Polyhedron(ieqs=[[1,1,0]])
            sage: p.rays()
            (A ray in the direction (1, 0),)
            sage: pneg = p.__neg__()
            sage: pneg.rays()
            (A ray in the direction (-1, 0),)
        """
        return self.dilation(-1)

    def __truediv__(self, scalar):
        """
        Divide by a scalar factor.

        See :meth:`dilation` for details.

        EXAMPLES::

            sage: p = Polyhedron(vertices = [[t,t^2,t^3] for t in srange(2,4)])
            sage: (p/5).Vrepresentation()
            (A vertex at (2/5, 4/5, 8/5), A vertex at (3/5, 9/5, 27/5))
            sage: (p/int(5)).Vrepresentation()
            (A vertex at (0.4, 0.8, 1.6), A vertex at (0.6, 1.8, 5.4))
        """
        return self.dilation(1/scalar)

    @coerce_binop
    def convex_hull(self, other):
        """
        Return the convex hull of the set-theoretic union of the two
        polyhedra.

        INPUT:

        - ``other`` -- a :class:`Polyhedron`

        OUTPUT:

        The convex hull.

        EXAMPLES::

            sage: a_simplex = polytopes.simplex(3, project=True)
            sage: verts = a_simplex.vertices()
            sage: verts = [[x[0]*3/5+x[1]*4/5, -x[0]*4/5+x[1]*3/5, x[2]] for x in verts]
            sage: another_simplex = Polyhedron(vertices = verts)
            sage: simplex_union = a_simplex.convex_hull(another_simplex)
            sage: simplex_union.n_vertices()
            7
        """
        hull_vertices = self.vertices() + other.vertices()
        hull_rays = self.rays() + other.rays()
        hull_lines = self.lines() + other.lines()
        return self.parent().element_class(self.parent(), [hull_vertices, hull_rays, hull_lines], None)

    @coerce_binop
    def intersection(self, other):
        r"""
        Return the intersection of one polyhedron with another.

        INPUT:

        - ``other`` -- a :class:`Polyhedron`

        OUTPUT:

        The intersection.

        Note that the intersection of two `\ZZ`-polyhedra might not be
        a `\ZZ`-polyhedron. In this case, a `\QQ`-polyhedron is
        returned.

        EXAMPLES::

            sage: cube = polytopes.hypercube(3)
            sage: oct = polytopes.cross_polytope(3)
            sage: cube.intersection(oct*2)
            A 3-dimensional polyhedron in ZZ^3 defined as the convex hull of 12 vertices

        As a shorthand, one may use::

            sage: cube & oct*2
            A 3-dimensional polyhedron in ZZ^3 defined as the convex hull of 12 vertices

        The intersection of two `\ZZ`-polyhedra is not necessarily a `\ZZ`-polyhedron::

            sage: P = Polyhedron([(0,0),(1,1)], base_ring=ZZ)
            sage: P.intersection(P)
            A 1-dimensional polyhedron in ZZ^2 defined as the convex hull of 2 vertices
            sage: Q = Polyhedron([(0,1),(1,0)], base_ring=ZZ)
            sage: P.intersection(Q)
            A 0-dimensional polyhedron in QQ^2 defined as the convex hull of 1 vertex
            sage: _.Vrepresentation()
            (A vertex at (1/2, 1/2),)

        TESTS:

        Check that :trac:`19012` is fixed::

            sage: K.<a> = QuadraticField(5)
            sage: P = Polyhedron([[0,0],[0,a],[1,1]])
            sage: Q = Polyhedron(ieqs=[[-1,a,1]])
            sage: P.intersection(Q)
            A 2-dimensional polyhedron in (Number Field in a with defining polynomial x^2 - 5 with a = 2.236067977499790?)^2 defined as the convex hull of 4 vertices
        """
        new_ieqs = self.inequalities() + other.inequalities()
        new_eqns = self.equations() + other.equations()
        parent = self.parent()
        try:
            intersection = parent.element_class(parent, None, [new_ieqs, new_eqns])

            # Force calculation of the vertices.
            _ = intersection.n_vertices()
            return intersection
        except TypeError as msg:
            if self.base_ring() is ZZ:
                parent = parent.base_extend(QQ)
                return parent.element_class(parent, None, [new_ieqs, new_eqns])
            else:
                raise TypeError(msg)

    __and__ = intersection

    def truncation(self, cut_frac=None):
        r"""
        Return a new polyhedron formed from two points on each edge
        between two vertices.

        INPUT:

        - ``cut_frac`` -- integer, how deeply to cut into the edge.
          Default is `\frac{1}{3}`.

        OUTPUT:

        A Polyhedron object, truncated as described above.

        EXAMPLES::

            sage: cube = polytopes.hypercube(3)
            sage: trunc_cube = cube.truncation()
            sage: trunc_cube.n_vertices()
            24
            sage: trunc_cube.n_inequalities()
            14

        TESTS::

            sage: polytopes.simplex(backend='field').truncation().backend()
            'field'
        """
        if cut_frac is None:
            cut_frac = ZZ.one() / 3

        new_vertices = []
        for e in self.bounded_edges():
            new_vertices.append((1 - cut_frac) * e[0]() + cut_frac * e[1]())
            new_vertices.append(cut_frac * e[0]() + (1 - cut_frac) * e[1]())

        new_vertices = [list(v) for v in new_vertices]
        new_rays = self.rays()
        new_lines = self.lines()

        parent = self.parent().base_extend(cut_frac)
        return parent.element_class(parent, [new_vertices, new_rays, new_lines], None)

    def face_truncation(self, face, linear_coefficients=None, cut_frac=None):
        r"""
        Return a new polyhedron formed by truncating a face by an hyperplane.

        By default, the normal vector of the hyperplane used to truncate the
        polyhedron is obtained by taking the barycenter vector of the cone
        corresponding to the truncated face in the normal fan of the
        polyhedron. It is possible to change the direction using the option
        ``linear_coefficients``.

        To determine how deep the truncation is done, the method uses the
        parameter ``cut_frac``. By default it is equal to `\frac{1}{3}`. Once
        the normal vector of the cutting hyperplane is chosen, the vertices of
        polyhedron are evaluated according to the corresponding linear
        function. The parameter `\frac{1}{3}` means that the cutting
        hyperplane is placed `\frac{1}{3}` of the way from the vertices of the
        truncated face to the next evaluated vertex.

        INPUT:

        - ``face`` -- a PolyhedronFace
        - ``linear_coefficients`` -- tuple of integer. Specifies the coefficient
          of the normal vector of the cutting hyperplane used to truncate the
          face.
          The default direction is determined using the normal fan of the
          polyhedron.
        - ``cut_frac`` -- number between 0 and 1. Determines where the
           hyperplane cuts the polyhedron. A value close to 0 cuts very close
           to the face, whereas a value close to 1 cuts very close to the next
           vertex (according to the normal vector of the cutting hyperplane).
           Default is `\frac{1}{3}`.

        OUTPUT:

        A Polyhedron object, truncated as described above.

        EXAMPLES::

            sage: Cube = polytopes.hypercube(3)
            sage: vertex_trunc1 = Cube.face_truncation(Cube.faces(0)[0])
            sage: vertex_trunc1.f_vector()
            (1, 10, 15, 7, 1)
            sage: tuple(f.ambient_V_indices() for f in vertex_trunc1.faces(2))
            ((4, 5, 6, 7, 9),
             (0, 3, 4, 8, 9),
             (0, 1, 6, 7, 8),
             (7, 8, 9),
             (2, 3, 4, 5),
             (1, 2, 5, 6),
             (0, 1, 2, 3))
            sage: vertex_trunc1.vertices()
            (A vertex at (1, -1, -1),
             A vertex at (1, 1, -1),
             A vertex at (1, 1, 1),
             A vertex at (1, -1, 1),
             A vertex at (-1, -1, 1),
             A vertex at (-1, 1, 1),
             A vertex at (-1, 1, -1),
             A vertex at (-1, -1/3, -1),
             A vertex at (-1/3, -1, -1),
             A vertex at (-1, -1, -1/3))
            sage: vertex_trunc2 = Cube.face_truncation(Cube.faces(0)[0],cut_frac=1/2)
            sage: vertex_trunc2.f_vector()
            (1, 10, 15, 7, 1)
            sage: tuple(f.ambient_V_indices() for f in vertex_trunc2.faces(2))
            ((4, 5, 6, 7, 9),
             (0, 3, 4, 8, 9),
             (0, 1, 6, 7, 8),
             (7, 8, 9),
             (2, 3, 4, 5),
             (1, 2, 5, 6),
             (0, 1, 2, 3))
            sage: vertex_trunc2.vertices()
            (A vertex at (1, -1, -1),
             A vertex at (1, 1, -1),
             A vertex at (1, 1, 1),
             A vertex at (1, -1, 1),
             A vertex at (-1, -1, 1),
             A vertex at (-1, 1, 1),
             A vertex at (-1, 1, -1),
             A vertex at (-1, 0, -1),
             A vertex at (0, -1, -1),
             A vertex at (-1, -1, 0))
            sage: vertex_trunc3 = Cube.face_truncation(Cube.faces(0)[0],cut_frac=0.3)
            sage: vertex_trunc3.vertices()
            (A vertex at (-1.0, -1.0, 1.0),
             A vertex at (-1.0, 1.0, -1.0),
             A vertex at (-1.0, 1.0, 1.0),
             A vertex at (1.0, 1.0, -1.0),
             A vertex at (1.0, 1.0, 1.0),
             A vertex at (1.0, -1.0, 1.0),
             A vertex at (1.0, -1.0, -1.0),
             A vertex at (-0.4, -1.0, -1.0),
             A vertex at (-1.0, -0.4, -1.0),
             A vertex at (-1.0, -1.0, -0.4))
            sage: edge_trunc = Cube.face_truncation(Cube.faces(1)[11])
            sage: edge_trunc.f_vector()
            (1, 10, 15, 7, 1)
            sage: tuple(f.ambient_V_indices() for f in edge_trunc.faces(2))
            ((0, 5, 6, 7),
             (1, 4, 5, 6, 8),
             (6, 7, 8, 9),
             (0, 2, 3, 7, 9),
             (1, 2, 8, 9),
             (0, 3, 4, 5),
             (1, 2, 3, 4))
             sage: face_trunc = Cube.face_truncation(Cube.faces(2)[2])
             sage: face_trunc.vertices()
             (A vertex at (1, -1, -1),
              A vertex at (1, 1, -1),
              A vertex at (1, 1, 1),
              A vertex at (1, -1, 1),
              A vertex at (-1/3, -1, 1),
              A vertex at (-1/3, 1, 1),
              A vertex at (-1/3, 1, -1),
              A vertex at (-1/3, -1, -1))
             sage: face_trunc.face_lattice().is_isomorphic(Cube.face_lattice())
             True

        TESTS:

        Testing that the backend is preserved::

            sage: Cube = polytopes.cube(backend='field')
            sage: face_trunc = Cube.face_truncation(Cube.faces(2)[0])
            sage: face_trunc.backend()
            'field'

        Testing that :trac:`28506` is fixed::

            sage: P = polytopes.twenty_four_cell()
            sage: P = P.dilation(6)
            sage: P = P.change_ring(ZZ)
            sage: P.face_truncation(P.faces(2)[0], cut_frac=1)
            A 4-dimensional polyhedron in QQ^4 defined as the convex hull of 27 vertices
        """
        if cut_frac is None:
            cut_frac = ZZ.one() / 3

        face_vertices = face.vertices()

        normal_vectors = []

        for facet in self.Hrepresentation():
            if all(facet.contains(x) and not facet.interior_contains(x)
                   for x in face_vertices):
                # The facet contains the face
                normal_vectors.append(facet.A())

        if linear_coefficients is not None:
            normal_vector = sum(linear_coefficients[i]*normal_vectors[i]
                                for i in range(len(normal_vectors)))
        else:
            normal_vector = sum(normal_vectors)

        B = - normal_vector * (face_vertices[0].vector())

        linear_evaluation = set(-normal_vector * (v.vector()) for v in self.vertices())

        if B == max(linear_evaluation):
            C = max(linear_evaluation.difference(set([B])))
        else:
            C = min(linear_evaluation.difference(set([B])))

        cut_height = (1 - cut_frac) * B + cut_frac * C
        ineq_vector = tuple([cut_height]) + tuple(normal_vector)

        new_ieqs = self.inequalities_list() + [ineq_vector]
        new_eqns = self.equations_list()

        # Some vertices might need fractions.
        parent = self.parent().base_extend(cut_frac/1)
        return parent.element_class(parent, None, [new_ieqs, new_eqns])

    def stack(self, face, position=None):
        r"""
        Return a new polyhedron formed by stacking onto a ``face``. Stacking a
        face adds a new vertex located slightly outside of the designated face.

        INPUT:

        - ``face`` -- a PolyhedronFace

        - ``position`` -- a positive number. Determines a relative distance
          from the barycenter of ``face``. A value close to 0 will place the
          new vertex close to the face and a large value further away. Default
          is `1`. If the given value is too large, an error is returned.

        OUTPUT:

        A Polyhedron object

        EXAMPLES::

            sage: cube = polytopes.cube()
            sage: square_face = cube.facets()[2]
            sage: stacked_square = cube.stack(square_face)
            sage: stacked_square.f_vector()
            (1, 9, 16, 9, 1)

            sage: edge_face = cube.faces(1)[3]
            sage: stacked_edge = cube.stack(edge_face)
            sage: stacked_edge.f_vector()
            (1, 9, 17, 10, 1)

            sage: cube.stack(cube.faces(0)[0])
            Traceback (most recent call last):
            ...
            ValueError: cannot stack onto a vertex

            sage: stacked_square_half = cube.stack(square_face,position=1/2)
            sage: stacked_square_half.f_vector()
            (1, 9, 16, 9, 1)
            sage: stacked_square_large = cube.stack(square_face,position=10)

            sage: hexaprism = polytopes.regular_polygon(6).prism()              # optional - sage.rings.number_field
            sage: hexaprism.f_vector()                                          # optional - sage.rings.number_field
            (1, 12, 18, 8, 1)
            sage: square_face = hexaprism.faces(2)[2]                           # optional - sage.rings.number_field
            sage: stacked_hexaprism = hexaprism.stack(square_face)              # optional - sage.rings.number_field
            sage: stacked_hexaprism.f_vector()                                  # optional - sage.rings.number_field
            (1, 13, 22, 11, 1)

            sage: hexaprism.stack(square_face,position=4)                       # optional - sage.rings.number_field
            Traceback (most recent call last):
            ...
            ValueError: the chosen position is too large

            sage: s = polytopes.simplex(7)
            sage: f = s.faces(3)[69]
            sage: sf = s.stack(f); sf
            A 7-dimensional polyhedron in QQ^8 defined as the convex hull of 9 vertices
            sage: sf.vertices()
            (A vertex at (-4, -4, -4, -4, 17/4, 17/4, 17/4, 17/4),
             A vertex at (0, 0, 0, 0, 0, 0, 0, 1),
             A vertex at (0, 0, 0, 0, 0, 0, 1, 0),
             A vertex at (0, 0, 0, 0, 0, 1, 0, 0),
             A vertex at (0, 0, 0, 0, 1, 0, 0, 0),
             A vertex at (0, 0, 0, 1, 0, 0, 0, 0),
             A vertex at (0, 0, 1, 0, 0, 0, 0, 0),
             A vertex at (0, 1, 0, 0, 0, 0, 0, 0),
             A vertex at (1, 0, 0, 0, 0, 0, 0, 0))

        It is possible to stack on unbounded faces::

            sage: Q = Polyhedron(vertices=[[0,1],[1,0]],rays=[[1,1]])
            sage: E = Q.faces(1)
            sage: Q.stack(E[0],1/2).Vrepresentation()
            (A vertex at (0, 1),
             A vertex at (1, 0),
             A ray in the direction (1, 1),
             A vertex at (2, 0))
            sage: Q.stack(E[1],1/2).Vrepresentation()
            (A vertex at (0, 1),
             A vertex at (0, 2),
             A vertex at (1, 0),
             A ray in the direction (1, 1))
            sage: Q.stack(E[2],1/2).Vrepresentation()
            (A vertex at (0, 0),
             A vertex at (0, 1),
             A vertex at (1, 0),
             A ray in the direction (1, 1))

        Stacking requires a proper face::

            sage: Q.stack(Q.faces(2)[0])
            Traceback (most recent call last):
            ...
            ValueError: can only stack on proper face

        TESTS:

        Checking that the backend is preserved::

            sage: Cube = polytopes.cube(backend='field')
            sage: stack = Cube.stack(Cube.faces(2)[0])
            sage: stack.backend()
            'field'

        Taking the stacking vertex too far with the parameter ``position``
        may result in a failure to produce the desired
        (combinatorial type of) polytope.
        The interval of permitted values is always open.
        This is the smallest unpermitted value::

            sage: P = polytopes.octahedron()
            sage: P.stack(P.faces(2)[0], position=4)
            Traceback (most recent call last):
            ...
            ValueError: the chosen position is too large

        Testing that :trac:`29057` is fixed::

            sage: P = polytopes.cross_polytope(4)
            sage: P.stack(P.faces(3)[0])
            A 4-dimensional polyhedron in QQ^4 defined as the convex hull of 9 vertices
        """
        from sage.geometry.polyhedron.face import PolyhedronFace
        if not isinstance(face, PolyhedronFace):
            raise TypeError("{} should be a PolyhedronFace of {}".format(face, self))
        elif face.dim() == 0:
            raise ValueError("cannot stack onto a vertex")
        elif face.dim() == -1 or face.dim() == self.dim():
            raise ValueError("can only stack on proper face")
        if position is None:
            position = 1

        barycenter = ZZ.one()*sum([v.vector() for v in face.vertices()]) / len(face.vertices())
        locus_polyhedron = face.stacking_locus()
        repr_point = locus_polyhedron.representative_point()
        new_vertex = (1-position)*barycenter + position*repr_point
        if not locus_polyhedron.relative_interior_contains(new_vertex):
            raise ValueError("the chosen position is too large")

        parent = self.parent().base_extend(new_vertex)
        return parent.element_class(parent, [self.vertices() + (new_vertex,), self.rays(), self.lines()], None)

    def wedge(self, face, width=1):
        r"""
        Return the wedge over a ``face`` of the polytope ``self``.

        The wedge over a face `F` of a polytope `P` with width `w \not= 0`
        is defined as:

        .. MATH::

            (P \times \mathbb{R}) \cap \{a^\top x + |w x_{d+1}| \leq b\}

        where `\{x | a^\top x = b\}` is a supporting hyperplane defining `F`.

        INPUT:

        - ``face`` -- a PolyhedronFace of ``self``, the face which we take
          the wedge over
        - ``width`` -- a nonzero number (default: ``1``);
          specifies how wide the wedge will be

        OUTPUT:

        A (bounded) polyhedron

        EXAMPLES::

            sage: P_4 = polytopes.regular_polygon(4)                                              # optional - sage.rings.number_field
            sage: W1 = P_4.wedge(P_4.faces(1)[0]); W1                                             # optional - sage.rings.number_field
            A 3-dimensional polyhedron in AA^3 defined as the convex hull of 6 vertices
            sage: triangular_prism = polytopes.regular_polygon(3).prism()                         # optional - sage.rings.number_field
            sage: W1.is_combinatorially_isomorphic(triangular_prism)  # optional - sage.graphs    # optional - sage.rings.number_field
            True

            sage: Q = polytopes.hypersimplex(4,2)
            sage: W2 = Q.wedge(Q.faces(2)[7]); W2
            A 4-dimensional polyhedron in QQ^5 defined as the convex hull of 9 vertices
            sage: W2.vertices()
            (A vertex at (1, 1, 0, 0, 1),
             A vertex at (1, 1, 0, 0, -1),
             A vertex at (1, 0, 1, 0, 1),
             A vertex at (1, 0, 1, 0, -1),
             A vertex at (1, 0, 0, 1, 1),
             A vertex at (1, 0, 0, 1, -1),
             A vertex at (0, 0, 1, 1, 0),
             A vertex at (0, 1, 1, 0, 0),
             A vertex at (0, 1, 0, 1, 0))

            sage: W3 = Q.wedge(Q.faces(1)[11]); W3
            A 4-dimensional polyhedron in QQ^5 defined as the convex hull of 10 vertices
            sage: W3.vertices()
            (A vertex at (1, 1, 0, 0, -2),
             A vertex at (1, 1, 0, 0, 2),
             A vertex at (1, 0, 1, 0, -2),
             A vertex at (1, 0, 1, 0, 2),
             A vertex at (1, 0, 0, 1, 1),
             A vertex at (1, 0, 0, 1, -1),
             A vertex at (0, 1, 0, 1, 0),
             A vertex at (0, 1, 1, 0, 1),
             A vertex at (0, 0, 1, 1, 0),
             A vertex at (0, 1, 1, 0, -1))

            sage: C_3_7 = polytopes.cyclic_polytope(3,7)
            sage: P_6 = polytopes.regular_polygon(6)                                              # optional - sage.rings.number_field
            sage: W4 = P_6.wedge(P_6.faces(1)[0])                                                 # optional - sage.rings.number_field
            sage: W4.is_combinatorially_isomorphic(C_3_7.polar())     # optional - sage.graphs    # optional - sage.rings.number_field
            True

        REFERENCES:

        For more information, see Chapter 15 of [HoDaCG17]_.

        TESTS:

        The backend should be preserved as long as the value of width permits.
        The base_ring will change to the field of fractions of the current
        base_ring, unless width forces a different ring. ::

            sage: P = polytopes.cyclic_polytope(3,7, base_ring=ZZ, backend='field')
            sage: W1 = P.wedge(P.faces(2)[0]); W1.base_ring(); W1.backend()
            Rational Field
            'field'
            sage: W2 = P.wedge(P.faces(2)[0], width=5/2); W2.base_ring(); W2.backend()
            Rational Field
            'field'
            sage: W2 = P.wedge(P.faces(2)[9], width=4/2); W2.base_ring(); W2.backend()
            Rational Field
            'field'
            sage: W2.vertices()
            (A vertex at (3, 9, 27, -1/2),
             A vertex at (4, 16, 64, -2),
             A vertex at (6, 36, 216, -10),
             A vertex at (5, 25, 125, -5),
             A vertex at (2, 4, 8, 0),
             A vertex at (1, 1, 1, 0),
             A vertex at (0, 0, 0, 0),
             A vertex at (3, 9, 27, 1/2),
             A vertex at (4, 16, 64, 2),
             A vertex at (6, 36, 216, 10),
             A vertex at (5, 25, 125, 5))
            sage: W2 = P.wedge(P.faces(2)[2], width=1.0); W2.base_ring(); W2.backend()
            Real Double Field
            'cdd'
        """
        width = width*ZZ.one()

        if not self.is_compact():
            raise ValueError("polyhedron 'self' must be a polytope")

        if width == 0:
            raise ValueError("the width should be nonzero")

        from sage.geometry.polyhedron.face import PolyhedronFace
        if not isinstance(face, PolyhedronFace):
            raise TypeError("{} should be a PolyhedronFace of {}".format(face, self))

        F_Hrep = vector([0]*(self.ambient_dim()+1))
        for facet in face.ambient_Hrepresentation():
            if facet.is_inequality():
                F_Hrep = F_Hrep + facet.vector()
        F_Hrep = list(F_Hrep)

        # Preserve the backend, if value of ``width`` permits.
        backend = None
        from .parent import does_backend_handle_base_ring
        if does_backend_handle_base_ring(width.base_ring().fraction_field(), self.backend()):
            backend = self.backend()

        L = Polyhedron(lines=[[1]])
        Q = self.product(L)
        ieqs = [F_Hrep + [width], F_Hrep + [-width]]
        H = Polyhedron(ieqs=ieqs, backend=backend)
        return Q.intersection(H)

    def lawrence_extension(self, v):
        """
        Return the Lawrence extension of ``self`` on the point ``v``.

        Let `P` be a polytope and `v` be a vertex of `P` or a point outside
        `P`. The Lawrence extension of `P` on `v` is the convex hull of
        `(v,1),(v,2)` and `(u,0)` for all vertices `u` in `P` other than `v`
        if `v` is a vertex.

        INPUT:
            - ``v`` -- a vertex of ``self`` or a point outside it

        EXAMPLES::

            sage: P = polytopes.cube()
            sage: P.lawrence_extension(P.vertices()[0])
            A 4-dimensional polyhedron in ZZ^4 defined as the convex hull of 9 vertices
            sage: P.lawrence_extension([-1,-1,-1])
            A 4-dimensional polyhedron in ZZ^4 defined as the convex hull of 9 vertices

        REFERENCES:

            For more information, see Section 6.6 of [Zie2007]_.
        """
        if not self.is_compact():
            raise NotImplementedError("self must be a polytope")

        V = self.vertices_list()
        v = list(v)

        if self.contains(v) and (v not in V):
            raise ValueError("{} must not be a vertex or outside self".format(v))

        lambda_V = [u + [0] for u in V if u != v] + [v+[1]] + [v+[2]]
        parent = self.parent().base_extend(vector(v), ambient_dim=self.ambient_dim() + 1)
        return parent.element_class(parent, [lambda_V, [], []], None)

    def lawrence_polytope(self):
        r"""
        Return the Lawrence polytope of ``self``.

        Let `P` be a `d`-polytope in `\RR^r` with `n` vertices. The Lawrence
        polytope of `P` is the polytope whose vertices are the columns of the
        following `(r+n)`-by-`2n` matrix.

        .. MATH::

            \begin{pmatrix}
             V      &   V    \\
             I_n    &   2I_n
            \end{pmatrix},

        where `V` is the `r`-by-`n` vertices matrix of `P`.

        EXAMPLES::

            sage: P = polytopes.octahedron()
            sage: L = P.lawrence_polytope(); L
            A 9-dimensional polyhedron in ZZ^9 defined as the convex hull of 12 vertices
            sage: V = P.vertices_list()
            sage: i = 0
            sage: for v in V:
            ....:     v = v + i*[0]
            ....:     P = P.lawrence_extension(v)
            ....:     i = i + 1
            sage: P == L
            True

        REFERENCES:

            For more information, see Section 6.6 of [Zie2007]_.
        """
        from sage.matrix.constructor import block_matrix

        if not self.is_compact():
            raise NotImplementedError("self must be a polytope")

        V = self.vertices_matrix().transpose()
        n = self.n_vertices()
        I_n = matrix.identity(n)
        lambda_V = block_matrix([[V, I_n], [V, 2*I_n]])
        parent = self.parent().change_ring(self.base_ring(), ambient_dim=self.ambient_dim() + n)
        return parent.element_class(parent, [lambda_V, [], []], None)

    def is_lawrence_polytope(self):
        """
        Return ``True`` if ``self`` is a Lawrence polytope.

        A polytope is called a Lawrence polytope if it has a centrally
        symmetric (normalized) Gale diagram.

        EXAMPLES::

            sage: P = polytopes.hypersimplex(5,2)
            sage: L = P.lawrence_polytope()
            sage: L.is_lattice_polytope()
            True
            sage: egyptian_pyramid = polytopes.regular_polygon(4).pyramid()
            sage: egyptian_pyramid.is_lawrence_polytope()
            True
            sage: polytopes.octahedron().is_lawrence_polytope()
            False

        REFERENCES:

            For more information, see [BaSt1990]_.
        """
        if not self.is_compact():
            raise NotImplementedError("self must be a polytope")

        return self.combinatorial_polyhedron().is_lawrence_polytope()

    def _test_lawrence(self, tester=None, **options):
        """
        Run tests on the methods related to lawrence extensions.

        TESTS:

        Check that :trac:`28725` is fixed::

            sage: polytopes.regular_polygon(3)._test_lawrence()                 # optional - sage.rings.number_field

        Check that :trac:`30293` is fixed::

            sage: polytopes.cube()._test_lawrence()
        """
        if tester is None:
            tester = self._tester(**options)

        if self.backend() == 'normaliz' and not self.base_ring() in (ZZ, QQ):
            # Speeds up the doctest for significantly.
            self = self.change_ring(self._normaliz_field)

        if not self.is_compact():
            with tester.assertRaises(NotImplementedError):
                self.lawrence_polytope()
            with tester.assertRaises(NotImplementedError):
                self.lawrence_extension(self.vertices()[0])
            return

        if self.n_vertices() > 1:
            # ``v`` must be a vertex or outside ``self``.
            with tester.assertRaises(ValueError):
                self.lawrence_extension(self.center())

        if self.n_vertices() >= 40 or self.n_facets() > 40:
            # Avoid very long tests.
            return

        if self.n_vertices():
            from sage.misc.prandom import randint
            v = self.vertices()[randint(0, self.n_vertices()-1)].vector()

            # A lawrence extension with a vertex.
            P = self.lawrence_extension(v)
            tester.assertEqual(self.dim() + 1, P.dim())
            tester.assertEqual(self.n_vertices() + 1, P.n_vertices())
            tester.assertEqual(self.backend(), P.backend())

            if self.n_vertices() > 1:
                # A lawrence extension with a point outside of the polyhedron.
                Q = self.lawrence_extension(2*v - self.center())
                tester.assertEqual(self.dim() + 1, Q.dim())
                tester.assertEqual(self.n_vertices() + 2, Q.n_vertices())
                tester.assertEqual(self.backend(), Q.backend())  # Any backend should handle the fraction field.

                import warnings

                with warnings.catch_warnings():
                    warnings.simplefilter("error")
                    try:
                        from sage.rings.real_double_field import RDF
                        two = RDF(2.0)
                        # Implicitly checks :trac:`30328`.
                        R = self.lawrence_extension(two * v - self.center())
                        tester.assertEqual(self.dim() + 1, R.dim())
                        tester.assertEqual(self.n_vertices() + 2, R.n_vertices())

                        tester.assertTrue(Q.is_combinatorially_isomorphic(R))
                    except ImportError:
                        # RDF not available
                        pass
                    except UserWarning:
                        # Data is numerically complicated.
                        pass
                    except ValueError as err:
                        if "Numerical inconsistency" not in err.args[0]:
                            raise err

        if self.n_vertices() >= 12 or (self.base_ring() not in (ZZ, QQ) and self.backend() == 'field'):
            # Avoid very long tests.
            return

        P = self.lawrence_polytope()
        tester.assertEqual(self.dim() + self.n_vertices(), P.dim())
        tester.assertEqual(self.n_vertices()*2, P.n_vertices())
        tester.assertEqual(self.backend(), P.backend())
        tester.assertTrue(P.is_lawrence_polytope())

        # Construct the lawrence polytope iteratively by lawrence extensions.
        V = self.vertices_list()
        Q = self
        i = 0
        for v in V:
            v = v + i*[0]
            Q = Q.lawrence_extension(v)
            i = i + 1
        tester.assertEqual(P, Q)

    def barycentric_subdivision(self, subdivision_frac=None):
        r"""
        Return the barycentric subdivision of a compact polyhedron.

        DEFINITION:

        The barycentric subdivision of a compact polyhedron is a standard way
        to triangulate its faces in such a way that maximal faces correspond to
        flags of faces of the starting polyhedron (i.e. a maximal chain in the
        face lattice of the polyhedron). As a simplicial complex, this is known
        as the order complex of the face lattice of the polyhedron.

        REFERENCE:

        See :wikipedia:`Barycentric_subdivision`
        Section 6.6, Handbook of Convex Geometry, Volume A, edited by P.M. Gruber and J.M.
        Wills. 1993, North-Holland Publishing Co..

        INPUT:

        - ``subdivision_frac`` -- number. Gives the proportion how far the new
          vertices are pulled out of the polytope. Default is `\frac{1}{3}` and
          the value should be smaller than `\frac{1}{2}`. The subdivision is
          computed on the polar polyhedron.

        OUTPUT:

        A Polyhedron object, subdivided as described above.

        EXAMPLES::

            sage: P = polytopes.hypercube(3)
            sage: P.barycentric_subdivision()
            A 3-dimensional polyhedron in QQ^3 defined as the convex hull
            of 26 vertices
            sage: P = Polyhedron(vertices=[[0,0,0],[0,1,0],[1,0,0],[0,0,1]])
            sage: P.barycentric_subdivision()
            A 3-dimensional polyhedron in QQ^3 defined as the convex hull
            of 14 vertices
            sage: P = Polyhedron(vertices=[[0,1,0],[0,0,1],[1,0,0]])
            sage: P.barycentric_subdivision()
            A 2-dimensional polyhedron in QQ^3 defined as the convex hull
            of 6 vertices
            sage: P = polytopes.regular_polygon(4, base_ring=QQ)                # optional - sage.rings.number_field
            sage: P.barycentric_subdivision()                                   # optional - sage.rings.number_field
            A 2-dimensional polyhedron in QQ^2 defined as the convex hull of 8
            vertices

        TESTS::

            sage: P.barycentric_subdivision(1/2)
            Traceback (most recent call last):
            ...
            ValueError: the subdivision fraction should be between 0 and 1/2
            sage: P = Polyhedron(ieqs=[[1,0,1],[0,1,0],[1,0,0],[0,0,1]])
            sage: P.barycentric_subdivision()
            Traceback (most recent call last):
            ...
            ValueError: the polytope has to be compact
            sage: P = Polyhedron(vertices=[[0,0,0],[0,1,0],[1,0,0],[0,0,1]], backend='field')
            sage: P.barycentric_subdivision()
            A 3-dimensional polyhedron in QQ^3 defined as the convex hull of 14 vertices

            sage: polytopes.simplex(backend='field').barycentric_subdivision().backend()
            'field'
            sage: polytopes.cube(backend='cdd').barycentric_subdivision().backend()
            'cdd'
        """
        if subdivision_frac is None:
            subdivision_frac = ZZ.one() / 3

        if not self.is_compact():
            raise ValueError("the polytope has to be compact")
        if not (0 < subdivision_frac < ZZ.one() / 2):
            raise ValueError("the subdivision fraction should be "
                             "between 0 and 1/2")

        barycenter = self.center()
        parent = self.parent().base_extend(subdivision_frac)

        start_polar = (self - barycenter).polar(in_affine_span=True)
        polar = (self - barycenter).polar(in_affine_span=True)

        for i in range(self.dimension() - 1):

            new_ineq = []
            subdivided_faces = list(start_polar.faces(i))
            Hrep = polar.Hrepresentation()

            for face in subdivided_faces:

                face_vertices = face.vertices()
                normal_vectors = []

                for facet in Hrep:
                    if all(facet.contains(v) and not facet.interior_contains(v)
                           for v in face_vertices):
                        # The facet contains the face
                        normal_vectors.append(facet.A())

                normal_vector = sum(normal_vectors)
                B = - normal_vector * (face_vertices[0].vector())
                linear_evaluation = set([-normal_vector * (v.vector())
                                         for v in polar.vertices()])

                if B == max(linear_evaluation):
                    C = max(linear_evaluation.difference(set([B])))
                else:
                    C = min(linear_evaluation.difference(set([B])))

                ineq_vector = [(1 - subdivision_frac) * B + subdivision_frac * C] + list(normal_vector)
                new_ineq += [ineq_vector]

            new_ieqs = polar.inequalities_list() + new_ineq
            new_eqns = polar.equations_list()

            polar = parent.element_class(parent, None, [new_ieqs, new_eqns])

        return (polar.polar(in_affine_span=True)) + barycenter

    def face_lattice(self):
        """
        Return the face-lattice poset.

        OUTPUT:

        A :class:`~sage.combinat.posets.posets.FinitePoset`. Elements
        are given as
        :class:`~sage.geometry.polyhedron.face.PolyhedronFace`.

        In the case of a full-dimensional polytope, the faces are
        pairs (vertices, inequalities) of the spanning vertices and
        corresponding saturated inequalities. In general, a face is
        defined by a pair (V-rep. objects, H-rep. objects). The
        V-representation objects span the face, and the corresponding
        H-representation objects are those inequalities and equations
        that are saturated on the face.

        The bottom-most element of the face lattice is the "empty
        face". It contains no V-representation object. All
        H-representation objects are incident.

        The top-most element is the "full face". It is spanned by all
        V-representation objects. The incident H-representation
        objects are all equations and no inequalities.

        In the case of a full-dimensional polytope, the "empty face"
        and the "full face" are the empty set (no vertices, all
        inequalities) and the full polytope (all vertices, no
        inequalities), respectively.

        ALGORITHM:

        See :mod:`sage.geometry.polyhedron.combinatorial_polyhedron.face_iterator`.

        .. NOTE::

            The face lattice is not cached, as long as this creates a memory leak, see :trac:`28982`.

        EXAMPLES::

            sage: square = polytopes.hypercube(2)
            sage: fl = square.face_lattice();fl
            Finite lattice containing 10 elements
            sage: list(f.ambient_V_indices() for f in fl)
            [(), (0,), (1,), (0, 1), (2,), (1, 2), (3,), (0, 3), (2, 3), (0, 1, 2, 3)]
            sage: poset_element = fl[5]
            sage: a_face = poset_element
            sage: a_face
            A 1-dimensional face of a Polyhedron in ZZ^2 defined as the convex hull of 2 vertices
            sage: a_face.ambient_V_indices()
            (1, 2)
            sage: set(a_face.ambient_Vrepresentation()) == \
            ....: set([square.Vrepresentation(1), square.Vrepresentation(2)])
            True
            sage: a_face.ambient_Vrepresentation()
            (A vertex at (1, 1), A vertex at (-1, 1))
            sage: a_face.ambient_Hrepresentation()
            (An inequality (0, -1) x + 1 >= 0,)

        A more complicated example::

            sage: c5_10 = Polyhedron(vertices = [[i,i^2,i^3,i^4,i^5] for i in range(1,11)])
            sage: c5_10_fl = c5_10.face_lattice()
            sage: [len(x) for x in c5_10_fl.level_sets()]
            [1, 10, 45, 100, 105, 42, 1]

        Note that if the polyhedron contains lines then there is a
        dimension gap between the empty face and the first non-empty
        face in the face lattice::

            sage: line = Polyhedron(vertices=[(0,)], lines=[(1,)])
            sage: [ fl.dim() for fl in line.face_lattice() ]
            [-1, 1]

        TESTS::

            sage: c5_20 = Polyhedron(vertices = [[i,i^2,i^3,i^4,i^5]
            ....:     for i in range(1,21)])
            sage: c5_20_fl = c5_20.face_lattice() # long time
            sage: [len(x) for x in c5_20_fl.level_sets()] # long time
            [1, 20, 190, 580, 680, 272, 1]
            sage: polytopes.hypercube(2).face_lattice().plot()  # optional - sage.plot
            Graphics object consisting of 27 graphics primitives
            sage: level_sets = polytopes.cross_polytope(2).face_lattice().level_sets()
            sage: level_sets[0][0].ambient_V_indices(), level_sets[-1][0].ambient_V_indices()
            ((), (0, 1, 2, 3))

        Various degenerate polyhedra::

            sage: [[ls.ambient_V_indices() for ls in lss] for lss in Polyhedron(vertices=[[0,0,0],[1,0,0],[0,1,0]]).face_lattice().level_sets()]
            [[()], [(0,), (1,), (2,)], [(0, 1), (0, 2), (1, 2)], [(0, 1, 2)]]
            sage: [[ls.ambient_V_indices() for ls in lss] for lss in Polyhedron(vertices=[(1,0,0),(0,1,0)], rays=[(0,0,1)]).face_lattice().level_sets()]
            [[()], [(1,), (2,)], [(0, 1), (0, 2), (1, 2)], [(0, 1, 2)]]
            sage: [[ls.ambient_V_indices() for ls in lss] for lss in Polyhedron(rays=[(1,0,0),(0,1,0)], vertices=[(0,0,1)]).face_lattice().level_sets()]
            [[()], [(0,)], [(0, 1), (0, 2)], [(0, 1, 2)]]
            sage: [[ls.ambient_V_indices() for ls in lss] for lss in Polyhedron(rays=[(1,0),(0,1)], vertices=[(0,0)]).face_lattice().level_sets()]
            [[()], [(0,)], [(0, 1), (0, 2)], [(0, 1, 2)]]
            sage: [[ls.ambient_V_indices() for ls in lss] for lss in Polyhedron(vertices=[(1,),(0,)]).face_lattice().level_sets()]
            [[()], [(0,), (1,)], [(0, 1)]]
            sage: [[ls.ambient_V_indices() for ls in lss] for lss in Polyhedron(vertices=[(1,0,0),(0,1,0)], lines=[(0,0,1)]).face_lattice().level_sets()]
            [[()], [(0, 1), (0, 2)], [(0, 1, 2)]]
            sage: [[ls.ambient_V_indices() for ls in lss] for lss in Polyhedron(lines=[(1,0,0)], vertices=[(0,0,1)]).face_lattice().level_sets()]
            [[()], [(0, 1)]]
            sage: [[ls.ambient_V_indices() for ls in lss] for lss in Polyhedron(lines=[(1,0),(0,1)], vertices=[(0,0)]).face_lattice().level_sets()]
            [[()], [(0, 1, 2)]]
            sage: [[ls.ambient_V_indices() for ls in lss] for lss in Polyhedron(lines=[(1,0)], rays=[(0,1)], vertices=[(0,0)]).face_lattice().level_sets()]
            [[()], [(0, 1)], [(0, 1, 2)]]
            sage: [[ls.ambient_V_indices() for ls in lss] for lss in Polyhedron(vertices=[(0,)], lines=[(1,)]).face_lattice().level_sets()]
            [[()], [(0, 1)]]
            sage: [[ls.ambient_V_indices() for ls in lss] for lss in Polyhedron(lines=[(1,0)], vertices=[(0,0)]).face_lattice().level_sets()]
            [[()], [(0, 1)]]

        Test that computing the face lattice does not lead to a memory leak::

            sage: import gc
            sage: _ = gc.collect()
            sage: P = polytopes.cube()
            sage: a = P.face_lattice()
            sage: n = get_memory_usage()
            sage: P = polytopes.cube()
            sage: a = P.face_lattice()
            sage: _ = gc.collect()
            sage: n == get_memory_usage()
            True
        """
        from sage.combinat.posets.lattices import FiniteLatticePoset
        return FiniteLatticePoset(self.hasse_diagram())

    @cached_method
    def hasse_diagram(self):
        r"""
        Return the Hasse diagram of the face lattice of ``self``.

        This is the Hasse diagram of the poset of the faces of ``self``.

        OUTPUT: a directed graph

        EXAMPLES::

            sage: P = polytopes.regular_polygon(4).pyramid()                    # optional - sage.rings.number_field
            sage: D = P.hasse_diagram(); D                                      # optional - sage.rings.number_field
            Digraph on 20 vertices
            sage: D.degree_polynomial()                                         # optional - sage.rings.number_field
            x^5 + x^4*y + x*y^4 + y^5 + 4*x^3*y + 8*x^2*y^2 + 4*x*y^3

        Faces of an mutable polyhedron are not hashable. Hence those are not suitable as
        vertices of the hasse diagram. Use the combinatorial polyhedron instead::

            sage: P = polytopes.regular_polygon(4).pyramid()                    # optional - sage.rings.number_field
            sage: parent = P.parent()                                           # optional - sage.rings.number_field
            sage: parent = parent.change_ring(QQ, backend='ppl')                # optional - sage.rings.number_field
            sage: Q = parent._element_constructor_(P, mutable=True)             # optional - sage.rings.number_field
            sage: Q.hasse_diagram()                                             # optional - sage.rings.number_field
            Traceback (most recent call last):
            ...
            TypeError: mutable polyhedra are unhashable
            sage: C = Q.combinatorial_polyhedron()                              # optional - sage.rings.number_field
            sage: D = C.hasse_diagram()                                         # optional - sage.rings.number_field
            sage: set(D.vertices()) == set(range(20))                           # optional - sage.rings.number_field
            True
            sage: def index_to_combinatorial_face(n):
            ....:     return C.face_by_face_lattice_index(n)
            sage: D.relabel(index_to_combinatorial_face, inplace=True)          # optional - sage.rings.number_field
            sage: D.vertices()                                                  # optional - sage.rings.number_field
            [A -1-dimensional face of a 3-dimensional combinatorial polyhedron,
             A 0-dimensional face of a 3-dimensional combinatorial polyhedron,
             A 0-dimensional face of a 3-dimensional combinatorial polyhedron,
             A 0-dimensional face of a 3-dimensional combinatorial polyhedron,
             A 0-dimensional face of a 3-dimensional combinatorial polyhedron,
             A 0-dimensional face of a 3-dimensional combinatorial polyhedron,
             A 1-dimensional face of a 3-dimensional combinatorial polyhedron,
             A 1-dimensional face of a 3-dimensional combinatorial polyhedron,
             A 1-dimensional face of a 3-dimensional combinatorial polyhedron,
             A 1-dimensional face of a 3-dimensional combinatorial polyhedron,
             A 1-dimensional face of a 3-dimensional combinatorial polyhedron,
             A 1-dimensional face of a 3-dimensional combinatorial polyhedron,
             A 1-dimensional face of a 3-dimensional combinatorial polyhedron,
             A 1-dimensional face of a 3-dimensional combinatorial polyhedron,
             A 2-dimensional face of a 3-dimensional combinatorial polyhedron,
             A 2-dimensional face of a 3-dimensional combinatorial polyhedron,
             A 2-dimensional face of a 3-dimensional combinatorial polyhedron,
             A 2-dimensional face of a 3-dimensional combinatorial polyhedron,
             A 2-dimensional face of a 3-dimensional combinatorial polyhedron,
             A 3-dimensional face of a 3-dimensional combinatorial polyhedron]
            sage: D.degree_polynomial()                                         # optional - sage.rings.number_field
            x^5 + x^4*y + x*y^4 + y^5 + 4*x^3*y + 8*x^2*y^2 + 4*x*y^3
        """

        from sage.geometry.polyhedron.face import combinatorial_face_to_polyhedral_face
        C = self.combinatorial_polyhedron()
        D = C.hasse_diagram()

        def index_to_polyhedron_face(n):
            return combinatorial_face_to_polyhedral_face(
                    self, C.face_by_face_lattice_index(n))

        return D.relabel(index_to_polyhedron_face, inplace=False, immutable=True)

    def face_generator(self, face_dimension=None, dual=None):
        r"""
        Return an iterator over the faces of given dimension.

        If dimension is not specified return an iterator over all faces.

        INPUT:

        - ``face_dimension`` -- integer (default ``None``),
          yield only faces of this dimension if specified
        - ``dual`` -- boolean (default ``None``);
          if ``True``, generate the faces using the vertices;
          if ``False``, generate the faces using the facets;
          if ``None``, pick automatically

        OUTPUT:

        A :class:`~sage.geometry.polyhedron.combinatorial_polyhedron.face_iterator.FaceIterator_geom`.
        This class iterates over faces as
        :class:`~sage.geometry.polyhedron.face.PolyhedronFace`. See
        :mod:`~sage.geometry.polyhedron.face` for details. The order
        is random but fixed.

        EXAMPLES::

            sage: P = polytopes.cube()
            sage: it = P.face_generator()
            sage: it
            Iterator over the faces of a 3-dimensional polyhedron in ZZ^3
            sage: list(it)
            [A 3-dimensional face of a Polyhedron in ZZ^3 defined as the convex hull of 8 vertices,
             A -1-dimensional face of a Polyhedron in ZZ^3,
             A 2-dimensional face of a Polyhedron in ZZ^3 defined as the convex hull of 4 vertices,
             A 2-dimensional face of a Polyhedron in ZZ^3 defined as the convex hull of 4 vertices,
             A 2-dimensional face of a Polyhedron in ZZ^3 defined as the convex hull of 4 vertices,
             A 2-dimensional face of a Polyhedron in ZZ^3 defined as the convex hull of 4 vertices,
             A 2-dimensional face of a Polyhedron in ZZ^3 defined as the convex hull of 4 vertices,
             A 2-dimensional face of a Polyhedron in ZZ^3 defined as the convex hull of 4 vertices,
             A 1-dimensional face of a Polyhedron in ZZ^3 defined as the convex hull of 2 vertices,
             A 1-dimensional face of a Polyhedron in ZZ^3 defined as the convex hull of 2 vertices,
             A 1-dimensional face of a Polyhedron in ZZ^3 defined as the convex hull of 2 vertices,
             A 1-dimensional face of a Polyhedron in ZZ^3 defined as the convex hull of 2 vertices,
             A 0-dimensional face of a Polyhedron in ZZ^3 defined as the convex hull of 1 vertex,
             A 0-dimensional face of a Polyhedron in ZZ^3 defined as the convex hull of 1 vertex,
             A 0-dimensional face of a Polyhedron in ZZ^3 defined as the convex hull of 1 vertex,
             A 0-dimensional face of a Polyhedron in ZZ^3 defined as the convex hull of 1 vertex,
             A 1-dimensional face of a Polyhedron in ZZ^3 defined as the convex hull of 2 vertices,
             A 1-dimensional face of a Polyhedron in ZZ^3 defined as the convex hull of 2 vertices,
             A 1-dimensional face of a Polyhedron in ZZ^3 defined as the convex hull of 2 vertices,
             A 0-dimensional face of a Polyhedron in ZZ^3 defined as the convex hull of 1 vertex,
             A 0-dimensional face of a Polyhedron in ZZ^3 defined as the convex hull of 1 vertex,
             A 1-dimensional face of a Polyhedron in ZZ^3 defined as the convex hull of 2 vertices,
             A 1-dimensional face of a Polyhedron in ZZ^3 defined as the convex hull of 2 vertices,
             A 0-dimensional face of a Polyhedron in ZZ^3 defined as the convex hull of 1 vertex,
             A 1-dimensional face of a Polyhedron in ZZ^3 defined as the convex hull of 2 vertices,
             A 1-dimensional face of a Polyhedron in ZZ^3 defined as the convex hull of 2 vertices,
             A 0-dimensional face of a Polyhedron in ZZ^3 defined as the convex hull of 1 vertex,
             A 1-dimensional face of a Polyhedron in ZZ^3 defined as the convex hull of 2 vertices]

             sage: P = polytopes.hypercube(4)
             sage: list(P.face_generator(2))[:4]
             [A 2-dimensional face of a Polyhedron in ZZ^4 defined as the convex hull of 4 vertices,
              A 2-dimensional face of a Polyhedron in ZZ^4 defined as the convex hull of 4 vertices,
              A 2-dimensional face of a Polyhedron in ZZ^4 defined as the convex hull of 4 vertices,
              A 2-dimensional face of a Polyhedron in ZZ^4 defined as the convex hull of 4 vertices]

        If a polytope has more facets than vertices, the dual mode is chosen::

            sage: P = polytopes.cross_polytope(3)
            sage: list(P.face_generator())
            [A 3-dimensional face of a Polyhedron in ZZ^3 defined as the convex hull of 6 vertices,
             A -1-dimensional face of a Polyhedron in ZZ^3,
             A 0-dimensional face of a Polyhedron in ZZ^3 defined as the convex hull of 1 vertex,
             A 0-dimensional face of a Polyhedron in ZZ^3 defined as the convex hull of 1 vertex,
             A 0-dimensional face of a Polyhedron in ZZ^3 defined as the convex hull of 1 vertex,
             A 0-dimensional face of a Polyhedron in ZZ^3 defined as the convex hull of 1 vertex,
             A 0-dimensional face of a Polyhedron in ZZ^3 defined as the convex hull of 1 vertex,
             A 0-dimensional face of a Polyhedron in ZZ^3 defined as the convex hull of 1 vertex,
             A 1-dimensional face of a Polyhedron in ZZ^3 defined as the convex hull of 2 vertices,
             A 1-dimensional face of a Polyhedron in ZZ^3 defined as the convex hull of 2 vertices,
             A 1-dimensional face of a Polyhedron in ZZ^3 defined as the convex hull of 2 vertices,
             A 1-dimensional face of a Polyhedron in ZZ^3 defined as the convex hull of 2 vertices,
             A 2-dimensional face of a Polyhedron in ZZ^3 defined as the convex hull of 3 vertices,
             A 2-dimensional face of a Polyhedron in ZZ^3 defined as the convex hull of 3 vertices,
             A 2-dimensional face of a Polyhedron in ZZ^3 defined as the convex hull of 3 vertices,
             A 2-dimensional face of a Polyhedron in ZZ^3 defined as the convex hull of 3 vertices,
             A 1-dimensional face of a Polyhedron in ZZ^3 defined as the convex hull of 2 vertices,
             A 1-dimensional face of a Polyhedron in ZZ^3 defined as the convex hull of 2 vertices,
             A 1-dimensional face of a Polyhedron in ZZ^3 defined as the convex hull of 2 vertices,
             A 2-dimensional face of a Polyhedron in ZZ^3 defined as the convex hull of 3 vertices,
             A 2-dimensional face of a Polyhedron in ZZ^3 defined as the convex hull of 3 vertices,
             A 1-dimensional face of a Polyhedron in ZZ^3 defined as the convex hull of 2 vertices,
             A 1-dimensional face of a Polyhedron in ZZ^3 defined as the convex hull of 2 vertices,
             A 2-dimensional face of a Polyhedron in ZZ^3 defined as the convex hull of 3 vertices,
             A 1-dimensional face of a Polyhedron in ZZ^3 defined as the convex hull of 2 vertices,
             A 1-dimensional face of a Polyhedron in ZZ^3 defined as the convex hull of 2 vertices,
             A 2-dimensional face of a Polyhedron in ZZ^3 defined as the convex hull of 3 vertices,
             A 1-dimensional face of a Polyhedron in ZZ^3 defined as the convex hull of 2 vertices]

        The face iterator can also be slightly modified.
        In non-dual mode we can skip subfaces of the current (proper) face::

            sage: P = polytopes.cube()
            sage: it = P.face_generator(dual=False)
            sage: _ = next(it), next(it)
            sage: face = next(it)
            sage: face.ambient_H_indices()
            (5,)
            sage: it.ignore_subfaces()
            sage: face = next(it)
            sage: face.ambient_H_indices()
            (4,)
            sage: it.ignore_subfaces()
            sage: [face.ambient_H_indices() for face in it]
            [(3,),
             (2,),
             (1,),
             (0,),
             (2, 3),
             (1, 3),
             (1, 2, 3),
             (1, 2),
             (0, 2),
             (0, 1, 2),
             (0, 1)]

        In dual mode we can skip supfaces of the current (proper) face::

            sage: P = polytopes.cube()
            sage: it = P.face_generator(dual=True)
            sage: _ = next(it), next(it)
            sage: face = next(it)
            sage: face.ambient_V_indices()
            (7,)
            sage: it.ignore_supfaces()
            sage: next(it)
            A 0-dimensional face of a Polyhedron in ZZ^3 defined as the convex hull of 1 vertex
            sage: face = next(it)
            sage: face.ambient_V_indices()
            (5,)
            sage: it.ignore_supfaces()
            sage: [face.ambient_V_indices() for face in it]
            [(4,),
             (3,),
             (2,),
             (1,),
             (0,),
             (1, 6),
             (3, 4),
             (2, 3),
             (0, 3),
             (0, 1, 2, 3),
             (1, 2),
             (0, 1)]

        In non-dual mode, we cannot skip supfaces::

            sage: it = P.face_generator(dual=False)
            sage: _ = next(it), next(it)
            sage: next(it)
            A 2-dimensional face of a Polyhedron in ZZ^3 defined as the convex hull of 4 vertices
            sage: it.ignore_supfaces()
            Traceback (most recent call last):
            ...
            ValueError: only possible when in dual mode

        In dual mode, we cannot skip subfaces::

            sage: it = P.face_generator(dual=True)
            sage: _ = next(it), next(it)
            sage: next(it)
            A 0-dimensional face of a Polyhedron in ZZ^3 defined as the convex hull of 1 vertex
            sage: it.ignore_subfaces()
            Traceback (most recent call last):
            ...
            ValueError: only possible when not in dual mode

        We can only skip sub-/supfaces of proper faces::

            sage: it = P.face_generator(dual=False)
            sage: next(it)
            A 3-dimensional face of a Polyhedron in ZZ^3 defined as the convex hull of 8 vertices
            sage: it.ignore_subfaces()
            Traceback (most recent call last):
            ...
            ValueError: iterator not set to a face yet

        .. SEEALSO::

            :class:`~sage.geometry.polyhedron.combinatorial_polyhedron.face_iterator.FaceIterator_geom`.

        ALGORITHM:

        See :class:`~sage.geometry.polyhedron.combinatorial_polyhedron.face_iterator.FaceIterator`.

        TESTS::

            sage: P = polytopes.simplex()
            sage: list(P.face_generator(-2))
            []
            sage: list(P.face_generator(-1))
            [A -1-dimensional face of a Polyhedron in ZZ^4]
            sage: list(P.face_generator(3))
            [A 3-dimensional face of a Polyhedron in ZZ^4 defined as the convex hull of 4 vertices]

            sage: list(Polyhedron().face_generator())
            [A -1-dimensional face of a Polyhedron in ZZ^0]

        Check that :trac:`29155` is fixed::

            sage: P = polytopes.permutahedron(3)
            sage: [f] = P.face_generator(2)
            sage: f.ambient_Hrepresentation()
            (An equation (1, 1, 1) x - 6 == 0,)
        """
        from sage.geometry.polyhedron.combinatorial_polyhedron.face_iterator import FaceIterator_geom
        return FaceIterator_geom(self, output_dimension=face_dimension, dual=dual)

    def faces(self, face_dimension):
        """
        Return the faces of given dimension

        INPUT:

        - ``face_dimension`` -- integer. The dimension of the faces
          whose representation will be returned.

        OUTPUT:

        A tuple of
        :class:`~sage.geometry.polyhedron.face.PolyhedronFace`. See
        :mod:`~sage.geometry.polyhedron.face` for details. The order
        is random but fixed.

        .. SEEALSO::

            :meth:`face_generator`,
            :meth:`facet`.

        EXAMPLES:

        Here we find the vertex and face indices of the eight three-dimensional
        facets of the four-dimensional hypercube::

            sage: p = polytopes.hypercube(4)
            sage: list(f.ambient_V_indices() for f in p.faces(3))
            [(0, 5, 6, 7, 8, 9, 14, 15),
             (1, 4, 5, 6, 10, 13, 14, 15),
             (1, 2, 6, 7, 8, 10, 11, 15),
             (8, 9, 10, 11, 12, 13, 14, 15),
             (0, 3, 4, 5, 9, 12, 13, 14),
             (0, 2, 3, 7, 8, 9, 11, 12),
             (1, 2, 3, 4, 10, 11, 12, 13),
             (0, 1, 2, 3, 4, 5, 6, 7)]

            sage: face = p.faces(3)[3]
            sage: face.ambient_Hrepresentation()
            (An inequality (1, 0, 0, 0) x + 1 >= 0,)
            sage: face.vertices()
            (A vertex at (-1, -1, 1, -1),
             A vertex at (-1, -1, 1, 1),
             A vertex at (-1, 1, -1, -1),
             A vertex at (-1, 1, 1, -1),
             A vertex at (-1, 1, 1, 1),
             A vertex at (-1, 1, -1, 1),
             A vertex at (-1, -1, -1, 1),
             A vertex at (-1, -1, -1, -1))

        You can use the
        :meth:`~sage.geometry.polyhedron.representation.PolyhedronRepresentation.index`
        method to enumerate vertices and inequalities::

            sage: def get_idx(rep): return rep.index()
            sage: [get_idx(_) for _ in face.ambient_Hrepresentation()]
            [4]
            sage: [get_idx(_) for _ in face.ambient_Vrepresentation()]
            [8, 9, 10, 11, 12, 13, 14, 15]

            sage: [ ([get_idx(_) for _ in face.ambient_Vrepresentation()],
            ....:    [get_idx(_) for _ in face.ambient_Hrepresentation()])
            ....:   for face in p.faces(3) ]
            [([0, 5, 6, 7, 8, 9, 14, 15], [7]),
             ([1, 4, 5, 6, 10, 13, 14, 15], [6]),
             ([1, 2, 6, 7, 8, 10, 11, 15], [5]),
             ([8, 9, 10, 11, 12, 13, 14, 15], [4]),
             ([0, 3, 4, 5, 9, 12, 13, 14], [3]),
             ([0, 2, 3, 7, 8, 9, 11, 12], [2]),
             ([1, 2, 3, 4, 10, 11, 12, 13], [1]),
             ([0, 1, 2, 3, 4, 5, 6, 7], [0])]

        TESTS::

            sage: pr = Polyhedron(rays = [[1,0,0],[-1,0,0],[0,1,0]], vertices = [[-1,-1,-1]], lines=[(0,0,1)])
            sage: pr.faces(4)
            ()
            sage: pr.faces(3)[0].ambient_V_indices()
            (0, 1, 2, 3)
            sage: pr.facets()[0].ambient_V_indices()
            (0, 1, 2)
            sage: pr.faces(1)
            ()
            sage: pr.faces(0)
            ()
            sage: pr.faces(-1)
            (A -1-dimensional face of a Polyhedron in QQ^3,)
        """
        return tuple(self.face_generator(face_dimension))

    def facets(self):
        r"""
        Return the facets of the polyhedron.

        Facets are the maximal nontrivial faces of polyhedra.
        The empty face and the polyhedron itself are trivial.

        A facet of a `d`-dimensional polyhedron is a face of dimension
        `d-1`. For `d \neq 0` the converse is true as well.

        OUTPUT:

        A tuple of
        :class:`~sage.geometry.polyhedron.face.PolyhedronFace`. See
        :mod:`~sage.geometry.polyhedron.face` for details. The order
        is random but fixed.

        .. SEEALSO:: :meth:`facets`

        EXAMPLES:

        Here we find the eight three-dimensional facets of the
        four-dimensional hypercube::

            sage: p = polytopes.hypercube(4)
            sage: p.facets()
            (A 3-dimensional face of a Polyhedron in ZZ^4 defined as the convex hull of 8 vertices,
             A 3-dimensional face of a Polyhedron in ZZ^4 defined as the convex hull of 8 vertices,
             A 3-dimensional face of a Polyhedron in ZZ^4 defined as the convex hull of 8 vertices,
             A 3-dimensional face of a Polyhedron in ZZ^4 defined as the convex hull of 8 vertices,
             A 3-dimensional face of a Polyhedron in ZZ^4 defined as the convex hull of 8 vertices,
             A 3-dimensional face of a Polyhedron in ZZ^4 defined as the convex hull of 8 vertices,
             A 3-dimensional face of a Polyhedron in ZZ^4 defined as the convex hull of 8 vertices,
             A 3-dimensional face of a Polyhedron in ZZ^4 defined as the convex hull of 8 vertices)

        This is the same result as explicitly finding the
        three-dimensional faces::

            sage: dim = p.dimension()
            sage: p.faces(dim-1)
            (A 3-dimensional face of a Polyhedron in ZZ^4 defined as the convex hull of 8 vertices,
             A 3-dimensional face of a Polyhedron in ZZ^4 defined as the convex hull of 8 vertices,
             A 3-dimensional face of a Polyhedron in ZZ^4 defined as the convex hull of 8 vertices,
             A 3-dimensional face of a Polyhedron in ZZ^4 defined as the convex hull of 8 vertices,
             A 3-dimensional face of a Polyhedron in ZZ^4 defined as the convex hull of 8 vertices,
             A 3-dimensional face of a Polyhedron in ZZ^4 defined as the convex hull of 8 vertices,
             A 3-dimensional face of a Polyhedron in ZZ^4 defined as the convex hull of 8 vertices,
             A 3-dimensional face of a Polyhedron in ZZ^4 defined as the convex hull of 8 vertices)

        The ``0``-dimensional polyhedron does not have facets::

            sage: P = Polyhedron([[0]])
            sage: P.facets()
            ()
        """
        if self.dimension() == 0:
            return ()
        return self.faces(self.dimension()-1)

    def join_of_Vrep(self, *Vrepresentatives):
        r"""
        Return the smallest face that contains ``Vrepresentatives``.

        INPUT:

        - ``Vrepresentatives`` -- vertices/rays/lines of ``self`` or indices of such

        OUTPUT: a :class:`~sage.geometry.polyhedron.face.PolyhedronFace`

        .. NOTE::

            In the case of unbounded polyhedra, the join of rays etc. may not be well-defined.

        EXAMPLES::

            sage: P = polytopes.permutahedron(5)
            sage: P.join_of_Vrep(1)
            A 0-dimensional face of a Polyhedron in ZZ^5 defined as the convex hull of 1 vertex
            sage: P.join_of_Vrep()
            A -1-dimensional face of a Polyhedron in ZZ^5
            sage: P.join_of_Vrep(0,12,13).ambient_V_indices()
            (0, 12, 13, 68)

        The input is flexible::

            sage: P.join_of_Vrep(2, P.vertices()[3], P.Vrepresentation(4))
            A 2-dimensional face of a Polyhedron in ZZ^5 defined as the convex hull of 6 vertices

        ::

            sage: P = polytopes.cube()
            sage: a, b = P.faces(0)[:2]
            sage: P.join_of_Vrep(a, b)
            A 1-dimensional face of a Polyhedron in ZZ^3 defined as the convex hull of 2 vertices

        In the case of an unbounded polyhedron, the join may not be well-defined::

            sage: P = Polyhedron(vertices=[[1,0], [0,1]], rays=[[1,1]])
            sage: P.join_of_Vrep(0)
            A 0-dimensional face of a Polyhedron in QQ^2 defined as the convex hull of 1 vertex
            sage: P.join_of_Vrep(0,1)
            A 1-dimensional face of a Polyhedron in QQ^2 defined as the convex hull of 2 vertices
            sage: P.join_of_Vrep(0,2)
            A 1-dimensional face of a Polyhedron in QQ^2 defined as the convex hull of 1 vertex and 1 ray
            sage: P.join_of_Vrep(1,2)
            A 1-dimensional face of a Polyhedron in QQ^2 defined as the convex hull of 1 vertex and 1 ray
            sage: P.join_of_Vrep(2)
            Traceback (most recent call last):
            ...
            ValueError: the join is not well-defined

        The ``Vrepresentatives`` must be of ``self``::

            sage: P = polytopes.cube(backend='ppl')
            sage: Q = polytopes.cube(backend='field')
            sage: v = P.vertices()[0]
            sage: P.join_of_Vrep(v)
            A 0-dimensional face of a Polyhedron in ZZ^3 defined as the convex hull of 1 vertex
            sage: Q.join_of_Vrep(v)
            Traceback (most recent call last):
            ...
            ValueError: not a Vrepresentative of ``self``
            sage: f = P.faces(0)[0]
            sage: P.join_of_Vrep(v)
            A 0-dimensional face of a Polyhedron in ZZ^3 defined as the convex hull of 1 vertex
            sage: Q.join_of_Vrep(v)
            Traceback (most recent call last):
            ...
            ValueError: not a Vrepresentative of ``self``

        TESTS:

        ``least_common_superface_of_Vrep`` is an alias::

            sage: P.least_common_superface_of_Vrep(v)
            A 0-dimensional face of a Polyhedron in ZZ^3 defined as the convex hull of 1 vertex
            sage: P.least_common_superface_of_Vrep == P.join_of_Vrep
            True

        Error message for invalid input::

            sage: P.join_of_Vrep('foo')
            Traceback (most recent call last):
            ...
            ValueError: foo is not a Vrepresentative
        """
        from sage.geometry.polyhedron.representation import Vrepresentation
        from sage.geometry.polyhedron.face import PolyhedronFace

        new_indices = [0]*len(Vrepresentatives)
        for i, v in enumerate(Vrepresentatives):
            if isinstance(v, PolyhedronFace) and v.dim() == 0:
                if v.polyhedron() is not self:
                    raise ValueError("not a Vrepresentative of ``self``")
                new_indices[i] = v.ambient_V_indices()[0]
            elif v in ZZ:
                new_indices[i] = v
            elif isinstance(v, Vrepresentation):
                if v.polyhedron() is not self:
                    raise ValueError("not a Vrepresentative of ``self``")
                new_indices[i] = v.index()
            else:
                raise ValueError("{} is not a Vrepresentative".format(v))

        return self.face_generator().join_of_Vrep(*new_indices)

    least_common_superface_of_Vrep = join_of_Vrep

    def meet_of_Hrep(self, *Hrepresentatives):
        r"""
        Return the largest face that is contained in ``Hrepresentatives``.

        INPUT:

        - ``Hrepresentatives`` -- facets or indices of Hrepresentatives;
          the indices are assumed to be the indices of the Hrepresentation

        OUTPUT: a :class:`~sage.geometry.polyhedron.face.PolyhedronFace`

        EXAMPLES::

            sage: P = polytopes.permutahedron(5)
            sage: P.meet_of_Hrep()
            A 4-dimensional face of a Polyhedron in ZZ^5 defined as the convex hull of 120 vertices
            sage: P.meet_of_Hrep(1)
            A 3-dimensional face of a Polyhedron in ZZ^5 defined as the convex hull of 24 vertices
            sage: P.meet_of_Hrep(4)
            A 3-dimensional face of a Polyhedron in ZZ^5 defined as the convex hull of 12 vertices
            sage: P.meet_of_Hrep(1,3,7)
            A 1-dimensional face of a Polyhedron in ZZ^5 defined as the convex hull of 2 vertices
            sage: P.meet_of_Hrep(1,3,7).ambient_H_indices()
            (0, 1, 3, 7)

        The indices are the indices of the Hrepresentation.
        ``0`` corresponds to an equation and is ignored::

            sage: P.meet_of_Hrep(0)
            A 4-dimensional face of a Polyhedron in ZZ^5 defined as the convex hull of 120 vertices

        The input is flexible::

            sage: P.meet_of_Hrep(P.facets()[-1], P.inequalities()[2], 7)
            A 1-dimensional face of a Polyhedron in ZZ^5 defined as the convex hull of 2 vertices

        The ``Hrepresentatives`` must belong to ``self``::

            sage: P = polytopes.cube(backend='ppl')
            sage: Q = polytopes.cube(backend='field')
            sage: f = P.facets()[0]
            sage: P.meet_of_Hrep(f)
            A 2-dimensional face of a Polyhedron in ZZ^3 defined as the convex hull of 4 vertices
            sage: Q.meet_of_Hrep(f)
            Traceback (most recent call last):
            ...
            ValueError: not a facet of ``self``
            sage: f = P.inequalities()[0]
            sage: P.meet_of_Hrep(f)
            A 2-dimensional face of a Polyhedron in ZZ^3 defined as the convex hull of 4 vertices
            sage: Q.meet_of_Hrep(f)
            Traceback (most recent call last):
            ...
            ValueError: not a facet of ``self``

        TESTS:

        Equations are not considered by the combinatorial polyhedron.
        We check that the index corresponds to the Hrepresentation index::

            sage: P = polytopes.permutahedron(3, backend='field')
            sage: P.Hrepresentation()
            (An inequality (0, 0, 1) x - 1 >= 0,
             An inequality (0, 1, 0) x - 1 >= 0,
             An inequality (0, 1, 1) x - 3 >= 0,
             An inequality (1, 0, 0) x - 1 >= 0,
             An inequality (1, 0, 1) x - 3 >= 0,
             An inequality (1, 1, 0) x - 3 >= 0,
             An equation (1, 1, 1) x - 6 == 0)
            sage: P.meet_of_Hrep(0).ambient_Hrepresentation()
            (An inequality (0, 0, 1) x - 1 >= 0, An equation (1, 1, 1) x - 6 == 0)

            sage: P = polytopes.permutahedron(3, backend='ppl')
            sage: P.Hrepresentation()
            (An equation (1, 1, 1) x - 6 == 0,
             An inequality (1, 1, 0) x - 3 >= 0,
             An inequality (-1, -1, 0) x + 5 >= 0,
             An inequality (0, 1, 0) x - 1 >= 0,
             An inequality (-1, 0, 0) x + 3 >= 0,
             An inequality (1, 0, 0) x - 1 >= 0,
             An inequality (0, -1, 0) x + 3 >= 0)
            sage: P.meet_of_Hrep(1).ambient_Hrepresentation()
            (An equation (1, 1, 1) x - 6 == 0, An inequality (1, 1, 0) x - 3 >= 0)

        ``greatest_common_subface_of_Hrep`` is an alias::

            sage: P.greatest_common_subface_of_Hrep(1).ambient_Hrepresentation()
            (An equation (1, 1, 1) x - 6 == 0, An inequality (1, 1, 0) x - 3 >= 0)
            sage: P.greatest_common_subface_of_Hrep == P.meet_of_Hrep
            True

        Error message for invalid input::

            sage: P.meet_of_Hrep('foo')
            Traceback (most recent call last):
            ...
            ValueError: foo is not a Hrepresentative
        """
        from sage.geometry.polyhedron.representation import Inequality, Equation
        from sage.geometry.polyhedron.face import PolyhedronFace

        # Equations are ignored by combinatorial polyhedron for indexing.
        offset = 0
        if self.n_equations() and self.Hrepresentation(0).is_equation():
            offset = self.n_equations()

        new_indices = []
        for i, facet in enumerate(Hrepresentatives):
            if isinstance(facet, PolyhedronFace) and facet.dim() + 1 == self.dim():
                if facet.polyhedron() is not self:
                    raise ValueError("not a facet of ``self``")
                H_indices = facet.ambient_H_indices()
                facet = H_indices[0] if H_indices[0] >= offset else H_indices[-1]

            if facet in ZZ and facet >= offset:
                # Note that ``CombinatorialPolyhedron`` ignores indices of equations
                # and has equations last.
                new_indices.append(facet - offset)
            elif isinstance(facet, Inequality):
                if facet.polyhedron() is not self:
                    raise ValueError("not a facet of ``self``")
                new_indices.append(facet.index() - offset)
            elif isinstance(facet, Equation):
                # Ignore equations.
                continue
            elif facet in ZZ and 0 <= facet < offset:
                # Ignore equations.
                continue
            else:
                raise ValueError("{} is not a Hrepresentative".format(facet))

        return self.face_generator().meet_of_Hrep(*new_indices)

    greatest_common_subface_of_Hrep = meet_of_Hrep

    def _test_combinatorial_face_as_combinatorial_polyhedron(self, tester=None, **options):
        """
        Run tests on obtaining the combinatorial face as combinatorial polyhedron.

        TESTS::

            sage: polytopes.cross_polytope(3)._test_combinatorial_face_as_combinatorial_polyhedron()
        """
        if not self.is_compact():
            return
        if self.dim() > 7 or self.n_vertices() > 100 or self.n_facets() > 100:
            # Avoid very long tests.
            return
        if self.dim() < 1:
            # Avoid trivial cases.
            return

        from sage.misc.prandom import random

        if tester is None:
            tester = self._tester(**options)

        it = self.face_generator()
        _ = next(it), next(it)  # get rid of non_proper faces
        C1 = self.combinatorial_polyhedron()
        it1 = C1.face_iter()
        C2 = C1.dual()
        it2 = C2.face_iter(dual=not it1.dual)

        for f in it:
            f1 = next(it1)
            f2 = next(it2)
            if random() < 0.95:
                # Only test a random 5 percent of the faces.
                continue

            P = f.as_polyhedron()
            D1 = f1.as_combinatorial_polyhedron()
            D2 = f2.as_combinatorial_polyhedron(quotient=True).dual()
            D1._test_bitsets(tester, **options)
            D2._test_bitsets(tester, **options)
            try:
                import sage.graphs.graph
            except ImportError:
                pass
            else:
                tester.assertTrue(P.combinatorial_polyhedron().vertex_facet_graph().is_isomorphic(D1.vertex_facet_graph()))
                tester.assertTrue(P.combinatorial_polyhedron().vertex_facet_graph().is_isomorphic(D2.vertex_facet_graph()))

    @cached_method(do_pickle=True)
    def f_vector(self, num_threads=None, parallelization_depth=None):
        r"""
        Return the f-vector.

        INPUT:

        - ``num_threads`` -- integer (optional); specify the number of threads;
          otherwise determined by :func:`~sage.parallel.ncpus.ncpus`

        - ``parallelization_depth`` -- integer (optional); specify
          how deep in the lattice the parallelization is done

        OUTPUT:

        Return a vector whose `i`-th entry is the number of
        `i-2`-dimensional faces of the polytope.

        .. NOTE::

            The ``vertices`` as given by :meth:`Polyhedron_base.vertices`
            do not need to correspond to `0`-dimensional faces. If a polyhedron
            contains `k` lines they correspond to `k`-dimensional faces.
            See example below

        EXAMPLES::

            sage: p = Polyhedron(vertices=[[1, 2, 3], [1, 3, 2],
            ....:     [2, 1, 3], [2, 3, 1], [3, 1, 2], [3, 2, 1], [0, 0, 0]])
            sage: p.f_vector()
            (1, 7, 12, 7, 1)

            sage: polytopes.cyclic_polytope(4,10).f_vector()
            (1, 10, 45, 70, 35, 1)

            sage: polytopes.hypercube(5).f_vector()
            (1, 32, 80, 80, 40, 10, 1)

        Polyhedra with lines do not have `0`-faces::

            sage: Polyhedron(ieqs=[[1,-1,0,0],[1,1,0,0]]).f_vector()
            (1, 0, 0, 2, 1)

        However, the method :meth:`Polyhedron_base.vertices` returns
        two points that belong to the ``Vrepresentation``::

            sage: P = Polyhedron(ieqs=[[1,-1,0],[1,1,0]])
            sage: P.vertices()
            (A vertex at (1, 0), A vertex at (-1, 0))
            sage: P.f_vector()
            (1, 0, 2, 1)

        TESTS:

        Check that :trac:`28828` is fixed::

            sage: P.f_vector().is_immutable()
            True

        The cache of the f-vector is being pickled::

            sage: P = polytopes.cube()
            sage: P.f_vector()
            (1, 8, 12, 6, 1)
            sage: Q = loads(dumps(P))
            sage: Q.f_vector.is_in_cache()
            True
        """
        return self.combinatorial_polyhedron().f_vector(num_threads, parallelization_depth)

    def flag_f_vector(self, *args):
        r"""
        Return the flag f-vector.

        For each `-1 < i_0 < \dots < i_n < d` the flag f-vector
        counts the number of flags `F_0 \subset \dots \subset F_n`
        with `F_j` of dimension `i_j` for each `0 \leq j \leq n`,
        where `d` is the dimension of the polyhedron.

        INPUT:

        - ``args`` -- integers (optional); specify an entry of the
          flag-f-vector; must be an increasing sequence of integers

        OUTPUT:

        - a dictionary, if no arguments were given

        - an Integer, if arguments were given

        EXAMPLES:

        Obtain the entire flag-f-vector::

            sage: P = polytopes.twenty_four_cell()
            sage: P.flag_f_vector()
                {(-1,): 1,
                 (0,): 24,
                 (0, 1): 192,
                 (0, 1, 2): 576,
                 (0, 1, 2, 3): 1152,
                 (0, 1, 3): 576,
                 (0, 2): 288,
                 (0, 2, 3): 576,
                 (0, 3): 144,
                 (1,): 96,
                 (1, 2): 288,
                 (1, 2, 3): 576,
                 (1, 3): 288,
                 (2,): 96,
                 (2, 3): 192,
                 (3,): 24,
                 (4,): 1}

        Specify an entry::

            sage: P.flag_f_vector(0,3)
            144
            sage: P.flag_f_vector(2)
            96

        Leading ``-1`` and trailing entry of dimension are allowed::

            sage: P.flag_f_vector(-1,0,3)
            144
            sage: P.flag_f_vector(-1,0,3,4)
            144

        One can get the number of trivial faces::

            sage: P.flag_f_vector(-1)
            1
            sage: P.flag_f_vector(4)
            1

        Polyhedra with lines, have ``0`` entries accordingly::

            sage: P = (Polyhedron(lines=[[1]]) * polytopes.cross_polytope(3))
            sage: P.flag_f_vector()
            {(-1,): 1,
             (0, 1): 0,
             (0, 1, 2): 0,
             (0, 1, 3): 0,
             (0, 2): 0,
             (0, 2, 3): 0,
             (0, 3): 0,
             (0,): 0,
             (1, 2): 24,
             (1, 2, 3): 48,
             (1, 3): 24,
             (1,): 6,
             (2, 3): 24,
             (2,): 12,
             (3,): 8,
             4: 1}

        If the arguments are not stricly increasing or out of range, a key error is raised::

            sage: P.flag_f_vector(-1,0,3,6)
            Traceback (most recent call last):
            ...
            KeyError: (0, 3, 6)
            sage: P.flag_f_vector(-1,3,0)
            Traceback (most recent call last):
            ...
            KeyError: (3, 0)
        """
        flag = self._flag_f_vector()
        if len(args) == 0:
            return flag
        elif len(args) == 1:
            return flag[(args[0],)]
        else:
            dim = self.dimension()
            if args[0] == -1:
                args = args[1:]
            if args[-1] == dim:
                args = args[:-1]
            return flag[tuple(args)]

    @cached_method(do_pickle=True)
    def _flag_f_vector(self):
        r"""
        Return the flag-f-vector.

        See :meth:`flag_f_vector`.

        TESTS::

            sage: polytopes.hypercube(4)._flag_f_vector()
            {(-1,): 1,
            (0,): 16,
            (0, 1): 64,
            (0, 1, 2): 192,
            (0, 1, 2, 3): 384,
            (0, 1, 3): 192,
            (0, 2): 96,
            (0, 2, 3): 192,
            (0, 3): 64,
            (1,): 32,
            (1, 2): 96,
            (1, 2, 3): 192,
            (1, 3): 96,
            (2,): 24,
            (2, 3): 48,
            (3,): 8,
            (4,): 1}
        """
        return self.combinatorial_polyhedron()._flag_f_vector()

    def vertex_graph(self):
        """
        Return a graph in which the vertices correspond to vertices
        of the polyhedron, and edges to edges.

        ..NOTE::

            The graph of a polyhedron with lines has no vertices,
            as the polyhedron has no vertices (`0`-faces).

            The method :meth:`Polyhedron_base:vertices` returns
            the defining points in this case.

        EXAMPLES::

            sage: g3 = polytopes.hypercube(3).vertex_graph(); g3
            Graph on 8 vertices
            sage: g3.automorphism_group().cardinality()
            48
            sage: s4 = polytopes.simplex(4).vertex_graph(); s4
            Graph on 5 vertices
            sage: s4.is_eulerian()
            True

        The graph of an unbounded polyhedron
        is the graph of the bounded complex::

            sage: open_triangle = Polyhedron(vertices=[[1,0], [0,1]],
            ....:                            rays    =[[1,1]])
            sage: open_triangle.vertex_graph()
            Graph on 2 vertices

        The graph of a polyhedron with lines has no vertices::

            sage: line = Polyhedron(lines=[[0,1]])
            sage: line.vertex_graph()
            Graph on 0 vertices

        TESTS:

        Check for a line segment (:trac:`30545`)::

            sage: polytopes.simplex(1).graph().edges()
            [(A vertex at (0, 1), A vertex at (1, 0), None)]
        """
        return self.combinatorial_polyhedron().vertex_graph()

    graph = vertex_graph

    def vertex_digraph(self, f, increasing=True):
        r"""
        Return the directed graph of the polyhedron according to a linear form.

        The underlying undirected graph is the graph of vertices and edges.

        INPUT:

        - ``f`` -- a linear form. The linear form can be provided as:

            - a vector space morphism with one-dimensional codomain, (see
              :meth:`sage.modules.vector_space_morphism.linear_transformation`
              and
              :class:`sage.modules.vector_space_morphism.VectorSpaceMorphism`)
            - a vector ; in this case the linear form is obtained by duality
              using the dot product: ``f(v) = v.dot_product(f)``.

        - ``increasing`` -- boolean (default ``True``) whether to orient
          edges in the increasing or decreasing direction.

        By default, an edge is oriented from `v` to `w` if
        `f(v) \leq f(w)`.

        If `f(v)=f(w)`, then two opposite edges are created.

        EXAMPLES::

            sage: penta = Polyhedron([[0,0],[1,0],[0,1],[1,2],[3,2]])
            sage: G = penta.vertex_digraph(vector([1,1])); G          # optional - sage.graphs
            Digraph on 5 vertices
            sage: G.sinks()                                           # optional - sage.graphs
            [A vertex at (3, 2)]

            sage: A = matrix(ZZ, [[1], [-1]])
            sage: f = linear_transformation(A)
            sage: G = penta.vertex_digraph(f); G                      # optional - sage.graphs
            Digraph on 5 vertices
            sage: G.is_directed_acyclic()                             # optional - sage.graphs
            False

        .. SEEALSO::

            :meth:`vertex_graph`
        """
        from sage.modules.vector_space_morphism import VectorSpaceMorphism
        if isinstance(f, VectorSpaceMorphism):
            if f.codomain().dimension() == 1:
                orientation_check = lambda v: f(v) >= 0
            else:
                raise TypeError('the linear map f must have '
                                'one-dimensional codomain')
        else:
            try:
                if f.is_vector():
                    orientation_check = lambda v: v.dot_product(f) >= 0
                else:
                    raise TypeError('f must be a linear map or a vector')
            except AttributeError:
                raise TypeError('f must be a linear map or a vector')
        if not increasing:
            f = -f
        from sage.graphs.digraph import DiGraph
        dg = DiGraph()
        for j in range(self.n_vertices()):
            vj = self.Vrepresentation(j)
            for vi in vj.neighbors():
                if orientation_check(vj.vector() - vi.vector()):
                    dg.add_edge(vi, vj)
        return dg

    def polar(self, in_affine_span=False):
        """
        Return the polar (dual) polytope.

        The original vertices are translated so that their barycenter
        is at the origin, and then the vertices are used as the
        coefficients in the polar inequalities.

        The polytope must be full-dimensional, unless ``in_affine_span`` is ``True``.
        If ``in_affine_span`` is ``True``, then the operation will be performed in the
        linear/affine span of the polyhedron (after translation).

        EXAMPLES::

            sage: p = Polyhedron(vertices = [[0,0,1],[0,1,0],[1,0,0],[0,0,0],[1,1,1]], base_ring=QQ)
            sage: p
            A 3-dimensional polyhedron in QQ^3 defined as the convex hull of 5 vertices
            sage: p.polar()
            A 3-dimensional polyhedron in QQ^3 defined as the convex hull of 6 vertices

            sage: cube = polytopes.hypercube(3)
            sage: octahedron = polytopes.cross_polytope(3)
            sage: cube_dual = cube.polar()
            sage: octahedron == cube_dual
            True

        ``in_affine_span`` somewhat ignores equations, performing the polar in the
        spanned subspace (after translating barycenter to origin)::

            sage: P = polytopes.simplex(3, base_ring=QQ)
            sage: P.polar(in_affine_span=True)
            A 3-dimensional polyhedron in QQ^4 defined as the convex hull of 4 vertices

        Embedding the polytope in a higher dimension, commutes with polar in this case::

            sage: point = Polyhedron([[0]])
            sage: P = polytopes.cube().change_ring(QQ)
            sage: (P*point).polar(in_affine_span=True) == P.polar()*point
            True

        TESTS::

            Check that :trac:`25081` is fixed::

            sage: C = polytopes.hypercube(4,backend='cdd')
            sage: C.polar().backend()
            'cdd'

        Check that :trac:`28850` is fixed::

            sage: P = polytopes.simplex(3, base_ring=QQ)
            sage: P.polar()
            Traceback (most recent call last):
            ...
            ValueError: not full-dimensional; try with 'in_affine_span=True'

        Check that the double description is set up correctly::

            sage: P = Polyhedron([[1,0],[0,1],[-1,-1]], backend='field')
            sage: Q = P.change_ring(QQ, backend='ppl')
            sage: P.polar() == Q.polar()
            True

            sage: P = polytopes.simplex(4, backend='field')
            sage: Q = P.change_ring(QQ, backend='ppl')
            sage: P.polar(in_affine_span=True) == Q.polar(in_affine_span=True)
            True

        Check that it works, even when the equations are not orthogonal to each other::

            sage: P = polytopes.cube()*Polyhedron([[0,0,0]])
            sage: P = P.change_ring(QQ)

            sage: from sage.geometry.polyhedron.backend_field import Polyhedron_field
            sage: from sage.geometry.polyhedron.parent import Polyhedra_field
            sage: parent = Polyhedra_field(QQ, 6, 'field')
            sage: equations = [[0, 0, 0, 0, 1, 1, 1], [0, 0, 0, 0, -1, 1, -1], [0, 0, 0, 0, 1, -1, -1]]
            sage: Q = Polyhedron_field(parent, [P.vertices(), [], []], [P.inequalities(), equations],
            ....:                      Vrep_minimal=True, Hrep_minimal=True)
            sage: Q == P
            True
            sage: Q.polar(in_affine_span=True) == P.polar(in_affine_span=True)
            True
        """
        if not self.is_compact():
            raise ValueError("not a polytope")
        if not in_affine_span and not self.dim() == self.ambient_dim():
            raise ValueError("not full-dimensional; try with 'in_affine_span=True'")

        t_Vrep, t_Hrep, parent = self._translation_double_description(-self.center())
        t_verts = t_Vrep[0]
        t_ieqs = t_Hrep[0]
        t_eqns = t_Hrep[1]

        new_ieqs = ((1,) + tuple(-v) for v in t_verts)
        if self.n_vertices() == 1:
            new_verts = self.vertices()
        elif not self.n_equations():
            new_verts = ((-h/h[0])[1:] for h in t_ieqs)
        else:
            # Transform the equations such that the normals are pairwise orthogonal.
            t_eqns = list(t_eqns)
            for i, h in enumerate(t_eqns):
                for h1 in t_eqns[:i]:
                    a = h[1:]*h1[1:]
                    if a:
                        b = h1[1:]*h1[1:]
                        t_eqns[i] = b*h - a*h1

            def move_vertex_to_subspace(vertex):
                for h in t_eqns:
                    offset = vertex*h[1:]+h[0]
                    vertex = vertex-h[1:]*offset/(h[1:]*h[1:])
                return vertex

            new_verts = (move_vertex_to_subspace((-h/h[0])[1:]) for h in t_ieqs)

        pref_rep = 'Hrep' if self.n_vertices() <= self.n_inequalities() else 'Vrep'

        return parent.element_class(parent, [new_verts, [], []],
                                    [new_ieqs, t_eqns],
                                    Vrep_minimal=True, Hrep_minimal=True, pref_rep=pref_rep)

    def is_self_dual(self):
        r"""
        Return whether the polytope is self-dual.

        A polytope is self-dual if its face lattice is isomorphic to the face
        lattice of its dual polytope.

        EXAMPLES::

            sage: polytopes.simplex().is_self_dual()
            True
            sage: polytopes.twenty_four_cell().is_self_dual()
            True
            sage: polytopes.cube().is_self_dual()
            False
            sage: polytopes.hypersimplex(5,2).is_self_dual()
            False
            sage: P = Polyhedron(vertices=[[1/2, 1/3]], rays=[[1, 1]]).is_self_dual()
            Traceback (most recent call last):
            ...
            ValueError: polyhedron has to be compact

        """
        if not self.is_compact():
            raise ValueError("polyhedron has to be compact")

        n = self.n_vertices()
        m = self.n_facets()
        if n != m:
            return False

        G1 = self.vertex_facet_graph()
        G2 = G1.reverse()
        return G1.is_isomorphic(G2)

    def pyramid(self):
        """
        Return a polyhedron that is a pyramid over the original.

        EXAMPLES::

            sage: square = polytopes.hypercube(2);  square
            A 2-dimensional polyhedron in ZZ^2 defined as the convex hull of 4 vertices
            sage: egyptian_pyramid = square.pyramid();  egyptian_pyramid
            A 3-dimensional polyhedron in QQ^3 defined as the convex hull of 5 vertices
            sage: egyptian_pyramid.n_vertices()
            5
            sage: for v in egyptian_pyramid.vertex_generator(): print(v)
            A vertex at (0, -1, -1)
            A vertex at (0, -1, 1)
            A vertex at (0, 1, -1)
            A vertex at (0, 1, 1)
            A vertex at (1, 0, 0)

        TESTS::

            sage: polytopes.simplex(backend='cdd').pyramid().backend()
            'cdd'
        """
        assert self.is_compact(), "Not a polytope."
        c = self.center()

        from itertools import chain
        new_verts = chain(([0] + x for x in self.Vrep_generator()),
                          [[1] + list(c)])
        new_ieqs = chain(([i.b()] + [-c*i.A() - i.b()] + list(i.A()) for i in self.inequalities()),
                         [[0, 1] + [0]*self.ambient_dim()])
        new_eqns = ([e.b()] + [0] + list(e.A()) for e in self.equations())

        pref_rep = 'Hrep' if self.n_vertices() > self.n_inequalities() else 'Vrep'
        parent = self.parent().base_extend(self.center().parent(), ambient_dim=self.ambient_dim()+1)

        if self.n_vertices() == 1:
            # Fix the polyhedron with one vertex.
            return parent.element_class(parent, [new_verts, [], []], None)

        return parent.element_class(parent, [new_verts, [], []],
                                    [new_ieqs, new_eqns],
                                    Vrep_minimal=True, Hrep_minimal=True, pref_rep=pref_rep)

    def _test_pyramid(self, tester=None, **options):
        """
        Run tests on the methods related to pyramids.

        TESTS:

            sage: polytopes.regular_polygon(4)._test_pyramid()                  # optional - sage.rings.number_field
        """
        if tester is None:
            tester = self._tester(**options)

        def check_pyramid_certificate(P, cert):
            others = set(v for v in P.vertices() if not v == cert)
            if len(others):
                tester.assertTrue(any(set(f.ambient_Vrepresentation()) == others for f in P.facets()))

        if self.is_compact():
            b, cert = self.is_pyramid(certificate=True)
            if b:
                check_pyramid_certificate(self, cert)

            if 1 < self.n_vertices() < 50 and self.n_facets() < 50:
                pyr = self.pyramid()
                b, cert = pyr.is_pyramid(certificate=True)
                tester.assertTrue(b)
                check_pyramid_certificate(pyr, cert)
        else:
            with tester.assertRaises(AssertionError):
                pyr = self.pyramid()

        if self.is_compact() and 1 < self.n_vertices() < 50 and self.n_facets() < 50:
            # Check the pyramid of the polar.
            self_fraction_field = self.base_extend(QQ)

            polar = self_fraction_field.polar(in_affine_span=True)
            pyr_polar = polar.pyramid()
            b, cert = pyr_polar.is_pyramid(certificate=True)
            tester.assertTrue(b)
            check_pyramid_certificate(pyr_polar, cert)

            pyr = self_fraction_field.pyramid()
            polar_pyr = pyr.polar(in_affine_span=True)
            b, cert = polar_pyr.is_pyramid(certificate=True)
            tester.assertTrue(b)
            check_pyramid_certificate(polar_pyr, cert)

            try:
                import sage.graphs.graph
            except ImportError:
                pass
            else:
                tester.assertTrue(pyr_polar.is_combinatorially_isomorphic(pyr_polar))

            # Basic properties of the pyramid.

            # Check that the prism preserves the backend.
            tester.assertEqual(pyr.backend(), self.backend())

            tester.assertEqual(1 + self.n_vertices(), pyr.n_vertices())
            tester.assertEqual(self.n_equations(), pyr.n_equations())
            tester.assertEqual(1 + self.n_inequalities(), pyr.n_inequalities())

            if self.n_vertices() < 15 and self.n_facets() < 15:
                pyr._test_basic_properties()

    def bipyramid(self):
        """
        Return a polyhedron that is a bipyramid over the original.

        EXAMPLES::

            sage: octahedron = polytopes.cross_polytope(3)
            sage: cross_poly_4d = octahedron.bipyramid()
            sage: cross_poly_4d.n_vertices()
            8
            sage: q = [list(v) for v in cross_poly_4d.vertex_generator()]
            sage: q
            [[-1, 0, 0, 0],
             [0, -1, 0, 0],
             [0, 0, -1, 0],
             [0, 0, 0, -1],
             [0, 0, 0, 1],
             [0, 0, 1, 0],
             [0, 1, 0, 0],
             [1, 0, 0, 0]]

        Now check that bipyramids of cross-polytopes are cross-polytopes::

            sage: q2 = [list(v) for v in polytopes.cross_polytope(4).vertex_generator()]
            sage: [v in q2 for v in q]
            [True, True, True, True, True, True, True, True]

        TESTS::

            sage: polytopes.simplex(backend='cdd').bipyramid().backend()
            'cdd'
        """
        c = self.center()
        from itertools import chain
        new_verts = chain(([0] + list(x) for x in self.vertex_generator()),
                          [[1] + list(c), [-1] + list(c)])
        new_rays =  ([0] + r for r in self.rays())
        new_lines = ([0] + l for l in self.lines())
        new_ieqs = chain(([i.b()] + [ c*i.A() + i.b()] + list(i.A()) for i in self.inequalities()),
                         ([i.b()] + [-c*i.A() - i.b()] + list(i.A()) for i in self.inequalities()))
        new_eqns = ([e.b()] + [0] + list(e.A()) for e in self.equations())

        pref_rep = 'Hrep' if 2 + (self.n_vertices() + self.n_rays()) >= 2*self.n_inequalities() else 'Vrep'
        parent = self.parent().base_extend(self.center().parent(), ambient_dim=self.ambient_dim()+1)

        if c not in self.relative_interior():
            # Fix polyhedra with non-proper center.
            return parent.element_class(parent, [new_verts, new_rays, new_lines], None)

        return parent.element_class(parent, [new_verts, new_rays, new_lines],
                                    [new_ieqs, new_eqns],
                                    Vrep_minimal=True, Hrep_minimal=True, pref_rep=pref_rep)

    def _test_bipyramid(self, tester=None, **options):
        """
        Run tests on the method :meth:`.bipyramid`.

        TESTS::

            sage: polytopes.cross_polytope(3)._test_bipyramid()
        """
        if tester is None:
            tester = self._tester(**options)

        if (self.n_vertices() + self.n_rays() >= 40
                or self.n_facets() >= 40
                or self.n_vertices() <= 1):
            return

        bipyramid = self.bipyramid()

        # Check that the double description is set up correctly.
        if self.base_ring().is_exact() and self.n_vertices() + self.n_rays() < 15 and self.n_facets() < 15:
            bipyramid._test_basic_properties(tester)

        # Check that the bipyramid preserves the backend.
        tester.assertEqual(bipyramid.backend(), self.backend())

        if self.center() not in self.relative_interior():
            # In this case (unbounded) the bipyramid behaves a bit different.
            return

        tester.assertEqual(2 + self.n_vertices(), bipyramid.n_vertices())
        tester.assertEqual(self.n_rays(), bipyramid.n_rays())
        tester.assertEqual(self.n_lines(), bipyramid.n_lines())
        tester.assertEqual(self.n_equations(), bipyramid.n_equations())
        tester.assertEqual(2*self.n_inequalities(), bipyramid.n_inequalities())

        if not self.is_compact():
            # ``is_bipyramid`` is only implemented for compact polyhedra.
            return

        b, cert = bipyramid.is_bipyramid(certificate=True)
        tester.assertTrue(b)

        if not self.is_bipyramid() and self.base_ring().is_exact():
            # In this case the certificate is unique.

            R = self.base_ring()
            a = (R(1),) + tuple(self.center())
            b = (R(-1),) + tuple(self.center())
            c, d = [tuple(v) for v in cert]
            tester.assertEqual(sorted([a, b]), sorted([c, d]))

    def prism(self):
        """
        Return a prism of the original polyhedron.

        EXAMPLES::

            sage: square = polytopes.hypercube(2)
            sage: cube = square.prism()
            sage: cube
            A 3-dimensional polyhedron in ZZ^3 defined as the convex hull of 8 vertices
            sage: hypercube = cube.prism()
            sage: hypercube.n_vertices()
            16

        TESTS::

            sage: polytopes.simplex(backend='cdd').prism().backend()
            'cdd'
        """
        from itertools import chain
        new_verts = chain(([0] + v for v in self.vertices()),
                          ([1] + v for v in self.vertices()))
        new_rays =  ([0] + r for r in self.rays())
        new_lines = ([0] + l for l in self.lines())
        new_eqns = ([e.b()] + [0] + list(e[1:]) for e in self.equations())
        new_ieqs = chain(([i.b()] + [0] + list(i[1:]) for i in self.inequalities()),
                         [[0, 1] + [0]*self.ambient_dim(), [1, -1] + [0]*self.ambient_dim()])

        pref_rep = 'Hrep' if 2*(self.n_vertices() + self.n_rays()) >= self.n_inequalities() + 2 else 'Vrep'
        parent = self.parent().change_ring(self.base_ring(), ambient_dim=self.ambient_dim()+1)

        if not self.vertices():
            # Fix the empty polyhedron.
            return parent.element_class(parent, [[], [], []], None)

        return parent.element_class(parent, [new_verts, new_rays, new_lines],
                                    [new_ieqs, new_eqns],
                                    Vrep_minimal=True, Hrep_minimal=True, pref_rep=pref_rep)

    def _test_prism(self, tester=None, **options):
        """
        Run tests on the method :meth:`.prism`.

        TESTS::

            sage: polytopes.cross_polytope(3)._test_prism()
        """
        if tester is None:
            tester = self._tester(**options)

        if self.n_vertices() + self.n_rays() < 40 and self.n_facets() < 40:
            prism = self.prism()

            # Check that the double description is set up correctly.
            if self.base_ring().is_exact() and self.n_vertices() + self.n_rays() < 15 and self.n_facets() < 15:
                prism._test_basic_properties(tester)

            # Check that the prism preserves the backend.
            tester.assertEqual(prism.backend(), self.backend())

            tester.assertEqual(2*self.n_vertices(), prism.n_vertices())
            tester.assertEqual(self.n_rays(), prism.n_rays())
            tester.assertEqual(self.n_lines(), prism.n_lines())
            tester.assertEqual(self.n_equations(), prism.n_equations())
            if self.is_empty():
                return

            tester.assertEqual(2 + self.n_inequalities(), prism.n_inequalities())

            if not self.is_compact():
                # ``is_prism`` only implemented for compact polyhedra.
                return

            b, cert = prism.is_prism(certificate=True)
            tester.assertTrue(b)

            if not self.is_prism() and self.base_ring().is_exact():
                # In this case the certificate is unique.

                R = self.base_ring()
                cert_set = set(frozenset(tuple(v) for v in f) for f in cert)
                expected_cert = set(frozenset((i,) + tuple(v)
                                              for v in self.vertices())
                                    for i in (R(0), R(1)))
                tester.assertEqual(cert_set, expected_cert)

    def one_point_suspension(self, vertex):
        """
        Return the one-point suspension of ``self`` by splitting the vertex
        ``vertex``.

        The resulting polyhedron has one more vertex and its dimension
        increases by one.

        INPUT:

        - ``vertex`` -- a Vertex of ``self``

        EXAMPLES::

            sage: cube = polytopes.cube()
            sage: v = cube.vertices()[0]
            sage: ops_cube = cube.one_point_suspension(v)
            sage: ops_cube.f_vector()
            (1, 9, 24, 24, 9, 1)

            sage: pentagon  = polytopes.regular_polygon(5)                      # optional - sage.rings.number_field
            sage: v = pentagon.vertices()[0]                                    # optional - sage.rings.number_field
            sage: ops_pentagon = pentagon.one_point_suspension(v)               # optional - sage.rings.number_field
            sage: ops_pentagon.f_vector()                                       # optional - sage.rings.number_field
            (1, 6, 12, 8, 1)

        It works with a polyhedral face as well::

            sage: vv = cube.faces(0)[1]
            sage: ops_cube2 = cube.one_point_suspension(vv)
            sage: ops_cube == ops_cube2
            True

        .. SEEALSO::

            :meth:`face_split`

        TESTS::

            sage: e = cube.faces(1)[0]
            sage: cube.one_point_suspension(e)
            Traceback (most recent call last):
            ...
            TypeError: the vertex A 1-dimensional face of a Polyhedron in ZZ^3 defined as the convex hull of 2 vertices should be a Vertex or PolyhedronFace of dimension 0
        """
        from sage.geometry.polyhedron.representation import Vertex
        from sage.geometry.polyhedron.face import PolyhedronFace
        if isinstance(vertex, Vertex):
            return self.face_split(vertex)
        elif isinstance(vertex, PolyhedronFace) and vertex.dim() == 0:
            return self.face_split(vertex)
        else:
            raise TypeError("the vertex {} should be a Vertex or PolyhedronFace of dimension 0".format(vertex))

    def face_split(self, face):
        """
        Return the face splitting of the face ``face``.

        Splitting a face correspond to the bipyramid (see :meth:`bipyramid`)
        of ``self`` where the two new vertices are placed above and below
        the center of ``face`` instead of the center of the whole polyhedron.
        The two new vertices are placed in the new dimension at height `-1` and
        `1`.

        INPUT:

        - ``face`` -- a PolyhedronFace or a Vertex

        EXAMPLES::

            sage: pentagon  = polytopes.regular_polygon(5)                      # optional - sage.rings.number_field
            sage: f = pentagon.faces(1)[0]                                      # optional - sage.rings.number_field
            sage: fsplit_pentagon = pentagon.face_split(f)                      # optional - sage.rings.number_field
            sage: fsplit_pentagon.f_vector()                                    # optional - sage.rings.number_field
            (1, 7, 14, 9, 1)

        TESTS:

        Check that :trac:`28668` is fixed::

            sage: P = polytopes.octahedron()
            sage: P.face_split(P.faces(2)[0])
            A 4-dimensional polyhedron in QQ^4 defined as the convex hull of 8 vertices

        .. SEEALSO::

            :meth:`one_point_suspension`
        """
        from sage.geometry.polyhedron.representation import Vertex
        from sage.geometry.polyhedron.face import PolyhedronFace
        if isinstance(face, Vertex):
            new_vertices = [list(x) + [0] for x in self.vertex_generator()] + \
                           [list(face) + [x] for x in [-1, 1]]  # Splitting the vertex
        elif isinstance(face, PolyhedronFace):
            new_vertices = [list(x) + [0] for x in self.vertex_generator()] + \
                           [list(face.as_polyhedron().center()) + [x] for x in [-1, 1]]  # Splitting the face
        else:
            raise TypeError("the face {} should be a Vertex or PolyhedronFace".format(face))

        new_rays = []
        new_rays.extend( [ r + [0] for r in self.ray_generator() ] )

        new_lines = []
        new_lines.extend( [ l + [0] for l in self.line_generator() ] )

        parent = self.parent().change_ring(self.base_ring().fraction_field(), ambient_dim=self.ambient_dim()+1)
        return parent.element_class(parent, [new_vertices, new_rays, new_lines], None)

    def projection(self, projection=None):
        """
        Return a projection object.

        INPUT:

        - ``proj`` -- a projection function

        OUTPUT:

        The identity projection. This is useful for plotting
        polyhedra.

        .. SEEALSO::

            :meth:`~sage.geometry.polyhedron.base.Polyhedron_base.schlegel_projection` for a more interesting projection.

        EXAMPLES::

            sage: p = polytopes.hypercube(3)
            sage: proj = p.projection()
            sage: proj
            The projection of a polyhedron into 3 dimensions
        """
        from .plot import Projection
        if projection is not None:
            self.projection = Projection(self, projection)
        else:
            self.projection = Projection(self)
        return self.projection

    def render_solid(self, **kwds):
        """
        Return a solid rendering of a 2- or 3-d polytope.

        EXAMPLES::

            sage: p = polytopes.hypercube(3)
            sage: p_solid = p.render_solid(opacity = .7)
            sage: type(p_solid)
            <class 'sage.plot.plot3d.index_face_set.IndexFaceSet'>
        """
        proj = self.projection()
        if self.ambient_dim() == 3:
            return proj.render_solid_3d(**kwds)
        if self.ambient_dim() == 2:
            return proj.render_fill_2d(**kwds)
        raise ValueError("render_solid is only defined for 2 and 3 dimensional polyhedra")

    def render_wireframe(self, **kwds):
        """
        For polytopes in 2 or 3 dimensions, return the edges
        as a list of lines.

        EXAMPLES::

            sage: p = Polyhedron([[1,2,],[1,1],[0,0]])
            sage: p_wireframe = p.render_wireframe()
            sage: p_wireframe._objects
            [Line defined by 2 points, Line defined by 2 points, Line defined by 2 points]
        """
        proj = self.projection()
        if self.ambient_dim() == 3:
            return proj.render_wireframe_3d(**kwds)
        if self.ambient_dim() == 2:
            return proj.render_outline_2d(**kwds)
        raise ValueError("render_wireframe is only defined for 2 and 3 dimensional polyhedra")

    def schlegel_projection(self, facet=None, position=None):
        """
        Return the Schlegel projection.

        * The facet is orthonormally transformed into its affine hull.

        * The position specifies a point coming out of the barycenter of the
          facet from which the other vertices will be projected into the facet.

        INPUT:

        - ``facet`` -- a PolyhedronFace. The facet into which the Schlegel
          diagram is created. The default is the first facet.

        - ``position`` -- a positive number. Determines a relative distance
          from the barycenter of ``facet``. A value close to 0 will place the
          projection point close to the facet and a large value further away.
          Default is `1`. If the given value is too large, an error is returned.

        OUTPUT:

        A :class:`~sage.geometry.polyhedron.plot.Projection` object.

        EXAMPLES::

            sage: p = polytopes.hypercube(3)
            sage: sch_proj = p.schlegel_projection()
            sage: schlegel_edge_indices = sch_proj.lines
            sage: schlegel_edges = [sch_proj.coordinates_of(x) for x in schlegel_edge_indices]
            sage: len([x for x in schlegel_edges if x[0][0] > 0])
            8

        The Schlegel projection preserves the convexity of facets, see :trac:`30015`::

            sage: fcube = polytopes.hypercube(4)
            sage: tfcube = fcube.face_truncation(fcube.faces(0)[0])
            sage: tfcube.facets()[-1]
            A 3-dimensional face of a Polyhedron in QQ^4 defined as the convex hull of 8 vertices
            sage: sp = tfcube.schlegel_projection(tfcube.facets()[-1])
            sage: sp.plot()  # optional - sage.plot
            Graphics3d Object

        The same truncated cube but see inside the tetrahedral facet::

            sage: tfcube.facets()[4]
            A 3-dimensional face of a Polyhedron in QQ^4 defined as the convex hull of 4 vertices
            sage: sp = tfcube.schlegel_projection(tfcube.facets()[4])
            sage: sp.plot()  # optional - sage.plot
            Graphics3d Object

        A different values of ``position`` changes the projection::

            sage: sp = tfcube.schlegel_projection(tfcube.facets()[4],1/2)
            sage: sp.plot()  # optional - sage.plot
            Graphics3d Object
            sage: sp = tfcube.schlegel_projection(tfcube.facets()[4],4)
            sage: sp.plot()  # optional - sage.plot
            Graphics3d Object

        A value which is too large give a projection point that sees more than
        one facet resulting in a error::

            sage: sp = tfcube.schlegel_projection(tfcube.facets()[4],5)
            Traceback (most recent call last):
            ...
            ValueError: the chosen position is too large
        """
        proj = self.projection()
        return proj.schlegel(facet, position)

    def _volume_lrs(self, verbose=False):
        """
        Computes the volume of a polytope using lrs.

        OUTPUT:

        The volume, cast to RDF (although lrs seems to output a
        rational value this must be an approximation in some cases).

        EXAMPLES::

            sage: polytopes.hypercube(3)._volume_lrs() # optional - lrslib
            8.0
            sage: (polytopes.hypercube(3)*2)._volume_lrs() # optional - lrslib
            64.0
            sage: polytopes.twenty_four_cell()._volume_lrs() # optional - lrslib
            2.0

        REFERENCES:

        - David Avis's lrs program.
        """
        from sage.features.lrs import Lrs
        Lrs().require()

        from sage.misc.temporary_file import tmp_filename
        from subprocess import Popen, PIPE

        in_str = self.cdd_Vrepresentation()
        in_str += 'volume'
        in_filename = tmp_filename()
        in_file = open(in_filename, 'w')
        in_file.write(in_str)
        in_file.close()
        if verbose:
            print(in_str)

        lrs_procs = Popen(['lrs', in_filename],
                          stdin=PIPE, stdout=PIPE, stderr=PIPE)
        ans, err = lrs_procs.communicate()
        ans = bytes_to_str(ans)
        err = bytes_to_str(err)
        if verbose:
            print(ans)
        # FIXME: check err

        for a_line in ans.splitlines():
            if 'Volume=' in a_line:
                volume = a_line.split('Volume=')[1]
                volume = RDF(QQ(volume))
                return volume

        raise ValueError("lrs did not return a volume")

    def _volume_latte(self, verbose=False, algorithm='triangulate', **kwargs):
        """
        Computes the volume of a polytope using LattE integrale.

        INPUT:

        - ``arg`` -- a cdd or LattE description string

        - ``algorithm`` -- (default: 'triangulate') the integration method. Use 'triangulate' for
          polytope triangulation or 'cone-decompose' for tangent cone decomposition method.

        - ``raw_output`` -- if ``True`` then return directly the output string from LattE.

        - ``verbose`` -- if ``True`` then return directly verbose output from LattE.

        - For all other options, consult the LattE manual.

        OUTPUT:

        A rational value, or a string if ``raw_output`` if set to ``True``.

        .. NOTE::

            This function depends on LattE (i.e., the ``latte_int`` optional
            package). See the LattE documentation for further details.

        EXAMPLES::

            sage: polytopes.hypercube(3)._volume_latte() # optional - latte_int
            8
            sage: (polytopes.hypercube(3)*2)._volume_latte() # optional - latte_int
            64
            sage: polytopes.twenty_four_cell()._volume_latte() # optional - latte_int
            2
            sage: polytopes.cuboctahedron()._volume_latte() # optional - latte_int
            20/3

        TESTS:

        Testing triangulate algorithm::

            sage: polytopes.cuboctahedron()._volume_latte(algorithm='triangulate') # optional - latte_int
            20/3

        Testing cone decomposition algorithm::

            sage: polytopes.cuboctahedron()._volume_latte(algorithm='cone-decompose') # optional - latte_int
            20/3

        Testing raw output::

            sage: polytopes.cuboctahedron()._volume_latte(raw_output=True) # optional - latte_int
            '20/3'

        Testing inexact rings::

            sage: P = Polyhedron(vertices=[[0,0],[1,0],[0,1]],base_ring=RDF)
            sage: P.volume(engine='latte')
            Traceback (most recent call last):
            ...
            ValueError: LattE integrale cannot be applied over inexact rings
        """
        from sage.interfaces.latte import integrate
        if self.base_ring() == RDF:
            raise ValueError("LattE integrale cannot be applied over inexact rings")
        else:
            return integrate(self.cdd_Hrepresentation(), algorithm=algorithm, cdd=True, verbose=verbose, **kwargs)

    def _volume_normaliz(self, measure='induced'):
        r"""
        Computes the volume of a polytope using normaliz.

        INPUT:

        - ``measure`` -- (default: 'induced') the measure to take. 'induced'
          correspond to ``EuclideanVolume`` in normaliz and 'induced_lattice'
          correspond to ``Volume`` in normaliz

        OUTPUT:

        A float value (when ``measure`` is 'induced') or a rational number
        (when ``measure`` is 'induced_lattice')

        .. NOTE::

            This function depends on Normaliz (i.e., the ``pynormaliz`` optional
            package). See the Normaliz documentation for further details.

        TESTS::

            sage: P = Polyhedron(vertices=[[0,0],[1,0],[0,1],[1,1]])
            sage: P._volume_normaliz()
            Traceback (most recent call last):
            ...
            TypeError: the backend should be normaliz
        """
        raise TypeError("the backend should be normaliz")

    @cached_method(do_pickle=True)
    def volume(self, measure='ambient', engine='auto', **kwds):
        """
        Return the volume of the polytope.

        INPUT:

        - ``measure`` -- string. The measure to use. Allowed values are:

          * ``ambient`` (default): Lebesgue measure of ambient space (volume)
          * ``induced``: Lebesgue measure of the affine hull (relative volume)
          * ``induced_rational``: Scaling of the Lebesgue measure for rational
            polytopes, such that the unit hypercube has volume 1
          * ``induced_lattice``: Scaling of the Lebesgue measure, such that the
            volume of the hypercube is factorial(n)

        - ``engine`` -- string. The backend to use. Allowed values are:

          * ``'auto'`` (default): choose engine according to measure
          * ``'internal'``: see :meth:`triangulate`
          * ``'TOPCOM'``: see :meth:`triangulate`
          * ``'lrs'``: use David Avis's lrs program (optional)
          * ``'latte'``: use LattE integrale program (optional)
          * ``'normaliz'``: use Normaliz program (optional)

        - ``**kwds`` -- keyword arguments that are passed to the
          triangulation engine

        OUTPUT:

        The volume of the polytope

        EXAMPLES::

            sage: polytopes.hypercube(3).volume()
            8
            sage: (polytopes.hypercube(3)*2).volume()
            64
            sage: polytopes.twenty_four_cell().volume()
            2

        Volume of the same polytopes, using the optional package lrslib
        (which requires a rational polytope).  For mysterious historical
        reasons, Sage casts lrs's exact answer to a float::

            sage: I3 = polytopes.hypercube(3)
            sage: I3.volume(engine='lrs') # optional - lrslib
            8.0
            sage: C24 = polytopes.twenty_four_cell()
            sage: C24.volume(engine='lrs') # optional - lrslib
            2.0

        If the base ring is exact, the answer is exact::

            sage: P5 = polytopes.regular_polygon(5)                             # optional - sage.rings.number_field
            sage: P5.volume()                                                   # optional - sage.rings.number_field
            2.377641290737884?

            sage: polytopes.icosahedron().volume()                              # optional - sage.rings.number_field
            5/12*sqrt5 + 5/4
            sage: numerical_approx(_) # abs tol 1e9                             # optional - sage.rings.number_field
            2.18169499062491

        When considering lower-dimensional polytopes, we can ask for the
        ambient (full-dimensional), the induced measure (of the affine
        hull) or, in the case of lattice polytopes, for the induced rational measure.
        This is controlled by the parameter `measure`. Different engines
        may have different ideas on the definition of volume of a
        lower-dimensional object::

            sage: P = Polyhedron([[0, 0], [1, 1]])
            sage: P.volume()
            0
            sage: P.volume(measure='induced')
            1.414213562373095?
            sage: P.volume(measure='induced_rational') # optional -- latte_int
            1

            sage: S = polytopes.regular_polygon(6); S                           # optional - sage.rings.number_field
            A 2-dimensional polyhedron in AA^2 defined as the convex hull of 6 vertices
            sage: edge = S.faces(1)[4].as_polyhedron()                          # optional - sage.rings.number_field
            sage: edge.vertices()                                               # optional - sage.rings.number_field
            (A vertex at (0.866025403784439?, 1/2), A vertex at (0, 1))
            sage: edge.volume()                                                 # optional - sage.rings.number_field
            0
            sage: edge.volume(measure='induced')                                # optional - sage.rings.number_field
            1

            sage: P = Polyhedron(backend='normaliz',vertices=[[1,0,0],[0,0,1],[-1,1,1],[-1,2,0]]) # optional - pynormaliz
            sage: P.volume()  # optional - pynormaliz
            0
            sage: P.volume(measure='induced')  # optional - pynormaliz          # optional - sage.rings.number_field
            2.598076211353316?
            sage: P.volume(measure='induced',engine='normaliz')  # optional - pynormaliz
            2.598076211353316
            sage: P.volume(measure='induced_rational')  # optional - pynormaliz, latte_int
            3/2
            sage: P.volume(measure='induced_rational',engine='normaliz')  # optional - pynormaliz
            3/2
            sage: P.volume(measure='induced_lattice')  # optional - pynormaliz
            3

        The same polytope without normaliz backend::

            sage: P = Polyhedron(vertices=[[1,0,0],[0,0,1],[-1,1,1],[-1,2,0]])
            sage: P.volume(measure='induced_lattice',engine='latte')  # optional - latte_int
            3

            sage: Dexact = polytopes.dodecahedron()                             # optional - sage.rings.number_field
            sage: v = Dexact.faces(2)[0].as_polyhedron().volume(measure='induced', engine='internal'); v   # optional - sage.rings.number_field
            1.53406271079097?
            sage: v = Dexact.faces(2)[4].as_polyhedron().volume(measure='induced', engine='internal'); v   # optional - sage.rings.number_field
            1.53406271079097?
            sage: RDF(v)    # abs tol 1e-9                                      # optional - sage.rings.number_field
            1.53406271079044

            sage: Dinexact = polytopes.dodecahedron(exact=False)
            sage: w = Dinexact.faces(2)[2].as_polyhedron().volume(measure='induced', engine='internal'); RDF(w) # abs tol 1e-9
            1.5340627082974878

            sage: [polytopes.simplex(d).volume(measure='induced') for d in range(1,5)] == [sqrt(d+1)/factorial(d) for d in range(1,5)]
            True

            sage: I = Polyhedron([[-3, 0], [0, 9]])
            sage: I.volume(measure='induced')                                   # optional - sage.rings.number_field
            9.48683298050514?
            sage: I.volume(measure='induced_rational') # optional -- latte_int
            3

            sage: T = Polyhedron([[3, 0, 0], [0, 4, 0], [0, 0, 5]])
            sage: T.volume(measure='induced')                                   # optional - sage.rings.number_field
            13.86542462386205?
            sage: T.volume(measure='induced_rational') # optional -- latte_int
            1/2

            sage: Q = Polyhedron(vertices=[(0, 0, 1, 1), (0, 1, 1, 0), (1, 1, 0, 0)])
            sage: Q.volume(measure='induced')
            1
            sage: Q.volume(measure='induced_rational') # optional -- latte_int
            1/2

        The volume of a full-dimensional unbounded polyhedron is infinity::

            sage: P = Polyhedron(vertices = [[1, 0], [0, 1]], rays = [[1, 1]])
            sage: P.volume()
            +Infinity

        The volume of a non full-dimensional unbounded polyhedron depends on the measure used::

            sage: P = Polyhedron(ieqs = [[1,1,1],[-1,-1,-1],[3,1,0]]); P
            A 1-dimensional polyhedron in QQ^2 defined as the convex hull of 1 vertex and 1 ray
            sage: P.volume()
            0
            sage: P.volume(measure='induced')
            +Infinity
            sage: P.volume(measure='ambient')
            0
            sage: P.volume(measure='induced_rational')  # optional - pynormaliz
            +Infinity
            sage: P.volume(measure='induced_rational',engine='latte')  # optional - latte_int
            +Infinity

        The volume in `0`-dimensional space is taken by counting measure::

            sage: P = Polyhedron(vertices=[[]]); P
            A 0-dimensional polyhedron in ZZ^0 defined as the convex hull of 1 vertex
            sage: P.volume()
            1
            sage: P = Polyhedron(vertices=[]); P
            The empty polyhedron in ZZ^0
            sage: P.volume()
            0

        TESTS:

        The cache of the volume is being pickled::

            sage: P = polytopes.cube()
            sage: P.volume()
            8
            sage: Q = loads(dumps(P))
            sage: Q.volume.is_in_cache()
            True
        """
        from sage.features import FeatureNotPresentError, PythonModule
        if measure == 'induced_rational' and engine not in ['auto', 'latte', 'normaliz']:
            raise RuntimeError("the induced rational measure can only be computed with the engine set to `auto`, `latte`, or `normaliz`")
        if measure == 'induced_lattice' and engine not in ['auto', 'latte', 'normaliz']:
            raise RuntimeError("the induced lattice measure can only be computed with the engine set to `auto`, `latte`, or `normaliz`")
        if engine == 'auto' and measure == 'induced_rational':
            # Enforce a default choice, change if a better engine is found.
            from sage.features.latte import Latte
            try:
                Latte().require()
                engine = 'latte'
            except FeatureNotPresentError:
                try:
                    PythonModule("PyNormaliz", spkg="pynormaliz").require()
                    engine = 'normaliz'
                except FeatureNotPresentError:
                    raise RuntimeError("the induced rational measure can only be computed with the optional packages `latte_int`, or `pynormaliz`")

        if engine == 'auto' and measure == 'induced_lattice':
            # Enforce a default choice, change if a better engine is found.
            try:
                PythonModule("PyNormaliz", spkg="pynormaliz").require()
                engine = 'normaliz'
            except FeatureNotPresentError:
                try:
                    from sage.features.latte import Latte
                    Latte().require()
                    engine = 'latte'
                except FeatureNotPresentError:
                    raise RuntimeError("the induced rational measure can only be computed with the optional packages `latte_int`, or `pynormaliz`")

        if engine == 'auto' and measure == 'ambient' and self.backend() == 'normaliz':
            engine = 'normaliz'

        if measure == 'ambient':
            if self.dim() < self.ambient_dim():
                return self.base_ring().zero()
            elif self.dim() == 0:
                return 1
            # if the polyhedron is unbounded, return infinity
            if not self.is_compact():
                from sage.rings.infinity import infinity
                return infinity
            if engine == 'lrs':
                return self._volume_lrs(**kwds)
            elif engine == 'latte':
                return self._volume_latte(**kwds)
            elif engine == 'normaliz':
                return self._volume_normaliz(measure='ambient')

            triangulation = self.triangulate(engine=engine, **kwds)
            pc = triangulation.point_configuration()
            return sum([pc.volume(simplex) for simplex in triangulation]) / ZZ(self.dim()).factorial()
        elif measure == 'induced':
            # if polyhedron is actually full-dimensional, return volume with ambient measure
            if self.dim() == self.ambient_dim():
                return self.volume(measure='ambient', engine=engine, **kwds)
            # if the polyhedron is unbounded, return infinity
            if not self.is_compact():
                from sage.rings.infinity import infinity
                return infinity
            if engine == 'normaliz':
                return self._volume_normaliz(measure='euclidean')
            # use an orthogonal transformation, which preserves volume up to a factor provided by the transformation matrix
            affine_hull_data = self.affine_hull_projection(orthogonal=True, as_polyhedron=True, as_affine_map=True)
            A = affine_hull_data.projection_linear_map.matrix()
            Adet = (A.transpose() * A).det()
            scaled_volume = affine_hull_data.image.volume(measure='ambient', engine=engine, **kwds)
            if Adet.is_square():
                sqrt_Adet = Adet.sqrt()
            else:
                from sage.rings.qqbar import AA
                sqrt_Adet = AA(Adet).sqrt()
                scaled_volume = AA(scaled_volume)
            return scaled_volume / sqrt_Adet
        elif measure == 'induced_rational':
            # if the polyhedron is unbounded, return infinity
            if not self.is_compact():
                from sage.rings.infinity import infinity
                return infinity
            if engine == 'latte':
                return self._volume_latte(**kwds)
            else:  # engine is 'normaliz'
                return self._volume_normaliz(measure='induced_lattice') / ZZ(self.dim()).factorial()
        elif measure == 'induced_lattice':
            # if the polyhedron is unbounded, return infinity
            if not self.is_compact():
                from sage.rings.infinity import infinity
                return infinity
            if engine == 'latte':
                return self._volume_latte(**kwds) * ZZ(self.dim()).factorial()
            else:  # engine is 'normaliz'
                return self._volume_normaliz(measure='induced_lattice')
        else:
            raise TypeError("the measure should be `ambient`, `induced`, `induced_rational`, or `induced_lattice`")

    def integrate(self, function, measure='ambient', **kwds):
        r"""
        Return the integral of ``function`` over this polytope.

        INPUT:

        - ``self`` -- Polyhedron

        - ``function`` -- a multivariate polynomial or
          a valid LattE description string for polynomials

        - ``measure`` -- string, the measure to use

          Allowed values are:

          * ``ambient`` (default): Lebesgue measure of ambient space,
          * ``induced``: Lebesgue measure of the affine hull,
          * ``induced_nonnormalized``: Lebesgue measure of the affine hull
            without the normalization by `\sqrt{\det(A^\top A)}` (with
            `A` being the affine transformation matrix; see :meth:`affine_hull`).

        - ``**kwds`` -- additional keyword arguments that
          are passed to the engine

        OUTPUT:

        The integral of the polynomial over the polytope

        .. NOTE::

            The polytope triangulation algorithm is used. This function depends
            on LattE (i.e., the ``latte_int`` optional package).

        EXAMPLES::

            sage: P = polytopes.cube()
            sage: x, y, z = polygens(QQ, 'x, y, z')
            sage: P.integrate(x^2*y^2*z^2)    # optional - latte_int
            8/27

        If the polyhedron has floating point coordinates, an inexact result can
        be obtained if we transform to rational coordinates::

            sage: P = 1.4142*polytopes.cube()
            sage: P_QQ = Polyhedron(vertices=[[QQ(vi) for vi in v] for v in P.vertex_generator()])
            sage: RDF(P_QQ.integrate(x^2*y^2*z^2))                  # optional - latte_int
            6.703841212195228

        Integral over a non full-dimensional polytope::

            sage: x, y = polygens(QQ, 'x, y')
            sage: P = Polyhedron(vertices=[[0,0],[1,1]])
            sage: P.integrate(x*y)    # optional - latte_int
            0
            sage: ixy = P.integrate(x*y, measure='induced'); ixy    # optional - latte_int
            0.4714045207910317?
            sage: ixy.parent()                                      # optional - latte_int
            Algebraic Real Field

        Convert to a symbolic expression::

            sage: ixy.radical_expression()                          # optional - latte_int
            1/3*sqrt(2)

        Another non full-dimensional polytope integration::

            sage: R.<x, y, z> = QQ[]
            sage: P = polytopes.simplex(2)
            sage: V = AA(P.volume(measure='induced')); V.radical_expression()
            1/2*sqrt(3)
            sage: P.integrate(R(1), measure='induced') == V                      # optional - latte_int
            True

        Computing the mass center::

            sage: (P.integrate(x, measure='induced') / V).radical_expression()   # optional - latte_int
            1/3
            sage: (P.integrate(y, measure='induced') / V).radical_expression()   # optional - latte_int
            1/3
            sage: (P.integrate(z, measure='induced') / V).radical_expression()   # optional - latte_int
            1/3

        TESTS:

        Testing a three-dimensional integral::

            sage: P = polytopes.octahedron()
            sage: x, y, z = polygens(QQ, 'x, y, z')
            sage: P.integrate(2*x^2*y^4*z^6+z^2)    # optional - latte_int
            630632/4729725

        Testing a polytope with non-rational vertices::

            sage: P = polytopes.icosahedron()                                   # optional - sage.rings.number_field
            sage: P.integrate(x^2*y^2*z^2)    # optional - latte_int            # optional - sage.rings.number_field
            Traceback (most recent call last):
            ...
            TypeError: the base ring must be ZZ, QQ, or RDF

        Testing a univariate polynomial::

            sage: P = Polyhedron(vertices=[[0],[1]])
            sage: x = polygen(QQ, 'x')
            sage: P.integrate(x)    # optional - latte_int
            1/2

        Testing a polytope with floating point coordinates::

            sage: P = Polyhedron(vertices = [[0, 0], [1, 0], [1.1, 1.1], [0, 1]])
            sage: P.integrate('[[1,[2,2]]]')    # optional - latte_int
            Traceback (most recent call last):
            ...
            TypeError: LattE integrale cannot be applied over inexact rings

        Integration of zero-polynomial::

            sage: R.<x, y, z> = QQ[]
            sage: P = polytopes.simplex(2)
            sage: P.integrate(R(0))
            0
            sage: P.integrate('[]')  # with LattE description string
            0

        ::

            sage: R.<x, y, z> = QQ[]
            sage: P = Polyhedron(vertices=[(0, 0, 1), (0, 1, 0)])
            sage: P.integrate(x^2)
            0
        """
        if function == 0 or function == '[]':
            return self.base_ring().zero()

        if not self.is_compact():
            raise NotImplementedError(
                'integration over non-compact polyhedra not allowed')

        if measure == 'ambient':
            if not self.is_full_dimensional():
                return self.base_ring().zero()

            return self._integrate_latte_(function, **kwds)

        elif measure == 'induced' or measure == 'induced_nonnormalized':
            # if polyhedron is actually full-dimensional,
            # return with ambient measure
            if self.is_full_dimensional():
                return self.integrate(function, measure='ambient', **kwds)

            if isinstance(function, str):
                raise NotImplementedError(
                    'LattE description strings for polynomials not allowed '
                    'when using measure="induced"')

            # use an orthogonal transformation
            affine_hull_data = self.affine_hull_projection(orthogonal=True, return_all_data=True)
            polyhedron = affine_hull_data.image
            from sage.rings.polynomial.polynomial_ring_constructor import PolynomialRing
            R = PolynomialRing(affine_hull_data.section_linear_map.base_ring(), 'x', self.dim())
            coordinate_images = affine_hull_data.section_linear_map.matrix().transpose() * vector(R.gens()) + affine_hull_data.section_translation

            hom = function.parent().hom(coordinate_images)
            function_in_affine_hull = hom(function)

            I = polyhedron.integrate(function_in_affine_hull,
                                     measure='ambient', **kwds)
            if measure == 'induced_nonnormalized':
                return I
            else:
                A = affine_hull_data.projection_linear_map.matrix()
                Adet = (A.transpose() * A).det()
                try:
                    from sage.rings.qqbar import AA
                    Adet = AA.coerce(Adet)
                except TypeError:
                    pass
                return I / Adet.sqrt()

        else:
            raise ValueError('unknown measure "{}"'.format(measure))

    def _integrate_latte_(self, polynomial, **kwds):
        r"""
        Return the integral of a polynomial over this polytope by calling LattE.

        INPUT:

        - ``polynomial`` -- a multivariate polynomial or
          a valid LattE description string for polynomials

        - ``**kwds`` -- additional keyword arguments that are passed
          to the engine

        OUTPUT:

        The integral of the polynomial over the polytope.

        .. NOTE::

            The polytope triangulation algorithm is used. This function depends
            on LattE (i.e., the ``latte_int`` optional package).

        TESTS::

            sage: P = polytopes.cube()
            sage: x, y, z = polygens(QQ, 'x, y, z')
            sage: P._integrate_latte_(x^2 + y^2*z^2)    # optional - latte_int
            32/9

        ::

            sage: R = PolynomialRing(QQ, '', 0)
            sage: Polyhedron(vertices=[()]).integrate(R(42))
            42
        """
        from sage.interfaces.latte import integrate

        if self.base_ring() == RDF:
            raise TypeError("LattE integrale cannot be applied over inexact rings")
        if self.dimension() == 0:
            vertices = self.vertices()
            assert len(self.vertices()) == 1
            vertex = tuple(vertices[0])
            return polynomial(vertex)
        return integrate(self.cdd_Hrepresentation(),
                         polynomial,
                         cdd=True, **kwds)

    def contains(self, point):
        """
        Test whether the polyhedron contains the given ``point``.

        .. SEEALSO::

            :meth:`interior_contains`, :meth:`relative_interior_contains`.

        INPUT:

        - ``point`` -- coordinates of a point (an iterable)

        OUTPUT:

        Boolean.

        EXAMPLES::

            sage: P = Polyhedron(vertices=[[1,1],[1,-1],[0,0]])
            sage: P.contains( [1,0] )
            True
            sage: P.contains( P.center() )  # true for any convex set
            True

        As a shorthand, one may use the usual ``in`` operator::

            sage: P.center() in P
            True
            sage: [-1,-1] in P
            False

        The point need not have coordinates in the same field as the
        polyhedron::

            sage: ray = Polyhedron(vertices=[(0,0)], rays=[(1,0)], base_ring=QQ)
            sage: ray.contains([sqrt(2)/3,0])        # irrational coordinates are ok
            True
            sage: a = var('a')
            sage: ray.contains([a,0])                # a might be negative!
            False
            sage: assume(a>0)
            sage: ray.contains([a,0])
            True
            sage: ray.contains(['hello', 'kitty'])   # no common ring for coordinates
            False

        The empty polyhedron needs extra care, see :trac:`10238`::

            sage: empty = Polyhedron(); empty
            The empty polyhedron in ZZ^0
            sage: empty.contains([])
            False
            sage: empty.contains([0])               # not a point in QQ^0
            False
            sage: full = Polyhedron(vertices=[()]); full
            A 0-dimensional polyhedron in ZZ^0 defined as the convex hull of 1 vertex
            sage: full.contains([])
            True
            sage: full.contains([0])
            False

        TESTS:

        Passing non-iterable objects does not cause an exception, see :trac:`32013`::

            sage: None in Polyhedron(vertices=[(0,0)], rays=[(1,0)], base_ring=QQ)
            False
        """
        try:
            p = vector(point)
        except TypeError:  # point not iterable or no common ring for elements
            try:
                l = len(point)
            except TypeError:
                return False
            if l > 0:
                return False
            else:
                p = vector(self.base_ring(), [])

        if len(p) != self.ambient_dim():
            return False

        for H in self.Hrep_generator():
            if not H.contains(p):
                return False
        return True

    __contains__ = contains

    @cached_method
    def interior(self):
        """
        The interior of ``self``.

        OUTPUT:

        - either an empty polyhedron or an instance of
          :class:`~sage.geometry.relative_interior.RelativeInterior`

        EXAMPLES:

        If the polyhedron is full-dimensional, the result is the
        same as that of :meth:`relative_interior`::

            sage: P_full = Polyhedron(vertices=[[0,0],[1,1],[1,-1]])
            sage: P_full.interior()
            Relative interior of
             a 2-dimensional polyhedron in ZZ^2 defined as the convex hull of 3 vertices

        If the polyhedron is of strictly smaller dimension than the
        ambient space, its interior is empty::

            sage: P_lower = Polyhedron(vertices=[[0,1], [0,-1]])
            sage: P_lower.interior()
            The empty polyhedron in ZZ^2

        TESTS::

            sage: Empty = Polyhedron(ambient_dim=2); Empty
            The empty polyhedron in ZZ^2
            sage: Empty.interior() is Empty
            True
        """
        if self.is_open():
            return self
        if not self.is_full_dimensional():
            return self.parent().element_class(self.parent(), None, None)
        return self.relative_interior()

    def interior_contains(self, point):
        """
        Test whether the interior of the polyhedron contains the
        given ``point``.

        .. SEEALSO::

            :meth:`contains`, :meth:`relative_interior_contains`.

        INPUT:

        - ``point`` -- coordinates of a point

        OUTPUT:

        ``True`` or ``False``.

        EXAMPLES::

            sage: P = Polyhedron(vertices=[[0,0],[1,1],[1,-1]])
            sage: P.contains( [1,0] )
            True
            sage: P.interior_contains( [1,0] )
            False

        If the polyhedron is of strictly smaller dimension than the
        ambient space, its interior is empty::

            sage: P = Polyhedron(vertices=[[0,1],[0,-1]])
            sage: P.contains( [0,0] )
            True
            sage: P.interior_contains( [0,0] )
            False

        The empty polyhedron needs extra care, see :trac:`10238`::

            sage: empty = Polyhedron(); empty
            The empty polyhedron in ZZ^0
            sage: empty.interior_contains([])
            False
        """
        try:
            p = vector(point)
        except TypeError:  # point not iterable or no common ring for elements
            try:
                l = len(point)
            except TypeError:
                return False
            if l > 0:
                return False
            else:
                p = vector(self.base_ring(), [])

        if len(p) != self.ambient_dim():
            return False

        for H in self.Hrep_generator():
            if not H.interior_contains(p):
                return False
        return True

    def is_relatively_open(self):
        r"""
        Return whether ``self`` is relatively open.

        OUTPUT:

        Boolean.

        EXAMPLES::

            sage: P = Polyhedron(vertices=[(1,0), (-1,0)]); P
            A 1-dimensional polyhedron in ZZ^2 defined as the convex hull of 2 vertices
            sage: P.is_relatively_open()
            False

            sage: P0 = Polyhedron(vertices=[[1, 2]]); P0
            A 0-dimensional polyhedron in ZZ^2 defined as the convex hull of 1 vertex
            sage: P0.is_relatively_open()
            True

            sage: Empty = Polyhedron(ambient_dim=2); Empty
            The empty polyhedron in ZZ^2
            sage: Empty.is_relatively_open()
            True

            sage: Line = Polyhedron(vertices=[(1, 1)], lines=[(1, 0)]); Line
            A 1-dimensional polyhedron in QQ^2 defined as the convex hull of 1 vertex and 1 line
            sage: Line.is_relatively_open()
            True

        """
        return not self.inequalities()

    @cached_method
    def relative_interior(self):
        """
        Return the relative interior of ``self``.

        EXAMPLES::

            sage: P = Polyhedron(vertices=[(1,0), (-1,0)])
            sage: ri_P = P.relative_interior(); ri_P
            Relative interior of
             a 1-dimensional polyhedron in ZZ^2 defined as the convex hull of 2 vertices
            sage: (0, 0) in ri_P
            True
            sage: (1, 0) in ri_P
            False

            sage: P0 = Polyhedron(vertices=[[1, 2]])
            sage: P0.relative_interior() is P0
            True

            sage: Empty = Polyhedron(ambient_dim=2)
            sage: Empty.relative_interior() is Empty
            True

            sage: Line = Polyhedron(vertices=[(1, 1)], lines=[(1, 0)])
            sage: Line.relative_interior() is Line
            True
        """
        if self.is_relatively_open():
            return self
        return RelativeInterior(self)

    def relative_interior_contains(self, point):
        """
        Test whether the relative interior of the polyhedron
        contains the given ``point``.

        .. SEEALSO::

            :meth:`contains`, :meth:`interior_contains`.

        INPUT:

        - ``point`` -- coordinates of a point

        OUTPUT:

        ``True`` or ``False``

        EXAMPLES::

            sage: P = Polyhedron(vertices=[(1,0), (-1,0)])
            sage: P.contains( (0,0) )
            True
            sage: P.interior_contains( (0,0) )
            False
            sage: P.relative_interior_contains( (0,0) )
            True
            sage: P.relative_interior_contains( (1,0) )
            False

        The empty polyhedron needs extra care, see :trac:`10238`::

            sage: empty = Polyhedron(); empty
            The empty polyhedron in ZZ^0
            sage: empty.relative_interior_contains([])
            False
        """
        try:
            p = vector(point)
        except TypeError:  # point not iterable or no common ring for elements
            try:
                l = len(point)
            except TypeError:
                return False
            if l > 0:
                return False
            else:
                p = vector(self.base_ring(), [])

        if len(p) != self.ambient_dim():
            return False

        for eq in self.equation_generator():
            if not eq.contains(p):
                return False

        for ine in self.inequality_generator():
            if not ine.interior_contains(p):
                return False

        return True

    def is_simplex(self):
        r"""
        Return whether the polyhedron is a simplex.

        A simplex is a bounded polyhedron with `d+1` vertices, where
        `d` is the dimension.

        EXAMPLES::

            sage: Polyhedron([(0,0,0), (1,0,0), (0,1,0)]).is_simplex()
            True
            sage: polytopes.simplex(3).is_simplex()
            True
            sage: polytopes.hypercube(3).is_simplex()
            False
        """
        return self.is_compact() and (self.dim()+1 == self.n_vertices())

    def neighborliness(self):
        r"""
        Return the largest ``k``, such that the polyhedron is ``k``-neighborly.

        A polyhedron is `k`-neighborly if every set of `n` vertices forms a face
        for `n` up to `k`.

        In case of the `d`-dimensional simplex, it returns `d + 1`.

        .. SEEALSO::

            :meth:`is_neighborly`

        EXAMPLES::

            sage: cube = polytopes.cube()
            sage: cube.neighborliness()
            1
            sage: P = Polyhedron(); P
            The empty polyhedron in ZZ^0
            sage: P.neighborliness()
            0
            sage: P = Polyhedron([[0]]); P
            A 0-dimensional polyhedron in ZZ^1 defined as the convex hull of 1 vertex
            sage: P.neighborliness()
            1
            sage: S = polytopes.simplex(5); S
            A 5-dimensional polyhedron in ZZ^6 defined as the convex hull of 6 vertices
            sage: S.neighborliness()
            6
            sage: C = polytopes.cyclic_polytope(7,10); C
            A 7-dimensional polyhedron in QQ^7 defined as the convex hull of 10 vertices
            sage: C.neighborliness()
            3
            sage: C = polytopes.cyclic_polytope(6,11); C
            A 6-dimensional polyhedron in QQ^6 defined as the convex hull of 11 vertices
            sage: C.neighborliness()
            3
            sage: [polytopes.cyclic_polytope(5,n).neighborliness() for n in range(6,10)]
            [6, 2, 2, 2]

        """
        return self.combinatorial_polyhedron().neighborliness()

    def is_neighborly(self, k=None):
        r"""
        Return whether the polyhedron is neighborly.

        If the input ``k`` is provided, then return whether the polyhedron is ``k``-neighborly

        A polyhedron is neighborly if every set of `n` vertices forms a face
        for `n` up to floor of half the dimension of the polyhedron.
        It is `k`-neighborly if this is true for `n` up to `k`.

        INPUT:

        - ``k`` -- the dimension up to which to check if every set of ``k``
          vertices forms a face. If no ``k`` is provided, check up to floor
          of half the dimension of the polyhedron.

        OUTPUT:

        - ``True`` if every set of up to ``k`` vertices forms a face,
        - ``False`` otherwise

        .. SEEALSO::

            :meth:`neighborliness`

        EXAMPLES::

            sage: cube = polytopes.hypercube(3)
            sage: cube.is_neighborly()
            True
            sage: cube = polytopes.hypercube(4)
            sage: cube.is_neighborly()
            False

        Cyclic polytopes are neighborly::

            sage: all(polytopes.cyclic_polytope(i, i + 1 + j).is_neighborly() for i in range(5) for j in range(3))
            True

        The neighborliness of a polyhedron equals floor of dimension half
        (or larger in case of a simplex) if and only if the polyhedron
        is neighborly::

            sage: testpolys = [polytopes.cube(), polytopes.cyclic_polytope(6, 9), polytopes.simplex(6)]
            sage: [(P.neighborliness()>=floor(P.dim()/2)) == P.is_neighborly() for P in  testpolys]
            [True, True, True]

        """
        return self.combinatorial_polyhedron().is_neighborly()

    @cached_method
    def is_lattice_polytope(self):
        r"""
        Return whether the polyhedron is a lattice polytope.

        OUTPUT:

        ``True`` if the polyhedron is compact and has only integral
        vertices, ``False`` otherwise.

        EXAMPLES::

            sage: polytopes.cross_polytope(3).is_lattice_polytope()
            True
            sage: polytopes.regular_polygon(5).is_lattice_polytope()            # optional - sage.rings.number_field
            False
        """
        if not self.is_compact():
            return False
        if self.base_ring() is ZZ:
            return True
        return all(v.is_integral() for v in self.vertex_generator())

    @cached_method
    def lattice_polytope(self, envelope=False):
        r"""
        Return an encompassing lattice polytope.

        INPUT:

        - ``envelope`` -- boolean (default: ``False``). If the
          polyhedron has non-integral vertices, this option decides
          whether to return a strictly larger lattice polytope or
          raise a ``ValueError``. This option has no effect if the
          polyhedron has already integral vertices.

        OUTPUT:

        A :class:`LatticePolytope
        <sage.geometry.lattice_polytope.LatticePolytopeClass>`. If the
        polyhedron is compact and has integral vertices, the lattice
        polytope equals the polyhedron. If the polyhedron is compact
        but has at least one non-integral vertex, a strictly larger
        lattice polytope is returned.

        If the polyhedron is not compact, a ``NotImplementedError`` is
        raised.

        If the polyhedron is not integral and ``envelope=False``, a
        ``ValueError`` is raised.

        ALGORITHM:

        For each non-integral vertex, a bounding box of integral
        points is added and the convex hull of these integral points
        is returned.

        EXAMPLES:

        First, a polyhedron with integral vertices::

            sage: P = Polyhedron( vertices = [(1, 0), (0, 1), (-1, 0), (0, -1)])
            sage: lp = P.lattice_polytope(); lp
            2-d reflexive polytope #3 in 2-d lattice M
            sage: lp.vertices()
            M(-1,  0),
            M( 0, -1),
            M( 0,  1),
            M( 1,  0)
            in 2-d lattice M

        Here is a polyhedron with non-integral vertices::

            sage: P = Polyhedron( vertices = [(1/2, 1/2), (0, 1), (-1, 0), (0, -1)])
            sage: lp = P.lattice_polytope()
            Traceback (most recent call last):
            ...
            ValueError: Some vertices are not integral. You probably want
            to add the argument "envelope=True" to compute an enveloping
            lattice polytope.
            sage: lp = P.lattice_polytope(True); lp
            2-d reflexive polytope #5 in 2-d lattice M
            sage: lp.vertices()
            M(-1,  0),
            M( 0, -1),
            M( 1,  1),
            M( 0,  1),
            M( 1,  0)
            in 2-d lattice M
        """
        if not self.is_compact():
            raise NotImplementedError('only compact lattice polytopes are allowed')

        try:
            vertices = self.vertices_matrix(ZZ).columns()
        except TypeError:
            if not envelope:
                raise ValueError('Some vertices are not integral. '
                    'You probably want to add the argument '
                    '"envelope=True" to compute an enveloping lattice polytope.')
            vertices = []
            for v in self.vertex_generator():
                vbox = [ set([floor(x), ceil(x)]) for x in v ]
                vertices.extend( itertools.product(*vbox) )

        # construct the (enveloping) lattice polytope
        from sage.geometry.lattice_polytope import LatticePolytope
        return LatticePolytope(vertices)

    def _integral_points_PALP(self):
        r"""
        Return the integral points in the polyhedron using PALP.

        This method is for testing purposes and will eventually be removed.

        OUTPUT:

        The list of integral points in the polyhedron. If the
        polyhedron is not compact, a ``ValueError`` is raised.

        EXAMPLES::

            sage: Polyhedron(vertices=[(-1,-1),(1,0),(1,1),(0,1)])._integral_points_PALP()
            [M(-1, -1), M(0, 1), M(1, 0), M(1, 1), M(0, 0)]
            sage: Polyhedron(vertices=[(-1/2,-1/2),(1,0),(1,1),(0,1)]).lattice_polytope(True).points()
            M(-1, -1),
            M(-1,  0),
            M( 0, -1),
            M( 1,  1),
            M( 0,  1),
            M( 1,  0),
            M( 0,  0)
            in 2-d lattice M
            sage: Polyhedron(vertices=[(-1/2,-1/2),(1,0),(1,1),(0,1)])._integral_points_PALP()
            [M(1, 1), M(0, 1), M(1, 0), M(0, 0)]
        """
        if not self.is_compact():
            raise ValueError('can only enumerate points in a compact polyhedron')
        lp = self.lattice_polytope(True)
        # remove cached values to get accurate timings
        try:
            del lp._points
            del lp._npoints
        except AttributeError:
            pass
        if self.is_lattice_polytope():
            return list(lp.points())
        return [p for p in lp.points() if self.contains(p)]

    @cached_method(do_pickle=True)
    def h_star_vector(self):
        r"""
        Return the `h^*`-vector of the lattice polytope.

        The `h^*`-vector records the coefficients of the polynomial in the
        numerator of the Ehrhart series of a lattice polytope.

        INPUT:

        - ``self`` -- A lattice polytope.

        OUTPUT:

        A list whose entries give the `h^*`-vector.

        .. NOTE:

            The backend of ``self`` should be ``'normaliz'``.
            This function depends on Normaliz (i.e. the ``'pynormaliz'`` optional
            package). See the Normaliz documentation for further details.

        EXAMPLES:

        The `h^*`-vector of a unimodular simplex S (a simplex with
        volume = `\frac{1}{dim(S)!}`) is always 1. Here we test this on
        simplices up to dimension 3::

            sage: s1 = polytopes.simplex(1,backend='normaliz')              # optional - pynormaliz
            sage: s2 = polytopes.simplex(2,backend='normaliz')              # optional - pynormaliz
            sage: s3 = polytopes.simplex(3,backend='normaliz')              # optional - pynormaliz
            sage: [s1.h_star_vector(),s2.h_star_vector(),s3.h_star_vector()]  # optional - pynormaliz
            [[1], [1], [1]]

        For a less trivial example, we compute the `h^*`-vector of the
        `0/1`-cube, which has the Eulerian numbers `(3,i)` for `i \in [0,2]`
        as an `h^*`-vector::

            sage: cube = polytopes.cube(intervals='zero_one', backend='normaliz') # optional - pynormaliz
            sage: cube.h_star_vector()   # optional - pynormaliz
            [1, 4, 1]
            sage: from sage.combinat.combinat import eulerian_number
            sage: [eulerian_number(3,i) for i in range(3)]
            [1, 4, 1]

        TESTS::

            sage: s3 = polytopes.simplex(3)
            sage: s3.h_star_vector()
            Traceback (most recent call last):
            ...
            TypeError: The backend of self must be normaliz

            sage: t = Polyhedron(vertices=[[0],[1/2]])
            sage: t.h_star_vector()
            Traceback (most recent call last):
            ...
            TypeError: The h_star vector is only defined for lattice polytopes

            sage: t2 = Polyhedron(vertices=[[AA(sqrt(2))],[1/2]])
            sage: t2.h_star_vector()
            Traceback (most recent call last):
            ...
            TypeError: The h_star vector is only defined for lattice polytopes

        Check that the `h^*`-vector is pickled::

            sage: new_cube = loads(dumps(cube))         # optional - pynormaliz
            sage: new_cube.h_star_vector.is_in_cache()  # optional - pynormaliz
            True
        """
        if self.is_empty():
            return 0
        if not self.is_lattice_polytope():
            raise TypeError('The h_star vector is only defined for lattice polytopes')
        if not self.backend() == 'normaliz':
            raise TypeError('The backend of self must be normaliz')
        return self._h_star_vector_normaliz()

    def _h_star_vector_normaliz(self):
        r"""
        Return the `h^*`-vector of a lattice polytope with backend = 'normaliz'.

        INPUT:

        - ``self`` -- A lattice polytope.

        OUTPUT:

        The `h^*`-vector as a list.

        .. NOTE:

        The backend of ``self`` should be ``'normaliz'``.

        TESTS::

            sage: s3 = polytopes.simplex(3)
            sage: s3._h_star_vector_normaliz()
            Traceback (most recent call last):
            ...
            TypeError: the backend should be normaliz
        """
        raise TypeError("the backend should be normaliz")

    @cached_method
    def bounding_box(self, integral=False, integral_hull=False):
        r"""
        Return the coordinates of a rectangular box containing the non-empty polytope.

        INPUT:

        - ``integral`` -- Boolean (default: ``False``). Whether to
          only allow integral coordinates in the bounding box.

        - ``integral_hull`` -- Boolean (default: ``False``). If ``True``, return a
          box containing the integral points of the polytope, or ``None, None`` if it
          is known that the polytope has no integral points.

        OUTPUT:

        A pair of tuples ``(box_min, box_max)`` where ``box_min`` are
        the coordinates of a point bounding the coordinates of the
        polytope from below and ``box_max`` bounds the coordinates
        from above.

        EXAMPLES::

            sage: Polyhedron([ (1/3,2/3), (2/3, 1/3) ]).bounding_box()
            ((1/3, 1/3), (2/3, 2/3))
            sage: Polyhedron([ (1/3,2/3), (2/3, 1/3) ]).bounding_box(integral=True)
            ((0, 0), (1, 1))
            sage: Polyhedron([ (1/3,2/3), (2/3, 1/3) ]).bounding_box(integral_hull=True)
            (None, None)
            sage: Polyhedron([ (1/3,2/3), (3/3, 4/3) ]).bounding_box(integral_hull=True)
            ((1, 1), (1, 1))
            sage: polytopes.buckyball(exact=False).bounding_box()
            ((-0.8090169944, -0.8090169944, -0.8090169944), (0.8090169944, 0.8090169944, 0.8090169944))

        TESTS::

            sage: Polyhedron().bounding_box()
            Traceback (most recent call last):
            ...
            ValueError: empty polytope is not allowed
        """
        box_min = []
        box_max = []
        if not self.is_compact():
            raise ValueError("only polytopes (compact polyhedra) are allowed")
        if self.n_vertices() == 0:
            raise ValueError("empty polytope is not allowed")
        for i in range(self.ambient_dim()):
            coords = [v[i] for v in self.vertex_generator()]
            max_coord = max(coords)
            min_coord = min(coords)
            if integral_hull:
                a = ceil(min_coord)
                b = floor(max_coord)
                if a > b:
                    return None, None
                box_max.append(b)
                box_min.append(a)
            elif integral:
                box_max.append(ceil(max_coord))
                box_min.append(floor(min_coord))
            else:
                box_max.append(max_coord)
                box_min.append(min_coord)
        return (tuple(box_min), tuple(box_max))

    def integral_points_count(self, **kwds):
        r"""
        Return the number of integral points in the polyhedron.

        This generic version of this method simply calls ``integral_points``.

        EXAMPLES::

            sage: P = polytopes.cube()
            sage: P.integral_points_count()
            27

        We shrink the polyhedron a little bit::

            sage: Q = P*(8/9)
            sage: Q.integral_points_count()
            1

        Same for a polyhedron whose coordinates are not rationals.  Note that
        the answer is an integer even though there are no guarantees for
        exactness::

            sage: Q = P*RDF(8/9)
            sage: Q.integral_points_count()
            1

        Unbounded polyhedra (with or without lattice points) are not supported::

            sage: P = Polyhedron(vertices=[[1/2, 1/3]], rays=[[1, 1]])
            sage: P.integral_points_count()
            Traceback (most recent call last):
            ...
            NotImplementedError: ...
            sage: P = Polyhedron(vertices=[[1, 1]], rays=[[1, 1]])
            sage: P.integral_points_count()
            Traceback (most recent call last):
            ...
            NotImplementedError: ...

        """
        return len(self.integral_points())

    def integral_points(self, threshold=100000):
        r"""
        Return the integral points in the polyhedron.

        Uses either the naive algorithm (iterate over a rectangular
        bounding box) or triangulation + Smith form.

        INPUT:

        - ``threshold`` -- integer (default: 100000). Use the naive
          algorithm as long as the bounding box is smaller than this.

        OUTPUT:

        The list of integral points in the polyhedron. If the
        polyhedron is not compact, a ``ValueError`` is raised.

        EXAMPLES::

            sage: Polyhedron(vertices=[(-1,-1),(1,0),(1,1),(0,1)]).integral_points()
            ((-1, -1), (0, 0), (0, 1), (1, 0), (1, 1))

            sage: simplex = Polyhedron([(1,2,3), (2,3,7), (-2,-3,-11)])
            sage: simplex.integral_points()
            ((-2, -3, -11), (0, 0, -2), (1, 2, 3), (2, 3, 7))

        The polyhedron need not be full-dimensional::

            sage: simplex = Polyhedron([(1,2,3,5), (2,3,7,5), (-2,-3,-11,5)])
            sage: simplex.integral_points()
            ((-2, -3, -11, 5), (0, 0, -2, 5), (1, 2, 3, 5), (2, 3, 7, 5))

            sage: point = Polyhedron([(2,3,7)])
            sage: point.integral_points()
            ((2, 3, 7),)

            sage: empty = Polyhedron()
            sage: empty.integral_points()
            ()

        Here is a simplex where the naive algorithm of running over
        all points in a rectangular bounding box no longer works fast
        enough::

            sage: v = [(1,0,7,-1), (-2,-2,4,-3), (-1,-1,-1,4), (2,9,0,-5), (-2,-1,5,1)]
            sage: simplex = Polyhedron(v); simplex
            A 4-dimensional polyhedron in ZZ^4 defined as the convex hull of 5 vertices
            sage: len(simplex.integral_points())
            49

        A case where rounding in the right direction goes a long way::

            sage: P = 1/10*polytopes.hypercube(14, backend='field')
            sage: P.integral_points()
            ((0, 0, 0, 0, 0, 0, 0, 0, 0, 0, 0, 0, 0, 0),)

        Finally, the 3-d reflexive polytope number 4078::

            sage: v = [(1,0,0), (0,1,0), (0,0,1), (0,0,-1), (0,-2,1),
            ....:      (-1,2,-1), (-1,2,-2), (-1,1,-2), (-1,-1,2), (-1,-3,2)]
            sage: P = Polyhedron(v)
            sage: pts1 = P.integral_points()                     # Sage's own code
            sage: all(P.contains(p) for p in pts1)
            True
            sage: pts2 = LatticePolytope(v).points()          # PALP
            sage: for p in pts1: p.set_immutable()
            sage: set(pts1) == set(pts2)
            True

            sage: timeit('Polyhedron(v).integral_points()')   # not tested - random
            625 loops, best of 3: 1.41 ms per loop
            sage: timeit('LatticePolytope(v).points()')       # not tested - random
            25 loops, best of 3: 17.2 ms per loop

        TESTS:

        Test some trivial cases (see :trac:`17937`)::

            sage: P = Polyhedron(ambient_dim=1)  # empty polyhedron in 1 dimension
            sage: P.integral_points()
            ()
            sage: P = Polyhedron(ambient_dim=0)  # empty polyhedron in 0 dimensions
            sage: P.integral_points()
            ()
            sage: P = Polyhedron([[3]])  # single point in 1 dimension
            sage: P.integral_points()
            ((3),)
            sage: P = Polyhedron([[1/2]])  # single non-integral point in 1 dimension
            sage: P.integral_points()
            ()
            sage: P = Polyhedron([[]])  # single point in 0 dimensions
            sage: P.integral_points()
            ((),)

        Test unbounded polyhedron::

            sage: P = Polyhedron(rays=[[1,0,0]])
            sage: P.integral_points()
            Traceback (most recent call last):
            ...
            ValueError: can only enumerate points in a compact polyhedron
        """
        if not self.is_compact():
            raise ValueError('can only enumerate points in a compact polyhedron')
        # Trivial cases: polyhedron with 0 or 1 vertices
        if self.n_vertices() == 0:
            return ()
        if self.n_vertices() == 1:
            v = self.vertices_list()[0]
            try:
                return (vector(ZZ, v),)
            except TypeError:  # vertex not integral
                return ()

        # for small bounding boxes, it is faster to naively iterate over the points of the box
        box_min, box_max = self.bounding_box(integral_hull=True)
        if box_min is None:
            return ()
        box_points = prod(max_coord-min_coord+1 for min_coord, max_coord in zip(box_min, box_max))
        if not self.is_lattice_polytope() or \
                (self.is_simplex() and box_points < 1000) or \
                box_points < threshold:
            from sage.geometry.integral_points import rectangular_box_points
            return rectangular_box_points(list(box_min), list(box_max), self)

        # for more complicate polytopes, triangulate & use smith normal form
        from sage.geometry.integral_points import simplex_points
        if self.is_simplex():
            return simplex_points(self.Vrepresentation())
        triangulation = self.triangulate()
        points = set()
        for simplex in triangulation:
            triang_vertices = [self.Vrepresentation(i) for i in simplex]
            new_points = simplex_points(triang_vertices)
            for p in new_points:
                p.set_immutable()
            points.update(new_points)
        # assert all(self.contains(p) for p in points)   # slow
        return tuple(points)

    def get_integral_point(self, index, **kwds):
        r"""
        Return the ``index``-th integral point in this polyhedron.

        This is equivalent to ``sorted(self.integral_points())[index]``.
        However, so long as self.integral_points_count() does not need to
        enumerate all integral points, neither does this method. Hence it can
        be significantly faster. If the polyhedron is not compact, a
        ``ValueError`` is raised.

        INPUT:

        - ``index`` -- integer. The index of the integral point to be found. If
          this is not in [0, ``self.integral_point_count()``), an ``IndexError``
          is raised.

        - ``**kwds`` -- optional keyword parameters that are passed to
          :meth:`self.integral_points_count`.

        ALGORITHM:

        The function computes each of the components of the requested point in
        turn. To compute x_i, the ith component, it bisects the upper and lower
        bounds on x_i given by the bounding box. At each bisection, it uses
        :meth:`integral_points_count` to determine on which side of the
        bisecting hyperplane the requested point lies.

        .. SEEALSO::

            :meth:`integral_points_count`.

        EXAMPLES::

            sage: P = Polyhedron(vertices=[(-1,-1),(1,0),(1,1),(0,1)])
            sage: P.get_integral_point(1)
            (0, 0)
            sage: P.get_integral_point(4)
            (1, 1)
            sage: sorted(P.integral_points())
            [(-1, -1), (0, 0), (0, 1), (1, 0), (1, 1)]
            sage: P.get_integral_point(5)
            Traceback (most recent call last):
            ...
            IndexError: ...

            sage: Q = Polyhedron([(1,3), (2, 7), (9, 77)])
            sage: [Q.get_integral_point(i) for i in range(Q.integral_points_count())] == sorted(Q.integral_points())
            True
            sage: Q.get_integral_point(0, explicit_enumeration_threshold=0, triangulation='cddlib')  # optional - latte_int
            (1, 3)
            sage: Q.get_integral_point(0, explicit_enumeration_threshold=0, triangulation='cddlib', foo=True)  # optional - latte_int
            Traceback (most recent call last):
            ...
            RuntimeError: ...

            sage: R = Polyhedron(vertices=[[1/2, 1/3]], rays=[[1, 1]])
            sage: R.get_integral_point(0)
            Traceback (most recent call last):
            ...
            ValueError: ...
        """

        if not self.is_compact():
            raise ValueError('can only enumerate points in a compact polyhedron')

        if not 0 <= index < self.integral_points_count(**kwds):
            raise IndexError('polytope index out of range')

        D = self.ambient_dim()
        lower_bounds, upper_bounds = self.bounding_box()
        coordinate = []
        P = self
        S = self.parent()
        for i in range(D):  # Now compute x_i, the ith component of coordinate.
            lower, upper = ceil(lower_bounds[i]), floor(upper_bounds[i]) + 1  # So lower <= x_i < upper.
            while lower < upper-1:
                guess = (lower + upper) // 2  # > lower.
                # Build new polyhedron by intersecting P with the halfspace {x_i < guess}.
                P_lt_guess = P.intersection(S(None, ([[guess-1] + [0] * i + [-1] + [0] * (D - i - 1)], [])))
                # Avoid computing P_geq_guess = P.intersection({x_i >= guess}) right now, it might not be needed.
                P_lt_guess_count = P_lt_guess.integral_points_count(**kwds)
                if P_lt_guess_count > index:  # Move upper down to guess.
                    upper = guess
                    index -= 0
                    P = P_lt_guess
                else:  # P_lt_guess_count <= index:  # Move lower up to guess.
                    lower = guess
                    index -= P_lt_guess_count
                    P_geq_guess = P.intersection(S(None, ([[-guess] + [0] * i + [1] + [0] * (D - i - 1)], [])))
                    P = P_geq_guess
            coordinate.append(lower)  # Record the new component that we have found.
        point = vector(ZZ, coordinate)
        point.set_immutable()
        return point

    def random_integral_point(self, **kwds):
        r"""
        Return an integral point in this polyhedron chosen uniformly at random.

        INPUT:

        - ``**kwds`` -- optional keyword parameters that are passed to
          :meth:`self.get_integral_point`.

        OUTPUT:

        The integral point in the polyhedron chosen uniformly at random. If the
        polyhedron is not compact, a ``ValueError`` is raised. If the
        polyhedron does not contain any integral points, an ``EmptySetError`` is
        raised.

        .. SEEALSO::

            :meth:`get_integral_point`.

        EXAMPLES::

            sage: P = Polyhedron(vertices=[(-1,-1),(1,0),(1,1),(0,1)])
            sage: P.random_integral_point()  # random
            (0, 0)
            sage: P.random_integral_point() in P.integral_points()
            True
            sage: P.random_integral_point(explicit_enumeration_threshold=0, triangulation='cddlib')  # random, optional - latte_int
            (1, 1)
            sage: P.random_integral_point(explicit_enumeration_threshold=0, triangulation='cddlib', foo=7)  # optional - latte_int
            Traceback (most recent call last):
            ...
            RuntimeError: ...

            sage: Q = Polyhedron(vertices=[(2, 1/3)], rays=[(1, 2)])
            sage: Q.random_integral_point()
            Traceback (most recent call last):
            ...
            ValueError: ...

            sage: R = Polyhedron(vertices=[(1/2, 0), (1, 1/2), (0, 1/2)])
            sage: R.random_integral_point()
            Traceback (most recent call last):
            ...
            EmptySetError: ...
        """

        if not self.is_compact():
            raise ValueError('can only sample integral points in a compact polyhedron')

        count = self.integral_points_count()
        if count == 0:
            raise EmptySetError('polyhedron does not contain any integral points')

        return self.get_integral_point(current_randstate().python_random().randint(0, count-1), **kwds)

    @cached_method
    def combinatorial_automorphism_group(self, vertex_graph_only=False):
        """
        Computes the combinatorial automorphism group.

        If ``vertex_graph_only`` is ``True``,  the automorphism group
        of the vertex-edge graph of the polyhedron is returned. Otherwise
        the automorphism group of the vertex-facet graph, which is
        isomorphic to the automorphism group of the face lattice is returned.

        INPUT:

        - ``vertex_graph_only`` -- boolean (default: ``False``); whether
          to return the automorphism group of the vertex edges graph or
          of the lattice

        OUTPUT:

        A
        :class:`PermutationGroup<sage.groups.perm_gps.permgroup.PermutationGroup_generic_with_category'>`
        that is isomorphic to the combinatorial automorphism group is
        returned.

        - if ``vertex_graph_only`` is ``True``:
          The automorphism group of the vertex-edge graph of the polyhedron

        - if ``vertex_graph_only`` is ``False`` (default):
          The automorphism group of the vertex-facet graph of the polyhedron,
          see :meth:`vertex_facet_graph`. This group is isomorphic to the
          automorphism group of the face lattice of the polyhedron.

        NOTE:

            Depending on ``vertex_graph_only``, this method returns groups
            that are not necessarily isomorphic, see the examples below.

        .. SEEALSO::

            :meth:`is_combinatorially_isomorphic`,
            :meth:`graph`,
            :meth:`vertex_facet_graph`.

        EXAMPLES::

            sage: quadrangle = Polyhedron(vertices=[(0,0),(1,0),(0,1),(2,3)])
            sage: quadrangle.combinatorial_automorphism_group().is_isomorphic(groups.permutation.Dihedral(4))
            True
            sage: quadrangle.restricted_automorphism_group()
            Permutation Group with generators [()]

        Permutations of the vertex graph only exchange vertices with vertices::

            sage: P = Polyhedron(vertices=[(1,0), (1,1)], rays=[(1,0)])
            sage: P.combinatorial_automorphism_group(vertex_graph_only=True)
            Permutation Group with generators [(A vertex at (1,0),A vertex at (1,1))]

        This shows an example of two polytopes whose vertex-edge graphs are isomorphic,
        but their face_lattices are not isomorphic::

            sage: Q=Polyhedron([[-123984206864/2768850730773, -101701330976/922950243591, -64154618668/2768850730773, -2748446474675/2768850730773],
            ....: [-11083969050/98314591817, -4717557075/98314591817, -32618537490/98314591817, -91960210208/98314591817],
            ....: [-9690950/554883199, -73651220/554883199, 1823050/554883199, -549885101/554883199], [-5174928/72012097, 5436288/72012097, -37977984/72012097, 60721345/72012097],
            ....: [-19184/902877, 26136/300959, -21472/902877, 899005/902877], [53511524/1167061933, 88410344/1167061933, 621795064/1167061933, 982203941/1167061933],
            ....: [4674489456/83665171433, -4026061312/83665171433, 28596876672/83665171433, -78383796375/83665171433], [857794884940/98972360190089, -10910202223200/98972360190089, 2974263671400/98972360190089, -98320463346111/98972360190089]])
            sage: C = polytopes.cyclic_polytope(4,8)
            sage: C.is_combinatorially_isomorphic(Q)
            False
            sage: C.combinatorial_automorphism_group(vertex_graph_only=True).is_isomorphic(Q.combinatorial_automorphism_group(vertex_graph_only=True))
            True
            sage: C.combinatorial_automorphism_group(vertex_graph_only=False).is_isomorphic(Q.combinatorial_automorphism_group(vertex_graph_only=False))
            False

        The automorphism group of the face lattice is isomorphic to the combinatorial automorphism group::

            sage: CG = C.hasse_diagram().automorphism_group()
            sage: C.combinatorial_automorphism_group().is_isomorphic(CG)
            True
            sage: QG = Q.hasse_diagram().automorphism_group()
            sage: Q.combinatorial_automorphism_group().is_isomorphic(QG)
            True

        """
        if vertex_graph_only:
            G = self.graph()
        else:
            G = self.vertex_facet_graph()
        return G.automorphism_group(edge_labels=True)

    @cached_method
    def restricted_automorphism_group(self, output="abstract"):
        r"""
        Return the restricted automorphism group.

        First, let the linear automorphism group be the subgroup of
        the affine group `AGL(d,\RR) = GL(d,\RR) \ltimes \RR^d`
        preserving the `d`-dimensional polyhedron. The affine group
        acts in the usual way `\vec{x}\mapsto A\vec{x}+b` on the
        ambient space.

        The restricted automorphism group is the subgroup of the linear
        automorphism group generated by permutations of the generators
        of the same type. That is, vertices can only be permuted with
        vertices, ray generators with ray generators, and line
        generators with line generators.

        For example, take the first quadrant

        .. MATH::

            Q = \Big\{ (x,y) \Big| x\geq 0,\; y\geq0 \Big\}
            \subset \QQ^2

        Then the linear automorphism group is

        .. MATH::

            \mathrm{Aut}(Q) =
            \left\{
            \begin{pmatrix}
            a & 0 \\ 0 & b
            \end{pmatrix}
            ,~
            \begin{pmatrix}
            0 & c \\ d & 0
            \end{pmatrix}
            :~
            a, b, c, d \in \QQ_{>0}
            \right\}
            \subset
            GL(2,\QQ)
            \subset
            E(d)

        Note that there are no translations that map the quadrant `Q`
        to itself, so the linear automorphism group is contained in
        the general linear group (the subgroup of transformations
        preserving the origin). The restricted automorphism group is

        .. MATH::

            \mathrm{Aut}(Q) =
            \left\{
            \begin{pmatrix}
            1 & 0 \\ 0 & 1
            \end{pmatrix}
            ,~
            \begin{pmatrix}
            0 & 1 \\ 1 & 0
            \end{pmatrix}
            \right\}
            \simeq \ZZ_2

        INPUT:

        - ``output`` -- how the group should be represented:

          - ``"abstract"`` (default) -- return an abstract permutation
            group without further meaning.

          - ``"permutation"`` -- return a permutation group on the
            indices of the polyhedron generators. For example, the
            permutation ``(0,1)`` would correspond to swapping
            ``self.Vrepresentation(0)`` and ``self.Vrepresentation(1)``.

          - ``"matrix"`` -- return a matrix group representing affine
            transformations. When acting on affine vectors, you should
            append a `1` to every vector. If the polyhedron is not full
            dimensional, the returned matrices act as the identity on
            the orthogonal complement of the affine space spanned by
            the polyhedron.

          - ``"matrixlist"`` -- like ``matrix``, but return the list of
            elements of the matrix group. Useful for fields without a
            good implementation of matrix groups or to avoid the
            overhead of creating the group.

        OUTPUT:

        - For ``output="abstract"`` and ``output="permutation"``:
          a :class:`PermutationGroup<sage.groups.perm_gps.permgroup.PermutationGroup_generic>`.

        - For ``output="matrix"``: a :class:`MatrixGroup`.

        - For ``output="matrixlist"``: a list of matrices.

        REFERENCES:

        - [BSS2009]_

        EXAMPLES:

        A cross-polytope example::

            sage: P = polytopes.cross_polytope(3)
            sage: P.restricted_automorphism_group() == PermutationGroup([[(3,4)], [(2,3),(4,5)],[(2,5)],[(1,2),(5,6)],[(1,6)]])
            True
            sage: P.restricted_automorphism_group(output="permutation") == PermutationGroup([[(2,3)],[(1,2),(3,4)],[(1,4)],[(0,1),(4,5)],[(0,5)]])
            True
            sage: mgens = [[[1,0,0,0],[0,1,0,0],[0,0,-1,0],[0,0,0,1]], [[1,0,0,0],[0,0,1,0],[0,1,0,0],[0,0,0,1]], [[0,1,0,0],[1,0,0,0],[0,0,1,0],[0,0,0,1]]]

        We test groups for equality in a fool-proof way; they can have different generators, etc::

            sage: poly_g = P.restricted_automorphism_group(output="matrix")
            sage: matrix_g = MatrixGroup([matrix(QQ,t) for t in mgens])
            sage: all(t.matrix() in poly_g for t in matrix_g.gens())
            True
            sage: all(t.matrix() in matrix_g for t in poly_g.gens())
            True

        24-cell example::

            sage: P24 = polytopes.twenty_four_cell()
            sage: AutP24 = P24.restricted_automorphism_group()
            sage: PermutationGroup([
            ....:     '(1,20,2,24,5,23)(3,18,10,19,4,14)(6,21,11,22,7,15)(8,12,16,17,13,9)',
            ....:     '(1,21,8,24,4,17)(2,11,6,15,9,13)(3,20)(5,22)(10,16,12,23,14,19)'
            ....: ]).is_isomorphic(AutP24)
            True
            sage: AutP24.order()
            1152

        Here is the quadrant example mentioned in the beginning::

            sage: P = Polyhedron(rays=[(1,0),(0,1)])
            sage: P.Vrepresentation()
            (A vertex at (0, 0), A ray in the direction (0, 1), A ray in the direction (1, 0))
            sage: P.restricted_automorphism_group(output="permutation")
            Permutation Group with generators [(1,2)]

        Also, the polyhedron need not be full-dimensional::

            sage: P = Polyhedron(vertices=[(1,2,3,4,5),(7,8,9,10,11)])
            sage: P.restricted_automorphism_group()
            Permutation Group with generators [(1,2)]
            sage: G = P.restricted_automorphism_group(output="matrixlist")
            sage: G
            (
            [1 0 0 0 0 0]  [ -87/55  -82/55    -2/5   38/55   98/55   12/11]
            [0 1 0 0 0 0]  [-142/55  -27/55    -2/5   38/55   98/55   12/11]
            [0 0 1 0 0 0]  [-142/55  -82/55     3/5   38/55   98/55   12/11]
            [0 0 0 1 0 0]  [-142/55  -82/55    -2/5   93/55   98/55   12/11]
            [0 0 0 0 1 0]  [-142/55  -82/55    -2/5   38/55  153/55   12/11]
            [0 0 0 0 0 1], [      0       0       0       0       0       1]
            )
            sage: g = AffineGroup(5, QQ)(G[1])
            sage: g
                  [ -87/55  -82/55    -2/5   38/55   98/55]     [12/11]
                  [-142/55  -27/55    -2/5   38/55   98/55]     [12/11]
            x |-> [-142/55  -82/55     3/5   38/55   98/55] x + [12/11]
                  [-142/55  -82/55    -2/5   93/55   98/55]     [12/11]
                  [-142/55  -82/55    -2/5   38/55  153/55]     [12/11]
            sage: g^2
                  [1 0 0 0 0]     [0]
                  [0 1 0 0 0]     [0]
            x |-> [0 0 1 0 0] x + [0]
                  [0 0 0 1 0]     [0]
                  [0 0 0 0 1]     [0]
            sage: g(list(P.vertices()[0]))
            (7, 8, 9, 10, 11)
            sage: g(list(P.vertices()[1]))
            (1, 2, 3, 4, 5)

        Affine transformations do not change the restricted automorphism
        group. For example, any non-degenerate triangle has the
        dihedral group with 6 elements, `D_6`, as its automorphism
        group::

            sage: initial_points = [vector([1,0]), vector([0,1]), vector([-2,-1])]
            sage: points = initial_points
            sage: Polyhedron(vertices=points).restricted_automorphism_group()
            Permutation Group with generators [(2,3), (1,2)]
            sage: points = [pt - initial_points[0] for pt in initial_points]
            sage: Polyhedron(vertices=points).restricted_automorphism_group()
            Permutation Group with generators [(2,3), (1,2)]
            sage: points = [pt - initial_points[1] for pt in initial_points]
            sage: Polyhedron(vertices=points).restricted_automorphism_group()
            Permutation Group with generators [(2,3), (1,2)]
            sage: points = [pt - 2*initial_points[1] for pt in initial_points]
            sage: Polyhedron(vertices=points).restricted_automorphism_group()
            Permutation Group with generators [(2,3), (1,2)]

        The ``output="matrixlist"`` can be used over fields without a
        complete implementation of matrix groups::

            sage: P = polytopes.dodecahedron(); P
            A 3-dimensional polyhedron in (Number Field in sqrt5 with defining polynomial x^2 - 5 with sqrt5 = 2.236067977499790?)^3 defined as the convex hull of 20 vertices
            sage: G = P.restricted_automorphism_group(output="matrixlist")
            sage: len(G)
            120

        Floating-point computations are supported with a simple fuzzy
        zero implementation::

            sage: P = Polyhedron(vertices=[(1/3,0,0,1),(0,1/4,0,1),(0,0,1/5,1)], base_ring=RDF)
            sage: P.restricted_automorphism_group()
            Permutation Group with generators [(2,3), (1,2)]
            sage: len(P.restricted_automorphism_group(output="matrixlist"))
            6

        TESTS::

            sage: P = Polyhedron(vertices=[(1,0), (1,1)], rays=[(1,0)])
            sage: P.restricted_automorphism_group(output="permutation")
            Permutation Group with generators [(1,2)]
            sage: P.restricted_automorphism_group(output="matrix")
            Matrix group over Rational Field with 1 generators (
            [ 1  0  0]
            [ 0 -1  1]
            [ 0  0  1]
            )
            sage: P.restricted_automorphism_group(output="foobar")
            Traceback (most recent call last):
            ...
            ValueError: unknown output 'foobar', valid values are ('abstract', 'permutation', 'matrix', 'matrixlist')

        Check that :trac:`28828` is fixed::

            sage: P.restricted_automorphism_group(output="matrixlist")[0].is_immutable()
            True
        """
        # The algorithm works as follows:
        #
        # Let V be the matrix where every column is a homogeneous
        # coordinate of a V-representation object (vertex, ray, line).
        # Let us assume that V has full rank, that the polyhedron is
        # full dimensional.
        #
        # Let Q = V Vt and C = Vt Q^-1 V. The rows and columns of C
        # can be thought of as being indexed by the V-rep objects of the
        # polytope.
        #
        # It turns out that we can identify the restricted automorphism
        # group with the automorphism group of the edge-colored graph
        # on the V-rep objects with colors determined by the symmetric
        # matrix C.
        #
        # An automorphism of this graph is equivalent to a permutation
        # matrix P such that C = Pt C P. If we now define
        # A = V P Vt Q^-1, then one can check that V P = A V.
        # In other words: permuting the generators is the same as
        # applying the affine transformation A on the generators.
        #
        # If the given polyhedron is not fully-dimensional,
        # then Q will be not invertible. In this case, we use a
        # pseudoinverse Q+ instead of Q^-1. The formula for A acting on
        # the space spanned by V then simplifies to A = V P V+ where V+
        # denotes the pseudoinverse of V, which also equals V+ = Vt Q+.
        #
        # If we are asked to return the (group of) transformation
        # matrices to the user, we also require that those
        # transformations act as the identity on the orthogonal
        # complement of the space spanned by V. This complement is the
        # space spanned by the columns of W = 1 - V V+. One can check
        # that B = (V P V+) + W is the correct matrix: it acts the same
        # as A on V and it satisfies B W = W.

        outputs = ("abstract", "permutation", "matrix", "matrixlist")
        if output not in outputs:
            raise ValueError("unknown output {!r}, valid values are {}".format(output, outputs))

        # For backwards compatibility, we treat "abstract" as
        # "permutation", but where we add 1 to the indices of the
        # permutations.
        index0 = 0
        if output == "abstract":
            index0 = 1
            output = "permutation"

        if self.base_ring().is_exact():
            def rational_approximation(c):
                return c
        else:
            c_list = []

            def rational_approximation(c):
                # Implementation detail: Return unique integer if two
                # c-values are the same up to machine precision. But
                # you can think of it as a uniquely-chosen rational
                # approximation.
                for i, x in enumerate(c_list):
                    if self._is_zero(x - c):
                        return i
                c_list.append(c)
                return len(c_list) - 1

        if self.is_compact():
            def edge_label(i, j, c_ij):
                return c_ij
        else:
            # In the non-compact case, we also label the edges by the
            # type of the V-representation object. This ensures that
            # vertices, rays, and lines are only permuted amongst
            # themselves.
            def edge_label(i, j, c_ij):
                return (self.Vrepresentation(i).type(), c_ij, self.Vrepresentation(j).type())

        # Homogeneous coordinates for the V-representation objects.
        # Mathematically, V is a matrix. For efficiency however, we
        # represent it as a list of column vectors.
        V = [v.homogeneous_vector() for v in self.Vrepresentation()]

        # Pseudoinverse of V Vt
        Qplus = sum(v.column() * v.row() for v in V).pseudoinverse()

        # Construct the graph.
        from sage.graphs.graph import Graph
        G = Graph()
        for i in range(len(V)):
            for j in range(i+1, len(V)):
                c_ij = rational_approximation(V[i] * Qplus * V[j])
                G.add_edge(index0+i, index0+j, edge_label(i, j, c_ij))

        permgroup = G.automorphism_group(edge_labels=True)
        if output == "permutation":
            return permgroup
        elif output == "matrix":
            permgroup = permgroup.gens()

        # Compute V+ = Vt Q+ as list of row vectors
        Vplus = list(matrix(V) * Qplus)  # matrix(V) is Vt

        # Compute W = 1 - V V+
        W = 1 - sum(V[i].column() * Vplus[i].row() for i in range(len(V)))

        # Convert the permutation group to a matrix group.
        # If P is a permutation, then we return the matrix
        # B = (V P V+) + W.
        #
        # If output == "matrix", we loop over the generators of the group.
        # Otherwise, we loop over all elements.
        matrices = []
        for perm in permgroup:
            A = sum(V[perm(i)].column() * Vplus[i].row() for i in range(len(V)))
            matrices.append(A + W)

        for mat in matrices:
            mat.set_immutable()

        if output == "matrixlist":
            return tuple(matrices)
        else:
            return MatrixGroup(matrices)

    def is_combinatorially_isomorphic(self, other, algorithm='bipartite_graph'):
        r"""
        Return whether the polyhedron is combinatorially isomorphic to another polyhedron.

        We only consider bounded polyhedra. By definition, they are
        combinatorially isomorphic if their face lattices are isomorphic.

        INPUT:

        - ``other`` -- a polyhedron object
        - ``algorithm`` (default = ``bipartite_graph``) -- the algorithm to use.
          The other possible value is ``face_lattice``.

        OUTPUT:

        - ``True`` if the two polyhedra are combinatorially isomorphic
        - ``False`` otherwise

        .. SEEALSO::

            :meth:`combinatorial_automorphism_group`,
            :meth:`vertex_facet_graph`.

        REFERENCES:

        For the equivalence of the two algorithms see [KK1995]_, p. 877-878

        EXAMPLES:

        The square is combinatorially isomorphic to the 2-dimensional cube::

            sage: polytopes.hypercube(2).is_combinatorially_isomorphic(polytopes.regular_polygon(4))  # optional - sage.graphs
            True

        All the faces of the 3-dimensional permutahedron are either
        combinatorially isomorphic to a square or a hexagon::

            sage: H = polytopes.regular_polygon(6)                              # optional - sage.rings.number_field
            sage: S = polytopes.hypercube(2)
            sage: P = polytopes.permutahedron(4)
            sage: all(F.as_polyhedron().is_combinatorially_isomorphic(S)        # optional - sage.rings.number_field
            ....:       or F.as_polyhedron().is_combinatorially_isomorphic(H)
            ....:     for F in P.faces(2))
            True

        Checking that a regular simplex intersected with its reflection
        through the origin is combinatorially isomorphic to the intersection
        of a cube with a hyperplane perpendicular to its long diagonal::

            sage: def simplex_intersection(k):
            ....:   S1 = Polyhedron([vector(v)-vector(polytopes.simplex(k).center()) for v in polytopes.simplex(k).vertices_list()])
            ....:   S2 = Polyhedron([-vector(v) for v in S1.vertices_list()])
            ....:   return S1.intersection(S2)
            sage: def cube_intersection(k):
            ....:    C = polytopes.hypercube(k+1)
            ....:    H = Polyhedron(eqns=[[0]+[1 for i in range(k+1)]])
            ....:    return C.intersection(H)
            sage: [simplex_intersection(k).is_combinatorially_isomorphic(cube_intersection(k)) for k in range(2,5)]
            [True, True, True]
            sage: simplex_intersection(2).is_combinatorially_isomorphic(polytopes.regular_polygon(6))   # optional - sage.rings.number_field
            True
            sage: simplex_intersection(3).is_combinatorially_isomorphic(polytopes.octahedron())
            True

        Two polytopes with the same `f`-vector, but different combinatorial types::

            sage: P = Polyhedron([[-605520/1525633, -605520/1525633, -1261500/1525633, -52200/1525633, 11833/1525633],\
             [-720/1769, -600/1769, 1500/1769, 0, -31/1769], [-216/749, 240/749, -240/749, -432/749, 461/749], \
             [-50/181, 50/181, 60/181, -100/181, -119/181], [-32/51, -16/51, -4/51, 12/17, 1/17],\
             [1, 0, 0, 0, 0], [16/129, 128/129, 0, 0, 1/129], [64/267, -128/267, 24/89, -128/267, 57/89],\
             [1200/3953, -1200/3953, -1440/3953, -360/3953, -3247/3953], [1512/5597, 1512/5597, 588/5597, 4704/5597, 2069/5597]])
            sage: C = polytopes.cyclic_polytope(5,10)
            sage: C.f_vector() == P.f_vector(); C.f_vector()
            True
            (1, 10, 45, 100, 105, 42, 1)
            sage: C.is_combinatorially_isomorphic(P)
            False

            sage: S = polytopes.simplex(3)
            sage: S = S.face_truncation(S.faces(0)[3])
            sage: S = S.face_truncation(S.faces(0)[4])
            sage: S = S.face_truncation(S.faces(0)[5])
            sage: T = polytopes.simplex(3)
            sage: T = T.face_truncation(T.faces(0)[3])
            sage: T = T.face_truncation(T.faces(0)[4])
            sage: T = T.face_truncation(T.faces(0)[4])
            sage: T.is_combinatorially_isomorphic(S)
            False
            sage: T.f_vector(), S.f_vector()
            ((1, 10, 15, 7, 1), (1, 10, 15, 7, 1))

            sage: C = polytopes.hypercube(5)
            sage: C.is_combinatorially_isomorphic(C)
            True
            sage: C.is_combinatorially_isomorphic(C, algorithm='magic')
            Traceback (most recent call last):
            ...
            AssertionError: `algorithm` must be 'bipartite graph' or 'face_lattice'

            sage: G = Graph()
            sage: C.is_combinatorially_isomorphic(G)
            Traceback (most recent call last):
            ...
            AssertionError: input `other` must be a polyhedron

            sage: H = Polyhedron(eqns=[[0,1,1,1,1]]); H
            A 3-dimensional polyhedron in QQ^4 defined as the convex hull of 1 vertex and 3 lines
            sage: C.is_combinatorially_isomorphic(H)
            Traceback (most recent call last):
            ...
            AssertionError: polyhedron `other` must be bounded

        """
        assert isinstance(other, Polyhedron_base), "input `other` must be a polyhedron"
        assert self.is_compact(), "polyhedron `self` must be bounded"
        assert other.is_compact(), "polyhedron `other` must be bounded"
        assert algorithm in ['bipartite_graph', 'face_lattice'], "`algorithm` must be 'bipartite graph' or 'face_lattice'"

        # For speed, we check if the polyhedra have the same number of facets and vertices.
        # This is faster than building the bipartite graphs first and
        # then check that they won't be isomorphic.
        if self.n_vertices() != other.n_vertices() or self.n_facets() != other.n_facets():
            return False

        if algorithm == 'bipartite_graph':
            G_self = self.vertex_facet_graph(False)
            G_other = other.vertex_facet_graph(False)

            return G_self.is_isomorphic(G_other)
        else:
            return self.face_lattice().is_isomorphic(other.face_lattice())

    def _test_is_combinatorially_isomorphic(self, tester=None, **options):
        """
        Run tests on the method :meth:`.is_combinatorially_isomorphic`.

        TESTS::

            sage: polytopes.cross_polytope(3)._test_is_combinatorially_isomorphic()
        """
        if tester is None:
            tester = self._tester(**options)

        if not self.is_compact():
            with tester.assertRaises(AssertionError):
                self.is_combinatorially_isomorphic(self)
            return

        if self.n_vertices() > 200 or self.n_facets() > 200:
            # Avoid very long doctests.
            return

        try:
            import sage.graphs.graph
        except ImportError:
            return

        tester.assertTrue(self.is_combinatorially_isomorphic(ZZ(4)*self))
        if self.n_vertices():
            tester.assertTrue(self.is_combinatorially_isomorphic(self + self.center()))

        if self.n_vertices() < 20 and self.n_facets() < 20 and self.is_immutable():
            tester.assertTrue(self.is_combinatorially_isomorphic(ZZ(4)*self, algorithm='face_lattice'))
            if self.n_vertices():
                tester.assertTrue(self.is_combinatorially_isomorphic(self + self.center(), algorithm='face_lattice'))

    def affine_hull(self, *args, **kwds):
        r"""
        Return the affine hull of ``self`` as a polyhedron.

        EXAMPLES::

            sage: half_plane_in_space = Polyhedron(ieqs=[(0,1,0,0)], eqns=[(0,0,0,1)])
            sage: half_plane_in_space.affine_hull().Hrepresentation()
            (An equation (0, 0, 1) x + 0 == 0,)

            sage: polytopes.cube().affine_hull().is_universe()
            True
        """
        if args or kwds:
            raise TypeError("the method 'affine_hull' does not take any parameters; perhaps you meant 'affine_hull_projection'")
        if not self.inequalities():
            return self
        self_as_face = self.faces(self.dimension())[0]
        return self_as_face.affine_tangent_cone()

    @cached_method
    def _affine_hull_projection(self, *,
                                as_convex_set=True, as_affine_map=True, as_section_map=True,
                                orthogonal=False, orthonormal=False,
                                extend=False, minimal=False):
        r"""
        Return ``self`` projected into its affine hull.

        INPUT:

        See :meth:`affine_hull_projection`.

        OUTPUT:

        An instance of :class:`~sage.geometry.convex_set.AffineHullProjectionData`.
        See :meth:`affine_hull_projection` for details.

        TESTS:

        Check that :trac:`23355` is fixed::

            sage: P = Polyhedron([[7]]); P
            A 0-dimensional polyhedron in ZZ^1 defined as the convex hull of 1 vertex
            sage: P.affine_hull_projection()
            A 0-dimensional polyhedron in ZZ^0 defined as the convex hull of 1 vertex
            sage: P.affine_hull_projection(orthonormal='True')
            A 0-dimensional polyhedron in QQ^0 defined as the convex hull of 1 vertex
            sage: P.affine_hull_projection(orthogonal='True')
            A 0-dimensional polyhedron in QQ^0 defined as the convex hull of 1 vertex

        Check that :trac:`24047` is fixed::

            sage: P1 = Polyhedron(vertices=([[-1, 1], [0, -1], [0, 0], [-1, -1]]))
            sage: P2 = Polyhedron(vertices=[[1, 1], [1, -1], [0, -1], [0, 0]])
            sage: P = P1.intersection(P2)
            sage: A, b = P.affine_hull_projection(as_affine_map=True, orthonormal=True, extend=True)  # optional - sage.rings.number_field

            sage: Polyhedron([(2,3,4)]).affine_hull_projection()
            A 0-dimensional polyhedron in ZZ^0 defined as the convex hull of 1 vertex

        Check that backend is preserved::

            sage: polytopes.simplex(backend='field').affine_hull_projection().backend()
            'field'

            sage: P = Polyhedron(vertices=[[0,0], [1,0]], backend='field')
            sage: P.affine_hull_projection(orthogonal=True, orthonormal=True, extend=True).backend()  # optional - sage.rings.number_field
            'field'

        Check that :trac:`29116` is fixed::

            sage: V =[
            ....:    [1, 0, -1, 0, 0],
            ....:    [1, 0, 0, -1, 0],
            ....:    [1, 0, 0, 0, -1],
            ....:    [1, 0, 0, +1, 0],
            ....:    [1, 0, 0, 0, +1],
            ....:    [1, +1, 0, 0, 0]
            ....:     ]
            sage: P = Polyhedron(V)
            sage: P.affine_hull_projection()
            A 4-dimensional polyhedron in ZZ^4 defined as the convex hull of 6 vertices
            sage: P.affine_hull_projection(orthonormal=True)
            Traceback (most recent call last):
            ...
            ValueError: the base ring needs to be extended; try with "extend=True"
            sage: P.affine_hull_projection(orthonormal=True, extend=True)                             # optional - sage.rings.number_field
            A 4-dimensional polyhedron in AA^4 defined as the convex hull of 6 vertices
        """
        result = AffineHullProjectionData()

        if self.is_empty():
            raise ValueError('affine hull projection of an empty polyhedron is undefined')

        # handle trivial full-dimensional case
        if self.ambient_dim() == self.dim():
            if as_convex_set:
                result.image = self
            if as_affine_map:
                identity = linear_transformation(matrix(self.base_ring(),
                                                        self.dim(),
                                                        self.dim(),
                                                        self.base_ring().one()))
                result.projection_linear_map = result.section_linear_map = identity
                result.projection_translation = result.section_translation = self.ambient_space().zero()
        elif orthogonal or orthonormal:
            # see TODO
            if not self.is_compact():
                raise NotImplementedError('"orthogonal=True" and "orthonormal=True" work only for compact polyhedra')
            affine_basis = self.an_affine_basis()
            v0 = affine_basis[0].vector()
            # We implicitly translate the first vertex of the affine basis to zero.
            vi = tuple(v.vector() - v0 for v in affine_basis[1:])
            M = matrix(self.base_ring(), self.dim(), self.ambient_dim(), vi)

            # Switch base_ring to AA if necessary,
            # since gram_schmidt needs to be able to take square roots.
            # Pick orthonormal basis and transform all vertices accordingly
            # if the orthonormal transform makes it necessary, change base ring.
            try:
                A, G = M.gram_schmidt(orthonormal=orthonormal)
            except TypeError:
                if not extend:
                    raise ValueError('the base ring needs to be extended; try with "extend=True"')
                from sage.rings.qqbar import AA
                M = matrix(AA, M)
                A = M.gram_schmidt(orthonormal=orthonormal)[0]
                if minimal:
                    from sage.rings.qqbar import number_field_elements_from_algebraics
                    new_ring = number_field_elements_from_algebraics(A.list(), embedded=True, minimal=True)[0]
                    A = A.change_ring(new_ring)
            L = linear_transformation(A, side='right')
            ambient_translation = -vector(A.base_ring(), affine_basis[0])
            image_translation = A * ambient_translation
            # Note the order. We compute ``A*self`` and then translate the image.
            # ``A*self`` uses the incidence matrix and we avoid recomputation.
            # Also, if the new base ring is ``AA``, we want to avoid computing the incidence matrix in that ring.
            # ``convert=True`` takes care of the case, where there might be no coercion (``AA`` and quadratic field).
            if as_convex_set:
                result.image = self.linear_transformation(A, new_base_ring=A.base_ring()) + image_translation
            if as_affine_map:
                result.projection_linear_map = L
                result.projection_translation = image_translation
            if as_section_map:
                L_dagger = linear_transformation(A.transpose() * (A * A.transpose()).inverse(), side='right')
                result.section_linear_map = L_dagger
                result.section_translation = v0.change_ring(A.base_ring())
        else:
            # translate one vertex to the origin
            v0 = self.vertices()[0].vector()
            gens = []
            for v in self.vertices()[1:]:
                gens.append(v.vector() - v0)
            for r in self.rays():
                gens.append(r.vector())
            for l in self.lines():
                gens.append(l.vector())

            # Pick subset of coordinates to coordinatize the affine span
            M = matrix(gens)
            pivots = M.pivots()

            A = matrix(self.base_ring(), len(pivots), self.ambient_dim(),
                       [[1 if j == i else 0 for j in range(self.ambient_dim())] for i in pivots])
            if as_affine_map:
                image_translation = vector(self.base_ring(), self.dim())
                L = linear_transformation(A, side='right')
                result.projection_linear_map = L
                result.projection_translation = image_translation
            if as_convex_set:
                result.image = A*self
            if as_section_map:
                if self.dim():
                    B = M.transpose()/(A*M.transpose())
                else:
                    B = matrix(self.ambient_dim(), 0)
                L_section = linear_transformation(B, side='right')
                result.section_linear_map = L_section
                result.section_translation = v0 - L_section(L(v0) + image_translation)

        return result

    def affine_hull_projection(self,
                               as_polyhedron=None, as_affine_map=False,
                               orthogonal=False, orthonormal=False,
                               extend=False, minimal=False,
                               return_all_data=False,
                               *, as_convex_set=None):
        r"""Return the polyhedron projected into its affine hull.

        Each polyhedron is contained in some smallest affine subspace
        (possibly the entire ambient space) -- its affine hull.  We
        provide an affine linear map that projects the ambient space of
        the polyhedron to the standard Euclidean space of dimension of
        the polyhedron, which restricts to a bijection from the affine
        hull.

        The projection map is not unique; some parameters control the
        choice of the map.  Other parameters control the output of the
        function.

        INPUT:

        - ``as_polyhedron`` (or ``as_convex_set``) -- (boolean or the default
          ``None``) and

        - ``as_affine_map`` -- (boolean, default ``False``) control the output

          The default ``as_polyhedron=None`` translates to
          ``as_polyhedron=not as_affine_map``,
          therefore to ``as_polyhedron=True`` if nothing is specified.

          If exactly one of either ``as_polyhedron`` or ``as_affine_map`` is
          set, then either a polyhedron or the affine transformation
          is returned. The affine transformation
          sends the embedded polytope to a fulldimensional one.
          It is given as a pair ``(A, b)``, where A is a linear transformation
          and `b` is a vector, and the affine transformation sends ``v`` to
          ``A(v)+b``.

          If both ``as_polyhedron`` and ``as_affine_map`` are set, then
          both are returned, encapsulated in an instance of
          :class:`~sage.geometry.convex_set.AffineHullProjectionData`.

        - ``return_all_data`` -- (boolean, default ``False``)

          If set, then ``as_polyhedron`` and ``as_affine_map`` will set
          (possibly overridden) and additional (internal) data concerning
          the transformation is returned. Everything is encapsulated
          in an instance of
          :class:`~sage.geometry.convex_set.AffineHullProjectionData` in
          this case.

        - ``orthogonal`` -- boolean (default: ``False``); if ``True``,
          provide an orthogonal transformation.

        - ``orthonormal`` -- boolean (default: ``False``); if ``True``,
          provide an orthonormal transformation. If the base ring does not
          provide the necessary square roots, the extend parameter
          needs to be set to ``True``.

        - ``extend`` -- boolean (default: ``False``); if ``True``,
          allow base ring to be extended if necessary. This becomes
          relevant when requiring an orthonormal transformation.

        - ``minimal`` -- boolean (default: ``False``); if ``True``,
          when doing an extension, it computes the minimal base ring of the
          extension, otherwise the base ring is ``AA``.

        OUTPUT:

        A full-dimensional polyhedron or an affine transformation,
        depending on the parameters ``as_polyhedron`` and ``as_affine_map``,
        or an instance of :class:`~sage.geometry.convex_set.AffineHullProjectionData`
        containing all data (parameter ``return_all_data``).

        If the output is an instance of
        :class:`~sage.geometry.convex_set.AffineHullProjectionData`, the
        following fields may be set:

        - ``image`` -- the projection of the original polyhedron

        - ``projection_map`` -- the affine map as a pair whose first component
          is a linear transformation and its second component a shift;
          see above.

        - ``section_map`` -- an affine map as a pair whose first component
          is a linear transformation and its second component a shift.
          It maps the codomain of ``affine_map`` to the affine hull of
          ``self``.  It is a right inverse of ``projection_map``.

        Note that all of these data are compatible.

         .. TODO::

            - make the parameters ``orthogonal`` and ``orthonormal`` work
              with unbounded polyhedra.

        EXAMPLES::

            sage: triangle = Polyhedron([(1,0,0), (0,1,0), (0,0,1)]);  triangle
            A 2-dimensional polyhedron in ZZ^3 defined as the convex hull of 3 vertices
            sage: triangle.affine_hull_projection()
            A 2-dimensional polyhedron in ZZ^2 defined as the convex hull of 3 vertices

            sage: half3d = Polyhedron(vertices=[(3,2,1)], rays=[(1,0,0)])
            sage: half3d.affine_hull_projection().Vrepresentation()
            (A ray in the direction (1), A vertex at (3))

        The resulting affine hulls depend on the parameter ``orthogonal`` and ``orthonormal``::

            sage: L = Polyhedron([[1,0],[0,1]]); L
            A 1-dimensional polyhedron in ZZ^2 defined as the convex hull of 2 vertices
            sage: A = L.affine_hull_projection(); A
            A 1-dimensional polyhedron in ZZ^1 defined as the convex hull of 2 vertices
            sage: A.vertices()
            (A vertex at (0), A vertex at (1))
            sage: A = L.affine_hull_projection(orthogonal=True); A
            A 1-dimensional polyhedron in QQ^1 defined as the convex hull of 2 vertices
            sage: A.vertices()
            (A vertex at (0), A vertex at (2))
            sage: A = L.affine_hull_projection(orthonormal=True)                                  # optional - sage.rings.number_field
            Traceback (most recent call last):
            ...
            ValueError: the base ring needs to be extended; try with "extend=True"
            sage: A = L.affine_hull_projection(orthonormal=True, extend=True); A                  # optional - sage.rings.number_field
            A 1-dimensional polyhedron in AA^1 defined as the convex hull of 2 vertices
            sage: A.vertices()                                                                    # optional - sage.rings.number_field
            (A vertex at (1.414213562373095?), A vertex at (0.?e-18))

        More generally::

            sage: S = polytopes.simplex(); S
            A 3-dimensional polyhedron in ZZ^4 defined as the convex hull of 4 vertices
            sage: S.vertices()
            (A vertex at (0, 0, 0, 1),
             A vertex at (0, 0, 1, 0),
             A vertex at (0, 1, 0, 0),
             A vertex at (1, 0, 0, 0))
            sage: A = S.affine_hull_projection(); A
            A 3-dimensional polyhedron in ZZ^3 defined as the convex hull of 4 vertices
            sage: A.vertices()
            (A vertex at (0, 0, 0),
             A vertex at (0, 0, 1),
             A vertex at (0, 1, 0),
             A vertex at (1, 0, 0))
            sage: A = S.affine_hull_projection(orthogonal=True); A
            A 3-dimensional polyhedron in QQ^3 defined as the convex hull of 4 vertices
            sage: A.vertices()
            (A vertex at (0, 0, 0),
             A vertex at (2, 0, 0),
             A vertex at (1, 3/2, 0),
             A vertex at (1, 1/2, 4/3))
            sage: A = S.affine_hull_projection(orthonormal=True, extend=True); A                  # optional - sage.rings.number_field
            A 3-dimensional polyhedron in AA^3 defined as the convex hull of 4 vertices
            sage: A.vertices()                                                                    # optional - sage.rings.number_field
            (A vertex at (0.7071067811865475?, 0.4082482904638630?, 1.154700538379252?),
             A vertex at (0.7071067811865475?, 1.224744871391589?, 0.?e-18),
             A vertex at (1.414213562373095?, 0.?e-18, 0.?e-18),
             A vertex at (0.?e-18, 0.?e-18, 0.?e-18))

        With the parameter ``minimal`` one can get a minimal base ring::

            sage: s = polytopes.simplex(3)
            sage: s_AA = s.affine_hull_projection(orthonormal=True, extend=True)                  # optional - sage.rings.number_field
            sage: s_AA.base_ring()                                                                # optional - sage.rings.number_field
            Algebraic Real Field
            sage: s_full = s.affine_hull_projection(orthonormal=True, extend=True, minimal=True)  # optional - sage.rings.number_field
            sage: s_full.base_ring()                                                              # optional - sage.rings.number_field
            Number Field in a with defining polynomial y^4 - 4*y^2 + 1 with a = 0.5176380902050415?

        More examples with the ``orthonormal`` parameter::

            sage: P = polytopes.permutahedron(3); P                   # optional - sage.combinat  # optional - sage.rings.number_field
            A 2-dimensional polyhedron in ZZ^3 defined as the convex hull of 6 vertices
            sage: set([F.as_polyhedron().affine_hull_projection(orthonormal=True, extend=True).volume() for F in P.affine_hull_projection().faces(1)]) == {1, sqrt(AA(2))}  # optional - sage.combinat  # optional - sage.rings.number_field
            True
            sage: set([F.as_polyhedron().affine_hull_projection(orthonormal=True, extend=True).volume() for F in P.affine_hull_projection(orthonormal=True, extend=True).faces(1)]) == {sqrt(AA(2))}  # optional - sage.combinat  # optional - sage.rings.number_field
            True

            sage: D = polytopes.dodecahedron()                                                    # optional - sage.rings.number_field
            sage: F = D.faces(2)[0].as_polyhedron()                                               # optional - sage.rings.number_field
            sage: F.affine_hull_projection(orthogonal=True)                                       # optional - sage.rings.number_field
            A 2-dimensional polyhedron in (Number Field in sqrt5 with defining polynomial x^2 - 5 with sqrt5 = 2.236067977499790?)^2 defined as the convex hull of 5 vertices
            sage: F.affine_hull_projection(orthonormal=True, extend=True)                         # optional - sage.rings.number_field
            A 2-dimensional polyhedron in AA^2 defined as the convex hull of 5 vertices

            sage: K.<sqrt2> = QuadraticField(2)                                                   # optional - sage.rings.number_field
            sage: P = Polyhedron([2*[K.zero()],2*[sqrt2]]); P                                     # optional - sage.rings.number_field
            A 1-dimensional polyhedron in (Number Field in sqrt2 with defining polynomial x^2 - 2 with sqrt2 = 1.414213562373095?)^2 defined as the convex hull of 2 vertices
            sage: P.vertices()                                                                    # optional - sage.rings.number_field
            (A vertex at (0, 0), A vertex at (sqrt2, sqrt2))
            sage: A = P.affine_hull_projection(orthonormal=True); A                               # optional - sage.rings.number_field
            A 1-dimensional polyhedron in (Number Field in sqrt2 with defining polynomial x^2 - 2 with sqrt2 = 1.414213562373095?)^1 defined as the convex hull of 2 vertices
            sage: A.vertices()                                                                    # optional - sage.rings.number_field
            (A vertex at (0), A vertex at (2))

            sage: K.<sqrt3> = QuadraticField(3)                                                   # optional - sage.rings.number_field
            sage: P = Polyhedron([2*[K.zero()],2*[sqrt3]]); P                                     # optional - sage.rings.number_field
            A 1-dimensional polyhedron in (Number Field in sqrt3 with defining polynomial x^2 - 3 with sqrt3 = 1.732050807568878?)^2 defined as the convex hull of 2 vertices
            sage: P.vertices()                                                                    # optional - sage.rings.number_field
            (A vertex at (0, 0), A vertex at (sqrt3, sqrt3))
            sage: A = P.affine_hull_projection(orthonormal=True)                                  # optional - sage.rings.number_field
            Traceback (most recent call last):
            ...
            ValueError: the base ring needs to be extended; try with "extend=True"
            sage: A = P.affine_hull_projection(orthonormal=True, extend=True); A                  # optional - sage.rings.number_field
            A 1-dimensional polyhedron in AA^1 defined as the convex hull of 2 vertices
            sage: A.vertices()                                                                    # optional - sage.rings.number_field
            (A vertex at (0), A vertex at (2.449489742783178?))
            sage: sqrt(6).n()                                                                     # optional - sage.rings.number_field
            2.44948974278318

        The affine hull is combinatorially equivalent to the input::

            sage: P.is_combinatorially_isomorphic(P.affine_hull_projection())                     # optional - sage.rings.number_field
            True
            sage: P.is_combinatorially_isomorphic(P.affine_hull_projection(orthogonal=True))      # optional - sage.rings.number_field
            True
            sage: P.is_combinatorially_isomorphic(P.affine_hull_projection(orthonormal=True, extend=True))   # optional - sage.rings.number_field
            True

        The ``orthonormal=True`` parameter preserves volumes;
        it provides an isometric copy of the polyhedron::

            sage: Pentagon = polytopes.dodecahedron().faces(2)[0].as_polyhedron()                 # optional - sage.rings.number_field
            sage: P = Pentagon.affine_hull_projection(orthonormal=True, extend=True)              # optional - sage.rings.number_field
            sage: _, c= P.is_inscribed(certificate=True)                                          # optional - sage.rings.number_field
<<<<<<< HEAD
            sage: c
=======
            sage: c                                                                               # optional - sage.rings.number_field
>>>>>>> 30eee2e2
            (0.4721359549995794?, 0.6498393924658126?)
            sage: circumradius = (c-vector(P.vertices()[0])).norm()                               # optional - sage.rings.number_field
            sage: p = polytopes.regular_polygon(5)                                                # optional - sage.rings.number_field
            sage: p.volume()                                                                      # optional - sage.rings.number_field
            2.377641290737884?
            sage: P.volume()                                                                      # optional - sage.rings.number_field
            1.53406271079097?
            sage: p.volume()*circumradius^2                                                       # optional - sage.rings.number_field
            1.534062710790965?
            sage: P.volume() == p.volume()*circumradius^2                                         # optional - sage.rings.number_field
            True

        One can also use ``orthogonal`` parameter to calculate volumes;
        in this case we don't need to switch base rings. One has to divide
        by the square root of the determinant of the linear part of the
        affine transformation times its transpose::

            sage: Pentagon = polytopes.dodecahedron().faces(2)[0].as_polyhedron()                 # optional - sage.rings.number_field
            sage: Pnormal = Pentagon.affine_hull_projection(orthonormal=True, extend=True)        # optional - sage.rings.number_field
            sage: Pgonal = Pentagon.affine_hull_projection(orthogonal=True)                       # optional - sage.rings.number_field
            sage: A, b = Pentagon.affine_hull_projection(orthogonal=True, as_affine_map=True)     # optional - sage.rings.number_field
            sage: Adet = (A.matrix().transpose()*A.matrix()).det()                                # optional - sage.rings.number_field
            sage: Pnormal.volume()                                                                # optional - sage.rings.number_field
            1.53406271079097?
            sage: Pgonal.volume()/Adet.sqrt(extend=True)                                          # optional - sage.rings.number_field
            -80*(55*sqrt(5) - 123)/sqrt(-6368*sqrt(5) + 14240)
            sage: Pgonal.volume()/AA(Adet).sqrt().n(digits=20)                                    # optional - sage.rings.number_field
            1.5340627107909646813
            sage: AA(Pgonal.volume()^2) == (Pnormal.volume()^2)*AA(Adet)                          # optional - sage.rings.number_field
            True

        Another example with ``as_affine_map=True``::

            sage: P = polytopes.permutahedron(4)                                                      # optional - sage.combinat  # optional - sage.rings.number_field
            sage: A, b = P.affine_hull_projection(orthonormal=True, as_affine_map=True, extend=True)  # optional - sage.combinat  # optional - sage.rings.number_field
            sage: Q = P.affine_hull_projection(orthonormal=True, extend=True)                         # optional - sage.combinat  # optional - sage.rings.number_field
            sage: Q.center()                                                                          # optional - sage.combinat  # optional - sage.rings.number_field
            (0.7071067811865475?, 1.224744871391589?, 1.732050807568878?)
            sage: A(P.center()) + b == Q.center()                                                     # optional - sage.combinat  # optional - sage.rings.number_field
            True

        For unbounded, non full-dimensional polyhedra, the ``orthogonal=True`` and ``orthonormal=True``
        is not implemented::

            sage: P = Polyhedron(ieqs=[[0, 1, 0], [0, 0, 1], [0, 0, -1]]); P
            A 1-dimensional polyhedron in QQ^2 defined as the convex hull of 1 vertex and 1 ray
            sage: P.is_compact()
            False
            sage: P.is_full_dimensional()
            False
            sage: P.affine_hull_projection(orthogonal=True)
            Traceback (most recent call last):
            ...
            NotImplementedError: "orthogonal=True" and "orthonormal=True" work only for compact polyhedra
            sage: P.affine_hull_projection(orthonormal=True)
            Traceback (most recent call last):
            ...
            NotImplementedError: "orthogonal=True" and "orthonormal=True" work only for compact polyhedra

        Setting ``as_affine_map`` to ``True``
        without ``orthogonal`` or ``orthonormal`` set to ``True``::

            sage: S = polytopes.simplex()
            sage: S.affine_hull_projection(as_affine_map=True)
            (Vector space morphism represented by the matrix:
             [1 0 0]
             [0 1 0]
             [0 0 1]
             [0 0 0]
             Domain: Vector space of dimension 4 over Rational Field
             Codomain: Vector space of dimension 3 over Rational Field,
             (0, 0, 0))

        If the polyhedron is full-dimensional, it is returned::

            sage: polytopes.cube().affine_hull_projection()
            A 3-dimensional polyhedron in ZZ^3 defined as the convex hull of 8 vertices
            sage: polytopes.cube().affine_hull_projection(as_affine_map=True)
            (Vector space morphism represented by the matrix:
             [1 0 0]
             [0 1 0]
             [0 0 1]
             Domain: Vector space of dimension 3 over Rational Field
             Codomain: Vector space of dimension 3 over Rational Field,
             (0, 0, 0))

        Return polyhedron and affine map::

            sage: S = polytopes.simplex(2)
            sage: data = S.affine_hull_projection(orthogonal=True,
            ....:                                 as_polyhedron=True,
            ....:                                 as_affine_map=True); data
            AffineHullProjectionData(image=A 2-dimensional polyhedron in QQ^2
                    defined as the convex hull of 3 vertices,
                projection_linear_map=Vector space morphism represented by the matrix:
                    [  -1 -1/2]
                    [   1 -1/2]
                    [   0    1]
                    Domain: Vector space of dimension 3 over Rational Field
                    Codomain: Vector space of dimension 2 over Rational Field,
                projection_translation=(1, 1/2),
                section_linear_map=None,
                section_translation=None)

        Return all data::

            sage: data = S.affine_hull_projection(orthogonal=True, return_all_data=True); data
            AffineHullProjectionData(image=A 2-dimensional polyhedron in QQ^2
                    defined as the convex hull of 3 vertices,
                projection_linear_map=Vector space morphism represented by the matrix:
                    [  -1 -1/2]
                    [   1 -1/2]
                    [   0    1]
                    Domain: Vector space of dimension 3 over Rational Field
                    Codomain: Vector space of dimension 2 over Rational Field,
                projection_translation=(1, 1/2),
                section_linear_map=Vector space morphism represented by the matrix:
                    [-1/2  1/2    0]
                    [-1/3 -1/3  2/3]
                    Domain: Vector space of dimension 2 over Rational Field
                    Codomain: Vector space of dimension 3 over Rational Field, section_translation=(1, 0, 0))

        The section map is a right inverse of the projection map::

            sage: data.image.linear_transformation(data.section_linear_map.matrix().transpose()) + data.section_translation == S
            True

        Same without ``orthogonal=True``::

            sage: data = S.affine_hull_projection(return_all_data=True); data
            AffineHullProjectionData(image=A 2-dimensional polyhedron in ZZ^2
                    defined as the convex hull of 3 vertices,
                projection_linear_map=Vector space morphism represented by the matrix:
                    [1 0]
                    [0 1]
                    [0 0]
                    Domain: Vector space of dimension 3 over Rational Field
                    Codomain: Vector space of dimension 2 over Rational Field, projection_translation=(0, 0),
                section_linear_map=Vector space morphism represented by the matrix:
                    [ 1  0 -1]
                    [ 0  1 -1]
                    Domain: Vector space of dimension 2 over Rational Field
                    Codomain: Vector space of dimension 3 over Rational Field, section_translation=(0, 0, 1))
            sage: data.image.linear_transformation(data.section_linear_map.matrix().transpose()) + data.section_translation == S
            True

        ::

            sage: P0 = Polyhedron(
            ....:     ieqs=[(0, -1, 0, 1, 1, 1), (0, 1, 1, 0, -1, -1), (0, -1, 1, 1, 0, 0),
            ....:           (0, 1, 0, 0, 0, 0), (0, 0, 1, 1, -1, -1), (0, 0, 0, 0, 0, 1),
            ....:           (0, 0, 0, 0, 1, 0), (0, 0, 0, 1, 0, -1), (0, 0, 1, 0, 0, 0)])
            sage: P = P0.intersection(Polyhedron(eqns=[(-1, 1, 1, 1, 1, 1)]))
            sage: P.dim()
            4
            sage: P.affine_hull_projection(orthogonal=True, as_affine_map=True)[0]
            Vector space morphism represented by the matrix:
            [    0     0     0   1/3]
            [ -2/3  -1/6     0 -1/12]
            [  1/3  -1/6   1/2 -1/12]
            [    0   1/2     0 -1/12]
            [  1/3  -1/6  -1/2 -1/12]
            Domain: Vector space of dimension 5 over Rational Field
            Codomain: Vector space of dimension 4 over Rational Field
        """
        if as_polyhedron is not None:
            as_convex_set = as_polyhedron
        return super().affine_hull_projection(
            as_convex_set=as_convex_set, as_affine_map=as_affine_map,
            orthogonal=orthogonal, orthonormal=orthonormal,
            extend=extend, minimal=minimal,
            return_all_data=return_all_data)

    def _test_affine_hull_projection(self, tester=None, verbose=False, **options):
        """
        Run tests on the method :meth:`.affine_hull_projection`.

        TESTS::

            sage: D = polytopes.dodecahedron()
            sage: D.facets()[0].as_polyhedron()._test_affine_hull_projection()
        """
        if tester is None:
            tester = self._tester(**options)

        if self.is_empty():
            # Undefined, nothing to test
            return

        if self.n_vertices() > 30 or self.n_facets() > 30 or self.dim() > 6:
            # Avoid very long doctests.
            return

        try:
            from sage.rings.qqbar import AA
        except ImportError:
            AA = None

        data_sets = []
        data_sets.append(self.affine_hull_projection(return_all_data=True))
        if self.is_compact():
            data_sets.append(self.affine_hull_projection(return_all_data=True,
                                                         orthogonal=True,
                                                         extend=True))
            if AA is not None:
                data_sets.append(self.affine_hull_projection(return_all_data=True,
                                                             orthonormal=True,
                                                             extend=True))
                data_sets.append(self.affine_hull_projection(return_all_data=True,
                                                             orthonormal=True,
                                                             extend=True,
                                                             minimal=True))

        for i, data in enumerate(data_sets):
            if verbose:
                print("Running test number {}".format(i))
            M = data.projection_linear_map.matrix().transpose()
            tester.assertEqual(self.linear_transformation(M, new_base_ring=M.base_ring())
                               + data.projection_translation,
                               data.image)

            M = data.section_linear_map.matrix().transpose()
            if M.base_ring() is AA:
                self_extend = self.change_ring(AA)
            else:
                self_extend = self
            tester.assertEqual(data.image.linear_transformation(M)
                               + data.section_translation,
                               self_extend)
            if i == 0:
                tester.assertEqual(data.image.base_ring(), self.base_ring())
            else:
                # Test whether the map is orthogonal.
                M = data.projection_linear_map.matrix()
                tester.assertTrue((M.transpose() * M).is_diagonal())
                if i > 1:
                    # Test whether the map is orthonormal.
                    tester.assertTrue((M.transpose() * M).is_one())
            if i == 3:
                # Test that the extension is indeed minimal.
                if self.base_ring() is not AA:
                    tester.assertIsNot(data.image.base_ring(), AA)

    def affine_hull_manifold(self, name=None, latex_name=None, start_index=0, ambient_space=None,
                             ambient_chart=None, names=None, **kwds):
        r"""
        Return the affine hull of ``self`` as a manifold.

        If ``self`` is full-dimensional, it is just the ambient Euclidean space.
        Otherwise, it is a Riemannian submanifold of the ambient Euclidean space.

        INPUT:

        - ``ambient_space`` -- a :class:`~sage.manifolds.differentiable.examples.euclidean.EuclideanSpace`
          of the ambient dimension (default: the manifold of ``ambient_chart``, if provided;
          otherwise, a new instance of ``EuclideanSpace``).

        - ``ambient_chart`` -- a chart on ``ambient_space``.

        - ``names`` -- names for the coordinates on the affine hull.

        - optional arguments accepted by :meth:`affine_hull_projection`.

        The default chart is determined by the optional arguments of
        :meth:`affine_hull_projection`.

        EXAMPLES::

            sage: triangle = Polyhedron([(1,0,0), (0,1,0), (0,0,1)]);  triangle
            A 2-dimensional polyhedron in ZZ^3 defined as the convex hull of 3 vertices
            sage: A = triangle.affine_hull_manifold(name='A'); A
            2-dimensional Riemannian submanifold A embedded in the Euclidean space E^3
            sage: A.embedding().display()
            A → E^3
               (x0, x1) ↦ (x, y, z) = (t0 + x0, t0 + x1, t0 - x0 - x1 + 1)
            sage: A.embedding().inverse().display()
            E^3 → A
               (x, y, z) ↦ (x0, x1) = (x, y)
            sage: A.adapted_chart()
            [Chart (E^3, (x0_E3, x1_E3, t0_E3))]
            sage: A.normal().display()
            n = 1/3*sqrt(3) e_x + 1/3*sqrt(3) e_y + 1/3*sqrt(3) e_z
            sage: A.induced_metric()       # Need to call this before volume_form
            Riemannian metric gamma on the 2-dimensional Riemannian submanifold A embedded in the Euclidean space E^3
            sage: A.volume_form()
            2-form eps_gamma on the 2-dimensional Riemannian submanifold A embedded in the Euclidean space E^3

        Orthogonal version::

            sage: A = triangle.affine_hull_manifold(name='A', orthogonal=True); A
            2-dimensional Riemannian submanifold A embedded in the Euclidean space E^3
            sage: A.embedding().display()
            A → E^3
               (x0, x1) ↦ (x, y, z) = (t0 - 1/2*x0 - 1/3*x1 + 1, t0 + 1/2*x0 - 1/3*x1, t0 + 2/3*x1)
            sage: A.embedding().inverse().display()
            E^3 → A
               (x, y, z) ↦ (x0, x1) = (-x + y + 1, -1/2*x - 1/2*y + z + 1/2)

        Arrangement of affine hull of facets::

            sage: D = polytopes.dodecahedron()
            sage: E3 = EuclideanSpace(3)
            sage: submanifolds = [
            ....:     F.as_polyhedron().affine_hull_manifold(name=f'F{i}', orthogonal=True, ambient_space=E3)
            ....:     for i, F in enumerate(D.facets())]
            sage: sum(FM.plot({}, srange(-2, 2, 0.1), srange(-2, 2, 0.1), opacity=0.2)  # not tested  # optional - sage.plot
            ....:     for FM in submanifolds) + D.plot()
            Graphics3d Object

        Full-dimensional case::

            sage: cube = polytopes.cube(); cube
            A 3-dimensional polyhedron in ZZ^3 defined as the convex hull of 8 vertices
            sage: cube.affine_hull_manifold()
            Euclidean space E^3

        """
        if ambient_space is None:
            if ambient_chart is not None:
                ambient_space = ambient_chart.manifold()
            else:
                from sage.manifolds.differentiable.examples.euclidean import EuclideanSpace
                ambient_space = EuclideanSpace(self.ambient_dim(), start_index=start_index)
        if ambient_space.dimension() != self.ambient_dim():
            raise ValueError('ambient_space and ambient_chart must match the ambient dimension')

        if self.is_full_dimensional():
            return ambient_space

        if ambient_chart is None:
            ambient_chart = ambient_space.default_chart()
        CE = ambient_chart

        from sage.manifolds.manifold import Manifold
        if name is None:
            name, latex_name = self._affine_hull_name_latex_name()
        H = Manifold(self.dim(), name, ambient=ambient_space, structure="Riemannian",
                     latex_name=latex_name, start_index=start_index)
        if names is None:
            names = tuple(f'x{i}' for i in range(self.dim()))
        CH = H.chart(names=names)

        data = self.affine_hull_projection(return_all_data=True, **kwds)
        projection_matrix = data.projection_linear_map.matrix().transpose()
        projection_translation_vector = data.projection_translation
        section_matrix = data.section_linear_map.matrix().transpose()
        section_translation_vector = data.section_translation

        from sage.symbolic.ring import SR
        # We use the slacks of the (linear independent) equations as the foliation parameters
        foliation_parameters = vector(SR.var(f't{i}') for i in range(self.ambient_dim() - self.dim()))
        normal_matrix = matrix(equation.A() for equation in self.equation_generator()).transpose()
        slack_matrix = normal_matrix.pseudoinverse()

        phi = H.diff_map(ambient_space, {(CH, CE):
                                         (section_matrix * vector(CH._xx) + section_translation_vector
                                          + normal_matrix * foliation_parameters).list()})
        phi_inv = ambient_space.diff_map(H, {(CE, CH):
                                             (projection_matrix * vector(CE._xx) + projection_translation_vector).list()})

        foliation_scalar_fields = {parameter:
                                   ambient_space.scalar_field({CE: slack_matrix.row(i) * (vector(CE._xx) - section_translation_vector)})
                                   for i, parameter in enumerate(foliation_parameters)}

        H.set_embedding(phi, inverse=phi_inv,
                        var=list(foliation_parameters), t_inverse=foliation_scalar_fields)
        return H

    def _affine_hull_name_latex_name(self, name=None, latex_name=None):
        r"""
        Return the default name of the affine hull.

        EXAMPLES::

            sage: polytopes.cube()._affine_hull_name_latex_name('C', r'\square')
            ('aff_C', '\\mathop{\\mathrm{aff}}(\\square)')

            sage: Polyhedron(vertices=[[0, 1], [1, 0]])._affine_hull_name_latex_name()
            ('aff_P', '\\mathop{\\mathrm{aff}}(P)')
        """

        if name is None:
            name = 'P'
        if latex_name is None:
            latex_name = name
        operator = 'aff'
        aff_name = f'{operator}_{name}'
        aff_latex_name = r'\mathop{\mathrm{' + operator + '}}(' + latex_name + ')'
        return aff_name, aff_latex_name

    def _polymake_init_(self):
        """
        Return a polymake "Polytope" object corresponding to ``self``.

        EXAMPLES::

            sage: P = polytopes.cube()
            sage: PP = polymake(P)         # optional - polymake
            sage: PP.N_VERTICES            # optional - polymake
            8

        Lower-dimensional polyhedron::

            sage: P = Polyhedron(vertices=[[1, 0], [0, 1]])
            sage: PP = polymake(P)         # optional - polymake
            sage: PP.COMBINATORIAL_DIM     # optional - polymake
            1
            sage: PP.AFFINE_HULL           # optional - polymake
            -1 1 1

        Empty polyhedron::

            sage: P = Polyhedron(ambient_dim=2, vertices=[])
            sage: PP = polymake(P)         # optional - polymake
            sage: PP.COMBINATORIAL_DIM     # optional - polymake
            -1

        Pointed unbounded polyhedron::

            sage: P = Polyhedron(vertices=[[1, 0], [0, 1]], rays=[[1, 0]])
            sage: PP = polymake(P)         # optional - polymake
            sage: PP.VERTICES              # optional - polymake
            1 0 1
            1 1 0
            0 1 0
            sage: PP.FACETS                # optional - polymake
            1 0 -1
            -1 1 1
            0 0 1

        Non-pointed polyhedron::

            sage: P = Polyhedron(vertices=[[1, 0], [0, 1]], lines=[[1, 0]])
            sage: PP = polymake(P)         # optional - polymake
            sage: PP.VERTICES              # optional - polymake
            1 0 1
            1 0 0
            sage: PP.FACETS                # optional - polymake
            1 0 -1
            0 0 1
            sage: PP.LINEALITY_SPACE       # optional - polymake
            0 1 0

        Algebraic polyhedron::

            sage: P = polytopes.dodecahedron(); P
            A 3-dimensional polyhedron in (Number Field in sqrt5 with defining polynomial x^2 - 5 with sqrt5 = 2.236067977499790?)^3 defined as the convex hull of 20 vertices
            sage: print("There may be a recompilation warning"); PP = polymake(P); PP # optional - polymake
            There may be a recompilation warning...
            Polytope<QuadraticExtension<Rational>>[...]
            sage: sorted(PP.VERTICES[:], key=repr)[0]  # optional - polymake
            1 -1+1r5 -4+2r5 0

        Floating-point polyhedron::

            sage: P = polytopes.dodecahedron(exact=False); P
            A 3-dimensional polyhedron in RDF^3 defined as the convex hull of 20 vertices
            sage: print("There may be a recompilation warning"); PP = polymake(P); PP # optional - polymake
            There may be a recompilation warning...
            Polytope<Float>[...]
            sage: sorted(PP.VERTICES[:], key=repr)[0] # optional - polymake
            1 -0.472135955 0 -1.236067978

        """
        from sage.interfaces.polymake import polymake
        polymake_field = polymake(self.base_ring().fraction_field())
        polymake_class = "Polytope<{}>".format(polymake_field)
        if self.is_empty():
            # Polymake 3.1 cannot enter an empty polyhedron using
            # FACETS and AFFINE_HULL.  Use corresponding input properties instead.
            # https://forum.polymake.org/viewtopic.php?f=8&t=545
            return polymake.new_object(polymake_class,
                                       INEQUALITIES=self.inequalities_list(),
                                       EQUATIONS=self.equations_list())
        else:
            return polymake.new_object(polymake_class,
                                       FACETS=self.inequalities_list(),
                                       AFFINE_HULL=self.equations_list(),
                                       VERTICES=   [ [1] + v for v in self.vertices_list() ] \
                                                 + [ [0] + r for r in self.rays_list() ],
                                       LINEALITY_SPACE=[ [0] + l for l in self.lines_list() ])<|MERGE_RESOLUTION|>--- conflicted
+++ resolved
@@ -11166,11 +11166,7 @@
             sage: Pentagon = polytopes.dodecahedron().faces(2)[0].as_polyhedron()                 # optional - sage.rings.number_field
             sage: P = Pentagon.affine_hull_projection(orthonormal=True, extend=True)              # optional - sage.rings.number_field
             sage: _, c= P.is_inscribed(certificate=True)                                          # optional - sage.rings.number_field
-<<<<<<< HEAD
-            sage: c
-=======
             sage: c                                                                               # optional - sage.rings.number_field
->>>>>>> 30eee2e2
             (0.4721359549995794?, 0.6498393924658126?)
             sage: circumradius = (c-vector(P.vertices()[0])).norm()                               # optional - sage.rings.number_field
             sage: p = polytopes.regular_polygon(5)                                                # optional - sage.rings.number_field
