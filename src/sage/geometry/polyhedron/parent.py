r"""
Parents for Polyhedra
"""

#*****************************************************************************
#       Copyright (C) 2014 Volker Braun <vbraun.name@gmail.com>
#
#  Distributed under the terms of the GNU General Public License (GPL)
#                  http://www.gnu.org/licenses/
#******************************************************************************

from sage.structure.parent import Parent
from sage.structure.element import get_coercion_model
from sage.structure.unique_representation import UniqueRepresentation
from sage.modules.free_module import FreeModule, is_FreeModule
from sage.misc.cachefunc import cached_method, cached_function
<<<<<<< HEAD
from sage.rings.integer_ring import ZZ
from sage.rings.rational_field import QQ

try:
    from sage.rings.real_double import RDF
except ImportError:
    RDF = None

from sage.rings.ring import CommutativeRing
=======
from sage.misc.lazy_import import lazy_import
from sage.rings.all import ZZ, QQ, RDF, CommutativeRing
>>>>>>> 27a265c1
from sage.categories.fields import Fields
from sage.categories.rings import Rings
from sage.categories.modules import Modules

from sage.geometry.polyhedron.base import is_Polyhedron
from .representation import Inequality, Equation, Vertex, Ray, Line


def Polyhedra(ambient_space_or_base_ring=None, ambient_dim=None, backend=None, *,
              ambient_space=None, base_ring=None):
    r"""
    Construct a suitable parent class for polyhedra

    INPUT:

    - ``base_ring`` -- A ring. Currently there are backends for `\ZZ`,
      `\QQ`, and `\RDF`.

    - ``ambient_dim`` -- integer. The ambient space dimension.

    - ``ambient_space`` -- A free module.

    - ``backend`` -- string. The name of the backend for computations. There are
       several backends implemented:

         * ``backend="ppl"`` uses the Parma Polyhedra Library

         * ``backend="cdd"`` uses CDD

         * ``backend="normaliz"`` uses normaliz

         * ``backend="polymake"`` uses polymake

         * ``backend="field"`` a generic Sage implementation

    OUTPUT:

    A parent class for polyhedra over the given base ring if the
    backend supports it. If not, the parent base ring can be larger
    (for example, `\QQ` instead of `\ZZ`). If there is no
    implementation at all, a ``ValueError`` is raised.

    EXAMPLES::

        sage: from sage.geometry.polyhedron.parent import Polyhedra
        sage: Polyhedra(AA, 3)
        Polyhedra in AA^3
        sage: Polyhedra(ZZ, 3)
        Polyhedra in ZZ^3
        sage: type(_)
        <class 'sage.geometry.polyhedron.parent.Polyhedra_ZZ_ppl_with_category'>
        sage: Polyhedra(QQ, 3, backend='cdd')
        Polyhedra in QQ^3
        sage: type(_)
        <class 'sage.geometry.polyhedron.parent.Polyhedra_QQ_cdd_with_category'>

    CDD does not support integer polytopes directly::

        sage: Polyhedra(ZZ, 3, backend='cdd')
        Polyhedra in QQ^3

    Using a more general form of the constructor::

        sage: V = VectorSpace(QQ, 3)
        sage: Polyhedra(V) is Polyhedra(QQ, 3)
        True
        sage: Polyhedra(V, backend='field') is Polyhedra(QQ, 3, 'field')
        True
        sage: Polyhedra(backend='field', ambient_space=V) is Polyhedra(QQ, 3, 'field')
        True

        sage: M = FreeModule(ZZ, 2)
        sage: Polyhedra(M, backend='ppl') is Polyhedra(ZZ, 2, 'ppl')
        True

    TESTS::

        sage: Polyhedra(RR, 3, backend='field')
        Traceback (most recent call last):
        ...
        ValueError: the 'field' backend for polyhedron cannot be used with non-exact fields
        sage: Polyhedra(RR, 3)
        Traceback (most recent call last):
        ...
        ValueError: no default backend for computations with Real Field with 53 bits of precision
        sage: Polyhedra(QQ[I], 2)
        Traceback (most recent call last):
        ...
        ValueError: invalid base ring: Number Field in I with defining polynomial x^2 + 1 with I = 1*I cannot be coerced to a real field
        sage: Polyhedra(AA, 3, backend='polymake')  # optional - polymake
        Traceback (most recent call last):
        ...
        ValueError: the 'polymake' backend for polyhedron cannot be used with Algebraic Real Field

    """
    if ambient_space_or_base_ring is not None:
        if ambient_space_or_base_ring in Rings():
            base_ring = ambient_space_or_base_ring
        else:
            ambient_space = ambient_space_or_base_ring
    if ambient_space is not None:
        if ambient_space not in Modules:
            # There is no category of free modules, unfortunately
            # (see https://trac.sagemath.org/ticket/30164)...
            raise ValueError('ambient_space must be a free module')
        if base_ring is None:
            base_ring = ambient_space.base_ring()
        if ambient_dim is None:
            try:
                ambient_dim = ambient_space.rank()
            except AttributeError:
                # ... so we test whether it is free using the existence of
                # a rank method
                raise ValueError('ambient_space must be a free module')
        if ambient_space is not FreeModule(base_ring, ambient_dim):
            raise NotImplementedError('ambient_space must be a standard free module')
    if backend is None:
        if base_ring is ZZ or base_ring is QQ:
            backend = 'ppl'
        elif base_ring is RDF:
            backend = 'cdd'
        elif base_ring.is_exact():
            # TODO: find a more robust way of checking that the coefficients are indeed
            # real numbers
            if not RDF.has_coerce_map_from(base_ring):
                raise ValueError("invalid base ring: {} cannot be coerced to a real field".format(base_ring))
            backend = 'field'
        else:
            raise ValueError("no default backend for computations with {}".format(base_ring))

    try:
        from sage.symbolic.ring import SR
    except ImportError:
        SR = None
    if backend == 'ppl' and base_ring is QQ:
        return Polyhedra_QQ_ppl(base_ring, ambient_dim, backend)
    elif backend == 'ppl' and base_ring is ZZ:
        return Polyhedra_ZZ_ppl(base_ring, ambient_dim, backend)
    elif backend == 'normaliz' and base_ring is QQ:
        return Polyhedra_QQ_normaliz(base_ring, ambient_dim, backend)
    elif backend == 'normaliz' and base_ring is ZZ:
        return Polyhedra_ZZ_normaliz(base_ring, ambient_dim, backend)
    elif backend == 'normaliz' and (base_ring is SR or base_ring.is_exact()):
        return Polyhedra_normaliz(base_ring, ambient_dim, backend)
    elif backend == 'cdd' and base_ring in (ZZ, QQ):
        return Polyhedra_QQ_cdd(QQ, ambient_dim, backend)
    elif backend == 'cdd' and base_ring is RDF:
        return Polyhedra_RDF_cdd(RDF, ambient_dim, backend)
    elif backend == 'polymake':
        base_field = base_ring.fraction_field()
        try:
            from sage.interfaces.polymake import polymake
            polymake_base_field = polymake(base_field)
        except TypeError:
            raise ValueError(f"the 'polymake' backend for polyhedron cannot be used with {base_field}")
        return Polyhedra_polymake(base_field, ambient_dim, backend)
    elif backend == 'field':
        if not base_ring.is_exact():
            raise ValueError("the 'field' backend for polyhedron cannot be used with non-exact fields")
        return Polyhedra_field(base_ring.fraction_field(), ambient_dim, backend)
    else:
        raise ValueError('No such backend (=' + str(backend) +
                         ') implemented for given basering (=' + str(base_ring)+').')


class Polyhedra_base(UniqueRepresentation, Parent):
    r"""
    Polyhedra in a fixed ambient space.

    INPUT:

    - ``base_ring`` -- either ``ZZ``, ``QQ``, or ``RDF``. The base
      ring of the ambient module/vector space.

    - ``ambient_dim`` -- integer. The ambient space dimension.

    - ``backend`` -- string. The name of the backend for computations. There are
       several backends implemented:

         * ``backend="ppl"`` uses the Parma Polyhedra Library

         * ``backend="cdd"`` uses CDD

         * ``backend="normaliz"`` uses normaliz

         * ``backend="polymake"`` uses polymake

         * ``backend="field"`` a generic Sage implementation

    EXAMPLES::

        sage: from sage.geometry.polyhedron.parent import Polyhedra
        sage: Polyhedra(ZZ, 3)
        Polyhedra in ZZ^3
    """
    def __init__(self, base_ring, ambient_dim, backend):
        """
        The Python constructor.

        EXAMPLES::

            sage: from sage.geometry.polyhedron.parent import Polyhedra
            sage: Polyhedra(QQ, 3)
            Polyhedra in QQ^3

        TESTS::

            sage: from sage.geometry.polyhedron.parent import Polyhedra
            sage: P = Polyhedra(QQ, 3)
            sage: TestSuite(P).run()
            sage: P = Polyhedra(QQ, 0)
            sage: TestSuite(P).run()
        """
        self._backend = backend
        self._ambient_dim = ambient_dim
        from sage.categories.polyhedra import PolyhedralSets
        from sage.categories.finite_enumerated_sets import FiniteEnumeratedSets
        category = PolyhedralSets(base_ring)
        if ambient_dim == 0:
            category = category & FiniteEnumeratedSets()
        else:
            category = category.Infinite()

        Parent.__init__(self, base=base_ring, category=category)
        self._Inequality_pool = []
        self._Equation_pool = []
        self._Vertex_pool = []
        self._Ray_pool = []
        self._Line_pool = []

    def list(self):
        """
        Return the two polyhedra in ambient dimension 0, raise an error otherwise

        EXAMPLES::

            sage: from sage.geometry.polyhedron.parent import Polyhedra
            sage: P = Polyhedra(QQ, 3)
            sage: P.cardinality()
            +Infinity

            sage: P = Polyhedra(AA, 0)
            sage: P.category()
            Category of finite enumerated polyhedral sets over Algebraic Real Field
            sage: P.list()
            [The empty polyhedron in AA^0,
             A 0-dimensional polyhedron in AA^0 defined as the convex hull of 1 vertex]
            sage: P.cardinality()
            2
        """
        if self.ambient_dim():
            raise NotImplementedError
        return [self.empty(), self.universe()]

    def recycle(self, polyhedron):
        """
        Recycle the H/V-representation objects of a polyhedron.

        This speeds up creation of new polyhedra by reusing
        objects. After recycling a polyhedron object, it is not in a
        consistent state any more and neither the polyhedron nor its
        H/V-representation objects may be used any more.

        INPUT:

        - ``polyhedron`` -- a polyhedron whose parent is ``self``.


        EXAMPLES::

            sage: p = Polyhedron([(0,0),(1,0),(0,1)])
            sage: p.parent().recycle(p)

        TESTS::

            sage: p = Polyhedron([(0,0),(1,0),(0,1)])
            sage: n = len(p.parent()._Vertex_pool)
            sage: p._delete()
            sage: len(p.parent()._Vertex_pool) - n
            3
        """
        if self is not polyhedron.parent():
            raise TypeError('The polyhedron has the wrong parent class.')
        self._Inequality_pool.extend(polyhedron.inequalities())
        self._Equation_pool.extend(polyhedron.equations())
        self._Vertex_pool.extend(polyhedron.vertices())
        self._Ray_pool.extend(polyhedron.rays())
        self._Line_pool.extend(polyhedron.lines())
        for Hrep in polyhedron.Hrep_generator():
            Hrep._polyhedron = None
        for Vrep in polyhedron.Vrep_generator():
            Vrep._polyhedron = None
        polyhedron._Hrepresentation = None
        polyhedron._Vrepresentation = None
        if polyhedron.is_mutable():
            polyhedron._dependent_objects = []

    def ambient_dim(self):
        r"""
        Return the dimension of the ambient space.

        EXAMPLES::

            sage: from sage.geometry.polyhedron.parent import Polyhedra
            sage: Polyhedra(QQ, 3).ambient_dim()
            3
        """
        return self._ambient_dim

    def backend(self):
        r"""
        Return the backend.

        EXAMPLES::

            sage: from sage.geometry.polyhedron.parent import Polyhedra
            sage: Polyhedra(QQ, 3).backend()
            'ppl'
        """
        return self._backend

    @cached_method
    def an_element(self):
        r"""
        Return a Polyhedron.

        EXAMPLES::

            sage: from sage.geometry.polyhedron.parent import Polyhedra
            sage: Polyhedra(QQ, 4).an_element()
            A 4-dimensional polyhedron in QQ^4 defined as the convex hull of 5 vertices
        """
        zero = self.base_ring().zero()
        one = self.base_ring().one()
        p = [zero] * self.ambient_dim()
        points = [p]
        for i in range(self.ambient_dim()):
            p = [zero] * self.ambient_dim()
            p[i] = one
            points.append(p)
        return self.element_class(self, [points, [], []], None)

    @cached_method
    def some_elements(self):
        r"""
        Return a list of some elements of the semigroup.

        EXAMPLES::

            sage: from sage.geometry.polyhedron.parent import Polyhedra
            sage: Polyhedra(QQ, 4).some_elements()
            [A 3-dimensional polyhedron in QQ^4 defined as the convex hull of 4 vertices,
             A 4-dimensional polyhedron in QQ^4 defined as the convex hull of 1 vertex and 4 rays,
             A 2-dimensional polyhedron in QQ^4 defined as the convex hull of 2 vertices and 1 ray,
             The empty polyhedron in QQ^4]
            sage: Polyhedra(ZZ,0).some_elements()
            [The empty polyhedron in ZZ^0,
             A 0-dimensional polyhedron in ZZ^0 defined as the convex hull of 1 vertex]
        """
        if self.ambient_dim() == 0:
            return [
                self.element_class(self, None, None),
                self.element_class(self, None, [[], []])]
        points = []
        R = self.base_ring()
        for i in range(self.ambient_dim() + 5):
            points.append([R(i*j^2) for j in range(self.ambient_dim())])
        return [
            self.element_class(self, [points[0:self.ambient_dim()+1], [], []], None),
            self.element_class(self, [points[0:1], points[1:self.ambient_dim()+1], []], None),
            self.element_class(self, [points[0:3], points[4:5], []], None),
            self.element_class(self, None, None)]

    @cached_method
    def zero(self):
        r"""
        Return the polyhedron consisting of the origin, which is the
        neutral element for Minkowski addition.

        EXAMPLES::

            sage: from sage.geometry.polyhedron.parent import Polyhedra
            sage: p = Polyhedra(QQ, 4).zero();  p
            A 0-dimensional polyhedron in QQ^4 defined as the convex hull of 1 vertex
            sage: p+p == p
            True
        """
        Vrep = [[[self.base_ring().zero()]*self.ambient_dim()], [], []]
        return self.element_class(self, Vrep, None)

    def empty(self):
        """
        Return the empty polyhedron.

        EXAMPLES::

            sage: from sage.geometry.polyhedron.parent import Polyhedra
            sage: P = Polyhedra(QQ, 4)
            sage: P.empty()
            The empty polyhedron in QQ^4
            sage: P.empty().is_empty()
            True
        """
        return self(None, None)

    def universe(self):
        """
        Return the entire ambient space as polyhedron.

        EXAMPLES::

            sage: from sage.geometry.polyhedron.parent import Polyhedra
            sage: P = Polyhedra(QQ, 4)
            sage: P.universe()
            A 4-dimensional polyhedron in QQ^4 defined as the convex hull of 1 vertex and 4 lines
            sage: P.universe().is_universe()
            True
        """
        R = self.base_ring()
        return self(None, [[[R.one()]+[R.zero()]*self.ambient_dim()], []], convert=True)

    @cached_method
    def Vrepresentation_space(self):
        r"""
        Return the ambient vector space.

        This is the vector space or module containing the
        Vrepresentation vectors.

        OUTPUT:

        A free module over the base ring of dimension :meth:`ambient_dim`.

        EXAMPLES::

            sage: from sage.geometry.polyhedron.parent import Polyhedra
            sage: Polyhedra(QQ, 4).Vrepresentation_space()
            Vector space of dimension 4 over Rational Field
            sage: Polyhedra(QQ, 4).ambient_space()
            Vector space of dimension 4 over Rational Field
        """
        if self.base_ring() in Fields():
            from sage.modules.free_module import VectorSpace
            return VectorSpace(self.base_ring(), self.ambient_dim())
        else:
            from sage.modules.free_module import FreeModule
            return FreeModule(self.base_ring(), self.ambient_dim())

    ambient_space = Vrepresentation_space

    @cached_method
    def Hrepresentation_space(self):
        r"""
        Return the linear space containing the H-representation vectors.

        OUTPUT:

        A free module over the base ring of dimension :meth:`ambient_dim` + 1.

        EXAMPLES::

            sage: from sage.geometry.polyhedron.parent import Polyhedra
            sage: Polyhedra(ZZ, 2).Hrepresentation_space()
            Ambient free module of rank 3 over the principal ideal domain Integer Ring
        """
        if self.base_ring() in Fields():
            from sage.modules.free_module import VectorSpace
            return VectorSpace(self.base_ring(), self.ambient_dim()+1)
        else:
            from sage.modules.free_module import FreeModule
            return FreeModule(self.base_ring(), self.ambient_dim()+1)

    def _repr_base_ring(self):
        """
        Return an abbreviated string representation of the base ring.

        EXAMPLES::

            sage: from sage.geometry.polyhedron.parent import Polyhedra
            sage: Polyhedra(QQ, 3)._repr_base_ring()
            'QQ'
            sage: K.<sqrt3> = NumberField(x^2 - 3, embedding=AA(3).sqrt())
            sage: Polyhedra(K, 4)._repr_base_ring()
            '(Number Field in sqrt3 with defining polynomial x^2 - 3 with sqrt3 = 1.732050807568878?)'
        """

        if self.base_ring() is ZZ:
            return 'ZZ'
        if self.base_ring() is QQ:
            return 'QQ'
        if self.base_ring() is RDF:
            return 'RDF'
        try:
            from sage.rings.qqbar import AA
        except ImportError:
            pass
        else:
            if self.base_ring() is AA:
                return 'AA'
        return '({0})'.format(self.base_ring())

    def _repr_ambient_module(self):
        """
        Return an abbreviated string representation of the ambient
        space.

        OUTPUT:

        String.

        EXAMPLES::

            sage: from sage.geometry.polyhedron.parent import Polyhedra
            sage: Polyhedra(QQ, 3)._repr_ambient_module()
            'QQ^3'
            sage: K.<sqrt3> = NumberField(x^2 - 3, embedding=AA(3).sqrt())
            sage: Polyhedra(K, 4)._repr_ambient_module()
            '(Number Field in sqrt3 with defining polynomial x^2 - 3 with sqrt3 = 1.732050807568878?)^4'
        """
        s = self._repr_base_ring()
        s += '^' + repr(self.ambient_dim())
        return s

    def _repr_(self):
        """
        Return a string representation.

        OUTPUT:

        String.

        EXAMPLES::

            sage: from sage.geometry.polyhedron.parent import Polyhedra
            sage: Polyhedra(QQ, 3)
            Polyhedra in QQ^3
            sage: Polyhedra(QQ, 3)._repr_()
            'Polyhedra in QQ^3'
        """
        return 'Polyhedra in '+self._repr_ambient_module()

    def _element_constructor_(self, *args, **kwds):
        """
        The element (polyhedron) constructor.

        INPUT:

        - ``Vrep`` -- a list ``[vertices, rays, lines]`` or ``None``.

        - ``Hrep`` -- a list ``[ieqs, eqns]`` or ``None``.

        - ``convert`` -- boolean keyword argument (default:
          ``True``). Whether to convert the coordinates into the base
          ring.

        - ``**kwds`` -- optional remaining keywords that are passed to the
          polyhedron constructor.

        EXAMPLES::

            sage: from sage.geometry.polyhedron.parent import Polyhedra
            sage: P = Polyhedra(QQ, 3)
            sage: P._element_constructor_([[(0, 0, 0), (1, 0, 0), (0, 1, 0), (0,0,1)], [], []], None)
            A 3-dimensional polyhedron in QQ^3 defined as the convex hull of 4 vertices
            sage: P([[(0,0,0),(1,0,0),(0,1,0),(0,0,1)], [], []], None)
            A 3-dimensional polyhedron in QQ^3 defined as the convex hull of 4 vertices
            sage: P(0)
            A 0-dimensional polyhedron in QQ^3 defined as the convex hull of 1 vertex

        Check that :trac:`21270` is fixed::

            sage: poly = polytopes.regular_polygon(7)
            sage: lp, x = poly.to_linear_program(solver='InteractiveLP', return_variable=True)
            sage: lp.set_objective(x[0] + x[1])
            sage: b = lp.get_backend()
            sage: P = b.interactive_lp_problem()
            sage: p = P.plot()

            sage: Q = Polyhedron(ieqs=[[-499999, 1000000], [1499999, -1000000]])
            sage: P = Polyhedron(ieqs=[[0, 1.0], [1.0, -1.0]], base_ring=RDF)
            sage: Q.intersection(P)
            A 1-dimensional polyhedron in RDF^1 defined as the convex hull of 2 vertices
            sage: P.intersection(Q)
            A 1-dimensional polyhedron in RDF^1 defined as the convex hull of 2 vertices

        The default is not to copy an object if the parent is ``self``::

            sage: p = polytopes.cube(backend='field')
            sage: P = p.parent()
            sage: q = P._element_constructor_(p)
            sage: q is p
            True
            sage: r = P._element_constructor_(p, copy=True)
            sage: r is p
            False

        When the parent of the object is not ``self``, the default is not to copy::

            sage: Q = P.base_extend(AA)
            sage: q = Q._element_constructor_(p)
            sage: q is p
            False
            sage: q = Q._element_constructor_(p, copy=False)
            Traceback (most recent call last):
            ...
            ValueError: you need to make a copy when changing the parent

        For mutable polyhedra either ``copy`` or ``mutable`` must be specified::

            sage: p = Polyhedron(vertices=[[0, 1], [1, 0]], mutable=True)
            sage: P = p.parent()
            sage: q = P._element_constructor_(p)
            Traceback (most recent call last):
            ...
            ValueError: must make a copy to obtain immutable object from mutable input
            sage: q = P._element_constructor_(p, mutable=True)
            sage: q is p
            True
            sage: r = P._element_constructor_(p, copy=True)
            sage: r.is_mutable()
            False
            sage: r is p
            False
        """
        nargs = len(args)
        convert = kwds.pop('convert', True)

        def convert_base_ring(lstlst):
            return [[self.base_ring()(x) for x in lst] for lst in lstlst]

        # renormalize before converting when going from QQ to RDF, see trac 21270
        def convert_base_ring_Hrep(lstlst):
            newlstlst = []
            for lst in lstlst:
                if all(c in QQ for c in lst):
                    m = max(abs(w) for w in lst)
                    if m == 0:
                        newlstlst.append(lst)
                    else:
                        newlstlst.append([q/m for q in lst])
                else:
                    newlstlst.append(lst)
            return convert_base_ring(newlstlst)
        if nargs == 2:
            Vrep, Hrep = args
            if convert and Hrep:
                if self.base_ring == RDF:
                    Hrep = [convert_base_ring_Hrep(_) for _ in Hrep]
                else:
                    Hrep = [convert_base_ring(_) for _ in Hrep]
            if convert and Vrep:
                Vrep = [convert_base_ring(_) for _ in Vrep]
            return self.element_class(self, Vrep, Hrep, **kwds)
        if nargs == 1 and is_Polyhedron(args[0]):
            copy = kwds.pop('copy', args[0].parent() is not self)
            mutable = kwds.pop('mutable', False)

            if not copy and args[0].parent() is not self:
                raise ValueError("you need to make a copy when changing the parent")
            if args[0].is_mutable() and not copy and not mutable:
                raise ValueError("must make a copy to obtain immutable object from mutable input")
            if not copy and mutable is args[0].is_mutable():
                return args[0]

            polyhedron = args[0]
            return self._element_constructor_polyhedron(polyhedron, mutable=mutable, **kwds)
        if nargs == 1 and args[0] == 0:
            return self.zero()
        raise ValueError('Cannot convert to polyhedron object.')

    def _element_constructor_polyhedron(self, polyhedron, **kwds):
        """
        The element (polyhedron) constructor for the case of 1 argument, a polyhedron.

        Set up the element using both representations,
        if the backend can handle it.

        Otherwise set up the element from Hrepresentation.

        EXAMPLES::

            sage: from sage.geometry.polyhedron.parent import Polyhedra
            sage: P = Polyhedra(QQ, 3, backend='cdd')
            sage: p = Polyhedron(vertices=[(0, 0, 0), (1, 0, 0), (0, 1, 0), (0, 0, 1)])
            sage: p
            A 3-dimensional polyhedron in ZZ^3 defined as the convex hull of 4 vertices
            sage: P(p)
            A 3-dimensional polyhedron in QQ^3 defined as the convex hull of 4 vertices

            sage: P = Polyhedra(AA, 3, backend='field')
            sage: p = Polyhedron(vertices=[(0, 0, 0), (1, 0, 0), (0, 1, 0), (0, 0, 1)])
            sage: P(p)
            A 3-dimensional polyhedron in AA^3 defined as the convex hull of 4 vertices
        """
        Vrep = None
        if hasattr(self.Element, '_init_from_Vrepresentation_and_Hrepresentation'):
            Vrep = [polyhedron.vertex_generator(), polyhedron.ray_generator(),
                    polyhedron.line_generator()]
        Hrep = [polyhedron.inequality_generator(), polyhedron.equation_generator()]
        return self._element_constructor_(Vrep, Hrep, Vrep_minimal=True, Hrep_minimal=True, **kwds)

    def base_extend(self, base_ring, backend=None, ambient_dim=None):
        """
        Return the base extended parent.

        INPUT:

        - ``base_ring``, ``backend`` -- see
          :func:`~sage.geometry.polyhedron.constructor.Polyhedron`.
        - ``ambient_dim`` -- if not ``None`` change ambient dimension
          accordingly.

        EXAMPLES::

            sage: from sage.geometry.polyhedron.parent import Polyhedra
            sage: Polyhedra(ZZ,3).base_extend(QQ)
            Polyhedra in QQ^3
            sage: Polyhedra(ZZ,3).an_element().base_extend(QQ)
            A 3-dimensional polyhedron in QQ^3 defined as the convex hull of 4 vertices
            sage: Polyhedra(QQ, 2).base_extend(ZZ)
            Polyhedra in QQ^2

        TESTS:

        Test that :trac:`22575` is fixed::

            sage: P = Polyhedra(ZZ,3).base_extend(QQ, backend='field')
            sage: P.backend()
            'field'
        """
        if self.base_ring().has_coerce_map_from(base_ring):
            new_ring = self.base_ring()
        else:
            new_ring = self._coerce_base_ring(base_ring)

        return self.change_ring(new_ring, backend=backend, ambient_dim=ambient_dim)

    def change_ring(self, base_ring, backend=None, ambient_dim=None):
        """
        Return the parent with the new base ring.

        INPUT:

        - ``base_ring``, ``backend`` -- see
          :func:`~sage.geometry.polyhedron.constructor.Polyhedron`.
        - ``ambient_dim`` -- if not ``None`` change ambient dimension
          accordingly.

        EXAMPLES::

            sage: from sage.geometry.polyhedron.parent import Polyhedra
            sage: Polyhedra(ZZ,3).change_ring(QQ)
            Polyhedra in QQ^3
            sage: Polyhedra(ZZ,3).an_element().change_ring(QQ)
            A 3-dimensional polyhedron in QQ^3 defined as the convex hull of 4 vertices

            sage: Polyhedra(RDF, 3).change_ring(QQ).backend()
            'cdd'
            sage: Polyhedra(QQ, 3).change_ring(ZZ, ambient_dim=4)
            Polyhedra in ZZ^4
            sage: Polyhedra(QQ, 3, backend='cdd').change_ring(QQ, ambient_dim=4).backend()
            'cdd'
        """
        if ambient_dim is None:
            ambient_dim = self.ambient_dim()

        if base_ring == self.base_ring() and \
                ambient_dim == self.ambient_dim() and \
                (backend is None or backend == self.backend()):
            return self

        # if not specified try the same backend
        if backend is None and does_backend_handle_base_ring(base_ring, self.backend()):
            return Polyhedra(base_ring, ambient_dim, backend=self.backend())

        return Polyhedra(base_ring, ambient_dim, backend=backend)

    def _coerce_base_ring(self, other):
        r"""
        Return the common base ring for both ``self`` and ``other``.

        This method is not part of the coercion framework, but only a
        convenience function for :class:`Polyhedra_base`.

        INPUT:

        - ``other`` -- must be either:

            * another ``Polyhedron`` object

            * `\ZZ`, `\QQ`, `RDF`, or a ring that can be coerced into them.

            * a constant that can be coerced to `\ZZ`, `\QQ`, or `RDF`.

        OUTPUT:

        Either `\ZZ`, `\QQ`, or `RDF`. Raises ``TypeError`` if
        ``other`` is not a suitable input.

        .. NOTE::

            "Real" numbers in sage are not necessarily elements of
            `RDF`. For example, the literal `1.0` is not.

        EXAMPLES::

            sage: triangle_QQ  = Polyhedron(vertices = [[1,0],[0,1],[1,1]], base_ring=QQ).parent()
            sage: triangle_RDF = Polyhedron(vertices = [[1,0],[0,1],[1,1]], base_ring=RDF).parent()
            sage: triangle_QQ._coerce_base_ring(QQ)
            Rational Field
            sage: triangle_QQ._coerce_base_ring(triangle_RDF)
            Real Double Field
            sage: triangle_RDF._coerce_base_ring(triangle_QQ)
            Real Double Field
            sage: triangle_QQ._coerce_base_ring(RDF)
            Real Double Field
            sage: triangle_QQ._coerce_base_ring(ZZ)
            Rational Field
            sage: triangle_QQ._coerce_base_ring(1/2)
            Rational Field
            sage: triangle_QQ._coerce_base_ring(0.5)
            Real Double Field

        TESTS:

        Test that :trac:`28770` is fixed::

            sage: z = QQ['z'].0
            sage: K = NumberField(z^2 - 2,'s')
            sage: triangle_QQ._coerce_base_ring(K)
            Number Field in s with defining polynomial z^2 - 2
            sage: triangle_QQ._coerce_base_ring(K.gen())
            Number Field in s with defining polynomial z^2 - 2

            sage: z = QQ['z'].0
            sage: K = NumberField(z^2 - 2,'s')
            sage: K.gen()*polytopes.simplex(backend='field')
            A 3-dimensional polyhedron in (Number Field in s with defining polynomial z^2 - 2)^4 defined as the convex hull of 4 vertices
        """
        from sage.structure.element import Element
        if isinstance(other, Element):
            other = other.parent()
        if hasattr(other, "is_ring") and other.is_ring():
            other_ring = other
        else:
            try:
                other_ring = other.base_ring()
            except AttributeError:
                try:
                    # other is a constant?
                    other_ring = other.parent()
                except AttributeError:
                    other_ring = None
                    for ring in (ZZ, QQ, RDF):
                        try:
                            ring.coerce(other)
                            other_ring = ring
                            break
                        except TypeError:
                            pass
                    if other_ring is None:
                        raise TypeError('Could not coerce '+str(other)+' into ZZ, QQ, or RDF.')

        if not other_ring.is_exact():
            other_ring = RDF  # the only supported floating-point numbers for now

        cm_map, cm_ring = get_coercion_model().analyse(self.base_ring(), other_ring)
        if cm_ring is None:
            raise TypeError('Could not coerce type '+str(other)+' into ZZ, QQ, or RDF.')
        return cm_ring

    def _coerce_map_from_(self, X):
        r"""
        Return whether there is a coercion from ``X``

        INPUT:

        - ``X`` -- anything.

        OUTPUT:

        Boolean.

        EXAMPLES::

            sage: from sage.geometry.polyhedron.parent import Polyhedra
            sage: Polyhedra(QQ,3).has_coerce_map_from( Polyhedra(ZZ,3) )   # indirect doctest
            True
            sage: Polyhedra(ZZ,3).has_coerce_map_from( Polyhedra(QQ,3) )
            False
        """
        if not isinstance(X, Polyhedra_base):
            return False
        if self.ambient_dim() != X.ambient_dim():
            return False
        return self.base_ring().has_coerce_map_from(X.base_ring())

    def _get_action_(self, other, op, self_is_left):
        """
        Register actions with the coercion model.

        The monoid actions are Minkowski sum and Cartesian product. In
        addition, we want multiplication by a scalar to be dilation
        and addition by a vector to be translation. This is
        implemented as an action in the coercion model.

        INPUT:

        - ``other`` -- a scalar or a vector.

        - ``op`` -- the operator.

        - ``self_is_left`` -- boolean. Whether ``self`` is on the left
          of the operator.

        OUTPUT:

        An action that is used by the coercion model.

        EXAMPLES::

            sage: from sage.geometry.polyhedron.parent import Polyhedra
            sage: PZZ2 = Polyhedra(ZZ, 2)
            sage: PZZ2.get_action(ZZ)   # indirect doctest
            Right action by Integer Ring on Polyhedra in ZZ^2
            sage: PZZ2.get_action(QQ)
            Right action by Rational Field on Polyhedra in QQ^2
            with precomposition on left by Coercion map:
              From: Polyhedra in ZZ^2
              To:   Polyhedra in QQ^2
            with precomposition on right by Identity endomorphism of Rational Field
            sage: PQQ2 = Polyhedra(QQ, 2)
            sage: PQQ2.get_action(ZZ)
            Right action by Integer Ring on Polyhedra in QQ^2
            sage: PQQ2.get_action(QQ)
            Right action by Rational Field on Polyhedra in QQ^2

            sage: Polyhedra(ZZ,2).an_element() * 2
            A 2-dimensional polyhedron in ZZ^2 defined as the convex hull of 3 vertices
            sage: Polyhedra(ZZ,2).an_element() * (2/3)
            A 2-dimensional polyhedron in QQ^2 defined as the convex hull of 3 vertices
            sage: Polyhedra(QQ,2).an_element() * 2
            A 2-dimensional polyhedron in QQ^2 defined as the convex hull of 3 vertices
            sage: Polyhedra(QQ,2).an_element() * (2/3)
            A 2-dimensional polyhedron in QQ^2 defined as the convex hull of 3 vertices

            sage: 2     * Polyhedra(ZZ,2).an_element()
            A 2-dimensional polyhedron in ZZ^2 defined as the convex hull of 3 vertices
            sage: (2/3) * Polyhedra(ZZ,2).an_element()
            A 2-dimensional polyhedron in QQ^2 defined as the convex hull of 3 vertices
            sage: 2     * Polyhedra(QQ,2).an_element()
            A 2-dimensional polyhedron in QQ^2 defined as the convex hull of 3 vertices
            sage: (2/3) * Polyhedra(QQ,2).an_element()
            A 2-dimensional polyhedron in QQ^2 defined as the convex hull of 3 vertices

            sage: from sage.geometry.polyhedron.parent import Polyhedra
            sage: PZZ2.get_action(ZZ^2, op=operator.add)
            Right action by Ambient free module of rank 2 over the principal ideal domain Integer Ring on Polyhedra in ZZ^2
            with precomposition on left by Identity endomorphism of Polyhedra in ZZ^2
            with precomposition on right by Generic endomorphism of Ambient free module of rank 2 over the principal ideal domain Integer Ring

        """
        import operator
        from sage.structure.coerce_actions import ActedUponAction
        from sage.categories.action import PrecomposedAction

        if op is operator.add and is_FreeModule(other):
            base_ring = self._coerce_base_ring(other)
            extended_self = self.base_extend(base_ring)
            extended_other = other.base_extend(base_ring)
            action = ActedUponAction(extended_other, extended_self, not self_is_left)
            if self_is_left:
                action = PrecomposedAction(action,
                                           extended_self._internal_coerce_map_from(self).__copy__(),
                                           extended_other._internal_coerce_map_from(other).__copy__())
            else:
                action = PrecomposedAction(action,
                                           extended_other._internal_coerce_map_from(other).__copy__(),
                                           extended_self._internal_coerce_map_from(self).__copy__())
            return action

        if op is operator.mul and isinstance(other, CommutativeRing):
            ring = self._coerce_base_ring(other)
            if ring is self.base_ring():
                return ActedUponAction(other, self, not self_is_left)
            extended = self.base_extend(ring)
            action = ActedUponAction(ring, extended, not self_is_left)
            if self_is_left:
                action = PrecomposedAction(action,
                                           extended._internal_coerce_map_from(self).__copy__(),
                                           ring._internal_coerce_map_from(other).__copy__())
            else:
                action = PrecomposedAction(action,
                                           ring._internal_coerce_map_from(other).__copy__(),
                                           extended._internal_coerce_map_from(self).__copy__())
            return action

    def _make_Inequality(self, polyhedron, data):
        """
        Create a new inequality object.

        INPUT:

        - ``polyhedron`` -- the new polyhedron.

        - ``data`` -- the H-representation data.

        OUTPUT:

        A new :class:`~sage.geometry.polyhedron.representation.Inequality` object.

        EXAMPLES::

            sage: p = Polyhedron([(1,2,3),(2/3,3/4,4/5)])   # indirect doctest
            sage: next(p.inequality_generator())
            An inequality (0, 0, -1) x + 3 >= 0
        """
        try:
            obj = self._Inequality_pool.pop()
        except IndexError:
            obj = Inequality(self)
        obj._set_data(polyhedron, data)
        return obj

    def _make_Equation(self, polyhedron, data):
        """
        Create a new equation object.

        INPUT:

        - ``polyhedron`` -- the new polyhedron.

        - ``data`` -- the H-representation data.

        OUTPUT:

        A new :class:`~sage.geometry.polyhedron.representation.Equation` object.

        EXAMPLES::

            sage: p = Polyhedron([(1,2,3),(2/3,3/4,4/5)])   # indirect doctest
            sage: next(p.equation_generator())
            An equation (0, 44, -25) x - 13 == 0
        """
        try:
            obj = self._Equation_pool.pop()
        except IndexError:
            obj = Equation(self)
        obj._set_data(polyhedron, data)
        return obj

    def _make_Vertex(self, polyhedron, data):
        """
        Create a new vertex object.

        INPUT:

        - ``polyhedron`` -- the new polyhedron.

        - ``data`` -- the V-representation data.

        OUTPUT:

        A new :class:`~sage.geometry.polyhedron.representation.Vertex` object.

        EXAMPLES::

            sage: p = Polyhedron([(1,2,3),(2/3,3/4,4/5)], rays=[(5/6,6/7,7/8)])   # indirect doctest
            sage: next(p.vertex_generator())
            A vertex at (1, 2, 3)
        """
        try:
            obj = self._Vertex_pool.pop()
        except IndexError:
            obj = Vertex(self)
        obj._set_data(polyhedron, data)
        return obj

    def _make_Ray(self, polyhedron, data):
        """
        Create a new ray object.

        INPUT:

        - ``polyhedron`` -- the new polyhedron.

        - ``data`` -- the V-representation data.

        OUTPUT:

        A new :class:`~sage.geometry.polyhedron.representation.Ray` object.

        EXAMPLES::

            sage: p = Polyhedron([(1,2,3),(2/3,3/4,4/5)], rays=[(5/6,6/7,7/8)])   # indirect doctest
            sage: next(p.ray_generator())
            A ray in the direction (140, 144, 147)
        """
        try:
            obj = self._Ray_pool.pop()
        except IndexError:
            obj = Ray(self)
        obj._set_data(polyhedron, data)
        return obj

    def _make_Line(self, polyhedron, data):
        """
        Create a new line object.

        INPUT:

        - ``polyhedron`` -- the new polyhedron.

        - ``data`` -- the V-representation data.

        OUTPUT:

        A new :class:`~sage.geometry.polyhedron.representation.Line` object.

        EXAMPLES::

            sage: p = Polyhedron([(1,2,3),(2/3,3/4,4/5)], lines=[(5/6,6/7,7/8)])   # indirect doctest
            sage: next(p.line_generator())
            A line in the direction (140, 144, 147)
        """
        try:
            obj = self._Line_pool.pop()
        except IndexError:
            obj = Line(self)
        obj._set_data(polyhedron, data)
        return obj



from sage.geometry.polyhedron.backend_cdd import Polyhedron_QQ_cdd
lazy_import('sage.geometry.polyhedron.backend_cdd_rdf', 'Polyhedron_RDF_cdd')
from sage.geometry.polyhedron.backend_ppl import Polyhedron_ZZ_ppl, Polyhedron_QQ_ppl
from sage.geometry.polyhedron.backend_normaliz import Polyhedron_normaliz, Polyhedron_ZZ_normaliz, Polyhedron_QQ_normaliz
from sage.geometry.polyhedron.backend_polymake import Polyhedron_polymake
from sage.geometry.polyhedron.backend_field import Polyhedron_field

class Polyhedra_ZZ_ppl(Polyhedra_base):
    Element = Polyhedron_ZZ_ppl

    def _element_constructor_polyhedron(self, polyhedron, **kwds):
        """
        The element (polyhedron) constructor for the case of 1 argument, a polyhedron.

        Set up with the ``ppl_polyhedron`` of ``self``, if available.

        EXAMPLES::

            sage: from sage.geometry.polyhedron.parent import Polyhedra
            sage: P = Polyhedra(ZZ, 3)
            sage: p = Polyhedron(vertices=[(0, 0, 0), (1, 0, 0), (0, 1, 0), (0, 0, 1)], base_ring=QQ)
            sage: p
            A 3-dimensional polyhedron in QQ^3 defined as the convex hull of 4 vertices
            sage: P(p)
            A 3-dimensional polyhedron in ZZ^3 defined as the convex hull of 4 vertices

            sage: p = Polyhedron(vertices=[(0, 0, 0), (1, 0, 0), (0, 1, 0), (0, 0, 1)], backend='cdd')
            sage: P(p)
            A 3-dimensional polyhedron in ZZ^3 defined as the convex hull of 4 vertices
        """
        from copy import copy
        if polyhedron.backend() == "ppl":
            return self._element_constructor_(None, None, ppl_polyhedron=copy(polyhedron._ppl_polyhedron), **kwds)
        else:
            return Polyhedra_base._element_constructor_polyhedron(self, polyhedron, **kwds)

class Polyhedra_ZZ_normaliz(Polyhedra_base):
    Element = Polyhedron_ZZ_normaliz

class Polyhedra_QQ_ppl(Polyhedra_base):
    Element = Polyhedron_QQ_ppl

    def _element_constructor_polyhedron(self, polyhedron, **kwds):
        """
        The element (polyhedron) constructor for the case of 1 argument, a polyhedron.

        Set up with the ``ppl_polyhedron`` of ``self``, if available.

        EXAMPLES::

            sage: from sage.geometry.polyhedron.parent import Polyhedra
            sage: P = Polyhedra(QQ, 3)
            sage: p = Polyhedron(vertices=[(0, 0, 0), (1, 0, 0), (0, 1, 0), (0, 0, 1)])
            sage: p
            A 3-dimensional polyhedron in ZZ^3 defined as the convex hull of 4 vertices
            sage: P(p)
            A 3-dimensional polyhedron in QQ^3 defined as the convex hull of 4 vertices

            sage: p = Polyhedron(vertices=[(0, 0, 0), (1, 0, 0), (0, 1, 0), (0, 0, 1)], backend='cdd')
            sage: P(p)
            A 3-dimensional polyhedron in QQ^3 defined as the convex hull of 4 vertices
        """
        from copy import copy
        if polyhedron.backend() == "ppl":
            return self._element_constructor_(None, None, ppl_polyhedron=copy(polyhedron._ppl_polyhedron), **kwds)
        else:
            return Polyhedra_base._element_constructor_polyhedron(self, polyhedron, **kwds)

class Polyhedra_QQ_normaliz(Polyhedra_base):
    Element = Polyhedron_QQ_normaliz

class Polyhedra_QQ_cdd(Polyhedra_base):
    Element = Polyhedron_QQ_cdd

class Polyhedra_RDF_cdd(Polyhedra_base):
    Element = Polyhedron_RDF_cdd

class Polyhedra_normaliz(Polyhedra_base):
    Element = Polyhedron_normaliz

class Polyhedra_polymake(Polyhedra_base):
    Element = Polyhedron_polymake

class Polyhedra_field(Polyhedra_base):
    Element = Polyhedron_field

@cached_function
def does_backend_handle_base_ring(base_ring, backend):
    r"""
    Return true, if ``backend`` can handle ``base_ring``.

    EXAMPLES::

        sage: from sage.geometry.polyhedron.parent import does_backend_handle_base_ring
        sage: does_backend_handle_base_ring(QQ, 'ppl')
        True
        sage: does_backend_handle_base_ring(QQ[sqrt(5)], 'ppl')
        False
        sage: does_backend_handle_base_ring(QQ[sqrt(5)], 'field')
        True
    """
    try:
        Polyhedra(base_ring, 0, backend)
    except ValueError:
        return False
    return True<|MERGE_RESOLUTION|>--- conflicted
+++ resolved
@@ -14,7 +14,6 @@
 from sage.structure.unique_representation import UniqueRepresentation
 from sage.modules.free_module import FreeModule, is_FreeModule
 from sage.misc.cachefunc import cached_method, cached_function
-<<<<<<< HEAD
 from sage.rings.integer_ring import ZZ
 from sage.rings.rational_field import QQ
 
@@ -24,10 +23,7 @@
     RDF = None
 
 from sage.rings.ring import CommutativeRing
-=======
 from sage.misc.lazy_import import lazy_import
-from sage.rings.all import ZZ, QQ, RDF, CommutativeRing
->>>>>>> 27a265c1
 from sage.categories.fields import Fields
 from sage.categories.rings import Rings
 from sage.categories.modules import Modules
