r"""
Parents for Polyhedra
"""

#*****************************************************************************
#       Copyright (C) 2014 Volker Braun <vbraun.name@gmail.com>
#
#  Distributed under the terms of the GNU General Public License (GPL)
#                  http://www.gnu.org/licenses/
#******************************************************************************

from sage.structure.parent import Parent
from sage.structure.element import get_coercion_model
from sage.structure.unique_representation import UniqueRepresentation
from sage.modules.free_module import FreeModule, is_FreeModule
from sage.misc.cachefunc import cached_method, cached_function
from sage.misc.lazy_import import lazy_import
import sage.rings.abc
from sage.rings.integer_ring import ZZ
from sage.rings.rational_field import QQ
<<<<<<< HEAD

try:
    from sage.rings.real_double import RDF
except ImportError:
    RDF = None

from sage.rings.ring import CommutativeRing
=======
from sage.rings.real_double import RDF
>>>>>>> bb7ee856
from sage.categories.fields import Fields
from sage.categories.rings import Rings
from sage.categories.modules import Modules

from sage.geometry.polyhedron.base import is_Polyhedron
from .representation import Inequality, Equation, Vertex, Ray, Line


def Polyhedra(ambient_space_or_base_ring=None, ambient_dim=None, backend=None, *,
              ambient_space=None, base_ring=None):
    r"""
    Construct a suitable parent class for polyhedra

    INPUT:

    - ``base_ring`` -- A ring. Currently there are backends for `\ZZ`,
      `\QQ`, and `\RDF`.

    - ``ambient_dim`` -- integer. The ambient space dimension.

    - ``ambient_space`` -- A free module.

    - ``backend`` -- string. The name of the backend for computations. There are
       several backends implemented:

         * ``backend="ppl"`` uses the Parma Polyhedra Library

         * ``backend="cdd"`` uses CDD

         * ``backend="normaliz"`` uses normaliz

         * ``backend="polymake"`` uses polymake

         * ``backend="field"`` a generic Sage implementation

    OUTPUT:

    A parent class for polyhedra over the given base ring if the
    backend supports it. If not, the parent base ring can be larger
    (for example, `\QQ` instead of `\ZZ`). If there is no
    implementation at all, a ``ValueError`` is raised.

    EXAMPLES::

        sage: from sage.geometry.polyhedron.parent import Polyhedra
        sage: Polyhedra(AA, 3)                                                  # optional - sage.rings.number_field
        Polyhedra in AA^3
        sage: Polyhedra(ZZ, 3)
        Polyhedra in ZZ^3
        sage: type(_)
        <class 'sage.geometry.polyhedron.parent.Polyhedra_ZZ_ppl_with_category'>
        sage: Polyhedra(QQ, 3, backend='cdd')
        Polyhedra in QQ^3
        sage: type(_)
        <class 'sage.geometry.polyhedron.parent.Polyhedra_QQ_cdd_with_category'>

    CDD does not support integer polytopes directly::

        sage: Polyhedra(ZZ, 3, backend='cdd')
        Polyhedra in QQ^3

    Using a more general form of the constructor::

        sage: V = VectorSpace(QQ, 3)
        sage: Polyhedra(V) is Polyhedra(QQ, 3)
        True
        sage: Polyhedra(V, backend='field') is Polyhedra(QQ, 3, 'field')
        True
        sage: Polyhedra(backend='field', ambient_space=V) is Polyhedra(QQ, 3, 'field')
        True

        sage: M = FreeModule(ZZ, 2)
        sage: Polyhedra(M, backend='ppl') is Polyhedra(ZZ, 2, 'ppl')
        True

    TESTS::

        sage: Polyhedra(RR, 3, backend='field')
        Traceback (most recent call last):
        ...
        ValueError: the 'field' backend for polyhedron cannot be used with non-exact fields
        sage: Polyhedra(RR, 3)
        Traceback (most recent call last):
        ...
        ValueError: no default backend for computations with Real Field with 53 bits of precision
        sage: Polyhedra(QQ[I], 2)                                               # optional - sage.rings.number_field
        Traceback (most recent call last):
        ...
        ValueError: invalid base ring: Number Field in I with defining polynomial x^2 + 1 with I = 1*I cannot be coerced to a real field
        sage: Polyhedra(AA, 3, backend='polymake')  # optional - jupymake       # optional - sage.rings.number_field
        Traceback (most recent call last):
        ...
        ValueError: the 'polymake' backend for polyhedron cannot be used with Algebraic Real Field

        sage: Polyhedra(QQ, 2, backend='normaliz')   # optional - pynormaliz
        Polyhedra in QQ^2
        sage: Polyhedra(SR, 2, backend='normaliz')   # optional - pynormaliz  # optional - sage.symbolic
        Polyhedra in (Symbolic Ring)^2
        sage: SCR = SR.subring(no_variables=True)                             # optional - sage.symbolic
        sage: Polyhedra(SCR, 2, backend='normaliz')  # optional - pynormaliz  # optional - sage.symbolic
        Polyhedra in (Symbolic Constants Subring)^2

        sage: Polyhedra(SCR, 2, backend='number_field')                       # optional - sage.symbolic
        Polyhedra in (Symbolic Constants Subring)^2

    """
    if ambient_space_or_base_ring is not None:
        if ambient_space_or_base_ring in Rings():
            base_ring = ambient_space_or_base_ring
        else:
            ambient_space = ambient_space_or_base_ring
    if ambient_space is not None:
        if ambient_space not in Modules:
            # There is no category of free modules, unfortunately
            # (see https://trac.sagemath.org/ticket/30164)...
            raise ValueError('ambient_space must be a free module')
        if base_ring is None:
            base_ring = ambient_space.base_ring()
        if ambient_dim is None:
            try:
                ambient_dim = ambient_space.rank()
            except AttributeError:
                # ... so we test whether it is free using the existence of
                # a rank method
                raise ValueError('ambient_space must be a free module')
        if ambient_space is not FreeModule(base_ring, ambient_dim):
            raise NotImplementedError('ambient_space must be a standard free module')
    if backend is None:
        if base_ring is ZZ or base_ring is QQ:
            backend = 'ppl'
        elif base_ring is RDF:
            backend = 'cdd'
        elif base_ring.is_exact():
            # TODO: find a more robust way of checking that the coefficients are indeed
            # real numbers
            if not RDF.has_coerce_map_from(base_ring):
                raise ValueError("invalid base ring: {} cannot be coerced to a real field".format(base_ring))
            backend = 'field'
        else:
            raise ValueError("no default backend for computations with {}".format(base_ring))

    if backend == 'ppl' and base_ring is QQ:
        return Polyhedra_QQ_ppl(base_ring, ambient_dim, backend)
    elif backend == 'ppl' and base_ring is ZZ:
        return Polyhedra_ZZ_ppl(base_ring, ambient_dim, backend)
    elif backend == 'normaliz' and base_ring is QQ:
        return Polyhedra_QQ_normaliz(base_ring, ambient_dim, backend)
    elif backend == 'normaliz' and base_ring is ZZ:
        return Polyhedra_ZZ_normaliz(base_ring, ambient_dim, backend)
    elif backend == 'normaliz' and (isinstance(base_ring, sage.rings.abc.SymbolicRing) or base_ring.is_exact()):
        return Polyhedra_normaliz(base_ring, ambient_dim, backend)
    elif backend == 'cdd' and base_ring in (ZZ, QQ):
        return Polyhedra_QQ_cdd(QQ, ambient_dim, backend)
    elif backend == 'cdd' and base_ring is RDF:
        return Polyhedra_RDF_cdd(RDF, ambient_dim, backend)
    elif backend == 'polymake':
        base_field = base_ring.fraction_field()
        try:
            from sage.interfaces.polymake import polymake, PolymakeElement
            polymake_base_field = polymake(base_field)
            assert isinstance(polymake_base_field, PolymakeElement)  # to muffle pyflakes
        except TypeError:
            raise ValueError(f"the 'polymake' backend for polyhedron cannot be used with {base_field}")
        return Polyhedra_polymake(base_field, ambient_dim, backend)
    elif backend == 'number_field':
        return Polyhedra_number_field(base_ring.fraction_field(), ambient_dim, backend)
    elif backend == 'field':
        if not base_ring.is_exact():
            raise ValueError("the 'field' backend for polyhedron cannot be used with non-exact fields")
        return Polyhedra_field(base_ring.fraction_field(), ambient_dim, backend)
    else:
        raise ValueError('No such backend (=' + str(backend) +
                         ') implemented for given basering (=' + str(base_ring)+').')


class Polyhedra_base(UniqueRepresentation, Parent):
    r"""
    Polyhedra in a fixed ambient space.

    INPUT:

    - ``base_ring`` -- either ``ZZ``, ``QQ``, or ``RDF``. The base
      ring of the ambient module/vector space.

    - ``ambient_dim`` -- integer. The ambient space dimension.

    - ``backend`` -- string. The name of the backend for computations. There are
       several backends implemented:

         * ``backend="ppl"`` uses the Parma Polyhedra Library

         * ``backend="cdd"`` uses CDD

         * ``backend="normaliz"`` uses normaliz

         * ``backend="polymake"`` uses polymake

         * ``backend="field"`` a generic Sage implementation

    EXAMPLES::

        sage: from sage.geometry.polyhedron.parent import Polyhedra
        sage: Polyhedra(ZZ, 3)
        Polyhedra in ZZ^3
    """
    def __init__(self, base_ring, ambient_dim, backend):
        """
        The Python constructor.

        EXAMPLES::

            sage: from sage.geometry.polyhedron.parent import Polyhedra
            sage: Polyhedra(QQ, 3)
            Polyhedra in QQ^3

        TESTS::

            sage: from sage.geometry.polyhedron.parent import Polyhedra
            sage: P = Polyhedra(QQ, 3)
            sage: TestSuite(P).run()
            sage: P = Polyhedra(QQ, 0)
            sage: TestSuite(P).run()
        """
        self._backend = backend
        self._ambient_dim = ambient_dim
        from sage.categories.polyhedra import PolyhedralSets
        from sage.categories.finite_enumerated_sets import FiniteEnumeratedSets
        category = PolyhedralSets(base_ring)
        if ambient_dim == 0:
            category = category & FiniteEnumeratedSets()
        else:
            category = category.Infinite()

        Parent.__init__(self, base=base_ring, category=category)
        self._Inequality_pool = []
        self._Equation_pool = []
        self._Vertex_pool = []
        self._Ray_pool = []
        self._Line_pool = []

    def list(self):
        """
        Return the two polyhedra in ambient dimension 0, raise an error otherwise

        EXAMPLES::

            sage: from sage.geometry.polyhedron.parent import Polyhedra
            sage: P = Polyhedra(QQ, 3)
            sage: P.cardinality()
            +Infinity

            sage: P = Polyhedra(AA, 0)                                          # optional - sage.rings.number_field
            sage: P.category()                                                  # optional - sage.rings.number_field
            Category of finite enumerated polyhedral sets over Algebraic Real Field
            sage: P.list()                                                      # optional - sage.rings.number_field
            [The empty polyhedron in AA^0,
             A 0-dimensional polyhedron in AA^0 defined as the convex hull of 1 vertex]
            sage: P.cardinality()                                               # optional - sage.rings.number_field
            2
        """
        if self.ambient_dim():
            raise NotImplementedError
        return [self.empty(), self.universe()]

    def recycle(self, polyhedron):
        """
        Recycle the H/V-representation objects of a polyhedron.

        This speeds up creation of new polyhedra by reusing
        objects. After recycling a polyhedron object, it is not in a
        consistent state any more and neither the polyhedron nor its
        H/V-representation objects may be used any more.

        INPUT:

        - ``polyhedron`` -- a polyhedron whose parent is ``self``.


        EXAMPLES::

            sage: p = Polyhedron([(0,0),(1,0),(0,1)])
            sage: p.parent().recycle(p)

        TESTS::

            sage: p = Polyhedron([(0,0),(1,0),(0,1)])
            sage: n = len(p.parent()._Vertex_pool)
            sage: p._delete()
            sage: len(p.parent()._Vertex_pool) - n
            3
        """
        if self is not polyhedron.parent():
            raise TypeError('The polyhedron has the wrong parent class.')
        self._Inequality_pool.extend(polyhedron.inequalities())
        self._Equation_pool.extend(polyhedron.equations())
        self._Vertex_pool.extend(polyhedron.vertices())
        self._Ray_pool.extend(polyhedron.rays())
        self._Line_pool.extend(polyhedron.lines())
        for Hrep in polyhedron.Hrep_generator():
            Hrep._polyhedron = None
        for Vrep in polyhedron.Vrep_generator():
            Vrep._polyhedron = None
        polyhedron._Hrepresentation = None
        polyhedron._Vrepresentation = None
        if polyhedron.is_mutable():
            polyhedron._dependent_objects = []

    def ambient_dim(self):
        r"""
        Return the dimension of the ambient space.

        EXAMPLES::

            sage: from sage.geometry.polyhedron.parent import Polyhedra
            sage: Polyhedra(QQ, 3).ambient_dim()
            3
        """
        return self._ambient_dim

    def backend(self):
        r"""
        Return the backend.

        EXAMPLES::

            sage: from sage.geometry.polyhedron.parent import Polyhedra
            sage: Polyhedra(QQ, 3).backend()
            'ppl'
        """
        return self._backend

    @cached_method
    def an_element(self):
        r"""
        Return a Polyhedron.

        EXAMPLES::

            sage: from sage.geometry.polyhedron.parent import Polyhedra
            sage: Polyhedra(QQ, 4).an_element()
            A 4-dimensional polyhedron in QQ^4 defined as the convex hull of 5 vertices
        """
        zero = self.base_ring().zero()
        one = self.base_ring().one()
        p = [zero] * self.ambient_dim()
        points = [p]
        for i in range(self.ambient_dim()):
            p = [zero] * self.ambient_dim()
            p[i] = one
            points.append(p)
        return self.element_class(self, [points, [], []], None)

    @cached_method
    def some_elements(self):
        r"""
        Return a list of some elements of the semigroup.

        EXAMPLES::

            sage: from sage.geometry.polyhedron.parent import Polyhedra
            sage: Polyhedra(QQ, 4).some_elements()
            [A 3-dimensional polyhedron in QQ^4 defined as the convex hull of 4 vertices,
             A 4-dimensional polyhedron in QQ^4 defined as the convex hull of 1 vertex and 4 rays,
             A 2-dimensional polyhedron in QQ^4 defined as the convex hull of 2 vertices and 1 ray,
             The empty polyhedron in QQ^4]
            sage: Polyhedra(ZZ,0).some_elements()
            [The empty polyhedron in ZZ^0,
             A 0-dimensional polyhedron in ZZ^0 defined as the convex hull of 1 vertex]
        """
        if self.ambient_dim() == 0:
            return [
                self.element_class(self, None, None),
                self.element_class(self, None, [[], []])]
        points = []
        R = self.base_ring()
        for i in range(self.ambient_dim() + 5):
            points.append([R(i*j^2) for j in range(self.ambient_dim())])
        return [
            self.element_class(self, [points[0:self.ambient_dim()+1], [], []], None),
            self.element_class(self, [points[0:1], points[1:self.ambient_dim()+1], []], None),
            self.element_class(self, [points[0:3], points[4:5], []], None),
            self.element_class(self, None, None)]

    @cached_method
    def zero(self):
        r"""
        Return the polyhedron consisting of the origin, which is the
        neutral element for Minkowski addition.

        EXAMPLES::

            sage: from sage.geometry.polyhedron.parent import Polyhedra
            sage: p = Polyhedra(QQ, 4).zero();  p
            A 0-dimensional polyhedron in QQ^4 defined as the convex hull of 1 vertex
            sage: p+p == p
            True
        """
        Vrep = [[[self.base_ring().zero()]*self.ambient_dim()], [], []]
        return self.element_class(self, Vrep, None)

    def empty(self):
        """
        Return the empty polyhedron.

        EXAMPLES::

            sage: from sage.geometry.polyhedron.parent import Polyhedra
            sage: P = Polyhedra(QQ, 4)
            sage: P.empty()
            The empty polyhedron in QQ^4
            sage: P.empty().is_empty()
            True
        """
        return self(None, None)

    def universe(self):
        """
        Return the entire ambient space as polyhedron.

        EXAMPLES::

            sage: from sage.geometry.polyhedron.parent import Polyhedra
            sage: P = Polyhedra(QQ, 4)
            sage: P.universe()
            A 4-dimensional polyhedron in QQ^4 defined as the convex hull of 1 vertex and 4 lines
            sage: P.universe().is_universe()
            True
        """
        R = self.base_ring()
        return self(None, [[[R.one()]+[R.zero()]*self.ambient_dim()], []], convert=True)

    @cached_method
    def Vrepresentation_space(self):
        r"""
        Return the ambient vector space.

        This is the vector space or module containing the
        Vrepresentation vectors.

        OUTPUT:

        A free module over the base ring of dimension :meth:`ambient_dim`.

        EXAMPLES::

            sage: from sage.geometry.polyhedron.parent import Polyhedra
            sage: Polyhedra(QQ, 4).Vrepresentation_space()
            Vector space of dimension 4 over Rational Field
            sage: Polyhedra(QQ, 4).ambient_space()
            Vector space of dimension 4 over Rational Field
        """
        if self.base_ring() in Fields():
            from sage.modules.free_module import VectorSpace
            return VectorSpace(self.base_ring(), self.ambient_dim())
        else:
            from sage.modules.free_module import FreeModule
            return FreeModule(self.base_ring(), self.ambient_dim())

    ambient_space = Vrepresentation_space

    @cached_method
    def Hrepresentation_space(self):
        r"""
        Return the linear space containing the H-representation vectors.

        OUTPUT:

        A free module over the base ring of dimension :meth:`ambient_dim` + 1.

        EXAMPLES::

            sage: from sage.geometry.polyhedron.parent import Polyhedra
            sage: Polyhedra(ZZ, 2).Hrepresentation_space()
            Ambient free module of rank 3 over the principal ideal domain Integer Ring
        """
        if self.base_ring() in Fields():
            from sage.modules.free_module import VectorSpace
            return VectorSpace(self.base_ring(), self.ambient_dim()+1)
        else:
            from sage.modules.free_module import FreeModule
            return FreeModule(self.base_ring(), self.ambient_dim()+1)

    def _repr_base_ring(self):
        """
        Return an abbreviated string representation of the base ring.

        EXAMPLES::

            sage: from sage.geometry.polyhedron.parent import Polyhedra
            sage: Polyhedra(QQ, 3)._repr_base_ring()
            'QQ'
            sage: K.<sqrt3> = NumberField(x^2 - 3, embedding=AA(3).sqrt())      # optional - sage.rings.number_field
            sage: Polyhedra(K, 4)._repr_base_ring()                             # optional - sage.rings.number_field
            '(Number Field in sqrt3 with defining polynomial x^2 - 3 with sqrt3 = 1.732050807568878?)'
        """

        if self.base_ring() is ZZ:
            return 'ZZ'
        if self.base_ring() is QQ:
            return 'QQ'
        if self.base_ring() is RDF:
            return 'RDF'
        try:
            from sage.rings.qqbar import AA
        except ImportError:
            pass
        else:
            if self.base_ring() is AA:
                return 'AA'
        return '({0})'.format(self.base_ring())

    def _repr_ambient_module(self):
        """
        Return an abbreviated string representation of the ambient
        space.

        OUTPUT:

        String.

        EXAMPLES::

            sage: from sage.geometry.polyhedron.parent import Polyhedra
            sage: Polyhedra(QQ, 3)._repr_ambient_module()
            'QQ^3'
            sage: K.<sqrt3> = NumberField(x^2 - 3, embedding=AA(3).sqrt())      # optional - sage.rings.number_field
            sage: Polyhedra(K, 4)._repr_ambient_module()                        # optional - sage.rings.number_field
            '(Number Field in sqrt3 with defining polynomial x^2 - 3 with sqrt3 = 1.732050807568878?)^4'
        """
        s = self._repr_base_ring()
        s += '^' + repr(self.ambient_dim())
        return s

    def _repr_(self):
        """
        Return a string representation.

        OUTPUT:

        String.

        EXAMPLES::

            sage: from sage.geometry.polyhedron.parent import Polyhedra
            sage: Polyhedra(QQ, 3)
            Polyhedra in QQ^3
            sage: Polyhedra(QQ, 3)._repr_()
            'Polyhedra in QQ^3'
        """
        return 'Polyhedra in '+self._repr_ambient_module()

    def _element_constructor_(self, *args, **kwds):
        """
        The element (polyhedron) constructor.

        INPUT:

        - ``Vrep`` -- a list ``[vertices, rays, lines]`` or ``None``.

        - ``Hrep`` -- a list ``[ieqs, eqns]`` or ``None``.

        - ``convert`` -- boolean keyword argument (default:
          ``True``). Whether to convert the coordinates into the base
          ring.

        - ``**kwds`` -- optional remaining keywords that are passed to the
          polyhedron constructor.

        EXAMPLES::

            sage: from sage.geometry.polyhedron.parent import Polyhedra
            sage: P = Polyhedra(QQ, 3)
            sage: P._element_constructor_([[(0, 0, 0), (1, 0, 0), (0, 1, 0), (0,0,1)], [], []], None)
            A 3-dimensional polyhedron in QQ^3 defined as the convex hull of 4 vertices
            sage: P([[(0,0,0),(1,0,0),(0,1,0),(0,0,1)], [], []], None)
            A 3-dimensional polyhedron in QQ^3 defined as the convex hull of 4 vertices
            sage: P(0)
            A 0-dimensional polyhedron in QQ^3 defined as the convex hull of 1 vertex

        Check that :trac:`21270` is fixed::

            sage: poly = polytopes.regular_polygon(7)                                               # optional - sage.rings.number_field
            sage: lp, x = poly.to_linear_program(solver='InteractiveLP', return_variable=True)      # optional - sage.rings.number_field
            sage: lp.set_objective(x[0] + x[1])                                                     # optional - sage.rings.number_field
            sage: b = lp.get_backend()                                                              # optional - sage.rings.number_field
            sage: P = b.interactive_lp_problem()                                                    # optional - sage.rings.number_field
            sage: p = P.plot()                                              # optional - sage.plot  # optional - sage.rings.number_field

            sage: Q = Polyhedron(ieqs=[[-499999, 1000000], [1499999, -1000000]])
            sage: P = Polyhedron(ieqs=[[0, 1.0], [1.0, -1.0]], base_ring=RDF)
            sage: Q.intersection(P)
            A 1-dimensional polyhedron in RDF^1 defined as the convex hull of 2 vertices
            sage: P.intersection(Q)
            A 1-dimensional polyhedron in RDF^1 defined as the convex hull of 2 vertices

        The default is not to copy an object if the parent is ``self``::

            sage: p = polytopes.cube(backend='field')
            sage: P = p.parent()
            sage: q = P._element_constructor_(p)
            sage: q is p
            True
            sage: r = P._element_constructor_(p, copy=True)
            sage: r is p
            False

        When the parent of the object is not ``self``, the default is not to copy::

            sage: Q = P.base_extend(AA)                                         # optional - sage.rings.number_field
            sage: q = Q._element_constructor_(p)                                # optional - sage.rings.number_field
            sage: q is p                                                        # optional - sage.rings.number_field
            False
            sage: q = Q._element_constructor_(p, copy=False)                    # optional - sage.rings.number_field
            Traceback (most recent call last):
            ...
            ValueError: you need to make a copy when changing the parent

        For mutable polyhedra either ``copy`` or ``mutable`` must be specified::

            sage: p = Polyhedron(vertices=[[0, 1], [1, 0]], mutable=True)
            sage: P = p.parent()
            sage: q = P._element_constructor_(p)
            Traceback (most recent call last):
            ...
            ValueError: must make a copy to obtain immutable object from mutable input
            sage: q = P._element_constructor_(p, mutable=True)
            sage: q is p
            True
            sage: r = P._element_constructor_(p, copy=True)
            sage: r.is_mutable()
            False
            sage: r is p
            False
        """
        nargs = len(args)
        convert = kwds.pop('convert', True)

        def convert_base_ring(lstlst):
            return [[self.base_ring()(x) for x in lst] for lst in lstlst]

        # renormalize before converting when going from QQ to RDF, see trac 21270
        def convert_base_ring_Hrep(lstlst):
            newlstlst = []
            for lst in lstlst:
                if all(c in QQ for c in lst):
                    m = max(abs(w) for w in lst)
                    if m == 0:
                        newlstlst.append(lst)
                    else:
                        newlstlst.append([q/m for q in lst])
                else:
                    newlstlst.append(lst)
            return convert_base_ring(newlstlst)
        if nargs == 2:
            Vrep, Hrep = args
            if convert and Hrep:
                if self.base_ring == RDF:
                    Hrep = [convert_base_ring_Hrep(_) for _ in Hrep]
                else:
                    Hrep = [convert_base_ring(_) for _ in Hrep]
            if convert and Vrep:
                Vrep = [convert_base_ring(_) for _ in Vrep]
            return self.element_class(self, Vrep, Hrep, **kwds)
        if nargs == 1 and is_Polyhedron(args[0]):
            copy = kwds.pop('copy', args[0].parent() is not self)
            mutable = kwds.pop('mutable', False)

            if not copy and args[0].parent() is not self:
                raise ValueError("you need to make a copy when changing the parent")
            if args[0].is_mutable() and not copy and not mutable:
                raise ValueError("must make a copy to obtain immutable object from mutable input")
            if not copy and mutable is args[0].is_mutable():
                return args[0]

            polyhedron = args[0]
            return self._element_constructor_polyhedron(polyhedron, mutable=mutable, **kwds)
        if nargs == 1 and args[0] == 0:
            return self.zero()
        raise ValueError('Cannot convert to polyhedron object.')

    def _element_constructor_polyhedron(self, polyhedron, **kwds):
        """
        The element (polyhedron) constructor for the case of 1 argument, a polyhedron.

        Set up the element using both representations,
        if the backend can handle it.

        Otherwise set up the element from Hrepresentation.

        EXAMPLES::

            sage: from sage.geometry.polyhedron.parent import Polyhedra
            sage: P = Polyhedra(QQ, 3, backend='cdd')
            sage: p = Polyhedron(vertices=[(0, 0, 0), (1, 0, 0), (0, 1, 0), (0, 0, 1)])
            sage: p
            A 3-dimensional polyhedron in ZZ^3 defined as the convex hull of 4 vertices
            sage: P(p)
            A 3-dimensional polyhedron in QQ^3 defined as the convex hull of 4 vertices

            sage: P = Polyhedra(AA, 3, backend='field')                         # optional - sage.rings.number_field
            sage: vertices = [(0, 0, 0), (1, 0, 0), (0, 1, 0), (0, 0, 1)]
            sage: p = Polyhedron(vertices=vertices)                             # optional - sage.rings.number_field
            sage: P(p)                                                          # optional - sage.rings.number_field
            A 3-dimensional polyhedron in AA^3 defined as the convex hull of 4 vertices
        """
        Vrep = None
        if hasattr(self.Element, '_init_from_Vrepresentation_and_Hrepresentation'):
            Vrep = [polyhedron.vertex_generator(), polyhedron.ray_generator(),
                    polyhedron.line_generator()]
        Hrep = [polyhedron.inequality_generator(), polyhedron.equation_generator()]
        return self._element_constructor_(Vrep, Hrep, Vrep_minimal=True, Hrep_minimal=True, **kwds)

    def base_extend(self, base_ring, backend=None, ambient_dim=None):
        """
        Return the base extended parent.

        INPUT:

        - ``base_ring``, ``backend`` -- see
          :func:`~sage.geometry.polyhedron.constructor.Polyhedron`.
        - ``ambient_dim`` -- if not ``None`` change ambient dimension
          accordingly.

        EXAMPLES::

            sage: from sage.geometry.polyhedron.parent import Polyhedra
            sage: Polyhedra(ZZ,3).base_extend(QQ)
            Polyhedra in QQ^3
            sage: Polyhedra(ZZ,3).an_element().base_extend(QQ)
            A 3-dimensional polyhedron in QQ^3 defined as the convex hull of 4 vertices
            sage: Polyhedra(QQ, 2).base_extend(ZZ)
            Polyhedra in QQ^2

        TESTS:

        Test that :trac:`22575` is fixed::

            sage: P = Polyhedra(ZZ,3).base_extend(QQ, backend='field')
            sage: P.backend()
            'field'
        """
        if self.base_ring().has_coerce_map_from(base_ring):
            new_ring = self.base_ring()
        else:
            new_ring = self._coerce_base_ring(base_ring)

        return self.change_ring(new_ring, backend=backend, ambient_dim=ambient_dim)

    def change_ring(self, base_ring, backend=None, ambient_dim=None):
        """
        Return the parent with the new base ring.

        INPUT:

        - ``base_ring``, ``backend`` -- see
          :func:`~sage.geometry.polyhedron.constructor.Polyhedron`.
        - ``ambient_dim`` -- if not ``None`` change ambient dimension
          accordingly.

        EXAMPLES::

            sage: from sage.geometry.polyhedron.parent import Polyhedra
            sage: Polyhedra(ZZ,3).change_ring(QQ)
            Polyhedra in QQ^3
            sage: Polyhedra(ZZ,3).an_element().change_ring(QQ)
            A 3-dimensional polyhedron in QQ^3 defined as the convex hull of 4 vertices

            sage: Polyhedra(RDF, 3).change_ring(QQ).backend()
            'cdd'
            sage: Polyhedra(QQ, 3).change_ring(ZZ, ambient_dim=4)
            Polyhedra in ZZ^4
            sage: Polyhedra(QQ, 3, backend='cdd').change_ring(QQ, ambient_dim=4).backend()
            'cdd'
        """
        if ambient_dim is None:
            ambient_dim = self.ambient_dim()

        if base_ring == self.base_ring() and \
                ambient_dim == self.ambient_dim() and \
                (backend is None or backend == self.backend()):
            return self

        # if not specified try the same backend
        if backend is None and does_backend_handle_base_ring(base_ring, self.backend()):
            return Polyhedra(base_ring, ambient_dim, backend=self.backend())

        return Polyhedra(base_ring, ambient_dim, backend=backend)

    def _coerce_base_ring(self, other):
        r"""
        Return the common base ring for both ``self`` and ``other``.

        This method is not part of the coercion framework, but only a
        convenience function for :class:`Polyhedra_base`.

        INPUT:

        - ``other`` -- must be either:

            * another ``Polyhedron`` object

            * `\ZZ`, `\QQ`, `RDF`, or a ring that can be coerced into them.

            * a constant that can be coerced to `\ZZ`, `\QQ`, or `RDF`.

        OUTPUT:

        Either `\ZZ`, `\QQ`, or `RDF`. Raises ``TypeError`` if
        ``other`` is not a suitable input.

        .. NOTE::

            "Real" numbers in sage are not necessarily elements of
            `RDF`. For example, the literal `1.0` is not.

        EXAMPLES::

            sage: triangle_QQ  = Polyhedron(vertices = [[1,0],[0,1],[1,1]], base_ring=QQ).parent()
            sage: triangle_RDF = Polyhedron(vertices = [[1,0],[0,1],[1,1]], base_ring=RDF).parent()
            sage: triangle_QQ._coerce_base_ring(QQ)
            Rational Field
            sage: triangle_QQ._coerce_base_ring(triangle_RDF)
            Real Double Field
            sage: triangle_RDF._coerce_base_ring(triangle_QQ)
            Real Double Field
            sage: triangle_QQ._coerce_base_ring(RDF)
            Real Double Field
            sage: triangle_QQ._coerce_base_ring(ZZ)
            Rational Field
            sage: triangle_QQ._coerce_base_ring(1/2)
            Rational Field
            sage: triangle_QQ._coerce_base_ring(0.5)
            Real Double Field

        TESTS:

        Test that :trac:`28770` is fixed::

            sage: z = QQ['z'].0
            sage: K = NumberField(z^2 - 2,'s')
            sage: triangle_QQ._coerce_base_ring(K)
            Number Field in s with defining polynomial z^2 - 2
            sage: triangle_QQ._coerce_base_ring(K.gen())
            Number Field in s with defining polynomial z^2 - 2

            sage: z = QQ['z'].0
            sage: K = NumberField(z^2 - 2,'s')
            sage: K.gen()*polytopes.simplex(backend='field')
            A 3-dimensional polyhedron in (Number Field in s with defining polynomial z^2 - 2)^4 defined as the convex hull of 4 vertices
        """
        from sage.structure.element import Element
        if isinstance(other, Element):
            other = other.parent()
        if hasattr(other, "is_ring") and other.is_ring():
            other_ring = other
        else:
            try:
                other_ring = other.base_ring()
            except AttributeError:
                try:
                    # other is a constant?
                    other_ring = other.parent()
                except AttributeError:
                    other_ring = None
                    for ring in (ZZ, QQ, RDF):
                        try:
                            ring.coerce(other)
                            other_ring = ring
                            break
                        except TypeError:
                            pass
                    if other_ring is None:
                        raise TypeError('Could not coerce '+str(other)+' into ZZ, QQ, or RDF.')

        if not other_ring.is_exact():
            other_ring = RDF  # the only supported floating-point numbers for now

        cm_map, cm_ring = get_coercion_model().analyse(self.base_ring(), other_ring)
        if cm_ring is None:
            raise TypeError('Could not coerce type '+str(other)+' into ZZ, QQ, or RDF.')
        return cm_ring

    def _coerce_map_from_(self, X):
        r"""
        Return whether there is a coercion from ``X``

        INPUT:

        - ``X`` -- anything.

        OUTPUT:

        Boolean.

        EXAMPLES::

            sage: from sage.geometry.polyhedron.parent import Polyhedra
            sage: Polyhedra(QQ,3).has_coerce_map_from( Polyhedra(ZZ,3) )   # indirect doctest
            True
            sage: Polyhedra(ZZ,3).has_coerce_map_from( Polyhedra(QQ,3) )
            False
        """
        if not isinstance(X, Polyhedra_base):
            return False
        if self.ambient_dim() != X.ambient_dim():
            return False
        return self.base_ring().has_coerce_map_from(X.base_ring())

    def _get_action_(self, other, op, self_is_left):
        """
        Register actions with the coercion model.

        The monoid actions are Minkowski sum and Cartesian product. In
        addition, we want multiplication by a scalar to be dilation
        and addition by a vector to be translation. This is
        implemented as an action in the coercion model.

        INPUT:

        - ``other`` -- a scalar or a vector.

        - ``op`` -- the operator.

        - ``self_is_left`` -- boolean. Whether ``self`` is on the left
          of the operator.

        OUTPUT:

        An action that is used by the coercion model.

        EXAMPLES::

            sage: from sage.geometry.polyhedron.parent import Polyhedra
            sage: PZZ2 = Polyhedra(ZZ, 2)
            sage: PZZ2.get_action(ZZ)   # indirect doctest
            Right action by Integer Ring on Polyhedra in ZZ^2
            sage: PZZ2.get_action(QQ)
            Right action by Rational Field on Polyhedra in QQ^2
            with precomposition on left by Coercion map:
              From: Polyhedra in ZZ^2
              To:   Polyhedra in QQ^2
            with precomposition on right by Identity endomorphism of Rational Field
            sage: PQQ2 = Polyhedra(QQ, 2)
            sage: PQQ2.get_action(ZZ)
            Right action by Integer Ring on Polyhedra in QQ^2
            sage: PQQ2.get_action(QQ)
            Right action by Rational Field on Polyhedra in QQ^2

            sage: Polyhedra(ZZ,2).an_element() * 2
            A 2-dimensional polyhedron in ZZ^2 defined as the convex hull of 3 vertices
            sage: Polyhedra(ZZ,2).an_element() * (2/3)
            A 2-dimensional polyhedron in QQ^2 defined as the convex hull of 3 vertices
            sage: Polyhedra(QQ,2).an_element() * 2
            A 2-dimensional polyhedron in QQ^2 defined as the convex hull of 3 vertices
            sage: Polyhedra(QQ,2).an_element() * (2/3)
            A 2-dimensional polyhedron in QQ^2 defined as the convex hull of 3 vertices

            sage: 2     * Polyhedra(ZZ,2).an_element()
            A 2-dimensional polyhedron in ZZ^2 defined as the convex hull of 3 vertices
            sage: (2/3) * Polyhedra(ZZ,2).an_element()
            A 2-dimensional polyhedron in QQ^2 defined as the convex hull of 3 vertices
            sage: 2     * Polyhedra(QQ,2).an_element()
            A 2-dimensional polyhedron in QQ^2 defined as the convex hull of 3 vertices
            sage: (2/3) * Polyhedra(QQ,2).an_element()
            A 2-dimensional polyhedron in QQ^2 defined as the convex hull of 3 vertices

            sage: from sage.geometry.polyhedron.parent import Polyhedra
            sage: PZZ2.get_action(ZZ^2, op=operator.add)
            Right action by Ambient free module of rank 2 over the principal ideal domain Integer Ring on Polyhedra in ZZ^2
            with precomposition on left by Identity endomorphism of Polyhedra in ZZ^2
            with precomposition on right by Generic endomorphism of Ambient free module of rank 2 over the principal ideal domain Integer Ring

        """
        import operator
        from sage.structure.coerce_actions import ActedUponAction
        from sage.categories.action import PrecomposedAction

        if op is operator.add and is_FreeModule(other):
            base_ring = self._coerce_base_ring(other)
            extended_self = self.base_extend(base_ring)
            extended_other = other.base_extend(base_ring)
            action = ActedUponAction(extended_other, extended_self, not self_is_left)
            if self_is_left:
                action = PrecomposedAction(action,
                                           extended_self._internal_coerce_map_from(self).__copy__(),
                                           extended_other._internal_coerce_map_from(other).__copy__())
            else:
                action = PrecomposedAction(action,
                                           extended_other._internal_coerce_map_from(other).__copy__(),
                                           extended_self._internal_coerce_map_from(self).__copy__())
            return action

        if op is operator.mul and other in Rings().Commutative():
            ring = self._coerce_base_ring(other)
            if ring is self.base_ring():
                return ActedUponAction(other, self, not self_is_left)
            extended = self.base_extend(ring)
            action = ActedUponAction(ring, extended, not self_is_left)
            if self_is_left:
                action = PrecomposedAction(action,
                                           extended._internal_coerce_map_from(self).__copy__(),
                                           ring._internal_coerce_map_from(other).__copy__())
            else:
                action = PrecomposedAction(action,
                                           ring._internal_coerce_map_from(other).__copy__(),
                                           extended._internal_coerce_map_from(self).__copy__())
            return action

    def _make_Inequality(self, polyhedron, data):
        """
        Create a new inequality object.

        INPUT:

        - ``polyhedron`` -- the new polyhedron.

        - ``data`` -- the H-representation data.

        OUTPUT:

        A new :class:`~sage.geometry.polyhedron.representation.Inequality` object.

        EXAMPLES::

            sage: p = Polyhedron([(1,2,3),(2/3,3/4,4/5)])   # indirect doctest
            sage: next(p.inequality_generator())
            An inequality (0, 0, -1) x + 3 >= 0
        """
        try:
            obj = self._Inequality_pool.pop()
        except IndexError:
            obj = Inequality(self)
        obj._set_data(polyhedron, data)
        return obj

    def _make_Equation(self, polyhedron, data):
        """
        Create a new equation object.

        INPUT:

        - ``polyhedron`` -- the new polyhedron.

        - ``data`` -- the H-representation data.

        OUTPUT:

        A new :class:`~sage.geometry.polyhedron.representation.Equation` object.

        EXAMPLES::

            sage: p = Polyhedron([(1,2,3),(2/3,3/4,4/5)])   # indirect doctest
            sage: next(p.equation_generator())
            An equation (0, 44, -25) x - 13 == 0
        """
        try:
            obj = self._Equation_pool.pop()
        except IndexError:
            obj = Equation(self)
        obj._set_data(polyhedron, data)
        return obj

    def _make_Vertex(self, polyhedron, data):
        """
        Create a new vertex object.

        INPUT:

        - ``polyhedron`` -- the new polyhedron.

        - ``data`` -- the V-representation data.

        OUTPUT:

        A new :class:`~sage.geometry.polyhedron.representation.Vertex` object.

        EXAMPLES::

            sage: p = Polyhedron([(1,2,3),(2/3,3/4,4/5)], rays=[(5/6,6/7,7/8)])   # indirect doctest
            sage: next(p.vertex_generator())
            A vertex at (1, 2, 3)
        """
        try:
            obj = self._Vertex_pool.pop()
        except IndexError:
            obj = Vertex(self)
        obj._set_data(polyhedron, data)
        return obj

    def _make_Ray(self, polyhedron, data):
        """
        Create a new ray object.

        INPUT:

        - ``polyhedron`` -- the new polyhedron.

        - ``data`` -- the V-representation data.

        OUTPUT:

        A new :class:`~sage.geometry.polyhedron.representation.Ray` object.

        EXAMPLES::

            sage: p = Polyhedron([(1,2,3),(2/3,3/4,4/5)], rays=[(5/6,6/7,7/8)])   # indirect doctest
            sage: next(p.ray_generator())
            A ray in the direction (140, 144, 147)
        """
        try:
            obj = self._Ray_pool.pop()
        except IndexError:
            obj = Ray(self)
        obj._set_data(polyhedron, data)
        return obj

    def _make_Line(self, polyhedron, data):
        """
        Create a new line object.

        INPUT:

        - ``polyhedron`` -- the new polyhedron.

        - ``data`` -- the V-representation data.

        OUTPUT:

        A new :class:`~sage.geometry.polyhedron.representation.Line` object.

        EXAMPLES::

            sage: p = Polyhedron([(1,2,3),(2/3,3/4,4/5)], lines=[(5/6,6/7,7/8)])   # indirect doctest
            sage: next(p.line_generator())
            A line in the direction (140, 144, 147)
        """
        try:
            obj = self._Line_pool.pop()
        except IndexError:
            obj = Line(self)
        obj._set_data(polyhedron, data)
        return obj


from sage.geometry.polyhedron.backend_cdd import Polyhedron_QQ_cdd
lazy_import('sage.geometry.polyhedron.backend_cdd_rdf', 'Polyhedron_RDF_cdd')
from sage.geometry.polyhedron.backend_ppl import Polyhedron_ZZ_ppl, Polyhedron_QQ_ppl
from sage.geometry.polyhedron.backend_normaliz import Polyhedron_normaliz, Polyhedron_ZZ_normaliz, Polyhedron_QQ_normaliz
from sage.geometry.polyhedron.backend_polymake import Polyhedron_polymake
from sage.geometry.polyhedron.backend_field import Polyhedron_field
from sage.geometry.polyhedron.backend_number_field import Polyhedron_number_field


class Polyhedra_ZZ_ppl(Polyhedra_base):
    Element = Polyhedron_ZZ_ppl

    def _element_constructor_polyhedron(self, polyhedron, **kwds):
        """
        The element (polyhedron) constructor for the case of 1 argument, a polyhedron.

        Set up with the ``ppl_polyhedron`` of ``self``, if available.

        EXAMPLES::

            sage: from sage.geometry.polyhedron.parent import Polyhedra
            sage: P = Polyhedra(ZZ, 3)
            sage: p = Polyhedron(vertices=[(0, 0, 0), (1, 0, 0), (0, 1, 0), (0, 0, 1)], base_ring=QQ)
            sage: p
            A 3-dimensional polyhedron in QQ^3 defined as the convex hull of 4 vertices
            sage: P(p)
            A 3-dimensional polyhedron in ZZ^3 defined as the convex hull of 4 vertices

            sage: p = Polyhedron(vertices=[(0, 0, 0), (1, 0, 0), (0, 1, 0), (0, 0, 1)], backend='cdd')
            sage: P(p)
            A 3-dimensional polyhedron in ZZ^3 defined as the convex hull of 4 vertices
        """
        from copy import copy
        if polyhedron.backend() == "ppl":
            return self._element_constructor_(None, None, ppl_polyhedron=copy(polyhedron._ppl_polyhedron), **kwds)
        else:
            return Polyhedra_base._element_constructor_polyhedron(self, polyhedron, **kwds)

class Polyhedra_ZZ_normaliz(Polyhedra_base):
    Element = Polyhedron_ZZ_normaliz

class Polyhedra_QQ_ppl(Polyhedra_base):
    Element = Polyhedron_QQ_ppl

    def _element_constructor_polyhedron(self, polyhedron, **kwds):
        """
        The element (polyhedron) constructor for the case of 1 argument, a polyhedron.

        Set up with the ``ppl_polyhedron`` of ``self``, if available.

        EXAMPLES::

            sage: from sage.geometry.polyhedron.parent import Polyhedra
            sage: P = Polyhedra(QQ, 3)
            sage: p = Polyhedron(vertices=[(0, 0, 0), (1, 0, 0), (0, 1, 0), (0, 0, 1)])
            sage: p
            A 3-dimensional polyhedron in ZZ^3 defined as the convex hull of 4 vertices
            sage: P(p)
            A 3-dimensional polyhedron in QQ^3 defined as the convex hull of 4 vertices

            sage: p = Polyhedron(vertices=[(0, 0, 0), (1, 0, 0), (0, 1, 0), (0, 0, 1)], backend='cdd')
            sage: P(p)
            A 3-dimensional polyhedron in QQ^3 defined as the convex hull of 4 vertices
        """
        from copy import copy
        if polyhedron.backend() == "ppl":
            return self._element_constructor_(None, None, ppl_polyhedron=copy(polyhedron._ppl_polyhedron), **kwds)
        else:
            return Polyhedra_base._element_constructor_polyhedron(self, polyhedron, **kwds)

class Polyhedra_QQ_normaliz(Polyhedra_base):
    Element = Polyhedron_QQ_normaliz

class Polyhedra_QQ_cdd(Polyhedra_base):
    Element = Polyhedron_QQ_cdd

class Polyhedra_RDF_cdd(Polyhedra_base):
    Element = Polyhedron_RDF_cdd

class Polyhedra_normaliz(Polyhedra_base):
    Element = Polyhedron_normaliz

class Polyhedra_polymake(Polyhedra_base):
    Element = Polyhedron_polymake

class Polyhedra_field(Polyhedra_base):
    Element = Polyhedron_field

class Polyhedra_number_field(Polyhedra_base):
    Element = Polyhedron_number_field

@cached_function
def does_backend_handle_base_ring(base_ring, backend):
    r"""
    Return true, if ``backend`` can handle ``base_ring``.

    EXAMPLES::

        sage: from sage.geometry.polyhedron.parent import does_backend_handle_base_ring
        sage: does_backend_handle_base_ring(QQ, 'ppl')
        True
        sage: does_backend_handle_base_ring(QQ[sqrt(5)], 'ppl')                 # optional - sage.rings.number_field
        False
        sage: does_backend_handle_base_ring(QQ[sqrt(5)], 'field')               # optional - sage.rings.number_field
        True
    """
    try:
        Polyhedra(base_ring, 0, backend)
    except ValueError:
        return False
    return True<|MERGE_RESOLUTION|>--- conflicted
+++ resolved
@@ -18,17 +18,12 @@
 import sage.rings.abc
 from sage.rings.integer_ring import ZZ
 from sage.rings.rational_field import QQ
-<<<<<<< HEAD
 
 try:
     from sage.rings.real_double import RDF
 except ImportError:
     RDF = None
 
-from sage.rings.ring import CommutativeRing
-=======
-from sage.rings.real_double import RDF
->>>>>>> bb7ee856
 from sage.categories.fields import Fields
 from sage.categories.rings import Rings
 from sage.categories.modules import Modules
