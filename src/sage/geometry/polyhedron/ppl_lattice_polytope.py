r"""
Fast Lattice Polytopes using PPL.

The :func:`LatticePolytope_PPL` class is a thin wrapper around PPL
polyhedra. Its main purpose is to be fast to construct, at the cost of
being much less full-featured than the usual polyhedra. This makes it
possible to iterate with it over the list of all 473800776 reflexive
polytopes in 4 dimensions.

.. NOTE::

    For general lattice polyhedra you should use
    :func:`~sage.geometry.polyhedron.constructor.Polyhedron` with
    ``base_ring=ZZ``.

The class derives from the PPL :class:`ppl.polyhedron.C_Polyhedron`
class, so you can work with the underlying generator and constraint
objects. However, integral points are generally represented by
`\ZZ`-vectors. In the following, we always use *generator* to refer
the PPL generator objects and *vertex* (or integral point) for the
corresponding `\ZZ`-vector.

EXAMPLES::

    sage: vertices = [(1, 0, 0, 0), (0, 1, 0, 0), (0, 0, 1, 0), (0, 0, 0, 1), (-9, -6, -1, -1)]
    sage: from sage.geometry.polyhedron.ppl_lattice_polytope import LatticePolytope_PPL
    sage: P = LatticePolytope_PPL(vertices);  P
    A 4-dimensional lattice polytope in ZZ^4 with 5 vertices
    sage: P.integral_points()
    ((-9, -6, -1, -1), (-3, -2, 0, 0), (-2, -1, 0, 0), (-1, -1, 0, 0),
     (-1, 0, 0, 0), (0, 0, 0, 0), (1, 0, 0, 0), (0, 1, 0, 0), (0, 0, 0, 1), (0, 0, 1, 0))
    sage: P.integral_points_not_interior_to_facets()
    ((-9, -6, -1, -1), (-3, -2, 0, 0), (0, 0, 0, 0), (1, 0, 0, 0),
     (0, 1, 0, 0), (0, 0, 0, 1), (0, 0, 1, 0))

Fibrations of the lattice polytopes are defined as lattice
sub-polytopes and give rise to fibrations of toric varieties for
suitable fan refinements. We can compute them using
:meth:`~LatticePolytope_PPL.fibration_generator` ::

    sage: F = next(P.fibration_generator(2))
    sage: F.vertices()
    ((1, 0, 0, 0), (0, 1, 0, 0), (-3, -2, 0, 0))

Finally, we can compute automorphisms and identify fibrations that
only differ by a lattice automorphism::

    sage: square = LatticePolytope_PPL((-1,-1), (-1,1), (1,-1), (1,1))
    sage: fibers = [ f.vertices() for f in square.fibration_generator(1) ];  fibers
    [((1, 0), (-1, 0)), ((0, 1), (0, -1)), ((-1, -1), (1, 1)), ((-1, 1), (1, -1))]
    sage: square.pointsets_mod_automorphism(fibers)                                     # optional - sage.groups
    (frozenset({(-1, -1), (1, 1)}), frozenset({(-1, 0), (1, 0)}))

AUTHORS:

    - Volker Braun: initial version, 2012
"""

# ****************************************************************************
#       Copyright (C) 2012 Volker Braun <vbraun.name@gmail.com>
#
# This program is free software: you can redistribute it and/or modify
# it under the terms of the GNU General Public License as published by
# the Free Software Foundation, either version 2 of the License, or
# (at your option) any later version.
#                  https://www.gnu.org/licenses/
# ****************************************************************************
import copy
from sage.rings.integer import GCD_list, Integer
from sage.rings.integer_ring import ZZ
from sage.misc.cachefunc import cached_method
from sage.modules.free_module_element import vector
from sage.matrix.constructor import matrix
from ppl import (
    C_Polyhedron, Linear_Expression, Variable,
    point, line, Generator, Generator_System,
    Poly_Con_Relation )


########################################################################
def _class_for_LatticePolytope(dim):
    """
    Return the appropriate class in the given dimension.

    Helper function for :func:`LatticePolytope_PPL`. You should not
    have to use this function manually.

    INPUT:

    - ``dim`` -- integer. The ambient space dimension.

    OUTPUT:

    The appropriate class for the lattice polytope.

    EXAMPLES::

        sage: from sage.geometry.polyhedron.ppl_lattice_polytope import _class_for_LatticePolytope
        sage: _class_for_LatticePolytope(2)
        <class 'sage.geometry.polyhedron.ppl_lattice_polygon.LatticePolygon_PPL_class'>
        sage: _class_for_LatticePolytope(3)
        <class 'sage.geometry.polyhedron.ppl_lattice_polytope.LatticePolytope_PPL_class'>
    """
    if dim <= 2:
        from sage.geometry.polyhedron.ppl_lattice_polygon import LatticePolygon_PPL_class
        return LatticePolygon_PPL_class
    return LatticePolytope_PPL_class


########################################################################
def LatticePolytope_PPL(*args):
    """
    Construct a new instance of the PPL-based lattice polytope class.

    EXAMPLES::

        sage: from sage.geometry.polyhedron.ppl_lattice_polytope import LatticePolytope_PPL
        sage: LatticePolytope_PPL((0,0), (1,0), (0,1))
        A 2-dimensional lattice polytope in ZZ^2 with 3 vertices

        sage: from ppl import point, Generator_System, C_Polyhedron, Linear_Expression  # optional - pplpy
        sage: p = point(Linear_Expression([2,3],0));  p                                 # optional - pplpy
        point(2/1, 3/1)
        sage: LatticePolytope_PPL(p)                                                    # optional - pplpy
        A 0-dimensional lattice polytope in ZZ^2 with 1 vertex

        sage: P = C_Polyhedron(Generator_System(p));  P                                 # optional - pplpy
        A 0-dimensional polyhedron in QQ^2 defined as the convex hull of 1 point
        sage: LatticePolytope_PPL(P)                                                    # optional - pplpy
        A 0-dimensional lattice polytope in ZZ^2 with 1 vertex

    A ``TypeError`` is raised if the arguments do not specify a lattice polytope::

        sage: from sage.geometry.polyhedron.ppl_lattice_polytope import LatticePolytope_PPL
        sage: LatticePolytope_PPL((0,0), (1/2,1))                                        # optional - pplpy
        Traceback (most recent call last):
        ...
        TypeError: unable to convert rational 1/2 to an integer

        sage: from ppl import point, Generator_System, C_Polyhedron, Linear_Expression  # optional - pplpy
        sage: p = point(Linear_Expression([2,3],0), 5);  p                              # optional - pplpy
        point(2/5, 3/5)
        sage: LatticePolytope_PPL(p)                                                    # optional - pplpy
        Traceback (most recent call last):
         ...
        TypeError: generator is not a lattice polytope generator

        sage: P = C_Polyhedron(Generator_System(p));  P                                 # optional - pplpy
        A 0-dimensional polyhedron in QQ^2 defined as the convex hull of 1 point
        sage: LatticePolytope_PPL(P)                                                    # optional - pplpy
        Traceback (most recent call last):
        ...
        TypeError: polyhedron has non-integral generators
    """
    polytope_class = LatticePolytope_PPL_class
    if len(args)==1 and isinstance(args[0], C_Polyhedron):
        polyhedron = args[0]
        polytope_class = _class_for_LatticePolytope(polyhedron.space_dimension())
        if not all(p.is_point() and p.divisor() == 1 for p in polyhedron.generators()):
            raise TypeError('polyhedron has non-integral generators')
        return polytope_class(polyhedron)
    if len(args)==1 \
            and isinstance(args[0], (list, tuple)) \
            and isinstance(args[0][0], (list,tuple)):
        vertices = args[0]
    else:
        vertices = args
    gs = Generator_System()
    for v in vertices:
        if isinstance(v, Generator):
            if (not v.is_point()) or v.divisor() != 1:
                raise TypeError('generator is not a lattice polytope generator')
            gs.insert(v)
        else:
            gs.insert(point(Linear_Expression(v, 0)))
    if not gs.empty():
        dim = next(iter(gs)).space_dimension()
        polytope_class = _class_for_LatticePolytope(dim)
    return polytope_class(gs)


########################################################################
class LatticePolytope_PPL_class(C_Polyhedron):
    """
    The lattice polytope class.

    You should use :func:`LatticePolytope_PPL` to construct instances.

    EXAMPLES::

        sage: from sage.geometry.polyhedron.ppl_lattice_polytope import LatticePolytope_PPL
        sage: LatticePolytope_PPL((0,0), (1,0), (0,1))
        A 2-dimensional lattice polytope in ZZ^2 with 3 vertices
    """

    def __repr__(self):
        """
        Return the string representation

        OUTPUT:

        A string.

        EXAMPLES::

            sage: from sage.geometry.polyhedron.ppl_lattice_polytope import LatticePolytope_PPL
            sage: P = LatticePolytope_PPL((0,0), (1,0), (0,1))
            sage: P
            A 2-dimensional lattice polytope in ZZ^2 with 3 vertices
            sage: P.__repr__()
            'A 2-dimensional lattice polytope in ZZ^2 with 3 vertices'

            sage: LatticePolytope_PPL()
            The empty lattice polytope in ZZ^0
        """
        desc = ''
        if self.n_vertices() == 0:
            desc += 'The empty lattice polytope'
        else:
            desc += 'A ' + repr(self.affine_dimension()) + '-dimensional lattice polytope'
        desc += ' in ZZ^' + repr(self.space_dimension())

        if self.n_vertices() > 0:
            desc += ' with '
            desc += repr(self.n_vertices())
            if self.n_vertices() == 1:
                desc += ' vertex'
            else:
                desc += ' vertices'
        return desc

    def is_bounded(self):
        """
        Return whether the lattice polytope is compact.

        OUTPUT:

        Always ``True``, since polytopes are by definition compact.

        EXAMPLES::

            sage: from sage.geometry.polyhedron.ppl_lattice_polytope import LatticePolytope_PPL
            sage: LatticePolytope_PPL((0,0), (1,0), (0,1)).is_bounded()
            True
        """
        return True

    @cached_method
    def n_vertices(self):
        """
        Return the number of vertices.

        OUTPUT:

        An integer, the number of vertices.

        EXAMPLES::

            sage: from sage.geometry.polyhedron.ppl_lattice_polytope import LatticePolytope_PPL
            sage: LatticePolytope_PPL((0,0,0), (1,0,0), (0,1,0)).n_vertices()
            3
        """
        return len(self.minimized_generators())

    @cached_method
    def is_simplex(self):
        r"""
        Return whether the polyhedron is a simplex.

        OUTPUT:

        Boolean, whether the polyhedron is a simplex (possibly of
        strictly smaller dimension than the ambient space).

        EXAMPLES::

            sage: from sage.geometry.polyhedron.ppl_lattice_polytope import LatticePolytope_PPL
            sage: LatticePolytope_PPL((0,0,0), (1,0,0), (0,1,0)).is_simplex()
            True
        """
        return self.affine_dimension()+1==self.n_vertices()

    @cached_method
    def bounding_box(self):
        r"""
        Return the coordinates of a rectangular box containing the non-empty polytope.

        OUTPUT:

        A pair of tuples ``(box_min, box_max)`` where ``box_min`` are
        the coordinates of a point bounding the coordinates of the
        polytope from below and ``box_max`` bounds the coordinates
        from above.

        EXAMPLES::

            sage: from sage.geometry.polyhedron.ppl_lattice_polytope import LatticePolytope_PPL
            sage: LatticePolytope_PPL((0,0), (1,0), (0,1)).bounding_box()
            ((0, 0), (1, 1))
        """
        box_min = []
        box_max = []
        if self.is_empty():
            raise ValueError('empty polytope is not allowed')
        for i in range(self.space_dimension()):
            x = Variable(i)
            coords = [Integer(v.coefficient(x)) for v in self.generators()]
            max_coord = max(coords)
            min_coord = min(coords)
            box_max.append(max_coord)
            box_min.append(min_coord)
        return (tuple(box_min), tuple(box_max))

    @cached_method
    def n_integral_points(self):
        """
        Return the number of integral points.

        OUTPUT:

        Integer. The number of integral points contained in the
        lattice polytope.

        EXAMPLES::

            sage: from sage.geometry.polyhedron.ppl_lattice_polytope import LatticePolytope_PPL
            sage: LatticePolytope_PPL((0,0), (1,0), (0,1)).n_integral_points()
            3
        """
        if self.is_empty():
            return tuple()
        box_min, box_max = self.bounding_box()
        from sage.geometry.integral_points import rectangular_box_points
        return rectangular_box_points(list(box_min), list(box_max), self, count_only=True)

    @cached_method
    def integral_points(self):
        r"""
        Return the integral points in the polyhedron.

        Uses the naive algorithm (iterate over a rectangular bounding
        box).

        OUTPUT:

        The list of integral points in the polyhedron. If the
        polyhedron is not compact, a ``ValueError`` is raised.

        EXAMPLES::

            sage: from sage.geometry.polyhedron.ppl_lattice_polytope import LatticePolytope_PPL
            sage: LatticePolytope_PPL((-1,-1), (1,0), (1,1), (0,1)).integral_points()
            ((-1, -1), (0, 0), (0, 1), (1, 0), (1, 1))

            sage: simplex = LatticePolytope_PPL((1,2,3), (2,3,7), (-2,-3,-11))
            sage: simplex.integral_points()
            ((-2, -3, -11), (0, 0, -2), (1, 2, 3), (2, 3, 7))

        The polyhedron need not be full-dimensional::

            sage: simplex = LatticePolytope_PPL((1,2,3,5), (2,3,7,5), (-2,-3,-11,5))
            sage: simplex.integral_points()
            ((-2, -3, -11, 5), (0, 0, -2, 5), (1, 2, 3, 5), (2, 3, 7, 5))

            sage: point = LatticePolytope_PPL((2,3,7))
            sage: point.integral_points()
            ((2, 3, 7),)

            sage: empty = LatticePolytope_PPL()
            sage: empty.integral_points()
            ()

        Here is a simplex where the naive algorithm of running over
        all points in a rectangular bounding box no longer works fast
        enough::

            sage: v = [(1,0,7,-1), (-2,-2,4,-3), (-1,-1,-1,4), (2,9,0,-5), (-2,-1,5,1)]
            sage: simplex = LatticePolytope_PPL(v); simplex
            A 4-dimensional lattice polytope in ZZ^4 with 5 vertices
            sage: len(simplex.integral_points())
            49

        Finally, the 3-d reflexive polytope number 4078::

            sage: v = [(1,0,0), (0,1,0), (0,0,1), (0,0,-1), (0,-2,1),
            ....:      (-1,2,-1), (-1,2,-2), (-1,1,-2), (-1,-1,2), (-1,-3,2)]
            sage: P = LatticePolytope_PPL(*v)
            sage: pts1 = P.integral_points()            # Sage's own code
            sage: pts2 = LatticePolytope(v).points()                         # optional - palp
            sage: for p in pts1: p.set_immutable()
            sage: set(pts1) == set(pts2)                                     # optional - palp
            True

            sage: len(Polyhedron(v).integral_points())  # takes about 1 ms
            23
            sage: len(LatticePolytope(v).points())      # takes about 13 ms  # optional - palp
            23
            sage: len(LatticePolytope_PPL(*v).integral_points())  # takes about 0.5 ms
            23
        """
        if self.is_empty():
            return tuple()
        box_min, box_max = self.bounding_box()
        from sage.geometry.integral_points import rectangular_box_points
        points = rectangular_box_points(list(box_min), list(box_max), self)
        if not self.n_integral_points.is_in_cache():
            self.n_integral_points.set_cache(len(points))
        return points

    @cached_method
    def _integral_points_saturating(self):
        """
        Return the integral points together with information about
        which inequalities are saturated.

        See :func:`~sage.geometry.integral_points.rectangular_box_points`.

        OUTPUT:

        A tuple of pairs (one for each integral point) consisting of a
        pair ``(point, Hrep)``, where ``point`` is the coordinate
        vector of the integral point and ``Hrep`` is the set of
        indices of the :meth:`minimized_constraints` that are
        saturated at the point.

        EXAMPLES::

            sage: from sage.geometry.polyhedron.ppl_lattice_polytope import LatticePolytope_PPL
            sage: quad = LatticePolytope_PPL((-1,-1), (0,1), (1,0), (1,1))
            sage: quad._integral_points_saturating()
            (((-1, -1), frozenset({0, 1})),
             ((0, 0), frozenset()),
             ((0, 1), frozenset({0, 3})),
             ((1, 0), frozenset({1, 2})),
             ((1, 1), frozenset({2, 3})))
        """
        if self.is_empty():
            return tuple()
        box_min, box_max = self.bounding_box()
        from sage.geometry.integral_points import rectangular_box_points
        points = rectangular_box_points(list(box_min), list(box_max), self,
                                        return_saturated=True)
        if not self.n_integral_points.is_in_cache():
            self.n_integral_points.set_cache(len(points))
        if not self.integral_points.is_in_cache():
            self.integral_points.set_cache(tuple(p[0] for p in points))
        return points

    @cached_method
    def integral_points_not_interior_to_facets(self):
        """
        Return the integral points not interior to facets.

        OUTPUT:

        A tuple whose entries are the coordinate vectors of integral
        points not interior to facets (codimension one faces) of the
        lattice polytope.

        EXAMPLES::

            sage: from sage.geometry.polyhedron.ppl_lattice_polytope import LatticePolytope_PPL
            sage: square = LatticePolytope_PPL((-1,-1), (-1,1), (1,-1), (1,1))
            sage: square.n_integral_points()
            9
            sage: square.integral_points_not_interior_to_facets()
            ((-1, -1), (-1, 1), (0, 0), (1, -1), (1, 1))
        """
        n = 1 + self.space_dimension() - self.affine_dimension()
        return tuple(p[0] for p in self._integral_points_saturating() if len(p[1])!=n)

    @cached_method
    def vertices(self):
        r"""
        Return the vertices as a tuple of `\ZZ`-vectors.

        OUTPUT:

        A tuple of `\ZZ`-vectors. Each entry is the coordinate vector
        of an integral points of the lattice polytope.

        EXAMPLES::

            sage: from sage.geometry.polyhedron.ppl_lattice_polytope import LatticePolytope_PPL
            sage: p = LatticePolytope_PPL((-9,-6,-1,-1),
            ....:                         (0,0,0,1), (0,0,1,0), (0,1,0,0), (1,0,0,0))
            sage: p.vertices()
            ((-9, -6, -1, -1), (0, 0, 0, 1), (0, 0, 1, 0), (0, 1, 0, 0), (1, 0, 0, 0))
            sage: p.minimized_generators()
            Generator_System {point(-9/1, -6/1, -1/1, -1/1), point(0/1, 0/1, 0/1, 1/1),
            point(0/1, 0/1, 1/1, 0/1), point(0/1, 1/1, 0/1, 0/1), point(1/1, 0/1, 0/1, 0/1)}
        """
        d = self.space_dimension()
        v = vector(ZZ, d)
        points = []
        for g in self.minimized_generators():
            for i in range(d):
                v[i] = g.coefficient(Variable(i))
            v_copy = copy.copy(v)
            v_copy.set_immutable()
            points.append(v_copy)
        return tuple(points)

    def vertices_saturating(self, constraint):
        r"""
        Return the vertices saturating the constraint.

        INPUT:

        - ``constraint`` -- a constraint (inequality or equation) of
          the polytope.

        OUTPUT:

        The tuple of vertices saturating the constraint. The vertices
        are returned as `\ZZ`-vectors, as in :meth:`vertices`.

        EXAMPLES::

            sage: from sage.geometry.polyhedron.ppl_lattice_polytope import LatticePolytope_PPL
            sage: p = LatticePolytope_PPL((0,0), (0,1), (1,0))
            sage: ieq = next(iter(p.constraints()));  ieq
            x0>=0
            sage: p.vertices_saturating(ieq)
            ((0, 0), (0, 1))
        """
        from ppl import C_Polyhedron, Poly_Con_Relation
        result = []
        for i,v in enumerate(self.minimized_generators()):
            v = C_Polyhedron(v)
            if v.relation_with(constraint).implies(Poly_Con_Relation.saturates()):
                result.append(self.vertices()[i])
        return tuple(result)

    @cached_method
    def is_full_dimensional(self):
        """
        Return whether the lattice polytope is full dimensional.

        OUTPUT:

        Boolean. Whether the :meth:`affine_dimension` equals the
        ambient space dimension.

        EXAMPLES::

            sage: from sage.geometry.polyhedron.ppl_lattice_polytope import LatticePolytope_PPL
            sage: p = LatticePolytope_PPL((0,0), (0,1))
            sage: p.is_full_dimensional()
            False
            sage: q = LatticePolytope_PPL((0,0), (0,1), (1,0))
            sage: q.is_full_dimensional()
            True
        """

        return self.affine_dimension() == self.space_dimension()

    def fibration_generator(self, dim):
        """
        Generate the lattice polytope fibrations.

        For the purposes of this function, a lattice polytope fiber is
        a sub-lattice polytope. Projecting the plane spanned by the
        subpolytope to a point yields another lattice polytope, the
        base of the fibration.

        INPUT:

        - ``dim`` -- integer. The dimension of the lattice polytope
          fiber.

        OUTPUT:

        A generator yielding the distinct lattice polytope fibers of
        given dimension.

        EXAMPLES::

            sage: from sage.geometry.polyhedron.ppl_lattice_polytope import LatticePolytope_PPL
            sage: p = LatticePolytope_PPL((-9,-6,-1,-1),
            ....:                         (0,0,0,1), (0,0,1,0), (0,1,0,0), (1,0,0,0))
            sage: list(p.fibration_generator(2))
            [A 2-dimensional lattice polytope in ZZ^4 with 3 vertices]
        """
        assert self.is_full_dimensional()
        # "points" are the potential vertices of the fiber. They are
        # in the $codim$-skeleton of the polytope, which is contained
        # in the points that saturate at least $dim$ equations.
        points = [ p for p in self._integral_points_saturating() if len(p[1])>=dim ]
        points = sorted(points, key=lambda x:len(x[1]))

        # iterate over point combinations subject to all points being on one facet.
        def point_combinations_iterator(n, i0=0, saturated=None):
            for i in range(i0, len(points)):
                p, ieqs = points[i]
                if saturated is None:
                    saturated_ieqs = ieqs
                else:
                    saturated_ieqs = saturated.intersection(ieqs)
                if len(saturated_ieqs)==0:
                    continue
                if n == 1:
                    yield [i]
                else:
                    for c in point_combinations_iterator(n-1, i+1, saturated_ieqs):
                        yield [i] + c

        point_lines = [ line(Linear_Expression(p[0].list(),0)) for p in points ]
        origin = point()
        fibers = set()
        gs = Generator_System()
        for indices in point_combinations_iterator(dim):
            gs.clear()
            gs.insert(origin)
            for i in indices:
                gs.insert(point_lines[i])
            plane = C_Polyhedron(gs)
            if plane.affine_dimension() != dim:
                continue
            plane.intersection_assign(self)
            if (not self.is_full_dimensional()) and (plane.affine_dimension() != dim):
                continue
            try:
                fiber = LatticePolytope_PPL(plane)
            except TypeError:   # not a lattice polytope
                continue
            fiber_vertices = tuple(sorted(fiber.vertices()))
            if fiber_vertices not in fibers:
                yield fiber
                fibers.update([fiber_vertices])

    def pointsets_mod_automorphism(self, pointsets):
        """
        Return ``pointsets`` modulo the automorphisms of ``self``.

        INPUT:

        - ``polytopes`` -- a tuple/list/iterable of subsets of the
          integral points of ``self``.

        OUTPUT:

        Representatives of the point sets modulo the
        :meth:`lattice_automorphism_group` of ``self``.

        EXAMPLES::

            sage: from sage.geometry.polyhedron.ppl_lattice_polytope import LatticePolytope_PPL
            sage: square = LatticePolytope_PPL((-1,-1), (-1,1), (1,-1), (1,1))
            sage: fibers = [f.vertices() for f in square.fibration_generator(1)]
            sage: square.pointsets_mod_automorphism(fibers)                             # optional - sage.groups sage.graphs
            (frozenset({(-1, -1), (1, 1)}), frozenset({(-1, 0), (1, 0)}))

            sage: cell24 = LatticePolytope_PPL(
            ....:     (1,0,0,0), (0,1,0,0), (0,0,1,0), (0,0,0,1), (1,-1,-1,1), (0,0,-1,1),
            ....:     (0,-1,0,1), (-1,0,0,1), (1,0,0,-1), (0,1,0,-1), (0,0,1,-1), (-1,1,1,-1),
            ....:     (1,-1,-1,0), (0,0,-1,0), (0,-1,0,0), (-1,0,0,0), (1,-1,0,0), (1,0,-1,0),
            ....:     (0,1,1,-1), (-1,1,1,0), (-1,1,0,0), (-1,0,1,0), (0,-1,-1,1), (0,0,0,-1))
            sage: fibers = [f.vertices() for f in cell24.fibration_generator(2)]
            sage: cell24.pointsets_mod_automorphism(fibers)   # long time               # optional - sage.groups sage.graphs
            (frozenset({(-1, 0, 0, 0),
                        (-1, 0, 0, 1),
                        (0, 0, 0, -1),
                        (0, 0, 0, 1),
                        (1, 0, 0, -1),
                        (1, 0, 0, 0)}),
             frozenset({(-1, 0, 0, 0), (-1, 1, 1, 0), (1, -1, -1, 0), (1, 0, 0, 0)}))
        """
        points = set()
        for ps in pointsets:
            points.update(ps)
        points = tuple(sorted(points))
        Aut = self.lattice_automorphism_group(points,
                                              point_labels=tuple(range(len(points))))
        point_to_index = {p: i for i, p in enumerate(points)}
        indexsets = set(frozenset(point_to_index[p] for p in ps)
                        for ps in pointsets)
        orbits = []
        while indexsets:
            idx = indexsets.pop()
            min_orb = idx
            for g in Aut:
                g_idx = frozenset(g(i) for i in idx)
                if sorted(g_idx) < sorted(min_orb):
                    min_orb = g_idx
                indexsets.difference_update([g_idx])
            orbits.append(frozenset(points[i] for i in min_orb))
        return tuple(sorted(orbits, key=sorted))

    @cached_method
    def ambient_space(self):
        r"""
        Return the ambient space.

        OUTPUT:

        The free module `\ZZ^d`, where `d` is the ambient space
        dimension.

        EXAMPLES::

            sage: from sage.geometry.polyhedron.ppl_lattice_polytope import LatticePolytope_PPL
            sage: point = LatticePolytope_PPL((1,2,3))
            sage: point.ambient_space()
            Ambient free module of rank 3 over the principal ideal domain Integer Ring
        """
        from sage.modules.free_module import FreeModule
        return FreeModule(ZZ, self.space_dimension())

    def contains(self, point_coordinates):
        r"""
        Test whether point is contained in the polytope.

        INPUT:

        - ``point_coordinates`` -- a list/tuple/iterable of rational
          numbers. The coordinates of the point.

        OUTPUT: Boolean.

        EXAMPLES::

            sage: from sage.geometry.polyhedron.ppl_lattice_polytope import LatticePolytope_PPL
            sage: line = LatticePolytope_PPL((1,2,3), (-1,-2,-3))
            sage: line.contains([0,0,0])
            True
            sage: line.contains([1,0,0])
            False
        """
        p = C_Polyhedron(point(Linear_Expression(list(point_coordinates), 1)))
        is_included = Poly_Con_Relation.is_included()
        for c in self.constraints():
            if not p.relation_with(c).implies(is_included):
                return False
        return True

    @cached_method
    def contains_origin(self):
        """
        Test whether the polytope contains the origin

        OUTPUT: Boolean.

        EXAMPLES::

            sage: from sage.geometry.polyhedron.ppl_lattice_polytope import LatticePolytope_PPL
            sage: LatticePolytope_PPL((1,2,3), (-1,-2,-3)).contains_origin()
            True
            sage: LatticePolytope_PPL((1,2,5), (-1,-2,-3)).contains_origin()
            False
        """
        return self.contains(self.ambient_space().zero())

    @cached_method
    def affine_space(self):
        r"""
        Return the affine space spanned by the polytope.

        OUTPUT:

        The free module `\ZZ^n`, where `n` is the dimension of the
        affine space spanned by the points of the polytope.

        EXAMPLES::

            sage: from sage.geometry.polyhedron.ppl_lattice_polytope import LatticePolytope_PPL
            sage: point = LatticePolytope_PPL((1,2,3))
            sage: point.affine_space()
            Free module of degree 3 and rank 0 over Integer Ring
            Echelon basis matrix:
            []
            sage: line = LatticePolytope_PPL((1,1,1), (1,2,3))
            sage: line.affine_space()
            Free module of degree 3 and rank 1 over Integer Ring
            Echelon basis matrix:
            [0 1 2]
        """
        vertices = self.vertices()
        if not self.contains_origin():
            v0 = vertices[0]
            vertices = [v-v0 for v in vertices]
        return self.ambient_space().span(vertices).saturation()

    def affine_lattice_polytope(self):
        """
        Return the lattice polytope restricted to
        :meth:`affine_space`.

        OUTPUT:

        A new, full-dimensional lattice polytope.

        EXAMPLES::

            sage: from sage.geometry.polyhedron.ppl_lattice_polytope import LatticePolytope_PPL
            sage: poly_4d = LatticePolytope_PPL((-9,-6,0,0), (0,1,0,0), (1,0,0,0));  poly_4d
            A 2-dimensional lattice polytope in ZZ^4 with 3 vertices
            sage: poly_4d.space_dimension()
            4
            sage: poly_2d = poly_4d.affine_lattice_polytope();  poly_2d
            A 2-dimensional lattice polytope in ZZ^2 with 3 vertices
            sage: poly_2d.space_dimension()
            2
        """
        V = self.affine_space()
        if self.contains_origin():
            vertices = [ V.coordinates(v) for v in self.vertices() ]
        else:
            v0 = vertices[0]
            vertices = [ V.coordinates(v-v0) for v in self.vertices() ]
        return LatticePolytope_PPL(*vertices)

    def base_projection(self, fiber):
        """
        The projection that maps the sub-polytope ``fiber`` to a
        single point.

        OUTPUT:

        The quotient module of the ambient space modulo the
        :meth:`affine_space` spanned by the fiber.

        EXAMPLES::

            sage: from sage.geometry.polyhedron.ppl_lattice_polytope import LatticePolytope_PPL
            sage: poly = LatticePolytope_PPL((-9,-6,-1,-1),
            ....:                            (0,0,0,1), (0,0,1,0), (0,1,0,0), (1,0,0,0))
            sage: fiber = next(poly.fibration_generator(2))
            sage: poly.base_projection(fiber)
            Finitely generated module V/W over Integer Ring with invariants (0, 0)
        """
        return self.ambient_space().quotient(fiber.affine_space())

    def base_projection_matrix(self, fiber):
        """
        The projection that maps the sub-polytope ``fiber`` to a
        single point.

        OUTPUT:

        An integer matrix that represents the projection to the
        base.

        .. SEEALSO::

            The :meth:`base_projection` yields equivalent information,
            and is easier to use. However, just returning the matrix
            has lower overhead.

        EXAMPLES::

            sage: from sage.geometry.polyhedron.ppl_lattice_polytope import LatticePolytope_PPL
            sage: poly = LatticePolytope_PPL((-9,-6,-1,-1),
            ....:                            (0,0,0,1), (0,0,1,0), (0,1,0,0), (1,0,0,0))
            sage: fiber = next(poly.fibration_generator(2))
            sage: poly.base_projection_matrix(fiber)
            [ 0  0 -1  0]
            [ 0  0  0 -1]

        Note that the basis choice in :meth:`base_projection` for the
        quotient is usually different::

            sage: proj = poly.base_projection(fiber)
            sage: proj_matrix = poly.base_projection_matrix(fiber)
            sage: [proj(p) for p in poly.integral_points()]
            [(-1, -1), (0, 0), (0, 0), (0, 0), (0, 0), (0, 0), (0, 0), (0, 0), (0, 1), (1, 0)]
            sage: [proj_matrix*p for p in poly.integral_points()]
            [(1, 1), (0, 0), (0, 0), (0, 0), (0, 0), (0, 0), (0, 0), (0, 0), (0, -1), (-1, 0)]
        """
        return matrix(ZZ, fiber.vertices()).right_kernel_matrix()

    def base_rays(self, fiber, points):
        r"""
        Return the primitive lattice vectors that generate the
        direction given by the base projection of points.

        INPUT:

        - ``fiber`` -- a sub-lattice polytope defining the
          :meth:`base_projection`.

        - ``points`` -- the points to project to the base.

        OUTPUT:

        A tuple of primitive `\ZZ`-vectors.

        EXAMPLES::

            sage: from sage.geometry.polyhedron.ppl_lattice_polytope import LatticePolytope_PPL
            sage: poly = LatticePolytope_PPL((-9,-6,-1,-1),
            ....:                            (0,0,0,1), (0,0,1,0), (0,1,0,0), (1,0,0,0))
            sage: fiber = next(poly.fibration_generator(2))
            sage: poly.base_rays(fiber, poly.integral_points_not_interior_to_facets())
            ((-1, -1), (0, 1), (1, 0))

            sage: p = LatticePolytope_PPL((1,0), (1,2), (-1,0))
            sage: f = LatticePolytope_PPL((1,0), (-1,0))
            sage: p.base_rays(f, p.integral_points())
            ((1),)
        """
        quo = self.base_projection(fiber)
        vertices = set()
        for p in points:
            v = quo(p).vector()
            if v.is_zero():
                continue
            d = GCD_list(v.list())
            if d > 1:
                v = v.__copy__()
                for i in range(v.degree()):
                    v[i] /= d
                v.set_immutable()
            vertices.add(v)
        return tuple(sorted(vertices))

    @cached_method
    def has_IP_property(self):
        """
        Whether the lattice polytope has the IP property.

        That is, the polytope is full-dimensional and the origin is a
        interior point not on the boundary.

        OUTPUT: Boolean.

        EXAMPLES::

            sage: from sage.geometry.polyhedron.ppl_lattice_polytope import LatticePolytope_PPL
            sage: LatticePolytope_PPL((-1,-1), (0,1), (1,0)).has_IP_property()
            True
            sage: LatticePolytope_PPL((-1,-1), (1,1)).has_IP_property()
            False
        """
        origin = C_Polyhedron(point(0*Variable(self.space_dimension())))
        is_included = Poly_Con_Relation.is_included()
        saturates = Poly_Con_Relation.saturates()
        for c in self.constraints():
            rel = origin.relation_with(c)
            if (not rel.implies(is_included)) or rel.implies(saturates):
                return False
        return True

    @cached_method
    def restricted_automorphism_group(self, vertex_labels=None):
        r"""
        Return the restricted automorphism group.

        First, let the linear automorphism group be the subgroup of
        the Euclidean group `E(d) = GL(d,\RR) \ltimes \RR^d`
        preserving the `d`-dimensional polyhedron. The Euclidean group
        acts in the usual way `\vec{x}\mapsto A\vec{x}+b` on the
        ambient space. The restricted automorphism group is the
        subgroup of the linear automorphism group generated by
        permutations of vertices. If the polytope is full-dimensional,
        it is equal to the full (unrestricted) automorphism group.

        INPUT:

        - ``vertex_labels`` -- a tuple or ``None`` (default). The
          labels of the vertices that will be used in the output
          permutation group. By default, the vertices are used
          themselves.

        OUTPUT:

        A
        :class:`PermutationGroup<sage.groups.perm_gps.permgroup.PermutationGroup_generic>`
        acting on the vertices (or the ``vertex_labels``, if
        specified).

        REFERENCES:

        [BSS2009]_

        EXAMPLES::

            sage: from sage.geometry.polyhedron.ppl_lattice_polytope import LatticePolytope_PPL
            sage: Z3square = LatticePolytope_PPL((0,0), (1,2), (2,1), (3,3))
            sage: G1234 = Z3square.restricted_automorphism_group(                       # optional - sage.groups sage.graphs
            ....:     vertex_labels=(1,2,3,4))
            sage: G1234 == PermutationGroup([[(2,3)], [(1,2),(3,4)]])                   # optional - sage.groups sage.graphs
            True
            sage: G = Z3square.restricted_automorphism_group()                          # optional - sage.groups sage.graphs
            sage: G == PermutationGroup([[((1,2),(2,1))], [((0,0),(1,2)),               # optional - sage.groups sage.graphs
            ....:                         ((2,1),(3,3))], [((0,0),(3,3))]])
            True
            sage: set(G.domain()) == set(Z3square.vertices())                           # optional - sage.groups sage.graphs
            True
<<<<<<< HEAD
            sage: (set(tuple(x) for x in G.orbit(Z3square.vertices()[0])))              # optional - sage.groups sage.graphs
=======
            sage: (set(tuple(x) for x in G.orbit(Z3square.vertices()[0]))               # optional - sage.groups sage.graphs
>>>>>>> cfb0331c
            ....:   == set([(0, 0), (1, 2), (3, 3), (2, 1)])

            True
            sage: cell24 = LatticePolytope_PPL(
            ....:     (1,0,0,0), (0,1,0,0), (0,0,1,0), (0,0,0,1), (1,-1,-1,1), (0,0,-1,1),
            ....:     (0,-1,0,1), (-1,0,0,1), (1,0,0,-1), (0,1,0,-1), (0,0,1,-1), (-1,1,1,-1),
            ....:     (1,-1,-1,0), (0,0,-1,0), (0,-1,0,0), (-1,0,0,0), (1,-1,0,0), (1,0,-1,0),
            ....:     (0,1,1,-1), (-1,1,1,0), (-1,1,0,0), (-1,0,1,0), (0,-1,-1,1), (0,0,0,-1))
            sage: cell24.restricted_automorphism_group().cardinality()                  # optional - sage.groups sage.graphs
            1152
        """
        if not self.is_full_dimensional():
            return self.affine_lattice_polytope().\
                restricted_automorphism_group(vertex_labels=vertex_labels)
        if vertex_labels is None:
            vertex_labels = self.vertices()
        from sage.graphs.graph import Graph
        # good coordinates for the vertices
        v_list = []
        for v in self.minimized_generators():
            assert v.divisor() == 1
            v_coords = (1,) + tuple(Integer(mpz) for mpz in v.coefficients())
            v_list.append(vector(v_coords))

        # Finally, construct the graph
        Qinv = sum( v.column() * v.row() for v in v_list ).inverse()
        G = Graph()
        for i in range(len(v_list)):
            for j in range(i+1,len(v_list)):
                v_i = v_list[i]
                v_j = v_list[j]
                G.add_edge(vertex_labels[i], vertex_labels[j], v_i * Qinv * v_j)
        return G.automorphism_group(edge_labels=True)

    @cached_method
    def lattice_automorphism_group(self, points=None, point_labels=None):
        """
        The integral subgroup of the restricted automorphism group.

        INPUT:

        - ``points`` -- A tuple of coordinate vectors or ``None``
          (default). If specified, the points must form complete
          orbits under the lattice automorphism group. If ``None`` all
          vertices are used.

        - ``point_labels`` -- A tuple of labels for the ``points`` or
          ``None`` (default). These will be used as labels for the do
          permutation group. If ``None``, the ``points`` will be used
          themselves.

        OUTPUT:

        The integral subgroup of the restricted automorphism group
        acting on the given ``points``, or all vertices if not
        specified.

        EXAMPLES::

            sage: from sage.geometry.polyhedron.ppl_lattice_polytope import LatticePolytope_PPL
            sage: Z3square = LatticePolytope_PPL((0,0), (1,2), (2,1), (3,3))
            sage: Z3square.lattice_automorphism_group()                                 # optional - sage.groups sage.graphs
            Permutation Group with generators [(), ((1,2),(2,1)),
            ((0,0),(3,3)), ((0,0),(3,3))((1,2),(2,1))]

            sage: G1 = Z3square.lattice_automorphism_group(point_labels=(1,2,3,4))      # optional - sage.groups sage.graphs
            sage: G1
            Permutation Group with generators [(), (2,3), (1,4), (1,4)(2,3)]
            sage: G1.cardinality()                                                      # optional - sage.groups sage.graphs
            4

            sage: G2 = Z3square.restricted_automorphism_group(vertex_labels=(1,2,3,4))  # optional - sage.groups sage.graphs
            sage: G2 == PermutationGroup([[(2,3)], [(1,2),(3,4)], [(1,4)]])             # optional - sage.groups sage.graphs
            True
            sage: G2.cardinality()                                                      # optional - sage.groups sage.graphs
            8

            sage: points = Z3square.integral_points(); points
            ((0, 0), (1, 1), (1, 2), (2, 1), (2, 2), (3, 3))
            sage: Z3square.lattice_automorphism_group(points,                           # optional - sage.groups sage.graphs
            ....:                                     point_labels=(1,2,3,4,5,6))
            Permutation Group with generators [(), (3,4), (1,6)(2,5), (1,6)(2,5)(3,4)]

        Point labels also work for lattice polytopes that are not
        full-dimensional, see :trac:`16669`::

            sage: from sage.geometry.polyhedron.ppl_lattice_polytope import LatticePolytope_PPL
            sage: lp = LatticePolytope_PPL((1,0,0), (0,1,0), (-1,-1,0))
            sage: lp.lattice_automorphism_group(point_labels=(0,1,2))                   # optional - sage.groups sage.graphs
            Permutation Group with generators [(), (1,2), (0,1), (0,1,2), (0,2,1), (0,2)]
        """
        if not self.is_full_dimensional():
            return self.affine_lattice_polytope().lattice_automorphism_group(
                point_labels=point_labels)

        if points is None:
            points = self.vertices()
        if point_labels is None:
            point_labels = tuple(points)
        points = [ vector(ZZ, [1]+v.list()) for v in points ]
        for p in points:
            p.set_immutable()

        vertices = [ vector(ZZ, [1]+v.list()) for v in self.vertices() ]
        pivots = matrix(ZZ, vertices).pivot_rows()
        basis = matrix(ZZ, [ vertices[i] for i in pivots ])
        Mat_ZZ = basis.parent()
        basis_inverse = basis.inverse()

        from sage.groups.perm_gps.permgroup import PermutationGroup
        lattice_gens = []
        G = self.restricted_automorphism_group(
            vertex_labels=tuple(range(len(vertices))))
        for g in G:
            image = matrix(ZZ, [ vertices[g(i)] for i in pivots ])
            m = basis_inverse*image
            if m not in Mat_ZZ:
                continue
            perm_list = [ point_labels[points.index(p*m)]
                          for p in points ]
            lattice_gens.append(perm_list)
        return PermutationGroup(lattice_gens, domain=point_labels)

    def sub_polytope_generator(self):
        """
        Generate the maximal lattice sub-polytopes.

        OUTPUT:

        A generator yielding the maximal (with respect to inclusion)
        lattice sub polytopes. That is, each can be gotten as the
        convex hull of the integral points of ``self`` with one vertex
        removed.

        EXAMPLES::

            sage: from sage.geometry.polyhedron.ppl_lattice_polytope import LatticePolytope_PPL
            sage: P = LatticePolytope_PPL((1,0,0), (0,1,0), (0,0,1), (-1,-1,-1))
            sage: for p in P.sub_polytope_generator():
            ....:     print(p.vertices())
            ((0, 0, 0), (0, 0, 1), (0, 1, 0), (1, 0, 0))
            ((-1, -1, -1), (0, 0, 0), (0, 1, 0), (1, 0, 0))
            ((-1, -1, -1), (0, 0, 0), (0, 0, 1), (1, 0, 0))
            ((-1, -1, -1), (0, 0, 0), (0, 0, 1), (0, 1, 0))
        """
        pointset = set(self.integral_points())
        for v in self.vertices():
            sub = list(pointset.difference([v]))
            yield LatticePolytope_PPL(*sub)

    @cached_method
    def _find_isomorphism_to_subreflexive_polytope(self):
        """
        Find an isomorphism to a sub-polytope of a maximal reflexive
        polytope.

        OUTPUT:

        A tuple consisting of the ambient reflexive polytope, the
        subpolytope, and the embedding of ``self`` into the ambient
        polytope.

        EXAMPLES::

            sage: from sage.geometry.polyhedron.ppl_lattice_polytope import LatticePolytope_PPL
            sage: polygon = LatticePolytope_PPL((0,0,2,1), (0,1,2,0), (2,3,0,0), (2,0,0,3))
            sage: polygon._find_isomorphism_to_subreflexive_polytope()
            (A 2-dimensional lattice polytope in ZZ^2 with 3 vertices,
             A 2-dimensional lattice polytope in ZZ^2 with 4 vertices,
             The map A*x+b with
               A=
                 [ 1  1]
                 [ 0  1]
                 [-1 -1]
                 [ 1  0]
               b = (-1, 0, 3, 0))
            sage: ambient, sub, embedding = _
            sage: ambient.vertices()
            ((0, 0), (0, 3), (3, 0))
            sage: sub.vertices()
            ((0, 1), (3, 0), (0, 3), (1, 0))
        """
        from .ppl_lattice_polygon import sub_reflexive_polygons
        from sage.geometry.polyhedron.lattice_euclidean_group_element import \
            LatticePolytopesNotIsomorphicError, LatticePolytopeNoEmbeddingError
        for p, ambient in sub_reflexive_polygons():
            try:
                return (ambient, p, p.find_isomorphism(self))
            except LatticePolytopesNotIsomorphicError:
                pass
        raise LatticePolytopeNoEmbeddingError('not a sub-polytope of a reflexive polygon')

    def embed_in_reflexive_polytope(self, output='hom'):
        """
        Find an embedding as a sub-polytope of a maximal reflexive
        polytope.

        INPUT:

        - ``hom`` -- string. One of ``'hom'`` (default),
          ``'polytope'``, or ``points``. How the embedding is
          returned. See the output section for details.

        OUTPUT:

        An embedding into a reflexive polytope. Depending on the
        ``output`` option slightly different data is returned.

        - If ``output='hom'``, a map from a reflexive polytope onto
          ``self`` is returned.

        - If ``output='polytope'``, a reflexive polytope that contains
          ``self`` (up to a lattice linear transformation) is
          returned. That is, the domain of the ``output='hom'`` map is
          returned. If the affine span of ``self`` is less or equal
          2-dimensional, the output is one of the following three
          possibilities:

          :func:`~sage.geometry.polyhedron.ppl_lattice_polygon.polar_P2_polytope`,
          :func:`~sage.geometry.polyhedron.ppl_lattice_polygon.polar_P1xP1_polytope`,
          or
          :func:`~sage.geometry.polyhedron.ppl_lattice_polygon.polar_P2_112_polytope`.

        - If ``output='points'``, a dictionary containing the integral
          points of ``self`` as keys and the corresponding integral
          point of the reflexive polytope as value.

        If there is no such embedding, a
        :class:`~sage.geometry.polyhedron.lattice_euclidean_group_element.LatticePolytopeNoEmbeddingError`
        is raised. Even if it exists, the ambient reflexive polytope
        is usually not uniquely determined and a random but fixed
        choice will be returned.

        EXAMPLES::

            sage: from sage.geometry.polyhedron.ppl_lattice_polytope import LatticePolytope_PPL
            sage: polygon = LatticePolytope_PPL((0,0,2,1), (0,1,2,0), (2,3,0,0), (2,0,0,3))
            sage: polygon.embed_in_reflexive_polytope()
            The map A*x+b with
              A=
                [ 1  1]
                [ 0  1]
                [-1 -1]
                [ 1  0]
              b = (-1, 0, 3, 0)
            sage: polygon.embed_in_reflexive_polytope('polytope')
            A 2-dimensional lattice polytope in ZZ^2 with 3 vertices
            sage: polygon.embed_in_reflexive_polytope('points')
            {(0, 0, 2, 1): (1, 0),
             (0, 1, 2, 0): (0, 1),
             (1, 0, 1, 2): (2, 0),
             (1, 1, 1, 1): (1, 1),
             (1, 2, 1, 0): (0, 2),
             (2, 0, 0, 3): (3, 0),
             (2, 1, 0, 2): (2, 1),
             (2, 2, 0, 1): (1, 2),
             (2, 3, 0, 0): (0, 3)}

            sage: LatticePolytope_PPL((0,0), (4,0), (0,4)).embed_in_reflexive_polytope()
            Traceback (most recent call last):
            ...
            LatticePolytopeNoEmbeddingError: not a sub-polytope of a reflexive polygon
        """
        if self.affine_dimension() > 2:
            raise NotImplementedError('can only embed in reflexive polygons')
        ambient, subreflexive, hom = self._find_isomorphism_to_subreflexive_polytope()
        if output == 'hom':
            return hom
        elif output == 'polytope':
            return ambient
        elif output == 'points':
            points = dict()
            for p in subreflexive.integral_points():
                points[ tuple(hom(p)) ] = p
            return points
        else:
            raise ValueError('output='+str(output)+' is not valid.')<|MERGE_RESOLUTION|>--- conflicted
+++ resolved
@@ -987,11 +987,7 @@
             True
             sage: set(G.domain()) == set(Z3square.vertices())                           # optional - sage.groups sage.graphs
             True
-<<<<<<< HEAD
-            sage: (set(tuple(x) for x in G.orbit(Z3square.vertices()[0])))              # optional - sage.groups sage.graphs
-=======
             sage: (set(tuple(x) for x in G.orbit(Z3square.vertices()[0]))               # optional - sage.groups sage.graphs
->>>>>>> cfb0331c
             ....:   == set([(0, 0), (1, 2), (3, 3), (2, 1)])
 
             True
