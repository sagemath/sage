--- conflicted
+++ resolved
@@ -135,14 +135,9 @@
             [1 0 1 0 0 1]
             [1 0 0 0 1 1]
 
-<<<<<<< HEAD
-            sage: P = polytopes.dodecahedron().faces(2)[0].as_polyhedron()                          # needs sage.rings.number_field
-            sage: P.slack_matrix()                                                                  # needs sage.rings.number_field
-=======
             sage: # needs sage.rings.number_field
             sage: P = polytopes.dodecahedron().faces(2)[0].as_polyhedron()
             sage: P.slack_matrix()
->>>>>>> 37b9baa4
             [1/2*sqrt5 - 1/2               0               0               1 1/2*sqrt5 - 1/2               0]
             [              0               0 1/2*sqrt5 - 1/2 1/2*sqrt5 - 1/2               1               0]
             [              0 1/2*sqrt5 - 1/2               1               0 1/2*sqrt5 - 1/2               0]
@@ -159,11 +154,7 @@
 
             sage: Polyhedron().slack_matrix()
             []
-<<<<<<< HEAD
-            sage: Polyhedron(base_ring=QuadraticField(2)).slack_matrix().base_ring()                # needs sage.rings.number_field
-=======
             sage: Polyhedron(base_ring=QuadraticField(2)).slack_matrix().base_ring()    # needs sage.rings.number_field
->>>>>>> 37b9baa4
             Number Field in a with defining polynomial x^2 - 2 with a = 1.41...
         """
         if not self.n_Vrepresentation() or not self.n_Hrepresentation():
