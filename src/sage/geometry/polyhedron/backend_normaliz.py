--- conflicted
+++ resolved
@@ -627,15 +627,6 @@
             # ----8<-------------------8<-------------------8<----
             # Calling ...
         """
-<<<<<<< HEAD
-        s = 'amb_space {}\n'.format(self.ambient_dim())
-        for key, value in sorted(data.items()):
-            s += '{} {}\n'.format(key, len(value))
-            for e in value:
-                for x in e:
-                    s += ' ' + repr(x)
-                s += '\n'
-=======
         def format_number(x):
             try:
                 return '{}'.format(QQ(x))
@@ -651,7 +642,6 @@
                 return s
             else:
                 return '{} {}\n'.format(key, value)
->>>>>>> d765ee29
 
         s = format_field('amb_space', self.ambient_dim())
         for key, value in sorted(data.items()):
