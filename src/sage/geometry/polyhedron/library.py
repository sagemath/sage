# -*- coding: utf-8 -*-
r"""
Library of commonly used, famous, or interesting polytopes

This module gathers several constructors of polytopes that can be reached
through ``polytopes.<tab>``. For example, here is the hypercube in dimension 5::

    sage: polytopes.hypercube(5)
    A 5-dimensional polyhedron in ZZ^5 defined as the convex hull of 32 vertices

The following constructions are available

.. csv-table::
    :class: contentstable
    :widths: 30
    :delim: |

    :meth:`~sage.geometry.polyhedron.library.Polytopes.Birkhoff_polytope`
    :meth:`~sage.geometry.polyhedron.library.Polytopes.associahedron`
    :meth:`~sage.geometry.polyhedron.library.Polytopes.bitruncated_six_hundred_cell`
    :meth:`~sage.geometry.polyhedron.library.Polytopes.buckyball`
    :meth:`~sage.geometry.polyhedron.library.Polytopes.cantellated_one_hundred_twenty_cell`
    :meth:`~sage.geometry.polyhedron.library.Polytopes.cantellated_six_hundred_cell`
    :meth:`~sage.geometry.polyhedron.library.Polytopes.cantitruncated_one_hundred_twenty_cell`
    :meth:`~sage.geometry.polyhedron.library.Polytopes.cantitruncated_six_hundred_cell`
    :meth:`~sage.geometry.polyhedron.library.Polytopes.cross_polytope`
    :meth:`~sage.geometry.polyhedron.library.Polytopes.cube`
    :meth:`~sage.geometry.polyhedron.library.Polytopes.cuboctahedron`
    :meth:`~sage.geometry.polyhedron.library.Polytopes.cyclic_polytope`
    :meth:`~sage.geometry.polyhedron.library.Polytopes.dodecahedron`
    :meth:`~sage.geometry.polyhedron.library.Polytopes.flow_polytope`
    :meth:`~sage.geometry.polyhedron.library.Polytopes.Gosset_3_21`
    :meth:`~sage.geometry.polyhedron.library.Polytopes.grand_antiprism`
    :meth:`~sage.geometry.polyhedron.library.Polytopes.great_rhombicuboctahedron`
    :meth:`~sage.geometry.polyhedron.library.Polytopes.hypercube`
    :meth:`~sage.geometry.polyhedron.library.Polytopes.hypersimplex`
    :meth:`~sage.geometry.polyhedron.library.Polytopes.icosahedron`
    :meth:`~sage.geometry.polyhedron.library.Polytopes.icosidodecahedron`
    :meth:`~sage.geometry.polyhedron.library.Polytopes.Kirkman_icosahedron`
    :meth:`~sage.geometry.polyhedron.library.Polytopes.octahedron`
    :meth:`~sage.geometry.polyhedron.library.Polytopes.omnitruncated_one_hundred_twenty_cell`
    :meth:`~sage.geometry.polyhedron.library.Polytopes.omnitruncated_six_hundred_cell`
    :meth:`~sage.geometry.polyhedron.library.Polytopes.one_hundred_twenty_cell`
    :meth:`~sage.geometry.polyhedron.library.Polytopes.parallelotope`
    :meth:`~sage.geometry.polyhedron.library.Polytopes.pentakis_dodecahedron`
    :meth:`~sage.geometry.polyhedron.library.Polytopes.permutahedron`
    :meth:`~sage.geometry.polyhedron.library.Polytopes.generalized_permutahedron`
    :meth:`~sage.geometry.polyhedron.library.Polytopes.rectified_one_hundred_twenty_cell`
    :meth:`~sage.geometry.polyhedron.library.Polytopes.rectified_six_hundred_cell`
    :meth:`~sage.geometry.polyhedron.library.Polytopes.regular_polygon`
    :meth:`~sage.geometry.polyhedron.library.Polytopes.rhombic_dodecahedron`
    :meth:`~sage.geometry.polyhedron.library.Polytopes.rhombicosidodecahedron`
    :meth:`~sage.geometry.polyhedron.library.Polytopes.runcinated_one_hundred_twenty_cell`
    :meth:`~sage.geometry.polyhedron.library.Polytopes.runcitruncated_one_hundred_twenty_cell`
    :meth:`~sage.geometry.polyhedron.library.Polytopes.runcitruncated_six_hundred_cell`
    :meth:`~sage.geometry.polyhedron.library.Polytopes.simplex`
    :meth:`~sage.geometry.polyhedron.library.Polytopes.six_hundred_cell`
    :meth:`~sage.geometry.polyhedron.library.Polytopes.small_rhombicuboctahedron`
    :meth:`~sage.geometry.polyhedron.library.Polytopes.snub_cube`
    :meth:`~sage.geometry.polyhedron.library.Polytopes.snub_dodecahedron`
    :meth:`~sage.geometry.polyhedron.library.Polytopes.tetrahedron`
    :meth:`~sage.geometry.polyhedron.library.Polytopes.truncated_cube`
    :meth:`~sage.geometry.polyhedron.library.Polytopes.truncated_dodecahedron`
    :meth:`~sage.geometry.polyhedron.library.Polytopes.truncated_icosidodecahedron`
    :meth:`~sage.geometry.polyhedron.library.Polytopes.truncated_tetrahedron`
    :meth:`~sage.geometry.polyhedron.library.Polytopes.truncated_octahedron`
    :meth:`~sage.geometry.polyhedron.library.Polytopes.truncated_one_hundred_twenty_cell`
    :meth:`~sage.geometry.polyhedron.library.Polytopes.truncated_six_hundred_cell`
    :meth:`~sage.geometry.polyhedron.library.Polytopes.twenty_four_cell`
"""
########################################################################
#       Copyright (C) 2008 Marshall Hampton <hamptonio@gmail.com>
#                     2011 Volker Braun <vbraun.name@gmail.com>
#                     2015 Vincent Delecroix <20100.delecroix@gmail.com>
#                     2019 Jean-Philippe Labbé <labbe@math.fu-berlin.de>
#
#  Distributed under the terms of the GNU General Public License (GPL)
#
#                  https://www.gnu.org/licenses/
########################################################################

import itertools

from sage.rings.integer_ring import ZZ
from sage.misc.lazy_import import lazy_import
from sage.rings.rational_field import QQ
lazy_import('sage.combinat.permutation', 'Permutations')
lazy_import('sage.groups.perm_gps.permgroup_named', 'AlternatingGroup')
from .constructor import Polyhedron
from .parent import Polyhedra
lazy_import('sage.graphs.digraph', 'DiGraph')
lazy_import('sage.graphs.graph', 'Graph')
lazy_import('sage.combinat.root_system.associahedron', 'Associahedron')

def zero_sum_projection(d, base_ring=None):
    r"""
    Return a matrix corresponding to the projection on the orthogonal of
    `(1,1,\ldots,1)` in dimension `d`.

    The projection maps the orthonormal basis `(1,-1,0,\ldots,0) / \sqrt(2)`,
    `(1,1,-1,0,\ldots,0) / \sqrt(3)`, \ldots, `(1,1,\ldots,1,-1) / \sqrt(d)` to
    the canonical basis in `\RR^{d-1}`.

    OUTPUT:

    A matrix of dimensions `(d-1)\times d` defined over ``base_ring`` (default:
    :class:`RDF <sage.rings.real_double.RealDoubleField_class>`).

    EXAMPLES::

        sage: from sage.geometry.polyhedron.library import zero_sum_projection
        sage: zero_sum_projection(2)
        [ 0.7071067811865475 -0.7071067811865475]
        sage: zero_sum_projection(3)
        [ 0.7071067811865475 -0.7071067811865475                 0.0]
        [ 0.4082482904638631  0.4082482904638631 -0.8164965809277261]

    Exact computation in :class:`AA <sage.rings.qqbar.AlgebraicRealField>`::

        sage: zero_sum_projection(3, base_ring=AA)                                      # needs sage.rings.number_field
        [ 0.7071067811865475? -0.7071067811865475?                    0]
        [ 0.4082482904638630?  0.4082482904638630? -0.8164965809277260?]

    """
    from sage.matrix.constructor import matrix
    from sage.modules.free_module_element import vector
    if base_ring is None:
        from sage.rings.real_double import RDF as base_ring
    basis = [vector(base_ring, [1]*i + [-i] + [0]*(d-i-1)) for i in range(1, d)]
    return matrix(base_ring, [v / v.norm() for v in basis])


def project_points(*points, **kwds):
    """
    Projects a set of points into a vector space of dimension one less.

    INPUT:

    - ``points``... -- the points to project.

    - ``base_ring`` -- (defaults to ``RDF`` if keyword is ``None`` or not
      provided in ``kwds``) the base ring to use.

    The projection is isometric to the orthogonal projection on the hyperplane
    made of zero sum vector. Hence, if the set of points have all equal sums,
    then their projection is isometric (as a set of points).

    The projection used is the matrix given by :func:`zero_sum_projection`.

    EXAMPLES::

        sage: from sage.geometry.polyhedron.library import project_points
        sage: project_points([2,-1,3,2])          # abs tol 1e-15
        [(2.1213203435596424, -2.041241452319315, -0.577350269189626)]
        sage: project_points([1,2,3],[3,3,5])     # abs tol 1e-15
        [(-0.7071067811865475, -1.2247448713915892), (0.0, -1.6329931618554523)]

    These projections are compatible with the restriction. More precisely,
    given a vector `v`, the projection of `v` restricted to the first `i`
    coordinates will be equal to the projection of the first `i+1` coordinates
    of `v`::

        sage: project_points([1,2])    # abs tol 1e-15
        [(-0.7071067811865475)]
        sage: project_points([1,2,3])  # abs tol 1e-15
        [(-0.7071067811865475, -1.2247448713915892)]
        sage: project_points([1,2,3,4])     # abs tol 1e-15
        [(-0.7071067811865475, -1.2247448713915892, -1.7320508075688776)]
        sage: project_points([1,2,3,4,0])   # abs tol 1e-15
        [(-0.7071067811865475, -1.2247448713915892, -1.7320508075688776, 2.23606797749979)]

    Check that it is (almost) an isometry::

        sage: V = list(map(vector, IntegerVectors(n=5, length=3)))
        sage: P = project_points(*V)
        sage: for i in range(21):                                                       # needs sage.combinat
        ....:     for j in range(21):
        ....:         assert abs((V[i]-V[j]).norm() - (P[i]-P[j]).norm()) < 0.00001

    Example with exact computation::

        sage: V = [ vector(v) for v in IntegerVectors(n=4, length=2) ]
        sage: P = project_points(*V, base_ring=AA)                                      # needs sage.combinat sage.rings.number_field
        sage: for i in range(len(V)):                                                   # needs sage.combinat sage.rings.number_field
        ....:     for j in range(len(V)):
        ....:         assert (V[i]-V[j]).norm() == (P[i]-P[j]).norm()

    """
    if not points:
        return []
    base_ring = kwds.pop('base_ring', None)
    if base_ring is None:
        from sage.rings.real_double import RDF as base_ring
    from sage.modules.free_module_element import vector
    vecs = [vector(base_ring, p) for p in points]
    m = zero_sum_projection(len(vecs[0]), base_ring=base_ring)
    return [m * v for v in vecs]


def gale_transform_to_polytope(vectors, base_ring=None, backend=None):
    r"""
    Return the polytope associated to the list of vectors forming a Gale transform.

    This function is the inverse of
    :meth:`~sage.geometry.polyhedron.base.Polyhedron_base.gale_transform`
    up to projective transformation.

    INPUT:

    - ``vectors`` -- the vectors of the Gale transform

    - ``base_ring`` -- string (default: `None`);
      the base ring to be used for the construction

    - ``backend`` -- string (default: `None`);
      the backend to use to create the polytope

    .. NOTE::

        The order of the input vectors will not be preserved.

        If the center of the (input) vectors is the origin,
        the function is much faster and might give a nicer representation
        of the polytope.

        If this is not the case, the vectors will be scaled
        (each by a positive scalar) accordingly to obtain the polytope.

    .. SEEALSO::

        :func`~sage.geometry.polyhedron.library.gale_transform_to_primal`.

    EXAMPLES::

        sage: from sage.geometry.polyhedron.library import gale_transform_to_polytope
        sage: points = polytopes.octahedron().gale_transform()
        sage: points
        ((0, -1), (-1, 0), (1, 1), (1, 1), (-1, 0), (0, -1))
        sage: P = gale_transform_to_polytope(points); P
        A 3-dimensional polyhedron in ZZ^3 defined as the convex hull of 6 vertices
        sage: P.vertices()
        (A vertex at (-1, 0, 0),
         A vertex at (0, -1, 0),
         A vertex at (0, 0, -1),
         A vertex at (0, 0, 1),
         A vertex at (0, 1, 0),
         A vertex at (1, 0, 0))

    One can specify the base ring::

        sage: gale_transform_to_polytope(
        ....:     [(1,1), (-1,-1), (1,0),
        ....:      (-1,0), (1,-1), (-2,1)]).vertices()
        (A vertex at (-25, 0, 0),
         A vertex at (-15, 50, -60),
         A vertex at (0, -25, 0),
         A vertex at (0, 0, -25),
         A vertex at (16, -35, 54),
         A vertex at (24, 10, 31))
        sage: gale_transform_to_polytope(
        ....:     [(1,1), (-1,-1), (1,0),
        ....:      (-1,0), (1,-1), (-2,1)],
        ....:     base_ring=RDF).vertices()
        (A vertex at (-0.64, 1.4, -2.16),
         A vertex at (-0.96, -0.4, -1.24),
         A vertex at (0.6, -2.0, 2.4),
         A vertex at (1.0, 0.0, 0.0),
         A vertex at (0.0, 1.0, 0.0),
         A vertex at (0.0, 0.0, 1.0))

    One can also specify the backend::

        sage: gale_transform_to_polytope(
        ....:     [(1,1), (-1,-1), (1,0),
        ....:      (-1,0), (1,-1), (-2,1)],
        ....:     backend='field').backend()
        'field'
        sage: gale_transform_to_polytope(
        ....:     [(1,1), (-1,-1), (1,0),
        ....:      (-1,0), (1,-1), (-2,1)],
        ....:     backend='cdd', base_ring=RDF).backend()
        'cdd'

    A gale transform corresponds to a polytope if and only if
    every oriented (linear) hyperplane
    has at least two vectors on each side.
    See Theorem 6.19 of [Zie2007]_.
    If this is not the case, one of two errors is raised.

    If there is such a hyperplane with no vector on one side,
    the vectors are not totally cyclic::

        sage: gale_transform_to_polytope([(0,1), (1,1), (1,0), (-1,0)])
        Traceback (most recent call last):
        ...
        ValueError: input vectors not totally cyclic

    If every hyperplane has at least one vector on each side, then the gale
    transform corresponds to a point configuration.
    It corresponds to a polytope if and only if this point configuration is
    convex and if and only if every hyperplane contains at least two vectors of
    the gale transform on each side.

    If this is not the case, an error is raised::

        sage: gale_transform_to_polytope([(0,1), (1,1), (1,0), (-1,-1)])
        Traceback (most recent call last):
        ...
        ValueError: the gale transform does not correspond to a polytope
    """
    vertices = gale_transform_to_primal(vectors, base_ring, backend)
    P = Polyhedron(vertices=vertices, base_ring=base_ring, backend=backend)

    if not P.n_vertices() == len(vertices):
        # If the input vectors are not totally cyclic, ``gale_transform_to_primal``
        # raises an error.
        # As no error was raised so far, the gale transform corresponds to
        # to a point configuration.
        # It corresponds to a polytope if and only if
        # ``vertices`` are in convex position.
        raise ValueError("the gale transform does not correspond to a polytope")

    return P

def gale_transform_to_primal(vectors, base_ring=None, backend=None):
    r"""
    Return a point configuration dual to a totally cyclic vector configuration.

    This is the dehomogenized vector configuration dual to the input.
    The dual vector configuration is acyclic and can therefore
    be dehomogenized as the input is totally cyclic.

    INPUT:

    - ``vectors`` -- the ordered vectors of the Gale transform

    - ``base_ring`` -- string (default: `None`);
      the base ring to be used for the construction

    - ``backend`` -- string (default: `None`);
      the backend to be use to construct a polyhedral,
      used internally in case the center is not the origin,
      see :func:`~sage.geometry.polyhedron.constructor.Polyhedron`

    OUTPUT: An ordered point configuration as list of vectors.

    .. NOTE::

        If the center of the (input) vectors is the origin,
        the function is much faster and might give a nicer representation
        of the point configuration.

        If this is not the case, the vectors will be scaled
        (each by a positive scalar) accordingly.

    ALGORITHM:

    Step 1: If the center of the (input) vectors is not the origin,
    we do an appropriate transformation to make it so.

    Step 2: We add a row of ones on top of ``Matrix(vectors)``.
    The right kernel of this larger matrix is the dual configuration space,
    and a basis of this space provides the dual point configuration.

    More concretely, the dual vector configuration (inhomogeneous)
    is obtained by taking a basis of the right kernel of ``Matrix(vectors)``.
    If the center of the (input) vectors is the origin,
    there exists a basis of the right kernel of the form
    ``[[1], [V]]``, where ``[1]`` represents a row of ones.
    Then, ``V`` is a dehomogenization and thus the dual point configuration.

    To extend ``[1]`` to a basis of ``Matrix(vectors)``, we add
    a row of ones to ``Matrix(vectors)`` and calculate a basis of the
    right kernel of the obtained matrix.

    REFERENCES:

        For more information, see Section 6.4 of [Zie2007]_
        or Definition 2.5.1 and Definition 4.1.35 of [DLRS2010]_.

    .. SEEALSO::

        :func`~sage.geometry.polyhedron.library.gale_transform_to_polytope`.

    EXAMPLES::

        sage: from sage.geometry.polyhedron.library import gale_transform_to_primal
        sage: points = ((0, -1), (-1, 0), (1, 1), (1, 1), (-1, 0), (0, -1))
        sage: gale_transform_to_primal(points)
        [(0, 0, 1), (0, 1, 0), (1, 0, 0), (-1, 0, 0), (0, -1, 0), (0, 0, -1)]

    One can specify the base ring::

        sage: p = [(1,1), (-1,-1), (1,0), (-1,0), (1,-1), (-2,1)]
        sage: gtpp = gale_transform_to_primal(p); gtpp
        [(16, -35, 54),
         (24, 10, 31),
         (-15, 50, -60),
         (-25, 0, 0),
         (0, -25, 0),
         (0, 0, -25)]
        sage: (matrix(RDF, gtpp)/25 +
        ....:  matrix(gale_transform_to_primal(p, base_ring=RDF))).norm() < 1e-15
        True

    One can also specify the backend to be used internally::

        sage: gale_transform_to_primal(p, backend='field')
        [(48, -71, 88),
         (84, -28, 99),
         (-77, 154, -132),
         (-55, 0, 0),
         (0, -55, 0),
         (0, 0, -55)]
        sage: gale_transform_to_primal(p, backend='normaliz')           # optional - pynormaliz
        [(16, -35, 54),
         (24, 10, 31),
         (-15, 50, -60),
         (-25, 0, 0),
         (0, -25, 0),
         (0, 0, -25)]

    The input vectors should be totally cyclic::

        sage: gale_transform_to_primal([(0,1), (1,0), (1,1), (-1,0)])
        Traceback (most recent call last):
        ...
        ValueError: input vectors not totally cyclic

        sage: gale_transform_to_primal(
        ....:     [(1,1,0), (-1,-1,0), (1,0,0),
        ....:      (-1,0,0), (1,-1,0), (-2,1,0)], backend='field')
        Traceback (most recent call last):
        ...
        ValueError: input vectors not totally cyclic
    """
    from sage.modules.free_module_element import vector
    from sage.matrix.constructor import Matrix
    if base_ring:
        vectors = tuple(vector(base_ring, x) for x in vectors)
    else:
        vectors = tuple(vector(x) for x in vectors)

    if not sum(vectors).is_zero():
        # The center of the input vectors shall be the origin.
        # If this is not the case, we scale them accordingly.
        # This has the adventage that right kernel of ``vectors`` can be
        # presented in the form ``[[1], [V]]``, where ``V`` are the points
        # in the dual point configuration.
        # (Dehomogenization is straightforward.)

        # Scaling of the vectors is equivalent to finding a hyperplane that intersects
        # all vectors of the dual point configuration. But if the input is already provided
        # such that the vectors add up to zero, the coordinates might be nicer.
        # (And this is faster.)

        if base_ring:
            ker = Matrix(base_ring, vectors).left_kernel()
        else:
            ker = Matrix(vectors).left_kernel()
        solutions = Polyhedron(lines=tuple(ker.basis_matrix()), base_ring=base_ring, backend=backend)

        from sage.matrix.special import identity_matrix
        pos_orthant = Polyhedron(rays=identity_matrix(len(vectors)), base_ring=base_ring, backend=backend)
        pos_solutions = solutions.intersection(pos_orthant)
        if base_ring is ZZ:
            pos_solutions = pos_solutions.change_ring(ZZ)

        # Any integral point in ``pos_solutions`` will correspond to scaling-factors
        # that make ``sum(vectors)`` zero.
        x = pos_solutions.representative_point()
        if not all(y > 0 for y in x):
            raise ValueError("input vectors not totally cyclic")
        vectors = tuple(vec*x[i] for i,vec in enumerate(vectors))

    # The right kernel of ``vectors`` has a basis of the form ``[[1], [V]]``,
    # where ``V`` is the dehomogenized dual point configuration.
    # If we append a row of ones to ``vectors``, ``V`` is just the right kernel.
    if base_ring:
        m = Matrix(base_ring, vectors).transpose().stack(Matrix(base_ring, [[1]*len(vectors)]))
    else:
        m = Matrix(vectors).transpose().stack(Matrix([[1]*len(vectors)]))

    if m.rank() != len(vectors[0]) + 1:
        # The given vectors do not span the ambient space,
        # then there exists a nonnegative value vector.
        raise ValueError("input vectors not totally cyclic")

    return m.right_kernel_matrix(basis='computed').columns()


class Polytopes():
    """
    A class of constructors for commonly used, famous, or interesting
    polytopes.
    """

    def regular_polygon(self, n, exact=True, base_ring=None, backend=None):
        """
        Return a regular polygon with `n` vertices.

        INPUT:

        - ``n`` -- a positive integer, the number of vertices.

        - ``exact`` -- (boolean, default ``True``) if ``False`` floating point
          numbers are used for coordinates.

        - ``base_ring`` -- a ring in which the coordinates will lie. It is
          ``None`` by default. If it is not provided and ``exact`` is ``True``
          then it will be the field of real algebraic number, if ``exact`` is
          ``False`` it will be the real double field.

        - ``backend`` -- the backend to use to create the polytope.

        EXAMPLES::

            sage: # needs sage.rings.number_field
            sage: octagon = polytopes.regular_polygon(8)
            sage: octagon
            A 2-dimensional polyhedron in AA^2 defined as the convex hull of 8 vertices
            sage: octagon.n_vertices()
            8
            sage: v = octagon.volume()
            sage: v
            2.828427124746190?
            sage: v == 2*QQbar(2).sqrt()
            True

        Its non exact version::

            sage: polytopes.regular_polygon(3, exact=False).vertices()
            (A vertex at (0.0, 1.0),
             A vertex at (0.8660254038, -0.5),
             A vertex at (-0.8660254038, -0.5))
            sage: polytopes.regular_polygon(25, exact=False).n_vertices()
            25

        TESTS::

<<<<<<< HEAD
            sage: octagon = polytopes.regular_polygon(8, backend='normaliz')    # optional - pynormaliz, needs sage.rings.number_field
            sage: octagon                                                       # optional - pynormaliz, needs sage.rings.number_field
            A 2-dimensional polyhedron in AA^2 defined as the convex hull of 8 vertices
            sage: octagon.n_vertices()                                          # optional - pynormaliz, needs sage.rings.number_field
            8
            sage: octagon.volume()                                              # optional - pynormaliz, needs sage.rings.number_field
            2*a
            sage: TestSuite(octagon).run()      # long time                             # needs sage.rings.number_field
=======
            sage: # optional - pynormaliz, needs sage.rings.number_field
            sage: octagon = polytopes.regular_polygon(8, backend='normaliz')
            sage: octagon
            A 2-dimensional polyhedron in AA^2 defined as the convex hull of 8 vertices
            sage: octagon.n_vertices()
            8
            sage: octagon.volume()
            2*a
            sage: TestSuite(octagon).run()      # long time

>>>>>>> 37b9baa4
            sage: TestSuite(polytopes.regular_polygon(5, exact=False)).run()
        """
        n = ZZ(n)
        if n <= 2:
            raise ValueError("n (={}) must be an integer greater than 2".format(n))

        if base_ring is None:
            if exact:
                from sage.rings.qqbar import AA as base_ring
            else:
                from sage.rings.real_double import RDF as base_ring

        try:
            omega = 2*base_ring.pi() / n
            verts = [((i*omega).sin(), (i*omega).cos()) for i in range(n)]
        except AttributeError:
            from sage.rings.qqbar import QQbar
            z = QQbar.zeta(n)
            verts = [(base_ring((z**k).imag()), base_ring((z**k).real())) for k in range(n)]

        return Polyhedron(vertices=verts, base_ring=base_ring, backend=backend)

    def Birkhoff_polytope(self, n, backend=None):
        """
        Return the Birkhoff polytope with `n!` vertices.

        The vertices of this polyhedron are the (flattened) `n` by `n`
        permutation matrices. So the ambient vector space has dimension `n^2`
        but the dimension of the polyhedron is `(n-1)^2`.

        INPUT:

        - ``n`` -- a positive integer giving the size of the permutation matrices.

        - ``backend`` -- the backend to use to create the polytope.

        .. SEEALSO::

            :meth:`sage.matrix.matrix2.Matrix.as_sum_of_permutations` -- return
            the current matrix as a sum of permutation matrices

        EXAMPLES::

            sage: b3 = polytopes.Birkhoff_polytope(3)
            sage: b3.f_vector()
            (1, 6, 15, 18, 9, 1)
            sage: b3.ambient_dim(), b3.dim()
            (9, 4)
            sage: b3.is_lattice_polytope()
            True
            sage: p3 = b3.ehrhart_polynomial()     # optional - latte_int
            sage: p3                               # optional - latte_int
            1/8*t^4 + 3/4*t^3 + 15/8*t^2 + 9/4*t + 1
            sage: [p3(i) for i in [1,2,3,4]]       # optional - latte_int
            [6, 21, 55, 120]
            sage: [len((i*b3).integral_points()) for i in [1,2,3,4]]
            [6, 21, 55, 120]

            sage: b4 = polytopes.Birkhoff_polytope(4)
            sage: b4.n_vertices(), b4.ambient_dim(), b4.dim()
            (24, 16, 9)

        TESTS::

            sage: b4norm = polytopes.Birkhoff_polytope(4,backend='normaliz')    # optional - pynormaliz
            sage: TestSuite(b4norm).run()                                       # optional - pynormaliz
            sage: TestSuite(polytopes.Birkhoff_polytope(3)).run()
        """
        from itertools import permutations
        verts = []
        for p in permutations(range(n)):
            verts.append([ZZ.one() if p[i] == j else ZZ.zero()
                          for j in range(n) for i in range(n)])
        return Polyhedron(vertices=verts, base_ring=ZZ, backend=backend)

    def simplex(self, dim=3, project=False, base_ring=None, backend=None):
        r"""
        Return the ``dim`` dimensional simplex.

        The `d`-simplex is the convex hull in `\RR^{d+1}` of the standard basis
        `(1,0,\ldots,0)`, `(0,1,\ldots,0)`, \ldots, `(0,0,\ldots,1)`. For more
        information, see the :wikipedia:`Simplex`.

        INPUT:

        - ``dim`` -- The dimension of the simplex, a positive
          integer.

        - ``project`` -- (boolean, default ``False``) if ``True``, the polytope
          is (isometrically) projected to a vector space of dimension
          ``dim-1``.  This corresponds to the projection given by the matrix
          from :func:`zero_sum_projection`.  By default, this operation turns
          the coordinates into floating point approximations (see
          ``base_ring``).

        - ``base_ring`` -- the base ring to use to create the polytope.
          If ``project`` is ``False``, this defaults to `\ZZ`.
          Otherwise, it defaults to ``RDF``.

        - ``backend`` -- the backend to use to create the polytope.

        .. SEEALSO::

            :meth:`tetrahedron`

        EXAMPLES::

            sage: s5 = polytopes.simplex(5)
            sage: s5
            A 5-dimensional polyhedron in ZZ^6 defined as the convex hull of 6 vertices
            sage: s5.f_vector()
            (1, 6, 15, 20, 15, 6, 1)

            sage: s5 = polytopes.simplex(5, project=True)
            sage: s5
            A 5-dimensional polyhedron in RDF^5 defined as the convex hull of 6 vertices

        Its volume is `\sqrt{d+1} / d!`::

            sage: s5 = polytopes.simplex(5, project=True)
            sage: s5.volume()      # abs tol 1e-10
            0.0204124145231931
            sage: sqrt(6.) / factorial(5)
            0.0204124145231931

            sage: s6 = polytopes.simplex(6, project=True)
            sage: s6.volume()      # abs tol 1e-10
            0.00367465459870082
            sage: sqrt(7.) / factorial(6)
            0.00367465459870082

        Computation in algebraic reals::

            sage: s3 = polytopes.simplex(3, project=True, base_ring=AA)                 # needs sage.rings.number_field
            sage: s3.volume() == sqrt(3+1) / factorial(3)                               # needs sage.rings.number_field
            True

        TESTS::

            sage: s6norm = polytopes.simplex(6,backend='normaliz')      # optional - pynormaliz
            sage: TestSuite(s6norm).run()                               # optional - pynormaliz
            sage: TestSuite(polytopes.simplex(5)).run()
        """
        verts = list((ZZ**(dim + 1)).basis())
        if project:
            # Handling of default in base_ring is delegated to project_points
            verts = project_points(*verts, base_ring=base_ring)
        return Polyhedron(vertices=verts, base_ring=base_ring, backend=backend)

    def icosahedron(self, exact=True, base_ring=None, backend=None):
        r"""
        Return an icosahedron with edge length 1.

        The icosahedron is one of the Platonic solids. It has 20 faces
        and is dual to the :meth:`dodecahedron`.

        INPUT:

        - ``exact`` -- (boolean, default ``True``) If ``False`` use an
          approximate ring for the coordinates.

        - ``base_ring`` -- (optional) the ring in which the coordinates will
          belong to.  Note that this ring must contain `\sqrt(5)`. If it is not
          provided and ``exact=True`` it will be the number field
          `\QQ[\sqrt(5)]` and if ``exact=False`` it will be the real double
          field.

        - ``backend`` -- the backend to use to create the polytope.

        EXAMPLES::

            sage: ico = polytopes.icosahedron()                                         # needs sage.rings.number_field
            sage: ico.f_vector()                                                        # needs sage.rings.number_field
            (1, 12, 30, 20, 1)
            sage: ico.volume()                                                          # needs sage.rings.number_field
            5/12*sqrt5 + 5/4

        Its non exact version::

            sage: ico = polytopes.icosahedron(exact=False)                              # needs sage.groups
            sage: ico.base_ring()                                                       # needs sage.groups
            Real Double Field
            sage: ico.volume()                  # known bug                             # needs sage.groups
            2.181694990...

        A version using `AA <sage.rings.qqbar.AlgebraicRealField>`::

            sage: ico = polytopes.icosahedron(base_ring=AA)     # long time             # needs sage.groups sage.rings.number_field
<<<<<<< HEAD
            sage: ico.base_ring()               # long time                             # needs sage.groups sage.rings.number_field
            Algebraic Real Field
            sage: ico.volume()                  # long time                             # needs sage.groups sage.rings.number_field
=======
            sage: ico.base_ring()                               # long time             # needs sage.groups sage.rings.number_field
            Algebraic Real Field
            sage: ico.volume()                                  # long time             # needs sage.groups sage.rings.number_field
>>>>>>> 37b9baa4
            2.181694990624913?

        Note that if base ring is provided it must contain the square root of
        `5`. Otherwise you will get an error::

            sage: polytopes.icosahedron(base_ring=QQ)                                   # needs sage.symbolic
            Traceback (most recent call last):
            ...
            TypeError: unable to convert 1/4*sqrt(5) + 1/4 to a rational

        TESTS::

            sage: # optional - pynormaliz, needs sage.groups sage.rings.number_field
            sage: ico = polytopes.icosahedron(backend='normaliz')
            sage: ico.f_vector()
            (1, 12, 30, 20, 1)
            sage: ico.volume()
            5/12*sqrt5 + 5/4
            sage: TestSuite(ico).run()

            sage: ico = polytopes.icosahedron(exact=False)                              # needs sage.groups
            sage: TestSuite(ico).run(skip="_test_lawrence")                             # needs sage.groups

        """
        if base_ring is None and exact:
            from sage.rings.number_field.number_field import QuadraticField
            K = QuadraticField(5, 'sqrt5')
            sqrt5 = K.gen()
            g = (1 + sqrt5) / 2
            base_ring = K
        else:
            if base_ring is None:
                from sage.rings.real_double import RDF as base_ring
            g = (1 + base_ring(5).sqrt()) / 2

        r12 = base_ring.one() / 2
        z = base_ring.zero()
        pts = [[z, s1 * r12, s2 * g / 2]
               for s1, s2 in itertools.product([1, -1], repeat=2)]
        verts = [p(v) for p in AlternatingGroup(3) for v in pts]
        return Polyhedron(vertices=verts, base_ring=base_ring, backend=backend)

    def dodecahedron(self, exact=True, base_ring=None, backend=None):
        r"""
        Return a dodecahedron.

        The dodecahedron is the Platonic solid dual to the :meth:`icosahedron`.

        INPUT:

        - ``exact`` -- (boolean, default ``True``) If ``False`` use an
          approximate ring for the coordinates.

        - ``base_ring`` -- (optional) the ring in which the coordinates will
          belong to.  Note that this ring must contain `\sqrt(5)`. If it is not
          provided and ``exact=True`` it will be the number field
          `\QQ[\sqrt(5)]` and if ``exact=False`` it will be the real double
          field.

        - ``backend`` -- the backend to use to create the polytope.

        EXAMPLES::

            sage: # needs sage.groups sage.rings.number_field
            sage: d12 = polytopes.dodecahedron()
            sage: d12.f_vector()
            (1, 20, 30, 12, 1)
            sage: d12.volume()
            -176*sqrt5 + 400
            sage: numerical_approx(_)
            6.45203596003699

            sage: d12 = polytopes.dodecahedron(exact=False)                             # needs sage.groups
            sage: d12.base_ring()                                                       # needs sage.groups
            Real Double Field

        Here is an error with a field that does not contain `\sqrt(5)`::

            sage: polytopes.dodecahedron(base_ring=QQ)                                  # needs sage.groups sage.symbolic
            Traceback (most recent call last):
            ...
            TypeError: unable to convert 1/4*sqrt(5) + 1/4 to a rational

        TESTS::

            sage: d12 = polytopes.dodecahedron(backend='normaliz')      # optional - pynormaliz, needs sage.groups sage.rings.number_field
            sage: d12.f_vector()                                        # optional - pynormaliz, needs sage.groups sage.rings.number_field
            (1, 20, 30, 12, 1)
            sage: TestSuite(d12).run()                                  # optional - pynormaliz, needs sage.groups sage.rings.number_field
        """
        return self.icosahedron(exact=exact, base_ring=base_ring, backend=backend).polar()

    def small_rhombicuboctahedron(self, exact=True, base_ring=None, backend=None):
        r"""
        Return the (small) rhombicuboctahedron.

        The rhombicuboctahedron is an Archimedean solid with 24 vertices and 26
        faces. See the :wikipedia:`Rhombicuboctahedron` for more information.

        INPUT:

        - ``exact`` -- (boolean, default ``True``) If ``False`` use an
          approximate ring for the coordinates.

        - ``base_ring`` -- the ring in which the coordinates will belong to. If
          it is not provided and ``exact=True`` it will be a the number field
          `\QQ[\phi]` where `\phi` is the golden ratio and if ``exact=False``
          it will be the real double field.

        - ``backend`` -- the backend to use to create the polytope.

        EXAMPLES::

            sage: sr = polytopes.small_rhombicuboctahedron()                            # needs sage.rings.number_field
            sage: sr.f_vector()                                                         # needs sage.rings.number_field
            (1, 24, 48, 26, 1)
            sage: sr.volume()                                                           # needs sage.rings.number_field
            80/3*sqrt2 + 32

        The faces are `8` equilateral triangles and `18` squares::

            sage: sum(1 for f in sr.facets() if len(f.vertices()) == 3)                 # needs sage.rings.number_field
            8
            sage: sum(1 for f in sr.facets() if len(f.vertices()) == 4)                 # needs sage.rings.number_field
            18

        Its non exact version::

            sage: sr = polytopes.small_rhombicuboctahedron(False)
            sage: sr
            A 3-dimensional polyhedron in RDF^3 defined as the convex hull of
            24 vertices
            sage: sr.f_vector()
            (1, 24, 48, 26, 1)

        TESTS::

            sage: # optional - pynormaliz, needs sage.rings.number_field
            sage: sr = polytopes.small_rhombicuboctahedron(backend='normaliz')
            sage: sr.f_vector()
            (1, 24, 48, 26, 1)
            sage: sr.volume()
            80/3*sqrt2 + 32
            sage: TestSuite(sr).run()           # long time
        """
        if base_ring is None and exact:
            from sage.rings.number_field.number_field import QuadraticField
            K = QuadraticField(2, 'sqrt2')
            sqrt2 = K.gen()
            base_ring = K
        else:
            if base_ring is None:
                from sage.rings.real_double import RDF as base_ring
            sqrt2 = base_ring(2).sqrt()

        one = base_ring.one()
        a = sqrt2 + one
        verts = []
        verts.extend([s1*one, s2*one, s3*a] for s1, s2, s3 in itertools.product([1, -1], repeat=3))
        verts.extend([s1*one, s3*a, s2*one] for s1, s2, s3 in itertools.product([1, -1], repeat=3))
        verts.extend([s1*a, s2*one, s3*one] for s1, s2, s3 in itertools.product([1, -1], repeat=3))
        return Polyhedron(vertices=verts, backend=backend)

    def great_rhombicuboctahedron(self, exact=True, base_ring=None, backend=None):
        r"""
        Return the great rhombicuboctahedron.

        The great rhombicuboctahedron (or truncated cuboctahedron) is an
        Archimedean solid with 48 vertices and 26 faces. For more information
        see the :wikipedia:`Truncated_cuboctahedron`.

        INPUT:

        - ``exact`` -- (boolean, default ``True``) If ``False`` use an
          approximate ring for the coordinates.

        - ``base_ring`` -- the ring in which the coordinates will belong to. If
          it is not provided and ``exact=True`` it will be a the number field
          `\QQ[\phi]` where `\phi` is the golden ratio and if ``exact=False``
          it will be the real double field.

        - ``backend`` -- the backend to use to create the polytope.

        EXAMPLES::

            sage: gr = polytopes.great_rhombicuboctahedron()    # long time             # needs sage.rings.number_field
            sage: gr.f_vector()                 # long time                             # needs sage.rings.number_field
            (1, 48, 72, 26, 1)

        A faster implementation is obtained by setting ``exact=False``::

            sage: gr = polytopes.great_rhombicuboctahedron(exact=False)
            sage: gr.f_vector()
            (1, 48, 72, 26, 1)

        Its facets are 4 squares, 8 regular hexagons and 6 regular octagons::

            sage: sum(1 for f in gr.facets() if len(f.vertices()) == 4)
            12
            sage: sum(1 for f in gr.facets() if len(f.vertices()) == 6)
            8
            sage: sum(1 for f in gr.facets() if len(f.vertices()) == 8)
            6
        """
        if base_ring is None and exact:
            from sage.rings.number_field.number_field import QuadraticField
            base_ring = QuadraticField(2, 'sqrt2')
            sqrt2 = base_ring.gen()
        else:
            if base_ring is None:
                from sage.rings.real_double import RDF as base_ring
            sqrt2 = base_ring(2).sqrt()

        one = base_ring.one()
        v1 = sqrt2 + 1
        v2 = 2 * sqrt2 + 1
        verts = [[s1 * z1, s2 * z2, s3 * z3]
                 for z1, z2, z3 in itertools.permutations([one, v1, v2])
                 for s1, s2, s3 in itertools.product([1, -1], repeat=3)]
        return Polyhedron(vertices=verts, base_ring=base_ring, backend=backend)

    def rhombic_dodecahedron(self, backend=None):
        """
        Return the rhombic dodecahedron.

        The rhombic dodecahedron is a polytope dual to the cuboctahedron. It
        has 14 vertices and 12 faces. For more information see
        the :wikipedia:`Rhombic_dodecahedron`.

        INPUT:

        - ``backend`` -- the backend to use to create the polytope.

        .. SEEALSO::

            :meth:`cuboctahedron`

        EXAMPLES::

            sage: rd = polytopes.rhombic_dodecahedron()
            sage: rd.f_vector()
            (1, 14, 24, 12, 1)

        Its facets are 12 quadrilaterals (not all identical)::

            sage: sum(1 for f in rd.facets() if len(f.vertices()) == 4)
            12

        Some more computations::

            sage: p = rd.ehrhart_polynomial()    # optional - latte_int
            sage: p                              # optional - latte_int
            16*t^3 + 12*t^2 + 4*t + 1
            sage: [p(i) for i in [1,2,3,4]]      # optional - latte_int
            [33, 185, 553, 1233]
            sage: [len((i*rd).integral_points()) for i in [1,2,3,4]]
            [33, 185, 553, 1233]

        TESTS::

            sage: rd_norm = polytopes.rhombic_dodecahedron(backend='normaliz')  # optional - pynormaliz
            sage: TestSuite(rd_norm).run()                                      # optional - pynormaliz
        """
        v = [[2,0,0],[-2,0,0],[0,2,0],[0,-2,0],[0,0,2],[0,0,-2]]
        v.extend((itertools.product([1, -1], repeat=3)))
        return Polyhedron(vertices=v, base_ring=ZZ, backend=backend)

    def cuboctahedron(self, backend=None):
        r"""
        Return the cuboctahedron.

        The cuboctahedron is an Archimedean solid with 12 vertices and 14 faces
        dual to the rhombic dodecahedron. It can be defined as the convex hull
        of the twelve vertices `(0, \pm 1, \pm 1)`, `(\pm 1, 0, \pm 1)` and
        `(\pm 1, \pm 1, 0)`. For more information, see the
        :wikipedia:`Cuboctahedron`.

        INPUT:

        - ``backend`` -- the backend to use to create the polytope.

        .. SEEALSO::

            :meth:`rhombic_dodecahedron`

        EXAMPLES::

            sage: co = polytopes.cuboctahedron()
            sage: co.f_vector()
            (1, 12, 24, 14, 1)

        Its facets are 8 triangles and 6 squares::

            sage: sum(1 for f in co.facets() if len(f.vertices()) == 3)
            8
            sage: sum(1 for f in co.facets() if len(f.vertices()) == 4)
            6

        Some more computation::

            sage: co.volume()
            20/3
            sage: co.ehrhart_polynomial()      # optional - latte_int
            20/3*t^3 + 8*t^2 + 10/3*t + 1

        TESTS::

            sage: co_norm = polytopes.cuboctahedron(backend='normaliz')      # optional - pynormaliz
            sage: TestSuite(co_norm).run()                                   # optional - pynormaliz
        """
        v = [[0, -1, -1], [0, 1, -1], [0, -1, 1], [0, 1, 1],
             [-1, -1, 0], [1, -1, 0], [-1, 1, 0], [1, 1, 0],
             [-1, 0, -1], [1, 0, -1], [-1, 0, 1], [1, 0, 1]]
        return Polyhedron(vertices=v, base_ring=ZZ, backend=backend)

    def truncated_cube(self, exact=True, base_ring=None, backend=None):
        r"""
        Return the truncated cube.

        The truncated cube is an Archimedean solid with 24 vertices
        and 14 faces. It can be defined as the convex hull of the 24 vertices
        `(\pm x, \pm 1, \pm 1), (\pm 1, \pm x, \pm 1), (\pm 1, \pm 1, \pm x)`
        where `x = \sqrt(2) - 1`. For more information, see the
        :wikipedia:`Truncated_cube`.

        INPUT:

        - ``exact`` -- (boolean, default ``True``) If ``False`` use an
          approximate ring for the coordinates.

        - ``base_ring`` -- the ring in which the coordinates will belong to. If
          it is not provided and ``exact=True`` it will be a the number field
          `\QQ[\sqrt{2}]` and if ``exact=False`` it
          will be the real double field.

        - ``backend`` -- the backend to use to create the polytope.

        EXAMPLES::

            sage: co = polytopes.truncated_cube()                                       # needs sage.rings.number_field
            sage: co.f_vector()                                                         # needs sage.rings.number_field
            (1, 24, 36, 14, 1)

        Its facets are 8 triangles and 6 octogons::

            sage: sum(1 for f in co.facets() if len(f.vertices()) == 3)                 # needs sage.rings.number_field
            8
            sage: sum(1 for f in co.facets() if len(f.vertices()) == 8)                 # needs sage.rings.number_field
            6

        Some more computation::

            sage: co.volume()                                                           # needs sage.rings.number_field
            56/3*sqrt2 - 56/3

        TESTS::

            sage: co = polytopes.truncated_cube(backend='normaliz')     # optional - pynormaliz, needs sage.rings.number_field
            sage: co.f_vector()                 # optional - pynormaliz                 # needs sage.rings.number_field
            (1, 24, 36, 14, 1)
            sage: TestSuite(co).run()           # optional - pynormaliz                 # needs sage.rings.number_field

        """
        if base_ring is None and exact:
            from sage.rings.number_field.number_field import QuadraticField
            K = QuadraticField(2, 'sqrt2')
            sqrt2 = K.gen()
            g = sqrt2 - 1
            base_ring = K
        else:
            if base_ring is None:
                from sage.rings.real_double import RDF as base_ring
            g = base_ring(2).sqrt() - 1

        v = [[a * g, b, c] for a in [-1, 1] for b in [-1, 1] for c in [-1, 1]]
        v += [[a, b * g, c] for a in [-1, 1] for b in [-1, 1] for c in [-1, 1]]
        v += [[a, b, c * g] for a in [-1, 1] for b in [-1, 1] for c in [-1, 1]]
        return Polyhedron(vertices=v, base_ring=base_ring, backend=backend)

    def tetrahedron(self, backend=None):
        """
        Return the tetrahedron.

        The tetrahedron is a Platonic solid with 4 vertices and 4 faces
        dual to itself. It can be defined as the convex hull
        of the 4 vertices `(0, 0, 0)`, `(1, 1, 0)`, `(1, 0, 1)` and
        `(0, 1, 1)`. For more information, see the
        :wikipedia:`Tetrahedron`.

        INPUT:

        - ``backend`` -- the backend to use to create the polytope.

        .. SEEALSO::

            :meth:`simplex`

        EXAMPLES::

            sage: co = polytopes.tetrahedron()
            sage: co.f_vector()
            (1, 4, 6, 4, 1)

        Its facets are 4 triangles::

            sage: sum(1 for f in co.facets() if len(f.vertices()) == 3)
            4

        Some more computation::

            sage: co.volume()
            1/3
            sage: co.ehrhart_polynomial()      # optional - latte_int
            1/3*t^3 + t^2 + 5/3*t + 1

        TESTS::

            sage: t_norm = polytopes.tetrahedron(backend='normaliz')    # optional - pynormaliz
            sage: TestSuite(t_norm).run()                               # optional - pynormaliz
        """
        v = [[0, 0, 0], [1, 0, 1], [1, 1, 0], [0, 1, 1]]
        return Polyhedron(vertices=v, base_ring=ZZ, backend=backend)

    def truncated_tetrahedron(self, backend=None):
        r"""
        Return the truncated tetrahedron.

        The truncated tetrahedron is an Archimedean solid with 12
        vertices and 8 faces. It can be defined as the convex hull off
        all the permutations of `(\pm 1, \pm 1, \pm 3)` with an even
        number of minus signs. For more information, see the
        :wikipedia:`Truncated_tetrahedron`.

        INPUT:

        - ``backend`` -- the backend to use to create the polytope.

        EXAMPLES::

            sage: co = polytopes.truncated_tetrahedron()
            sage: co.f_vector()
            (1, 12, 18, 8, 1)

        Its facets are 4 triangles and 4 hexagons::

            sage: sum(1 for f in co.facets() if len(f.vertices()) == 3)
            4
            sage: sum(1 for f in co.facets() if len(f.vertices()) == 6)
            4

        Some more computation::

            sage: co.volume()
            184/3
            sage: co.ehrhart_polynomial()      # optional - latte_int
            184/3*t^3 + 28*t^2 + 26/3*t + 1

        TESTS::

            sage: tt_norm = polytopes.truncated_tetrahedron(backend='normaliz')     # optional - pynormaliz
            sage: TestSuite(tt_norm).run()                                          # optional - pynormaliz
        """
        v = [(3,1,1), (1,3,1), (1,1,3),
             (-3,-1,1), (-1,-3,1), (-1,-1,3),
             (-3,1,-1), (-1,3,-1), (-1,1,-3),
             (3,-1,-1), (1,-3,-1), (1,-1,-3)]
        return Polyhedron(vertices=v, base_ring=ZZ, backend=backend)

    def truncated_octahedron(self, backend=None):
        r"""
        Return the truncated octahedron.

        The truncated octahedron is an Archimedean solid with 24
        vertices and 14 faces. It can be defined as the convex hull
        off all the permutations of `(0, \pm 1, \pm 2)`. For more
        information, see the :wikipedia:`Truncated_octahedron`.

        This is also known as the permutohedron of dimension 3.

        INPUT:

        - ``backend`` -- the backend to use to create the polytope.

        EXAMPLES::

            sage: co = polytopes.truncated_octahedron()
            sage: co.f_vector()
            (1, 24, 36, 14, 1)

        Its facets are 6 squares and 8 hexagons::

            sage: sum(1 for f in co.facets() if len(f.vertices()) == 4)
            6
            sage: sum(1 for f in co.facets() if len(f.vertices()) == 6)
            8

        Some more computation::

            sage: co.volume()
            32
            sage: co.ehrhart_polynomial()       # optional - latte_int                  # needs sage.combinat
            32*t^3 + 18*t^2 + 6*t + 1

        TESTS::

            sage: to_norm = polytopes.truncated_octahedron(backend='normaliz')  # optional - pynormaliz, needs sage.combinat
            sage: TestSuite(to_norm).run()                                      # optional - pynormaliz, needs sage.combinat
        """
        v = [(0, e, f) for e in [-1, 1] for f in [-2, 2]]
        v = [(xyz[sigma(1) - 1], xyz[sigma(2) - 1], xyz[sigma(3) - 1])
             for sigma in Permutations(3) for xyz in v]
        return Polyhedron(vertices=v, base_ring=ZZ, backend=backend)

    def octahedron(self, backend=None):
        r"""
        Return the octahedron.

        The octahedron is a Platonic solid with 6 vertices and 8 faces
        dual to the cube. It can be defined as the convex hull
        of the six vertices `(0, 0, \pm 1)`, `(\pm 1, 0, 0)` and
        `(0, \pm 1, 0)`. For more information, see the
        :wikipedia:`Octahedron`.

        INPUT:

        - ``backend`` -- the backend to use to create the polytope.

        EXAMPLES::

            sage: co = polytopes.octahedron()
            sage: co.f_vector()
            (1, 6, 12, 8, 1)

        Its facets are 8 triangles::

            sage: sum(1 for f in co.facets() if len(f.vertices()) == 3)
            8

        Some more computation::

            sage: co.volume()
            4/3
            sage: co.ehrhart_polynomial()      # optional - latte_int
            4/3*t^3 + 2*t^2 + 8/3*t + 1

        TESTS::

            sage: o_norm = polytopes.octahedron(backend='normaliz')     # optional - pynormaliz
            sage: TestSuite(o_norm).run()                               # optional - pynormaliz
        """
        v = [[0, 0, -1], [0, 0, 1], [1, 0, 0],
             [-1, 0, 0], [0, 1, 0], [0, -1, 0]]
        return Polyhedron(vertices=v, base_ring=ZZ, backend=backend)

    def snub_cube(self, exact=False, base_ring=None, backend=None, verbose=False):
        """
        Return a snub cube.

        The snub cube is an Archimedean solid. It has 24 vertices and 38 faces.
        For more information see the :wikipedia:`Snub_cube`.

        The constant `z` used in constructing this polytope is the reciprocal
        of the tribonacci constant, that is, the solution of the equation
        `x^3 + x^2 + x - 1 = 0`.
        See :wikipedia:`Generalizations_of_Fibonacci_numbers#Tribonacci_numbers`.

        INPUT:

        - ``exact`` -- (boolean, default ``False``) if ``True`` use exact
          coordinates instead of floating point approximations

        - ``base_ring`` -- the field to use. If ``None`` (the default),
          construct the exact number field needed (if ``exact`` is ``True``) or
          default to ``RDF`` (if ``exact`` is ``True``).

        - ``backend`` -- the backend to use to create the polytope.  If
          ``None`` (the default), the backend will be selected automatically.

        EXAMPLES::

            sage: # needs sage.groups
            sage: sc_inexact = polytopes.snub_cube(exact=False); sc_inexact
            A 3-dimensional polyhedron in RDF^3 defined as the convex hull of 24 vertices
            sage: sc_inexact.f_vector()
            (1, 24, 60, 38, 1)
<<<<<<< HEAD
            sage: sc_exact = polytopes.snub_cube(exact=True)    # long time             # needs sage.rings.number_field
            sage: sc_exact.f_vector()           # long time                             # needs sage.rings.number_field
            (1, 24, 60, 38, 1)
            sage: sorted(sc_exact.vertices())   # long time                             # needs sage.rings.number_field
=======

            sage: # long time, needs sage.groups sage.rings.number_field
            sage: sc_exact = polytopes.snub_cube(exact=True)
            sage: sc_exact.f_vector()
            (1, 24, 60, 38, 1)
            sage: sorted(sc_exact.vertices())
>>>>>>> 37b9baa4
            [A vertex at (-1, -z, -z^2),
             A vertex at (-1, -z^2, z),
             A vertex at (-1, z^2, -z),
             A vertex at (-1, z, z^2),
             A vertex at (-z, -1, z^2),
             A vertex at (-z, -z^2, -1),
             A vertex at (-z, z^2, 1),
             A vertex at (-z, 1, -z^2),
             A vertex at (-z^2, -1, -z),
             A vertex at (-z^2, -z, 1),
             A vertex at (-z^2, z, -1),
             A vertex at (-z^2, 1, z),
             A vertex at (z^2, -1, z),
             A vertex at (z^2, -z, -1),
             A vertex at (z^2, z, 1),
             A vertex at (z^2, 1, -z),
             A vertex at (z, -1, -z^2),
             A vertex at (z, -z^2, 1),
             A vertex at (z, z^2, -1),
             A vertex at (z, 1, z^2),
             A vertex at (1, -z, z^2),
             A vertex at (1, -z^2, -z),
             A vertex at (1, z^2, z),
             A vertex at (1, z, -z^2)]
<<<<<<< HEAD
            sage: sc_exact.is_combinatorially_isomorphic(sc_inexact)    # long time, needs sage.rings.number_field
=======
            sage: sc_exact.is_combinatorially_isomorphic(sc_inexact)
>>>>>>> 37b9baa4
            True

        TESTS::

            sage: sc = polytopes.snub_cube(exact=True, backend='normaliz')      # optional - pynormaliz, needs sage.groups sage.rings.number_field
<<<<<<< HEAD
            sage: sc.f_vector()                 # optional - pynormaliz                 # needs sage.groups sage.rings.number_field
=======
            sage: sc.f_vector()                                                 # optional - pynormaliz, needs sage.groups sage.rings.number_field
>>>>>>> 37b9baa4
            (1, 24, 60, 38, 1)

        """
        def construct_z(field):
            # z here is the reciprocal of the tribonacci constant, that is, the
            # solution of the equation x^3 + x^2 + x - 1 = 0.
            tsqr33 = 3 * field(33).sqrt()
            return ((17 + tsqr33)**QQ((1, 3)) - (-17 + tsqr33)**QQ((1, 3)) - 1) / 3

        if exact and base_ring is None:
            # construct the exact number field
            from sage.rings.qqbar import AA
            from sage.rings.number_field.number_field import NumberField
            R = QQ['x']
            f = R([-1, 1, 1, 1])
            embedding = construct_z(AA)
            base_ring = NumberField(f, name='z', embedding=embedding)
            z = base_ring.gen()
        else:
            if base_ring is None:
                from sage.rings.real_double import RDF as base_ring
            z = construct_z(base_ring)

        verts = []
        z2 = z ** 2
        A3 = AlternatingGroup(3)
        for e in [-1, 1]:
            for f in [-1, 1]:
                for g in [-1, 1]:
                    if e * f * g == -1:
                        v = [e, f * z, g * z2]
                        for p in A3:
                            verts += [p(v)]
                    else:
                        v = [f * z, e, g * z2]
                        for p in A3:
                            verts += [p(v)]
        return Polyhedron(vertices=verts, base_ring=base_ring, backend=backend)

    def buckyball(self, exact=True, base_ring=None, backend=None):
        r"""
        Return the bucky ball.

        The bucky ball, also known as the truncated icosahedron is an
        Archimedean solid.  It has 32 faces and 60 vertices.

        .. SEEALSO::

            :meth:`icosahedron`

        INPUT:

        - ``exact`` -- (boolean, default ``True``) If ``False`` use an
          approximate ring for the coordinates.

        - ``base_ring`` -- the ring in which the coordinates will belong to. If
          it is not provided and ``exact=True`` it will be a the number field
          `\QQ[\phi]` where `\phi` is the golden ratio and if ``exact=False``
          it will be the real double field.

        - ``backend`` -- the backend to use to create the polytope.

        EXAMPLES::

            sage: bb = polytopes.buckyball()    # long time                             # needs sage.groups sage.rings.number_field
            sage: bb.f_vector()                 # long time                             # needs sage.groups sage.rings.number_field
            (1, 60, 90, 32, 1)
            sage: bb.base_ring()                # long time                             # needs sage.groups sage.rings.number_field
            Number Field in sqrt5 with defining polynomial x^2 - 5
             with sqrt5 = 2.236067977499790?

        A much faster implementation using floating point approximations::

            sage: bb = polytopes.buckyball(exact=False)                                 # needs sage.groups
            sage: bb.f_vector()                                                         # needs sage.groups
            (1, 60, 90, 32, 1)
            sage: bb.base_ring()                                                        # needs sage.groups
            Real Double Field

        Its facets are 5 regular pentagons and 6 regular hexagons::

            sage: sum(1 for f in bb.facets() if len(f.vertices()) == 5)                 # needs sage.groups
            12
            sage: sum(1 for f in bb.facets() if len(f.vertices()) == 6)                 # needs sage.groups
            20

        TESTS::

<<<<<<< HEAD
            sage: bb = polytopes.buckyball(backend='normaliz')  # optional - pynormaliz, needs sage.groups sage.rings.number_field
            sage: bb.f_vector()                 # optional - pynormaliz                 # needs sage.groups sage.rings.number_field
            (1, 60, 90, 32, 1)
            sage: bb.base_ring()                # optional - pynormaliz                 # needs sage.groups sage.rings.number_field
=======
            sage: # optional - pynormaliz, needs sage.groups sage.rings.number_field
            sage: bb = polytopes.buckyball(backend='normaliz')
            sage: bb.f_vector()
            (1, 60, 90, 32, 1)
            sage: bb.base_ring()
>>>>>>> 37b9baa4
            Number Field in sqrt5 with defining polynomial x^2 - 5
             with sqrt5 = 2.236067977499790?

        """
        return self.icosahedron(exact=exact, base_ring=base_ring, backend=backend).truncation()

    def icosidodecahedron(self, exact=True, backend=None):
        """
        Return the icosidodecahedron.

        The Icosidodecahedron is a polyhedron with twenty triangular faces and
        twelve pentagonal faces. For more information see the
        :wikipedia:`Icosidodecahedron`.

        INPUT:

        - ``exact`` -- (boolean, default ``True``) If ``False`` use an
          approximate ring for the coordinates.

        - ``backend`` -- the backend to use to create the polytope.

        EXAMPLES::

            sage: id = polytopes.icosidodecahedron()                                    # needs sage.groups sage.rings.number_field
            sage: id.f_vector()                                                         # needs sage.groups sage.rings.number_field
            (1, 30, 60, 32, 1)

        TESTS::

            sage: id = polytopes.icosidodecahedron(exact=False); id                     # needs sage.groups sage.rings.number_field
            A 3-dimensional polyhedron in RDF^3 defined as the convex hull of 30 vertices
<<<<<<< HEAD
            sage: TestSuite(id).run(skip=["_test_is_combinatorially_isomorphic",
=======
            sage: TestSuite(id).run(skip=["_test_is_combinatorially_isomorphic",        # needs sage.groups sage.rings.number_field
>>>>>>> 37b9baa4
            ....:                         "_test_product",
            ....:                         "_test_pyramid",
            ....:                         "_test_lawrence"])

            sage: # optional - pynormaliz, needs sage.groups sage.rings.number_field
            sage: id = polytopes.icosidodecahedron(backend='normaliz')
            sage: id.f_vector()
            (1, 30, 60, 32, 1)
            sage: id.base_ring()
            Number Field in sqrt5 with defining polynomial x^2 - 5
             with sqrt5 = 2.236067977499790?
            sage: TestSuite(id).run()           # long time
        """
        from sage.rings.number_field.number_field import QuadraticField
        from itertools import product

        K = QuadraticField(5, 'sqrt5')
        one = K.one()
        phi = (one+K.gen())/2

        gens = [((-1)**a*one/2, (-1)**b*phi/2, (-1)**c*(one+phi)/2)
                for a, b, c in product([0, 1], repeat=3)]
        gens.extend([(0, 0, phi), (0, 0, -phi)])

        verts = []
        for p in AlternatingGroup(3):
            verts.extend(p(x) for x in gens)

        if exact:
            return Polyhedron(vertices=verts, base_ring=K, backend=backend)
        else:
            from sage.rings.real_mpfr import RR
            verts = [(RR(x), RR(y), RR(z)) for x, y, z in verts]
            return Polyhedron(vertices=verts, backend=backend)

    def icosidodecahedron_V2(self, exact=True, base_ring=None, backend=None):
        r"""
        Return the icosidodecahedron.

        The icosidodecahedron is an Archimedean solid.
        It has 32 faces and 30 vertices. For more information, see the
        :wikipedia:`Icosidodecahedron`.

        INPUT:

        - ``exact`` -- (boolean, default ``True``) If ``False`` use an
          approximate ring for the coordinates.

        - ``base_ring`` -- the ring in which the coordinates will belong to.
          If it is not provided and ``exact=True`` it will be a the number
          field `\QQ[\phi]` where `\phi` is the golden ratio and if
          ``exact=False`` it will be the real double field.

        - ``backend`` -- the backend to use to create the polytope.

        EXAMPLES::

            sage: id = polytopes.icosidodecahedron_V2()   # long time - 6secs
            sage: id.f_vector()                           # long time
            (1, 30, 60, 32, 1)
            sage: id.base_ring()                          # long time
            Number Field in sqrt5 with defining polynomial x^2 - 5
             with sqrt5 = 2.236067977499790?

        A much faster implementation using floating point approximations::

            sage: id = polytopes.icosidodecahedron_V2(exact=False)
            sage: id.f_vector()
            (1, 30, 60, 32, 1)
            sage: id.base_ring()
            Real Double Field

        Its facets are 20 triangles and 12 regular pentagons::

            sage: sum(1 for f in id.facets() if len(f.vertices()) == 3)
            20
            sage: sum(1 for f in id.facets() if len(f.vertices()) == 5)
            12

        TESTS::

            sage: # optional - pynormaliz
            sage: id = polytopes.icosidodecahedron_V2(backend='normaliz')
            sage: id.f_vector()
            (1, 30, 60, 32, 1)
            sage: id.base_ring()
            Number Field in sqrt5 with defining polynomial x^2 - 5
             with sqrt5 = 2.236067977499790?
            sage: TestSuite(id).run()           # long time
        """
        if base_ring is None and exact:
            from sage.rings.number_field.number_field import QuadraticField
            K = QuadraticField(5, 'sqrt5')
            sqrt5 = K.gen()
            g = (1 + sqrt5) / 2
            base_ring = K
        else:
            if base_ring is None:
                from sage.rings.real_double import RDF as base_ring
            g = (1 + base_ring(5).sqrt()) / 2

        pts = [[g, 0, 0], [-g, 0, 0]]
        pts += [[s1 * base_ring.one() / 2, s2 * g / 2, s3 * (1 + g)/2]
                for s1, s2, s3 in itertools.product([1, -1], repeat=3)]
        verts = pts
        verts += [[v[1], v[2], v[0]] for v in pts]
        verts += [[v[2], v[0], v[1]] for v in pts]
        return Polyhedron(vertices=verts, base_ring=base_ring, backend=backend)

    def truncated_dodecahedron(self, exact=True, base_ring=None, backend=None):
        r"""
        Return the truncated dodecahedron.

        The truncated dodecahedron is an Archimedean solid.
        It has 32 faces and 60 vertices. For more information, see the
        :wikipedia:`Truncated dodecahedron`.

        INPUT:

        - ``exact`` -- (boolean, default ``True``) If ``False`` use an
          approximate ring for the coordinates.

        - ``base_ring`` -- the ring in which the coordinates will belong to. If
          it is not provided and ``exact=True`` it will be a the number field
          `\QQ[\phi]` where `\phi` is the golden ratio and if ``exact=False``
          it will be the real double field.

        - ``backend`` -- the backend to use to create the polytope.

        EXAMPLES::

            sage: td = polytopes.truncated_dodecahedron()                               # needs sage.rings.number_field
            sage: td.f_vector()                                                         # needs sage.rings.number_field
            (1, 60, 90, 32, 1)
            sage: td.base_ring()                                                        # needs sage.rings.number_field
            Number Field in sqrt5 with defining polynomial x^2 - 5
             with sqrt5 = 2.236067977499790?

        Its facets are 20 triangles and 12 regular decagons::

            sage: sum(1 for f in td.facets() if len(f.vertices()) == 3)                 # needs sage.rings.number_field
            20
            sage: sum(1 for f in td.facets() if len(f.vertices()) == 10)                # needs sage.rings.number_field
            12

        The faster implementation using floating point approximations does not
        fully work unfortunately, see https://github.com/cddlib/cddlib/pull/7
        for a detailed discussion of this case::

            sage: td = polytopes.truncated_dodecahedron(exact=False)  # random
            doctest:warning
            ...
            UserWarning: This polyhedron data is numerically complicated; cdd
            could not convert between the inexact V and H representation
            without loss of data. The resulting object might show
            inconsistencies.
            sage: td.f_vector()
            Traceback (most recent call last):
            ...
            ValueError: not all vertices are intersections of facets
            sage: td.base_ring()
            Real Double Field

        TESTS::

<<<<<<< HEAD
            sage: td = polytopes.truncated_dodecahedron(backend='normaliz')     # optional - pynormaliz, needs sage.rings.number_field
            sage: td.f_vector()                 # optional - pynormaliz                 # needs sage.rings.number_field
            (1, 60, 90, 32, 1)
            sage: td.base_ring()                # optional - pynormaliz                 # needs sage.rings.number_field
=======
            sage: # optional - pynormaliz, needs sage.rings.number_field
            sage: td = polytopes.truncated_dodecahedron(backend='normaliz')
            sage: td.f_vector()
            (1, 60, 90, 32, 1)
            sage: td.base_ring()
>>>>>>> 37b9baa4
            Number Field in sqrt5 with defining polynomial x^2 - 5
             with sqrt5 = 2.236067977499790?

        """
        if base_ring is None and exact:
            from sage.rings.number_field.number_field import QuadraticField
            K = QuadraticField(5, 'sqrt5')
            sqrt5 = K.gen()
            g = (1 + sqrt5) / 2
            base_ring = K
        else:
            if base_ring is None:
                from sage.rings.real_double import RDF as base_ring
            g = (1 + base_ring(5).sqrt()) / 2

        z = base_ring.zero()
        pts = [[z, s1 * base_ring.one() / g, s2 * (2 + g)]
                for s1, s2 in itertools.product([1, -1], repeat=2)]
        pts += [[s1 * base_ring.one() / g, s2 * g, s3 * (2 * g)]
                for s1, s2, s3 in itertools.product([1, -1], repeat=3)]
        pts += [[s1 * g, s2 * base_ring(2), s3 * (g ** 2)]
                for s1, s2, s3 in itertools.product([1, -1], repeat=3)]
        verts = pts
        verts += [[v[1], v[2], v[0]] for v in pts]
        verts += [[v[2], v[0], v[1]] for v in pts]
        return Polyhedron(vertices=verts, base_ring=base_ring, backend=backend)

    def pentakis_dodecahedron(self, exact=True, base_ring=None, backend=None):
        r"""
        Return the pentakis dodecahedron.

        The pentakis dodecahedron (orkisdodecahedron) is a face-regular,
        vertex-uniform polytope dual to the truncated icosahedron.  It has 60
        facets and 32 vertices. See the :wikipedia:`Pentakis_dodecahedron` for more
        information.

        INPUT:

        - ``exact`` -- (boolean, default ``True``) If ``False`` use an
          approximate ring for the coordinates.

        - ``base_ring`` -- the ring in which the coordinates will belong to. If
          it is not provided and ``exact=True`` it will be a the number field
          `\QQ[\phi]` where `\phi` is the golden ratio and if ``exact=False``
          it will be the real double field.

        - ``backend`` -- the backend to use to create the polytope.

        EXAMPLES::

            sage: pd = polytopes.pentakis_dodecahedron()    # long time - ~10 sec
            sage: pd.n_vertices()                           # long time
            32
            sage: pd.n_inequalities()                       # long time
            60

        A much faster implementation is obtained when setting ``exact=False``::

            sage: pd = polytopes.pentakis_dodecahedron(exact=False)                     # needs sage.groups
            sage: pd.n_vertices()                                                       # needs sage.groups
            32
            sage: pd.n_inequalities()                                                   # needs sage.groups
            60

        The 60 are triangles::

            sage: all(len(f.vertices()) == 3 for f in pd.facets())                      # needs sage.groups
            True
        """
        return self.buckyball(exact=exact, base_ring=base_ring, backend=backend).polar()

    def Kirkman_icosahedron(self, backend=None):
        r"""
        Return the Kirkman icosahedron.

        The Kirkman icosahedron is a 3-polytope with integer coordinates: `(\pm
        9, \pm 6, \pm 6)`, `(\pm 12, \pm 4, 0)`, `(0, \pm 12, \pm 8)`, `(\pm 6,
        0, \pm 12)`. See [Fe2012]_ for more information.

        INPUT:

        - ``backend`` -- the backend to use to create the polytope.

        EXAMPLES::

            sage: ki = polytopes.Kirkman_icosahedron()
            sage: ki.f_vector()
            (1, 20, 38, 20, 1)

            sage: ki.volume()
            6528

            sage: vertices = ki.vertices()
            sage: edges = [[vector(edge[0]),vector(edge[1])] for edge in ki.bounded_edges()]
            sage: edge_lengths = [norm(edge[0]-edge[1]) for edge in edges]
            sage: sorted(set(edge_lengths))
            [7, 8, 9, 11, 12, 14, 16]

        TESTS::

            sage: ki_norm = polytopes.Kirkman_icosahedron(backend='normaliz')   # optional - pynormaliz
            sage: TestSuite(ki_norm).run()                                      # optional - pynormaliz
        """
        vertices = [[9, 6, 6], [-9, 6, 6], [9, -6, 6], [9, 6, -6],
                    [-9, -6, 6], [-9, 6, -6], [9, -6, -6], [-9, -6, -6],
                    [12, 4, 0], [-12, 4, 0], [12, -4, 0], [-12, -4, 0],
                    [0, 12, 8], [0, -12, 8], [0, 12, -8], [0, -12, -8],
                    [6, 0, 12], [-6, 0, 12], [6, 0, -12], [-6, 0, -12]]
        return Polyhedron(vertices=vertices, base_ring=ZZ, backend=backend)

    def rhombicosidodecahedron(self, exact=True, base_ring=None, backend=None):
        r"""
        Return the rhombicosidodecahedron.

        The rhombicosidodecahedron is an Archimedean solid.
        It has 62 faces and 60 vertices. For more information, see the
        :wikipedia:`Rhombicosidodecahedron`.

        INPUT:

        - ``exact`` -- (boolean, default ``True``) If ``False`` use an
          approximate ring for the coordinates.

        - ``base_ring`` -- the ring in which the coordinates will belong to. If
          it is not provided and ``exact=True`` it will be a the number field
          `\QQ[\phi]` where `\phi` is the golden ratio and if ``exact=False``
          it will be the real double field.

        - ``backend`` -- the backend to use to create the polytope.

        EXAMPLES::

            sage: rid = polytopes.rhombicosidodecahedron()   # long time (6secs)
            sage: rid.f_vector()                             # long time
            (1, 60, 120, 62, 1)
            sage: rid.base_ring()                            # long time
            Number Field in sqrt5 with defining polynomial x^2 - 5
             with sqrt5 = 2.236067977499790?

        A much faster implementation using floating point approximations::

            sage: rid = polytopes.rhombicosidodecahedron(exact=False)
            sage: rid.f_vector()
            (1, 60, 120, 62, 1)
            sage: rid.base_ring()
            Real Double Field

        Its facets are 20 triangles, 30 squares and 12 pentagons::

            sage: sum(1 for f in rid.facets() if len(f.vertices()) == 3)
            20
            sage: sum(1 for f in rid.facets() if len(f.vertices()) == 4)
            30
            sage: sum(1 for f in rid.facets() if len(f.vertices()) == 5)
            12

        TESTS::

<<<<<<< HEAD
            sage: rid = polytopes.rhombicosidodecahedron(backend='normaliz')    # optional - pynormaliz
=======
            sage: # optional - pynormaliz
            sage: rid = polytopes.rhombicosidodecahedron(backend='normaliz')
>>>>>>> 37b9baa4
            sage: rid.f_vector()
            (1, 60, 120, 62, 1)
            sage: rid.base_ring()
            Number Field in sqrt5 with defining polynomial x^2 - 5
             with sqrt5 = 2.236067977499790?

        """
        if base_ring is None and exact:
            from sage.rings.number_field.number_field import QuadraticField
            K = QuadraticField(5, 'sqrt5')
            sqrt5 = K.gen()
            g = (1 + sqrt5) / 2
            base_ring = K
        else:
            if base_ring is None:
                from sage.rings.real_double import RDF as base_ring
            g = (1 + base_ring(5).sqrt()) / 2

        pts = [[s1 * base_ring.one(), s2 * base_ring.one(), s3 * (g**3)]
                for s1, s2, s3 in itertools.product([1, -1], repeat=3)]
        pts += [[s1 * (g**2), s2 * g, s3 * 2 * g]
                for s1, s2, s3 in itertools.product([1, -1], repeat=3)]
        pts += [[s1 * (2 + g), 0, s2 * (g**2)]
                for s1, s2 in itertools.product([1, -1], repeat=2)]
        # the vertices are all even permutations of the lists in pts
        verts = pts
        verts += [[v[1], v[2], v[0]] for v in pts]
        verts += [[v[2], v[0], v[1]] for v in pts]
        return Polyhedron(vertices=verts, base_ring=base_ring, backend=backend)

    def truncated_icosidodecahedron(self, exact=True, base_ring=None, backend=None):
        r"""
        Return the truncated icosidodecahedron.

        The truncated icosidodecahedron is an Archimedean solid.
        It has 62 faces and 120 vertices. For more information, see the
        :wikipedia:`Truncated_icosidodecahedron`.

        INPUT:

        - ``exact`` -- (boolean, default ``True``) If ``False`` use an
          approximate ring for the coordinates.

        - ``base_ring`` -- the ring in which the coordinates will belong to. If
          it is not provided and ``exact=True`` it will be a the number field
          `\QQ[\phi]` where `\phi` is the golden ratio and if ``exact=False``
          it will be the real double field.

        - ``backend`` -- the backend to use to create the polytope.

        EXAMPLES::

            sage: ti = polytopes.truncated_icosidodecahedron()  # long time
            sage: ti.f_vector()                                 # long time
            (1, 120, 180, 62, 1)
            sage: ti.base_ring()                                # long time
            Number Field in sqrt5 with defining polynomial x^2 - 5
             with sqrt5 = 2.236067977499790?

        The implementation using floating point approximations is much faster::

            sage: ti = polytopes.truncated_icosidodecahedron(exact=False) # random
            sage: ti.f_vector()
            (1, 120, 180, 62, 1)
            sage: ti.base_ring()
            Real Double Field

        Its facets are 30 squares, 20 hexagons and 12 decagons::

            sage: sum(1 for f in ti.facets() if len(f.vertices()) == 4)
            30
            sage: sum(1 for f in ti.facets() if len(f.vertices()) == 6)
            20
            sage: sum(1 for f in ti.facets() if len(f.vertices()) == 10)
            12

        TESTS::

            sage: ti = polytopes.truncated_icosidodecahedron(backend='normaliz')  # optional - pynormaliz
            sage: ti.f_vector()
            (1, 120, 180, 62, 1)
            sage: ti.base_ring()                                                  # optional - pynormaliz
            Number Field in sqrt5 with defining polynomial x^2 - 5 with sqrt5 = 2.236067977499790?

        """
        if base_ring is None and exact:
            from sage.rings.number_field.number_field import QuadraticField
            K = QuadraticField(5, 'sqrt5')
            sqrt5 = K.gen()
            g = (1 + sqrt5) / 2
            base_ring = K
        else:
            if base_ring is None:
                from sage.rings.real_double import RDF as base_ring
            g = (1 + base_ring(5).sqrt()) / 2

        pts = [[s1 * 1 / g, s2 * 1 / g, s3 * (3 + g)]
                for s1, s2, s3 in itertools.product([1, -1], repeat=3)]
        pts += [[s1 * 2 / g, s2 * g, s3 * (1 + 2 * g)]
                for s1, s2, s3 in itertools.product([1, -1], repeat=3)]
        pts += [[s1 * 1 / g, s2 * (g**2), s3 * (-1 + 3 * g)]
                for s1, s2, s3 in itertools.product([1, -1], repeat=3)]
        pts += [[s1 * (-1 + 2 * g), s2 * 2 * base_ring.one(), s3 * (2 + g)]
                for s1, s2, s3 in itertools.product([1, -1], repeat=3)]
        pts += [[s1 * g, s2 * 3 * base_ring.one(), s3 * 2 * g]
                for s1, s2, s3 in itertools.product([1, -1], repeat=3)]
        # the vertices are all ever permutations of the lists in pts
        verts = pts
        verts += [[v[1], v[2], v[0]] for v in pts]
        verts += [[v[2], v[0], v[1]] for v in pts]
        return Polyhedron(vertices=verts, base_ring=base_ring, backend=backend)

    def snub_dodecahedron(self, base_ring=None, backend=None, verbose=False):
        """
        Return the snub dodecahedron.

        The snub dodecahedron is an Archimedean solid.
        It has 92 faces and 60 vertices. For more information, see the
        :wikipedia:`Snub_dodecahedron`.

        INPUT:

        - ``base_ring`` -- the ring in which the coordinates will belong to. If
          it is not provided it will be the real double field.

        - ``backend`` -- the backend to use to create the polytope.

        EXAMPLES:

        Only the backend using the optional normaliz package can construct
        the snub dodecahedron in reasonable time::

            sage: sd = polytopes.snub_dodecahedron(base_ring=AA,        # optional - pynormaliz, long time
            ....:                                  backend='normaliz')
            sage: sd.f_vector()                                         # optional - pynormaliz, long time
            (1, 60, 150, 92, 1)
            sage: sd.base_ring()                                        # optional - pynormaliz, long time
            Algebraic Real Field

        Its facets are 80 triangles and 12 pentagons::

            sage: sum(1 for f in sd.facets()                            # optional - pynormaliz, long time
            ....:       if len(f.vertices()) == 3)
            80
            sage: sum(1 for f in sd.facets()                            # optional - pynormaliz, long time
            ....:       if len(f.vertices()) == 5)
            12

        TESTS:

        The cdd backend with floating point arithmetic fails for this
        polytope::

            sage: sd = polytopes.snub_dodecahedron()        # not tested
            sage: sd.f_vector()                             # not tested
            (1, 60, 150, 92, 1)
            sage: sd.base_ring()                            # not tested
            Real Double Field

        """
        if base_ring is None:
            from sage.rings.real_double import RDF as base_ring
        phi = (1 + base_ring(5).sqrt()) / 2
        xi = ((phi/2 + (phi - ZZ(5)/27).sqrt()/2)**(~ZZ(3)) +
              (phi/2 - (phi - ZZ(5)/27).sqrt()/2)**(~ZZ(3)))

        alpha = xi - 1 / xi
        beta = xi * phi + phi**2 + phi / xi
        signs = [[-1,-1,-1], [-1,1,1], [1,-1,1], [1,1,-1]]

        pts = [[s1 * 2 * alpha, s2 * 2 * base_ring.one(), s3 * 2 * beta]
                for s1, s2, s3 in signs]
        pts += [[s1 * (alpha + beta/phi + phi), s2 * (-alpha * phi + beta + 1/phi), s3 * (alpha/phi + beta * phi - 1)]
                for s1, s2, s3 in signs]
        pts += [[s1 * (alpha + beta/phi - phi), s2 * (alpha * phi - beta + 1/phi), s3 * (alpha/phi + beta * phi + 1)]
                for s1, s2, s3 in signs]
        pts += [[s1 * (-alpha/phi + beta * phi + 1), s2 * (-alpha + beta/phi - phi), s3 * (alpha * phi + beta - 1/phi)]
                for s1, s2, s3 in signs]
        pts += [[s1 * (-alpha/phi + beta * phi - 1), s2 * (alpha - beta/phi - phi), s3 * (alpha * phi + beta + 1/phi)]
                for s1, s2, s3 in signs]

        # the vertices are all even permutations of the lists in pts
        verts = pts
        verts += [[v[1], v[2], v[0]] for v in pts]
        verts += [[v[2], v[0], v[1]] for v in pts]
        return Polyhedron(vertices=verts, base_ring=base_ring, backend=backend, verbose=verbose)

    def twenty_four_cell(self, backend=None):
        """
        Return the standard 24-cell polytope.

        The 24-cell polyhedron (also called icositetrachoron or octaplex) is a
        regular polyhedron in 4-dimension. For more information see
        the :wikipedia:`24-cell`.

        INPUT:

        - ``backend`` -- the backend to use to create the polytope.

        EXAMPLES::

            sage: p24 = polytopes.twenty_four_cell()
            sage: p24.f_vector()
            (1, 24, 96, 96, 24, 1)
            sage: v = next(p24.vertex_generator())
            sage: for adj in v.neighbors(): print(adj)
            A vertex at (-1/2, -1/2, -1/2, 1/2)
            A vertex at (-1/2, -1/2, 1/2, -1/2)
            A vertex at (-1, 0, 0, 0)
            A vertex at (-1/2, 1/2, -1/2, -1/2)
            A vertex at (0, -1, 0, 0)
            A vertex at (0, 0, -1, 0)
            A vertex at (0, 0, 0, -1)
            A vertex at (1/2, -1/2, -1/2, -1/2)

            sage: p24.volume()
            2

        TESTS::

            sage: tfcell = polytopes.twenty_four_cell(backend='normaliz')    # optional - pynormaliz
            sage: TestSuite(tfcell).run()                                    # optional - pynormaliz
        """
        q12 = QQ((1, 2))
        verts = list(itertools.product([q12, -q12], repeat=4))
        B4 = (ZZ**4).basis()
        verts.extend(B4)
        verts.extend(-v for v in B4)
        return Polyhedron(vertices=verts, backend=backend)

    def runcitruncated_six_hundred_cell(self, exact=True, backend=None):
        """
        Return the runcitruncated 600-cell.

        The runcitruncated 600-cell is a 4-dimensional 4-uniform polytope in
        the `H_4` family. It has 7200 vertices. For more information see
        :wikipedia:`Runcitruncated 600-cell`.

        .. WARNING::

            The coordinates are exact by default. The computation with inexact
            coordinates (using the backend ``'cdd'``) returns a numerical
            inconsistency error, and thus cannot be computed.

        INPUT:

        - ``exact`` - (boolean, default ``True``) if ``True`` use exact
          coordinates instead of floating point approximations.

        - ``backend`` -- the backend to use to create the polytope.

        EXAMPLES::

            sage: polytopes.runcitruncated_six_hundred_cell(backend='normaliz')  # not tested - very long time
            A 4-dimensional polyhedron in AA^4 defined as the convex hull of
            7200 vertices
        """
        return self.generalized_permutahedron(['H', 4], point=[1, 1, 0, 1], exact=exact, backend=backend, regular=True)

    def cantitruncated_six_hundred_cell(self, exact=True, backend=None):
        """
        Return the cantitruncated 600-cell.

        The cantitruncated 600-cell is a 4-dimensional 4-uniform polytope in
        the `H_4` family. It has 7200 vertices. For more information see
        :wikipedia:`Cantitruncated 600-cell`.

        .. WARNING::

            The coordinates are exact by default. The computation with inexact
            coordinates (using the backend ``'cdd'``) returns a numerical
            inconsistency error, and thus cannot be computed.

        INPUT:

        - ``exact`` - (boolean, default ``True``) if ``True`` use exact
          coordinates instead of floating point approximations.

        - ``backend`` -- the backend to use to create the polytope.

        EXAMPLES::

            sage: polytopes.cantitruncated_six_hundred_cell(exact=True,          # not tested - very long time
            ....:                                           backend='normaliz')
            A 4-dimensional polyhedron in AA^4 defined as the convex hull of 7200 vertices
        """
        return self.generalized_permutahedron(['H', 4], point=[1, 1, 1, 0], exact=exact, backend=backend, regular=True)

    def bitruncated_six_hundred_cell(self, exact=True, backend=None):
        """
        Return the bitruncated 600-cell.

        The bitruncated 600-cell is a 4-dimensional 4-uniform polytope in the
        `H_4` family. It has 3600 vertices. For more information see
        :wikipedia:`Bitruncated 600-cell`.

        .. WARNING::

            The coordinates are exact by default. The computation with inexact
            coordinates (using the backend ``'cdd'``) returns a numerical
            inconsistency error, and thus cannot be computed.

        INPUT:

        - ``exact`` - (boolean, default ``True``) if ``True`` use exact
          coordinates instead of floating point approximations.

        - ``backend`` -- the backend to use to create the polytope.

        EXAMPLES::

            sage: polytopes.runcinated_six_hundred_cell(exact=True,              # not tested - very long time
            ....:                                       backend='normaliz')
            A 4-dimensional polyhedron in AA^4 defined as the convex hull of 3600 vertices
        """
        return self.generalized_permutahedron(['H', 4], point=[0, 1, 1, 0], exact=exact, backend=backend, regular=True)

    def cantellated_six_hundred_cell(self, exact=False, backend=None):
        """
        Return the cantellated 600-cell.

        The cantellated 600-cell is a 4-dimensional 4-uniform polytope in the
        `H_4` family. It has 3600 vertices. For more information see
        :wikipedia:`Cantellated 600-cell`.

        .. WARNING::

            The coordinates are inexact by default. The computation with
            inexact coordinates (using the backend ``'cdd'``) issues a
            UserWarning on inconsistencies.

        INPUT:

        - ``exact`` - (boolean, default ``False``) if ``True`` use exact
          coordinates instead of floating point approximations.

        - ``backend`` -- the backend to use to create the polytope.

        EXAMPLES::

            sage: polytopes.cantellated_six_hundred_cell()       # not tested - very long time
            doctest:warning
            ...
            UserWarning: This polyhedron data is numerically complicated; cdd
            could not convert between the inexact V and H representation
            without loss of data. The resulting object might show
            inconsistencies.
            A 4-dimensional polyhedron in RDF^4 defined as the convex hull of 3600 vertices

        It is possible to use the backend ``'normaliz'`` to get an exact
        representation::

            sage: polytopes.cantellated_six_hundred_cell(exact=True,  # not tested - long time
            ....:                                        backend='normaliz')
            A 4-dimensional polyhedron in AA^4 defined as the convex hull of 3600 vertices
        """
        return self.generalized_permutahedron(['H', 4], point=[1, 0, 1, 0], exact=exact, backend=backend, regular=True)

    def truncated_six_hundred_cell(self, exact=False, backend=None):
        """
        Return the truncated 600-cell.

        The truncated 600-cell is a 4-dimensional 4-uniform polytope in the
        `H_4` family. It has 1440 vertices. For more information see
        :wikipedia:`Truncated 600-cell`.

        .. WARNING::

            The coordinates are not exact by default. The computation with
            exact coordinates takes a huge amount of time.

        INPUT:

        - ``exact`` - (boolean, default ``False``) if ``True`` use exact
          coordinates instead of floating point approximations

        - ``backend`` -- the backend to use to create the polytope.

        EXAMPLES::

            sage: polytopes.truncated_six_hundred_cell()  # not tested - long time
            A 4-dimensional polyhedron in RDF^4 defined as the convex hull of 1440 vertices

        It is possible to use the backend ``'normaliz'`` to get an exact
        representation::

            sage: polytopes.truncated_six_hundred_cell(exact=True,backend='normaliz') # not tested - long time ~16sec
            A 4-dimensional polyhedron in AA^4 defined as the convex hull of 1440 vertices
        """
        return self.generalized_permutahedron(['H', 4], point=[1, 1, 0, 0], exact=exact, backend=backend, regular=True)

    def rectified_six_hundred_cell(self, exact=True, backend=None):
        """
        Return the rectified 600-cell.

        The rectified 600-cell is a 4-dimensional 4-uniform polytope in the
        `H_4` family. It has 720 vertices. For more information see
        :wikipedia:`Rectified 600-cell`.

        .. WARNING::

            The coordinates are exact by default. The computation with inexact
            coordinates (using the backend ``'cdd'``) returns a numerical
            inconsistency error, and thus cannot be computed.

        INPUT:

        - ``exact`` - (boolean, default ``True``) if ``True`` use exact
          coordinates instead of floating point approximations.

        - ``backend`` -- the backend to use to create the polytope.

        EXAMPLES::

            sage: polytopes.rectified_six_hundred_cell(backend='normaliz')  # not tested - long time ~14sec
            A 4-dimensional polyhedron in AA^4 defined as the convex hull of 720 vertices
        """
        return self.generalized_permutahedron(['H', 4], point=[0, 1, 0, 0], exact=exact, backend=backend, regular=True)

    def six_hundred_cell(self, exact=False, backend=None):
        """
        Return the standard 600-cell polytope.

        The 600-cell is a 4-dimensional regular polytope. In many ways this is
        an analogue of the icosahedron.

        .. WARNING::

            The coordinates are not exact by default. The computation with
            exact coordinates takes a huge amount of time.

        INPUT:

        - ``exact`` - (boolean, default ``False``) if ``True`` use exact
          coordinates instead of floating point approximations

        - ``backend`` -- the backend to use to create the polytope.

        EXAMPLES::

            sage: p600 = polytopes.six_hundred_cell(); p600                             # needs sage.groups
            A 4-dimensional polyhedron in RDF^4 defined as the convex hull of 120 vertices
<<<<<<< HEAD
            sage: p600.f_vector()               # long time                             # needs sage.groups
=======
            sage: p600.f_vector()               # long time (~2sec)                     # needs sage.groups
>>>>>>> 37b9baa4
            (1, 120, 720, 1200, 600, 1)

        Computation with exact coordinates is currently too long to be useful::

            sage: p600 = polytopes.six_hundred_cell(exact=True)         # long time, not tested, needs sage.groups
<<<<<<< HEAD
            sage: len(list(p600.bounded_edges()))       # long time, not tested         # needs sage.groups
=======
            sage: len(list(p600.bounded_edges()))                       # long time, not tested, needs sage.groups
>>>>>>> 37b9baa4
            720

        TESTS::

<<<<<<< HEAD
            sage: p600 = polytopes.six_hundred_cell(exact=True,         # optional - pynormaliz, needs sage.groups sage.rings.number_field
            ....:                                   backend='normaliz')
            sage: len(list(p600.bounded_edges()))       # long time, optional - pynormaliz, needs sage.groups sage.rings.number_field
=======
            sage: # optional - pynormaliz, needs sage.groups sage.rings.number_field
            sage: p600 = polytopes.six_hundred_cell(exact=True,
            ....:                                   backend='normaliz')
            sage: len(list(p600.bounded_edges()))                       # long time
>>>>>>> 37b9baa4
            720
        """
        if exact:
            from sage.rings.number_field.number_field import QuadraticField
            K = QuadraticField(5, 'sqrt5')
            sqrt5 = K.gen()
            g = (1 + sqrt5) / 2
            base_ring = K
        else:
            from sage.rings.real_double import RDF as base_ring
            g = (1 + base_ring(5).sqrt()) / 2

        q12 = base_ring(1) / base_ring(2)
        z = base_ring.zero()
        verts = [[s1*q12, s2*q12, s3*q12, s4*q12] for s1,s2,s3,s4 in itertools.product([1,-1], repeat=4)]
        V = (base_ring)**4
        verts.extend(V.basis())
        verts.extend(-v for v in V.basis())
        pts = [[s1 * q12, s2*g/2, s3/(2*g), z] for (s1,s2,s3) in itertools.product([1,-1], repeat=3)]
        for p in AlternatingGroup(4):
            verts.extend(p(x) for x in pts)
        return Polyhedron(vertices=verts, base_ring=base_ring, backend=backend)

    def grand_antiprism(self, exact=True, backend=None, verbose=False):
        """
        Return the grand antiprism.

        The grand antiprism is a 4-dimensional non-Wythoffian uniform polytope.
        The coordinates were taken from http://eusebeia.dyndns.org/4d/gap. For
        more information, see the :wikipedia:`Grand_antiprism`.

        .. WARNING::

            The coordinates are exact by default. The computation with exact
            coordinates is not as fast as with floating point approximations.
            If you find this method to be too slow, consider using floating
            point approximations

        INPUT:

        - ``exact`` - (boolean, default ``True``) if ``False`` use floating
          point approximations instead of exact coordinates

        - ``backend`` -- the backend to use to create the polytope.

        EXAMPLES::

            sage: gap = polytopes.grand_antiprism()  # not tested - very long time
            sage: gap                                # not tested - very long time
            A 4-dimensional polyhedron in (Number Field in sqrt5 with defining
            polynomial x^2 - 5 with sqrt5 = 2.236067977499790?)^4 defined as
            the convex hull of 100 vertices

        Computation with the backend ``'normaliz'`` is instantaneous::

            sage: gap_norm = polytopes.grand_antiprism(backend='normaliz')      # optional - pynormaliz, needs sage.rings.number_field
<<<<<<< HEAD
            sage: gap_norm                      # optional - pynormaliz                 # needs sage.rings.number_field
=======
            sage: gap_norm                                                      # optional - pynormaliz, needs sage.rings.number_field
>>>>>>> 37b9baa4
            A 4-dimensional polyhedron in (Number Field in sqrt5 with defining
            polynomial x^2 - 5 with sqrt5 = 2.236067977499790?)^4 defined as
            the convex hull of 100 vertices

        Computation with approximated coordinates is also faster, but inexact::

            sage: gap = polytopes.grand_antiprism(exact=False) # random
            sage: gap
            A 4-dimensional polyhedron in RDF^4 defined as the convex hull of 100 vertices
            sage: gap.f_vector()
            (1, 100, 500, 720, 320, 1)
            sage: len(list(gap.bounded_edges()))
            500
        """
        from itertools import product

        if exact:
            from sage.rings.number_field.number_field import QuadraticField
            K = QuadraticField(5, 'sqrt5')
            sqrt5 = K.gen()
            g = (1 + sqrt5) / 2
            base_ring = K
        else:
            from sage.rings.real_double import RDF as base_ring
            g = (1 + base_ring(5).sqrt()) / 2

        q12 = base_ring(1) / base_ring(2)
        z = base_ring.zero()
        verts = [[s1*q12, s2*q12, s3*q12, s4*q12] for s1,s2,s3,s4 in product([1,-1], repeat=4)]
        V = (base_ring)**4
        verts.extend(V.basis()[2:])
        verts.extend(-v for v in V.basis()[2:])

        verts.extend([s1 * q12, s2/(2*g), s3*g/2, z] for (s1,s2,s3) in product([1,-1], repeat=3))
        verts.extend([s3*g/2, s1 * q12, s2/(2*g), z] for (s1,s2,s3) in product([1,-1], repeat=3))
        verts.extend([s2/(2*g), s3*g/2, s1 * q12, z] for (s1,s2,s3) in product([1,-1], repeat=3))

        verts.extend([s1 * q12, s2*g/2, z, s3/(2*g)] for (s1,s2,s3) in product([1,-1], repeat=3))
        verts.extend([s3/(2*g), s1 * q12, z, s2*g/2] for (s1,s2,s3) in product([1,-1], repeat=3))
        verts.extend([s2*g/2, s3/(2*g), z, s1 * q12] for (s1,s2,s3) in product([1,-1], repeat=3))

        verts.extend([s1 * q12, z, s2/(2*g), s3*g/2] for (s1,s2,s3) in product([1,-1], repeat=3))

        verts.extend([z, s1 * q12, s2*g/2, s3/(2*g)] for (s1,s2,s3) in product([1,-1], repeat=3))

        verts.extend([z, s1/(2*g), q12, g/2] for s1 in [1, -1])
        verts.extend([z, s1/(2*g), -q12, -g/2] for s1 in [1, -1])

        verts.extend([z, s1*g/2, 1/(2*g), q12] for s1 in [1, -1])
        verts.extend([z, s1*g/2, -1/(2*g), -q12] for s1 in [1, -1])

        verts.extend([s1*g/2, z, q12, -1/(2*g)] for s1 in [1, -1])
        verts.extend([s1*g/2, z, -q12, 1/(2*g)] for s1 in [1, -1])

        verts.extend([s1/(2*g), z, g/2, -q12] for s1 in [1, -1])
        verts.extend([s1/(2*g), z, -g/2, q12] for s1 in [1, -1])

        return Polyhedron(vertices=verts, base_ring=base_ring, backend=backend, verbose=verbose)

    def Gosset_3_21(self, backend=None):
        r"""
        Return the Gosset `3_{21}` polytope.

        The Gosset `3_{21}` polytope is a uniform 7-polytope. It has 56
        vertices, and 702 facets: `126` `3_{11}` and `576` `6`-simplex. For
        more information, see the :wikipedia:`3_21_polytope`.

        INPUT:

        - ``backend`` -- the backend to use to create the polytope.

        EXAMPLES::

            sage: g = polytopes.Gosset_3_21(); g
            A 7-dimensional polyhedron in ZZ^8 defined as the convex hull of 56 vertices
            sage: g.f_vector() # not tested (~16s)
            (1, 56, 756, 4032, 10080, 12096, 6048, 702, 1)

        TESTS::

            sage: G321 = polytopes.Gosset_3_21(backend='normaliz')   # optional - pynormaliz
            sage: TestSuite(G321).run()                              # optional - pynormaliz, long time
        """
        from itertools import combinations
        verts = []
        for i, j in combinations(range(8), 2):
            x = [1]*8
            x[i] = x[j] = -3
            verts.append(x)
            verts.append([-xx for xx in x])

        return Polyhedron(vertices=verts, base_ring=ZZ, backend=backend)

    def cyclic_polytope(self, dim, n, base_ring=QQ, backend=None):
        r"""
        Return a cyclic polytope.

        A cyclic polytope of dimension ``dim`` with ``n`` vertices is the
        convex hull of the points  ``(t,t^2,...,t^dim)`` with `t \in
        \{0,1,...,n-1\}` .  For more information, see the
        :wikipedia:`Cyclic_polytope`.

        INPUT:

        - ``dim`` -- positive integer. the dimension of the polytope.

        - ``n`` -- positive integer. the number of vertices.

        - ``base_ring`` -- either ``QQ`` (default) or ``RDF``.

        - ``backend`` -- the backend to use to create the polytope.

        EXAMPLES::

            sage: c = polytopes.cyclic_polytope(4,10)
            sage: c.f_vector()
            (1, 10, 45, 70, 35, 1)

        TESTS::

            sage: cp = polytopes.cyclic_polytope(4,10,backend='normaliz')  # optional - pynormaliz
            sage: TestSuite(cp).run()                                      # optional - pynormaliz
        """
        verts = [[t**i for i in range(1, dim+1)] for t in range(n)]
        return Polyhedron(vertices=verts, base_ring=base_ring, backend=backend)

    def hypersimplex(self, dim, k, project=False, backend=None):
        r"""
        Return the hypersimplex in dimension ``dim`` and parameter ``k``.

        The hypersimplex `\Delta_{d,k}` is the convex hull of the vertices made
        of `k` ones and `d-k` zeros. It lies in the `d-1` hyperplane of vectors
        of sum `k`. If you want a projected version to `\RR^{d-1}` (with
        floating point coordinates) then set ``project=True`` in the options.

        .. SEEALSO::

            :meth:`simplex`

        INPUT:

        - ``dim`` -- the dimension

        - ``n`` -- the numbers ``(1,...,n)`` are permuted

        - ``project`` -- (boolean, default ``False``) if ``True``, the polytope
          is (isometrically) projected to a vector space of dimension
          ``dim-1``.  This operation turns the coordinates into floating point
          approximations and corresponds to the projection given by the matrix
          from :func:`zero_sum_projection`.

        - ``backend`` -- the backend to use to create the polytope.

        EXAMPLES::

            sage: # needs sage.combinat
            sage: h_4_2 = polytopes.hypersimplex(4, 2)
            sage: h_4_2
            A 3-dimensional polyhedron in ZZ^4 defined as the convex hull of 6 vertices
            sage: h_4_2.f_vector()
            (1, 6, 12, 8, 1)
            sage: h_4_2.ehrhart_polynomial()                            # optional - latte_int
            2/3*t^3 + 2*t^2 + 7/3*t + 1
            sage: TestSuite(h_4_2).run()

            sage: # needs sage.combinat
            sage: h_7_3 = polytopes.hypersimplex(7, 3, project=True)
            sage: h_7_3
            A 6-dimensional polyhedron in RDF^6 defined as the convex hull of 35 vertices
            sage: h_7_3.f_vector()
            (1, 35, 210, 350, 245, 84, 14, 1)
            sage: TestSuite(h_7_3).run(skip=["_test_pyramid", "_test_lawrence"])
        """
        verts = Permutations([0] * (dim - k) + [1] * k).list()
        if project:
            verts = project_points(*verts)
        return Polyhedron(vertices=verts, backend=backend)

    def permutahedron(self, n, project=False, backend=None):
        r"""
        Return the standard permutahedron of (1,...,n).

        The permutahedron (or permutohedron) is the convex hull of the
        permutations of `\{1,\ldots,n\}` seen as vectors. The edges
        between the permutations correspond to multiplication on the
        right by an elementary transposition in the
        :class:`~sage.groups.perm_gps.permgroup_named.SymmetricGroup`.

        If we take the graph in which the vertices correspond to
        vertices of the polyhedron, and edges to edges, we get the
        :meth:`~sage.graphs.graph_generators.GraphGenerators.BubbleSortGraph`.

        INPUT:

        - ``n`` -- integer

        - ``project`` -- (boolean, default ``False``) if ``True``, the polytope
          is (isometrically) projected to a vector space of dimension
          ``dim-1``.  This operation turns the coordinates into floating point
          approximations and corresponds to the projection given by the matrix
          from :func:`zero_sum_projection`.

        - ``backend`` -- the backend to use to create the polytope.

        EXAMPLES::

            sage: perm4 = polytopes.permutahedron(4)
            sage: perm4
            A 3-dimensional polyhedron in ZZ^4 defined as the convex hull of 24 vertices
            sage: perm4.is_lattice_polytope()
            True
            sage: perm4.ehrhart_polynomial()   # optional - latte_int
            16*t^3 + 15*t^2 + 6*t + 1

            sage: perm4 = polytopes.permutahedron(4, project=True)
            sage: perm4
            A 3-dimensional polyhedron in RDF^3 defined as the convex hull of 24 vertices
            sage: perm4.plot()                                                          # needs sage.plot
            Graphics3d Object
            sage: perm4.graph().is_isomorphic(graphs.BubbleSortGraph(4))                # needs sage.graphs
            True

        As both Hrepresentation an Vrepresentation are known, the permutahedron can be set
        up with both using the backend ``field``. The following takes very very long time
        to recompute, e.g. with backend ``ppl``::

            sage: polytopes.permutahedron(8, backend='field')  # (~1s)
            A 7-dimensional polyhedron in QQ^8 defined as the convex hull of 40320 vertices
            sage: polytopes.permutahedron(9, backend='field')  # not tested (memory consumption)  # (~5s)
            A 8-dimensional polyhedron in QQ^9 defined as the convex hull of 362880 vertices

        .. SEEALSO::

            * :meth:`~sage.graphs.graph_generators.GraphGenerators.BubbleSortGraph`

        TESTS::

            sage: p4 = polytopes.permutahedron(4,backend='normaliz')   # optional - pynormaliz
            sage: TestSuite(p4).run()                                  # optional - pynormaliz

        Check that precomputed data is correct::

            sage: P = polytopes.permutahedron(5, backend='field')
            sage: TestSuite(P).run()  # long time
        """
        verts = itertools.permutations(range(1, n + 1))
        if project:
            verts = project_points(*verts)
            return Polyhedron(vertices=verts, backend=backend)
        else:
            parent = Polyhedra(ZZ, n, backend=backend)

            def tri(m):
                return (m * (m + 1)) // 2

            # Each proper `S \subset [n]` corresponds exactly to
            # a facet that minimizes the coordinates in `S`.
            # The minimal sum for `m` coordinates is `(m*(m+1))/2`.
            ieqs = ((-tri(sum(x)),) + x
                    for x in itertools.product([0,1], repeat=n)
                    if 0 < sum(x) < n)

            # Adding the defining equality.
            eqns = ((-tri(n),) + tuple(1 for _ in range(n)),)

            return parent([verts, [], []], [ieqs, eqns],
                          Vrep_minimal=True, Hrep_minimal=True, pref_rep="Hrep")

    def generalized_permutahedron(self, coxeter_type, point=None, exact=True, regular=False, backend=None):
        r"""
        Return the generalized permutahedron of type ``coxeter_type`` as the
        convex hull of the orbit of ``point`` in the fundamental cone.

        This generalized permutahedron lies in the vector space used in the
        geometric representation, that is, in the default case, the dimension
        of generalized permutahedron equals the dimension of the space.

        INPUT:

        - ``coxeter_type`` -- a Coxeter type; given as a pair [type,rank],
          where type is a letter and rank is the number of generators.

        - ``point`` -- a list (default: ``None``); a point given by its
          coordinates in the weight basis. If ``None`` is given, the point
          `(1, 1, 1, \ldots)` is used.

        - ``exact`` - (boolean, default ``True``) if ``False`` use floating
          point approximations instead of exact coordinates

        - ``regular`` -- boolean (default: ``False``); whether to apply a
          linear transformation making the vertex figures isometric.

        - ``backend`` -- backend to use to create the polytope; (default:
          ``None``)

        EXAMPLES::

            sage: perm_a3 = polytopes.generalized_permutahedron(['A',3]); perm_a3       # needs sage.combinat
            A 3-dimensional polyhedron in QQ^3 defined as the convex hull of 24 vertices

        You can put the starting point along the hyperplane of the first
        generator::

            sage: # needs sage.combinat
            sage: perm_a3_011 = polytopes.generalized_permutahedron(['A',3], [0,1,1])
            sage: perm_a3_011
            A 3-dimensional polyhedron in QQ^3 defined as the convex hull of 12 vertices
            sage: perm_a3_110 = polytopes.generalized_permutahedron(['A',3], [1,1,0])
            sage: perm_a3_110
            A 3-dimensional polyhedron in QQ^3 defined as the convex hull of 12 vertices
            sage: perm_a3_110.is_combinatorially_isomorphic(perm_a3_011)
            True
            sage: perm_a3_101 = polytopes.generalized_permutahedron(['A',3], [1,0,1])
            sage: perm_a3_101
            A 3-dimensional polyhedron in QQ^3 defined as the convex hull of 12 vertices
            sage: perm_a3_110.is_combinatorially_isomorphic(perm_a3_101)
            False
            sage: perm_a3_011.f_vector()
            (1, 12, 18, 8, 1)
            sage: perm_a3_101.f_vector()
            (1, 12, 24, 14, 1)

        The usual output does not necessarily give a polyhedron with isometric
        vertex figures::

            sage: perm_a2 = polytopes.generalized_permutahedron(['A',2])                # needs sage.combinat
            sage: perm_a2.vertices()                                                    # needs sage.combinat
            (A vertex at (-1, -1),
             A vertex at (-1, 0),
             A vertex at (0, -1),
             A vertex at (0, 1),
             A vertex at (1, 0),
             A vertex at (1, 1))

        It works also with Coxeter types that lead to non-rational coordinates::

            sage: perm_b3 = polytopes.generalized_permutahedron(['B',3])        # long time, needs sage.combinat sage.rings.number_field
<<<<<<< HEAD
            sage: perm_b3                       # long time                             # needs sage.combinat sage.rings.number_field
=======
            sage: perm_b3                                                       # long time, needs sage.combinat sage.rings.number_field
>>>>>>> 37b9baa4
            A 3-dimensional polyhedron in
             (Number Field in a with defining polynomial x^2 - 2 with a = 1.414213562373095?)^3
             defined as the convex hull of 48 vertices

        Setting ``regular=True`` applies a linear transformation to get
        isometric vertex figures and the result is inscribed. This cannot be done using
        rational coordinates. We first do the computations using floating point
        approximations (``RDF``)::

            sage: perm_a2_inexact = polytopes.generalized_permutahedron(                # needs sage.combinat
            ....:     ['A',2], exact=False)
            sage: sorted(perm_a2_inexact.vertices())                                    # needs sage.combinat
            [A vertex at (-1.0, -1.0),
             A vertex at (-1.0, 0.0),
             A vertex at (0.0, -1.0),
             A vertex at (0.0, 1.0),
             A vertex at (1.0, 0.0),
             A vertex at (1.0, 1.0)]

            sage: perm_a2_inexact_reg = polytopes.generalized_permutahedron(            # needs sage.combinat
            ....:     ['A',2], exact=False, regular=True)
            sage: sorted(perm_a2_inexact_reg.vertices())                                # needs sage.combinat
            [A vertex at (-1.0, 0.0),
             A vertex at (-0.5, -0.8660254038),
             A vertex at (-0.5, 0.8660254038),
             A vertex at (0.5, -0.8660254038),
             A vertex at (0.5, 0.8660254038),
             A vertex at (1.0, 0.0)]

        We can do the same computation using exact arithmetic with the field ``AA``::

            sage: perm_a2_reg = polytopes.generalized_permutahedron(                    # needs sage.combinat sage.rings.number_field
            ....:     ['A',2], regular=True)
            sage: V = sorted(perm_a2_reg.vertices()); V  # random                       # needs sage.combinat sage.rings.number_field
            [A vertex at (-1, 0),
             A vertex at (-1/2, -0.866025403784439?),
             A vertex at (-1/2, 0.866025403784439?),
             A vertex at (1/2, -0.866025403784439?),
             A vertex at (1/2, 0.866025403784439?),
             A vertex at (1.000000000000000?, 0.?e-18)]

        Even though the numbers look like floating point approximations, the computation is
        actually exact. We can clean up the display a bit using ``exactify``::

            sage: for v in V:                                                           # needs sage.combinat sage.rings.number_field
            ....:     for x in v:
            ....:         x.exactify()
            sage: V                                                                     # needs sage.combinat sage.rings.number_field
            [A vertex at (-1, 0),
             A vertex at (-1/2, -0.866025403784439?),
             A vertex at (-1/2, 0.866025403784439?),
             A vertex at (1/2, -0.866025403784439?),
             A vertex at (1/2, 0.866025403784439?),
             A vertex at (1, 0)]
            sage: perm_a2_reg.is_inscribed()                                            # needs sage.combinat sage.rings.number_field
            True

        Larger examples take longer::

<<<<<<< HEAD
            sage: perm_a3_reg = polytopes.generalized_permutahedron(    # long time, needs sage.combinat sage.rings.number_field
            ....:     ['A',3], regular=True); perm_a3_reg
            A 3-dimensional polyhedron in AA^3 defined as the convex hull of 24 vertices
            sage: perm_a3_reg.is_inscribed()    # long time                             # needs sage.combinat sage.rings.number_field
            True
            sage: perm_b3_reg = polytopes.generalized_permutahedron(    # long time (12sec on 64 bits), not tested, needs sage.combinat sage.rings.number_field
=======
            sage: # needs sage.combinat sage.rings.number_field
            sage: perm_a3_reg = polytopes.generalized_permutahedron(    # long time
            ....:     ['A',3], regular=True); perm_a3_reg
            A 3-dimensional polyhedron in AA^3 defined as the convex hull of 24 vertices
            sage: perm_a3_reg.is_inscribed()    # long time
            True
            sage: perm_b3_reg = polytopes.generalized_permutahedron(    # long time (12sec on 64 bits), not tested
>>>>>>> 37b9baa4
            ....:     ['B',3], regular=True); perm_b3_reg
            A 3-dimensional polyhedron in AA^3 defined as the convex hull of 48 vertices

        It is faster with the backend ``'number_field'``, which internally uses an embedded
        number field instead of doing the computations directly with the base ring (``AA``)::

<<<<<<< HEAD
            sage: perm_a3_reg_nf = polytopes.generalized_permutahedron(                 # needs sage.combinat sage.rings.number_field
            ....:    ['A',3], regular=True, backend='number_field'); perm_a3_reg_nf
            A 3-dimensional polyhedron in AA^3 defined as the convex hull of 24 vertices
            sage: perm_a3_reg_nf.is_inscribed()                                         # needs sage.combinat sage.rings.number_field
            True
            sage: perm_b3_reg_nf = polytopes.generalized_permutahedron(         # long time, needs sage.combinat sage.rings.number_field
=======
            sage: # needs sage.combinat sage.rings.number_field
            sage: perm_a3_reg_nf = polytopes.generalized_permutahedron(
            ....:    ['A',3], regular=True, backend='number_field'); perm_a3_reg_nf
            A 3-dimensional polyhedron in AA^3 defined as the convex hull of 24 vertices
            sage: perm_a3_reg_nf.is_inscribed()
            True
            sage: perm_b3_reg_nf = polytopes.generalized_permutahedron(         # long time
>>>>>>> 37b9baa4
            ....:    ['B',3], regular=True, backend='number_field'); perm_b3_reg_nf
            A 3-dimensional polyhedron in AA^3 defined as the convex hull of 48 vertices

        It is even faster with the backend ``'normaliz'``::

<<<<<<< HEAD
            sage: perm_a3_reg_norm = polytopes.generalized_permutahedron(       # optional - pynormaliz, needs sage.combinat sage.rings.number_field
            ....:    ['A',3], regular=True, backend='normaliz'); perm_a3_reg_norm
            A 3-dimensional polyhedron in AA^3 defined as the convex hull of 24 vertices
            sage: perm_a3_reg_norm.is_inscribed()       # optional - pynormaliz         # needs sage.combinat sage.rings.number_field
            True
            sage: perm_b3_reg_norm = polytopes.generalized_permutahedron(       # optional - pynormaliz, needs sage.combinat sage.rings.number_field
=======
            sage: # optional - pynormaliz, needs sage.combinat sage.rings.number_field
            sage: perm_a3_reg_norm = polytopes.generalized_permutahedron(
            ....:    ['A',3], regular=True, backend='normaliz'); perm_a3_reg_norm
            A 3-dimensional polyhedron in AA^3 defined as the convex hull of 24 vertices
            sage: perm_a3_reg_norm.is_inscribed()
            True
            sage: perm_b3_reg_norm = polytopes.generalized_permutahedron(
>>>>>>> 37b9baa4
            ....:    ['B',3], regular=True, backend='normaliz'); perm_b3_reg_norm
            A 3-dimensional polyhedron in AA^3 defined as the convex hull of 48 vertices

        The speedups from using backend ``'normaliz'`` allow us to go even further::

<<<<<<< HEAD
            sage: perm_h3 = polytopes.generalized_permutahedron(        # optional - pynormaliz, needs sage.combinat sage.rings.number_field
=======
            sage: # optional - pynormaliz, needs sage.combinat sage.rings.number_field
            sage: perm_h3 = polytopes.generalized_permutahedron(
>>>>>>> 37b9baa4
            ....:     ['H',3], backend='normaliz'); perm_h3
            A 3-dimensional polyhedron in
             (Number Field in a with defining polynomial x^2 - 5 with a = 2.236067977499790?)^3
             defined as the convex hull of 120 vertices
<<<<<<< HEAD
            sage: perm_f4 = polytopes.generalized_permutahedron(        # long time, optional - pynormaliz, needs sage.combinat sage.rings.number_field
=======
            sage: perm_f4 = polytopes.generalized_permutahedron(        # long time
>>>>>>> 37b9baa4
            ....:     ['F',4], backend='normaliz'); perm_f4
            A 4-dimensional polyhedron
             in (Number Field in a with defining polynomial x^2 - 2 with a = 1.414213562373095?)^4
             defined as the convex hull of 1152 vertices

        .. SEEALSO::

            * :meth:`~sage.combinat.root_system.reflection_group_real.permutahedron`
            * :meth:`~sage.categories.finite_coxeter_groups.permutahedron`

        TESTS::

            sage: TestSuite(perm_h3).run()      # optional - pynormaliz                 # needs sage.combinat sage.rings.number_field
        """
        from sage.combinat.root_system.coxeter_group import CoxeterGroup
        try:
            W = CoxeterGroup(coxeter_type)
        except (TypeError, ValueError):
            raise ValueError("cannot build a Coxeter group from {}".format(coxeter_type))
        n = W.one().canonical_matrix().rank()
        weights = W.fundamental_weights()
        if point is None:
            point = [ZZ.one()] * n
        apex = sum(point[i-1] * weights[i] for i in weights.keys())
        # Try to rationalize the starting point
        non_zero_index = list(apex).index([x for x in apex if x != 0][0])
        apex = (QQ(1)/apex[non_zero_index]) * apex
        apex.set_immutable()
        vertices = set()
        # This does not work well with UCF, so we set it to None:
        # br = apex.base_ring()
        br = None
        for w in W:
            # The apex is considered in the space on which it acts and not in
            # the weight space.
            new_point = w * apex
            new_point.set_immutable()
            vertices.add(new_point)
        if regular:
            from sage.rings.qqbar import AA
            from sage.matrix.constructor import matrix
            from sage.modules.free_module_element import vector
            # This transformation fixes the first root and adjust the other
            # roots to have the correct angles
            bf = W.bilinear_form()
            transf_col = [[1] + [0]*(n-1)]
            for i in range(1, n):
                new_col = [0]*i + [1] + [0]*(n-i-1)
                transf_col += [new_col]
                m = matrix(AA, transf_col)
                col = bf.column(i)
                rhs = vector(AA, list(col[:i+1]))
                adjusted_col = m.solve_right(rhs)
                # Then scales the images so that the polytope is inscribed
                c = 1 - sum(adjusted_col[j]**2 for j in range(n) if j != i)
                c = c.sqrt()
                adjusted_col[i] = c
                transf_col[-1] = adjusted_col
            # TODO: Make this matrix into the cyclotomics, the value of c is an
            # algebraic number not anymore in the cyclotomic field.
            transf = matrix(transf_col).transpose()
            vertices = [transf * v.change_ring(AA) for v in vertices]
            br = AA
        if not exact:
            from sage.rings.real_double import RDF
            vertices = [v.change_ring(RDF) for v in vertices]
            br = RDF
        return Polyhedron(vertices=vertices, backend=backend, base_ring=br)

    def omnitruncated_one_hundred_twenty_cell(self, exact=True, backend=None):
        """
        Return the omnitruncated 120-cell.

        The omnitruncated 120-cell is a 4-dimensional 4-uniform polytope in the
        `H_4` family. It has 14400 vertices. For more information see
        :wikipedia:`Omnitruncated 120-cell`.

        .. WARNING::

            The coordinates are exact by default. The computation with inexact
            coordinates (using the backend ``'cdd'``) returns a numerical
            inconsistency error, and thus cannot be computed.

        INPUT:

        - ``exact`` - (boolean, default ``True``) if ``True`` use exact
          coordinates instead of floating point approximations.

        - ``backend`` -- the backend to use to create the polytope.

        EXAMPLES::

            sage: polytopes.omnitruncated_one_hundred_twenty_cell(backend='normaliz')  # not tested - very long time ~10min
            A 4-dimensional polyhedron in AA^4 defined as the convex hull of 14400 vertices
        """
        if not exact:
            # cdd finds a numerical inconsistency.
            raise NotImplementedError("cannot compute the convex hull using floating points")
        return self.generalized_permutahedron(['H', 4], exact=exact, backend=backend, regular=True)

    omnitruncated_six_hundred_cell = omnitruncated_one_hundred_twenty_cell

    def runcitruncated_one_hundred_twenty_cell(self, exact=False, backend=None):
        """
        Return the runcitruncated 120-cell.

        The runcitruncated 120-cell is a 4-dimensional 4-uniform polytope in
        the `H_4` family. It has 7200 vertices. For more information see
        :wikipedia:`Runcitruncated 120-cell`.

        .. WARNING::

            The coordinates are inexact by default. The computation with
            inexact coordinates (using the backend ``'cdd'``) issues a
            UserWarning on inconsistencies.

        INPUT:

        - ``exact`` - (boolean, default ``False``) if ``True`` use exact
          coordinates instead of floating point approximations.

        - ``backend`` -- the backend to use to create the polytope.

        EXAMPLES::

            sage: polytopes.runcitruncated_one_hundred_twenty_cell(exact=False)  # not tested - very long time
            doctest:warning
            ...
            UserWarning: This polyhedron data is numerically complicated; cdd
            could not convert between the inexact V and H representation
            without loss of data. The resulting object might show
            inconsistencies.

        It is possible to use the backend ``'normaliz'`` to get an exact
        representation::

            sage: polytopes.runcitruncated_one_hundred_twenty_cell(exact=True,   # not tested - very long time
            ....:                                                  backend='normaliz')
            A 4-dimensional polyhedron in AA^4 defined as the convex hull of 7200 vertices
        """
        return self.generalized_permutahedron(['H', 4], point=[1, 0, 1, 1], exact=exact, backend=backend, regular=True)

    def cantitruncated_one_hundred_twenty_cell(self, exact=True, backend=None):
        """
        Return the cantitruncated 120-cell.

        The cantitruncated 120-cell is a 4-dimensional 4-uniform polytope in
        the `H_4` family. It has 7200 vertices. For more information see
        :wikipedia:`Cantitruncated 120-cell`.

        .. WARNING::

            The coordinates are exact by default. The computation with inexact
            coordinates (using the backend ``'cdd'``) returns a numerical
            inconsistency error, and thus cannot be computed.

        INPUT:

        - ``exact`` - (boolean, default ``True``) if ``True`` use exact
          coordinates instead of floating point approximations.

        - ``backend`` -- the backend to use to create the polytope.

        EXAMPLES::

            sage: polytopes.cantitruncated_one_hundred_twenty_cell(exact=True, backend='normaliz')  # not tested - very long time
            A 4-dimensional polyhedron in AA^4 defined as the convex hull of 7200 vertices
        """
        return self.generalized_permutahedron(['H', 4], point=[0, 1, 1, 1], exact=exact, backend=backend, regular=True)

    def runcinated_one_hundred_twenty_cell(self, exact=False, backend=None):
        """
        Return the runcinated 120-cell.

        The runcinated 120-cell is a 4-dimensional 4-uniform polytope in the
        `H_4` family. It has 2400 vertices. For more information see
        :wikipedia:`Runcinated 120-cell`.

        .. WARNING::

            The coordinates are inexact by default. The computation with
            inexact coordinates (using the backend ``'cdd'``) issues a
            UserWarning on inconsistencies.

        INPUT:

        - ``exact`` - (boolean, default ``False``) if ``True`` use exact
          coordinates instead of floating point approximations.

        - ``backend`` -- the backend to use to create the polytope.

        EXAMPLES::

            sage: polytopes.runcinated_one_hundred_twenty_cell(exact=False)  # not tested - very long time
            doctest:warning ...  UserWarning: This polyhedron data is
            numerically complicated; cdd could not convert between the inexact
            V and H representation without loss of data. The resulting object
            might show inconsistencies.
            A 4-dimensional polyhedron in RDF^4 defined as the convex hull of 2400 vertices

        It is possible to use the backend ``'normaliz'`` to get an exact
        representation::

            sage: polytopes.runcinated_one_hundred_twenty_cell(exact=True,   # not tested - very long time
            ....:                                              backend='normaliz')
            A 4-dimensional polyhedron in AA^4 defined as the convex hull of 2400 vertices
        """
        return self.generalized_permutahedron(['H', 4], point=[1, 0, 0, 1], exact=exact, backend=backend, regular=True)

    def cantellated_one_hundred_twenty_cell(self, exact=True, backend=None):
        """
        Return the cantellated 120-cell.

        The cantellated 120-cell is a 4-dimensional 4-uniform polytope in the
        `H_4` family. It has 3600 vertices. For more information see
        :wikipedia:`Cantellated 120-cell`.

        .. WARNING::

            The coordinates are exact by default. The computation with inexact
            coordinates (using the backend ``'cdd'``) returns a numerical
            inconsistency error, and thus cannot be computed.

        INPUT:

        - ``exact`` - (boolean, default ``True``) if ``True`` use exact
          coordinates instead of floating point approximations.

        - ``backend`` -- the backend to use to create the polytope.

        EXAMPLES::

            sage: polytopes.cantellated_one_hundred_twenty_cell(backend='normaliz')  # not tested - long time
            A 4-dimensional polyhedron in AA^4 defined as the convex hull of 3600 vertices
        """
        return self.generalized_permutahedron(['H', 4], point=[0, 1, 0, 1], exact=exact, backend=backend, regular=True)

    def truncated_one_hundred_twenty_cell(self, exact=True, backend=None):
        """
        Return the truncated 120-cell.

        The truncated 120-cell is a 4-dimensional 4-uniform polytope in the
        `H_4` family. It has 2400 vertices. For more information see
        :wikipedia:`Truncated 120-cell`.

        .. WARNING::

            The coordinates are exact by default. The computation with inexact
            coordinates (using the backend ``'cdd'``) returns a numerical
            inconsistency error, and thus cannot be computed.

        INPUT:

        - ``exact`` - (boolean, default ``True``) if ``True`` use exact
          coordinates instead of floating point approximations.

        - ``backend`` -- the backend to use to create the polytope.

        EXAMPLES::

            sage: polytopes.truncated_one_hundred_twenty_cell(backend='normaliz')  # not tested - long time
            A 4-dimensional polyhedron in AA^4 defined as the convex hull of 2400 vertices
        """
        return self.generalized_permutahedron(['H', 4], point=[0, 0, 1, 1], exact=exact, backend=backend, regular=True)

    def rectified_one_hundred_twenty_cell(self, exact=True, backend=None):
        """
        Return the rectified 120-cell.

        The rectified 120-cell is a 4-dimensional 4-uniform polytope in the
        `H_4` family. It has 1200 vertices. For more information see
        :wikipedia:`Rectified 120-cell`.

        .. WARNING::

            The coordinates are exact by default. The computation with inexact
            coordinates (using the backend ``'cdd'``) returns a numerical
            inconsistency error, and thus cannot be computed.

        INPUT:

        - ``exact`` - (boolean, default ``True``) if ``True`` use exact
          coordinates instead of floating point approximations.

        - ``backend`` -- the backend to use to create the polytope.

        EXAMPLES::

            sage: polytopes.rectified_one_hundred_twenty_cell(backend='normaliz')  # not tested - long time
            A 4-dimensional polyhedron in AA^4 defined as the convex hull of 1200 vertices
        """
        return self.generalized_permutahedron(['H', 4], point=[0, 0, 1, 0], exact=exact, backend=backend, regular=True)

    def one_hundred_twenty_cell(self, exact=True, backend=None, construction='coxeter'):
        """
        Return the 120-cell.

        The 120-cell is a 4-dimensional 4-uniform polytope in the `H_4` family.
        It has 600 vertices and 120 facets. For more information see
        :wikipedia:`120-cell`.

        .. WARNING::

            The coordinates are exact by default. The computation with inexact
            coordinates (using the backend ``'cdd'``) returns a numerical
            inconsistency error, and thus cannot be computed.

        INPUT:

        - ``exact`` -- (boolean, default ``True``) if ``True`` use exact
          coordinates instead of floating point approximations.

        - ``backend`` -- the backend to use to create the polytope.

        - ``construction`` -- the construction to use (string, default 'coxeter');
          the other possibility is 'as_permutahedron'.

`       EXAMPLES:

        The classical construction given by Coxeter in [Cox1969]_ is given by::

            sage: polytopes.one_hundred_twenty_cell()                    # not tested - long time ~15 sec.
            A 4-dimensional polyhedron in (Number Field in sqrt5 with defining
             polynomial x^2 - 5 with sqrt5 = 2.236067977499790?)^4 defined as
             the convex hull of 600 vertices

        The ``'normaliz'`` is faster::

            sage: P = polytopes.one_hundred_twenty_cell(backend='normaliz'); P  # optional - pynormaliz
            A 4-dimensional polyhedron in (Number Field in sqrt5 with defining
             polynomial x^2 - 5 with sqrt5 = 2.236067977499790?)^4 defined as
             the convex hull of 600 vertices

        It is also possible to realize it using the generalized permutahedron
        of type `H_4`::

            sage: polytopes.one_hundred_twenty_cell(backend='normaliz',  # not tested - long time
            ....:                                   construction='as_permutahedron')
            A 4-dimensional polyhedron in AA^4 defined as the convex hull of 600 vertices

        TESTS::

            sage: TestSuite(P).run()                                 # long time, optional - pynormaliz
        """
        if construction == 'coxeter':
            if not exact:
                raise ValueError("The 'cdd' backend produces numerical inconsistencies, use 'exact=True'.")
            from sage.rings.number_field.number_field import QuadraticField
            base_ring = QuadraticField(5, 'sqrt5')
            sqrt5 = base_ring.gen()
            phi = (1 + sqrt5) / 2
            phi_inv = base_ring.one() / phi

            # The 24 permutations of [0,0,±2,±2] (the ± are independent)
            verts = Permutations([0,0,2,2]).list() + Permutations([0,0,-2,-2]).list() + Permutations([0,0,2,-2]).list()

            # The 64 permutations of the following vectors:
            # [±1,±1,±1,±sqrt(5)]
            # [±1/phi^2,±phi,±phi,±phi]
            # [±1/phi,±1/phi,±1/phi,±phi^2]
            from sage.categories.cartesian_product import cartesian_product
            full_perm_vectors = [[[1,-1],[1,-1],[1,-1],[-sqrt5,sqrt5]],
                                 [[phi_inv**2,-phi_inv**2],[phi,-phi],[phi,-phi],[-phi,phi]],
                                 [[phi_inv,-phi_inv],[phi_inv,-phi_inv],[phi_inv,-phi_inv],[-(phi**2),phi**2]]]
            for vect in full_perm_vectors:
                cp = cartesian_product(vect)
                # The group action creates duplicates, so we reduce it:
                verts += list(set([tuple(p) for c in cp for p in Permutations(list(c))]))

            # The 96 even permutations of [0,±1/phi^2,±1,±phi^2]
            # The 96 even permutations of [0,±1/phi,±phi,±sqrt(5)]
            # The 192 even permutations of [±1/phi,±1,±phi,±2]
            even_perm_vectors = [[[0],[phi_inv**2,-phi_inv**2],[1,-1],[-(phi**2),phi**2]],
                                 [[0],[phi_inv,-phi_inv],[phi,-phi],[-sqrt5,sqrt5]],
                                 [[phi_inv,-phi_inv],[1,-1],[phi,-phi],[-2,2]]]
            even_perm = AlternatingGroup(4)
            for vect in even_perm_vectors:
                cp = cartesian_product(vect)
                verts += [p(tuple(c)) for p in even_perm for c in cp]

            return Polyhedron(vertices=verts, base_ring=base_ring, backend=backend)

        elif construction == 'as_permutahedron':
            return self.generalized_permutahedron(['H', 4], point=[0, 0, 0, 1], exact=exact, backend=backend, regular=True)
        else:
            raise ValueError("construction (={}) must be either 'coxeter' or 'as_permutahedron' ".format(construction))

    def hypercube(self, dim, intervals=None, backend=None):
        r"""
        Return a hypercube of the given dimension.

        The ``dim``-dimensional hypercube is by default the convex hull of the
        `2^{\text{dim}}` `\pm 1` vectors of length ``dim``. Alternatively,
        it is the product of ``dim`` line segments given in the ``intervals``.
        For more information see the wikipedia article :wikipedia:`Hypercube`.

        INPUT:

        - ``dim`` -- integer. The dimension of the hypercube.

        - ``intervals`` -- (default = None). It takes the following
          possible inputs:

          - If ``None`` (the default), it returns the `\pm 1`-cube of
            dimension ``dim``.

          - ``'zero_one'`` -- (string). Return the `0/1`-cube.

          - a list of length ``dim``. Its elements are pairs of
            numbers `(a,b)` with `a < b`. The cube will be the product of
            these intervals.

        - ``backend`` -- the backend to use to create the polytope.

        EXAMPLES:

        Create the `\pm 1`-hypercube of dimension 4::

            sage: four_cube = polytopes.hypercube(4)
            sage: four_cube.is_simple()
            True
            sage: four_cube.base_ring()
            Integer Ring
            sage: four_cube.volume()
            16
            sage: four_cube.ehrhart_polynomial()    # optional - latte_int
            16*t^4 + 32*t^3 + 24*t^2 + 8*t + 1

        Return the `0/1`-hypercube of dimension 4::

            sage: z_cube = polytopes.hypercube(4, intervals='zero_one')
            sage: z_cube.vertices()[0]
            A vertex at (1, 0, 1, 1)
            sage: z_cube.is_simple()
            True
            sage: z_cube.base_ring()
            Integer Ring
            sage: z_cube.volume()
            1
            sage: z_cube.ehrhart_polynomial()       # optional - latte_int
            t^4 + 4*t^3 + 6*t^2 + 4*t + 1

        Return the 4-dimensional combinatorial cube that is the product of
        [0,3]^4::

            sage: t_cube = polytopes.hypercube(4, intervals=[[0,3]]*4)

        Checking that t_cube is three times the previous `0/1`-cube::

            sage: t_cube == 3 * z_cube
            True

        TESTS::

            sage: fc = polytopes.hypercube(4,backend='normaliz')   # optional - pynormaliz
            sage: TestSuite(fc).run()                              # optional - pynormaliz

        ::

            sage: ls = [randint(-100,100) for _ in range(4)]
            sage: intervals = [[x, x+randint(1,50)] for x in ls]
            sage: P = polytopes.hypercube(4, intervals, backend='field')
            sage: TestSuite(P).run()

        Check that :trac:`29904` is fixed::

            sage: intervals = [[-2,2]]
            sage: P = polytopes.hypercube(1, intervals, 'field')
            sage: TestSuite(P).run()

        If the dimension ``dim`` is not equal to the length of intervals, an
        error is raised::

            sage: u_cube = polytopes.hypercube(2, intervals=[[0,1],[0,2],[0,3]])
            Traceback (most recent call last):
            ...
            ValueError: the dimension of the hypercube must match the number of intervals

        The intervals must be pairs `(a, b)` with `a < b`::

            sage: w_cube = polytopes.hypercube(3, intervals=[[0,1],[3,2],[0,3]])
            Traceback (most recent call last):
            ...
            ValueError: each interval must be a pair `(a, b)` with `a < b`

        If a string besides 'zero_one' is passed to ``intervals``, return an
        error::

            sage: v_cube = polytopes.hypercube(3, intervals='a_string')
            Traceback (most recent call last):
            ...
            ValueError: the only allowed string is 'zero_one'

        Check that we set up the hypercube correctly::

            sage: ls = [randint(-100,100) for _ in range(4)]
            sage: intervals = [[x, x+randint(1,50)] for x in ls]
            sage: P = polytopes.hypercube(4, intervals, backend='field')
            sage: P1 = polytopes.hypercube(4, intervals, backend='ppl')                 # needs pplpy
            sage: assert P == P1                                                        # needs pplpy

        Check that coercion for input invervals is handled correctly::

            sage: P = polytopes.hypercube(2, [[1/2, 2], [0, 1]])
            sage: P = polytopes.hypercube(2, [[1/2, 2], [0, 1.0]])
            sage: P = polytopes.hypercube(2, [[1/2, 2], [0, AA(2).sqrt()]])             # needs sage.rings.number_field
            sage: P = polytopes.hypercube(2, [[1/2, 2], [0, 1.0]], backend='ppl')       # needs pplpy
            Traceback (most recent call last):
            ...
            ValueError: specified backend ppl cannot handle the intervals
        """
        parent = Polyhedra(ZZ, dim, backend=backend)
        convert = False

        # If the intervals are (a_1,b_1), ..., (a_dim, b_dim),
        # then the inequalites correspond to
        # b_1,b_2,...,b_dim, a_1,a_2,...,a_dim
        # in that order.

        if intervals is None:
            cp = itertools.product((-1,1), repeat=dim)

            # An inequality -x_i       + 1 >= 0 for i <  dim
            # resp.          x_{dim-i} + 1 >= 0 for i >= dim
            ieq_b = lambda i: 1

        elif isinstance(intervals, str):
            if intervals == 'zero_one':
                cp = itertools.product((0,1), repeat=dim)

                # An inequality -x_i       + 1 >= 0 for i <  dim
                # resp.          x_{dim-i} + 0 >= 0 for i >= dim
                ieq_b = lambda i: 1 if i < dim else 0
            else:
                raise ValueError("the only allowed string is 'zero_one'")
        elif len(intervals) == dim:
            if not all(a < b for a,b in intervals):
                raise ValueError("each interval must be a pair `(a, b)` with `a < b`")
            parent = parent.base_extend(sum(a + b for a,b in intervals))
            if parent.base_ring() not in (ZZ, QQ):
                convert = True
            if backend and parent.backend() is not backend:
                # If the parent changed backends, but a backend was specified,
                # the specified backend cannot handle the intervals.
                raise ValueError("specified backend {} cannot handle the intervals".format(backend))

            cp = itertools.product(*intervals)

            # An inequality -x_i       + b_i >= 0 for i <  dim
            # resp.          x_{dim-i} - a_i >= 0 for i >= dim
            ieq_b = lambda i: intervals[i][1] if i < dim \
                              else -intervals[i-dim][0]
        else:
            raise ValueError("the dimension of the hypercube must match the number of intervals")

        # An inequality -x_i       + ieq_b(i)     >= 0 for i <  dim
        # resp.          x_{dim-i} + ieq_b(i-dim) >= 0 for i >= dim
        ieq_A = lambda i, pos: -1 if i == pos           \
                               else 1 if i == pos + dim \
                               else 0
        ieqs = (tuple(ieq_b(i) if pos == 0 else ieq_A(i, pos-1)
                      for pos in range(dim+1))
                for i in range(2*dim))

        return parent([cp, [], []], [ieqs, []], convert=convert, Vrep_minimal=True, Hrep_minimal=True, pref_rep='Hrep')

    def cube(self, intervals=None, backend=None):
        r"""
        Return the cube.

        The cube is the Platonic solid that is obtained as the convex hull of
        the eight `\pm 1` vectors of length 3 (by default). Alternatively, the
        cube is the product of three intervals from ``intervals``.

        .. SEEALSO::

            :meth:`hypercube`

        INPUT:

        - ``intervals`` -- list (default=None). It takes the following
          possible inputs:

          - If the input is ``None`` (the default), returns the convex hull of
            the eight `\pm 1` vectors of length three.

          - ``'zero_one'`` -- (string). Return the `0/1`-cube.

          - a list of 3 lists of length 2. The cube will be a product of
            these three intervals.

        - ``backend`` -- the backend to use to create the polytope.

        OUTPUT:

        A cube as a polyhedron object.

        EXAMPLES:

        Return the `\pm 1`-cube::

            sage: c = polytopes.cube()
            sage: c
            A 3-dimensional polyhedron in ZZ^3 defined as the convex hull of 8 vertices
            sage: c.f_vector()
            (1, 8, 12, 6, 1)
            sage: c.volume()
            8
            sage: c.plot()                                                              # needs sage.plot
            Graphics3d Object

        Return the `0/1`-cube::

            sage: cc = polytopes.cube(intervals ='zero_one')
            sage: cc.vertices_list()
            [[1, 0, 0],
             [1, 1, 0],
             [1, 1, 1],
             [1, 0, 1],
             [0, 0, 1],
             [0, 0, 0],
             [0, 1, 0],
             [0, 1, 1]]
        """
        return self.hypercube(3, backend=backend, intervals=intervals)

    def cross_polytope(self, dim, backend=None):
        r"""
        Return a cross-polytope in dimension ``dim``.

        A cross-polytope is a higher dimensional generalization of the
        octahedron. It is the convex hull of the `2d` points `(\pm 1, 0,
        \ldots, 0)`, `(0, \pm 1, \ldots, 0)`, \ldots, `(0, 0, \ldots, \pm 1)`.
        See the :wikipedia:`Cross-polytope` for more information.

        INPUT:

        - ``dim`` -- integer. The dimension of the cross-polytope.

        - ``backend`` -- the backend to use to create the polytope.

        EXAMPLES::

            sage: four_cross = polytopes.cross_polytope(4)
            sage: four_cross.f_vector()
            (1, 8, 24, 32, 16, 1)
            sage: four_cross.is_simple()
            False

        TESTS::

            sage: cp = polytopes.cross_polytope(4, backend='normaliz')  # optional - pynormaliz
            sage: TestSuite(cp).run()                                   # optional - pynormaliz

        ::

            sage: P = polytopes.cross_polytope(6, backend='field')
            sage: TestSuite(P).run()  # long time

        Check that double description is set up correctly::

            sage: P = polytopes.cross_polytope(6, backend='ppl')
            sage: Q = polytopes.cross_polytope(6, backend='ppl')
            sage: P == Q
            True
        """
        verts = tuple((ZZ**dim).basis())
        verts += tuple(-v for v in verts)
        ieqs = ((1,) + x for x in itertools.product((-1,1), repeat=dim))
        parent = Polyhedra(ZZ, dim, backend=backend)
        return parent([verts, [], []], [ieqs, []], Vrep_minimal=True, Hrep_minimal=True, pref_rep='Vrep')

    def parallelotope(self, generators, backend=None):
        r"""
        Return the zonotope, or parallelotope, spanned by the generators.

        The parallelotope is the multi-dimensional generalization of a
        parallelogram (2 generators) and a parallelepiped (3 generators).

        INPUT:

        - ``generators`` -- a list of vectors of same dimension

        - ``backend`` -- the backend to use to create the polytope.

        EXAMPLES::

            sage: polytopes.parallelotope([ (1,0), (0,1) ])
            A 2-dimensional polyhedron in ZZ^2 defined as the convex hull of 4 vertices
            sage: polytopes.parallelotope([[1,2,3,4], [0,1,0,7], [3,1,0,2], [0,0,1,0]])
            A 4-dimensional polyhedron in ZZ^4 defined as the convex hull of 16 vertices

            sage: K = QuadraticField(2, 'sqrt2')                                        # needs sage.rings.number_field
            sage: sqrt2 = K.gen()                                                       # needs sage.rings.number_field
            sage: P = polytopes.parallelotope([(1, sqrt2), (1, -1)]); P                 # needs sage.rings.number_field
            A 2-dimensional polyhedron in (Number Field in sqrt2 with defining
            polynomial x^2 - 2 with sqrt2 = 1.414213562373095?)^2 defined as
            the convex hull of 4 vertices

        TESTS::

            sage: TestSuite(P).run()                                                    # needs sage.rings.number_field
        """
        from sage.modules.free_module_element import vector
        generators = [vector(v) for v in generators]
        if not generators:
            return Polyhedron(backend=backend)

        zero = generators[0] - generators[0]
        intervals = [Polyhedron([zero, gen], backend=backend) for gen in generators]
        return sum(intervals)

    zonotope = parallelotope

    # --------------------------------------------------------
    # imports from other files
    # --------------------------------------------------------
    try:
        associahedron = staticmethod(Associahedron)
    except ImportError:
        pass

    try:
        flow_polytope = staticmethod(DiGraph.flow_polytope)
        edge_polytope = staticmethod(Graph.edge_polytope)
        symmetric_edge_polytope = staticmethod(Graph.symmetric_edge_polytope)
    except ImportError:
        pass


polytopes = Polytopes()<|MERGE_RESOLUTION|>--- conflicted
+++ resolved
@@ -538,16 +538,6 @@
 
         TESTS::
 
-<<<<<<< HEAD
-            sage: octagon = polytopes.regular_polygon(8, backend='normaliz')    # optional - pynormaliz, needs sage.rings.number_field
-            sage: octagon                                                       # optional - pynormaliz, needs sage.rings.number_field
-            A 2-dimensional polyhedron in AA^2 defined as the convex hull of 8 vertices
-            sage: octagon.n_vertices()                                          # optional - pynormaliz, needs sage.rings.number_field
-            8
-            sage: octagon.volume()                                              # optional - pynormaliz, needs sage.rings.number_field
-            2*a
-            sage: TestSuite(octagon).run()      # long time                             # needs sage.rings.number_field
-=======
             sage: # optional - pynormaliz, needs sage.rings.number_field
             sage: octagon = polytopes.regular_polygon(8, backend='normaliz')
             sage: octagon
@@ -558,7 +548,6 @@
             2*a
             sage: TestSuite(octagon).run()      # long time
 
->>>>>>> 37b9baa4
             sage: TestSuite(polytopes.regular_polygon(5, exact=False)).run()
         """
         n = ZZ(n)
@@ -747,15 +736,9 @@
         A version using `AA <sage.rings.qqbar.AlgebraicRealField>`::
 
             sage: ico = polytopes.icosahedron(base_ring=AA)     # long time             # needs sage.groups sage.rings.number_field
-<<<<<<< HEAD
-            sage: ico.base_ring()               # long time                             # needs sage.groups sage.rings.number_field
-            Algebraic Real Field
-            sage: ico.volume()                  # long time                             # needs sage.groups sage.rings.number_field
-=======
             sage: ico.base_ring()                               # long time             # needs sage.groups sage.rings.number_field
             Algebraic Real Field
             sage: ico.volume()                                  # long time             # needs sage.groups sage.rings.number_field
->>>>>>> 37b9baa4
             2.181694990624913?
 
         Note that if base ring is provided it must contain the square root of
@@ -1341,19 +1324,12 @@
             A 3-dimensional polyhedron in RDF^3 defined as the convex hull of 24 vertices
             sage: sc_inexact.f_vector()
             (1, 24, 60, 38, 1)
-<<<<<<< HEAD
-            sage: sc_exact = polytopes.snub_cube(exact=True)    # long time             # needs sage.rings.number_field
-            sage: sc_exact.f_vector()           # long time                             # needs sage.rings.number_field
-            (1, 24, 60, 38, 1)
-            sage: sorted(sc_exact.vertices())   # long time                             # needs sage.rings.number_field
-=======
 
             sage: # long time, needs sage.groups sage.rings.number_field
             sage: sc_exact = polytopes.snub_cube(exact=True)
             sage: sc_exact.f_vector()
             (1, 24, 60, 38, 1)
             sage: sorted(sc_exact.vertices())
->>>>>>> 37b9baa4
             [A vertex at (-1, -z, -z^2),
              A vertex at (-1, -z^2, z),
              A vertex at (-1, z^2, -z),
@@ -1378,21 +1354,13 @@
              A vertex at (1, -z^2, -z),
              A vertex at (1, z^2, z),
              A vertex at (1, z, -z^2)]
-<<<<<<< HEAD
-            sage: sc_exact.is_combinatorially_isomorphic(sc_inexact)    # long time, needs sage.rings.number_field
-=======
             sage: sc_exact.is_combinatorially_isomorphic(sc_inexact)
->>>>>>> 37b9baa4
             True
 
         TESTS::
 
             sage: sc = polytopes.snub_cube(exact=True, backend='normaliz')      # optional - pynormaliz, needs sage.groups sage.rings.number_field
-<<<<<<< HEAD
-            sage: sc.f_vector()                 # optional - pynormaliz                 # needs sage.groups sage.rings.number_field
-=======
             sage: sc.f_vector()                                                 # optional - pynormaliz, needs sage.groups sage.rings.number_field
->>>>>>> 37b9baa4
             (1, 24, 60, 38, 1)
 
         """
@@ -1481,18 +1449,11 @@
 
         TESTS::
 
-<<<<<<< HEAD
-            sage: bb = polytopes.buckyball(backend='normaliz')  # optional - pynormaliz, needs sage.groups sage.rings.number_field
-            sage: bb.f_vector()                 # optional - pynormaliz                 # needs sage.groups sage.rings.number_field
-            (1, 60, 90, 32, 1)
-            sage: bb.base_ring()                # optional - pynormaliz                 # needs sage.groups sage.rings.number_field
-=======
             sage: # optional - pynormaliz, needs sage.groups sage.rings.number_field
             sage: bb = polytopes.buckyball(backend='normaliz')
             sage: bb.f_vector()
             (1, 60, 90, 32, 1)
             sage: bb.base_ring()
->>>>>>> 37b9baa4
             Number Field in sqrt5 with defining polynomial x^2 - 5
              with sqrt5 = 2.236067977499790?
 
@@ -1524,11 +1485,7 @@
 
             sage: id = polytopes.icosidodecahedron(exact=False); id                     # needs sage.groups sage.rings.number_field
             A 3-dimensional polyhedron in RDF^3 defined as the convex hull of 30 vertices
-<<<<<<< HEAD
-            sage: TestSuite(id).run(skip=["_test_is_combinatorially_isomorphic",
-=======
             sage: TestSuite(id).run(skip=["_test_is_combinatorially_isomorphic",        # needs sage.groups sage.rings.number_field
->>>>>>> 37b9baa4
             ....:                         "_test_product",
             ....:                         "_test_pyramid",
             ....:                         "_test_lawrence"])
@@ -1694,18 +1651,11 @@
 
         TESTS::
 
-<<<<<<< HEAD
-            sage: td = polytopes.truncated_dodecahedron(backend='normaliz')     # optional - pynormaliz, needs sage.rings.number_field
-            sage: td.f_vector()                 # optional - pynormaliz                 # needs sage.rings.number_field
-            (1, 60, 90, 32, 1)
-            sage: td.base_ring()                # optional - pynormaliz                 # needs sage.rings.number_field
-=======
             sage: # optional - pynormaliz, needs sage.rings.number_field
             sage: td = polytopes.truncated_dodecahedron(backend='normaliz')
             sage: td.f_vector()
             (1, 60, 90, 32, 1)
             sage: td.base_ring()
->>>>>>> 37b9baa4
             Number Field in sqrt5 with defining polynomial x^2 - 5
              with sqrt5 = 2.236067977499790?
 
@@ -1864,12 +1814,8 @@
 
         TESTS::
 
-<<<<<<< HEAD
-            sage: rid = polytopes.rhombicosidodecahedron(backend='normaliz')    # optional - pynormaliz
-=======
             sage: # optional - pynormaliz
             sage: rid = polytopes.rhombicosidodecahedron(backend='normaliz')
->>>>>>> 37b9baa4
             sage: rid.f_vector()
             (1, 60, 120, 62, 1)
             sage: rid.base_ring()
@@ -2312,35 +2258,21 @@
 
             sage: p600 = polytopes.six_hundred_cell(); p600                             # needs sage.groups
             A 4-dimensional polyhedron in RDF^4 defined as the convex hull of 120 vertices
-<<<<<<< HEAD
-            sage: p600.f_vector()               # long time                             # needs sage.groups
-=======
             sage: p600.f_vector()               # long time (~2sec)                     # needs sage.groups
->>>>>>> 37b9baa4
             (1, 120, 720, 1200, 600, 1)
 
         Computation with exact coordinates is currently too long to be useful::
 
             sage: p600 = polytopes.six_hundred_cell(exact=True)         # long time, not tested, needs sage.groups
-<<<<<<< HEAD
-            sage: len(list(p600.bounded_edges()))       # long time, not tested         # needs sage.groups
-=======
             sage: len(list(p600.bounded_edges()))                       # long time, not tested, needs sage.groups
->>>>>>> 37b9baa4
             720
 
         TESTS::
 
-<<<<<<< HEAD
-            sage: p600 = polytopes.six_hundred_cell(exact=True,         # optional - pynormaliz, needs sage.groups sage.rings.number_field
-            ....:                                   backend='normaliz')
-            sage: len(list(p600.bounded_edges()))       # long time, optional - pynormaliz, needs sage.groups sage.rings.number_field
-=======
             sage: # optional - pynormaliz, needs sage.groups sage.rings.number_field
             sage: p600 = polytopes.six_hundred_cell(exact=True,
             ....:                                   backend='normaliz')
             sage: len(list(p600.bounded_edges()))                       # long time
->>>>>>> 37b9baa4
             720
         """
         if exact:
@@ -2397,11 +2329,7 @@
         Computation with the backend ``'normaliz'`` is instantaneous::
 
             sage: gap_norm = polytopes.grand_antiprism(backend='normaliz')      # optional - pynormaliz, needs sage.rings.number_field
-<<<<<<< HEAD
-            sage: gap_norm                      # optional - pynormaliz                 # needs sage.rings.number_field
-=======
             sage: gap_norm                                                      # optional - pynormaliz, needs sage.rings.number_field
->>>>>>> 37b9baa4
             A 4-dimensional polyhedron in (Number Field in sqrt5 with defining
             polynomial x^2 - 5 with sqrt5 = 2.236067977499790?)^4 defined as
             the convex hull of 100 vertices
@@ -2739,11 +2667,7 @@
         It works also with Coxeter types that lead to non-rational coordinates::
 
             sage: perm_b3 = polytopes.generalized_permutahedron(['B',3])        # long time, needs sage.combinat sage.rings.number_field
-<<<<<<< HEAD
-            sage: perm_b3                       # long time                             # needs sage.combinat sage.rings.number_field
-=======
             sage: perm_b3                                                       # long time, needs sage.combinat sage.rings.number_field
->>>>>>> 37b9baa4
             A 3-dimensional polyhedron in
              (Number Field in a with defining polynomial x^2 - 2 with a = 1.414213562373095?)^3
              defined as the convex hull of 48 vertices
@@ -2803,14 +2727,6 @@
 
         Larger examples take longer::
 
-<<<<<<< HEAD
-            sage: perm_a3_reg = polytopes.generalized_permutahedron(    # long time, needs sage.combinat sage.rings.number_field
-            ....:     ['A',3], regular=True); perm_a3_reg
-            A 3-dimensional polyhedron in AA^3 defined as the convex hull of 24 vertices
-            sage: perm_a3_reg.is_inscribed()    # long time                             # needs sage.combinat sage.rings.number_field
-            True
-            sage: perm_b3_reg = polytopes.generalized_permutahedron(    # long time (12sec on 64 bits), not tested, needs sage.combinat sage.rings.number_field
-=======
             sage: # needs sage.combinat sage.rings.number_field
             sage: perm_a3_reg = polytopes.generalized_permutahedron(    # long time
             ....:     ['A',3], regular=True); perm_a3_reg
@@ -2818,21 +2734,12 @@
             sage: perm_a3_reg.is_inscribed()    # long time
             True
             sage: perm_b3_reg = polytopes.generalized_permutahedron(    # long time (12sec on 64 bits), not tested
->>>>>>> 37b9baa4
             ....:     ['B',3], regular=True); perm_b3_reg
             A 3-dimensional polyhedron in AA^3 defined as the convex hull of 48 vertices
 
         It is faster with the backend ``'number_field'``, which internally uses an embedded
         number field instead of doing the computations directly with the base ring (``AA``)::
 
-<<<<<<< HEAD
-            sage: perm_a3_reg_nf = polytopes.generalized_permutahedron(                 # needs sage.combinat sage.rings.number_field
-            ....:    ['A',3], regular=True, backend='number_field'); perm_a3_reg_nf
-            A 3-dimensional polyhedron in AA^3 defined as the convex hull of 24 vertices
-            sage: perm_a3_reg_nf.is_inscribed()                                         # needs sage.combinat sage.rings.number_field
-            True
-            sage: perm_b3_reg_nf = polytopes.generalized_permutahedron(         # long time, needs sage.combinat sage.rings.number_field
-=======
             sage: # needs sage.combinat sage.rings.number_field
             sage: perm_a3_reg_nf = polytopes.generalized_permutahedron(
             ....:    ['A',3], regular=True, backend='number_field'); perm_a3_reg_nf
@@ -2840,20 +2747,11 @@
             sage: perm_a3_reg_nf.is_inscribed()
             True
             sage: perm_b3_reg_nf = polytopes.generalized_permutahedron(         # long time
->>>>>>> 37b9baa4
             ....:    ['B',3], regular=True, backend='number_field'); perm_b3_reg_nf
             A 3-dimensional polyhedron in AA^3 defined as the convex hull of 48 vertices
 
         It is even faster with the backend ``'normaliz'``::
 
-<<<<<<< HEAD
-            sage: perm_a3_reg_norm = polytopes.generalized_permutahedron(       # optional - pynormaliz, needs sage.combinat sage.rings.number_field
-            ....:    ['A',3], regular=True, backend='normaliz'); perm_a3_reg_norm
-            A 3-dimensional polyhedron in AA^3 defined as the convex hull of 24 vertices
-            sage: perm_a3_reg_norm.is_inscribed()       # optional - pynormaliz         # needs sage.combinat sage.rings.number_field
-            True
-            sage: perm_b3_reg_norm = polytopes.generalized_permutahedron(       # optional - pynormaliz, needs sage.combinat sage.rings.number_field
-=======
             sage: # optional - pynormaliz, needs sage.combinat sage.rings.number_field
             sage: perm_a3_reg_norm = polytopes.generalized_permutahedron(
             ....:    ['A',3], regular=True, backend='normaliz'); perm_a3_reg_norm
@@ -2861,27 +2759,18 @@
             sage: perm_a3_reg_norm.is_inscribed()
             True
             sage: perm_b3_reg_norm = polytopes.generalized_permutahedron(
->>>>>>> 37b9baa4
             ....:    ['B',3], regular=True, backend='normaliz'); perm_b3_reg_norm
             A 3-dimensional polyhedron in AA^3 defined as the convex hull of 48 vertices
 
         The speedups from using backend ``'normaliz'`` allow us to go even further::
 
-<<<<<<< HEAD
-            sage: perm_h3 = polytopes.generalized_permutahedron(        # optional - pynormaliz, needs sage.combinat sage.rings.number_field
-=======
             sage: # optional - pynormaliz, needs sage.combinat sage.rings.number_field
             sage: perm_h3 = polytopes.generalized_permutahedron(
->>>>>>> 37b9baa4
             ....:     ['H',3], backend='normaliz'); perm_h3
             A 3-dimensional polyhedron in
              (Number Field in a with defining polynomial x^2 - 5 with a = 2.236067977499790?)^3
              defined as the convex hull of 120 vertices
-<<<<<<< HEAD
-            sage: perm_f4 = polytopes.generalized_permutahedron(        # long time, optional - pynormaliz, needs sage.combinat sage.rings.number_field
-=======
             sage: perm_f4 = polytopes.generalized_permutahedron(        # long time
->>>>>>> 37b9baa4
             ....:     ['F',4], backend='normaliz'); perm_f4
             A 4-dimensional polyhedron
              in (Number Field in a with defining polynomial x^2 - 2 with a = 1.414213562373095?)^4
