--- conflicted
+++ resolved
@@ -471,12 +471,7 @@
         backend of the polytope to 'normaliz'::
 
             sage: line_seg = Polyhedron(vertices=[[0], [1/2]],          # optional - pynormaliz
-<<<<<<< HEAD
-            ....:                       backend='normaliz')
-            sage: line_seg                                              # optional - pynormaliz
-=======
             ....:                       backend='normaliz'); line_seg
->>>>>>> cfb0331c
             A 1-dimensional polyhedron in QQ^1 defined as the convex hull of 2 vertices
             sage: line_seg.ehrhart_quasipolynomial()                    # optional - pynormaliz
             (1/2*t + 1, 1/2*t + 1/2)
@@ -531,11 +526,7 @@
         polynomial is returned::
 
             sage: simplex = Polyhedron(vertices=[(0,0,0), (3,3,3),      # optional - pynormaliz
-<<<<<<< HEAD
-            ....:                                (-3,2,1),(1,-1,-2)],
-=======
             ....:                                (-3,2,1), (1,-1,-2)],
->>>>>>> cfb0331c
             ....:                      backend='normaliz')
             sage: simplex = simplex.change_ring(QQ)                     # optional - pynormaliz
             sage: poly = simplex.ehrhart_quasipolynomial(               # optional - pynormaliz
@@ -861,11 +852,7 @@
 
         You can obtain non-trivial examples::
 
-<<<<<<< HEAD
-            sage: G = AG([(0,1),(2,3),(4,5),(6,7)])
-=======
             sage: G = AG([(0,1),(2,3),(4,5),(6,7)])                     # optional - pynormaliz
->>>>>>> cfb0331c
             sage: fsp = Cube.fixed_subpolytope(G); fsp                  # optional - pynormaliz
             A 2-dimensional polyhedron in QQ^3 defined as the convex hull of 4 vertices
             sage: fsp.vertices()                                        # optional - pynormaliz
@@ -886,11 +873,7 @@
            sage: len(G)                                                 # optional - pynormaliz
            2
            sage: fixed_set = P.fixed_subpolytope(G.gens()[0])           # optional - pynormaliz
-<<<<<<< HEAD
-           sage: fixed_set
-=======
            sage: fixed_set                                              # optional - pynormaliz
->>>>>>> cfb0331c
            A 0-dimensional polyhedron in QQ^1 defined as the convex hull of 1 vertex
            sage: fixed_set.vertices_list()                              # optional - pynormaliz
            [[1/4]]
@@ -1091,14 +1074,8 @@
         ``'Hstar_as_lin_comb'``. The first coordinate is the coefficient of the
         trivial character; the second is the coefficient of the sign character::
 
-<<<<<<< HEAD
-            sage: lin = P._Hstar_function_normaliz(G,                   # optional - pynormaliz
-            ....:                                  output='Hstar_as_lin_comb')
-            sage: lin
-=======
             sage: lin = P._Hstar_function_normaliz(                     # optional - pynormaliz
             ....:           G, output='Hstar_as_lin_comb'); lin
->>>>>>> cfb0331c
             ((t^4 + 3*t^3 + 8*t^2 + 3*t + 1)/(t + 1),
              (3*t^3 + 2*t^2 + 3*t)/(t + 1))
         """
@@ -1204,11 +1181,7 @@
             sage: Hstar = p3.Hstar_function(S3)                         # optional - pynormaliz
             sage: Hlin  = p3.Hstar_function(S3,                         # optional - pynormaliz
             ....:                           output='Hstar_as_lin_comb')]
-<<<<<<< HEAD
-            sage: p3.is_effective(Hstar,Hlin)                           # optional - pynormaliz
-=======
             sage: p3.is_effective(Hstar, Hlin)                          # optional - pynormaliz
->>>>>>> cfb0331c
             True
 
         If the `H^*`-series is not polynomial, then it is not effective::
@@ -1268,11 +1241,7 @@
             sage: p1 = Polyhedron(vertices=[[0], [1/2]])
             sage: p2 = Polyhedron(vertices=[[0], [1/2]],                     # optional - pynormaliz
             ....:                 backend='normaliz')
-<<<<<<< HEAD
-            sage: Hstar    = p2.Hstar_function()
-=======
             sage: Hstar    = p2.Hstar_function()                             # optional - pynormaliz
->>>>>>> cfb0331c
             sage: Hstarlin = p2.Hstar_function(output='Hstar_as_lin_comb')]  # optional - pynormaliz
             sage: p1._is_effective_normaliz(Hstar, Hstarlin)                 # optional - pynormaliz
             Traceback (most recent call last):
