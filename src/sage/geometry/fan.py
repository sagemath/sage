# sage.doctest: needs sage.graphs sage.combinat
r"""
Rational polyhedral fans

This module was designed as a part of the framework for toric varieties
(:mod:`~sage.schemes.toric.variety`,
:mod:`~sage.schemes.toric.fano_variety`). While the emphasis is on
complete full-dimensional fans, arbitrary fans are supported. Work
with distinct lattices. The default lattice is :class:`ToricLattice
<sage.geometry.toric_lattice.ToricLatticeFactory>` `N` of the appropriate
dimension. The only case when you must specify lattice explicitly is creation
of a 0-dimensional fan, where dimension of the ambient space cannot be
guessed.

A **rational polyhedral fan** is a *finite* collection of *strictly* convex
rational polyhedral cones, such that the intersection of any two cones of the
fan is a face of each of them and each face of each cone is also a cone of the
fan.

AUTHORS:

- Andrey Novoseltsev (2010-05-15): initial version.

- Andrey Novoseltsev (2010-06-17): substantial improvement during review by
  Volker Braun.

EXAMPLES:

Use :func:`Fan` to construct fans "explicitly"::

    sage: fan = Fan(cones=[(0,1), (1,2)],
    ....:           rays=[(1,0), (0,1), (-1,0)])
    sage: fan
    Rational polyhedral fan in 2-d lattice N

In addition to giving such lists of cones and rays you can also create cones
first using :func:`~sage.geometry.cone.Cone` and then combine them into a fan.
See the documentation of :func:`Fan` for details.

In 2 dimensions there is a unique maximal fan determined by rays, and
you can use :func:`Fan2d` to construct it::

    sage: fan2d = Fan2d(rays=[(1,0), (0,1), (-1,0)])
    sage: fan2d.is_equivalent(fan)
    True

But keep in mind that in higher dimensions the cone data is essential
and cannot be omitted. Instead of building a fan from scratch, for
this tutorial we will use an easy way to get two fans associated to
:class:`lattice polytopes
<sage.geometry.lattice_polytope.LatticePolytopeClass>`:
:func:`FaceFan` and :func:`NormalFan`::

    sage: fan1 = FaceFan(lattice_polytope.cross_polytope(3))
    sage: fan2 = NormalFan(lattice_polytope.cross_polytope(3))

Given such "automatic" fans, you may wonder what are their rays and cones::

    sage: fan1.rays()
    M( 1,  0,  0),
    M( 0,  1,  0),
    M( 0,  0,  1),
    M(-1,  0,  0),
    M( 0, -1,  0),
    M( 0,  0, -1)
    in 3-d lattice M
    sage: fan1.generating_cones()
    (3-d cone of Rational polyhedral fan in 3-d lattice M,
     3-d cone of Rational polyhedral fan in 3-d lattice M,
     3-d cone of Rational polyhedral fan in 3-d lattice M,
     3-d cone of Rational polyhedral fan in 3-d lattice M,
     3-d cone of Rational polyhedral fan in 3-d lattice M,
     3-d cone of Rational polyhedral fan in 3-d lattice M,
     3-d cone of Rational polyhedral fan in 3-d lattice M,
     3-d cone of Rational polyhedral fan in 3-d lattice M)

The last output is not very illuminating. Let's try to improve it::

    sage: for cone in fan1: print(cone.rays())
    M( 0, 1, 0),
    M( 0, 0, 1),
    M(-1, 0, 0)
    in 3-d lattice M
    M( 0,  0, 1),
    M(-1,  0, 0),
    M( 0, -1, 0)
    in 3-d lattice M
    M(-1,  0,  0),
    M( 0, -1,  0),
    M( 0,  0, -1)
    in 3-d lattice M
    M( 0, 1,  0),
    M(-1, 0,  0),
    M( 0, 0, -1)
    in 3-d lattice M
    M(1, 0,  0),
    M(0, 1,  0),
    M(0, 0, -1)
    in 3-d lattice M
    M(1, 0, 0),
    M(0, 1, 0),
    M(0, 0, 1)
    in 3-d lattice M
    M(1,  0, 0),
    M(0,  0, 1),
    M(0, -1, 0)
    in 3-d lattice M
    M(1,  0,  0),
    M(0, -1,  0),
    M(0,  0, -1)
    in 3-d lattice M

You can also do ::

    sage: for cone in fan1: print(cone.ambient_ray_indices())
    (1, 2, 3)
    (2, 3, 4)
    (3, 4, 5)
    (1, 3, 5)
    (0, 1, 5)
    (0, 1, 2)
    (0, 2, 4)
    (0, 4, 5)

to see indices of rays of the fan corresponding to each cone.

While the above cycles were over "cones in fan", it is obvious that we did not
get ALL the cones: every face of every cone in a fan must also be in the fan,
but all of the above cones were of dimension three. The reason for this
behaviour is that in many cases it is enough to work with generating cones of
the fan, i.e. cones which are not faces of bigger cones. When you do need to
work with lower dimensional cones, you can easily get access to them using
:meth:`~sage.geometry.fan.RationalPolyhedralFan.cones`::

    sage: [cone.ambient_ray_indices() for cone in fan1.cones(2)]
    [(0, 1), (0, 2), (1, 2), (1, 3), (2, 3), (0, 4),
     (2, 4), (3, 4), (0, 5), (1, 5), (3, 5), (4, 5)]

In fact, you do not have to type ``.cones``::

    sage: [cone.ambient_ray_indices() for cone in fan1(2)]
    [(0, 1), (0, 2), (1, 2), (1, 3), (2, 3), (0, 4),
     (2, 4), (3, 4), (0, 5), (1, 5), (3, 5), (4, 5)]

You may also need to know the inclusion relations between all of the cones of
the fan. In this case check out
:meth:`~sage.geometry.fan.RationalPolyhedralFan.cone_lattice`::

    sage: L = fan1.cone_lattice()
    sage: L
    Finite lattice containing 28 elements with distinguished linear extension
    sage: L.bottom()
    0-d cone of Rational polyhedral fan in 3-d lattice M
    sage: L.top()
    Rational polyhedral fan in 3-d lattice M
    sage: cone = L.level_sets()[2][0]
    sage: cone
    2-d cone of Rational polyhedral fan in 3-d lattice M
    sage: sorted(L.hasse_diagram().neighbors(cone))
    [1-d cone of Rational polyhedral fan in 3-d lattice M,
     1-d cone of Rational polyhedral fan in 3-d lattice M,
     3-d cone of Rational polyhedral fan in 3-d lattice M,
     3-d cone of Rational polyhedral fan in 3-d lattice M]

You can check how "good" a fan is::

    sage: fan1.is_complete()
    True
    sage: fan1.is_simplicial()
    True
    sage: fan1.is_smooth()
    True

The face fan of the octahedron is really good! Time to remember that we have
also constructed its normal fan::

    sage: fan2.is_complete()
    True
    sage: fan2.is_simplicial()
    False
    sage: fan2.is_smooth()
    False

This one does have some "problems," but we can fix them::

    sage: fan3 = fan2.make_simplicial()
    sage: fan3.is_simplicial()
    True
    sage: fan3.is_smooth()
    False

Note that we had to save the result of
:meth:`~sage.geometry.fan.RationalPolyhedralFan.make_simplicial` in a new fan.
Fans in Sage are immutable, so any operation that does change them constructs
a new fan.

We can also make ``fan3`` smooth, but it will take a bit more work::

    sage: # needs palp
    sage: cube = lattice_polytope.cross_polytope(3).polar()
    sage: sk = cube.skeleton_points(2)
    sage: rays = [cube.point(p) for p in sk]
    sage: fan4 = fan3.subdivide(new_rays=rays)
    sage: fan4.is_smooth()
    True

Let's see how "different" are ``fan2`` and ``fan4``::

    sage: fan2.ngenerating_cones()
    6
    sage: fan2.nrays()
    8
    sage: fan4.ngenerating_cones()                                                      # needs palp
    48
    sage: fan4.nrays()                                                                  # needs palp
    26

Smoothness does not come for free!

Please take a look at the rest of the available functions below and their
complete descriptions. If you need any features that are missing, feel free to
suggest them. (Or implement them on your own and submit a patch to Sage for
inclusion!)
"""

# ****************************************************************************
#       Copyright (C) 2010 Andrey Novoseltsev <novoselt@gmail.com>
#       Copyright (C) 2010 William Stein <wstein@gmail.com>
#
# This program is free software: you can redistribute it and/or modify
# it under the terms of the GNU General Public License as published by
# the Free Software Foundation, either version 2 of the License, or
# (at your option) any later version.
#                  https://www.gnu.org/licenses/
# ****************************************************************************

from collections.abc import Callable, Container
from copy import copy
from warnings import warn

import sage.geometry.abc

from sage.structure.richcmp import richcmp_method, richcmp
from sage.misc.lazy_import import lazy_import
lazy_import('sage.combinat.combination', 'Combinations')
lazy_import('sage.combinat.posets.posets', 'FinitePoset')
from sage.geometry.cone import (_ambient_space_point,
                                Cone,
                                ConvexRationalPolyhedralCone,
                                IntegralRayCollection,
                                normalize_rays)
lazy_import('sage.geometry.hasse_diagram', 'lattice_from_incidences')
from sage.geometry.point_collection import PointCollection
from sage.geometry.toric_lattice import ToricLattice, ToricLattice_generic
lazy_import('sage.geometry.toric_plotter', 'ToricPlotter')
from sage.matrix.constructor import matrix
from sage.misc.cachefunc import cached_method
from sage.misc.timing import walltime
from sage.misc.misc_c import prod
from sage.modules.free_module import span
from sage.modules.free_module_element import vector
from sage.rings.integer_ring import ZZ
from sage.rings.rational_field import QQ


def is_Fan(x) -> bool:
    r"""
    Check if ``x`` is a Fan.

    INPUT:

    - ``x`` -- anything

    OUTPUT: ``True`` if ``x`` is a fan and ``False`` otherwise

    EXAMPLES::

        sage: from sage.geometry.fan import is_Fan
        sage: is_Fan(1)
        doctest:warning...
        DeprecationWarning: The function is_Fan is deprecated; use 'isinstance(..., RationalPolyhedralFan)' instead.
        See https://github.com/sagemath/sage/issues/38126 for details.
        False
        sage: fan = toric_varieties.P2().fan(); fan                                     # needs palp
        Rational polyhedral fan in 2-d lattice N
        sage: is_Fan(fan)                                                               # needs palp
        True
    """
    from sage.misc.superseded import deprecation
    deprecation(38126,
                "The function is_Fan is deprecated; "
                "use 'isinstance(..., RationalPolyhedralFan)' instead.")
    return isinstance(x, RationalPolyhedralFan)


def Fan(cones, rays=None, lattice=None, check=True, normalize=True,
        is_complete=None, virtual_rays=None, discard_faces=False,
        allow_arrangement=False):
    r"""
    Construct a rational polyhedral fan.

    .. NOTE::

        Approximate time to construct a fan consisting of `n` cones is `n^2/5`
        seconds. That is half an hour for 100 cones. This time can be
        significantly reduced in the future, but it is still likely to be
        `\sim n^2` (with, say, `/500` instead of `/5`). If you know that your
        input does form a valid fan, use ``check=False`` option to skip
        consistency checks.

    INPUT:

    - ``cones`` -- list of either
      :class:`Cone<sage.geometry.cone.ConvexRationalPolyhedralCone>` objects
      or lists of integers interpreted as indices of generating rays in
      ``rays``. These must be only **maximal** cones of the fan, unless
      ``discard_faces=True`` or ``allow_arrangement=True`` option is specified;

    - ``rays`` -- list of rays given as list or vectors convertible to the
      rational extension of ``lattice``. If ``cones`` are given by
      :class:`Cone<sage.geometry.cone.ConvexRationalPolyhedralCone>` objects
      ``rays`` may be determined automatically. You still may give them
      explicitly to ensure a particular order of rays in the fan. In this case
      you must list all rays that appear in ``cones``. You can give "extra"
      ones if it is convenient (e.g. if you have a big list of rays for
      several fans), but all "extra" rays will be discarded;

    - ``lattice`` -- :class:`ToricLattice
      <sage.geometry.toric_lattice.ToricLatticeFactory>`, `\ZZ^n`, or any
      other object that behaves like these. If not specified, an attempt will
      be made to determine an appropriate toric lattice automatically;

    - ``check`` -- by default the input data will be checked for correctness
      (e.g. that intersection of any two given cones is a face of each),
      unless ``allow_arrangement=True`` option is specified. If you
      know for sure that the input is correct, you may significantly decrease
      construction time using ``check=False`` option;

    - ``normalize`` -- you can further speed up construction using
      ``normalize=False`` option. In this case ``cones`` must be a list of
      **sorted** :class:`tuples` and ``rays`` must be immutable primitive
      vectors in ``lattice``. In general, you should not use this option, it
      is designed for code optimization and does not give as drastic
      improvement in speed as the previous one;

    - ``is_complete`` -- every fan can determine on its own if it is complete
      or not, however it can take quite a bit of time for "big" fans with many
      generating cones. On the other hand, in some situations it is known in
      advance that a certain fan is complete. In this case you can pass
      ``is_complete=True`` option to speed up some computations. You may also
      pass ``is_complete=False`` option, although it is less likely to be
      beneficial. Of course, passing a wrong value can compromise the
      integrity of data structures of the fan and lead to wrong results, so
      you should be very careful if you decide to use this option;

    - ``virtual_rays`` -- (optional, computed automatically if needed) a list of
      ray generators to be used for :meth:`virtual_rays`;

    - ``discard_faces`` -- by default, the fan constructor expects the list of
      **maximal** cones, unless ``allow_arrangement=True`` option is specified.
      If you provide "extra" ones and leave ``allow_arrangement=False`` (default)
      and ``check=True`` (default), an exception will be raised.
      If you provide "extra" cones and set ``allow_arrangement=False`` (default)
      and ``check=False``, you may get wrong results as assumptions on internal
      data structures will be invalid. If you want the fan constructor to
      select the maximal cones from the given input, you may provide
      ``discard_faces=True`` option (it works both for ``check=True`` and
      ``check=False``).

    - ``allow_arrangement`` -- by default (``allow_arrangement=False``),
      the fan constructor expects that the intersection of any two given cones is
      a face of each. If ``allow_arrangement=True`` option is specified, then
      construct a rational polyhedralfan from the cone arrangement, so that the
      union of the cones in the polyhedral fan equals to the union of the given
      cones, and each given cone is the union of some cones in the polyhedral fan.

    OUTPUT: a :class:`fan <RationalPolyhedralFan>`

    .. SEEALSO::

        In 2 dimensions you can cyclically order the rays. Hence the
        rays determine a unique maximal fan without having to specify
        the cones, and you can use :func:`Fan2d` to construct this
        fan from just the rays.

    EXAMPLES:

    Let's construct a fan corresponding to the projective plane in several
    ways::

        sage: cone1 = Cone([(1,0), (0,1)])
        sage: cone2 = Cone([(0,1), (-1,-1)])
        sage: cone3 = Cone([(-1,-1), (1,0)])
        sage: P2 = Fan([cone1, cone2, cone2])
        Traceback (most recent call last):
        ...
        ValueError: you have provided 3 cones, but only 2 of them are maximal!
        Use discard_faces=True if you indeed need to construct a fan from
        these cones.

    Oops! There was a typo and ``cone2`` was listed twice as a generating cone
    of the fan. If it was intentional (e.g. the list of cones was generated
    automatically and it is possible that it contains repetitions or faces of
    other cones), use ``discard_faces=True`` option::

        sage: P2 = Fan([cone1, cone2, cone2], discard_faces=True)
        sage: P2.ngenerating_cones()
        2

    However, in this case it was definitely a typo, since the fan of
    `\mathbb{P}^2` has 3 maximal cones::

        sage: P2 = Fan([cone1, cone2, cone3])
        sage: P2.ngenerating_cones()
        3

    Looks better. An alternative way is ::

        sage: rays = [(1,0), (0,1), (-1,-1)]
        sage: cones = [(0,1), (1,2), (2,0)]
        sage: P2a = Fan(cones, rays)
        sage: P2a.ngenerating_cones()
        3
        sage: P2 == P2a
        False

    That may seem wrong, but it is not::

        sage: P2.is_equivalent(P2a)
        True

    See :meth:`~RationalPolyhedralFan.is_equivalent` for details.

    Yet another way to construct this fan is ::

        sage: P2b = Fan(cones, rays, check=False)
        sage: P2b.ngenerating_cones()
        3
        sage: P2a == P2b
        True

    If you try the above examples, you are likely to notice the difference in
    speed, so when you are sure that everything is correct, it is a good idea
    to use ``check=False`` option. On the other hand, it is usually **NOT** a
    good idea to use ``normalize=False`` option::

        sage: P2c = Fan(cones, rays, check=False, normalize=False)
        Traceback (most recent call last):
        ...
        AttributeError: 'tuple' object has no attribute 'parent'...

    Yet another way is to use functions :func:`FaceFan` and :func:`NormalFan`
    to construct fans from :class:`lattice polytopes
    <sage.geometry.lattice_polytope.LatticePolytopeClass>`.

    We have not yet used ``lattice`` argument, since if was determined
    automatically::

        sage: P2.lattice()
        2-d lattice N
        sage: P2b.lattice()
        2-d lattice N

    However, it is necessary to specify it explicitly if you want to construct
    a fan without rays or cones::

        sage: Fan([], [])
        Traceback (most recent call last):
        ...
        ValueError: you must specify the lattice
        when you construct a fan without rays and cones!
        sage: F = Fan([], [], lattice=ToricLattice(2, "L"))
        sage: F
        Rational polyhedral fan in 2-d lattice L
        sage: F.lattice_dim()
        2
        sage: F.dim()
        0

    In the following examples, we test the ``allow_arrangement=True`` option.
    See :issue:`25122`.

    The intersection of the two cones is not a face of each. Therefore,
    they do not belong to the same rational polyhedral fan::

        sage: c1 = Cone([(-2,-1,1), (-2,1,1), (2,1,1), (2,-1,1)])
        sage: c2 = Cone([(-1,-2,1), (-1,2,1), (1,2,1), (1,-2,1)])
        sage: c1.intersection(c2).is_face_of(c1)
        False
        sage: c1.intersection(c2).is_face_of(c2)
        False
        sage: Fan([c1, c2])
        Traceback (most recent call last):
        ...
        ValueError: these cones cannot belong to the same fan!
        ...

    Let's construct the fan using ``allow_arrangement=True`` option::

        sage: fan = Fan([c1, c2], allow_arrangement=True)
        sage: fan.ngenerating_cones()
        5

    Another example where cone c2 is inside cone c1::

        sage: c1 = Cone([(4, 0, 0), (0, 4, 0), (0, 0, 4)])
        sage: c2 = Cone([(2, 1, 1), (1, 2, 1), (1, 1, 2)])
        sage: fan = Fan([c1, c2], allow_arrangement=True)
        sage: fan.ngenerating_cones()
        7
        sage: fan.plot()                                                                # needs sage.plot
        Graphics3d Object

    Cones of different dimension::

        sage: c1 = Cone([(1,0), (0,1)])
        sage: c2 = Cone([(2,1)])
        sage: c3 = Cone([(-1,-2)])
        sage: fan = Fan([c1, c2, c3], allow_arrangement=True)
        sage: for cone in sorted(fan.generating_cones()): print(sorted(cone.rays()))
        [N(-1, -2)]
        [N(0, 1), N(1, 2)]
        [N(1, 0), N(2, 1)]
        [N(1, 2), N(2, 1)]

    A 3-d cone and a 1-d cone::

        sage: c3 = Cone([[0, 1, 1], [1, 0, 1], [0, -1, 1], [-1, 0, 1]])
        sage: c1 = Cone([[0, 0, 1]])
        sage: fan1 = Fan([c1, c3], allow_arrangement=True)
        sage: fan1.plot()                                                               # needs sage.plot
        Graphics3d Object

    A 3-d cone and two 2-d cones::

        sage: c2v = Cone([[0, 1, 1], [0, -1, 1]])
        sage: c2h = Cone([[1, 0, 1], [-1, 0, 1]])
        sage: fan2 = Fan([c2v, c2h, c3], allow_arrangement=True)
        sage: fan2.is_simplicial()
        True
        sage: fan2.is_equivalent(fan1)
        True
    """
    def result():
        # "global" does not work here...
        R, V = rays, virtual_rays
        if V is not None:
            if normalize:
                V = normalize_rays(V, lattice)
            if check:
                R = PointCollection(V, lattice)
                V = PointCollection(V, lattice)
                d = lattice.dimension()
                if len(V) != d - R.dim() or (R + V).dim() != d:
                    raise ValueError("virtual rays must be linearly "
                    "independent and with other rays span the ambient space.")
        return RationalPolyhedralFan(cones, R, lattice, is_complete, V)

    if not check and not normalize and not discard_faces and not allow_arrangement:
        return result()
    if not isinstance(cones, list):
        try:
            cones = list(cones)
        except TypeError:
            raise TypeError(
                "cones must be given as an iterable!"
                "\nGot: %s" % cones)
    if not cones:
        if lattice is None:
            if rays is not None and rays:
                lattice = normalize_rays(rays, lattice)[0].parent()
            else:
                raise ValueError("you must specify the lattice when you "
                                 "construct a fan without rays and cones!")
        cones = ((), )
        rays = ()
        return result()
    if isinstance(cones[0], sage.geometry.abc.ConvexRationalPolyhedralCone):
        # Construct the fan from Cone objects
        if lattice is None:
            lattice = cones[0].lattice()
            # If we determine the lattice automatically, we do not
            # want to force any conversion. TODO: take into account
            # coercions?
            if check:
                for cone in cones:
                    if cone.lattice() != lattice:
                        raise ValueError("cones belong to different lattices "
                            "(%s and %s), cannot determine the lattice of the "
                            "fan!" % (lattice, cone.lattice()))
        for i, cone in enumerate(cones):
            if cone.lattice() != lattice:
                cones[i] = Cone(cone.rays(), lattice, check=False)
        if check:
            for cone in cones:
                if not cone.is_strictly_convex():
                    raise ValueError(
                                    "cones of a fan must be strictly convex!")
        # Optimization for fans generated by a single cone
        if len(cones) == 1 and rays is None:
            cone = cones[0]
            cones = (tuple(range(cone.nrays())), )
            rays = cone.rays()
            is_complete = lattice.dimension() == 0
            return result()
        if allow_arrangement:
            cones = _refine_arrangement_to_fan(cones)
            cones = _discard_faces(cones)
        elif check:
            # Maybe we should compute all faces of all cones and save them for
            # later if we are doing this check?
            generating_cones = []
            for cone in sorted(cones, key=lambda cone: cone.dim(),
                               reverse=True):
                is_generating = True
                for g_cone in generating_cones:
                    i_cone = cone.intersection(g_cone)
                    if i_cone.is_face_of(cone) and i_cone.is_face_of(g_cone):
                        if i_cone.dim() == cone.dim():
                            is_generating = False  # cone is a face of g_cone
                            break
                    else:
                        raise ValueError(
                                "these cones cannot belong to the same fan!"
                                "\nCone 1 rays: %s\nCone 2 rays: %s"
                                % (g_cone.rays(), cone.rays()))
                if is_generating:
                    generating_cones.append(cone)
            if len(cones) > len(generating_cones):
                if discard_faces:
                    cones = generating_cones
                else:
                    raise ValueError("you have provided %d cones, but only %d "
                        "of them are maximal! Use discard_faces=True if you "
                        "indeed need to construct a fan from these cones." %
                        (len(cones), len(generating_cones)))
        elif discard_faces:
            cones = _discard_faces(cones)
        ray_set = set()
        for cone in cones:
            ray_set.update(cone.rays())
        if rays:    # Preserve the initial order of rays, if they were given
            rays = normalize_rays(rays, lattice)
            new_rays = []
            for ray in rays:
                if ray in ray_set and ray not in new_rays:
                    new_rays.append(ray)
            if len(new_rays) != len(ray_set):
                raise ValueError(
                  "if rays are given, they must include all rays of the fan!")
            rays = new_rays
        else:
            rays = tuple(sorted(ray_set))
        ray_to_index = {ray: i for i, ray in enumerate(rays)}
        cones = (tuple(sorted(ray_to_index[ray] for ray in cone.rays()))
                 for cone in cones)
        return result()
    # Construct the fan from rays and "tuple cones"
    rays = normalize_rays(rays, lattice)
    for n, cone in enumerate(cones):
        try:
            cones[n] = sorted(cone)
        except TypeError:
            raise TypeError("cannot interpret %s as a cone!" % cone)
    if not check and not discard_faces and not allow_arrangement:
        return result()
    # If we do need to make all the check, build explicit cone objects first
    return Fan((Cone([rays[n] for n in cone], lattice) for cone in cones),
               rays, lattice, is_complete=is_complete,
               virtual_rays=virtual_rays, discard_faces=discard_faces,
               allow_arrangement=allow_arrangement)


def FaceFan(polytope, lattice=None):
    r"""
    Construct the face fan of the given rational ``polytope``.

    INPUT:

    - ``polytope`` -- a :func:`polytope
      <sage.geometry.polyhedron.constructor.Polyhedron>` over `\QQ` or
      a :class:`lattice polytope
      <sage.geometry.lattice_polytope.LatticePolytopeClass>`. A (not
      necessarily full-dimensional) polytope containing the origin in
      its :meth:`relative interior
      <sage.geometry.polyhedron.base.Polyhedron_base.relative_interior_contains>`.

    - ``lattice`` -- :class:`ToricLattice
      <sage.geometry.toric_lattice.ToricLatticeFactory>`, `\ZZ^n`, or any
      other object that behaves like these. If not specified, an attempt will
      be made to determine an appropriate toric lattice automatically.

    OUTPUT: :class:`rational polyhedral fan <RationalPolyhedralFan>`

    See also :func:`NormalFan`.

    EXAMPLES:

    Let's construct the fan corresponding to the product of two projective
    lines::

        sage: diamond = lattice_polytope.cross_polytope(2)
        sage: P1xP1 = FaceFan(diamond)
        sage: P1xP1.rays()
        M( 1,  0),
        M( 0,  1),
        M(-1,  0),
        M( 0, -1)
        in 2-d lattice M
        sage: for cone in P1xP1: print(cone.rays())
        M(-1,  0),
        M( 0, -1)
        in 2-d lattice M
        M( 0, 1),
        M(-1, 0)
        in 2-d lattice M
        M(1, 0),
        M(0, 1)
        in 2-d lattice M
        M(1,  0),
        M(0, -1)
        in 2-d lattice M

    TESTS::

        sage: cuboctahed = polytopes.cuboctahedron()
        sage: FaceFan(cuboctahed)
        Rational polyhedral fan in 3-d lattice M
        sage: cuboctahed.is_lattice_polytope(), cuboctahed.dilation(1/2).is_lattice_polytope()
        (True, False)
        sage: fan1 = FaceFan(cuboctahed)
        sage: fan2 = FaceFan(cuboctahed.dilation(2).lattice_polytope())
        sage: fan1.is_equivalent(fan2)
        True

        sage: ray = Polyhedron(vertices=[(-1,-1)], rays=[(1,1)])
        sage: FaceFan(ray)
        Traceback (most recent call last):
        ...
        ValueError: face fans are defined only for
        polytopes containing the origin as an interior point!

        sage: interval_in_QQ2 = Polyhedron([(0,-1), (0,+1)])
        sage: FaceFan(interval_in_QQ2).generating_cones()
        (1-d cone of Rational polyhedral fan in 2-d lattice M,
         1-d cone of Rational polyhedral fan in 2-d lattice M)

        sage: FaceFan(Polyhedron([(-1,0), (1,0), (0,1)])) # origin on facet
        Traceback (most recent call last):
        ...
        ValueError: face fans are defined only for
        polytopes containing the origin as an interior point!
    """
    interior_point_error = ValueError(
        "face fans are defined only for polytopes containing "
        "the origin as an interior point!")
    if isinstance(polytope, sage.geometry.abc.LatticePolytope):
        if any(d <= 0 for d in polytope.distances([0] * polytope.dim())):
            raise interior_point_error
        cones = (f.ambient_vertex_indices() for f in polytope.facets())
        rays = polytope.vertices()
        is_complete = polytope.dim() == polytope.lattice_dim()
    else:
        origin = polytope.ambient_space().zero()
        if not (polytope.is_compact() and
                polytope.relative_interior_contains(origin)):
            raise interior_point_error
        cones = [[v.index() for v in facet.incident()]
                  for facet in polytope.inequalities()]
        rays = [vector(_) for _ in polytope.vertices()]
        is_complete = polytope.dim() == polytope.ambient_dim()
        if lattice is None:
            # Since default lattice polytopes are in the M lattice,
            # treat polyhedra as being there as well.
            lattice = ToricLattice(len(origin)).dual()
    return Fan(cones, rays, lattice=lattice, check=False,
               is_complete=is_complete)


def NormalFan(polytope, lattice=None):
    r"""
    Construct the normal fan of the given rational ``polytope``.

    This returns the inner normal fan. For the outer normal fan, use
    ``NormalFan(-P)``.

    INPUT:

    - ``polytope`` -- a full-dimensional :func:`polytope
      <sage.geometry.polyhedron.constructor.Polyhedron>` over `\QQ`
      or:class:`lattice polytope
      <sage.geometry.lattice_polytope.LatticePolytopeClass>`.

    - ``lattice`` -- :class:`ToricLattice
      <sage.geometry.toric_lattice.ToricLatticeFactory>`, `\ZZ^n`, or any
      other object that behaves like these. If not specified, an attempt will
      be made to determine an appropriate toric lattice automatically.

    OUTPUT: :class:`rational polyhedral fan <RationalPolyhedralFan>`

    See also :func:`FaceFan`.

    EXAMPLES:

    Let's construct the fan corresponding to the product of two projective
    lines::

        sage: square = LatticePolytope([(1,1), (-1,1), (-1,-1), (1,-1)])
        sage: P1xP1 = NormalFan(square)
        sage: P1xP1.rays()
        N( 1,  0),
        N( 0,  1),
        N(-1,  0),
        N( 0, -1)
        in 2-d lattice N
        sage: for cone in P1xP1: print(cone.rays())
        N(-1,  0),
        N( 0, -1)
        in 2-d lattice N
        N(1,  0),
        N(0, -1)
        in 2-d lattice N
        N(1, 0),
        N(0, 1)
        in 2-d lattice N
        N( 0, 1),
        N(-1, 0)
        in 2-d lattice N

        sage: cuboctahed = polytopes.cuboctahedron()
        sage: NormalFan(cuboctahed)
        Rational polyhedral fan in 3-d lattice N

    TESTS::

        sage: cuboctahed.is_lattice_polytope(), cuboctahed.dilation(1/2).is_lattice_polytope()
        (True, False)
        sage: fan1 = NormalFan(cuboctahed)
        sage: fan2 = NormalFan(cuboctahed.dilation(2).lattice_polytope())
        sage: fan1.is_equivalent(fan2)
        True
    """
    dimension_error = ValueError(
        'the normal fan is only defined for full-dimensional polytopes')
    if isinstance(polytope, sage.geometry.abc.LatticePolytope):
        if polytope.dim() != polytope.lattice_dim():
            raise dimension_error
        rays = polytope.facet_normals()
        cones = (v.ambient_facet_indices() for v in polytope.faces(dim=0))
    else:
        if polytope.dim() != polytope.ambient_dim():
            raise dimension_error
        if not polytope.is_compact():
            raise NotImplementedError('the normal fan is only supported for polytopes (compact polyhedra).')
        cones = [[ieq.index() for ieq in vertex.incident()]
                 for vertex in polytope.vertices()]
        rays = [ieq.A() for ieq in polytope.inequalities()]
    return Fan(cones, rays, lattice=lattice, check=False, is_complete=True)


def Fan2d(rays, lattice=None):
    r"""
    Construct the maximal 2-d fan with given ``rays``.

    In two dimensions we can uniquely construct a fan from just rays,
    just by cyclically ordering the rays and constructing as many
    cones as possible. This is why we implement a special constructor
    for this case.

    INPUT:

    - ``rays`` -- list of rays given as list or vectors convertible to
      the rational extension of ``lattice``. Duplicate rays are
      removed without changing the ordering of the remaining rays.

    - ``lattice`` -- :class:`ToricLattice
      <sage.geometry.toric_lattice.ToricLatticeFactory>`, `\ZZ^n`, or any
      other object that behaves like these. If not specified, an attempt will
      be made to determine an appropriate toric lattice automatically.

    EXAMPLES::

        sage: Fan2d([(0,1), (1,0)])
        Rational polyhedral fan in 2-d lattice N
        sage: Fan2d([], lattice=ToricLattice(2, 'myN'))
        Rational polyhedral fan in 2-d lattice myN

    The ray order is as specified, even if it is not the cyclic order::

        sage: fan1 = Fan2d([(0,1), (1,0)])
        sage: fan1.rays()
        N(0, 1),
        N(1, 0)
        in 2-d lattice N

        sage: fan2 = Fan2d([(1,0), (0,1)])
        sage: fan2.rays()
        N(1, 0),
        N(0, 1)
        in 2-d lattice N

        sage: fan1 == fan2, fan1.is_equivalent(fan2)
        (False, True)

        sage: fan = Fan2d([(1,1), (-1,-1), (1,-1), (-1,1)])
        sage: [cone.ambient_ray_indices() for cone in fan]
        [(2, 1), (1, 3), (3, 0), (0, 2)]
        sage: fan.is_complete()
        True

    TESTS::

        sage: Fan2d([(0,1), (0,1)]).generating_cones()
        (1-d cone of Rational polyhedral fan in 2-d lattice N,)

        sage: Fan2d([(1,1), (-1,-1)]).generating_cones()
        (1-d cone of Rational polyhedral fan in 2-d lattice N,
         1-d cone of Rational polyhedral fan in 2-d lattice N)

        sage: Fan2d([])
        Traceback (most recent call last):
        ...
        ValueError: you must specify a 2-dimensional lattice
        when you construct a fan without rays.

        sage: Fan2d([(3,4)]).rays()
        N(3, 4)
        in 2-d lattice N

        sage: Fan2d([(0,1,0)])
        Traceback (most recent call last):
        ...
        ValueError: the lattice must be 2-dimensional.

        sage: Fan2d([(0,1), (1,0), (0,0)])
        Traceback (most recent call last):
        ...
        ValueError: only nonzero vectors define rays

        sage: Fan2d([(0, -2), (2, -10), (1, -3), (2, -9), (2, -12), (1, 1),
        ....:        (2, 1), (1, -5), (0, -6), (1, -7), (0, 1), (2, -4),
        ....:        (2, -2), (1, -9), (1, -8), (2, -6), (0, -1), (0, -3),
        ....:        (2, -11), (2, -8), (1, 0), (0, -5), (1, -4), (2, 0),
        ....:        (1, -6), (2, -7), (2, -5), (-1, -3), (1, -1), (1, -2),
        ....:        (0, -4), (2, -3), (2, -1)]).cone_lattice()
        Finite lattice containing 44 elements with distinguished linear extension

        sage: Fan2d([(1,1)]).is_complete()
        False
        sage: Fan2d([(1,1), (-1,-1)]).is_complete()
        False
        sage: Fan2d([(1,0), (0,1)]).is_complete()
        False
    """
    if not rays:
        if lattice is None or lattice.dimension() != 2:
            raise ValueError('you must specify a 2-dimensional lattice when '
                             'you construct a fan without rays.')
        return RationalPolyhedralFan(cones=((), ), rays=(), lattice=lattice)

    # remove multiple rays without changing order
    rays = normalize_rays(rays, lattice)
    rays = sorted((r, i) for i, r in enumerate(rays))
    distinct_rays = [rays[i] for i in range(len(rays))
                     if rays[i][0] != rays[i-1][0]]
    if distinct_rays:
        rays = sorted((i, r) for r, i in distinct_rays)
        rays = [r[1] for r in rays]
    else:  # all given rays were the same
        rays = [rays[0][0]]
    lattice = rays[0].parent()
    if lattice.dimension() != 2:
        raise ValueError('the lattice must be 2-dimensional.')
    n = len(rays)
    if n == 1 or n == 2 and rays[0] == -rays[1]:
        cones = [(i, ) for i in range(n)]
        return RationalPolyhedralFan(cones, rays, lattice, False)

    import math
    # each sorted_rays entry = (angle, ray, original_ray_index)
    sorted_rays = sorted((math.atan2(r[0], r[1]), r, i)
                         for i, r in enumerate(rays))
    cones = []
    is_complete = True
    for i in range(n):
        r0 = sorted_rays[i-1][1]
        r1 = sorted_rays[i][1]
        if r1.is_zero():
            raise ValueError('only nonzero vectors define rays')
        assert r0 != r1
        cross_prod = r0[0] * r1[1] - r0[1] * r1[0]
        if cross_prod < 0:
            r0_index = (i-1) % len(sorted_rays)
            r1_index = i
            cones.append((sorted_rays[r0_index][2], sorted_rays[r1_index][2]))
        else:
            is_complete = False
    return RationalPolyhedralFan(cones, rays, lattice, is_complete)


class Cone_of_fan(ConvexRationalPolyhedralCone):
    r"""
    Construct a cone belonging to a fan.

    .. WARNING::

        This class does not check that the input defines a valid cone of a
        fan. You must not construct objects of this class directly.

    In addition to all of the properties of "regular" :class:`cones
    <sage.geometry.cone.ConvexRationalPolyhedralCone>`, such cones know their
    relation to the fan.

    INPUT:

    - ``ambient`` -- fan whose cone is constructed

    - ``ambient_ray_indices`` -- increasing list or tuple of integers, indices
      of rays of ``ambient`` generating this cone

    OUTPUT: cone of ``ambient``

    EXAMPLES:

    The intended way to get objects of this class is the following::

        sage: # needs palp
        sage: fan = toric_varieties.P1xP1().fan()
        sage: cone = fan.generating_cone(0); cone
        2-d cone of Rational polyhedral fan in 2-d lattice N
        sage: cone.ambient_ray_indices()
        (0, 2)
        sage: cone.star_generator_indices()
        (0,)
    """

    def __init__(self, ambient, ambient_ray_indices):
        r"""
        See :class:`Cone_of_Fan` for documentation.

        TESTS:

        The following code is likely to construct an invalid object, we just
        test that creation of cones of fans is working::

            sage: fan = toric_varieties.P1xP1().fan()                                   # needs palp
            sage: cone = sage.geometry.fan.Cone_of_fan(fan, (0,)); cone                 # needs palp
            1-d cone of Rational polyhedral fan in 2-d lattice N
            sage: TestSuite(cone).run()                                                 # needs palp
        """
        super().__init__(ambient=ambient,
                         ambient_ray_indices=ambient_ray_indices)
        self._is_strictly_convex = True
        # Because if not, this cone should not have been constructed

    def _repr_(self) -> str:
        r"""
        Return a string representation of ``self``.

        OUTPUT: string

        TESTS::

            sage: # needs palp
            sage: P1xP1 = toric_varieties.P1xP1()
            sage: cone = P1xP1.fan().generating_cone(0)
            sage: cone._repr_()
            '2-d cone of Rational polyhedral fan in 2-d lattice N'
            sage: cone.facets()[0]._repr_()
            '1-d cone of Rational polyhedral fan in 2-d lattice N'
        """
        # The base class would print "face of" instead of  "cone of"
        return "%d-d cone of %s" % (self.dim(), self.ambient())

    def star_generator_indices(self):
        r"""
        Return indices of generating cones of the "ambient fan" containing
        ``self``.

        OUTPUT: increasing :class:`tuple` of integers

        EXAMPLES::

            sage: P1xP1 = toric_varieties.P1xP1()                                       # needs palp
            sage: cone = P1xP1.fan().generating_cone(0)                                 # needs palp
            sage: cone.star_generator_indices()                                         # needs palp
            (0,)

        TESTS:

        A mistake in this function used to cause the problem reported in
        :issue:`9782`. We check that now everything is working smoothly::

            sage: f = Fan([(0, 2, 4),
            ....:          (0, 4, 5),
            ....:          (0, 3, 5),
            ....:          (0, 1, 3),
            ....:          (0, 1, 2),
            ....:          (2, 4, 6),
            ....:          (4, 5, 6),
            ....:          (3, 5, 6),
            ....:          (1, 3, 6),
            ....:          (1, 2, 6)],
            ....:         [(-1, 0, 0),
            ....:          (0, -1, 0),
            ....:          (0, 0, -1),
            ....:          (0, 0, 1),
            ....:          (0, 1, 2),
            ....:          (0, 1, 3),
            ....:          (1, 0, 4)])
            sage: f.is_complete()
            True
            sage: X = ToricVariety(f)
            sage: X.fan().is_complete()
            True
        """
        if "_star_generator_indices" not in self.__dict__:
            fan = self.ambient()
            sgi = set(range(fan.ngenerating_cones()))
            for ray in self.ambient_ray_indices():
                sgi.intersection_update(fan._ray_to_cones(ray))
            self._star_generator_indices = tuple(sorted(sgi))
        return self._star_generator_indices

    def star_generators(self):
        r"""
        Return indices of generating cones of the "ambient fan" containing
        ``self``.

        OUTPUT: increasing :class:`tuple` of integers

        EXAMPLES::

            sage: P1xP1 = toric_varieties.P1xP1()                                       # needs palp
            sage: cone = P1xP1.fan().generating_cone(0)                                 # needs palp
            sage: cone.star_generators()                                                # needs palp
            (2-d cone of Rational polyhedral fan in 2-d lattice N,)
        """
        if "_star_generators" not in self.__dict__:
            self._star_generators = tuple(self.ambient().generating_cone(i)
                                    for i in self.star_generator_indices())
        return self._star_generators


@richcmp_method
class RationalPolyhedralFan(IntegralRayCollection, Callable, Container):
    r"""
    Create a rational polyhedral fan.

    .. WARNING::

        This class does not perform any checks of correctness of input nor
        does it convert input into the standard representation. Use
        :func:`Fan` to construct fans from "raw data" or :func:`FaceFan` and
        :func:`NormalFan` to get fans associated to polytopes.

    Fans are immutable, but they cache most of the returned values.

    INPUT:

    - ``cones`` -- list of generating cones of the fan, each cone given as a
      list of indices of its generating rays in ``rays``;

    - ``rays`` -- list of immutable primitive vectors in ``lattice``
      consisting of exactly the rays of the fan (i.e. no "extra" ones);

    - ``lattice`` -- :class:`ToricLattice
      <sage.geometry.toric_lattice.ToricLatticeFactory>`, `\ZZ^n`, or any
      other object that behaves like these. If ``None``, it will be determined
      as :func:`parent` of the first ray. Of course, this cannot be done if
      there are no rays, so in this case you must give an appropriate
      ``lattice`` directly;

    - ``is_complete`` -- if given, must be ``True`` or ``False`` depending on
      whether this fan is complete or not. By default, it will be determined
      automatically if necessary;

    - ``virtual_rays`` -- if given, must be a list of immutable primitive
      vectors in ``lattice``, see :meth:`virtual_rays` for details. By default,
      it will be determined automatically if necessary.

    OUTPUT:

    rational polyhedral fan
    """

    def __init__(self, cones, rays, lattice,
                 is_complete=None, virtual_rays=None):
        r"""
        See :class:`RationalPolyhedralFan` for documentation.

        TESTS::

            sage: v = vector([0,1])
            sage: v.set_immutable()
            sage: f = sage.geometry.fan.RationalPolyhedralFan(
            ....:                       [(0,)], [v], None)
            sage: f.rays()
            (0, 1)
            in Ambient free module of rank 2
            over the principal ideal domain Integer Ring
            sage: TestSuite(f).run()
            sage: f = Fan([(0,)], [(0,1)])
            sage: TestSuite(f).run()
        """
        super().__init__(rays, lattice)
        self._generating_cones = tuple(Cone_of_fan(self, c) for c in cones)
        for i, cone in enumerate(self._generating_cones):
            cone._star_generator_indices = (i,)
        # Knowing completeness drastically affects the speed of cone lattice
        # computation and containment check, so we have a special way to
        # optimize it.
        if is_complete is not None:
            self._is_complete = is_complete
        # Computing virtual rays is fast, but it may be convenient to choose
        # them based on relation to other cones and fans.
        if virtual_rays is not None:
            self._virtual_rays = PointCollection(virtual_rays, self.lattice())

    def _sage_input_(self, sib, coerced):
        """
        Return Sage command to reconstruct ``self``.

        See :mod:`sage.misc.sage_input` for details.

        EXAMPLES::

            sage: fan = Fan([Cone([(1,0), (1,1)]), Cone([(-1,-1)])])
            sage: sage_input(fan)
            Fan(cones=[[1, 2], [0]], rays=[(-1, -1), (1, 0), (1, 1)])
        """
        cones = [[ZZ(_) for _ in c.ambient_ray_indices()] for c in self.generating_cones()]
        rays = [sib(tuple(r)) for r in self.rays()]
        return sib.name('Fan')(cones=cones, rays=rays)

    def __call__(self, dim=None, codim=None):
        r"""
        Return the specified cones of ``self``.

        .. NOTE::

            "Direct call" syntax is a synonym for :meth:`cones` method except
            that in the case of no input parameters this function returns
            just ``self``.

        INPUT:

        - ``dim`` -- dimension of the requested cones

        - ``codim`` -- codimension of the requested cones

        OUTPUT:

        cones of ``self`` of the specified (co)dimension if it was given,
        otherwise ``self``

        TESTS::

            sage: cone1 = Cone([(1,0), (0,1)])
            sage: cone2 = Cone([(-1,0)])
            sage: fan = Fan([cone1, cone2])
            sage: fan(1)
            (1-d cone of Rational polyhedral fan in 2-d lattice N,
             1-d cone of Rational polyhedral fan in 2-d lattice N,
             1-d cone of Rational polyhedral fan in 2-d lattice N)
            sage: fan(2)
            (2-d cone of Rational polyhedral fan in 2-d lattice N,)
            sage: fan(dim=2)
            (2-d cone of Rational polyhedral fan in 2-d lattice N,)
            sage: fan(codim=2)
            (0-d cone of Rational polyhedral fan in 2-d lattice N,)
            sage: fan(dim=1, codim=1)
            Traceback (most recent call last):
            ...
            ValueError: dimension and codimension
            cannot be specified together!
            sage: fan() is fan
            True
        """
        if dim is None and codim is None:
            # "self.cones()" returns all cones, but for the call syntax
            # "self()" we return just "self", which seems to be more natural
            # and convenient for ToricVariety.fan() method.
            return self
        else:
            return self.cones(dim, codim)

    def __richcmp__(self, right, op):
        r"""
        Compare ``self`` and ``right``.

        INPUT:

        - ``right`` -- anything

        OUTPUT: boolean

        There is equality if ``right`` is also a fan, their rays are
        the same and stored in the same order, and their generating
        cones are the same and stored in the same order.

        TESTS::

            sage: f1 = Fan(cones=[(0,1), (1,2)],
            ....:          rays=[(1,0), (0,1), (-1, 0)],
            ....:          check=False)
            sage: f2 = Fan(cones=[(1,2), (0,1)],
            ....:          rays=[(1,0), (0,1), (-1, 0)],
            ....:          check=False)
            sage: f3 = Fan(cones=[(1,2), (0,1)],
            ....:          rays=[(1,0), (0,1), (-1, 0)],
            ....:          check=False)
            sage: f1 > f2
            True
            sage: f2 < f1
            True
            sage: f2 == f3
            True
            sage: f2 is f3
            False
        """
        if isinstance(right, RationalPolyhedralFan):
            return richcmp([self.rays(), self.virtual_rays(),
                            self.generating_cones()],
                           [right.rays(), right.virtual_rays(),
                            right.generating_cones()], op)
        else:
            return NotImplemented

    def __contains__(self, cone):
        r"""
        Check if ``cone`` is equivalent to a cone of the fan.

        See :meth:`_contains` (which is called by this function) for
        documentation.

        TESTS::

            sage: cone1 = Cone([(0,-1), (1,0)])
            sage: cone2 = Cone([(1,0), (0,1)])
            sage: f = Fan([cone1, cone2])
            sage: f.generating_cone(0) in f
            True
            sage: cone1 in f
            True
            sage: (1,1) in f    # not a cone
            False
            sage: "Ceci n'est pas un cone" in f
            False
        """
        return self._contains(cone)

    def __iter__(self):
        r"""
        Return an iterator over generating cones of ``self``.

        OUTPUT: iterator

        TESTS::

            sage: f = Fan(cones=[(0,1), (1,2)],
            ....:         rays=[(1,0), (0,1), (-1, 0)],
            ....:         check=False)
            sage: for cone in f: print(cone.rays())
            N(1, 0),
            N(0, 1)
            in 2-d lattice N
            N( 0, 1),
            N(-1, 0)
            in 2-d lattice N
        """
        return iter(self.generating_cones())

    def _compute_cone_lattice(self):
        r"""
        Compute the cone lattice of ``self``.

        See :meth:`cone_lattice` for documentation.

        TESTS:

        We use different algorithms depending on available information. One of
        the common cases is a fan which is KNOWN to be complete, i.e. we do
        not even need to check if it is complete::

            sage: fan = toric_varieties.P1xP1().fan()                                   # needs palp
            sage: fan.cone_lattice()  # indirect doctest                                # needs palp
            Finite lattice containing 10 elements with distinguished linear extension

        These 10 elements are: 1 origin, 4 rays, 4 generating cones, 1 fan.

        Another common case is the fan of faces of a single cone::

            sage: quadrant = Cone([(1,0), (0,1)])
            sage: fan = Fan([quadrant])
            sage: fan.cone_lattice() # indirect doctest
            Finite poset containing 5 elements with distinguished linear extension

        These 5 elements are: 1 origin, 2 rays, 1 generating cone, 1 fan.

        A subcase of this common case is treatment of fans consisting of the
        origin only, which used to be handled incorrectly :issue:`18613`::

            sage: fan = Fan([Cone([], ToricLattice(0))])
            sage: list(fan.cone_lattice())
            [0-d cone of Rational polyhedral fan in 0-d lattice N,
             Rational polyhedral fan in 0-d lattice N]
            sage: fan = Fan([Cone([], ToricLattice(1))])
            sage: list(fan.cone_lattice())
            [0-d cone of Rational polyhedral fan in 1-d lattice N,
             Rational polyhedral fan in 1-d lattice N]

        Finally, we have "intermediate" fans which are incomplete but are
        generated by more than one cone::

            sage: cone1 = Cone([(1,0), (0,1)])
            sage: cone2 = Cone([(-1,0)])
            sage: fan = Fan([cone1, cone2])
            sage: fan.rays()
            N(-1, 0),
            N( 0, 1),
            N( 1, 0)
            in 2-d lattice N
            sage: for cone in fan: print(cone.ambient_ray_indices())
            (1, 2)
            (0,)
            sage: L = fan.cone_lattice() # indirect doctest
            sage: L
            Finite poset containing 6 elements with distinguished linear extension

        Here we got 1 origin, 3 rays (one is a generating cone),
        1 2-dimensional cone (a generating one), and 1 fan.
        """
        # Define a face constructor
        def FanFace(rays, cones):
            if not cones:       # The top face, fan itself
                return self
            if len(cones) == 1:  # MAY be a generating cone or NOT!!!
                g_cone = self.generating_cone(cones[0])
                if g_cone.ambient_ray_indices() == rays:
                    return g_cone
            face = Cone_of_fan(ambient=self, ambient_ray_indices=rays)
            face._star_generator_indices = cones
            return face
        # Check directly if we know completeness already, since *determining*
        # completeness relies on this function
        if "_is_complete" in self.__dict__ and self._is_complete:
            # We can use a fast way for complete fans
            self._cone_lattice = lattice_from_incidences(
                                # When there are no rays, fan is the only atom
                                self._ray_to_cones() if self.rays() else [()],
                                (cone.ambient_ray_indices() for cone in self),
                                FanFace, key=id(self))
        else:
            # For general fans we will "merge" face lattices of generating
            # cones.
            from sage.graphs.digraph import DiGraph
            L = DiGraph()
            face_to_rays = {}  # face |---> (indices of fan rays)
            rays_to_index = {}  # (indices of fan rays) |---> face index
            # face index |---> (indices of containing generating cones)
            index_to_cones = []
            # During construction index 0 will correspond to the fan
            # We think of the fan not being in the cone even when there is
            # only one cone
            index_to_cones.append(())
            next_index = 1
            for i, cone in enumerate(self):
                # Set up translation of faces of cone to rays and indices
                # We make a standalone cone to compute its standalone face
                # lattice, since cones of fans get their lattices from fans
                L_cone = Cone(cone.rays(), lattice=self.lattice(),
                              check=False, normalize=False).face_lattice()
                for f in L_cone:
                    f_rays = tuple(cone.ambient_ray_indices()[ray]
                                   for ray in f.ambient_ray_indices())
                    face_to_rays[f] = f_rays
                    try:
                        f_index = rays_to_index[f_rays]
                        index_to_cones[f_index].append(i)
                    except KeyError:        # Did not see f before
                        f_index = next_index
                        next_index += 1
                        rays_to_index[f_rays] = f_index
                        index_to_cones.append([i])
                # Add all relations between faces of cone to L
                for f, g in L_cone.cover_relations_iterator():
                    L.add_edge(rays_to_index[face_to_rays[f]],
                               rays_to_index[face_to_rays[g]])
                # Add the inclusion of cone into the fan itself
                L.add_edge(
                        rays_to_index[face_to_rays[L_cone.top()]], 0)

            # Enumeration of graph vertices must be a linear extension of the
            # poset
            new_order = L.topological_sort()
            # Make sure that generating cones are in the end in proper order
            tail = [rays_to_index[gc.ambient_ray_indices()] for gc in self]
            tail.append(0)  # We know that the fan itself has index 0
            new_order = [n for n in new_order if n not in tail] + tail
            # Make sure that rays are in the beginning in proper order
            head = [rays_to_index[()]]  # Empty face
            head.extend(rays_to_index[(n,)] for n in range(self.nrays()))
            new_order = head + [n for n in new_order if n not in head]
            # "Invert" this list to a dictionary
            labels = {old: new for new, old in enumerate(new_order)}
            L.relabel(labels)

            elements = [None] * next_index
            for rays, index in rays_to_index.items():
                elements[labels[index]] = FanFace(
                                           rays, tuple(index_to_cones[index]))
            # We need "special treatment" for the whole fan. If we added its
            # ray incidence information to the total list, it would be
            # confused with the generating cone in the case of a single cone.
            elements[labels[0]] = FanFace(tuple(range(self.nrays())), ())
            D = dict(enumerate(elements))
            L.relabel(D)
            self._cone_lattice = FinitePoset(L, elements, key=id(self))

    def _contains(self, cone) -> bool:
        r"""
        Check if ``cone`` is equivalent to a cone of the fan.

        This function is called by :meth:`__contains__` and :meth:`contains`
        to ensure the same call depth for warning messages.

        INPUT:

        - ``cone`` -- anything

        OUTPUT:

        ``False`` if ``cone`` is not a cone or if ``cone`` is not
        equivalent to a cone of the fan, ``True`` otherwise

        TESTS::

            sage: cone1 = Cone([(0,-1), (1,0)])
            sage: cone2 = Cone([(1,0), (0,1)])
            sage: f = Fan([cone1, cone2])
            sage: f._contains(cone1)
            True
            sage: f._contains((1,1))  # this is not a cone!
            False

        Note that the ambient fan of the cone does not matter::

            sage: cone1_f = f.generating_cone(0)
            sage: cone1_f is cone1
            False
            sage: cone1_f.is_equivalent(cone1)
            True
            sage: cone1 in Fan([cone1, cone2])  # not a cone of any particular fan
            True
            sage: cone1_f in Fan([cone1, cone2])  # belongs to different fan, but equivalent cone
            True
        """
        try:
            self.embed(cone)    # Fails if cone is not in self.
            return True
        except TypeError:   # cone is not a cone
            return False
        except ValueError:  # cone is a cone, but wrong
            if not cone.lattice().is_submodule(self.lattice()):
                warn("you have checked if a fan contains a cone "
                     "from another lattice, this is always False!",
                     stacklevel=3)
            return False

    def support_contains(self, *args):
        r"""
        Check if a point is contained in the support of the fan.

        The support of a fan is the union of all cones of the fan. If
        you want to know whether the fan contains a given cone, you
        should use :meth:`contains` instead.

        INPUT:

        - ``*args`` -- an element of ``self.lattice()`` or something
          that can be converted to it (for example, a list of
          coordinates).

        OUTPUT:

        ``True`` if ``point`` is contained in the support of the
        fan, ``False`` otherwise

        TESTS::

            sage: cone1 = Cone([(0,-1), (1,0)])
            sage: cone2 = Cone([(1,0), (0,1)])
            sage: f = Fan([cone1, cone2])

        We check if some points are in this fan::

            sage: f.support_contains(f.lattice()(1,0))
            True
            sage: f.support_contains(cone1)    # a cone is not a point of the lattice
            False
            sage: f.support_contains((1,0))
            True
            sage: f.support_contains(1,1)
            True
            sage: f.support_contains((-1,0))
            False
            sage: f.support_contains(f.lattice().dual()(1,0))  # random output (warning)
            False
            sage: f.support_contains(f.lattice().dual()(1,0))
            False
            sage: f.support_contains(1)
            False
            sage: f.support_contains(0)   # 0 converts to the origin in the lattice
            True
            sage: f.support_contains(1/2, sqrt(3))                                      # needs sage.symbolic
            True
            sage: f.support_contains(-1/2, sqrt(3))                                     # needs sage.symbolic
            False
        """
        if len(args) == 1:
            point = args[0]
        else:
            point = args

        try:
            point = _ambient_space_point(self, point)
        except TypeError as ex:
            if str(ex).endswith("have incompatible lattices!"):
                warn("you have checked if a fan contains a point "
                     "from an incompatible lattice, this is False!",
                     stacklevel=3)
            return False
        if self.is_complete():
            return True
        return any(point in cone for cone in self)

    def cartesian_product(self, other, lattice=None):
        r"""
        Return the Cartesian product of ``self`` with ``other``.

        INPUT:

        - ``other`` -- a :class:`rational polyhedral fan
          <sage.geometry.fan.RationalPolyhedralFan>`;

        - ``lattice`` -- (optional) the ambient lattice for the
          Cartesian product fan. By default, the direct sum of the
          ambient lattices of ``self`` and ``other`` is constructed.

        OUTPUT:

        a :class:`fan <RationalPolyhedralFan>` whose cones are all pairwise
        Cartesian products of the cones of ``self`` and ``other``

        EXAMPLES::

            sage: K = ToricLattice(1, 'K')
            sage: fan1 = Fan([[0],[1]], [(1,),(-1,)], lattice=K)
            sage: L = ToricLattice(2, 'L')
            sage: fan2 = Fan(rays=[(1,0), (0,1), (-1,-1)],
            ....:            cones=[[0,1], [1,2], [2,0]], lattice=L)
            sage: fan1.cartesian_product(fan2)
            Rational polyhedral fan in 3-d lattice K+L
            sage: _.ngenerating_cones()
            6
        """
        assert isinstance(other, RationalPolyhedralFan)
        rc = super().cartesian_product(other, lattice)
        self_cones = [cone.ambient_ray_indices() for cone in self]
        n = self.nrays()
        other_cones = [tuple(n + i for i in cone.ambient_ray_indices())
                       for cone in other]
        new_cones = [c1 + c2 for c1 in self_cones for c2 in other_cones]
        try:    # Is completeness of the result obvious?
            return RationalPolyhedralFan(new_cones, rc.rays(), rc.lattice(),
                                    self._is_complete and other._is_complete)
        except AttributeError:  # The result is either incomplete or unknown.
            return RationalPolyhedralFan(new_cones, rc.rays(), rc.lattice())

    def __neg__(self):
        """
        Return the fan where each cone is replaced by the opposite cone.

        EXAMPLES::

            sage: c0 = Cone([(1,1),(0,1)])
            sage: c1 = Cone([(1,1),(1,0)])
            sage: F = Fan([c0, c1]); F
            Rational polyhedral fan in 2-d lattice N
            sage: G = -F; G  # indirect doctest
            Rational polyhedral fan in 2-d lattice N
            sage: -G==F
            True
            sage: G.rays()
            N( 0, -1),
            N(-1,  0),
            N(-1, -1)
            in 2-d lattice N
        """
        new_rays = [-r1 for r1 in self.rays()]
        for r in new_rays:
            r.set_immutable()
        self_cones = [cone.ambient_ray_indices() for cone in self]
        return RationalPolyhedralFan(self_cones, new_rays, self.lattice())

    def common_refinement(self, other):
        """
        Return the common refinement of this fan and ``other``.

        INPUT:

        - ``other`` -- a :class:`fan <RationalPolyhedralFan>` in the same
          :meth:`lattice` and with the same support as this fan

        OUTPUT: a :class:`fan <RationalPolyhedralFan>`

        EXAMPLES:

        Refining a fan with itself gives itself::

            sage: F0 = Fan2d([(1,0), (0,1), (-1,0), (0,-1)])
            sage: F0.common_refinement(F0) == F0
            True

        A more complex example with complete fans::

            sage: F1 = Fan([[0],[1]], [(1,),(-1,)])
            sage: F2 = Fan2d([(1,0), (1,1), (0,1), (-1,0), (0,-1)])
            sage: F3 = F2.cartesian_product(F1)
            sage: F4 = F1.cartesian_product(F2)
            sage: FF = F3.common_refinement(F4)
            sage: F3.ngenerating_cones()
            10
            sage: F4.ngenerating_cones()
            10
            sage: FF.ngenerating_cones()
            13

        An example with two non-complete fans with the same support::

            sage: F5 = Fan2d([(1,0), (1,2), (0,1)])
            sage: F6 = Fan2d([(1,0), (2,1), (0,1)])
            sage: F5.common_refinement(F6).ngenerating_cones()
            3

        Both fans must live in the same lattice::

            sage: F0.common_refinement(F1)
            Traceback (most recent call last):
            ...
            ValueError: the fans are not in the same lattice
        """
        from sage.categories.homset import End
        from sage.geometry.fan_morphism import FanMorphism
        N = self.lattice()
        if other.lattice() is not N:
            raise ValueError('the fans are not in the same lattice')
        id = End(N).identity()
        subdivision = FanMorphism(id, self, other, subdivide=True).domain_fan()
        if not self.is_complete():
            # Construct the opposite morphism to ensure support equality
            FanMorphism(id, other, self, subdivide=True)
        return subdivision

    def _latex_(self) -> str:
        r"""
        Return a LaTeX representation of ``self``.

        OUTPUT: string

        TESTS::

            sage: f = Fan(cones=[(0,1), (1,2)],
            ....:         rays=[(1,0), (0,1), (-1, 0)],
            ....:         check=False)
            sage: f._latex_()
            '\\Sigma^{2}'
        """
        return r"\Sigma^{%s}" % self.lattice_dim()

    def _ray_to_cones(self, i=None):
        r"""
        Return the set of generating cones containing the ``i``-th ray.

        INPUT:

        - ``i`` -- integer; index of a ray of ``self``

        OUTPUT:

        :class:`frozenset` of indices of generating cones of ``self``
        containing the ``i``-th ray if ``i`` was given, :class:`tuple` of
        these sets for all rays otherwise.

        EXAMPLES::

            sage: fan = toric_varieties.P1xP1().fan()                                   # needs palp
            sage: fan._ray_to_cones(0)                                                  # needs palp
            frozenset({0, 3})
            sage: fan._ray_to_cones()                                                   # needs palp
            (frozenset({0, 3}), frozenset({1, 2}), frozenset({0, 1}), frozenset({2, 3}))
        """
        # This function is close to self(1)[i].star_generator_indices(), but
        # it does not require computation of the cone lattice and is
        # convenient for internal purposes.
        if "_ray_to_cones_tuple" not in self.__dict__:
            ray_to_cones = []
            for _ in self.rays():
                ray_to_cones.append([])
            for k, cone in enumerate(self):
                for j in cone.ambient_ray_indices():
                    ray_to_cones[j].append(k)
            self._ray_to_cones_tuple = tuple(frozenset(rtc)
                                             for rtc in ray_to_cones)
        if i is None:
            return self._ray_to_cones_tuple
        else:
            return self._ray_to_cones_tuple[i]

    def _repr_(self) -> str:
        r"""
        Return a string representation of ``self``.

        OUTPUT: string

        TESTS::

            sage: f = Fan(cones=[(0,1), (1,2)],
            ....:         rays=[(1,0), (0,1), (-1, 0)],
            ....:         check=False)
            sage: f._repr_()
            'Rational polyhedral fan in 2-d lattice N'
            sage: f = Fan(cones=[(0,1), (1,2)],
            ....:         rays=[(1,0), (0,1), (-1, 0)],
            ....:         lattice=ZZ^2,
            ....:         check=False)
            sage: f._repr_()
            'Rational polyhedral fan in 2-d lattice'
        """
        result = "Rational polyhedral fan in"
        if isinstance(self.lattice(), ToricLattice_generic):
            result += " %s" % self.lattice()
        else:
            result += " %d-d lattice" % self.lattice_dim()
        return result

    def _subdivide_stellar(self, new_rays, verbose):
        r"""
        Return iterative stellar subdivision of ``self`` via ``new_rays``.

        INPUT:

        - ``new_rays`` -- immutable primitive vectors in the lattice of
          ``self``

        - ``verbose`` -- if ``True``, some timing information will be printed

        OUTPUT: rational polyhedral fan

        TESTS::

            sage: cone1 = Cone([(1,0), (0,1)])
            sage: cone2 = Cone([(-1,0)])
            sage: new_rays = sage.geometry.cone.normalize_rays([(1,1)], None)
            sage: fan = Fan([cone1, cone2])
            sage: fan._subdivide_stellar(new_rays, False)
            Rational polyhedral fan in 2-d lattice N
            sage: fan = Fan([cone1])
            sage: new_fan = fan._subdivide_stellar(new_rays, True)
            R:1/1  C:2  T:...(ms)  T/new:...(ms)  T/all:...(ms)
            sage: new_fan.rays()
            N(1, 0),
            N(0, 1),
            N(1, 1)
            in 2-d lattice N
            sage: for cone in new_fan: print(cone.ambient_ray_indices())
            (0, 2)
            (1, 2)

        We make sure that this function constructs cones with ordered ambient
        ray indices (see :issue:`9812`)::

            sage: C = Cone([(1,0,0), (0,1,0), (1,0,1), (0,1,1)])
            sage: F = Fan([C]).make_simplicial()
            sage: [cone.ambient_ray_indices() for cone in F]
            [(0, 1, 3), (0, 2, 3)]
        """
        cones = self.generating_cones()
        for n, ray in enumerate(new_rays):
            if verbose:
                start = walltime()
            new = []
            for cone in cones:
                if ray in cone:
                    new.extend(Cone(tuple(facet.rays())+(ray,), check=False)
                               for facet in cone.facets() if ray not in facet)
                else:
                    new.append(cone)
            if verbose:
                t = walltime(start)
                added = len(new) - len(cones)
                T_new = "%d" % (t / added * 1000) if added else "-"
                print("R:%d/%d  C:%d  T:%d(ms)  T/new:%s(ms)  T/all:%d(ms)"
                      % (n + 1, len(new_rays), len(new), t * 1000,
                         T_new, t / len(new) * 1000))
            cones = new
        new_fan_rays = list(self.rays())
        new_fan_rays.extend(ray for ray in new_rays
                                if ray not in self.rays().set())
        ray_to_index = {ray: i for i, ray in enumerate(new_fan_rays)}
        cones = tuple(tuple(sorted(ray_to_index[ray] for ray in cone))
                      for cone in cones)
        fan = Fan(cones, new_fan_rays, check=False, normalize=False)
        return fan

    def cone_containing(self, *points):
        r"""
        Return the smallest cone of ``self`` containing all given points.

        INPUT:

        - either one or more indices of rays of ``self``, or one or more
          objects representing points of the ambient space of ``self``, or a
          list of such objects (you CANNOT give a list of indices).

        OUTPUT:

        A :class:`cone of fan <Cone_of_fan>` whose ambient fan is
        ``self``

        .. NOTE::

            We think of the origin as of the smallest cone containing no rays
            at all. If there is no ray in ``self`` that contains all ``rays``,
            a :exc:`ValueError` exception will be raised.

        EXAMPLES::

            sage: cone1 = Cone([(0,-1), (1,0)])
            sage: cone2 = Cone([(1,0), (0,1)])
            sage: f = Fan([cone1, cone2])
            sage: f.rays()
            N(0, -1),
            N(0,  1),
            N(1,  0)
            in 2-d lattice N
            sage: f.cone_containing(0)  # ray index
            1-d cone of Rational polyhedral fan in 2-d lattice N
            sage: f.cone_containing(0, 1) # ray indices
            Traceback (most recent call last):
            ...
            ValueError: there is no cone in
            Rational polyhedral fan in 2-d lattice N
            containing all of the given rays! Ray indices: [0, 1]
            sage: f.cone_containing(0, 2) # ray indices
            2-d cone of Rational polyhedral fan in 2-d lattice N
            sage: f.cone_containing((0,1))  # point
            1-d cone of Rational polyhedral fan in 2-d lattice N
            sage: f.cone_containing([(0,1)]) # point
            1-d cone of Rational polyhedral fan in 2-d lattice N
            sage: f.cone_containing((1,1))
            2-d cone of Rational polyhedral fan in 2-d lattice N
            sage: f.cone_containing((1,1), (1,0))
            2-d cone of Rational polyhedral fan in 2-d lattice N
            sage: f.cone_containing()
            0-d cone of Rational polyhedral fan in 2-d lattice N
            sage: f.cone_containing((0,0))
            0-d cone of Rational polyhedral fan in 2-d lattice N
            sage: f.cone_containing((-1,1))
            Traceback (most recent call last):
            ...
            ValueError: there is no cone in
            Rational polyhedral fan in 2-d lattice N
            containing all of the given points! Points: [N(-1, 1)]

        TESTS::

            sage: fan = Fan(cones=[(0,1,2,3), (0,1,4)],
            ....:           rays=[(1,1,1), (1,-1,1), (1,-1,-1), (1,1,-1), (0,0,1)])
            sage: fan.cone_containing(0).rays()
            N(1, 1, 1)
            in 3-d lattice N
        """
        if not points:
            return self.cones(dim=0)[0]
        try:
            rays = [int(_) for _ in points]
            # Got ray indices
            generating_cones = set(range(self.ngenerating_cones()))
            for ray in rays:
                generating_cones.intersection_update(self._ray_to_cones(ray))
            if not generating_cones:
                raise ValueError("there is no cone in %s containing all of "
                        "the given rays! Ray indices: %s" % (self, rays))
            containing_cone = self.generating_cone(generating_cones.pop())
            for cone in generating_cones:
                containing_cone = containing_cone.intersection(
                                                self.generating_cone(cone))
            if not self.is_complete():
                # This cone may be too big in the case of incomplete fans
                rays = frozenset(rays)
                facets = containing_cone.facets()
                for facet in facets:
                    if rays.issubset(facet._ambient_ray_indices):
                        containing_cone = containing_cone.intersection(facet)
            return containing_cone
        except TypeError:
            # Got points (hopefully)
            try:
                points = [_ambient_space_point(self, p) for p in points]
            except TypeError:
                if len(points) == 1:
                    points = [_ambient_space_point(self, p) for p in points[0]]
                else:
                    raise
            # If we are still here, points are good
            # First we try to find a generating cone containing all points
            containing_cone = None
            for cone in self:
                contains_all = True
                for point in points:
                    if point not in cone:
                        contains_all = False
                        break
                if contains_all:
                    containing_cone = cone
                    break
            if containing_cone is None:
                raise ValueError("there is no cone in %s containing all of "
                            "the given points! Points: %s" % (self, points))
            # Now we take the intersection of facets that contain all points
            facets = containing_cone.facets()
            for facet in facets:
                contains_all = True
                for point in points:
                    if point not in facet:
                        contains_all = False
                        break
                if contains_all:
                    containing_cone = containing_cone.intersection(facet)
            return containing_cone

    def cone_lattice(self):
        r"""
        Return the cone lattice of ``self``.

        This lattice will have the origin as the bottom (we do not include the
        empty set as a cone) and the fan itself as the top.

        OUTPUT:

        :class:`finite poset <sage.combinat.posets.posets.FinitePoset` of
        :class:`cones of fan<Cone_of_fan>`, behaving like "regular" cones,
        but also containing the information about their relation to this
        fan, namely, the contained rays and containing generating cones. The
        top of the lattice will be this fan itself (*which is not a*
        :class:`cone of fan<Cone_of_fan>`).

        See also :meth:`cones`.

        EXAMPLES:

        Cone lattices can be computed for arbitrary fans::

            sage: cone1 = Cone([(1,0), (0,1)])
            sage: cone2 = Cone([(-1,0)])
            sage: fan = Fan([cone1, cone2])
            sage: fan.rays()
            N(-1, 0),
            N( 0, 1),
            N( 1, 0)
            in 2-d lattice N
            sage: for cone in fan: print(cone.ambient_ray_indices())
            (1, 2)
            (0,)
            sage: L = fan.cone_lattice()
            sage: L
            Finite poset containing 6 elements with distinguished linear extension

        These 6 elements are the origin, three rays, one two-dimensional
        cone, and the fan itself\ . Since we do add the fan itself as the
        largest face, you should be a little bit careful with this last
        element::

            sage: for face in L: print(face.ambient_ray_indices())
            Traceback (most recent call last):
            ...
            AttributeError: 'RationalPolyhedralFan'
            object has no attribute 'ambient_ray_indices'
            sage: L.top()
            Rational polyhedral fan in 2-d lattice N

        For example, you can do ::

            sage: for l in L.level_sets()[:-1]:
            ....:     print([f.ambient_ray_indices() for f in l])
            [()]
            [(0,), (1,), (2,)]
            [(1, 2)]

        If the fan is complete, its cone lattice is atomic and coatomic and
        can (and will!) be computed in a much more efficient way, but the
        interface is exactly the same::

            sage: fan = toric_varieties.P1xP1().fan()                                   # needs palp
            sage: L = fan.cone_lattice()                                                # needs palp
            sage: for l in L.level_sets()[:-1]:                                         # needs palp
            ....:     print([f.ambient_ray_indices() for f in l])
            [()]
            [(0,), (1,), (2,), (3,)]
            [(0, 2), (1, 2), (1, 3), (0, 3)]

        Let's also consider the cone lattice of a fan generated by a single
        cone::

            sage: fan = Fan([cone1])
            sage: L = fan.cone_lattice()
            sage: L
            Finite poset containing 5 elements with distinguished linear extension

        Here these 5 elements correspond to the origin, two rays, one
        generating cone of dimension two, and the whole fan. While this single
        cone "is" the whole fan, it is consistent and convenient to
        distinguish them in the cone lattice.
        """
        if "_cone_lattice" not in self.__dict__:
            self._compute_cone_lattice()
        return self._cone_lattice

    def f_vector(self) -> tuple:
        r"""
        Return the f-vector of the fan.

        This is the tuple `(f_0, f_1, \ldots, f_d)`
        where `f_i` is the number of cones of dimension `i`.

        EXAMPLES::

            sage: F = ClusterAlgebra(['A',2]).cluster_fan()
            sage: F.f_vector()
            (1, 5, 5)
        """
        return tuple(len(d) for d in self.cones())

    # Internally we use this name for a uniform behaviour of cones and fans.
    _face_lattice_function = cone_lattice

    def __getstate__(self):
        r"""
        Return the dictionary that should be pickled.

        OUTPUT: :class:`dict`

        TESTS::

            sage: cone1 = Cone([(1,0), (0,1)])
            sage: cone2 = Cone([(-1,0)])
            sage: fan = Fan([cone1, cone2])
            sage: fan.cone_lattice()
            Finite poset containing 6 elements with distinguished linear extension
            sage: fan._test_pickling()
        """
        state = copy(self.__dict__)
        # TODO: do we want to keep the cone lattice in the pickle?
        # Currently there is an unpickling loop if do.
        # See Cone.__getstate__ for a similar problem and discussion.
        state.pop("_cone_lattice", None)
        return state

    def cones(self, dim=None, codim=None):
        r"""
        Return the specified cones of ``self``.

        INPUT:

        - ``dim`` -- dimension of the requested cones

        - ``codim`` -- codimension of the requested cones

        .. NOTE::

            You can specify at most one input parameter.

        OUTPUT:

        :class:`tuple` of cones of ``self`` of the specified (co)dimension,
        if either ``dim`` or ``codim`` is given. Otherwise :class:`tuple` of
        such tuples for all existing dimensions.

        EXAMPLES::

            sage: cone1 = Cone([(1,0), (0,1)])
            sage: cone2 = Cone([(-1,0)])
            sage: fan = Fan([cone1, cone2])
            sage: fan(dim=0)
            (0-d cone of Rational polyhedral fan in 2-d lattice N,)
            sage: fan(codim=2)
            (0-d cone of Rational polyhedral fan in 2-d lattice N,)
            sage: for cone in fan.cones(1): cone.ray(0)
            N(-1, 0)
            N(0, 1)
            N(1, 0)
            sage: fan.cones(2)
            (2-d cone of Rational polyhedral fan in 2-d lattice N,)

        You cannot specify both dimension and codimension, even if they
        "agree"::

            sage: fan(dim=1, codim=1)
            Traceback (most recent call last):
            ...
            ValueError: dimension and codimension
            cannot be specified together!

        But it is OK to ask for cones of too high or low (co)dimension::

            sage: fan(-1)
            ()
            sage: fan(3)
            ()
            sage: fan(codim=4)
            ()
        """
        if "_cones" not in self.__dict__:
            levels = self.cone_lattice().level_sets()
            levels.pop()  # The very last level is this FAN, not cone.
            # It seems that there is no reason to believe that the order of
            # faces in level sets has anything to do with the order of
            # vertices in the Hasse diagram of FinitePoset. So, while
            # lattice_from_incidences tried to ensure a "good order,"
            # we will sort faces corresponding to rays, as well as faces
            # corresponding to generating cones, if they are all of the same
            # dimension (otherwise it is not very useful).
            if len(levels) >= 3:  # There are cones of dimension higher than 1
                top_cones = list(levels[-1])
                if len(top_cones) == self.ngenerating_cones():
                    top_cones.sort(key=lambda cone:
                                            cone.star_generator_indices()[0])
                levels[-1] = top_cones
            if len(levels) >= 2:  # We have rays
                rays = list(levels[1])
                rays.sort(key=lambda cone: cone.ambient_ray_indices()[0])
                levels[1] = rays
            self._cones = tuple(tuple(level) for level in levels)
        if dim is None:
            if codim is None:
                return self._cones
            dim = self.dim() - codim
        elif codim is not None:
            raise ValueError(
                    "dimension and codimension cannot be specified together!")
        return self._cones[dim] if 0 <= dim < len(self._cones) else ()

    def contains(self, cone) -> bool:
        r"""
        Check if a given ``cone`` is equivalent to a cone of the fan.

        INPUT:

        - ``cone`` -- anything

        OUTPUT:

        ``False`` if ``cone`` is not a cone or if ``cone`` is not
        equivalent to a cone of the fan, ``True`` otherwise

        .. NOTE::

            Recall that a fan is a (finite) collection of cones. A
            cone is contained in a fan if it is equivalent to one of
            the cones of the fan. In particular, it is possible that
            all rays of the cone are in the fan, but the cone itself
            is not.

            If you want to know whether a point is in the support of
            the fan, you should use :meth:`support_contains`.

        EXAMPLES:

        We first construct a simple fan::

            sage: cone1 = Cone([(0,-1), (1,0)])
            sage: cone2 = Cone([(1,0), (0,1)])
            sage: f = Fan([cone1, cone2])

        Now we check if some cones are in this fan. First, we make sure that
        the order of rays of the input cone does not matter (``check=False``
        option ensures that rays of these cones will be listed exactly as they
        are given)::

            sage: f.contains(Cone([(1,0), (0,1)], check=False))
            True
            sage: f.contains(Cone([(0,1), (1,0)], check=False))
            True

        Now we check that a non-generating cone is in our fan::

            sage: f.contains(Cone([(1,0)]))
            True
            sage: Cone([(1,0)]) in f   # equivalent to the previous command
            True

        Finally, we test some cones which are not in this fan::

            sage: f.contains(Cone([(1,1)]))
            False
            sage: f.contains(Cone([(1,0), (-0,1)]))
            True

        A point is not a cone::

            sage: n = f.lattice()(1,1); n
            N(1, 1)
            sage: f.contains(n)
            False
        """
        return self._contains(cone)

    def embed(self, cone):
        r"""
        Return the cone equivalent to the given one, but sitting in ``self``.

        You may need to use this method before calling methods of ``cone`` that
        depend on the ambient structure, such as
        :meth:`~sage.geometry.cone.ConvexRationalPolyhedralCone.ambient_ray_indices`
        or
        :meth:`~sage.geometry.cone.ConvexRationalPolyhedralCone.facet_of`. The
        cone returned by this method will have ``self`` as ambient. If ``cone``
        does not represent a valid cone of ``self``, :exc:`ValueError`
        exception is raised.

        .. NOTE::

            This method is very quick if ``self`` is already the ambient
            structure of ``cone``, so you can use without extra checks and
            performance hit even if ``cone`` is likely to sit in ``self`` but
            in principle may not.

        INPUT:

        - ``cone`` -- a :class:`cone
          <sage.geometry.cone.ConvexRationalPolyhedralCone>`

        OUTPUT:

        a :class:`cone of fan <Cone_of_fan>`, equivalent to ``cone`` but
        sitting inside ``self``

        EXAMPLES:

        Let's take a 3-d fan generated by a cone on 4 rays::

            sage: f = Fan([Cone([(1,0,1), (0,1,1), (-1,0,1), (0,-1,1)])])

        Then any ray generates a 1-d cone of this fan, but if you construct
        such a cone directly, it will not "sit" inside the fan::

            sage: ray = Cone([(0,-1,1)])
            sage: ray
            1-d cone in 3-d lattice N
            sage: ray.ambient_ray_indices()
            (0,)
            sage: ray.adjacent()
            ()
            sage: ray.ambient()
            1-d cone in 3-d lattice N

        If we want to operate with this ray as a part of the fan, we need to
        embed it first::

            sage: e_ray = f.embed(ray)
            sage: e_ray
            1-d cone of Rational polyhedral fan in 3-d lattice N
            sage: e_ray.rays()
            N(0, -1, 1)
            in 3-d lattice N
            sage: e_ray is ray
            False
            sage: e_ray.is_equivalent(ray)
            True
            sage: e_ray.ambient_ray_indices()
            (3,)
            sage: e_ray.adjacent()
            (1-d cone of Rational polyhedral fan in 3-d lattice N,
             1-d cone of Rational polyhedral fan in 3-d lattice N)
            sage: e_ray.ambient()
            Rational polyhedral fan in 3-d lattice N

        Not every cone can be embedded into a fixed fan::

            sage: f.embed(Cone([(0,0,1)]))
            Traceback (most recent call last):
            ...
            ValueError: 1-d cone in 3-d lattice N does not belong
            to Rational polyhedral fan in 3-d lattice N!
            sage: f.embed(Cone([(1,0,1), (-1,0,1)]))
            Traceback (most recent call last):
            ...
            ValueError: 2-d cone in 3-d lattice N does not belong
            to Rational polyhedral fan in 3-d lattice N!
        """
        if not isinstance(cone, sage.geometry.abc.ConvexRationalPolyhedralCone):
            raise TypeError("%s is not a cone!" % cone)
        if cone.ambient() is self:
            return cone
        rays = self.rays()
        try:
            # Compute ray indices.
            ray_indices = [rays.index(ray) for ray in cone.rays()]
            # Get the smallest cone containing them
            result = self.cone_containing(*ray_indices)
            # If there is a cone containing all of the rays of the given cone,
            # they must be among its generating rays and we only need to worry
            # if there are any extra ones.
            if cone.nrays() != result.nrays():
                raise ValueError
        except ValueError:
            raise ValueError("%s does not belong to %s!" % (cone, self))
        return result

    @cached_method
    def Gale_transform(self):
        r"""
        Return the Gale transform of ``self``.

        OUTPUT: a matrix over `ZZ`

        EXAMPLES::

            sage: fan = toric_varieties.P1xP1().fan()                                   # needs palp
            sage: fan.Gale_transform()                                                  # needs palp
            [ 1  1  0  0 -2]
            [ 0  0  1  1 -2]
            sage: _.base_ring()                                                         # needs palp
            Integer Ring
        """
        m = self.rays().matrix().stack(matrix(ZZ, 1, self.lattice_dim()))
        m = m.augment(matrix(ZZ, m.nrows(), 1, [1] * m.nrows()))
        return matrix(ZZ, m.integer_kernel().matrix())

<<<<<<< HEAD
    def is_polytopal(self, backend=None):
=======
    def is_polytopal(self) -> bool:
>>>>>>> 7ef54335
        r"""
        Check if ``self`` is the normal fan of a polytope.

        A rational polyhedral fan is *polytopal* if it is the normal fan of a
        polytope. This is also called *regular*, or provides a *coherent*
        subdivision or leads to a *projective* toric variety.

        INPUT:

        - ``backend`` -- (optional) the backend to be used for polyhedral
          computations;

        OUTPUT: ``True`` if ``self`` is polytopal and ``False`` otherwise

        EXAMPLES:

        This is the mother of all examples (see Section 7.1.1 in
        [DLRS2010]_)::

            sage: def mother(epsilon=0):
            ....:     rays = [(4-epsilon,epsilon,0),(0,4-epsilon,epsilon),(epsilon,0,4-epsilon),(2,1,1),(1,2,1),(1,1,2),(-1,-1,-1)]
            ....:     L = [(0,1,4),(0,3,4),(1,2,5),(1,4,5),(0,2,3),(2,3,5),(3,4,5),(6,0,1),(6,1,2),(6,2,0)]
            ....:     S1 = [Cone([rays[i] for i in indices]) for indices in L]
            ....:     return Fan(S1)

        When epsilon=0, it is not polytopal::

            sage: epsilon = 0
            sage: mother(epsilon).is_polytopal()
            False

        Doing a slight perturbation makes the same subdivision polytopal::

            sage: epsilon = 1/2
            sage: mother(epsilon).is_polytopal()
            True

        TESTS::

            sage: cone = Cone([(1,1), (2,1)])
            sage: F = Fan([cone])
            sage: F.is_polytopal()
            Traceback (most recent call last):
            ...
            ValueError: to be polytopal, the fan should be complete

        .. SEEALSO::

            :meth:`is_projective`.
        """
        if not self.is_complete():
            raise ValueError('to be polytopal, the fan should be complete')
        from sage.geometry.triangulation.point_configuration import PointConfiguration
        from sage.geometry.polyhedron.constructor import Polyhedron
        pc = PointConfiguration(self.rays())
        v_pc = [tuple(p) for p in pc]
        pc_to_indices = {tuple(p):i for i, p in enumerate(pc)}
        indices_to_vr = (tuple(r) for r in self.rays())
        cone_indices = (cone.ambient_ray_indices() for cone in self.generating_cones())
        translator = [pc_to_indices[t] for t in indices_to_vr]
        translated_cone_indices = [[translator[i] for i in ci] for ci in cone_indices]
        dc_pc = pc.deformation_cone(translated_cone_indices, backend)
        lift = dc_pc.an_element()
        ieqs = [(lift_i,) + v for (lift_i, v) in zip(lift, v_pc)]
        poly = Polyhedron(ieqs=ieqs, backend)
        return self.is_equivalent(poly.normal_fan())

    def generating_cone(self, n):
        r"""
        Return the ``n``-th generating cone of ``self``.

        INPUT:

        - ``n`` -- integer; the index of a generating cone

        OUTPUT: :class:`cone of fan<Cone_of_fan>`

        EXAMPLES::

            sage: fan = toric_varieties.P1xP1().fan()                                   # needs palp
            sage: fan.generating_cone(0)                                                # needs palp
            2-d cone of Rational polyhedral fan in 2-d lattice N
        """
        return self._generating_cones[n]

    def generating_cones(self):
        r"""
        Return generating cones of ``self``.

        OUTPUT: :class:`tuple` of :class:`cones of fan<Cone_of_fan>`

        EXAMPLES::

            sage: fan = toric_varieties.P1xP1().fan()                                   # needs palp
            sage: fan.generating_cones()                                                # needs palp
            (2-d cone of Rational polyhedral fan in 2-d lattice N,
             2-d cone of Rational polyhedral fan in 2-d lattice N,
             2-d cone of Rational polyhedral fan in 2-d lattice N,
             2-d cone of Rational polyhedral fan in 2-d lattice N)
            sage: cone1 = Cone([(1,0), (0,1)])
            sage: cone2 = Cone([(-1,0)])
            sage: fan = Fan([cone1, cone2])
            sage: fan.generating_cones()
            (2-d cone of Rational polyhedral fan in 2-d lattice N,
             1-d cone of Rational polyhedral fan in 2-d lattice N)
        """
        return self._generating_cones

    @cached_method
    def vertex_graph(self):
        r"""
        Return the graph of 1- and 2-cones.

        OUTPUT:

        An edge-colored graph. The vertices correspond to the 1-cones
        (i.e. rays) of
        the fan. Two vertices are joined by an edge iff the rays span
        a 2-cone of the fan. The edges are colored by pairs of
        integers that classify the 2-cones up to `GL(2,\ZZ)`
        transformation, see
        :func:`~sage.geometry.cone.classify_cone_2d`.

        EXAMPLES::

            sage: # needs palp
            sage: dP8 = toric_varieties.dP8()
            sage: g = dP8.fan().vertex_graph(); g
            Graph on 4 vertices
            sage: set(dP8.fan(1)) == set(g.vertices(sort=False))
            True
            sage: g.edge_labels()  # all edge labels the same since every cone is smooth
            [(1, 0), (1, 0), (1, 0), (1, 0)]

            sage: g = toric_varieties.Cube_deformation(10).fan().vertex_graph()
            sage: g.automorphism_group().order()                                        # needs sage.groups
            48
            sage: g.automorphism_group(edge_labels=True).order()                        # needs sage.groups
            4
        """
        from sage.geometry.cone import classify_cone_2d
        graph = {}
        cones_1d = list(self(1))
        while cones_1d:
            c0 = cones_1d.pop()
            c0_edges = {}
            for c1 in c0.adjacent():
                if c1 not in cones_1d:
                    continue
                label = classify_cone_2d(c0.ray(0), c1.ray(0), check=False)
                c0_edges[c1] = label
            graph[c0] = c0_edges
        from sage.graphs.graph import Graph
        return Graph(graph)

    def is_complete(self) -> bool:
        r"""
        Check if ``self`` is complete.

        A rational polyhedral fan is *complete* if its cones fill the whole
        space.

        OUTPUT: ``True`` if ``self`` is complete and ``False`` otherwise

        EXAMPLES::

            sage: fan = toric_varieties.P1xP1().fan()                                   # needs palp
            sage: fan.is_complete()                                                     # needs palp
            True
            sage: cone1 = Cone([(1,0), (0,1)])
            sage: cone2 = Cone([(-1,0)])
            sage: fan = Fan([cone1, cone2])
            sage: fan.is_complete()
            False
        """
        if "_is_complete" in self.__dict__:
            return self._is_complete
        d = self.lattice_dim()
        if self.dim() != d:
            self._is_complete = False
            return False
        for cone in self:
            if cone.dim() != d:
                self._is_complete = False
                return False
        # Now we know that all generating cones are full-dimensional.
        # Then boundary cones are (d-1)-dimensional.
        for cone in self(codim=1):
            if len(cone.star_generator_indices()) != 2:
                self._is_complete = False
                return False
        self._is_complete = True
        return True

    def is_equivalent(self, other) -> bool:
        r"""
        Check if ``self`` is "mathematically" the same as ``other``.

        INPUT:

        - ``other`` -- fan

        OUTPUT:

        ``True`` if ``self`` and ``other`` define the same fans as
        collections of equivalent cones in the same lattice, ``False``
        otherwise.

        There are three different equivalences between fans `F_1` and `F_2`
        in the same lattice:

        #. They have the same rays in the same order and the same generating
           cones in the same order.
           This is tested by ``F1 == F2``.
        #. They have the same rays and the same generating cones without
           taking into account any order.
           This is tested by ``F1.is_equivalent(F2)``.
        #. They are in the same orbit of `GL(n,\ZZ)` (and, therefore,
           correspond to isomorphic toric varieties).
           This is tested by ``F1.is_isomorphic(F2)``.

        Note that :meth:`virtual_rays` are included into consideration for all
        of the above equivalences.

        EXAMPLES::

            sage: fan1 = Fan(cones=[(0,1), (1,2)],
            ....:            rays=[(1,0), (0,1), (-1,-1)],
            ....:            check=False)
            sage: fan2 = Fan(cones=[(2,1), (0,2)],
            ....:            rays=[(1,0), (-1,-1), (0,1)],
            ....:            check=False)
            sage: fan3 = Fan(cones=[(0,1), (1,2)],
            ....:            rays=[(1,0), (0,1), (-1,1)],
            ....:            check=False)
            sage: fan1 == fan2
            False
            sage: fan1.is_equivalent(fan2)
            True
            sage: fan1 == fan3
            False
            sage: fan1.is_equivalent(fan3)
            False
        """
        if (self.lattice() != other.lattice()
              or self.dim() != other.dim()
              or self.ngenerating_cones() != other.ngenerating_cones()
              or self.rays().set() != other.rays().set()
              or self.virtual_rays().set() != other.virtual_rays().set()):
            return False
        # Now we need to really compare cones, which can take a while
        return sorted(sorted(cone.rays()) for cone in self) \
               == sorted(sorted(cone.rays()) for cone in other)

    def is_isomorphic(self, other) -> bool:
        r"""
        Check if ``self`` is in the same `GL(n, \ZZ)`-orbit as ``other``.

        There are three different equivalences between fans `F_1` and `F_2`
        in the same lattice:

        #. They have the same rays in the same order and the same generating
           cones in the same order.
           This is tested by ``F1 == F2``.
        #. They have the same rays and the same generating cones without
           taking into account any order.
           This is tested by ``F1.is_equivalent(F2)``.
        #. They are in the same orbit of `GL(n,\ZZ)` (and, therefore,
           correspond to isomorphic toric varieties).
           This is tested by ``F1.is_isomorphic(F2)``.

        Note that :meth:`virtual_rays` are included into consideration for all
        of the above equivalences.

        INPUT:

        - ``other`` -- a :class:`fan <RationalPolyhedralFan>`

        OUTPUT:

        ``True`` if ``self`` and ``other`` are in the same
        `GL(n, \ZZ)`-orbit, ``False`` otherwise

        .. SEEALSO::

            If you want to obtain the actual fan isomorphism, use
            :meth:`isomorphism`.

        EXAMPLES:

        Here we pick an `SL(2,\ZZ)` matrix ``m`` and then verify that
        the image fan is isomorphic::

            sage: rays = ((1, 1), (0, 1), (-1, -1), (1, 0))
            sage: cones = [(0,1), (1,2), (2,3), (3,0)]
            sage: fan1 = Fan(cones, rays)
            sage: m = matrix([[-2,3], [1,-1]])
            sage: fan2 = Fan(cones, [vector(r)*m for r in rays])
            sage: fan1.is_isomorphic(fan2)
            True
            sage: fan1.is_equivalent(fan2)
            False
            sage: fan1 == fan2
            False

        These fans are "mirrors" of each other::

            sage: fan1 = Fan(cones=[(0,1), (1,2)],
            ....:            rays=[(1,0), (0,1), (-1,-1)],
            ....:            check=False)
            sage: fan2 = Fan(cones=[(0,1), (1,2)],
            ....:            rays=[(1,0), (0,-1), (-1,1)],
            ....:            check=False)
            sage: fan1 == fan2
            False
            sage: fan1.is_equivalent(fan2)
            False
            sage: fan1.is_isomorphic(fan2)
            True
            sage: fan1.is_isomorphic(fan1)
            True
        """
        from sage.geometry.fan_isomorphism import \
            fan_isomorphic_necessary_conditions, fan_isomorphism_generator
        if not fan_isomorphic_necessary_conditions(self, other):
            return False
        if self.lattice_dim() == 2:
            if self._2d_echelon_forms.cache is None:
                return self._2d_echelon_form() in other._2d_echelon_forms()
            else:
                return other._2d_echelon_form() in self._2d_echelon_forms()
        generator = fan_isomorphism_generator(self, other)
        try:
            next(generator)
            return True
        except StopIteration:
            return False

    @cached_method
    def _2d_echelon_forms(self):
        """
        Return all echelon forms of the cyclically ordered rays of a 2-d fan.

        OUTPUT: a set of integer matrices

        EXAMPLES::

            sage: fan = toric_varieties.dP8().fan()                                     # needs palp
            sage: fan._2d_echelon_forms()                                               # needs palp
            frozenset({[ 1  0 -1 -1]
                       [ 0  1  0 -1], [ 1  0 -1  0]
                       [ 0  1 -1 -1], [ 1  0 -1  0]
                       [ 0  1  1 -1], [ 1  0 -1  1]
                       [ 0  1  0 -1]})
        """
        from sage.geometry.fan_isomorphism import fan_2d_echelon_forms
        return fan_2d_echelon_forms(self)

    @cached_method
    def _2d_echelon_form(self):
        """
        Return the echelon form of one particular cyclic order of rays of a 2-d fan.

        OUTPUT: integer matrix whose columns are the rays in the echelon form

        EXAMPLES::

            sage: fan = toric_varieties.dP8().fan()                                     # needs palp
            sage: fan._2d_echelon_form()                                                # needs palp
            [ 1  0 -1 -1]
            [ 0  1  0 -1]
        """
        from sage.geometry.fan_isomorphism import fan_2d_echelon_form
        return fan_2d_echelon_form(self)

    def isomorphism(self, other):
        r"""
        Return a fan isomorphism from ``self`` to ``other``.

        INPUT:

        - ``other`` -- fan

        OUTPUT:

        A fan isomorphism. If no such isomorphism exists, a
        :class:`~sage.geometry.fan_isomorphism.FanNotIsomorphicError`
        is raised.

        EXAMPLES::

            sage: rays = ((1, 1), (0, 1), (-1, -1), (3, 1))
            sage: cones = [(0,1), (1,2), (2,3), (3,0)]
            sage: fan1 = Fan(cones, rays)
            sage: m = matrix([[-2,3], [1,-1]])
            sage: fan2 = Fan(cones, [vector(r)*m for r in rays])

            sage: fan1.isomorphism(fan2)
            Fan morphism defined by the matrix
            [-2  3]
            [ 1 -1]
            Domain fan: Rational polyhedral fan in 2-d lattice N
            Codomain fan: Rational polyhedral fan in 2-d lattice N

            sage: fan2.isomorphism(fan1)
            Fan morphism defined by the matrix
            [1 3]
            [1 2]
            Domain fan: Rational polyhedral fan in 2-d lattice N
            Codomain fan: Rational polyhedral fan in 2-d lattice N

            sage: fan1.isomorphism(toric_varieties.P2().fan())                          # needs palp
            Traceback (most recent call last):
            ...
            FanNotIsomorphicError
        """
        from sage.geometry.fan_isomorphism import find_isomorphism
        return find_isomorphism(self, other, check=False)

    def is_simplicial(self) -> bool:
        r"""
        Check if ``self`` is simplicial.

        A rational polyhedral fan is **simplicial** if all of its cones are,
        i.e. primitive vectors along generating rays of every cone form a part
        of a *rational* basis of the ambient space.

        OUTPUT: ``True`` if ``self`` is simplicial and ``False`` otherwise

        EXAMPLES::

            sage: fan = toric_varieties.P1xP1().fan()                                   # needs palp
            sage: fan.is_simplicial()                                                   # needs palp
            True
            sage: cone1 = Cone([(1,0), (0,1)])
            sage: cone2 = Cone([(-1,0)])
            sage: fan = Fan([cone1, cone2])
            sage: fan.is_simplicial()
            True

        In fact, any fan in a two-dimensional ambient space is simplicial.
        This is no longer the case in dimension three::

            sage: fan = NormalFan(lattice_polytope.cross_polytope(3))
            sage: fan.is_simplicial()
            False
            sage: fan.generating_cone(0).nrays()
            4
        """
        if "is_simplicial" not in self.__dict__:
            self._is_simplicial = all(cone.is_simplicial() for cone in self)
        return self._is_simplicial

    @cached_method
    def is_smooth(self, codim=None) -> bool:
        r"""
        Check if ``self`` is smooth.

        A rational polyhedral fan is **smooth** if all of its cones
        are, i.e. primitive vectors along generating rays of every
        cone form a part of an *integral* basis of the ambient
        space. In this case the corresponding toric variety is smooth.

        A fan in an `n`-dimensional lattice is smooth up to codimension `c`
        if all cones of codimension greater than or equal to `c` are smooth,
        i.e. if all cones of dimension less than or equal to `n-c` are smooth.
        In this case the singular set of the corresponding toric variety is of
        dimension less than `c`.

        INPUT:

        - ``codim`` -- codimension in which smoothness has to be checked, by
          default complete smoothness will be checked

        OUTPUT:

        ``True`` if ``self`` is smooth (in codimension ``codim``, if it was
        given) and ``False`` otherwise.

        EXAMPLES::

            sage: fan = toric_varieties.P1xP1().fan()                                   # needs palp
            sage: fan.is_smooth()                                                       # needs palp
            True
            sage: cone1 = Cone([(1,0), (0,1)])
            sage: cone2 = Cone([(-1,0)])
            sage: fan = Fan([cone1, cone2])
            sage: fan.is_smooth()
            True
            sage: fan = NormalFan(lattice_polytope.cross_polytope(2))
            sage: fan.is_smooth()
            False
            sage: fan.is_smooth(codim=1)
            True
            sage: fan.generating_cone(0).rays()
            N(-1, -1),
            N(-1,  1)
            in 2-d lattice N
            sage: fan.generating_cone(0).rays().matrix().det()
            -2
        """
        if codim is None or codim < 0:
            codim = 0
        if codim > self.lattice_dim() - 2:
            return True
        return all(cone.is_smooth() for cone in self(codim=codim)) and \
               self.is_smooth(codim + 1)

    def make_simplicial(self, **kwds):
        r"""
        Construct a simplicial fan subdividing ``self``.

        It is a synonym for :meth:`subdivide` with ``make_simplicial=True``
        option.

        INPUT:

        - this functions accepts only keyword arguments. See :meth:`subdivide`
          for documentation.

        OUTPUT:

        :class:`rational polyhedral fan
        <sage.geometry.fan.RationalPolyhedralFan>`

        EXAMPLES::

            sage: fan = NormalFan(lattice_polytope.cross_polytope(3))
            sage: fan.is_simplicial()
            False
            sage: fan.ngenerating_cones()
            6
            sage: new_fan = fan.make_simplicial()
            sage: new_fan.is_simplicial()
            True
            sage: new_fan.ngenerating_cones()
            12
        """
        return self.subdivide(make_simplicial=True, **kwds)

    def ngenerating_cones(self):
        r"""
        Return the number of generating cones of ``self``.

        OUTPUT: integer

        EXAMPLES::

            sage: fan = toric_varieties.P1xP1().fan()                                   # needs palp
            sage: fan.ngenerating_cones()                                               # needs palp
            4
            sage: cone1 = Cone([(1,0), (0,1)])
            sage: cone2 = Cone([(-1,0)])
            sage: fan = Fan([cone1, cone2])
            sage: fan.ngenerating_cones()
            2
        """
        return len(self.generating_cones())

    def plot(self, **options):
        r"""
        Plot ``self``.

        INPUT:

        - any options for toric plots (see :func:`toric_plotter.options
          <sage.geometry.toric_plotter.options>`), none are mandatory.

        OUTPUT: a plot

        EXAMPLES::

            sage: fan = toric_varieties.dP6().fan()                                     # needs palp
            sage: fan.plot()                                                            # needs palp sage.plot
            Graphics object consisting of 31 graphics primitives
        """
        tp = ToricPlotter(options, self.lattice().degree(), self.rays())
        result = tp.plot_lattice() + tp.plot_rays() + tp.plot_generators()
        if self.dim() >= 2:
            result += tp.plot_walls(self(2))
        return result

    def subdivide(self, new_rays=None, make_simplicial=False,
                  algorithm='default', verbose=False):
        r"""
        Construct a new fan subdividing ``self``.

        INPUT:

        - ``new_rays`` -- list of new rays to be added during subdivision, each
          ray must be a list or a vector. May be empty or ``None`` (default);

        - ``make_simplicial`` -- if ``True``, the returned fan is guaranteed to
          be simplicial, default is ``False``;

        - ``algorithm`` -- string with the name of the algorithm used for
          subdivision. Currently there is only one available algorithm called
          "default";

        - ``verbose`` -- if ``True``, some timing information may be printed
          during the process of subdivision

        OUTPUT:

        :class:`rational polyhedral fan
        <sage.geometry.fan.RationalPolyhedralFan>`

        Currently the "default" algorithm corresponds to iterative stellar
        subdivision for each ray in ``new_rays``.

        EXAMPLES::

            sage: fan = NormalFan(lattice_polytope.cross_polytope(3))
            sage: fan.is_simplicial()
            False
            sage: fan.ngenerating_cones()
            6
            sage: fan.nrays()
            8
            sage: new_fan = fan.subdivide(new_rays=[(1,0,0)])
            sage: new_fan.is_simplicial()
            False
            sage: new_fan.ngenerating_cones()
            9
            sage: new_fan.nrays()
            9

        TESTS:

        We check that :issue:`11902` is fixed::

            sage: fan = toric_varieties.P2().fan()                                      # needs palp
            sage: fan.subdivide(new_rays=[(0,0)])                                       # needs palp
            Traceback (most recent call last):
            ...
            ValueError: the origin cannot be used for fan subdivision!
        """
        # Maybe these decisions should be done inside the algorithms
        # We can figure it out once we have at least two of them.
        if make_simplicial and not self.is_simplicial():
            rays = list(self.rays())
        else:
            rays = []
        rays.extend(ray for ray in normalize_rays(new_rays, self.lattice())
                        if ray not in self.rays().set())
        if not rays:
            return self  # Nothing has to be done
        if self.lattice().zero() in rays:
            raise ValueError("the origin cannot be used for fan subdivision!")
        if algorithm == "default":
            algorithm = "stellar"
        method_name = "_subdivide_" + algorithm
        if not hasattr(self, method_name):
            raise ValueError('"%s" is an unknown subdivision algorithm!'
                             % algorithm)
        return getattr(self, method_name)(rays, verbose)

    def virtual_rays(self, *args):
        r"""
        Return (some of the) virtual rays of ``self``.

        Let `N` be the `D`-dimensional
        :meth:`~sage.geometry.cone.IntegralRayCollection.lattice`
        of a `d`-dimensional fan `\Sigma` in `N_\RR`. Then the corresponding
        toric variety is of the form `X \times (\CC^*)^{D-d}`. The actual
        :meth:`~sage.geometry.cone.IntegralRayCollection.rays` of `\Sigma`
        give a canonical choice of homogeneous coordinates on `X`. This function
        returns an arbitrary but fixed choice of virtual rays corresponding to a
        (non-canonical) choice of homogeneous coordinates on the torus factor.
        Combinatorially primitive integral generators of virtual rays span the
        `D-d` dimensions of `N_\QQ` "missed" by the actual rays. (In general
        addition of virtual rays is not sufficient to span `N` over `\ZZ`.)

        .. NOTE::

            You may use a particular choice of virtual rays by passing optional
            argument ``virtual_rays`` to the :func:`Fan` constructor.

        INPUT:

        - ``ray_list`` -- list of integers; the indices of the
          requested virtual rays. If not specified, all virtual rays of ``self``
          will be returned.

        OUTPUT:

        a :class:`~sage.geometry.point_collection.PointCollection` of
        primitive integral ray generators. Usually (if the fan is
        full-dimensional) this will be empty.

        EXAMPLES::

            sage: f = Fan([Cone([(1,0,1,0), (0,1,1,0)])])
            sage: f.virtual_rays()
            N(1, 0, 0, 0),
            N(0, 0, 0, 1)
            in 4-d lattice N

            sage: f.rays()
            N(1, 0, 1, 0),
            N(0, 1, 1, 0)
            in 4-d lattice N

            sage: f.virtual_rays([0])
            N(1, 0, 0, 0)
            in 4-d lattice N

        You can also give virtual ray indices directly, without
        packing them into a list::

            sage: f.virtual_rays(0)
            N(1, 0, 0, 0)
            in 4-d lattice N

        Make sure that :issue:`16344` is fixed and one can compute
        the virtual rays of fans in non-saturated lattices::

            sage: N = ToricLattice(1)
            sage: B = N.submodule([(2,)]).basis()
            sage: f = Fan([Cone([B[0]])])
            sage: len(f.virtual_rays())
            0

        TESTS::

            sage: N = ToricLattice(4)
            sage: for i in range(10):
            ....:      c = Cone([N.random_element() for j in range(i//2)], lattice=N)
            ....:      if not c.is_strictly_convex():
            ....:          continue
            ....:      f = Fan([c])
            ....:      assert matrix(f.rays() + f.virtual_rays()).rank() == 4
            ....:      assert f.dim() + len(f.virtual_rays()) == 4
        """
        try:
            virtual = self._virtual_rays
        except AttributeError:
            N = self.lattice()
            Np = N.ambient_module()
            qp = Np.quotient(self.rays().matrix().saturation().rows())
            quotient = qp.submodule(N.gens())
            virtual = [gen.lift() for gen in quotient.gens()]
            for v in virtual:
                v.set_immutable()
            virtual = PointCollection(virtual, N)
            self._virtual_rays = virtual
        if args:
            return virtual(*args)
        else:
            return virtual

    def primitive_collections(self):
        r"""
        Return the primitive collections.

        OUTPUT:

        Return the subsets `\{i_1,\dots,i_k\} \subset \{ 1,\dots,n\}`
        such that

        * The points `\{p_{i_1},\dots,p_{i_k}\}` do not span a cone of
          the fan.

        * If you remove any one `p_{i_j}` from the set, then they do
          span a cone of the fan.

        .. NOTE::

            By replacing the multiindices `\{i_1,\dots,i_k\}` of each
            primitive collection with the monomials `x_{i_1}\cdots
            x_{i_k}` one generates the Stanley-Reisner ideal in
            `\ZZ[x_1,\dots]`.

        REFERENCES:

        - [Bat1991]_

        EXAMPLES::

            sage: fan = Fan([[0,1,3], [3,4], [2,0], [1,2,4]],
            ....:           [(-3, -2, 1), (0, 0, 1), (3, -2, 1), (-1, -1, 1), (1, -1, 1)])
            sage: fan.primitive_collections()
            [frozenset({0, 4}),
             frozenset({2, 3}),
             frozenset({0, 1, 2}),
             frozenset({1, 3, 4})]
        """
        try:
            return self._primitive_collections
        except AttributeError:
            pass

        def is_not_facet(I):
            return all(not (I <= f) for f in facets)

        def is_in_SR(I):
            return all(not (I >= sr) for sr in SR)

        # Generators of SR are index sets I = {i1, ..., ik}
        # called "primitive collections" such that
        # 1) I is not contained in a face
        # 2) if you remove any one entry j, then I-{j} is contained in a facet
        facets = [frozenset(c.ambient_ray_indices())
                  for c in self.generating_cones()]
        all_points = frozenset(range(self.nrays()))
        d_max = max(map(len, facets)) + 1
        SR = []
        for d in range(1, d_max):
            checked = set()
            for facet in facets:
                for I_minus_j_list in Combinations(facet, d):
                    I_minus_j = frozenset(I_minus_j_list)
                    for j in all_points - I_minus_j:
                        I = I_minus_j.union(frozenset([j]))

                        if I in checked:
                            continue
                        else:
                            checked.add(I)

                        if is_not_facet(I) and is_in_SR(I):
                            SR.append(I)

        self._primitive_collections = SR
        return self._primitive_collections

    def Stanley_Reisner_ideal(self, ring):
        """
        Return the Stanley-Reisner ideal.

        INPUT:

        - A polynomial ring in ``self.nrays()`` variables.

        OUTPUT: the Stanley-Reisner ideal in the given polynomial ring

        EXAMPLES::

            sage: fan = Fan([[0,1,3], [3,4], [2,0], [1,2,4]],
            ....:           [(-3, -2, 1), (0, 0, 1), (3, -2, 1), (-1, -1, 1), (1, -1, 1)])
            sage: fan.Stanley_Reisner_ideal(PolynomialRing(QQ, 5, 'A, B, C, D, E'))
            Ideal (A*E, C*D, A*B*C, B*D*E) of
             Multivariate Polynomial Ring in A, B, C, D, E over Rational Field
        """
        generators_indices = self.primitive_collections()
        return ring.ideal([prod([ring.gen(i) for i in sr])
                           for sr in generators_indices])

    def linear_equivalence_ideal(self, ring):
        """
        Return the ideal generated by linear relations.

        INPUT:

        - A polynomial ring in ``self.nrays()`` variables.

        OUTPUT:

        Return the ideal, in the given ``ring``, generated by the
        linear relations of the rays. In toric geometry, this
        corresponds to rational equivalence of divisors.

        EXAMPLES::

            sage: fan = Fan([[0,1,3],[3,4],[2,0],[1,2,4]],
            ....:           [(-3, -2, 1), (0, 0, 1), (3, -2, 1), (-1, -1, 1), (1, -1, 1)])
            sage: fan.linear_equivalence_ideal(PolynomialRing(QQ, 5, 'A, B, C, D, E'))
            Ideal (-3*A + 3*C - D + E, -2*A - 2*C - D - E, A + B + C + D + E) of
             Multivariate Polynomial Ring in A, B, C, D, E over Rational Field
        """
        gens = []
        for d in range(self.dim()):
            gens.append(sum([self.ray(i)[d] * ring.gen(i)
                             for i in range(self.nrays())]))
        return ring.ideal(gens)

    def oriented_boundary(self, cone):
        r"""
        Return the facets bounding ``cone`` with their induced
        orientation.

        INPUT:

        - ``cone`` -- a cone of the fan or the whole fan

        OUTPUT:

        The boundary cones of ``cone`` as a formal linear combination
        of cones with coefficients `\pm 1`. Each summand is a facet of
        ``cone`` and the coefficient indicates whether their (chosen)
        orientation agrees or disagrees with the "outward normal
        first" boundary orientation. Note that the orientation of any
        individual cone is arbitrary. This method once and for all
        picks orientations for all cones and then computes the
        boundaries relative to that chosen orientation.

        If ``cone`` is the fan itself, the generating cones with their
        orientation relative to the ambient space are returned.

        See :meth:`complex` for the associated chain complex. If you
        do not require the orientation, use :meth:`cone.facets()
        <sage.geometry.cone.ConvexRationalPolyhedralCone.facets>`
        instead.

        EXAMPLES::

            sage: # needs palp
            sage: fan = toric_varieties.P(3).fan()
            sage: cone = fan(2)[0]
            sage: bdry = fan.oriented_boundary(cone);  bdry
            -1-d cone of Rational polyhedral fan in 3-d lattice N
            + 1-d cone of Rational polyhedral fan in 3-d lattice N
            sage: bdry[0]
            (-1, 1-d cone of Rational polyhedral fan in 3-d lattice N)
            sage: bdry[1]
            (1, 1-d cone of Rational polyhedral fan in 3-d lattice N)
            sage: fan.oriented_boundary(bdry[0][1])
            -0-d cone of Rational polyhedral fan in 3-d lattice N
            sage: fan.oriented_boundary(bdry[1][1])
            -0-d cone of Rational polyhedral fan in 3-d lattice N

        If you pass the fan itself, this method returns the
        orientation of the generating cones which is determined by the
        order of the rays in :meth:`cone.ray_basis()
        <sage.geometry.cone.IntegralRayCollection.ray_basis>` ::

            sage: fan.oriented_boundary(fan)                                            # needs palp
            -3-d cone of Rational polyhedral fan in 3-d lattice N
            + 3-d cone of Rational polyhedral fan in 3-d lattice N
            - 3-d cone of Rational polyhedral fan in 3-d lattice N
            + 3-d cone of Rational polyhedral fan in 3-d lattice N
            sage: [cone.rays().basis().matrix().det()                                   # needs palp
            ....:  for cone in fan.generating_cones()]
            [-1, 1, -1, 1]

        A non-full dimensional fan::

            sage: cone = Cone([(4,5)])
            sage: fan = Fan([cone])
            sage: fan.oriented_boundary(cone)
            0-d cone of Rational polyhedral fan in 2-d lattice N
            sage: fan.oriented_boundary(fan)
            1-d cone of Rational polyhedral fan in 2-d lattice N

        TESTS::

            sage: fan = toric_varieties.P2().fan()                                      # needs palp
            sage: trivial_cone = fan(0)[0]                                              # needs palp
            sage: fan.oriented_boundary(trivial_cone)                                   # needs palp
            0
        """
        if cone is not self:
            cone = self.embed(cone)
        if '_oriented_boundary' in self.__dict__:
            return self._oriented_boundary[cone]

        # Fix (arbitrary) orientations of the generating cones. Induced
        # by ambient space orientation for full-dimensional cones
        from sage.structure.formal_sum import FormalSum

        def sign(x):
            assert x != 0
            if x > 0:
                return 1
            else:
                return -1
        N_QQ = self.lattice().base_extend(QQ)
        dim = self.lattice_dim()
        outward_vectors = {}
        generating_cones = []
        for c in self.generating_cones():
            if c.dim() == dim:
                outward_v = []
            else:
                Q = N_QQ.quotient(c.rays())
                outward_v = [Q.lift(q) for q in Q.gens()]

            outward_vectors[c] = outward_v
            orientation = sign(matrix(outward_v + list(c.rays().basis())).det())
            generating_cones.append(tuple([orientation, c]))
        boundaries = {self: FormalSum(generating_cones)}

        # The orientation of each facet is arbitrary, but the
        # partition of the boundary in positively and negatively
        # oriented facets is not.
        for d in range(dim, -1, -1):
            for c in self(d):
                c_boundary = []
                c_matrix = matrix(outward_vectors[c] + list(c.rays().basis()))
                c_matrix_inv = c_matrix.inverse()
                for facet in c.facets():
                    outward_ray_indices = set(c.ambient_ray_indices()) \
                              .difference(set(facet.ambient_ray_indices()))
                    outward_vector = - sum(self.ray(i) for i in outward_ray_indices)
                    outward_vectors[facet] = [outward_vector] + outward_vectors[c]
                    facet_matrix = matrix(outward_vectors[facet] + list(facet.rays().basis()))
                    orientation = sign((c_matrix_inv * facet_matrix).det())
                    c_boundary.append(tuple([orientation, facet]))
                boundaries[c] = FormalSum(c_boundary)

        self._oriented_boundary = boundaries
        return boundaries[cone]

    def toric_variety(self, *args, **kwds):
        """
        Return the associated toric variety.

        INPUT:

        Same arguments as :func:`~sage.schemes.toric.variety.ToricVariety`.

        OUTPUT: a toric variety

        This is equivalent to the command ``ToricVariety(self)`` and
        is provided only as a convenient alternative method to go from the
        fan to the associated toric variety.

        EXAMPLES::

            sage: Fan([Cone([(1,0)]), Cone([(0,1)])]).toric_variety()
            2-d toric variety covered by 2 affine patches
        """
        from sage.schemes.toric.variety import ToricVariety
        return ToricVariety(self, *args, **kwds)

    def complex(self, base_ring=ZZ, extended=False):
        r"""
        Return the chain complex of the fan.

        To a `d`-dimensional fan `\Sigma`, one can canonically
        associate a chain complex `K^\bullet`

        .. MATH::

            0 \longrightarrow
            \ZZ^{\Sigma(d)} \longrightarrow
            \ZZ^{\Sigma(d-1)} \longrightarrow
            \cdots \longrightarrow
            \ZZ^{\Sigma(0)} \longrightarrow
            0

        where the leftmost nonzero entry is in degree `0` and the
        rightmost entry in degree `d`. See [Kly1990]_, eq. (3.2). This
        complex computes the homology of `|\Sigma|\subset N_\RR` with
        arbitrary support,

        .. MATH::

            H_i(K) = H_{d-i}(|\Sigma|, \ZZ)_{\text{non-cpct}}

        For a complete fan, this is just the non-compactly supported
        homology of `\RR^d`. In this case, `H_0(K)=\ZZ` and `0` in all
        nonzero degrees.

        For a complete fan, there is an extended chain complex

        .. MATH::

            0 \longrightarrow
            \ZZ \longrightarrow
            \ZZ^{\Sigma(d)} \longrightarrow
            \ZZ^{\Sigma(d-1)} \longrightarrow
            \cdots \longrightarrow
            \ZZ^{\Sigma(0)} \longrightarrow
            0

        where we take the first `\ZZ` term to be in degree -1. This
        complex is an exact sequence, that is, all homology groups
        vanish.

        The orientation of each cone is chosen as in
        :meth:`oriented_boundary`.

        INPUT:

        - ``extended`` -- boolean (default: ``False``); whether to
          construct the extended complex, that is, including the
          `\ZZ`-term at degree -1 or not

        - ``base_ring`` -- a ring (default: ``ZZ``); the ring to use
          instead of `\ZZ`

        OUTPUT:

        The complex associated to the fan as a :class:`ChainComplex
        <sage.homology.chain_complex.ChainComplex>`. This raises a
        :exc:`ValueError` if the extended complex is requested for a
        non-complete fan.

        EXAMPLES::

            sage: # needs palp
            sage: fan = toric_varieties.P(3).fan()
            sage: K_normal = fan.complex(); K_normal
            Chain complex with at most 4 nonzero terms over Integer Ring
            sage: K_normal.homology()
            {0: Z, 1: 0, 2: 0, 3: 0}
            sage: K_extended = fan.complex(extended=True); K_extended
            Chain complex with at most 5 nonzero terms over Integer Ring
            sage: K_extended.homology()
            {-1: 0, 0: 0, 1: 0, 2: 0, 3: 0}

        Homology computations are much faster over `\QQ` if you do not
        care about the torsion coefficients::

            sage: toric_varieties.P2_123().fan().complex(extended=True,                 # needs palp
            ....:                                        base_ring=QQ)
            Chain complex with at most 4 nonzero terms over Rational Field
            sage: _.homology()                                                          # needs palp
            {-1: Vector space of dimension 0 over Rational Field,
             0: Vector space of dimension 0 over Rational Field,
             1: Vector space of dimension 0 over Rational Field,
             2: Vector space of dimension 0 over Rational Field}

        The extended complex is only defined for complete fans::

            sage: fan = Fan([Cone([(1,0)])])
            sage: fan.is_complete()
            False
            sage: fan.complex(extended=True)
            Traceback (most recent call last):
            ...
            ValueError: The extended complex is only defined for complete fans!

        The definition of the complex does not refer to the ambient
        space of the fan, so it does not distinguish a fan from the
        same fan embedded in a subspace::

            sage: K1 = Fan([Cone([(-1,)]), Cone([(1,)])]).complex()
            sage: K2 = Fan([Cone([(-1,0,0)]), Cone([(1,0,0)])]).complex()
            sage: K1 == K2
            True

        Things get more complicated for non-complete fans::

            sage: fan = Fan([Cone([(1,1,1)]),
            ....:            Cone([(1,0,0), (0,1,0)]),
            ....:            Cone([(-1,0,0), (0,-1,0), (0,0,-1)])])
            sage: fan.complex().homology()
            {0: 0, 1: 0, 2: Z x Z, 3: 0}
            sage: fan = Fan([Cone([(1,0,0), (0,1,0)]),
            ....:            Cone([(-1,0,0), (0,-1,0), (0,0,-1)])])
            sage: fan.complex().homology()
            {0: 0, 1: 0, 2: Z, 3: 0}
            sage: fan = Fan([Cone([(-1,0,0), (0,-1,0), (0,0,-1)])])
            sage: fan.complex().homology()
            {0: 0, 1: 0, 2: 0, 3: 0}
        """
        dim = self.dim()
        delta = {}
        for degree in range(1, dim + 1):
            m = matrix(base_ring, len(self(degree - 1)), len(self(degree)),
                       base_ring.zero())
            for i, cone in enumerate(self(degree)):
                boundary = self.oriented_boundary(cone)
                for orientation, d_cone in boundary:
                    m[self(degree - 1).index(d_cone), i] = orientation
            delta[dim - degree] = m

        from sage.homology.chain_complex import ChainComplex
        if not extended:
            return ChainComplex(delta, base_ring=base_ring)

        # add the extra entry for the extended complex
        if not self.is_complete():
            raise ValueError('The extended complex is only defined for complete fans!')
        extension = matrix(base_ring, len(self(dim)), 1, base_ring.zero())
        generating_cones = self.oriented_boundary(self)
        for orientation, d_cone in generating_cones:
            extension[self(dim).index(d_cone), 0] = orientation
        delta[-1] = extension
        return ChainComplex(delta, base_ring=base_ring)


def discard_faces(cones):
    r"""
    Return the cones of the given list which are not faces of each other.

    INPUT:

    - ``cones`` -- list of
      :class:`cones <sage.geometry.cone.ConvexRationalPolyhedralCone>`

    OUTPUT:

    a list of
    :class:`cones <sage.geometry.cone.ConvexRationalPolyhedralCone>`,
    sorted by dimension in decreasing order

    EXAMPLES:

    Consider all cones of a fan::

        sage: Sigma = toric_varieties.P2().fan()                                        # needs palp
        sage: cones = flatten(Sigma.cones())                                            # needs palp
        sage: len(cones)                                                                # needs palp
        7

    Most of them are not necessary to generate this fan::

        sage: from sage.geometry.fan import discard_faces
        sage: len(discard_faces(cones))                                                 # needs palp
        3
        sage: Sigma.ngenerating_cones()                                                 # needs palp
        3
    """
    # Convert to a list or make a copy, so that the input is unchanged.
    cones = list(cones)
    cones.sort(key=lambda cone: cone.dim(), reverse=True)
    generators = []
    for cone in cones:
        if not any(cone.is_face_of(other) for other in generators):
            generators.append(cone)
    return generators


_discard_faces = discard_faces  # Due to a name conflict in Fan constructor


def _refine_arrangement_to_fan(cones):
    """
    Refine the cones of the given list so that they can belong to the same fan.

    INPUT:

    - ``cones`` -- list of rational cones that are possibly overlapping

    OUTPUT: list of refined cones

    EXAMPLES::

        sage: from sage.geometry.fan import _refine_arrangement_to_fan
        sage: c1 = Cone([(-2,-1,1), (-2,1,1), (2,1,1), (2,-1,1)])
        sage: c2 = Cone([(-1,-2,1), (-1,2,1), (1,2,1), (1,-2,1)])
        sage: refined_cones = _refine_arrangement_to_fan([c1, c2])
        sage: for cone in refined_cones: print(cone.rays())
        N(-1,  1, 1),
        N(-1, -1, 1),
        N( 1, -1, 1),
        N( 1,  1, 1)
        in 3-d lattice N
        N(1, -1, 1),
        N(1,  1, 1),
        N(2, -1, 1),
        N(2,  1, 1)
        in 3-d lattice N
        N(-2,  1, 1),
        N(-1, -1, 1),
        N(-1,  1, 1),
        N(-2, -1, 1)
        in 3-d lattice N
        N(-1, 1, 1),
        N(-1, 2, 1),
        N( 1, 1, 1),
        N( 1, 2, 1)
        in 3-d lattice N
        N(-1, -1, 1),
        N(-1, -2, 1),
        N( 1, -2, 1),
        N( 1, -1, 1)
        in 3-d lattice N
    """
    dual_lattice = cones[0].dual_lattice()
    is_face_to_face = True
    for i in range(len(cones)):
        ci = cones[i]
        for j in range(i):
            cj = cones[j]
            c = ci.intersection(cj)
            if not (c.is_face_of(ci)) or not (c.is_face_of(cj)):
                is_face_to_face = False
                break
        if not is_face_to_face:
            break
    if is_face_to_face:
        return cones
    facet_normal_vectors = []
    for c in cones:
        for l in c.polyhedron().Hrepresentation():
            v = l[1::]
            is_new = True
            for fnv in facet_normal_vectors:
                if span([v, fnv]).dimension() < 2:
                    is_new = False
                    break
            if is_new:
                facet_normal_vectors.append(v)
    for v in facet_normal_vectors:
        halfspace1 = Cone([v], lattice=dual_lattice).dual()
        halfspace2 = Cone([-v], lattice=dual_lattice).dual()
        subcones = []
        for c in cones:
            subc1 = c.intersection(halfspace1)
            subc2 = c.intersection(halfspace2)
            for subc in [subc1, subc2]:
                if subc.dim() == c.dim():
                    is_new = True
                    for subcone in subcones:
                        if subc.dim() == subcone.dim() and subc.is_equivalent(subcone):
                            is_new = False
                            break
                    if is_new:
                        subcones.append(subc)
        cones = subcones
    return cones<|MERGE_RESOLUTION|>--- conflicted
+++ resolved
@@ -2439,11 +2439,7 @@
         m = m.augment(matrix(ZZ, m.nrows(), 1, [1] * m.nrows()))
         return matrix(ZZ, m.integer_kernel().matrix())
 
-<<<<<<< HEAD
-    def is_polytopal(self, backend=None):
-=======
-    def is_polytopal(self) -> bool:
->>>>>>> 7ef54335
+    def is_polytopal(self, backend=None) -> bool:
         r"""
         Check if ``self`` is the normal fan of a polytope.
 
