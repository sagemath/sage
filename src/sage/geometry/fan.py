# sage.doctest: optional - sage.graphs sage.combinat
r"""
Rational polyhedral fans

This module was designed as a part of the framework for toric varieties
(:mod:`~sage.schemes.toric.variety`,
:mod:`~sage.schemes.toric.fano_variety`). While the emphasis is on
complete full-dimensional fans, arbitrary fans are supported. Work
with distinct lattices. The default lattice is :class:`ToricLattice
<sage.geometry.toric_lattice.ToricLatticeFactory>` `N` of the appropriate
dimension. The only case when you must specify lattice explicitly is creation
of a 0-dimensional fan, where dimension of the ambient space cannot be
guessed.

A **rational polyhedral fan** is a *finite* collection of *strictly* convex
rational polyhedral cones, such that the intersection of any two cones of the
fan is a face of each of them and each face of each cone is also a cone of the
fan.

AUTHORS:

- Andrey Novoseltsev (2010-05-15): initial version.

- Andrey Novoseltsev (2010-06-17): substantial improvement during review by
  Volker Braun.

EXAMPLES:

Use :func:`Fan` to construct fans "explicitly"::

    sage: fan = Fan(cones=[(0,1), (1,2)],
    ....:           rays=[(1,0), (0,1), (-1,0)])
    sage: fan
    Rational polyhedral fan in 2-d lattice N

In addition to giving such lists of cones and rays you can also create cones
first using :func:`~sage.geometry.cone.Cone` and then combine them into a fan.
See the documentation of :func:`Fan` for details.

In 2 dimensions there is a unique maximal fan determined by rays, and
you can use :func:`Fan2d` to construct it::

    sage: fan2d = Fan2d(rays=[(1,0), (0,1), (-1,0)])
    sage: fan2d.is_equivalent(fan)
    True

But keep in mind that in higher dimensions the cone data is essential
and cannot be omitted. Instead of building a fan from scratch, for
this tutorial we will use an easy way to get two fans associated to
:class:`lattice polytopes
<sage.geometry.lattice_polytope.LatticePolytopeClass>`:
:func:`FaceFan` and :func:`NormalFan`::

    sage: fan1 = FaceFan(lattice_polytope.cross_polytope(3))
    sage: fan2 = NormalFan(lattice_polytope.cross_polytope(3))

Given such "automatic" fans, you may wonder what are their rays and cones::

    sage: fan1.rays()
    M( 1,  0,  0),
    M( 0,  1,  0),
    M( 0,  0,  1),
    M(-1,  0,  0),
    M( 0, -1,  0),
    M( 0,  0, -1)
    in 3-d lattice M
    sage: fan1.generating_cones()
    (3-d cone of Rational polyhedral fan in 3-d lattice M,
     3-d cone of Rational polyhedral fan in 3-d lattice M,
     3-d cone of Rational polyhedral fan in 3-d lattice M,
     3-d cone of Rational polyhedral fan in 3-d lattice M,
     3-d cone of Rational polyhedral fan in 3-d lattice M,
     3-d cone of Rational polyhedral fan in 3-d lattice M,
     3-d cone of Rational polyhedral fan in 3-d lattice M,
     3-d cone of Rational polyhedral fan in 3-d lattice M)

The last output is not very illuminating. Let's try to improve it::

    sage: for cone in fan1: print(cone.rays())
    M( 0, 1, 0),
    M( 0, 0, 1),
    M(-1, 0, 0)
    in 3-d lattice M
    M( 0,  0, 1),
    M(-1,  0, 0),
    M( 0, -1, 0)
    in 3-d lattice M
    M(-1,  0,  0),
    M( 0, -1,  0),
    M( 0,  0, -1)
    in 3-d lattice M
    M( 0, 1,  0),
    M(-1, 0,  0),
    M( 0, 0, -1)
    in 3-d lattice M
    M(1, 0,  0),
    M(0, 1,  0),
    M(0, 0, -1)
    in 3-d lattice M
    M(1, 0, 0),
    M(0, 1, 0),
    M(0, 0, 1)
    in 3-d lattice M
    M(1,  0, 0),
    M(0,  0, 1),
    M(0, -1, 0)
    in 3-d lattice M
    M(1,  0,  0),
    M(0, -1,  0),
    M(0,  0, -1)
    in 3-d lattice M

You can also do ::

    sage: for cone in fan1: print(cone.ambient_ray_indices())
    (1, 2, 3)
    (2, 3, 4)
    (3, 4, 5)
    (1, 3, 5)
    (0, 1, 5)
    (0, 1, 2)
    (0, 2, 4)
    (0, 4, 5)

to see indices of rays of the fan corresponding to each cone.

While the above cycles were over "cones in fan", it is obvious that we did not
get ALL the cones: every face of every cone in a fan must also be in the fan,
but all of the above cones were of dimension three. The reason for this
behaviour is that in many cases it is enough to work with generating cones of
the fan, i.e. cones which are not faces of bigger cones. When you do need to
work with lower dimensional cones, you can easily get access to them using
:meth:`~sage.geometry.fan.RationalPolyhedralFan.cones`::

    sage: [cone.ambient_ray_indices() for cone in fan1.cones(2)]
    [(0, 1), (0, 2), (1, 2), (1, 3), (2, 3), (0, 4),
     (2, 4), (3, 4), (1, 5), (3, 5), (4, 5), (0, 5)]

In fact, you do not have to type ``.cones``::

    sage: [cone.ambient_ray_indices() for cone in fan1(2)]
    [(0, 1), (0, 2), (1, 2), (1, 3), (2, 3), (0, 4),
     (2, 4), (3, 4), (1, 5), (3, 5), (4, 5), (0, 5)]

You may also need to know the inclusion relations between all of the cones of
the fan. In this case check out
:meth:`~sage.geometry.fan.RationalPolyhedralFan.cone_lattice`::

    sage: L = fan1.cone_lattice()
    sage: L
    Finite lattice containing 28 elements with distinguished linear extension
    sage: L.bottom()
    0-d cone of Rational polyhedral fan in 3-d lattice M
    sage: L.top()
    Rational polyhedral fan in 3-d lattice M
    sage: cone = L.level_sets()[2][0]
    sage: cone
    2-d cone of Rational polyhedral fan in 3-d lattice M
    sage: sorted(L.hasse_diagram().neighbors(cone))
    [1-d cone of Rational polyhedral fan in 3-d lattice M,
     1-d cone of Rational polyhedral fan in 3-d lattice M,
     3-d cone of Rational polyhedral fan in 3-d lattice M,
     3-d cone of Rational polyhedral fan in 3-d lattice M]

You can check how "good" a fan is::

    sage: fan1.is_complete()
    True
    sage: fan1.is_simplicial()
    True
    sage: fan1.is_smooth()
    True

The face fan of the octahedron is really good! Time to remember that we have
also constructed its normal fan::

    sage: fan2.is_complete()
    True
    sage: fan2.is_simplicial()
    False
    sage: fan2.is_smooth()
    False

This one does have some "problems," but we can fix them::

    sage: fan3 = fan2.make_simplicial()
    sage: fan3.is_simplicial()
    True
    sage: fan3.is_smooth()
    False

Note that we had to save the result of
:meth:`~sage.geometry.fan.RationalPolyhedralFan.make_simplicial` in a new fan.
Fans in Sage are immutable, so any operation that does change them constructs
a new fan.

We can also make ``fan3`` smooth, but it will take a bit more work::

    sage: # needs palp
    sage: cube = lattice_polytope.cross_polytope(3).polar()
<<<<<<< HEAD
    sage: sk = cube.skeleton_points(2)                                                  # needs palp
    sage: rays = [cube.point(p) for p in sk]                                            # needs palp
    sage: fan4 = fan3.subdivide(new_rays=rays)                                          # needs palp
    sage: fan4.is_smooth()                                                              # needs palp
=======
    sage: sk = cube.skeleton_points(2)
    sage: rays = [cube.point(p) for p in sk]
    sage: fan4 = fan3.subdivide(new_rays=rays)
    sage: fan4.is_smooth()
>>>>>>> 37b9baa4
    True

Let's see how "different" are ``fan2`` and ``fan4``::

    sage: fan2.ngenerating_cones()
    6
    sage: fan2.nrays()
    8
    sage: fan4.ngenerating_cones()                                                      # needs palp
    48
    sage: fan4.nrays()                                                                  # needs palp
    26

Smoothness does not come for free!

Please take a look at the rest of the available functions below and their
complete descriptions. If you need any features that are missing, feel free to
suggest them. (Or implement them on your own and submit a patch to Sage for
inclusion!)
"""

# ****************************************************************************
#       Copyright (C) 2010 Andrey Novoseltsev <novoselt@gmail.com>
#       Copyright (C) 2010 William Stein <wstein@gmail.com>
#
# This program is free software: you can redistribute it and/or modify
# it under the terms of the GNU General Public License as published by
# the Free Software Foundation, either version 2 of the License, or
# (at your option) any later version.
#                  https://www.gnu.org/licenses/
# ****************************************************************************

from collections.abc import Callable, Container
from copy import copy
from warnings import warn

from sage.structure.richcmp import richcmp_method, richcmp
from sage.misc.lazy_import import lazy_import
lazy_import('sage.combinat.combination', 'Combinations')
lazy_import('sage.combinat.posets.posets', 'FinitePoset')
from sage.geometry.cone import (_ambient_space_point,
                                Cone,
                                ConvexRationalPolyhedralCone,
                                IntegralRayCollection,
                                is_Cone,
                                normalize_rays)
lazy_import('sage.geometry.hasse_diagram', 'lattice_from_incidences')
from sage.geometry.point_collection import PointCollection
from sage.geometry.toric_lattice import ToricLattice, is_ToricLattice
lazy_import('sage.geometry.toric_plotter', 'ToricPlotter')
from sage.matrix.constructor import matrix
from sage.misc.cachefunc import cached_method
from sage.misc.timing import walltime
from sage.misc.misc_c import prod
from sage.modules.free_module import span
from sage.modules.free_module_element import vector
from sage.rings.integer_ring import ZZ
from sage.rings.rational_field import QQ


def is_Fan(x) -> bool:
    r"""
    Check if ``x`` is a Fan.

    INPUT:

    - ``x`` -- anything.

    OUTPUT:

    ``True`` if ``x`` is a fan and ``False`` otherwise

    EXAMPLES::

        sage: from sage.geometry.fan import is_Fan
        sage: is_Fan(1)
        False
        sage: fan = toric_varieties.P2().fan(); fan                                     # needs palp
        Rational polyhedral fan in 2-d lattice N
        sage: is_Fan(fan)                                                               # needs palp
        True
    """
    return isinstance(x, RationalPolyhedralFan)


def Fan(cones, rays=None, lattice=None, check=True, normalize=True,
        is_complete=None, virtual_rays=None, discard_faces=False,
        allow_arrangement=False):
    r"""
    Construct a rational polyhedral fan.

    .. NOTE::

        Approximate time to construct a fan consisting of `n` cones is `n^2/5`
        seconds. That is half an hour for 100 cones. This time can be
        significantly reduced in the future, but it is still likely to be
        `\sim n^2` (with, say, `/500` instead of `/5`). If you know that your
        input does form a valid fan, use ``check=False`` option to skip
        consistency checks.

    INPUT:

    - ``cones`` -- list of either
      :class:`Cone<sage.geometry.cone.ConvexRationalPolyhedralCone>` objects
      or lists of integers interpreted as indices of generating rays in
      ``rays``. These must be only **maximal** cones of the fan, unless
      ``discard_faces=True`` or ``allow_arrangement=True`` option is specified;

    - ``rays`` -- list of rays given as list or vectors convertible to the
      rational extension of ``lattice``. If ``cones`` are given by
      :class:`Cone<sage.geometry.cone.ConvexRationalPolyhedralCone>` objects
      ``rays`` may be determined automatically. You still may give them
      explicitly to ensure a particular order of rays in the fan. In this case
      you must list all rays that appear in ``cones``. You can give "extra"
      ones if it is convenient (e.g. if you have a big list of rays for
      several fans), but all "extra" rays will be discarded;

    - ``lattice`` -- :class:`ToricLattice
      <sage.geometry.toric_lattice.ToricLatticeFactory>`, `\ZZ^n`, or any
      other object that behaves like these. If not specified, an attempt will
      be made to determine an appropriate toric lattice automatically;

    - ``check`` -- by default the input data will be checked for correctness
      (e.g. that intersection of any two given cones is a face of each),
      unless ``allow_arrangement=True`` option is specified. If you
      know for sure that the input is correct, you may significantly decrease
      construction time using ``check=False`` option;

    - ``normalize`` -- you can further speed up construction using
      ``normalize=False`` option. In this case ``cones`` must be a list of
      **sorted** :class:`tuples` and ``rays`` must be immutable primitive
      vectors in ``lattice``. In general, you should not use this option, it
      is designed for code optimization and does not give as drastic
      improvement in speed as the previous one;

    - ``is_complete`` -- every fan can determine on its own if it is complete
      or not, however it can take quite a bit of time for "big" fans with many
      generating cones. On the other hand, in some situations it is known in
      advance that a certain fan is complete. In this case you can pass
      ``is_complete=True`` option to speed up some computations. You may also
      pass ``is_complete=False`` option, although it is less likely to be
      beneficial. Of course, passing a wrong value can compromise the
      integrity of data structures of the fan and lead to wrong results, so
      you should be very careful if you decide to use this option;

    - ``virtual_rays`` -- (optional, computed automatically if needed) a list of
      ray generators to be used for :meth:`virtual_rays`;

    - ``discard_faces`` -- by default, the fan constructor expects the list of
      **maximal** cones, unless ``allow_arrangement=True`` option is specified.
      If you provide "extra" ones and leave ``allow_arrangement=False`` (default)
      and ``check=True`` (default), an exception will be raised.
      If you provide "extra" cones and set ``allow_arrangement=False`` (default)
      and ``check=False``, you may get wrong results as assumptions on internal
      data structures will be invalid. If you want the fan constructor to
      select the maximal cones from the given input, you may provide
      ``discard_faces=True`` option (it works both for ``check=True`` and
      ``check=False``).

    - ``allow_arrangement`` -- by default (``allow_arrangement=False``),
      the fan constructor expects that the intersection of any two given cones is
      a face of each. If ``allow_arrangement=True`` option is specified, then
      construct a rational polyhedralfan from the cone arrangement, so that the
      union of the cones in the polyhedral fan equals to the union of the given
      cones, and each given cone is the union of some cones in the polyhedral fan.

    OUTPUT:

    a :class:`fan <RationalPolyhedralFan>`

    .. SEEALSO::

        In 2 dimensions you can cyclically order the rays. Hence the
        rays determine a unique maximal fan without having to specify
        the cones, and you can use :func:`Fan2d` to construct this
        fan from just the rays.

    EXAMPLES:

    Let's construct a fan corresponding to the projective plane in several
    ways::

        sage: cone1 = Cone([(1,0), (0,1)])
        sage: cone2 = Cone([(0,1), (-1,-1)])
        sage: cone3 = Cone([(-1,-1), (1,0)])
        sage: P2 = Fan([cone1, cone2, cone2])
        Traceback (most recent call last):
        ...
        ValueError: you have provided 3 cones, but only 2 of them are maximal!
        Use discard_faces=True if you indeed need to construct a fan from
        these cones.

    Oops! There was a typo and ``cone2`` was listed twice as a generating cone
    of the fan. If it was intentional (e.g. the list of cones was generated
    automatically and it is possible that it contains repetitions or faces of
    other cones), use ``discard_faces=True`` option::

        sage: P2 = Fan([cone1, cone2, cone2], discard_faces=True)
        sage: P2.ngenerating_cones()
        2

    However, in this case it was definitely a typo, since the fan of
    `\mathbb{P}^2` has 3 maximal cones::

        sage: P2 = Fan([cone1, cone2, cone3])
        sage: P2.ngenerating_cones()
        3

    Looks better. An alternative way is ::

        sage: rays = [(1,0), (0,1), (-1,-1)]
        sage: cones = [(0,1), (1,2), (2,0)]
        sage: P2a = Fan(cones, rays)
        sage: P2a.ngenerating_cones()
        3
        sage: P2 == P2a
        False

    That may seem wrong, but it is not::

        sage: P2.is_equivalent(P2a)
        True

    See :meth:`~RationalPolyhedralFan.is_equivalent` for details.

    Yet another way to construct this fan is ::

        sage: P2b = Fan(cones, rays, check=False)
        sage: P2b.ngenerating_cones()
        3
        sage: P2a == P2b
        True

    If you try the above examples, you are likely to notice the difference in
    speed, so when you are sure that everything is correct, it is a good idea
    to use ``check=False`` option. On the other hand, it is usually **NOT** a
    good idea to use ``normalize=False`` option::

        sage: P2c = Fan(cones, rays, check=False, normalize=False)
        Traceback (most recent call last):
        ...
        AttributeError: 'tuple' object has no attribute 'parent'

    Yet another way is to use functions :func:`FaceFan` and :func:`NormalFan`
    to construct fans from :class:`lattice polytopes
    <sage.geometry.lattice_polytope.LatticePolytopeClass>`.

    We have not yet used ``lattice`` argument, since if was determined
    automatically::

        sage: P2.lattice()
        2-d lattice N
        sage: P2b.lattice()
        2-d lattice N

    However, it is necessary to specify it explicitly if you want to construct
    a fan without rays or cones::

        sage: Fan([], [])
        Traceback (most recent call last):
        ...
        ValueError: you must specify the lattice
        when you construct a fan without rays and cones!
        sage: F = Fan([], [], lattice=ToricLattice(2, "L"))
        sage: F
        Rational polyhedral fan in 2-d lattice L
        sage: F.lattice_dim()
        2
        sage: F.dim()
        0

    In the following examples, we test the ``allow_arrangement=True`` option.
    See :trac:`25122`.

    The intersection of the two cones is not a face of each. Therefore,
    they do not belong to the same rational polyhedral fan::

        sage: c1 = Cone([(-2,-1,1), (-2,1,1), (2,1,1), (2,-1,1)])
        sage: c2 = Cone([(-1,-2,1), (-1,2,1), (1,2,1), (1,-2,1)])
        sage: c1.intersection(c2).is_face_of(c1)
        False
        sage: c1.intersection(c2).is_face_of(c2)
        False
        sage: Fan([c1, c2])
        Traceback (most recent call last):
        ...
        ValueError: these cones cannot belong to the same fan!
        ...

    Let's construct the fan using ``allow_arrangement=True`` option::

        sage: fan = Fan([c1, c2], allow_arrangement=True)
        sage: fan.ngenerating_cones()
        5

    Another example where cone c2 is inside cone c1::

        sage: c1 = Cone([(4, 0, 0), (0, 4, 0), (0, 0, 4)])
        sage: c2 = Cone([(2, 1, 1), (1, 2, 1), (1, 1, 2)])
        sage: fan = Fan([c1, c2], allow_arrangement=True)
        sage: fan.ngenerating_cones()
        7
        sage: fan.plot()                                                                # needs sage.plot
        Graphics3d Object

    Cones of different dimension::

        sage: c1 = Cone([(1,0), (0,1)])
        sage: c2 = Cone([(2,1)])
        sage: c3 = Cone([(-1,-2)])
        sage: fan = Fan([c1, c2, c3], allow_arrangement=True)
        sage: for cone in sorted(fan.generating_cones()): print(sorted(cone.rays()))
        [N(-1, -2)]
        [N(0, 1), N(1, 2)]
        [N(1, 0), N(2, 1)]
        [N(1, 2), N(2, 1)]

    A 3-d cone and a 1-d cone::

        sage: c3 = Cone([[0, 1, 1], [1, 0, 1], [0, -1, 1], [-1, 0, 1]])
        sage: c1 = Cone([[0, 0, 1]])
        sage: fan1 = Fan([c1, c3], allow_arrangement=True)
        sage: fan1.plot()                                                               # needs sage.plot
        Graphics3d Object

    A 3-d cone and two 2-d cones::

        sage: c2v = Cone([[0, 1, 1], [0, -1, 1]])
        sage: c2h = Cone([[1, 0, 1], [-1, 0, 1]])
        sage: fan2 = Fan([c2v, c2h, c3], allow_arrangement=True)
        sage: fan2.is_simplicial()
        True
        sage: fan2.is_equivalent(fan1)
        True
    """
    def result():
        # "global" does not work here...
        R, V = rays, virtual_rays
        if V is not None:
            if normalize:
                V = normalize_rays(V, lattice)
            if check:
                R = PointCollection(V, lattice)
                V = PointCollection(V, lattice)
                d = lattice.dimension()
                if len(V) != d - R.dim() or (R + V).dim() != d:
                    raise ValueError("virtual rays must be linearly "
                    "independent and with other rays span the ambient space.")
        return RationalPolyhedralFan(cones, R, lattice, is_complete, V)

    if not check and not normalize and not discard_faces and not allow_arrangement:
        return result()
    if not isinstance(cones, list):
        try:
            cones = list(cones)
        except TypeError:
            raise TypeError(
                "cones must be given as an iterable!"
                "\nGot: %s" % cones)
    if not cones:
        if lattice is None:
            if rays is not None and rays:
                lattice = normalize_rays(rays, lattice)[0].parent()
            else:
                raise ValueError("you must specify the lattice when you "
                                 "construct a fan without rays and cones!")
        cones = ((), )
        rays = ()
        return result()
    if is_Cone(cones[0]):
        # Construct the fan from Cone objects
        if lattice is None:
            lattice = cones[0].lattice()
            # If we determine the lattice automatically, we do not
            # want to force any conversion. TODO: take into account
            # coercions?
            if check:
                for cone in cones:
                    if cone.lattice() != lattice:
                        raise ValueError("cones belong to different lattices "
                            "(%s and %s), cannot determine the lattice of the "
                            "fan!" % (lattice, cone.lattice()))
        for i, cone in enumerate(cones):
            if cone.lattice() != lattice:
                cones[i] = Cone(cone.rays(), lattice, check=False)
        if check:
            for cone in cones:
                if not cone.is_strictly_convex():
                    raise ValueError(
                                    "cones of a fan must be strictly convex!")
        # Optimization for fans generated by a single cone
        if len(cones) == 1 and rays is None:
            cone = cones[0]
            cones = (tuple(range(cone.nrays())), )
            rays = cone.rays()
            is_complete = lattice.dimension() == 0
            return result()
        if allow_arrangement:
            cones = _refine_arrangement_to_fan(cones)
            cones = _discard_faces(cones)
        elif check:
            # Maybe we should compute all faces of all cones and save them for
            # later if we are doing this check?
            generating_cones = []
            for cone in sorted(cones, key=lambda cone: cone.dim(),
                               reverse=True):
                is_generating = True
                for g_cone in generating_cones:
                    i_cone = cone.intersection(g_cone)
                    if i_cone.is_face_of(cone) and i_cone.is_face_of(g_cone):
                        if i_cone.dim() == cone.dim():
                            is_generating = False  # cone is a face of g_cone
                            break
                    else:
                        raise ValueError(
                                "these cones cannot belong to the same fan!"
                                "\nCone 1 rays: %s\nCone 2 rays: %s"
                                % (g_cone.rays(), cone.rays()))
                if is_generating:
                    generating_cones.append(cone)
            if len(cones) > len(generating_cones):
                if discard_faces:
                    cones = generating_cones
                else:
                    raise ValueError("you have provided %d cones, but only %d "
                        "of them are maximal! Use discard_faces=True if you "
                        "indeed need to construct a fan from these cones." %
                        (len(cones), len(generating_cones)))
        elif discard_faces:
            cones = _discard_faces(cones)
        ray_set = set([])
        for cone in cones:
            ray_set.update(cone.rays())
        if rays:    # Preserve the initial order of rays, if they were given
            rays = normalize_rays(rays, lattice)
            new_rays = []
            for ray in rays:
                if ray in ray_set and ray not in new_rays:
                    new_rays.append(ray)
            if len(new_rays) != len(ray_set):
                raise ValueError(
                  "if rays are given, they must include all rays of the fan!")
            rays = new_rays
        else:
            rays = tuple(sorted(ray_set))
        ray_to_index = {ray: i for i, ray in enumerate(rays)}
        cones = (tuple(sorted(ray_to_index[ray] for ray in cone.rays()))
                 for cone in cones)
        return result()
    # Construct the fan from rays and "tuple cones"
    rays = normalize_rays(rays, lattice)
    for n, cone in enumerate(cones):
        try:
            cones[n] = sorted(cone)
        except TypeError:
            raise TypeError("cannot interpret %s as a cone!" % cone)
    if not check and not discard_faces and not allow_arrangement:
        return result()
    # If we do need to make all the check, build explicit cone objects first
    return Fan((Cone([rays[n] for n in cone], lattice) for cone in cones),
               rays, lattice, is_complete=is_complete,
               virtual_rays=virtual_rays, discard_faces=discard_faces,
               allow_arrangement=allow_arrangement)


def FaceFan(polytope, lattice=None):
    r"""
    Construct the face fan of the given rational ``polytope``.

    INPUT:

    - ``polytope`` -- a :func:`polytope
      <sage.geometry.polyhedron.constructor.Polyhedron>` over `\QQ` or
      a :class:`lattice polytope
      <sage.geometry.lattice_polytope.LatticePolytopeClass>`. A (not
      necessarily full-dimensional) polytope containing the origin in
      its :meth:`relative interior
      <sage.geometry.polyhedron.base.Polyhedron_base.relative_interior_contains>`.

    - ``lattice`` -- :class:`ToricLattice
      <sage.geometry.toric_lattice.ToricLatticeFactory>`, `\ZZ^n`, or any
      other object that behaves like these. If not specified, an attempt will
      be made to determine an appropriate toric lattice automatically.

    OUTPUT:

    :class:`rational polyhedral fan <RationalPolyhedralFan>`

    See also :func:`NormalFan`.

    EXAMPLES:

    Let's construct the fan corresponding to the product of two projective
    lines::

        sage: diamond = lattice_polytope.cross_polytope(2)
        sage: P1xP1 = FaceFan(diamond)
        sage: P1xP1.rays()
        M( 1,  0),
        M( 0,  1),
        M(-1,  0),
        M( 0, -1)
        in 2-d lattice M
        sage: for cone in P1xP1: print(cone.rays())
        M(-1,  0),
        M( 0, -1)
        in 2-d lattice M
        M( 0, 1),
        M(-1, 0)
        in 2-d lattice M
        M(1, 0),
        M(0, 1)
        in 2-d lattice M
        M(1,  0),
        M(0, -1)
        in 2-d lattice M

    TESTS::

        sage: cuboctahed = polytopes.cuboctahedron()
        sage: FaceFan(cuboctahed)
        Rational polyhedral fan in 3-d lattice M
        sage: cuboctahed.is_lattice_polytope(), cuboctahed.dilation(1/2).is_lattice_polytope()
        (True, False)
        sage: fan1 = FaceFan(cuboctahed)
        sage: fan2 = FaceFan(cuboctahed.dilation(2).lattice_polytope())
        sage: fan1.is_equivalent(fan2)
        True

        sage: ray = Polyhedron(vertices=[(-1,-1)], rays=[(1,1)])
        sage: FaceFan(ray)
        Traceback (most recent call last):
        ...
        ValueError: face fans are defined only for
        polytopes containing the origin as an interior point!

        sage: interval_in_QQ2 = Polyhedron([(0,-1), (0,+1)])
        sage: FaceFan(interval_in_QQ2).generating_cones()
        (1-d cone of Rational polyhedral fan in 2-d lattice M,
         1-d cone of Rational polyhedral fan in 2-d lattice M)

        sage: FaceFan(Polyhedron([(-1,0), (1,0), (0,1)])) # origin on facet
        Traceback (most recent call last):
        ...
        ValueError: face fans are defined only for
        polytopes containing the origin as an interior point!
    """
    from sage.geometry.lattice_polytope import is_LatticePolytope
    interior_point_error = ValueError(
        "face fans are defined only for polytopes containing "
        "the origin as an interior point!")
    if is_LatticePolytope(polytope):
        if any(d <= 0 for d in polytope.distances([0] * polytope.dim())):
            raise interior_point_error
        cones = (f.ambient_vertex_indices() for f in polytope.facets())
        rays = polytope.vertices()
        is_complete = polytope.dim() == polytope.lattice_dim()
    else:
        origin = polytope.ambient_space().zero()
        if not (polytope.is_compact() and
                polytope.relative_interior_contains(origin)):
            raise interior_point_error
        cones = [[v.index() for v in facet.incident()]
                  for facet in polytope.inequalities()]
        rays = [vector(_) for _ in polytope.vertices()]
        is_complete = polytope.dim() == polytope.ambient_dim()
        if lattice is None:
            # Since default lattice polytopes are in the M lattice,
            # treat polyhedra as being there as well.
            lattice = ToricLattice(len(origin)).dual()
    return Fan(cones, rays, lattice=lattice, check=False,
               is_complete=is_complete)


def NormalFan(polytope, lattice=None):
    r"""
    Construct the normal fan of the given rational ``polytope``.

    This returns the inner normal fan. For the outer normal fan, use
    ``NormalFan(-P)``.

    INPUT:

    - ``polytope`` -- a full-dimensional :func:`polytope
      <sage.geometry.polyhedron.constructor.Polyhedron>` over `\QQ`
      or:class:`lattice polytope
      <sage.geometry.lattice_polytope.LatticePolytopeClass>`.

    - ``lattice`` -- :class:`ToricLattice
      <sage.geometry.toric_lattice.ToricLatticeFactory>`, `\ZZ^n`, or any
      other object that behaves like these. If not specified, an attempt will
      be made to determine an appropriate toric lattice automatically.

    OUTPUT:

    :class:`rational polyhedral fan <RationalPolyhedralFan>`

    See also :func:`FaceFan`.

    EXAMPLES:

    Let's construct the fan corresponding to the product of two projective
    lines::

        sage: square = LatticePolytope([(1,1), (-1,1), (-1,-1), (1,-1)])
        sage: P1xP1 = NormalFan(square)
        sage: P1xP1.rays()
        N( 1,  0),
        N( 0,  1),
        N(-1,  0),
        N( 0, -1)
        in 2-d lattice N
        sage: for cone in P1xP1: print(cone.rays())
        N(-1,  0),
        N( 0, -1)
        in 2-d lattice N
        N(1,  0),
        N(0, -1)
        in 2-d lattice N
        N(1, 0),
        N(0, 1)
        in 2-d lattice N
        N( 0, 1),
        N(-1, 0)
        in 2-d lattice N

        sage: cuboctahed = polytopes.cuboctahedron()
        sage: NormalFan(cuboctahed)
        Rational polyhedral fan in 3-d lattice N

    TESTS::

        sage: cuboctahed.is_lattice_polytope(), cuboctahed.dilation(1/2).is_lattice_polytope()
        (True, False)
        sage: fan1 = NormalFan(cuboctahed)
        sage: fan2 = NormalFan(cuboctahed.dilation(2).lattice_polytope())
        sage: fan1.is_equivalent(fan2)
        True
    """
    dimension_error = ValueError(
        'the normal fan is only defined for full-dimensional polytopes')
    from sage.geometry.lattice_polytope import is_LatticePolytope
    if is_LatticePolytope(polytope):
        if polytope.dim() != polytope.lattice_dim():
            raise dimension_error
        rays = polytope.facet_normals()
        cones = (v.ambient_facet_indices() for v in polytope.faces(dim=0))
    else:
        if polytope.dim() != polytope.ambient_dim():
            raise dimension_error
        if not polytope.is_compact():
            raise NotImplementedError('the normal fan is only supported for polytopes (compact polyhedra).')
        cones = [[ieq.index() for ieq in vertex.incident()]
                 for vertex in polytope.vertices()]
        rays = [ieq.A() for ieq in polytope.inequalities()]
    return Fan(cones, rays, lattice=lattice, check=False, is_complete=True)


def Fan2d(rays, lattice=None):
    r"""
    Construct the maximal 2-d fan with given ``rays``.

    In two dimensions we can uniquely construct a fan from just rays,
    just by cyclically ordering the rays and constructing as many
    cones as possible. This is why we implement a special constructor
    for this case.

    INPUT:

    - ``rays`` -- list of rays given as list or vectors convertible to
      the rational extension of ``lattice``. Duplicate rays are
      removed without changing the ordering of the remaining rays.

    - ``lattice`` -- :class:`ToricLattice
      <sage.geometry.toric_lattice.ToricLatticeFactory>`, `\ZZ^n`, or any
      other object that behaves like these. If not specified, an attempt will
      be made to determine an appropriate toric lattice automatically.

    EXAMPLES::

        sage: Fan2d([(0,1), (1,0)])
        Rational polyhedral fan in 2-d lattice N
        sage: Fan2d([], lattice=ToricLattice(2, 'myN'))
        Rational polyhedral fan in 2-d lattice myN

    The ray order is as specified, even if it is not the cyclic order::

        sage: fan1 = Fan2d([(0,1), (1,0)])
        sage: fan1.rays()
        N(0, 1),
        N(1, 0)
        in 2-d lattice N

        sage: fan2 = Fan2d([(1,0), (0,1)])
        sage: fan2.rays()
        N(1, 0),
        N(0, 1)
        in 2-d lattice N

        sage: fan1 == fan2, fan1.is_equivalent(fan2)
        (False, True)

        sage: fan = Fan2d([(1,1), (-1,-1), (1,-1), (-1,1)])
        sage: [cone.ambient_ray_indices() for cone in fan]
        [(2, 1), (1, 3), (3, 0), (0, 2)]
        sage: fan.is_complete()
        True

    TESTS::

        sage: Fan2d([(0,1), (0,1)]).generating_cones()
        (1-d cone of Rational polyhedral fan in 2-d lattice N,)

        sage: Fan2d([(1,1), (-1,-1)]).generating_cones()
        (1-d cone of Rational polyhedral fan in 2-d lattice N,
         1-d cone of Rational polyhedral fan in 2-d lattice N)

        sage: Fan2d([])
        Traceback (most recent call last):
        ...
        ValueError: you must specify a 2-dimensional lattice
        when you construct a fan without rays.

        sage: Fan2d([(3,4)]).rays()
        N(3, 4)
        in 2-d lattice N

        sage: Fan2d([(0,1,0)])
        Traceback (most recent call last):
        ...
        ValueError: the lattice must be 2-dimensional.

        sage: Fan2d([(0,1), (1,0), (0,0)])
        Traceback (most recent call last):
        ...
        ValueError: only non-zero vectors define rays

        sage: Fan2d([(0, -2), (2, -10), (1, -3), (2, -9), (2, -12), (1, 1),
        ....:        (2, 1), (1, -5), (0, -6), (1, -7), (0, 1), (2, -4),
        ....:        (2, -2), (1, -9), (1, -8), (2, -6), (0, -1), (0, -3),
        ....:        (2, -11), (2, -8), (1, 0), (0, -5), (1, -4), (2, 0),
        ....:        (1, -6), (2, -7), (2, -5), (-1, -3), (1, -1), (1, -2),
        ....:        (0, -4), (2, -3), (2, -1)]).cone_lattice()
        Finite lattice containing 44 elements with distinguished linear extension

        sage: Fan2d([(1,1)]).is_complete()
        False
        sage: Fan2d([(1,1), (-1,-1)]).is_complete()
        False
        sage: Fan2d([(1,0), (0,1)]).is_complete()
        False
    """
    if not rays:
        if lattice is None or lattice.dimension() != 2:
            raise ValueError('you must specify a 2-dimensional lattice when '
                             'you construct a fan without rays.')
        return RationalPolyhedralFan(cones=((), ), rays=(), lattice=lattice)

    # remove multiple rays without changing order
    rays = normalize_rays(rays, lattice)
    rays = sorted((r, i) for i, r in enumerate(rays))
    distinct_rays = [rays[i] for i in range(len(rays))
                     if rays[i][0] != rays[i-1][0]]
    if distinct_rays:
        rays = sorted((i, r) for r, i in distinct_rays)
        rays = [r[1] for r in rays]
    else:  # all given rays were the same
        rays = [rays[0][0]]
    lattice = rays[0].parent()
    if lattice.dimension() != 2:
        raise ValueError('the lattice must be 2-dimensional.')
    n = len(rays)
    if n == 1 or n == 2 and rays[0] == -rays[1]:
        cones = [(i, ) for i in range(n)]
        return RationalPolyhedralFan(cones, rays, lattice, False)

    import math
    # each sorted_rays entry = (angle, ray, original_ray_index)
    sorted_rays = sorted((math.atan2(r[0], r[1]), r, i)
                         for i, r in enumerate(rays))
    cones = []
    is_complete = True
    for i in range(n):
        r0 = sorted_rays[i-1][1]
        r1 = sorted_rays[i][1]
        if r1.is_zero():
            raise ValueError('only non-zero vectors define rays')
        assert r0 != r1
        cross_prod = r0[0] * r1[1] - r0[1] * r1[0]
        if cross_prod < 0:
            r0_index = (i-1) % len(sorted_rays)
            r1_index = i
            cones.append((sorted_rays[r0_index][2], sorted_rays[r1_index][2]))
        else:
            is_complete = False
    return RationalPolyhedralFan(cones, rays, lattice, is_complete)


class Cone_of_fan(ConvexRationalPolyhedralCone):
    r"""
    Construct a cone belonging to a fan.

    .. WARNING::

        This class does not check that the input defines a valid cone of a
        fan. You must not construct objects of this class directly.

    In addition to all of the properties of "regular" :class:`cones
    <sage.geometry.cone.ConvexRationalPolyhedralCone>`, such cones know their
    relation to the fan.

    INPUT:

    - ``ambient`` -- fan whose cone is constructed;

    - ``ambient_ray_indices`` -- increasing list or tuple of integers, indices
      of rays of ``ambient`` generating this cone.

    OUTPUT:

    cone of ``ambient``

    EXAMPLES:

    The intended way to get objects of this class is the following::

        sage: # needs palp
        sage: fan = toric_varieties.P1xP1().fan()
        sage: cone = fan.generating_cone(0); cone
        2-d cone of Rational polyhedral fan in 2-d lattice N
        sage: cone.ambient_ray_indices()
        (0, 2)
        sage: cone.star_generator_indices()
        (0,)
    """

    def __init__(self, ambient, ambient_ray_indices):
        r"""
        See :class:`Cone_of_Fan` for documentation.

        TESTS:

        The following code is likely to construct an invalid object, we just
        test that creation of cones of fans is working::

            sage: fan = toric_varieties.P1xP1().fan()                                   # needs palp
            sage: cone = sage.geometry.fan.Cone_of_fan(fan, (0,)); cone                 # needs palp
            1-d cone of Rational polyhedral fan in 2-d lattice N
            sage: TestSuite(cone).run()                                                 # needs palp
        """
        super().__init__(ambient=ambient,
                         ambient_ray_indices=ambient_ray_indices)
        self._is_strictly_convex = True
        # Because if not, this cone should not have been constructed

    def _repr_(self) -> str:
        r"""
        Return a string representation of ``self``.

        OUTPUT:

        string

        TESTS::

            sage: # needs palp
            sage: P1xP1 = toric_varieties.P1xP1()
            sage: cone = P1xP1.fan().generating_cone(0)
            sage: cone._repr_()
            '2-d cone of Rational polyhedral fan in 2-d lattice N'
            sage: cone.facets()[0]._repr_()
            '1-d cone of Rational polyhedral fan in 2-d lattice N'
        """
        # The base class would print "face of" instead of  "cone of"
        return "%d-d cone of %s" % (self.dim(), self.ambient())

    def star_generator_indices(self):
        r"""
        Return indices of generating cones of the "ambient fan" containing
        ``self``.

        OUTPUT:

        increasing :class:`tuple` of integers

        EXAMPLES::

            sage: P1xP1 = toric_varieties.P1xP1()                                       # needs palp
            sage: cone = P1xP1.fan().generating_cone(0)                                 # needs palp
            sage: cone.star_generator_indices()                                         # needs palp
            (0,)

        TESTS:

        A mistake in this function used to cause the problem reported in
        :trac:`9782`. We check that now everything is working smoothly::

            sage: f = Fan([(0, 2, 4),
            ....:          (0, 4, 5),
            ....:          (0, 3, 5),
            ....:          (0, 1, 3),
            ....:          (0, 1, 2),
            ....:          (2, 4, 6),
            ....:          (4, 5, 6),
            ....:          (3, 5, 6),
            ....:          (1, 3, 6),
            ....:          (1, 2, 6)],
            ....:         [(-1, 0, 0),
            ....:          (0, -1, 0),
            ....:          (0, 0, -1),
            ....:          (0, 0, 1),
            ....:          (0, 1, 2),
            ....:          (0, 1, 3),
            ....:          (1, 0, 4)])
            sage: f.is_complete()
            True
            sage: X = ToricVariety(f)
            sage: X.fan().is_complete()
            True
        """
        if "_star_generator_indices" not in self.__dict__:
            fan = self.ambient()
            sgi = set(range(fan.ngenerating_cones()))
            for ray in self.ambient_ray_indices():
                sgi.intersection_update(fan._ray_to_cones(ray))
            self._star_generator_indices = tuple(sorted(sgi))
        return self._star_generator_indices

    def star_generators(self):
        r"""
        Return indices of generating cones of the "ambient fan" containing
        ``self``.

        OUTPUT:

        increasing :class:`tuple` of integers

        EXAMPLES::

            sage: P1xP1 = toric_varieties.P1xP1()                                       # needs palp
            sage: cone = P1xP1.fan().generating_cone(0)                                 # needs palp
            sage: cone.star_generators()                                                # needs palp
            (2-d cone of Rational polyhedral fan in 2-d lattice N,)
        """
        if "_star_generators" not in self.__dict__:
            self._star_generators = tuple(self.ambient().generating_cone(i)
                                    for i in self.star_generator_indices())
        return self._star_generators


@richcmp_method
class RationalPolyhedralFan(IntegralRayCollection, Callable, Container):
    r"""
    Create a rational polyhedral fan.

    .. WARNING::

        This class does not perform any checks of correctness of input nor
        does it convert input into the standard representation. Use
        :func:`Fan` to construct fans from "raw data" or :func:`FaceFan` and
        :func:`NormalFan` to get fans associated to polytopes.

    Fans are immutable, but they cache most of the returned values.

    INPUT:

    - ``cones`` -- list of generating cones of the fan, each cone given as a
      list of indices of its generating rays in ``rays``;

    - ``rays`` -- list of immutable primitive vectors in ``lattice``
      consisting of exactly the rays of the fan (i.e. no "extra" ones);

    - ``lattice`` -- :class:`ToricLattice
      <sage.geometry.toric_lattice.ToricLatticeFactory>`, `\ZZ^n`, or any
      other object that behaves like these. If ``None``, it will be determined
      as :func:`parent` of the first ray. Of course, this cannot be done if
      there are no rays, so in this case you must give an appropriate
      ``lattice`` directly;

    - ``is_complete`` -- if given, must be ``True`` or ``False`` depending on
      whether this fan is complete or not. By default, it will be determined
      automatically if necessary;

    - ``virtual_rays`` -- if given, must be a list of immutable primitive
      vectors in ``lattice``, see :meth:`virtual_rays` for details. By default,
      it will be determined automatically if necessary.

    OUTPUT:

    rational polyhedral fan
    """

    def __init__(self, cones, rays, lattice,
                 is_complete=None, virtual_rays=None):
        r"""
        See :class:`RationalPolyhedralFan` for documentation.

        TESTS::

            sage: v = vector([0,1])
            sage: v.set_immutable()
            sage: f = sage.geometry.fan.RationalPolyhedralFan(
            ....:                       [(0,)], [v], None)
            sage: f.rays()
            (0, 1)
            in Ambient free module of rank 2
            over the principal ideal domain Integer Ring
            sage: TestSuite(f).run()
            sage: f = Fan([(0,)], [(0,1)])
            sage: TestSuite(f).run()
        """
        super().__init__(rays, lattice)
        self._generating_cones = tuple(Cone_of_fan(self, c) for c in cones)
        for i, cone in enumerate(self._generating_cones):
            cone._star_generator_indices = (i,)
        # Knowing completeness drastically affects the speed of cone lattice
        # computation and containment check, so we have a special way to
        # optimize it.
        if is_complete is not None:
            self._is_complete = is_complete
        # Computing virtual rays is fast, but it may be convenient to choose
        # them based on relation to other cones and fans.
        if virtual_rays is not None:
            self._virtual_rays = PointCollection(virtual_rays, self.lattice())

    def _sage_input_(self, sib, coerced):
        """
        Return Sage command to reconstruct ``self``.

        See :mod:`sage.misc.sage_input` for details.

        EXAMPLES::

            sage: fan = Fan([Cone([(1,0), (1,1)]), Cone([(-1,-1)])])
            sage: sage_input(fan)
            Fan(cones=[[1, 2], [0]], rays=[(-1, -1), (1, 0), (1, 1)])
       """
        cones = [[ZZ(_) for _ in c.ambient_ray_indices()] for c in self.generating_cones()]
        rays = [sib(tuple(r)) for r in self.rays()]
        return sib.name('Fan')(cones=cones, rays=rays)

    def __call__(self, dim=None, codim=None):
        r"""
        Return the specified cones of ``self``.

        .. NOTE::

            "Direct call" syntax is a synonym for :meth:`cones` method except
            that in the case of no input parameters this function returns
            just ``self``.

        INPUT:

        - ``dim`` -- dimension of the requested cones;

        - ``codim`` -- codimension of the requested cones.

        OUTPUT:

        cones of ``self`` of the specified (co)dimension if it was given,
        otherwise ``self``

        TESTS::

            sage: cone1 = Cone([(1,0), (0,1)])
            sage: cone2 = Cone([(-1,0)])
            sage: fan = Fan([cone1, cone2])
            sage: fan(1)
            (1-d cone of Rational polyhedral fan in 2-d lattice N,
             1-d cone of Rational polyhedral fan in 2-d lattice N,
             1-d cone of Rational polyhedral fan in 2-d lattice N)
            sage: fan(2)
            (2-d cone of Rational polyhedral fan in 2-d lattice N,)
            sage: fan(dim=2)
            (2-d cone of Rational polyhedral fan in 2-d lattice N,)
            sage: fan(codim=2)
            (0-d cone of Rational polyhedral fan in 2-d lattice N,)
            sage: fan(dim=1, codim=1)
            Traceback (most recent call last):
            ...
            ValueError: dimension and codimension
            cannot be specified together!
            sage: fan() is fan
            True
        """
        if dim is None and codim is None:
            # "self.cones()" returns all cones, but for the call syntax
            # "self()" we return just "self", which seems to be more natural
            # and convenient for ToricVariety.fan() method.
            return self
        else:
            return self.cones(dim, codim)

    def __richcmp__(self, right, op):
        r"""
        Compare ``self`` and ``right``.

        INPUT:

        - ``right`` -- anything.

        OUTPUT:

        boolean

        There is equality if ``right`` is also a fan, their rays are
        the same and stored in the same order, and their generating
        cones are the same and stored in the same order.

        TESTS::

            sage: f1 = Fan(cones=[(0,1), (1,2)],
            ....:          rays=[(1,0), (0,1), (-1, 0)],
            ....:          check=False)
            sage: f2 = Fan(cones=[(1,2), (0,1)],
            ....:          rays=[(1,0), (0,1), (-1, 0)],
            ....:          check=False)
            sage: f3 = Fan(cones=[(1,2), (0,1)],
            ....:          rays=[(1,0), (0,1), (-1, 0)],
            ....:          check=False)
            sage: f1 > f2
            True
            sage: f2 < f1
            True
            sage: f2 == f3
            True
            sage: f2 is f3
            False
        """
        if is_Fan(right):
            return richcmp([self.rays(), self.virtual_rays(),
                            self.generating_cones()],
                           [right.rays(), right.virtual_rays(),
                            right.generating_cones()], op)
        else:
            return NotImplemented

    def __contains__(self, cone):
        r"""
        Check if ``cone`` is equivalent to a cone of the fan.

        See :meth:`_contains` (which is called by this function) for
        documentation.

        TESTS::

            sage: cone1 = Cone([(0,-1), (1,0)])
            sage: cone2 = Cone([(1,0), (0,1)])
            sage: f = Fan([cone1, cone2])
            sage: f.generating_cone(0) in f
            True
            sage: cone1 in f
            True
            sage: (1,1) in f    # not a cone
            False
            sage: "Ceci n'est pas un cone" in f
            False
        """
        return self._contains(cone)

    def __iter__(self):
        r"""
        Return an iterator over generating cones of ``self``.

        OUTPUT:

        iterator

        TESTS::

            sage: f = Fan(cones=[(0,1), (1,2)],
            ....:         rays=[(1,0), (0,1), (-1, 0)],
            ....:         check=False)
            sage: for cone in f: print(cone.rays())
            N(1, 0),
            N(0, 1)
            in 2-d lattice N
            N( 0, 1),
            N(-1, 0)
            in 2-d lattice N
         """
        return iter(self.generating_cones())

    def _compute_cone_lattice(self):
        r"""
        Compute the cone lattice of ``self``.

        See :meth:`cone_lattice` for documentation.

        TESTS:

        We use different algorithms depending on available information. One of
        the common cases is a fan which is KNOWN to be complete, i.e. we do
        not even need to check if it is complete::

            sage: fan = toric_varieties.P1xP1().fan()                                   # needs palp
            sage: fan.cone_lattice() # indirect doctest                                 # needs palp
            Finite lattice containing 10 elements with distinguished linear extension

        These 10 elements are: 1 origin, 4 rays, 4 generating cones, 1 fan.

        Another common case is the fan of faces of a single cone::

            sage: quadrant = Cone([(1,0), (0,1)])
            sage: fan = Fan([quadrant])
            sage: fan.cone_lattice() # indirect doctest
            Finite poset containing 5 elements with distinguished linear extension

        These 5 elements are: 1 origin, 2 rays, 1 generating cone, 1 fan.

        A subcase of this common case is treatment of fans consisting of the
        origin only, which used to be handled incorrectly :trac:`18613`::

            sage: fan = Fan([Cone([], ToricLattice(0))])
            sage: list(fan.cone_lattice())
            [0-d cone of Rational polyhedral fan in 0-d lattice N,
             Rational polyhedral fan in 0-d lattice N]
            sage: fan = Fan([Cone([], ToricLattice(1))])
            sage: list(fan.cone_lattice())
            [0-d cone of Rational polyhedral fan in 1-d lattice N,
             Rational polyhedral fan in 1-d lattice N]

        Finally, we have "intermediate" fans which are incomplete but are
        generated by more than one cone::

            sage: cone1 = Cone([(1,0), (0,1)])
            sage: cone2 = Cone([(-1,0)])
            sage: fan = Fan([cone1, cone2])
            sage: fan.rays()
            N(-1, 0),
            N( 0, 1),
            N( 1, 0)
            in 2-d lattice N
            sage: for cone in fan: print(cone.ambient_ray_indices())
            (1, 2)
            (0,)
            sage: L = fan.cone_lattice() # indirect doctest
            sage: L
            Finite poset containing 6 elements with distinguished linear extension

        Here we got 1 origin, 3 rays (one is a generating cone),
        1 2-dimensional cone (a generating one), and 1 fan.
        """
        # Define a face constructor
        def FanFace(rays, cones):
            if not cones:       # The top face, fan itself
                return self
            if len(cones) == 1:  # MAY be a generating cone or NOT!!!
                g_cone = self.generating_cone(cones[0])
                if g_cone.ambient_ray_indices() == rays:
                    return g_cone
            face = Cone_of_fan(ambient=self, ambient_ray_indices=rays)
            face._star_generator_indices = cones
            return face
        # Check directly if we know completeness already, since *determining*
        # completeness relies on this function
        if "_is_complete" in self.__dict__ and self._is_complete:
            # We can use a fast way for complete fans
            self._cone_lattice = lattice_from_incidences(
                                # When there are no rays, fan is the only atom
                                self._ray_to_cones() if self.rays() else [()],
                                (cone.ambient_ray_indices() for cone in self),
                                FanFace, key=id(self))
        else:
            # For general fans we will "merge" face lattices of generating
            # cones.
            from sage.graphs.digraph import DiGraph
            L = DiGraph()
            face_to_rays = {}  # face |---> (indices of fan rays)
            rays_to_index = {}  # (indices of fan rays) |---> face index
            # face index |---> (indices of containing generating cones)
            index_to_cones = []
            # During construction index 0 will correspond to the fan
            # We think of the fan not being in the cone even when there is
            # only one cone
            index_to_cones.append(())
            next_index = 1
            for i, cone in enumerate(self):
                # Set up translation of faces of cone to rays and indices
                # We make a standalone cone to compute its standalone face
                # lattice, since cones of fans get their lattices from fans
                L_cone = Cone(cone.rays(), lattice=self.lattice(),
                              check=False, normalize=False).face_lattice()
                for f in L_cone:
                    f_rays = tuple(cone.ambient_ray_indices()[ray]
                                   for ray in f.ambient_ray_indices())
                    face_to_rays[f] = f_rays
                    try:
                        f_index = rays_to_index[f_rays]
                        index_to_cones[f_index].append(i)
                    except KeyError:        # Did not see f before
                        f_index = next_index
                        next_index += 1
                        rays_to_index[f_rays] = f_index
                        index_to_cones.append([i])
                # Add all relations between faces of cone to L
                for f, g in L_cone.cover_relations_iterator():
                    L.add_edge(rays_to_index[face_to_rays[f]],
                               rays_to_index[face_to_rays[g]])
                # Add the inclusion of cone into the fan itself
                L.add_edge(
                        rays_to_index[face_to_rays[L_cone.top()]], 0)

            # Enumeration of graph vertices must be a linear extension of the
            # poset
            new_order = L.topological_sort()
            # Make sure that generating cones are in the end in proper order
            tail = [rays_to_index[gc.ambient_ray_indices()] for gc in self]
            tail.append(0)  # We know that the fan itself has index 0
            new_order = [n for n in new_order if n not in tail] + tail
            # Make sure that rays are in the beginning in proper order
            head = [rays_to_index[()]]  # Empty face
            head.extend(rays_to_index[(n,)] for n in range(self.nrays()))
            new_order = head + [n for n in new_order if n not in head]
            # "Invert" this list to a dictionary
            labels = {}
            for new, old in enumerate(new_order):
                labels[old] = new
            L.relabel(labels)

            elements = [None] * next_index
            for rays, index in rays_to_index.items():
                elements[labels[index]] = FanFace(
                                           rays, tuple(index_to_cones[index]))
            # We need "special treatment" for the whole fan. If we added its
            # ray incidence information to the total list, it would be
            # confused with the generating cone in the case of a single cone.
            elements[labels[0]] = FanFace(tuple(range(self.nrays())), ())
            D = {i: f for i, f in enumerate(elements)}
            L.relabel(D)
            self._cone_lattice = FinitePoset(L, elements, key=id(self))

    def _contains(self, cone) -> bool:
        r"""
        Check if ``cone`` is equivalent to a cone of the fan.

        This function is called by :meth:`__contains__` and :meth:`contains`
        to ensure the same call depth for warning messages.

        INPUT:

        - ``cone`` -- anything.

        OUTPUT:

        ``False`` if ``cone`` is not a cone or if ``cone`` is not
        equivalent to a cone of the fan, ``True`` otherwise

        TESTS::

            sage: cone1 = Cone([(0,-1), (1,0)])
            sage: cone2 = Cone([(1,0), (0,1)])
            sage: f = Fan([cone1, cone2])
            sage: f._contains(cone1)
            True
            sage: f._contains((1,1))  # this is not a cone!
            False

        Note that the ambient fan of the cone does not matter::

            sage: cone1_f = f.generating_cone(0)
            sage: cone1_f is cone1
            False
            sage: cone1_f.is_equivalent(cone1)
            True
            sage: cone1 in Fan([cone1, cone2])  # not a cone of any particular fan
            True
            sage: cone1_f in Fan([cone1, cone2])  # belongs to different fan, but equivalent cone
            True
        """
        try:
            self.embed(cone)    # Fails if cone is not in self.
            return True
        except TypeError:   # cone is not a cone
            return False
        except ValueError:  # cone is a cone, but wrong
            if not cone.lattice().is_submodule(self.lattice()):
                warn("you have checked if a fan contains a cone "
                     "from another lattice, this is always False!",
                     stacklevel=3)
            return False

    def support_contains(self, *args):
        r"""
        Check if a point is contained in the support of the fan.

        The support of a fan is the union of all cones of the fan. If
        you want to know whether the fan contains a given cone, you
        should use :meth:`contains` instead.

        INPUT:

        - ``*args`` -- an element of ``self.lattice()`` or something
          that can be converted to it (for example, a list of
          coordinates).

        OUTPUT:

        ``True`` if ``point`` is contained in the support of the
        fan, ``False`` otherwise

        TESTS::

            sage: cone1 = Cone([(0,-1), (1,0)])
            sage: cone2 = Cone([(1,0), (0,1)])
            sage: f = Fan([cone1, cone2])

        We check if some points are in this fan::

            sage: f.support_contains(f.lattice()(1,0))
            True
            sage: f.support_contains(cone1)    # a cone is not a point of the lattice
            False
            sage: f.support_contains((1,0))
            True
            sage: f.support_contains(1,1)
            True
            sage: f.support_contains((-1,0))
            False
            sage: f.support_contains(f.lattice().dual()(1,0))  # random output (warning)
            False
            sage: f.support_contains(f.lattice().dual()(1,0))
            False
            sage: f.support_contains(1)
            False
            sage: f.support_contains(0)   # 0 converts to the origin in the lattice
            True
            sage: f.support_contains(1/2, sqrt(3))                                      # needs sage.symbolic
            True
            sage: f.support_contains(-1/2, sqrt(3))                                     # needs sage.symbolic
            False
        """
        if len(args) == 1:
            point = args[0]
        else:
            point = args

        try:
            point = _ambient_space_point(self, point)
        except TypeError as ex:
            if str(ex).endswith("have incompatible lattices!"):
                warn("you have checked if a fan contains a point "
                     "from an incompatible lattice, this is False!",
                     stacklevel=3)
            return False
        if self.is_complete():
            return True
        return any(point in cone for cone in self)

    def cartesian_product(self, other, lattice=None):
        r"""
        Return the Cartesian product of ``self`` with ``other``.

        INPUT:

        - ``other`` -- a :class:`rational polyhedral fan
          <sage.geometry.fan.RationalPolyhedralFan>`;

        - ``lattice`` -- (optional) the ambient lattice for the
          Cartesian product fan. By default, the direct sum of the
          ambient lattices of ``self`` and ``other`` is constructed.

        OUTPUT:

        a :class:`fan <RationalPolyhedralFan>` whose cones are all pairwise
        Cartesian products of the cones of ``self`` and ``other``

        EXAMPLES::

            sage: K = ToricLattice(1, 'K')
            sage: fan1 = Fan([[0],[1]], [(1,),(-1,)], lattice=K)
            sage: L = ToricLattice(2, 'L')
            sage: fan2 = Fan(rays=[(1,0), (0,1), (-1,-1)],
            ....:            cones=[[0,1], [1,2], [2,0]], lattice=L)
            sage: fan1.cartesian_product(fan2)
            Rational polyhedral fan in 3-d lattice K+L
            sage: _.ngenerating_cones()
            6
        """
        assert is_Fan(other)
        rc = super().cartesian_product(other, lattice)
        self_cones = [cone.ambient_ray_indices() for cone in self]
        n = self.nrays()
        other_cones = [tuple(n + i for i in cone.ambient_ray_indices())
                       for cone in other]
        new_cones = [c1 + c2 for c1 in self_cones for c2 in other_cones]
        try:    # Is completeness of the result obvious?
            return RationalPolyhedralFan(new_cones, rc.rays(), rc.lattice(),
                                    self._is_complete and other._is_complete)
        except AttributeError:  # The result is either incomplete or unknown.
            return RationalPolyhedralFan(new_cones, rc.rays(), rc.lattice())

    def __neg__(self):
        """
        Return the fan where each cone is replaced by the opposite cone.

        EXAMPLES::

            sage: c0 = Cone([(1,1),(0,1)])
            sage: c1 = Cone([(1,1),(1,0)])
            sage: F = Fan([c0, c1]); F
            Rational polyhedral fan in 2-d lattice N
            sage: G = -F; G  # indirect doctest
            Rational polyhedral fan in 2-d lattice N
            sage: -G==F
            True
            sage: G.rays()
            N( 0, -1),
            N(-1,  0),
            N(-1, -1)
            in 2-d lattice N
        """
        new_rays = [-r1 for r1 in self.rays()]
        for r in new_rays:
            r.set_immutable()
        self_cones = [cone.ambient_ray_indices() for cone in self]
        return RationalPolyhedralFan(self_cones, new_rays, self.lattice())

    def common_refinement(self, other):
        """
        Return the common refinement of this fan and ``other``.

        INPUT:

        - ``other`` -- a :class:`fan <RationalPolyhedralFan>` in the same
          :meth:`lattice` and with the same support as this fan

        OUTPUT:

        a :class:`fan <RationalPolyhedralFan>`

        EXAMPLES:

        Refining a fan with itself gives itself::

            sage: F0 = Fan2d([(1,0), (0,1), (-1,0), (0,-1)])
            sage: F0.common_refinement(F0) == F0
            True

        A more complex example with complete fans::

            sage: F1 = Fan([[0],[1]], [(1,),(-1,)])
            sage: F2 = Fan2d([(1,0), (1,1), (0,1), (-1,0), (0,-1)])
            sage: F3 = F2.cartesian_product(F1)
            sage: F4 = F1.cartesian_product(F2)
            sage: FF = F3.common_refinement(F4)
            sage: F3.ngenerating_cones()
            10
            sage: F4.ngenerating_cones()
            10
            sage: FF.ngenerating_cones()
            13

        An example with two non-complete fans with the same support::

            sage: F5 = Fan2d([(1,0), (1,2), (0,1)])
            sage: F6 = Fan2d([(1,0), (2,1), (0,1)])
            sage: F5.common_refinement(F6).ngenerating_cones()
            3

        Both fans must live in the same lattice::

            sage: F0.common_refinement(F1)
            Traceback (most recent call last):
            ...
            ValueError: the fans are not in the same lattice
        """
        from sage.categories.homset import End
        from sage.geometry.fan_morphism import FanMorphism
        N = self.lattice()
        if other.lattice() is not N:
            raise ValueError('the fans are not in the same lattice')
        id = End(N).identity()
        subdivision = FanMorphism(id, self, other, subdivide=True).domain_fan()
        if not self.is_complete():
            # Construct the opposite morphism to ensure support equality
            FanMorphism(id, other, self, subdivide=True)
        return subdivision

    def _latex_(self) -> str:
        r"""
        Return a LaTeX representation of ``self``.

        OUTPUT:

        string

        TESTS::

            sage: f = Fan(cones=[(0,1), (1,2)],
            ....:         rays=[(1,0), (0,1), (-1, 0)],
            ....:         check=False)
            sage: f._latex_()
            '\\Sigma^{2}'
        """
        return r"\Sigma^{%s}" % self.lattice_dim()

    def _ray_to_cones(self, i=None):
        r"""
        Return the set of generating cones containing the ``i``-th ray.

        INPUT:

        - ``i`` -- integer, index of a ray of ``self``.

        OUTPUT:

        :class:`frozenset` of indices of generating cones of ``self``
        containing the ``i``-th ray if ``i`` was given, :class:`tuple` of
        these sets for all rays otherwise.

        EXAMPLES::

            sage: fan = toric_varieties.P1xP1().fan()                                   # needs palp
            sage: fan._ray_to_cones(0)                                                  # needs palp
            frozenset({0, 3})
            sage: fan._ray_to_cones()                                                   # needs palp
            (frozenset({0, 3}), frozenset({1, 2}), frozenset({0, 1}), frozenset({2, 3}))
        """
        # This function is close to self(1)[i].star_generator_indices(), but
        # it does not require computation of the cone lattice and is
        # convenient for internal purposes.
        if "_ray_to_cones_tuple" not in self.__dict__:
            ray_to_cones = []
            for _ in self.rays():
                ray_to_cones.append([])
            for k, cone in enumerate(self):
                for j in cone.ambient_ray_indices():
                    ray_to_cones[j].append(k)
            self._ray_to_cones_tuple = tuple(frozenset(rtc)
                                             for rtc in ray_to_cones)
        if i is None:
            return self._ray_to_cones_tuple
        else:
            return self._ray_to_cones_tuple[i]

    def _repr_(self) -> str:
        r"""
        Return a string representation of ``self``.

        OUTPUT:

        string

        TESTS::

            sage: f = Fan(cones=[(0,1), (1,2)],
            ....:         rays=[(1,0), (0,1), (-1, 0)],
            ....:         check=False)
            sage: f._repr_()
            'Rational polyhedral fan in 2-d lattice N'
            sage: f = Fan(cones=[(0,1), (1,2)],
            ....:         rays=[(1,0), (0,1), (-1, 0)],
            ....:         lattice=ZZ^2,
            ....:         check=False)
            sage: f._repr_()
            'Rational polyhedral fan in 2-d lattice'
        """
        result = "Rational polyhedral fan in"
        if is_ToricLattice(self.lattice()):
            result += " %s" % self.lattice()
        else:
            result += " %d-d lattice" % self.lattice_dim()
        return result

    def _subdivide_stellar(self, new_rays, verbose):
        r"""
        Return iterative stellar subdivision of ``self`` via ``new_rays``.

        INPUT:

        - ``new_rays`` -- immutable primitive vectors in the lattice of
          ``self``;

        - ``verbose`` -- if ``True``, some timing information will be printed.

        OUTPUT:

        rational polyhedral fan

        TESTS::

            sage: cone1 = Cone([(1,0), (0,1)])
            sage: cone2 = Cone([(-1,0)])
            sage: new_rays = sage.geometry.cone.normalize_rays([(1,1)], None)
            sage: fan = Fan([cone1, cone2])
            sage: fan._subdivide_stellar(new_rays, False)
            Rational polyhedral fan in 2-d lattice N
            sage: fan = Fan([cone1])
            sage: new_fan = fan._subdivide_stellar(new_rays, True)
            R:1/1  C:2  T:...(ms)  T/new:...(ms)  T/all:...(ms)
            sage: new_fan.rays()
            N(1, 0),
            N(0, 1),
            N(1, 1)
            in 2-d lattice N
            sage: for cone in new_fan: print(cone.ambient_ray_indices())
            (0, 2)
            (1, 2)

        We make sure that this function constructs cones with ordered ambient
        ray indices (see :trac:`9812`)::

            sage: C = Cone([(1,0,0), (0,1,0), (1,0,1), (0,1,1)])
            sage: F = Fan([C]).make_simplicial()
            sage: [cone.ambient_ray_indices() for cone in F]
            [(0, 2, 3), (0, 1, 3)]
        """
        cones = self.generating_cones()
        for n, ray in enumerate(new_rays):
            if verbose:
                start = walltime()
            new = []
            for cone in cones:
                if ray in cone:
                    new.extend(Cone(tuple(facet.rays())+(ray,), check=False)
                               for facet in cone.facets() if ray not in facet)
                else:
                    new.append(cone)
            if verbose:
                t = walltime(start)
                added = len(new) - len(cones)
                T_new = "%d" % (t / added * 1000) if added else "-"
                print("R:%d/%d  C:%d  T:%d(ms)  T/new:%s(ms)  T/all:%d(ms)"
                      % (n + 1, len(new_rays), len(new), t * 1000,
                         T_new, t / len(new) * 1000))
            cones = new
        new_fan_rays = list(self.rays())
        new_fan_rays.extend(ray for ray in new_rays
                                if ray not in self.rays().set())
        ray_to_index = {ray: i for i, ray in enumerate(new_fan_rays)}
        cones = tuple(tuple(sorted(ray_to_index[ray] for ray in cone))
                      for cone in cones)
        fan = Fan(cones, new_fan_rays, check=False, normalize=False)
        return fan

    def cone_containing(self, *points):
        r"""
        Return the smallest cone of ``self`` containing all given points.

        INPUT:

        - either one or more indices of rays of ``self``, or one or more
          objects representing points of the ambient space of ``self``, or a
          list of such objects (you CANNOT give a list of indices).

        OUTPUT:

        A :class:`cone of fan <Cone_of_fan>` whose ambient fan is
        ``self``

        .. NOTE::

            We think of the origin as of the smallest cone containing no rays
            at all. If there is no ray in ``self`` that contains all ``rays``,
            a ``ValueError`` exception will be raised.

        EXAMPLES::

            sage: cone1 = Cone([(0,-1), (1,0)])
            sage: cone2 = Cone([(1,0), (0,1)])
            sage: f = Fan([cone1, cone2])
            sage: f.rays()
            N(0, -1),
            N(0,  1),
            N(1,  0)
            in 2-d lattice N
            sage: f.cone_containing(0)  # ray index
            1-d cone of Rational polyhedral fan in 2-d lattice N
            sage: f.cone_containing(0, 1) # ray indices
            Traceback (most recent call last):
            ...
            ValueError: there is no cone in
            Rational polyhedral fan in 2-d lattice N
            containing all of the given rays! Ray indices: [0, 1]
            sage: f.cone_containing(0, 2) # ray indices
            2-d cone of Rational polyhedral fan in 2-d lattice N
            sage: f.cone_containing((0,1))  # point
            1-d cone of Rational polyhedral fan in 2-d lattice N
            sage: f.cone_containing([(0,1)]) # point
            1-d cone of Rational polyhedral fan in 2-d lattice N
            sage: f.cone_containing((1,1))
            2-d cone of Rational polyhedral fan in 2-d lattice N
            sage: f.cone_containing((1,1), (1,0))
            2-d cone of Rational polyhedral fan in 2-d lattice N
            sage: f.cone_containing()
            0-d cone of Rational polyhedral fan in 2-d lattice N
            sage: f.cone_containing((0,0))
            0-d cone of Rational polyhedral fan in 2-d lattice N
            sage: f.cone_containing((-1,1))
            Traceback (most recent call last):
            ...
            ValueError: there is no cone in
            Rational polyhedral fan in 2-d lattice N
            containing all of the given points! Points: [N(-1, 1)]

        TESTS::

            sage: fan = Fan(cones=[(0,1,2,3), (0,1,4)],
            ....:           rays=[(1,1,1), (1,-1,1), (1,-1,-1), (1,1,-1), (0,0,1)])
            sage: fan.cone_containing(0).rays()
            N(1, 1, 1)
            in 3-d lattice N
        """
        if not points:
            return self.cones(dim=0)[0]
        try:
            rays = [int(_) for _ in points]
            # Got ray indices
            generating_cones = set(range(self.ngenerating_cones()))
            for ray in rays:
                generating_cones.intersection_update(self._ray_to_cones(ray))
            if not generating_cones:
                raise ValueError("there is no cone in %s containing all of "
                        "the given rays! Ray indices: %s" % (self, rays))
            containing_cone = self.generating_cone(generating_cones.pop())
            for cone in generating_cones:
                containing_cone = containing_cone.intersection(
                                                self.generating_cone(cone))
            if not self.is_complete():
                # This cone may be too big in the case of incomplete fans
                rays = frozenset(rays)
                facets = containing_cone.facets()
                for facet in facets:
                    if rays.issubset(facet._ambient_ray_indices):
                        containing_cone = containing_cone.intersection(facet)
            return containing_cone
        except TypeError:
            # Got points (hopefully)
            try:
                points = [_ambient_space_point(self, p) for p in points]
            except TypeError:
                if len(points) == 1:
                    points = [_ambient_space_point(self, p) for p in points[0]]
                else:
                    raise
            # If we are still here, points are good
            # First we try to find a generating cone containing all points
            containing_cone = None
            for cone in self:
                contains_all = True
                for point in points:
                    if point not in cone:
                        contains_all = False
                        break
                if contains_all:
                    containing_cone = cone
                    break
            if containing_cone is None:
                raise ValueError("there is no cone in %s containing all of "
                            "the given points! Points: %s" % (self, points))
            # Now we take the intersection of facets that contain all points
            facets = containing_cone.facets()
            for facet in facets:
                contains_all = True
                for point in points:
                    if point not in facet:
                        contains_all = False
                        break
                if contains_all:
                    containing_cone = containing_cone.intersection(facet)
            return containing_cone

    def cone_lattice(self):
        r"""
        Return the cone lattice of ``self``.

        This lattice will have the origin as the bottom (we do not include the
        empty set as a cone) and the fan itself as the top.

        OUTPUT:

        :class:`finite poset <sage.combinat.posets.posets.FinitePoset` of
        :class:`cones of fan<Cone_of_fan>`, behaving like "regular" cones,
        but also containing the information about their relation to this
        fan, namely, the contained rays and containing generating cones. The
        top of the lattice will be this fan itself (*which is not a*
        :class:`cone of fan<Cone_of_fan>`).

        See also :meth:`cones`.

        EXAMPLES:

        Cone lattices can be computed for arbitrary fans::

            sage: cone1 = Cone([(1,0), (0,1)])
            sage: cone2 = Cone([(-1,0)])
            sage: fan = Fan([cone1, cone2])
            sage: fan.rays()
            N(-1, 0),
            N( 0, 1),
            N( 1, 0)
            in 2-d lattice N
            sage: for cone in fan: print(cone.ambient_ray_indices())
            (1, 2)
            (0,)
            sage: L = fan.cone_lattice()
            sage: L
            Finite poset containing 6 elements with distinguished linear extension

        These 6 elements are the origin, three rays, one two-dimensional
        cone, and the fan itself\ . Since we do add the fan itself as the
        largest face, you should be a little bit careful with this last
        element::

            sage: for face in L: print(face.ambient_ray_indices())
            Traceback (most recent call last):
            ...
            AttributeError: 'RationalPolyhedralFan'
            object has no attribute 'ambient_ray_indices'
            sage: L.top()
            Rational polyhedral fan in 2-d lattice N

        For example, you can do ::

            sage: for l in L.level_sets()[:-1]:
            ....:     print([f.ambient_ray_indices() for f in l])
            [()]
            [(0,), (1,), (2,)]
            [(1, 2)]

        If the fan is complete, its cone lattice is atomic and coatomic and
        can (and will!) be computed in a much more efficient way, but the
        interface is exactly the same::

            sage: fan = toric_varieties.P1xP1().fan()                                   # needs palp
            sage: L = fan.cone_lattice()                                                # needs palp
            sage: for l in L.level_sets()[:-1]:                                         # needs palp
            ....:     print([f.ambient_ray_indices() for f in l])
            [()]
            [(0,), (1,), (2,), (3,)]
            [(0, 2), (1, 2), (0, 3), (1, 3)]

        Let's also consider the cone lattice of a fan generated by a single
        cone::

            sage: fan = Fan([cone1])
            sage: L = fan.cone_lattice()
            sage: L
            Finite poset containing 5 elements with distinguished linear extension

        Here these 5 elements correspond to the origin, two rays, one
        generating cone of dimension two, and the whole fan. While this single
        cone "is" the whole fan, it is consistent and convenient to
        distinguish them in the cone lattice.
        """
        if "_cone_lattice" not in self.__dict__:
            self._compute_cone_lattice()
        return self._cone_lattice

    def f_vector(self) -> tuple:
        r"""
        Return the f-vector of the fan.

        This is the tuple `(f_0, f_1, \ldots, f_d)`
        where `f_i` is the number of cones of dimension `i`.

        EXAMPLES::

            sage: F = ClusterAlgebra(['A',2]).cluster_fan()
            sage: F.f_vector()
            (1, 5, 5)
        """
        return tuple(len(d) for d in self.cones())

    # Internally we use this name for a uniform behaviour of cones and fans.
    _face_lattice_function = cone_lattice

    def __getstate__(self):
        r"""
        Return the dictionary that should be pickled.

        OUTPUT:

        :class:`dict`

        TESTS::

            sage: cone1 = Cone([(1,0), (0,1)])
            sage: cone2 = Cone([(-1,0)])
            sage: fan = Fan([cone1, cone2])
            sage: fan.cone_lattice()
            Finite poset containing 6 elements with distinguished linear extension
            sage: fan._test_pickling()
        """
        state = copy(self.__dict__)
        # TODO: do we want to keep the cone lattice in the pickle?
        # Currently there is an unpickling loop if do.
        # See Cone.__getstate__ for a similar problem and discussion.
        state.pop("_cone_lattice", None)
        return state

    def cones(self, dim=None, codim=None):
        r"""
        Return the specified cones of ``self``.

        INPUT:

        - ``dim`` -- dimension of the requested cones;

        - ``codim`` -- codimension of the requested cones.

        .. NOTE::

            You can specify at most one input parameter.

        OUTPUT:

        :class:`tuple` of cones of ``self`` of the specified (co)dimension,
        if either ``dim`` or ``codim`` is given. Otherwise :class:`tuple` of
        such tuples for all existing dimensions.

        EXAMPLES::

            sage: cone1 = Cone([(1,0), (0,1)])
            sage: cone2 = Cone([(-1,0)])
            sage: fan = Fan([cone1, cone2])
            sage: fan(dim=0)
            (0-d cone of Rational polyhedral fan in 2-d lattice N,)
            sage: fan(codim=2)
            (0-d cone of Rational polyhedral fan in 2-d lattice N,)
            sage: for cone in fan.cones(1): cone.ray(0)
            N(-1, 0)
            N(0, 1)
            N(1, 0)
            sage: fan.cones(2)
            (2-d cone of Rational polyhedral fan in 2-d lattice N,)

        You cannot specify both dimension and codimension, even if they
        "agree"::

            sage: fan(dim=1, codim=1)
            Traceback (most recent call last):
            ...
            ValueError: dimension and codimension
            cannot be specified together!

        But it is OK to ask for cones of too high or low (co)dimension::

            sage: fan(-1)
            ()
            sage: fan(3)
            ()
            sage: fan(codim=4)
            ()
        """
        if "_cones" not in self.__dict__:
            levels = self.cone_lattice().level_sets()
            levels.pop()  # The very last level is this FAN, not cone.
            # It seems that there is no reason to believe that the order of
            # faces in level sets has anything to do with the order of
            # vertices in the Hasse diagram of FinitePoset. So, while
            # lattice_from_incidences tried to ensure a "good order,"
            # we will sort faces corresponding to rays, as well as faces
            # corresponding to generating cones, if they are all of the same
            # dimension (otherwise it is not very useful).
            if len(levels) >= 3:  # There are cones of dimension higher than 1
                top_cones = list(levels[-1])
                if len(top_cones) == self.ngenerating_cones():
                    top_cones.sort(key=lambda cone:
                                            cone.star_generator_indices()[0])
                levels[-1] = top_cones
            if len(levels) >= 2:  # We have rays
                rays = list(levels[1])
                rays.sort(key=lambda cone: cone.ambient_ray_indices()[0])
                levels[1] = rays
            self._cones = tuple(tuple(level) for level in levels)
        if dim is None:
            if codim is None:
                return self._cones
            dim = self.dim() - codim
        elif codim is not None:
            raise ValueError(
                    "dimension and codimension cannot be specified together!")
        return self._cones[dim] if 0 <= dim < len(self._cones) else ()

    def contains(self, cone) -> bool:
        r"""
        Check if a given ``cone`` is equivalent to a cone of the fan.

        INPUT:

        - ``cone`` -- anything.

        OUTPUT:

        ``False`` if ``cone`` is not a cone or if ``cone`` is not
        equivalent to a cone of the fan, ``True`` otherwise

        .. NOTE::

            Recall that a fan is a (finite) collection of cones. A
            cone is contained in a fan if it is equivalent to one of
            the cones of the fan. In particular, it is possible that
            all rays of the cone are in the fan, but the cone itself
            is not.

            If you want to know whether a point is in the support of
            the fan, you should use :meth:`support_contains`.

        EXAMPLES:

        We first construct a simple fan::

            sage: cone1 = Cone([(0,-1), (1,0)])
            sage: cone2 = Cone([(1,0), (0,1)])
            sage: f = Fan([cone1, cone2])

        Now we check if some cones are in this fan. First, we make sure that
        the order of rays of the input cone does not matter (``check=False``
        option ensures that rays of these cones will be listed exactly as they
        are given)::

            sage: f.contains(Cone([(1,0), (0,1)], check=False))
            True
            sage: f.contains(Cone([(0,1), (1,0)], check=False))
            True

        Now we check that a non-generating cone is in our fan::

            sage: f.contains(Cone([(1,0)]))
            True
            sage: Cone([(1,0)]) in f   # equivalent to the previous command
            True

        Finally, we test some cones which are not in this fan::

            sage: f.contains(Cone([(1,1)]))
            False
            sage: f.contains(Cone([(1,0), (-0,1)]))
            True

        A point is not a cone::

            sage: n = f.lattice()(1,1); n
            N(1, 1)
            sage: f.contains(n)
            False
        """
        return self._contains(cone)

    def embed(self, cone):
        r"""
        Return the cone equivalent to the given one, but sitting in ``self``.

        You may need to use this method before calling methods of ``cone`` that
        depend on the ambient structure, such as
        :meth:`~sage.geometry.cone.ConvexRationalPolyhedralCone.ambient_ray_indices`
        or
        :meth:`~sage.geometry.cone.ConvexRationalPolyhedralCone.facet_of`. The
        cone returned by this method will have ``self`` as ambient. If ``cone``
        does not represent a valid cone of ``self``, ``ValueError`` exception
        is raised.

        .. NOTE::

            This method is very quick if ``self`` is already the ambient
            structure of ``cone``, so you can use without extra checks and
            performance hit even if ``cone`` is likely to sit in ``self`` but
            in principle may not.

        INPUT:

        - ``cone`` -- a :class:`cone
          <sage.geometry.cone.ConvexRationalPolyhedralCone>`.

        OUTPUT:

        a :class:`cone of fan <Cone_of_fan>`, equivalent to ``cone`` but
        sitting inside ``self``

        EXAMPLES:

        Let's take a 3-d fan generated by a cone on 4 rays::

            sage: f = Fan([Cone([(1,0,1), (0,1,1), (-1,0,1), (0,-1,1)])])

        Then any ray generates a 1-d cone of this fan, but if you construct
        such a cone directly, it will not "sit" inside the fan::

            sage: ray = Cone([(0,-1,1)])
            sage: ray
            1-d cone in 3-d lattice N
            sage: ray.ambient_ray_indices()
            (0,)
            sage: ray.adjacent()
            ()
            sage: ray.ambient()
            1-d cone in 3-d lattice N

        If we want to operate with this ray as a part of the fan, we need to
        embed it first::

            sage: e_ray = f.embed(ray)
            sage: e_ray
            1-d cone of Rational polyhedral fan in 3-d lattice N
            sage: e_ray.rays()
            N(0, -1, 1)
            in 3-d lattice N
            sage: e_ray is ray
            False
            sage: e_ray.is_equivalent(ray)
            True
            sage: e_ray.ambient_ray_indices()
            (3,)
            sage: e_ray.adjacent()
            (1-d cone of Rational polyhedral fan in 3-d lattice N,
             1-d cone of Rational polyhedral fan in 3-d lattice N)
            sage: e_ray.ambient()
            Rational polyhedral fan in 3-d lattice N

        Not every cone can be embedded into a fixed fan::

            sage: f.embed(Cone([(0,0,1)]))
            Traceback (most recent call last):
            ...
            ValueError: 1-d cone in 3-d lattice N does not belong
            to Rational polyhedral fan in 3-d lattice N!
            sage: f.embed(Cone([(1,0,1), (-1,0,1)]))
            Traceback (most recent call last):
            ...
            ValueError: 2-d cone in 3-d lattice N does not belong
            to Rational polyhedral fan in 3-d lattice N!
        """
        if not is_Cone(cone):
            raise TypeError("%s is not a cone!" % cone)
        if cone.ambient() is self:
            return cone
        rays = self.rays()
        try:
            # Compute ray indices.
            ray_indices = [rays.index(ray) for ray in cone.rays()]
            # Get the smallest cone containing them
            result = self.cone_containing(*ray_indices)
            # If there is a cone containing all of the rays of the given cone,
            # they must be among its generating rays and we only need to worry
            # if there are any extra ones.
            if cone.nrays() != result.nrays():
                raise ValueError
        except ValueError:
            raise ValueError("%s does not belong to %s!" % (cone, self))
        return result

    @cached_method
    def Gale_transform(self):
        r"""
        Return the Gale transform of ``self``.

        OUTPUT:

        A matrix over `ZZ`

        EXAMPLES::

            sage: fan = toric_varieties.P1xP1().fan()                                   # needs palp
            sage: fan.Gale_transform()                                                  # needs palp
            [ 1  1  0  0 -2]
            [ 0  0  1  1 -2]
            sage: _.base_ring()                                                         # needs palp
            Integer Ring
        """
        m = self.rays().matrix().stack(matrix(ZZ, 1, self.lattice_dim()))
        m = m.augment(matrix(ZZ, m.nrows(), 1, [1] * m.nrows()))
        return matrix(ZZ, m.integer_kernel().matrix())

    def generating_cone(self, n):
        r"""
        Return the ``n``-th generating cone of ``self``.

        INPUT:

        - ``n`` -- integer, the index of a generating cone.

        OUTPUT:

        :class:`cone of fan<Cone_of_fan>`

        EXAMPLES::

            sage: fan = toric_varieties.P1xP1().fan()                                   # needs palp
            sage: fan.generating_cone(0)                                                # needs palp
            2-d cone of Rational polyhedral fan in 2-d lattice N
        """
        return self._generating_cones[n]

    def generating_cones(self):
        r"""
        Return generating cones of ``self``.

        OUTPUT:

        :class:`tuple` of :class:`cones of fan<Cone_of_fan>`

        EXAMPLES::

            sage: fan = toric_varieties.P1xP1().fan()                                   # needs palp
            sage: fan.generating_cones()                                                # needs palp
            (2-d cone of Rational polyhedral fan in 2-d lattice N,
             2-d cone of Rational polyhedral fan in 2-d lattice N,
             2-d cone of Rational polyhedral fan in 2-d lattice N,
             2-d cone of Rational polyhedral fan in 2-d lattice N)
            sage: cone1 = Cone([(1,0), (0,1)])
            sage: cone2 = Cone([(-1,0)])
            sage: fan = Fan([cone1, cone2])
            sage: fan.generating_cones()
            (2-d cone of Rational polyhedral fan in 2-d lattice N,
             1-d cone of Rational polyhedral fan in 2-d lattice N)
        """
        return self._generating_cones

    @cached_method
    def vertex_graph(self):
        r"""
        Return the graph of 1- and 2-cones.

        OUTPUT:

        An edge-colored graph. The vertices correspond to the 1-cones
        (i.e. rays) of
        the fan. Two vertices are joined by an edge iff the rays span
        a 2-cone of the fan. The edges are colored by pairs of
        integers that classify the 2-cones up to `GL(2,\ZZ)`
        transformation, see
        :func:`~sage.geometry.cone.classify_cone_2d`.

        EXAMPLES::

            sage: # needs palp
            sage: dP8 = toric_varieties.dP8()
            sage: g = dP8.fan().vertex_graph(); g
            Graph on 4 vertices
            sage: set(dP8.fan(1)) == set(g.vertices(sort=False))
            True
            sage: g.edge_labels()  # all edge labels the same since every cone is smooth
            [(1, 0), (1, 0), (1, 0), (1, 0)]

            sage: g = toric_varieties.Cube_deformation(10).fan().vertex_graph()
            sage: g.automorphism_group().order()                                        # needs sage.groups
            48
            sage: g.automorphism_group(edge_labels=True).order()                        # needs sage.groups
            4
        """
        from sage.geometry.cone import classify_cone_2d
        graph = {}
        cones_1d = list(self(1))
        while cones_1d:
            c0 = cones_1d.pop()
            c0_edges = {}
            for c1 in c0.adjacent():
                if c1 not in cones_1d:
                    continue
                label = classify_cone_2d(c0.ray(0), c1.ray(0), check=False)
                c0_edges[c1] = label
            graph[c0] = c0_edges
        from sage.graphs.graph import Graph
        return Graph(graph)

    def is_complete(self) -> bool:
        r"""
        Check if ``self`` is complete.

        A rational polyhedral fan is *complete* if its cones fill the whole
        space.

        OUTPUT:

        ``True`` if ``self`` is complete and ``False`` otherwise

        EXAMPLES::

            sage: fan = toric_varieties.P1xP1().fan()                                   # needs palp
            sage: fan.is_complete()                                                     # needs palp
            True
            sage: cone1 = Cone([(1,0), (0,1)])
            sage: cone2 = Cone([(-1,0)])
            sage: fan = Fan([cone1, cone2])
            sage: fan.is_complete()
            False
        """
        if "_is_complete" in self.__dict__:
            return self._is_complete
        d = self.lattice_dim()
        if self.dim() != d:
            self._is_complete = False
            return False
        for cone in self:
            if cone.dim() != d:
                self._is_complete = False
                return False
        # Now we know that all generating cones are full-dimensional.
        # Then boundary cones are (d-1)-dimensional.
        for cone in self(codim=1):
            if len(cone.star_generator_indices()) != 2:
                self._is_complete = False
                return False
        self._is_complete = True
        return True

    def is_equivalent(self, other) -> bool:
        r"""
        Check if ``self`` is "mathematically" the same as ``other``.

        INPUT:

        - ``other`` - fan.

        OUTPUT:

        ``True`` if ``self`` and ``other`` define the same fans as
        collections of equivalent cones in the same lattice, ``False``
        otherwise.

        There are three different equivalences between fans `F_1` and `F_2`
        in the same lattice:

        #. They have the same rays in the same order and the same generating
           cones in the same order.
           This is tested by ``F1 == F2``.
        #. They have the same rays and the same generating cones without
           taking into account any order.
           This is tested by ``F1.is_equivalent(F2)``.
        #. They are in the same orbit of `GL(n,\ZZ)` (and, therefore,
           correspond to isomorphic toric varieties).
           This is tested by ``F1.is_isomorphic(F2)``.

        Note that :meth:`virtual_rays` are included into consideration for all
        of the above equivalences.

        EXAMPLES::

            sage: fan1 = Fan(cones=[(0,1), (1,2)],
            ....:            rays=[(1,0), (0,1), (-1,-1)],
            ....:            check=False)
            sage: fan2 = Fan(cones=[(2,1), (0,2)],
            ....:            rays=[(1,0), (-1,-1), (0,1)],
            ....:            check=False)
            sage: fan3 = Fan(cones=[(0,1), (1,2)],
            ....:            rays=[(1,0), (0,1), (-1,1)],
            ....:            check=False)
            sage: fan1 == fan2
            False
            sage: fan1.is_equivalent(fan2)
            True
            sage: fan1 == fan3
            False
            sage: fan1.is_equivalent(fan3)
            False
        """
        if (self.lattice() != other.lattice()
              or self.dim() != other.dim()
              or self.ngenerating_cones() != other.ngenerating_cones()
              or self.rays().set() != other.rays().set()
              or self.virtual_rays().set() != other.virtual_rays().set()):
            return False
        # Now we need to really compare cones, which can take a while
        return sorted(sorted(cone.rays()) for cone in self) \
               == sorted(sorted(cone.rays()) for cone in other)

    def is_isomorphic(self, other) -> bool:
        r"""
        Check if ``self`` is in the same `GL(n, \ZZ)`-orbit as ``other``.

        There are three different equivalences between fans `F_1` and `F_2`
        in the same lattice:

        #. They have the same rays in the same order and the same generating
           cones in the same order.
           This is tested by ``F1 == F2``.
        #. They have the same rays and the same generating cones without
           taking into account any order.
           This is tested by ``F1.is_equivalent(F2)``.
        #. They are in the same orbit of `GL(n,\ZZ)` (and, therefore,
           correspond to isomorphic toric varieties).
           This is tested by ``F1.is_isomorphic(F2)``.

        Note that :meth:`virtual_rays` are included into consideration for all
        of the above equivalences.

        INPUT:

        - ``other`` -- a :class:`fan <RationalPolyhedralFan>`.

        OUTPUT:

        ``True`` if ``self`` and ``other`` are in the same
        `GL(n, \ZZ)`-orbit, ``False`` otherwise

        .. SEEALSO::

            If you want to obtain the actual fan isomorphism, use
            :meth:`isomorphism`.

        EXAMPLES:

        Here we pick an `SL(2,\ZZ)` matrix ``m`` and then verify that
        the image fan is isomorphic::

            sage: rays = ((1, 1), (0, 1), (-1, -1), (1, 0))
            sage: cones = [(0,1), (1,2), (2,3), (3,0)]
            sage: fan1 = Fan(cones, rays)
            sage: m = matrix([[-2,3], [1,-1]])
            sage: fan2 = Fan(cones, [vector(r)*m for r in rays])
            sage: fan1.is_isomorphic(fan2)
            True
            sage: fan1.is_equivalent(fan2)
            False
            sage: fan1 == fan2
            False

        These fans are "mirrors" of each other::

            sage: fan1 = Fan(cones=[(0,1), (1,2)],
            ....:            rays=[(1,0), (0,1), (-1,-1)],
            ....:            check=False)
            sage: fan2 = Fan(cones=[(0,1), (1,2)],
            ....:            rays=[(1,0), (0,-1), (-1,1)],
            ....:            check=False)
            sage: fan1 == fan2
            False
            sage: fan1.is_equivalent(fan2)
            False
            sage: fan1.is_isomorphic(fan2)
            True
            sage: fan1.is_isomorphic(fan1)
            True
        """
        from sage.geometry.fan_isomorphism import \
            fan_isomorphic_necessary_conditions, fan_isomorphism_generator
        if not fan_isomorphic_necessary_conditions(self, other):
            return False
        if self.lattice_dim() == 2:
            if self._2d_echelon_forms.cache is None:
                return self._2d_echelon_form() in other._2d_echelon_forms()
            else:
                return other._2d_echelon_form() in self._2d_echelon_forms()
        generator = fan_isomorphism_generator(self, other)
        try:
            next(generator)
            return True
        except StopIteration:
            return False

    @cached_method
    def _2d_echelon_forms(self):
        """
        Return all echelon forms of the cyclically ordered rays of a 2-d fan.

        OUTPUT:

        A set of integer matrices

        EXAMPLES::

            sage: fan = toric_varieties.dP8().fan()                                     # needs palp
            sage: fan._2d_echelon_forms()                                               # needs palp
            frozenset({[ 1  0 -1 -1]
                       [ 0  1  0 -1], [ 1  0 -1  0]
                       [ 0  1 -1 -1], [ 1  0 -1  0]
                       [ 0  1  1 -1], [ 1  0 -1  1]
                       [ 0  1  0 -1]})
        """
        from sage.geometry.fan_isomorphism import fan_2d_echelon_forms
        return fan_2d_echelon_forms(self)

    @cached_method
    def _2d_echelon_form(self):
        """
        Return the echelon form of one particular cyclic order of rays of a 2-d fan.

        OUTPUT:

        An integer matrix whose columns are the rays in the echelon form

        EXAMPLES::

            sage: fan = toric_varieties.dP8().fan()                                     # needs palp
            sage: fan._2d_echelon_form()                                                # needs palp
            [ 1  0 -1 -1]
            [ 0  1  0 -1]
        """
        from sage.geometry.fan_isomorphism import fan_2d_echelon_form
        return fan_2d_echelon_form(self)

    def isomorphism(self, other):
        r"""
        Return a fan isomorphism from ``self`` to ``other``.

        INPUT:

        - ``other`` -- fan.

        OUTPUT:

        A fan isomorphism. If no such isomorphism exists, a
        :class:`~sage.geometry.fan_isomorphism.FanNotIsomorphicError`
        is raised.

        EXAMPLES::

            sage: rays = ((1, 1), (0, 1), (-1, -1), (3, 1))
            sage: cones = [(0,1), (1,2), (2,3), (3,0)]
            sage: fan1 = Fan(cones, rays)
            sage: m = matrix([[-2,3], [1,-1]])
            sage: fan2 = Fan(cones, [vector(r)*m for r in rays])

            sage: fan1.isomorphism(fan2)
            Fan morphism defined by the matrix
            [-2  3]
            [ 1 -1]
            Domain fan: Rational polyhedral fan in 2-d lattice N
            Codomain fan: Rational polyhedral fan in 2-d lattice N

            sage: fan2.isomorphism(fan1)
            Fan morphism defined by the matrix
            [1 3]
            [1 2]
            Domain fan: Rational polyhedral fan in 2-d lattice N
            Codomain fan: Rational polyhedral fan in 2-d lattice N

            sage: fan1.isomorphism(toric_varieties.P2().fan())                          # needs palp
            Traceback (most recent call last):
            ...
            FanNotIsomorphicError
        """
        from sage.geometry.fan_isomorphism import find_isomorphism
        return find_isomorphism(self, other, check=False)

    def is_simplicial(self) -> bool:
        r"""
        Check if ``self`` is simplicial.

        A rational polyhedral fan is **simplicial** if all of its cones are,
        i.e. primitive vectors along generating rays of every cone form a part
        of a *rational* basis of the ambient space.

        OUTPUT:

        ``True`` if ``self`` is simplicial and ``False`` otherwise

        EXAMPLES::

            sage: fan = toric_varieties.P1xP1().fan()                                   # needs palp
            sage: fan.is_simplicial()                                                   # needs palp
            True
            sage: cone1 = Cone([(1,0), (0,1)])
            sage: cone2 = Cone([(-1,0)])
            sage: fan = Fan([cone1, cone2])
            sage: fan.is_simplicial()
            True

        In fact, any fan in a two-dimensional ambient space is simplicial.
        This is no longer the case in dimension three::

            sage: fan = NormalFan(lattice_polytope.cross_polytope(3))
            sage: fan.is_simplicial()
            False
            sage: fan.generating_cone(0).nrays()
            4
        """
        if "is_simplicial" not in self.__dict__:
            self._is_simplicial = all(cone.is_simplicial() for cone in self)
        return self._is_simplicial

    @cached_method
    def is_smooth(self, codim=None) -> bool:
        r"""
        Check if ``self`` is smooth.

        A rational polyhedral fan is **smooth** if all of its cones
        are, i.e. primitive vectors along generating rays of every
        cone form a part of an *integral* basis of the ambient
        space. In this case the corresponding toric variety is smooth.

        A fan in an `n`-dimensional lattice is smooth up to codimension `c`
        if all cones of codimension greater than or equal to `c` are smooth,
        i.e. if all cones of dimension less than or equal to `n-c` are smooth.
        In this case the singular set of the corresponding toric variety is of
        dimension less than `c`.

        INPUT:

        - ``codim`` -- codimension in which smoothness has to be checked, by
          default complete smoothness will be checked.

        OUTPUT:

        ``True`` if ``self`` is smooth (in codimension ``codim``, if it was
        given) and ``False`` otherwise.

        EXAMPLES::

            sage: fan = toric_varieties.P1xP1().fan()                                   # needs palp
            sage: fan.is_smooth()                                                       # needs palp
            True
            sage: cone1 = Cone([(1,0), (0,1)])
            sage: cone2 = Cone([(-1,0)])
            sage: fan = Fan([cone1, cone2])
            sage: fan.is_smooth()
            True
            sage: fan = NormalFan(lattice_polytope.cross_polytope(2))
            sage: fan.is_smooth()
            False
            sage: fan.is_smooth(codim=1)
            True
            sage: fan.generating_cone(0).rays()
            N(-1, -1),
            N(-1,  1)
            in 2-d lattice N
            sage: fan.generating_cone(0).rays().matrix().det()
            -2
        """
        if codim is None or codim < 0:
            codim = 0
        if codim > self.lattice_dim() - 2:
            return True
        return all(cone.is_smooth() for cone in self(codim=codim)) and \
               self.is_smooth(codim + 1)

    def make_simplicial(self, **kwds):
        r"""
        Construct a simplicial fan subdividing ``self``.

        It is a synonym for :meth:`subdivide` with ``make_simplicial=True``
        option.

        INPUT:

        - this functions accepts only keyword arguments. See :meth:`subdivide`
          for documentation.

        OUTPUT:

        :class:`rational polyhedral fan
        <sage.geometry.fan.RationalPolyhedralFan>`

        EXAMPLES::

            sage: fan = NormalFan(lattice_polytope.cross_polytope(3))
            sage: fan.is_simplicial()
            False
            sage: fan.ngenerating_cones()
            6
            sage: new_fan = fan.make_simplicial()
            sage: new_fan.is_simplicial()
            True
            sage: new_fan.ngenerating_cones()
            12
        """
        return self.subdivide(make_simplicial=True, **kwds)

    def ngenerating_cones(self):
        r"""
        Return the number of generating cones of ``self``.

        OUTPUT:

        integer

        EXAMPLES::

            sage: fan = toric_varieties.P1xP1().fan()                                   # needs palp
            sage: fan.ngenerating_cones()                                               # needs palp
            4
            sage: cone1 = Cone([(1,0), (0,1)])
            sage: cone2 = Cone([(-1,0)])
            sage: fan = Fan([cone1, cone2])
            sage: fan.ngenerating_cones()
            2
        """
        return len(self.generating_cones())

    def plot(self, **options):
        r"""
        Plot ``self``.

        INPUT:

        - any options for toric plots (see :func:`toric_plotter.options
          <sage.geometry.toric_plotter.options>`), none are mandatory.

        OUTPUT:

        a plot

        EXAMPLES::

            sage: fan = toric_varieties.dP6().fan()                                     # needs palp
            sage: fan.plot()                                                            # needs palp sage.plot
            Graphics object consisting of 31 graphics primitives
        """
        tp = ToricPlotter(options, self.lattice().degree(), self.rays())
        result = tp.plot_lattice() + tp.plot_rays() + tp.plot_generators()
        if self.dim() >= 2:
            result += tp.plot_walls(self(2))
        return result

    def subdivide(self, new_rays=None, make_simplicial=False,
                  algorithm="default", verbose=False):
        r"""
        Construct a new fan subdividing ``self``.

        INPUT:

        - ``new_rays`` - list of new rays to be added during subdivision, each
          ray must be a list or a vector. May be empty or ``None`` (default);

        - ``make_simplicial`` - if ``True``, the returned fan is guaranteed to
          be simplicial, default is ``False``;

        - ``algorithm`` - string with the name of the algorithm used for
          subdivision. Currently there is only one available algorithm called
          "default";

        - ``verbose`` - if ``True``, some timing information may be printed
          during the process of subdivision.

        OUTPUT:

        :class:`rational polyhedral fan
        <sage.geometry.fan.RationalPolyhedralFan>`

        Currently the "default" algorithm corresponds to iterative stellar
        subdivision for each ray in ``new_rays``.

        EXAMPLES::

            sage: fan = NormalFan(lattice_polytope.cross_polytope(3))
            sage: fan.is_simplicial()
            False
            sage: fan.ngenerating_cones()
            6
            sage: fan.nrays()
            8
            sage: new_fan = fan.subdivide(new_rays=[(1,0,0)])
            sage: new_fan.is_simplicial()
            False
            sage: new_fan.ngenerating_cones()
            9
            sage: new_fan.nrays()
            9

        TESTS:

        We check that :trac:`11902` is fixed::

            sage: fan = toric_varieties.P2().fan()                                      # needs palp
            sage: fan.subdivide(new_rays=[(0,0)])                                       # needs palp
            Traceback (most recent call last):
            ...
            ValueError: the origin cannot be used for fan subdivision!
        """
        # Maybe these decisions should be done inside the algorithms
        # We can figure it out once we have at least two of them.
        if make_simplicial and not self.is_simplicial():
            rays = list(self.rays())
        else:
            rays = []
        rays.extend(ray for ray in normalize_rays(new_rays, self.lattice())
                        if ray not in self.rays().set())
        if not rays:
            return self  # Nothing has to be done
        if self.lattice().zero() in rays:
            raise ValueError("the origin cannot be used for fan subdivision!")
        if algorithm == "default":
            algorithm = "stellar"
        method_name = "_subdivide_" + algorithm
        if not hasattr(self, method_name):
            raise ValueError('"%s" is an unknown subdivision algorithm!'
                             % algorithm)
        return getattr(self, method_name)(rays, verbose)

    def virtual_rays(self, *args):
        r"""
        Return (some of the) virtual rays of ``self``.

        Let `N` be the `D`-dimensional
        :meth:`~sage.geometry.cone.IntegralRayCollection.lattice`
        of a `d`-dimensional fan `\Sigma` in `N_\RR`. Then the corresponding
        toric variety is of the form `X \times (\CC^*)^{D-d}`. The actual
        :meth:`~sage.geometry.cone.IntegralRayCollection.rays` of `\Sigma`
        give a canonical choice of homogeneous coordinates on `X`. This function
        returns an arbitrary but fixed choice of virtual rays corresponding to a
        (non-canonical) choice of homogeneous coordinates on the torus factor.
        Combinatorially primitive integral generators of virtual rays span the
        `D-d` dimensions of `N_\QQ` "missed" by the actual rays. (In general
        addition of virtual rays is not sufficient to span `N` over `\ZZ`.)

        .. NOTE::

            You may use a particular choice of virtual rays by passing optional
            argument ``virtual_rays`` to the :func:`Fan` constructor.

        INPUT:

        - ``ray_list`` -- a list of integers, the indices of the
          requested virtual rays. If not specified, all virtual rays of ``self``
          will be returned.

        OUTPUT:

        a :class:`~sage.geometry.point_collection.PointCollection` of
        primitive integral ray generators. Usually (if the fan is
        full-dimensional) this will be empty.

        EXAMPLES::

            sage: f = Fan([Cone([(1,0,1,0), (0,1,1,0)])])
            sage: f.virtual_rays()
            N(1, 0, 0, 0),
            N(0, 0, 0, 1)
            in 4-d lattice N

            sage: f.rays()
            N(1, 0, 1, 0),
            N(0, 1, 1, 0)
            in 4-d lattice N

            sage: f.virtual_rays([0])
            N(1, 0, 0, 0)
            in 4-d lattice N

        You can also give virtual ray indices directly, without
        packing them into a list::

            sage: f.virtual_rays(0)
            N(1, 0, 0, 0)
            in 4-d lattice N

        Make sure that :trac:`16344` is fixed and one can compute
        the virtual rays of fans in non-saturated lattices::

            sage: N = ToricLattice(1)
            sage: B = N.submodule([(2,)]).basis()
            sage: f = Fan([Cone([B[0]])])
            sage: len(f.virtual_rays())
            0

        TESTS::

            sage: N = ToricLattice(4)
            sage: for i in range(10):
            ....:      c = Cone([N.random_element() for j in range(i//2)], lattice=N)
            ....:      if not c.is_strictly_convex():
            ....:          continue
            ....:      f = Fan([c])
            ....:      assert matrix(f.rays() + f.virtual_rays()).rank() == 4
            ....:      assert f.dim() + len(f.virtual_rays()) == 4
        """
        try:
            virtual = self._virtual_rays
        except AttributeError:
            N = self.lattice()
            Np = N.ambient_module()
            qp = Np.quotient(self.rays().matrix().saturation().rows())
            quotient = qp.submodule(N.gens())
            virtual = [gen.lift() for gen in quotient.gens()]
            for v in virtual:
                v.set_immutable()
            virtual = PointCollection(virtual, N)
            self._virtual_rays = virtual
        if args:
            return virtual(*args)
        else:
            return virtual

    def primitive_collections(self):
        r"""
        Return the primitive collections.

        OUTPUT:

        Return the subsets `\{i_1,\dots,i_k\} \subset \{ 1,\dots,n\}`
        such that

        * The points `\{p_{i_1},\dots,p_{i_k}\}` do not span a cone of
          the fan.

        * If you remove any one `p_{i_j}` from the set, then they do
          span a cone of the fan.

        .. NOTE::

            By replacing the multiindices `\{i_1,\dots,i_k\}` of each
            primitive collection with the monomials `x_{i_1}\cdots
            x_{i_k}` one generates the Stanley-Reisner ideal in
            `\ZZ[x_1,\dots]`.

        REFERENCES:

        - [Bat1991]_

        EXAMPLES::

            sage: fan = Fan([[0,1,3], [3,4], [2,0], [1,2,4]],
            ....:           [(-3, -2, 1), (0, 0, 1), (3, -2, 1), (-1, -1, 1), (1, -1, 1)])
            sage: fan.primitive_collections()
            [frozenset({0, 4}),
             frozenset({2, 3}),
             frozenset({0, 1, 2}),
             frozenset({1, 3, 4})]
        """
        try:
            return self._primitive_collections
        except AttributeError:
            pass

        def is_not_facet(I):
            return all(not (I <= f) for f in facets)

        def is_in_SR(I):
            return all(not (I >= sr) for sr in SR)

        # Generators of SR are index sets I = {i1, ..., ik}
        # called "primitive collections" such that
        # 1) I is not contained in a face
        # 2) if you remove any one entry j, then I-{j} is contained in a facet
        facets = [frozenset(c.ambient_ray_indices())
                  for c in self.generating_cones()]
        all_points = frozenset(range(self.nrays()))
        d_max = max(map(len, facets)) + 1
        SR = []
        for d in range(1, d_max):
            checked = set()
            for facet in facets:
                for I_minus_j_list in Combinations(facet, d):
                    I_minus_j = frozenset(I_minus_j_list)
                    for j in all_points - I_minus_j:
                        I = I_minus_j.union(frozenset([j]))

                        if I in checked:
                            continue
                        else:
                            checked.add(I)

                        if is_not_facet(I) and is_in_SR(I):
                            SR.append(I)

        self._primitive_collections = SR
        return self._primitive_collections

    def Stanley_Reisner_ideal(self, ring):
        """
        Return the Stanley-Reisner ideal.

        INPUT:

        - A polynomial ring in ``self.nrays()`` variables.

        OUTPUT:

        The Stanley-Reisner ideal in the given polynomial ring

        EXAMPLES::

            sage: fan = Fan([[0,1,3], [3,4], [2,0], [1,2,4]],
            ....:           [(-3, -2, 1), (0, 0, 1), (3, -2, 1), (-1, -1, 1), (1, -1, 1)])
            sage: fan.Stanley_Reisner_ideal(PolynomialRing(QQ, 5, 'A, B, C, D, E'))
            Ideal (A*E, C*D, A*B*C, B*D*E) of
             Multivariate Polynomial Ring in A, B, C, D, E over Rational Field
        """
        generators_indices = self.primitive_collections()
        return ring.ideal([prod([ring.gen(i) for i in sr])
                           for sr in generators_indices])

    def linear_equivalence_ideal(self, ring):
        """
        Return the ideal generated by linear relations.

        INPUT:

        - A polynomial ring in ``self.nrays()`` variables.

        OUTPUT:

        Return the ideal, in the given ``ring``, generated by the
        linear relations of the rays. In toric geometry, this
        corresponds to rational equivalence of divisors.

        EXAMPLES::

            sage: fan = Fan([[0,1,3],[3,4],[2,0],[1,2,4]],
            ....:           [(-3, -2, 1), (0, 0, 1), (3, -2, 1), (-1, -1, 1), (1, -1, 1)])
            sage: fan.linear_equivalence_ideal(PolynomialRing(QQ, 5, 'A, B, C, D, E'))
            Ideal (-3*A + 3*C - D + E, -2*A - 2*C - D - E, A + B + C + D + E) of
             Multivariate Polynomial Ring in A, B, C, D, E over Rational Field
        """
        gens = []
        for d in range(self.dim()):
            gens.append(sum([self.ray(i)[d] * ring.gen(i)
                             for i in range(self.nrays())]))
        return ring.ideal(gens)

    def oriented_boundary(self, cone):
        r"""
        Return the facets bounding ``cone`` with their induced
        orientation.

        INPUT:

        - ``cone`` -- a cone of the fan or the whole fan.

        OUTPUT:

        The boundary cones of ``cone`` as a formal linear combination
        of cones with coefficients `\pm 1`. Each summand is a facet of
        ``cone`` and the coefficient indicates whether their (chosen)
        orientation agrees or disagrees with the "outward normal
        first" boundary orientation. Note that the orientation of any
        individual cone is arbitrary. This method once and for all
        picks orientations for all cones and then computes the
        boundaries relative to that chosen orientation.

        If ``cone`` is the fan itself, the generating cones with their
        orientation relative to the ambient space are returned.

        See :meth:`complex` for the associated chain complex. If you
        do not require the orientation, use :meth:`cone.facets()
        <sage.geometry.cone.ConvexRationalPolyhedralCone.facets>`
        instead.

        EXAMPLES::

            sage: # needs palp
            sage: fan = toric_varieties.P(3).fan()
            sage: cone = fan(2)[0]
            sage: bdry = fan.oriented_boundary(cone);  bdry
            -1-d cone of Rational polyhedral fan in 3-d lattice N
            + 1-d cone of Rational polyhedral fan in 3-d lattice N
            sage: bdry[0]
            (-1, 1-d cone of Rational polyhedral fan in 3-d lattice N)
            sage: bdry[1]
            (1, 1-d cone of Rational polyhedral fan in 3-d lattice N)
            sage: fan.oriented_boundary(bdry[0][1])
            -0-d cone of Rational polyhedral fan in 3-d lattice N
            sage: fan.oriented_boundary(bdry[1][1])
            -0-d cone of Rational polyhedral fan in 3-d lattice N

        If you pass the fan itself, this method returns the
        orientation of the generating cones which is determined by the
        order of the rays in :meth:`cone.ray_basis()
        <sage.geometry.cone.IntegralRayCollection.ray_basis>` ::

            sage: fan.oriented_boundary(fan)                                            # needs palp
            -3-d cone of Rational polyhedral fan in 3-d lattice N
            + 3-d cone of Rational polyhedral fan in 3-d lattice N
            - 3-d cone of Rational polyhedral fan in 3-d lattice N
            + 3-d cone of Rational polyhedral fan in 3-d lattice N
            sage: [cone.rays().basis().matrix().det()                                   # needs palp
            ....:  for cone in fan.generating_cones()]
            [-1, 1, -1, 1]

        A non-full dimensional fan::

            sage: cone = Cone([(4,5)])
            sage: fan = Fan([cone])
            sage: fan.oriented_boundary(cone)
            0-d cone of Rational polyhedral fan in 2-d lattice N
            sage: fan.oriented_boundary(fan)
            1-d cone of Rational polyhedral fan in 2-d lattice N

        TESTS::

            sage: fan = toric_varieties.P2().fan()                                      # needs palp
            sage: trivial_cone = fan(0)[0]                                              # needs palp
            sage: fan.oriented_boundary(trivial_cone)                                   # needs palp
            0
        """
        if cone is not self:
            cone = self.embed(cone)
        if '_oriented_boundary' in self.__dict__:
            return self._oriented_boundary[cone]

        # Fix (arbitrary) orientations of the generating cones. Induced
        # by ambient space orientation for full-dimensional cones
        from sage.structure.formal_sum import FormalSum

        def sign(x):
            assert x != 0
            if x > 0:
                return 1
            else:
                return -1
        N_QQ = self.lattice().base_extend(QQ)
        dim = self.lattice_dim()
        outward_vectors = {}
        generating_cones = []
        for c in self.generating_cones():
            if c.dim() == dim:
                outward_v = []
            else:
                Q = N_QQ.quotient(c.rays())
                outward_v = [Q.lift(q) for q in Q.gens()]

            outward_vectors[c] = outward_v
            orientation = sign(matrix(outward_v + list(c.rays().basis())).det())
            generating_cones.append(tuple([orientation, c]))
        boundaries = {self: FormalSum(generating_cones)}

        # The orientation of each facet is arbitrary, but the
        # partition of the boundary in positively and negatively
        # oriented facets is not.
        for d in range(dim, -1, -1):
            for c in self(d):
                c_boundary = []
                c_matrix = matrix(outward_vectors[c] + list(c.rays().basis()))
                c_matrix_inv = c_matrix.inverse()
                for facet in c.facets():
                    outward_ray_indices = set(c.ambient_ray_indices()) \
                              .difference(set(facet.ambient_ray_indices()))
                    outward_vector = - sum(self.ray(i) for i in outward_ray_indices)
                    outward_vectors[facet] = [outward_vector] + outward_vectors[c]
                    facet_matrix = matrix(outward_vectors[facet] + list(facet.rays().basis()))
                    orientation = sign((c_matrix_inv * facet_matrix).det())
                    c_boundary.append(tuple([orientation, facet]))
                boundaries[c] = FormalSum(c_boundary)

        self._oriented_boundary = boundaries
        return boundaries[cone]

    def toric_variety(self, *args, **kwds):
        """
        Return the associated toric variety.

        INPUT:

        same arguments as :func:`~sage.schemes.toric.variety.ToricVariety`

        OUTPUT:

        a toric variety

        This is equivalent to the command ``ToricVariety(self)`` and
        is provided only as a convenient alternative method to go from the
        fan to the associated toric variety.

        EXAMPLES::

            sage: Fan([Cone([(1,0)]), Cone([(0,1)])]).toric_variety()
            2-d toric variety covered by 2 affine patches
        """
        from sage.schemes.toric.variety import ToricVariety
        return ToricVariety(self, *args, **kwds)

    def complex(self, base_ring=ZZ, extended=False):
        r"""
        Return the chain complex of the fan.

        To a `d`-dimensional fan `\Sigma`, one can canonically
        associate a chain complex `K^\bullet`

        .. MATH::

            0 \longrightarrow
            \ZZ^{\Sigma(d)} \longrightarrow
            \ZZ^{\Sigma(d-1)} \longrightarrow
            \cdots \longrightarrow
            \ZZ^{\Sigma(0)} \longrightarrow
            0

        where the leftmost non-zero entry is in degree `0` and the
        rightmost entry in degree `d`. See [Kly1990]_, eq. (3.2). This
        complex computes the homology of `|\Sigma|\subset N_\RR` with
        arbitrary support,

        .. MATH::

            H_i(K) = H_{d-i}(|\Sigma|, \ZZ)_{\text{non-cpct}}

        For a complete fan, this is just the non-compactly supported
        homology of `\RR^d`. In this case, `H_0(K)=\ZZ` and `0` in all
        non-zero degrees.

        For a complete fan, there is an extended chain complex

        .. MATH::

            0 \longrightarrow
            \ZZ \longrightarrow
            \ZZ^{\Sigma(d)} \longrightarrow
            \ZZ^{\Sigma(d-1)} \longrightarrow
            \cdots \longrightarrow
            \ZZ^{\Sigma(0)} \longrightarrow
            0

        where we take the first `\ZZ` term to be in degree -1. This
        complex is an exact sequence, that is, all homology groups
        vanish.

        The orientation of each cone is chosen as in
        :meth:`oriented_boundary`.

        INPUT:

        - ``extended`` -- Boolean (default:False). Whether to
          construct the extended complex, that is, including the
          `\ZZ`-term at degree -1 or not.

        - ``base_ring`` -- A ring (default: ``ZZ``). The ring to use
          instead of `\ZZ`.

        OUTPUT:

        The complex associated to the fan as a :class:`ChainComplex
        <sage.homology.chain_complex.ChainComplex>`. Raises a
        ``ValueError`` if the extended complex is requested for a
        non-complete fan.

        EXAMPLES::

            sage: # needs palp
            sage: fan = toric_varieties.P(3).fan()
            sage: K_normal = fan.complex(); K_normal
            Chain complex with at most 4 nonzero terms over Integer Ring
            sage: K_normal.homology()
            {0: Z, 1: 0, 2: 0, 3: 0}
            sage: K_extended = fan.complex(extended=True); K_extended
            Chain complex with at most 5 nonzero terms over Integer Ring
            sage: K_extended.homology()
            {-1: 0, 0: 0, 1: 0, 2: 0, 3: 0}

        Homology computations are much faster over `\QQ` if you do not
        care about the torsion coefficients::

            sage: toric_varieties.P2_123().fan().complex(extended=True,                 # needs palp
            ....:                                        base_ring=QQ)
            Chain complex with at most 4 nonzero terms over Rational Field
            sage: _.homology()                                                          # needs palp
            {-1: Vector space of dimension 0 over Rational Field,
             0: Vector space of dimension 0 over Rational Field,
             1: Vector space of dimension 0 over Rational Field,
             2: Vector space of dimension 0 over Rational Field}

        The extended complex is only defined for complete fans::

            sage: fan = Fan([Cone([(1,0)])])
            sage: fan.is_complete()
            False
            sage: fan.complex(extended=True)
            Traceback (most recent call last):
            ...
            ValueError: The extended complex is only defined for complete fans!

        The definition of the complex does not refer to the ambient
        space of the fan, so it does not distinguish a fan from the
        same fan embedded in a subspace::

            sage: K1 = Fan([Cone([(-1,)]), Cone([(1,)])]).complex()
            sage: K2 = Fan([Cone([(-1,0,0)]), Cone([(1,0,0)])]).complex()
            sage: K1 == K2
            True

        Things get more complicated for non-complete fans::

            sage: fan = Fan([Cone([(1,1,1)]),
            ....:            Cone([(1,0,0), (0,1,0)]),
            ....:            Cone([(-1,0,0), (0,-1,0), (0,0,-1)])])
            sage: fan.complex().homology()
            {0: 0, 1: 0, 2: Z x Z, 3: 0}
            sage: fan = Fan([Cone([(1,0,0), (0,1,0)]),
            ....:            Cone([(-1,0,0), (0,-1,0), (0,0,-1)])])
            sage: fan.complex().homology()
            {0: 0, 1: 0, 2: Z, 3: 0}
            sage: fan = Fan([Cone([(-1,0,0), (0,-1,0), (0,0,-1)])])
            sage: fan.complex().homology()
            {0: 0, 1: 0, 2: 0, 3: 0}
        """
        dim = self.dim()
        delta = {}
        for degree in range(1, dim + 1):
            m = matrix(base_ring, len(self(degree - 1)), len(self(degree)),
                       base_ring.zero())
            for i, cone in enumerate(self(degree)):
                boundary = self.oriented_boundary(cone)
                for orientation, d_cone in boundary:
                    m[self(degree - 1).index(d_cone), i] = orientation
            delta[dim - degree] = m

        from sage.homology.chain_complex import ChainComplex
        if not extended:
            return ChainComplex(delta, base_ring=base_ring)

        # add the extra entry for the extended complex
        if not self.is_complete():
            raise ValueError('The extended complex is only defined for complete fans!')
        extension = matrix(base_ring, len(self(dim)), 1, base_ring.zero())
        generating_cones = self.oriented_boundary(self)
        for orientation, d_cone in generating_cones:
            extension[self(dim).index(d_cone), 0] = orientation
        delta[-1] = extension
        return ChainComplex(delta, base_ring=base_ring)


def discard_faces(cones):
    r"""
    Return the cones of the given list which are not faces of each other.

    INPUT:

    - ``cones`` -- a list of
      :class:`cones <sage.geometry.cone.ConvexRationalPolyhedralCone>`.

    OUTPUT:

    a list of
    :class:`cones <sage.geometry.cone.ConvexRationalPolyhedralCone>`,
    sorted by dimension in decreasing order

    EXAMPLES:

    Consider all cones of a fan::

        sage: Sigma = toric_varieties.P2().fan()                                        # needs palp
        sage: cones = flatten(Sigma.cones())                                            # needs palp
        sage: len(cones)                                                                # needs palp
        7

    Most of them are not necessary to generate this fan::

        sage: from sage.geometry.fan import discard_faces
        sage: len(discard_faces(cones))                                                 # needs palp
        3
        sage: Sigma.ngenerating_cones()                                                 # needs palp
        3
    """
    # Convert to a list or make a copy, so that the input is unchanged.
    cones = list(cones)
    cones.sort(key=lambda cone: cone.dim(), reverse=True)
    generators = []
    for cone in cones:
        if not any(cone.is_face_of(other) for other in generators):
            generators.append(cone)
    return generators


_discard_faces = discard_faces  # Due to a name conflict in Fan constructor


def _refine_arrangement_to_fan(cones):
    """
    Refine the cones of the given list so that they can belong to the same fan.

    INPUT:

    - ``cones`` -- a list of rational cones that are possibly overlapping.

    OUTPUT:

    a list of refined cones

    EXAMPLES::

        sage: from sage.geometry.fan import _refine_arrangement_to_fan
        sage: c1 = Cone([(-2,-1,1), (-2,1,1), (2,1,1), (2,-1,1)])
        sage: c2 = Cone([(-1,-2,1), (-1,2,1), (1,2,1), (1,-2,1)])
        sage: refined_cones = _refine_arrangement_to_fan([c1, c2])
        sage: for cone in refined_cones: print(cone.rays())
        N(-1,  1, 1),
        N(-1, -1, 1),
        N( 1, -1, 1),
        N( 1,  1, 1)
        in 3-d lattice N
        N(1, -1, 1),
        N(1,  1, 1),
        N(2, -1, 1),
        N(2,  1, 1)
        in 3-d lattice N
        N(-2,  1, 1),
        N(-1, -1, 1),
        N(-1,  1, 1),
        N(-2, -1, 1)
        in 3-d lattice N
        N(-1, 1, 1),
        N(-1, 2, 1),
        N( 1, 1, 1),
        N( 1, 2, 1)
        in 3-d lattice N
        N(-1, -1, 1),
        N(-1, -2, 1),
        N( 1, -2, 1),
        N( 1, -1, 1)
        in 3-d lattice N
    """
    dual_lattice = cones[0].dual_lattice()
    is_face_to_face = True
    for i in range(len(cones)):
        ci = cones[i]
        for j in range(i):
            cj = cones[j]
            c = ci.intersection(cj)
            if not (c.is_face_of(ci)) or not (c.is_face_of(cj)):
                is_face_to_face = False
                break
        if not is_face_to_face:
            break
    if is_face_to_face:
        return cones
    facet_normal_vectors = []
    for c in cones:
        for l in c.polyhedron().Hrepresentation():
            v = l[1::]
            is_new = True
            for fnv in facet_normal_vectors:
                if span([v, fnv]).dimension() < 2:
                    is_new = False
                    break
            if is_new:
                facet_normal_vectors.append(v)
    for v in facet_normal_vectors:
        halfspace1 = Cone([v], lattice=dual_lattice).dual()
        halfspace2 = Cone([-v], lattice=dual_lattice).dual()
        subcones = []
        for c in cones:
            subc1 = c.intersection(halfspace1)
            subc2 = c.intersection(halfspace2)
            for subc in [subc1, subc2]:
                if subc.dim() == c.dim():
                    is_new = True
                    for subcone in subcones:
                        if subc.dim() == subcone.dim() and subc.is_equivalent(subcone):
                            is_new = False
                            break
                    if is_new:
                        subcones.append(subc)
        cones = subcones
    return cones<|MERGE_RESOLUTION|>--- conflicted
+++ resolved
@@ -198,17 +198,10 @@
 
     sage: # needs palp
     sage: cube = lattice_polytope.cross_polytope(3).polar()
-<<<<<<< HEAD
-    sage: sk = cube.skeleton_points(2)                                                  # needs palp
-    sage: rays = [cube.point(p) for p in sk]                                            # needs palp
-    sage: fan4 = fan3.subdivide(new_rays=rays)                                          # needs palp
-    sage: fan4.is_smooth()                                                              # needs palp
-=======
     sage: sk = cube.skeleton_points(2)
     sage: rays = [cube.point(p) for p in sk]
     sage: fan4 = fan3.subdivide(new_rays=rays)
     sage: fan4.is_smooth()
->>>>>>> 37b9baa4
     True
 
 Let's see how "different" are ``fan2`` and ``fan4``::
