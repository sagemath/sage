--- conflicted
+++ resolved
@@ -295,11 +295,7 @@
         sage: p.points()
         Empty collection
         in 3-d lattice M
-<<<<<<< HEAD
-        sage: p.faces()                                                         # optional - sage.graphs
-=======
         sage: p.faces()                                                                 # optional - sage.graphs
->>>>>>> cfb0331c
         ((-1-d lattice polytope in 3-d lattice M,),)
     """
     if isinstance(data, LatticePolytopeClass):
@@ -769,17 +765,6 @@
 
             sage: p = LatticePolytope([], lattice=ToricLattice(3).dual()); p
             -1-d lattice polytope in 3-d lattice M
-<<<<<<< HEAD
-            sage: a = p.faces()[0][0]                                           # optional - sage.graphs
-            sage: p = LatticePolytope([], lattice=ToricLattice(3).dual()); p
-            -1-d lattice polytope in 3-d lattice M
-            sage: a = p.faces()[0][0]; a                                        # optional - sage.graphs
-            -1-d lattice polytope in 3-d lattice M
-            sage: a.facet_normals()                                             # optional - sage.graphs
-            Empty collection
-            in 3-d lattice N
-            sage: a                                                             # optional - sage.graphs
-=======
             sage: a = p.faces()[0][0]                                                   # optional - sage.graphs
             sage: p = LatticePolytope([], lattice=ToricLattice(3).dual()); p
             -1-d lattice polytope in 3-d lattice M
@@ -789,7 +774,6 @@
             Empty collection
             in 3-d lattice N
             sage: a                                                                     # optional - sage.graphs
->>>>>>> cfb0331c
             -1-d lattice polytope in 3-d lattice M
         """
         assert not hasattr(self, "_facet_normals")
@@ -1351,11 +1335,7 @@
 
             sage: o = lattice_polytope.cross_polytope(3)
             sage: # indirect doctest
-<<<<<<< HEAD
-            sage: for i, face in enumerate(o.faces(0)):                         # optional - sage.graphs
-=======
             sage: for i, face in enumerate(o.faces(0)):                                 # optional - sage.graphs
->>>>>>> cfb0331c
             ....:     if face.vertex(0) != o.vertex(i):
             ....:         print("Wrong order!")
         """
@@ -1400,17 +1380,10 @@
         EXAMPLES::
 
             sage: o = lattice_polytope.cross_polytope(3)
-<<<<<<< HEAD
-            sage: o.adjacent()                                                  # optional - sage.graphs
-            ()
-            sage: face = o.faces(1)[0]                                          # optional - sage.graphs
-            sage: face.adjacent()                                               # optional - sage.graphs
-=======
             sage: o.adjacent()                                                          # optional - sage.graphs
             ()
             sage: face = o.faces(1)[0]                                                  # optional - sage.graphs
             sage: face.adjacent()                                                       # optional - sage.graphs
->>>>>>> cfb0331c
             (1-d face of 3-d reflexive polytope in 3-d lattice M,
              1-d face of 3-d reflexive polytope in 3-d lattice M,
              1-d face of 3-d reflexive polytope in 3-d lattice M,
@@ -1532,21 +1505,12 @@
             3-d reflexive polytope in 3-d lattice M
             sage: o.ambient() is o
             True
-<<<<<<< HEAD
-            sage: face = o.faces(1)[0]                                          # optional - sage.graphs
-            sage: face                                                          # optional - sage.graphs
-            1-d face of 3-d reflexive polytope in 3-d lattice M
-            sage: face.ambient()                                                # optional - sage.graphs
-            3-d reflexive polytope in 3-d lattice M
-            sage: face.ambient() is o                                           # optional - sage.graphs
-=======
             sage: face = o.faces(1)[0]                                                  # optional - sage.graphs
             sage: face                                                                  # optional - sage.graphs
             1-d face of 3-d reflexive polytope in 3-d lattice M
             sage: face.ambient()                                                        # optional - sage.graphs
             3-d reflexive polytope in 3-d lattice M
             sage: face.ambient() is o                                                   # optional - sage.graphs
->>>>>>> cfb0331c
             True
         """
         return self._ambient
@@ -1569,16 +1533,6 @@
 
         But each of its other faces is contained in one or more facets::
 
-<<<<<<< HEAD
-            sage: face = o.faces(1)[0]                                          # optional - sage.graphs
-            sage: face.ambient_facet_indices()                                  # optional - sage.graphs
-            (4, 5)
-            sage: face.vertices()                                               # optional - sage.graphs
-            M(1, 0, 0),
-            M(0, 1, 0)
-            in 3-d lattice M
-            sage: o.facets()[face.ambient_facet_indices()[0]].vertices()        # optional - sage.graphs
-=======
             sage: face = o.faces(1)[0]                                                  # optional - sage.graphs
             sage: face.ambient_facet_indices()                                          # optional - sage.graphs
             (4, 5)
@@ -1587,7 +1541,6 @@
             M(0, 1, 0)
             in 3-d lattice M
             sage: o.facets()[face.ambient_facet_indices()[0]].vertices()                # optional - sage.graphs
->>>>>>> cfb0331c
             M(1, 0,  0),
             M(0, 1,  0),
             M(0, 0, -1)
@@ -1608,17 +1561,10 @@
         EXAMPLES::
 
             sage: cube = lattice_polytope.cross_polytope(3).polar()
-<<<<<<< HEAD
-            sage: face = cube.facets()[0]                                                           # optional - sage.graphs
-            sage: face.ambient_point_indices()                                  # optional - palp   # optional - sage.graphs
-            (4, 5, 6, 7, 8, 9, 10, 11, 12)
-            sage: cube.points(face.ambient_point_indices()) == face.points()    # optional - palp   # optional - sage.graphs
-=======
             sage: face = cube.facets()[0]                                               # optional - sage.graphs
             sage: face.ambient_point_indices()                                  # optional - palp sage.graphs
             (4, 5, 6, 7, 8, 9, 10, 11, 12)
             sage: cube.points(face.ambient_point_indices()) == face.points()    # optional - palp sage.graphs
->>>>>>> cfb0331c
             True
         """
         if self._ambient is self:
@@ -1641,17 +1587,10 @@
         EXAMPLES::
 
             sage: cube = lattice_polytope.cross_polytope(3).polar()
-<<<<<<< HEAD
-            sage: face = cube.facets()[0]                                                           # optional - sage.graphs
-            sage: face.ambient_ordered_point_indices()                          # optional - palp   # optional - sage.graphs
-            (5, 8, 4, 9, 10, 11, 6, 12, 7)
-            sage: cube.points(face.ambient_ordered_point_indices())             # optional - palp   # optional - sage.graphs
-=======
             sage: face = cube.facets()[0]                                               # optional - sage.graphs
             sage: face.ambient_ordered_point_indices()                          # optional - palp sage.graphs
             (5, 8, 4, 9, 10, 11, 6, 12, 7)
             sage: cube.points(face.ambient_ordered_point_indices())             # optional - palp sage.graphs
->>>>>>> cfb0331c
             N(-1, -1, -1),
             N(-1, -1,  0),
             N(-1, -1,  1),
@@ -1682,13 +1621,8 @@
             sage: o = lattice_polytope.cross_polytope(3)
             sage: o.ambient_vertex_indices()
             (0, 1, 2, 3, 4, 5)
-<<<<<<< HEAD
-            sage: face = o.faces(1)[0]                                                              # optional - sage.graphs
-            sage: face.ambient_vertex_indices()                                                     # optional - sage.graphs
-=======
             sage: face = o.faces(1)[0]                                                  # optional - sage.graphs
             sage: face.ambient_vertex_indices()                                         # optional - sage.graphs
->>>>>>> cfb0331c
             (0, 1)
         """
         return self._ambient_vertex_indices
@@ -1723,22 +1657,13 @@
 
         For an edge the boundary is formed by the end points::
 
-<<<<<<< HEAD
-            sage: face = square.edges()[0]                                                          # optional - sage.graphs
-            sage: face.points()                                                                     # optional - sage.graphs
-=======
             sage: face = square.edges()[0]                                              # optional - sage.graphs
             sage: face.points()                                                         # optional - sage.graphs
->>>>>>> cfb0331c
             N(-1, -1),
             N(-1,  1),
             N(-1,  0)
             in 2-d lattice N
-<<<<<<< HEAD
-            sage: face.boundary_point_indices()                                                     # optional - sage.graphs
-=======
             sage: face.boundary_point_indices()                                         # optional - sage.graphs
->>>>>>> cfb0331c
             (0, 1)
         """
         return tuple(i
@@ -1771,13 +1696,8 @@
 
         For an edge the boundary is formed by the end points::
 
-<<<<<<< HEAD
-            sage: face = square.edges()[0]                                                          # optional - sage.graphs
-            sage: face.boundary_points()                                                            # optional - sage.graphs
-=======
             sage: face = square.edges()[0]                                              # optional - sage.graphs
             sage: face.boundary_points()                                                # optional - sage.graphs
->>>>>>> cfb0331c
             N(-1, -1),
             N(-1,  1)
             in 2-d lattice N
@@ -1874,11 +1794,7 @@
 
             sage: o.distances([1,2,3/2])
             (-3/2, 5/2, 11/2, 3/2, -1/2, -7/2, 1/2, 7/2)
-<<<<<<< HEAD
-            sage: o.distances([1,2,sqrt(2)])                                                        # optional - sage.symbolic
-=======
             sage: o.distances([1,2,sqrt(2)])                                            # optional - sage.symbolic
->>>>>>> cfb0331c
             Traceback (most recent call last):
             ...
             TypeError: unable to convert sqrt(2) to an element of Rational Field
@@ -1926,17 +1842,6 @@
         EXAMPLES::
 
             sage: o = lattice_polytope.cross_polytope(4)
-<<<<<<< HEAD
-            sage: e = o.edges()[0]; e                                           # optional - sage.graphs
-            1-d face of 4-d reflexive polytope in 4-d lattice M
-            sage: ed = e.dual(); ed                                             # optional - sage.graphs
-            2-d face of 4-d reflexive polytope in 4-d lattice N
-            sage: ed.ambient() is e.ambient().polar()                           # optional - sage.graphs
-            True
-            sage: e.ambient_vertex_indices() == ed.ambient_facet_indices()      # optional - sage.graphs
-            True
-            sage: e.ambient_facet_indices() == ed.ambient_vertex_indices()      # optional - sage.graphs
-=======
             sage: e = o.edges()[0]; e                                                   # optional - sage.graphs
             1-d face of 4-d reflexive polytope in 4-d lattice M
             sage: ed = e.dual(); ed                                                     # optional - sage.graphs
@@ -1946,7 +1851,6 @@
             sage: e.ambient_vertex_indices() == ed.ambient_facet_indices()              # optional - sage.graphs
             True
             sage: e.ambient_facet_indices() == ed.ambient_vertex_indices()              # optional - sage.graphs
->>>>>>> cfb0331c
             True
         """
         for f in self._ambient.polar().faces(codim=self.dim() + 1):
@@ -1989,19 +1893,11 @@
         EXAMPLES::
 
             sage: o = lattice_polytope.cross_polytope(3)
-<<<<<<< HEAD
-            sage: o.edges()                                                     # optional - sage.graphs
-            (1-d face of 3-d reflexive polytope in 3-d lattice M,
-            ...
-             1-d face of 3-d reflexive polytope in 3-d lattice M)
-            sage: len(o.edges())                                                # optional - sage.graphs
-=======
             sage: o.edges()                                                             # optional - sage.graphs
             (1-d face of 3-d reflexive polytope in 3-d lattice M,
             ...
              1-d face of 3-d reflexive polytope in 3-d lattice M)
             sage: len(o.edges())                                                        # optional - sage.graphs
->>>>>>> cfb0331c
             12
         """
         return self.faces(dim=1)
@@ -2024,21 +1920,12 @@
         Let's take a look at the face lattice of a square::
 
             sage: square = LatticePolytope([(0,0), (1,0), (1,1), (0,1)])
-<<<<<<< HEAD
-            sage: L = square.face_lattice()                                     # optional - sage.graphs
-            sage: L                                                             # optional - sage.graphs
-=======
             sage: L = square.face_lattice(); L                                          # optional - sage.graphs
->>>>>>> cfb0331c
             Finite lattice containing 10 elements with distinguished linear extension
 
         To see all faces arranged by dimension, you can do this::
 
-<<<<<<< HEAD
-            sage: for level in L.level_sets(): print(level)                     # optional - sage.graphs
-=======
             sage: for level in L.level_sets(): print(level)                             # optional - sage.graphs
->>>>>>> cfb0331c
             [-1-d face of 2-d lattice polytope in 2-d lattice M]
             [0-d face of 2-d lattice polytope in 2-d lattice M,
              0-d face of 2-d lattice polytope in 2-d lattice M,
@@ -2052,52 +1939,31 @@
 
         For a particular face you can look at its actual vertices... ::
 
-<<<<<<< HEAD
-            sage: face = L.level_sets()[1][0]                                   # optional - sage.graphs
-            sage: face.vertices()                                               # optional - sage.graphs
-=======
             sage: face = L.level_sets()[1][0]                                           # optional - sage.graphs
             sage: face.vertices()                                                       # optional - sage.graphs
->>>>>>> cfb0331c
             M(0, 0)
             in 2-d lattice M
 
         ... or you can see the index of the vertex of the original polytope that
         corresponds to the above one::
 
-<<<<<<< HEAD
-            sage: face.ambient_vertex_indices()                                 # optional - sage.graphs
-            (0,)
-            sage: square.vertex(0)                                              # optional - sage.graphs
-=======
             sage: face.ambient_vertex_indices()                                         # optional - sage.graphs
             (0,)
             sage: square.vertex(0)                                                      # optional - sage.graphs
->>>>>>> cfb0331c
             M(0, 0)
 
         An alternative to extracting faces from the face lattice is to use
         :meth:`faces` method::
 
-<<<<<<< HEAD
-            sage: face is square.faces(dim=0)[0]                                # optional - sage.graphs
-=======
             sage: face is square.faces(dim=0)[0]                                        # optional - sage.graphs
->>>>>>> cfb0331c
             True
 
         The advantage of working with the face lattice directly is that you
         can (relatively easily) get faces that are related to the given one::
 
-<<<<<<< HEAD
-            sage: face = L.level_sets()[1][0]                                   # optional - sage.graphs
-            sage: D = L.hasse_diagram()                                         # optional - sage.graphs
-            sage: sorted(D.neighbors(face))                                     # optional - sage.graphs
-=======
             sage: face = L.level_sets()[1][0]                                           # optional - sage.graphs
             sage: D = L.hasse_diagram()                                                 # optional - sage.graphs
             sage: sorted(D.neighbors(face))                                             # optional - sage.graphs
->>>>>>> cfb0331c
             [-1-d face of 2-d lattice polytope in 2-d lattice M,
              1-d face of 2-d lattice polytope in 2-d lattice M,
              1-d face of 2-d lattice polytope in 2-d lattice M]
@@ -2105,23 +1971,6 @@
         However, you can achieve some of this functionality using
         :meth:`facets`, :meth:`facet_of`, and :meth:`adjacent` methods::
 
-<<<<<<< HEAD
-            sage: face = square.faces(0)[0]                                     # optional - sage.graphs
-            sage: face                                                          # optional - sage.graphs
-            0-d face of 2-d lattice polytope in 2-d lattice M
-            sage: face.vertices()                                               # optional - sage.graphs
-            M(0, 0)
-            in 2-d lattice M
-            sage: face.facets()                                                 # optional - sage.graphs
-            (-1-d face of 2-d lattice polytope in 2-d lattice M,)
-            sage: face.facet_of()                                               # optional - sage.graphs
-            (1-d face of 2-d lattice polytope in 2-d lattice M,
-             1-d face of 2-d lattice polytope in 2-d lattice M)
-            sage: face.adjacent()                                               # optional - sage.graphs
-            (0-d face of 2-d lattice polytope in 2-d lattice M,
-             0-d face of 2-d lattice polytope in 2-d lattice M)
-            sage: face.adjacent()[0].vertices()                                 # optional - sage.graphs
-=======
             sage: face = square.faces(0)[0]                                             # optional - sage.graphs
             sage: face                                                                  # optional - sage.graphs
             0-d face of 2-d lattice polytope in 2-d lattice M
@@ -2137,7 +1986,6 @@
             (0-d face of 2-d lattice polytope in 2-d lattice M,
              0-d face of 2-d lattice polytope in 2-d lattice M)
             sage: face.adjacent()[0].vertices()                                         # optional - sage.graphs
->>>>>>> cfb0331c
             M(1, 0)
             in 2-d lattice M
 
@@ -2146,22 +1994,6 @@
 
             sage: superp = LatticePolytope([(1,2,3,4), (5,6,7,8),
             ....:                           (1,2,4,8), (1,3,9,7)])
-<<<<<<< HEAD
-            sage: superp.face_lattice()                                         # optional - sage.graphs
-            Finite lattice containing 16 elements with distinguished linear extension
-            sage: superp.face_lattice().top()                                   # optional - sage.graphs
-            3-d lattice polytope in 4-d lattice M
-            sage: p = superp.facets()[0]                                        # optional - sage.graphs
-            sage: p                                                             # optional - sage.graphs
-            2-d face of 3-d lattice polytope in 4-d lattice M
-            sage: p.face_lattice()                                              # optional - sage.graphs
-            Finite poset containing 8 elements with distinguished linear extension
-            sage: p.face_lattice().bottom()                                     # optional - sage.graphs
-            -1-d face of 3-d lattice polytope in 4-d lattice M
-            sage: p.face_lattice().top()                                        # optional - sage.graphs
-            2-d face of 3-d lattice polytope in 4-d lattice M
-            sage: p.face_lattice().top() is p                                   # optional - sage.graphs
-=======
             sage: superp.face_lattice()                                                 # optional - sage.graphs
             Finite lattice containing 16 elements with distinguished linear extension
             sage: superp.face_lattice().top()                                           # optional - sage.graphs
@@ -2176,7 +2008,6 @@
             sage: p.face_lattice().top()                                                # optional - sage.graphs
             2-d face of 3-d lattice polytope in 4-d lattice M
             sage: p.face_lattice().top() is p                                           # optional - sage.graphs
->>>>>>> cfb0331c
             True
         """
         if self._ambient is self:
@@ -2266,11 +2097,7 @@
         Let's take a look at the faces of a square::
 
             sage: square = LatticePolytope([(0,0), (1,0), (1,1), (0,1)])
-<<<<<<< HEAD
-            sage: square.faces()                                                # optional - sage.graphs
-=======
             sage: square.faces()                                                        # optional - sage.graphs
->>>>>>> cfb0331c
             ((-1-d face of 2-d lattice polytope in 2-d lattice M,),
              (0-d face of 2-d lattice polytope in 2-d lattice M,
               0-d face of 2-d lattice polytope in 2-d lattice M,
@@ -2284,11 +2111,7 @@
 
         Its faces of dimension one (i.e., edges)::
 
-<<<<<<< HEAD
-            sage: square.faces(dim=1)                                           # optional - sage.graphs
-=======
             sage: square.faces(dim=1)                                                   # optional - sage.graphs
->>>>>>> cfb0331c
             (1-d face of 2-d lattice polytope in 2-d lattice M,
              1-d face of 2-d lattice polytope in 2-d lattice M,
              1-d face of 2-d lattice polytope in 2-d lattice M,
@@ -2296,28 +2119,16 @@
 
         Its faces of codimension one are the same (also edges)::
 
-<<<<<<< HEAD
-            sage: square.faces(codim=1) is square.faces(dim=1)                  # optional - sage.graphs
-=======
             sage: square.faces(codim=1) is square.faces(dim=1)                          # optional - sage.graphs
->>>>>>> cfb0331c
             True
 
         Let's pick a particular face::
 
-<<<<<<< HEAD
-            sage: face = square.faces(dim=1)[0]                                 # optional - sage.graphs
+            sage: face = square.faces(dim=1)[0]                                         # optional - sage.graphs
 
         Now you can look at the actual vertices of this face... ::
 
-            sage: face.vertices()                                               # optional - sage.graphs
-=======
-            sage: face = square.faces(dim=1)[0]                                         # optional - sage.graphs
-
-        Now you can look at the actual vertices of this face... ::
-
             sage: face.vertices()                                                       # optional - sage.graphs
->>>>>>> cfb0331c
             M(0, 0),
             M(0, 1)
             in 2-d lattice M
@@ -2325,15 +2136,9 @@
         ... or you can see indices of the vertices of the original polytope that
         correspond to the above ones::
 
-<<<<<<< HEAD
-            sage: face.ambient_vertex_indices()                                 # optional - sage.graphs
-            (0, 3)
-            sage: square.vertices(face.ambient_vertex_indices())                # optional - sage.graphs
-=======
             sage: face.ambient_vertex_indices()                                         # optional - sage.graphs
             (0, 3)
             sage: square.vertices(face.ambient_vertex_indices())                        # optional - sage.graphs
->>>>>>> cfb0331c
             M(0, 0),
             M(0, 1)
             in 2-d lattice M
@@ -2559,21 +2364,12 @@
         EXAMPLES::
 
             sage: square = LatticePolytope([(0,0), (1,0), (1,1), (0,1)])
-<<<<<<< HEAD
-            sage: square.facet_of()                                             # optional - sage.graphs
-            ()
-            sage: face = square.faces(0)[0]                                     # optional - sage.graphs
-            sage: len(face.facet_of())                                          # optional - sage.graphs
-            2
-            sage: face.facet_of()[1]                                            # optional - sage.graphs
-=======
             sage: square.facet_of()                                                     # optional - sage.graphs
             ()
             sage: face = square.faces(0)[0]                                             # optional - sage.graphs
             sage: len(face.facet_of())                                                  # optional - sage.graphs
             2
             sage: face.facet_of()[1]                                                    # optional - sage.graphs
->>>>>>> cfb0331c
             1-d face of 2-d lattice polytope in 2-d lattice M
         """
         L = self._ambient.face_lattice()
@@ -2591,19 +2387,11 @@
         EXAMPLES::
 
             sage: o = lattice_polytope.cross_polytope(3)
-<<<<<<< HEAD
-            sage: o.facets()                                                    # optional - sage.graphs
-            (2-d face of 3-d reflexive polytope in 3-d lattice M,
-            ...
-             2-d face of 3-d reflexive polytope in 3-d lattice M)
-            sage: len(o.facets())                                               # optional - sage.graphs
-=======
             sage: o.facets()                                                            # optional - sage.graphs
             (2-d face of 3-d reflexive polytope in 3-d lattice M,
             ...
              2-d face of 3-d reflexive polytope in 3-d lattice M)
             sage: len(o.facets())                                                       # optional - sage.graphs
->>>>>>> cfb0331c
             8
         """
         return self.faces(codim=1)
@@ -2631,22 +2419,14 @@
             [0 1 1 0]
             [1 1 0 0]
             [1 0 0 1]
-<<<<<<< HEAD
-            sage: o.faces(1)[0].incidence_matrix()                              # optional - sage.graphs
-=======
             sage: o.faces(1)[0].incidence_matrix()                                      # optional - sage.graphs
->>>>>>> cfb0331c
             [1 0]
             [0 1]
 
             sage: o = lattice_polytope.cross_polytope(4)
             sage: o.incidence_matrix().column(3).nonzero_positions()
             [3, 4, 5, 6]
-<<<<<<< HEAD
-            sage: o.facets()[3].ambient_vertex_indices()                        # optional - sage.graphs
-=======
             sage: o.facets()[3].ambient_vertex_indices()                                # optional - sage.graphs
->>>>>>> cfb0331c
             (3, 4, 5, 6)
 
         TESTS::
@@ -2799,13 +2579,8 @@
 
         Its edges also have a single interior point each::
 
-<<<<<<< HEAD
-            sage: face = square.edges()[0]                                                          # optional - sage.graphs
-            sage: face.interior_points()                                                            # optional - sage.graphs
-=======
             sage: face = square.edges()[0]                                              # optional - sage.graphs
             sage: face.interior_points()                                                # optional - sage.graphs
->>>>>>> cfb0331c
             N(-1, 0)
             in 2-d lattice N
         """
@@ -3279,21 +3054,13 @@
             M(-1,  0),
             M( 0, -1)
             in 2-d lattice M
-<<<<<<< HEAD
-            sage: o._palp_modified_normal_form()                                # optional - sage.graphs
-=======
             sage: o._palp_modified_normal_form()                                        # optional - sage.graphs
->>>>>>> cfb0331c
             M( 1,  0),
             M( 0,  1),
             M( 0, -1),
             M(-1,  0)
             in 2-d lattice M
-<<<<<<< HEAD
-            sage: o._palp_modified_normal_form(permutation=True)                # optional - sage.graphs
-=======
             sage: o._palp_modified_normal_form(permutation=True)                        # optional - sage.graphs
->>>>>>> cfb0331c
             (M( 1,  0),
             M( 0,  1),
             M( 0, -1),
@@ -3340,21 +3107,13 @@
             M(-1,  0),
             M( 0, -1)
             in 2-d lattice M
-<<<<<<< HEAD
-            sage: o._palp_native_normal_form()                                  # optional - sage.groups
-=======
             sage: o._palp_native_normal_form()                                          # optional - sage.groups
->>>>>>> cfb0331c
             M( 1,  0),
             M( 0,  1),
             M( 0, -1),
             M(-1,  0)
             in 2-d lattice M
-<<<<<<< HEAD
-            sage: o._palp_native_normal_form(permutation=True)                  # optional - sage.groups
-=======
             sage: o._palp_native_normal_form(permutation=True)                          # optional - sage.groups
->>>>>>> cfb0331c
             (M( 1,  0),
             M( 0,  1),
             M( 0, -1),
@@ -3399,13 +3158,8 @@
 
             sage: o = lattice_polytope.cross_polytope(2)
             sage: PM = o.vertex_facet_pairing_matrix()
-<<<<<<< HEAD
-            sage: PM_max = PM.permutation_normal_form()                         # optional - sage.graphs
-            sage: PM_max == o._palp_PM_max()                                    # optional - sage.graphs
-=======
             sage: PM_max = PM.permutation_normal_form()                                 # optional - sage.graphs
             sage: PM_max == o._palp_PM_max()                                            # optional - sage.graphs
->>>>>>> cfb0331c
             True
             sage: P2 = ReflexivePolytope(2, 0)
             sage: PM_max, permutations = P2._palp_PM_max(check=True)
@@ -4324,11 +4078,7 @@
         EXAMPLES::
 
             sage: p = lattice_polytope.cross_polytope(2).polar()
-<<<<<<< HEAD
-            sage: p.traverse_boundary()                                         # optional - sage.graphs
-=======
             sage: p.traverse_boundary()                                                 # optional - sage.graphs
->>>>>>> cfb0331c
             [3, 0, 1, 2]
         """
         if self.dim() != 2:
