r"""
Cython helper methods to compute integral points in polyhedra.
"""

#*****************************************************************************
#       Copyright (C) 2010 Volker Braun <vbraun.name@gmail.com>
#
# This program is free software: you can redistribute it and/or modify
# it under the terms of the GNU General Public License as published by
# the Free Software Foundation, either version 2 of the License, or
# (at your option) any later version.
#                  http://www.gnu.org/licenses/
#*****************************************************************************

from cysignals.signals cimport sig_check
import copy
import itertools

from sage.matrix.constructor import matrix, column_matrix, vector, diagonal_matrix
from sage.rings.integer_ring import ZZ
from sage.rings.integer cimport Integer
from sage.arith.misc import gcd
from sage.arith.functions import lcm
from sage.misc.misc_c import prod
from sage.modules.free_module import FreeModule

##############################################################################
# The basic idea to enumerate the lattice points in the parallelotope
# is to use the Smith normal form of the ray coordinate matrix to
# bring the lattice into a "nice" basis. Here is the straightforward
# implementation. Note that you do not need to reduce to the
# full-dimensional case, the Smith normal form takes care of that for
# you.
#
## def parallelotope_points(spanning_points, lattice):
##     # compute points in the open parallelotope, see [BK2001]
##     R = matrix(spanning_points).transpose()
##     D,U,V = R.smith_form()
##     e = D.diagonal()          # the elementary divisors
##     d = prod(e)               # the determinant
##     u = U.inverse().columns() # generators for gp(semigroup)
##
##     # "inverse" of the ray matrix as far as possible over ZZ
##     # R*Rinv == diagonal_matrix([d]*D.ncols() + [0]*(D.nrows()-D.ncols()))
##     # If R is full rank, this is Rinv = matrix(ZZ, R.inverse() * d)
##     Dinv = D.transpose()
##     for i in range(D.ncols()):
##         Dinv[i,i] = d/D[i,i]
##     Rinv = V * Dinv * U
##
##     gens = []
##     for b in CartesianProduct(*[ range(i) for i in e ]):
##         # this is our generator modulo the lattice spanned by the rays
##         gen_mod_rays = sum( b_i*u_i for b_i, u_i in zip(b,u) )
##         q_times_d = Rinv * gen_mod_rays
##         q_times_d = vector(ZZ,[ q_i % d  for q_i in q_times_d ])
##         gen = lattice(R*q_times_d / d)
##         gen.set_immutable()
##         gens.append(gen)
##     assert(len(gens) == d)
##     return tuple(gens)
#
# The problem with the naive implementation is that it is slow:
#
#   1. You can simplify some of the matrix multiplications
#
#   2. The inner loop keeps creating new matrices and vectors, which
#      is slow. It needs to recycle objects. Instead of creating a new
#      lattice point again and again, change the entries of an
#      existing lattice point and then copy it!


cpdef tuple parallelotope_points(spanning_points, lattice):
    r"""
    Return integral points in the parallelotope starting at the origin
    and spanned by the ``spanning_points``.

    See :meth:`~ConvexRationalPolyhedralCone.semigroup_generators` for a description of the
    algorithm.

    INPUT:

    - ``spanning_points`` -- a non-empty list of linearly independent
      rays (`\ZZ`-vectors or :class:`toric lattice
      <sage.geometry.toric_lattice.ToricLatticeFactory>` elements),
      not necessarily primitive lattice points.

    OUTPUT:

    The tuple of all lattice points in the half-open parallelotope
    spanned by the rays `r_i`,

    .. MATH::

        \mathop{par}(\{r_i\}) =
        \sum_{0\leq a_i < 1} a_i r_i

    By half-open parallelotope, we mean that the
    points in the facets not meeting the origin are omitted.

    EXAMPLES:

    Note how the points on the outward-facing factes are omitted::

        sage: from sage.geometry.integral_points import parallelotope_points
        sage: rays = list(map(vector, [(2,0), (0,2)]))
        sage: parallelotope_points(rays, ZZ^2)
        ((0, 0), (0, 1), (1, 0), (1, 1))

    The rays can also be toric lattice points::

        sage: rays = list(map(ToricLattice(2), [(2,0), (0,2)]))
        sage: parallelotope_points(rays, ToricLattice(2))
        (N(0, 0), N(0, 1), N(1, 0), N(1, 1))

    A non-smooth cone::

        sage: c = Cone([ (1,0), (1,2) ])
        sage: parallelotope_points(c.rays(), c.lattice())
        (N(0, 0), N(1, 1))

    A ``ValueError`` is raised if the ``spanning_points`` are not
    linearly independent::

        sage: rays = list(map(ToricLattice(2), [(1,1)]*2))
        sage: parallelotope_points(rays, ToricLattice(2))
        Traceback (most recent call last):
        ...
        ValueError: The spanning points are not linearly independent!

    TESTS::

        sage: rays = list(map(vector,[(-3, -2, -3, -2), (-2, -1, -8, 5), (1, 9, -7, -4), (-3, -1, -2, 2)]))
        sage: len(parallelotope_points(rays, ZZ^4))
        967
    """
    cdef MatrixClass VDinv
    cdef MatrixClass R = matrix(spanning_points).transpose()
    e, d, VDinv = ray_matrix_normal_form(R)
    cdef tuple points = loop_over_parallelotope_points(e, d, VDinv, R, lattice)
    for p in points:
        p.set_immutable()
    return points


cpdef tuple ray_matrix_normal_form(R):
    r"""
    Compute the Smith normal form of the ray matrix for
    :func:`parallelotope_points`.

    INPUT:

    - ``R`` -- `\ZZ`-matrix whose columns are the rays spanning the
      parallelotope.

    OUTPUT:

    A tuple containing ``e``, ``d``, and ``VDinv``.

    EXAMPLES::

        sage: from sage.geometry.integral_points import ray_matrix_normal_form
        sage: R = column_matrix(ZZ,[3,3,3])
        sage: ray_matrix_normal_form(R)
        ([3], 3, [1])
    """
    D,U,V = R.smith_form()
    e = D.diagonal()            # the elementary divisors
    cdef Integer d = prod(e)                 # the determinant
    if d == ZZ.zero():
        raise ValueError('The spanning points are not linearly independent!')
    cdef int i
    Dinv = diagonal_matrix(ZZ, [ d // e[i] for i in range(D.ncols()) ])
    VDinv = V * Dinv
    return (e, d, VDinv)



# The optimized version avoids constructing new matrices, vectors, and lattice points
cpdef tuple loop_over_parallelotope_points(e, d, MatrixClass VDinv,
                                           MatrixClass R, lattice,
                                           A=None, b=None):
    r"""
    The inner loop of :func:`parallelotope_points`.

    INPUT:

    See :meth:`parallelotope_points` for ``e``, ``d``, ``VDinv``, ``R``, ``lattice``.

    - ``A``, ``b``: Either both ``None`` or a vector and number. If
      present, only the parallelotope points satisfying `A x \leq b`
      are returned.

    OUTPUT:

    The points of the half-open parallelotope as a tuple of lattice
    points.

    EXAMPLES::

        sage: e = [3]
        sage: d = prod(e)
        sage: VDinv = matrix(ZZ, [[1]])
        sage: R = column_matrix(ZZ,[3,3,3])
        sage: lattice = ZZ^3
        sage: from sage.geometry.integral_points import loop_over_parallelotope_points
        sage: loop_over_parallelotope_points(e, d, VDinv, R, lattice)
        ((0, 0, 0), (1, 1, 1), (2, 2, 2))

        sage: A = vector(ZZ, [1,0,0])
        sage: b = 1
        sage: loop_over_parallelotope_points(e, d, VDinv, R, lattice, A, b)
        ((0, 0, 0), (1, 1, 1))
    """
    cdef int i, j
    cdef int dim = VDinv.nrows()
    cdef int ambient_dim = R.nrows()
    s = ZZ.zero() # summation variable
    cdef list gens = []
    gen = lattice(ZZ.zero())
    cdef VectorClass q_times_d = vector(ZZ, dim)
    for base in itertools.product(*[ range(i) for i in e ]):
        for i in range(dim):
            s = ZZ.zero()
            for j in range(dim):
                s += VDinv.get_unsafe(i,j) * base[j]
            q_times_d.set_unsafe(i, s % d)
        for i in range(ambient_dim):
            s = ZZ.zero()
            for j in range(dim):
                s += R.get_unsafe(i,j) * q_times_d.get_unsafe(j)
            gen[i] = s / d
        if A is not None:
            s = ZZ.zero()
            for i in range(ambient_dim):
                s += A[i] * gen[i]
            if s > b:
                continue
        gens.append(copy.copy(gen))
    if A is None:
        assert(len(gens) == d)
    return tuple(gens)



##############################################################################
cpdef tuple simplex_points(vertices):
    r"""
    Return the integral points in a lattice simplex.

    INPUT:

    - ``vertices`` -- an iterable of integer coordinate vectors. The
      indices of vertices that span the simplex under
      consideration.

    OUTPUT:

    A tuple containing the integral point coordinates as `\ZZ`-vectors.

    EXAMPLES::

        sage: from sage.geometry.integral_points import simplex_points
        sage: simplex_points([(1,2,3), (2,3,7), (-2,-3,-11)])
        ((-2, -3, -11), (0, 0, -2), (1, 2, 3), (2, 3, 7))

    The simplex need not be full-dimensional::

        sage: simplex = Polyhedron([(1,2,3,5), (2,3,7,5), (-2,-3,-11,5)])
        sage: simplex_points(simplex.Vrepresentation())
        ((2, 3, 7, 5), (0, 0, -2, 5), (-2, -3, -11, 5), (1, 2, 3, 5))

        sage: simplex_points([(2,3,7)])
        ((2, 3, 7),)

    TESTS::

        sage: v = [(1,0,7,-1), (-2,-2,4,-3), (-1,-1,-1,4), (2,9,0,-5), (-2,-1,5,1)]
        sage: simplex = Polyhedron(v); simplex
        A 4-dimensional polyhedron in ZZ^4 defined as the convex hull of 5 vertices
        sage: pts = simplex_points(simplex.Vrepresentation())
        sage: len(pts)
        49
        sage: for p in pts: p.set_immutable()
        sage: len(set(pts))
        49

        sage: all(simplex.contains(p) for p in pts)
        True

        sage: v = [(4,-1,-1,-1), (-1,4,-1,-1), (-1,-1,4,-1), (-1,-1,-1,4), (-1,-1,-1,-1)]
        sage: P4mirror = Polyhedron(v); P4mirror
        A 4-dimensional polyhedron in ZZ^4 defined as the convex hull of 5 vertices
        sage: len(simplex_points(P4mirror.Vrepresentation()))
        126

        sage: vertices = list(map(vector, [(1,2,3), (2,3,7), (-2,-3,-11)]))
        sage: for v in vertices: v.set_immutable()
        sage: simplex_points(vertices)
        ((-2, -3, -11), (0, 0, -2), (1, 2, 3), (2, 3, 7))
    """
    cdef list rays = [vector(ZZ, list(v)) for v in vertices]
    if not rays:
        return ()
    cdef VectorClass origin = rays.pop()
    origin.set_immutable()
    if not rays:
        return (origin,)
    translate_points(rays, origin)

    # Find equation Ax<=b that cuts out simplex from parallelotope
    cdef MatrixClass Rt = matrix(ZZ, rays)
    cdef MatrixClass R = Rt.transpose()
    cdef int nrays = len(rays)
    cdef Integer b
    M = FreeModule(ZZ, nrays)
    if R.is_square():
        b = abs(R.det())
        A = R.solve_left(M([b]*nrays))
    else:
        RtR = Rt * R
        b = abs(RtR.det())
        A = RtR.solve_left(M([b]*nrays)) * Rt

    e, d, VDinv = ray_matrix_normal_form(R)
    lattice = origin.parent()
    points = loop_over_parallelotope_points(e, d, VDinv, R, lattice, A, b) + tuple(rays)
    translate_points(points, -origin)
    return points


cdef translate_points(v_list, VectorClass delta):
    r"""
    Add ``delta`` to each vector in ``v_list``.
    """
    cdef int dim = delta.degree()
    cdef int i
    for v in v_list:
        for i in range(dim):
            v[i] -= delta.get_unsafe(i)



##############################################################################
# For points with "small" coordinates (that is, fitting into a small
# rectangular bounding box) it is faster to naively enumerate the
# points. This saves the overhead of triangulating the polytope etc.

cpdef rectangular_box_points(list box_min, list box_max,
                             polyhedron=None, count_only=False,
                             return_saturated=False):
    r"""
    Return the integral points in the lattice bounding box that are
    also contained in the given polyhedron.

    INPUT:

    - ``box_min`` -- A list of integers. The minimal value for each
      coordinate of the rectangular bounding box.

    - ``box_max`` -- A list of integers. The maximal value for each
      coordinate of the rectangular bounding box.

    - ``polyhedron`` -- A
      :class:`~sage.geometry.polyhedron.base.Polyhedron_base`, a PPL
      :class:`~ppl.polyhedron.C_Polyhedron`, or ``None`` (default).

    - ``count_only`` -- Boolean (default: ``False``). Whether to
      return only the total number of vertices, and not their
      coordinates. Enabling this option speeds up the
      enumeration. Cannot be combined with the ``return_saturated``
      option.

    - ``return_saturated`` -- Boolean (default: ``False``. Whether to
      also return which inequalities are saturated for each point of
      the polyhedron. Enabling this slows down the enumeration. Cannot
      be combined with the ``count_only`` option.

    OUTPUT:

    By default, this function returns a tuple containing the integral
    points of the rectangular box spanned by ``box_min`` and ``box_max``
    and that lie inside the ``polyhedron``. For sufficiently large
    bounding boxes, this are all integral points of the polyhedron.

    If no polyhedron is specified, all integral points of the
    rectangular box are returned.

    If ``count_only`` is specified, only the total number (an integer)
    of found lattice points is returned.

    If ``return_saturated`` is enabled, then for each integral point a
    pair ``(point, Hrep)`` is returned where ``point`` is the point
    and ``Hrep`` is the set of indices of the H-representation objects
    that are saturated at the point.

    ALGORITHM:

    This function implements the naive algorithm towards counting
    integral points. Given min and max of vertex coordinates, it
    iterates over all points in the bounding box and checks whether
    they lie in the polyhedron. The following optimizations are
    implemented:

    * Cython: Use machine integers and optimizing C/C++ compiler
      where possible, arbitrary precision integers where necessary.
      Bounds checking, no compile time limits.

    * Unwind inner loop (and next-to-inner loop):

      .. MATH::

          Ax \leq b
          \quad \Leftrightarrow \quad
          a_1 x_1 ~\leq~ b - \sum_{i=2}^d a_i x_i

      so we only have to evaluate `a_1 * x_1` in the inner loop.

    * Coordinates are permuted to make the longest box edge the
      inner loop. The inner loop is optimized to run very fast, so
      its best to do as much work as possible there.

    * Continuously reorder inequalities and test the most
      restrictive inequalities first.

    * Use convexity and only find first and last allowed point in
      the inner loop. The points in-between must be points of the
      polyhedron, too.

    EXAMPLES::

        sage: from sage.geometry.integral_points import rectangular_box_points
        sage: rectangular_box_points([0,0,0],[1,2,3])
        ((0, 0, 0), (0, 0, 1), (0, 0, 2), (0, 0, 3),
         (0, 1, 0), (0, 1, 1), (0, 1, 2), (0, 1, 3),
         (0, 2, 0), (0, 2, 1), (0, 2, 2), (0, 2, 3),
         (1, 0, 0), (1, 0, 1), (1, 0, 2), (1, 0, 3),
         (1, 1, 0), (1, 1, 1), (1, 1, 2), (1, 1, 3),
         (1, 2, 0), (1, 2, 1), (1, 2, 2), (1, 2, 3))

        sage: from sage.geometry.integral_points import rectangular_box_points
        sage: rectangular_box_points([0,0,0],[1,2,3], count_only=True)
        24

        sage: cell24 = polytopes.twenty_four_cell()
        sage: rectangular_box_points([-1]*4, [1]*4, cell24)
        ((-1, 0, 0, 0), (0, -1, 0, 0), (0, 0, -1, 0), (0, 0, 0, -1),
         (0, 0, 0, 0),
         (0, 0, 0, 1), (0, 0, 1, 0), (0, 1, 0, 0), (1, 0, 0, 0))
        sage: d = 3
        sage: dilated_cell24 = d*cell24
        sage: len( rectangular_box_points([-d]*4, [d]*4, dilated_cell24) )
        305

        sage: d = 6
        sage: dilated_cell24 = d*cell24
        sage: len( rectangular_box_points([-d]*4, [d]*4, dilated_cell24) )
        3625

        sage: rectangular_box_points([-d]*4, [d]*4, dilated_cell24, count_only=True)
        3625

        sage: polytope = Polyhedron([(-4,-3,-2,-1),(3,1,1,1),(1,2,1,1),(1,1,3,0),(1,3,2,4)])
        sage: pts = rectangular_box_points([-4]*4, [4]*4, polytope); pts
        ((-4, -3, -2, -1), (-1, 0, 0, 1), (0, 1, 1, 1), (1, 1, 1, 1), (1, 1, 3, 0),
         (1, 2, 1, 1), (1, 2, 2, 2), (1, 3, 2, 4), (2, 1, 1, 1), (3, 1, 1, 1))
        sage: all(polytope.contains(p) for p in pts)
        True

        sage: set(map(tuple,pts)) == \
        ....: set([(-4,-3,-2,-1),(3,1,1,1),(1,2,1,1),(1,1,3,0),(1,3,2,4),
        ....:      (0,1,1,1),(1,2,2,2),(-1,0,0,1),(1,1,1,1),(2,1,1,1)])   # computed with PALP
        True

    Long ints and non-integral polyhedra are explicitly allowed::

        sage: polytope = Polyhedron([[1], [10*pi.n()]], base_ring=RDF)                  # needs sage.symbolic
        sage: len(rectangular_box_points([-100], [100], polytope))                      # needs sage.symbolic
        31

        sage: halfplane = Polyhedron(ieqs=[(-1,1,0)])
        sage: rectangular_box_points([0,-1+10^50], [0,1+10^50])
        ((0, 99999999999999999999999999999999999999999999999999),
         (0, 100000000000000000000000000000000000000000000000000),
         (0, 100000000000000000000000000000000000000000000000001))
        sage: len( rectangular_box_points([0,-100+10^50], [1,100+10^50], halfplane) )
        201

    Using a PPL polyhedron::

<<<<<<< HEAD
        sage: from ppl import Variable, Generator_System, C_Polyhedron, point           # needs pplpy
        sage: gs = Generator_System()                                                   # needs pplpy
        sage: x = Variable(0); y = Variable(1); z = Variable(2)                         # needs pplpy
        sage: gs.insert(point(0*x + 1*y + 0*z))                                         # needs pplpy
        sage: gs.insert(point(0*x + 1*y + 3*z))                                         # needs pplpy
        sage: gs.insert(point(3*x + 1*y + 0*z))                                         # needs pplpy
        sage: gs.insert(point(3*x + 1*y + 3*z))                                         # needs pplpy
        sage: poly = C_Polyhedron(gs)                                                   # needs pplpy
        sage: rectangular_box_points([0]*3, [3]*3, poly)                                # needs pplpy
=======
        sage: # needs pplpy
        sage: from ppl import Variable, Generator_System, C_Polyhedron, point
        sage: gs = Generator_System()
        sage: x = Variable(0); y = Variable(1); z = Variable(2)
        sage: gs.insert(point(0*x + 1*y + 0*z))
        sage: gs.insert(point(0*x + 1*y + 3*z))
        sage: gs.insert(point(3*x + 1*y + 0*z))
        sage: gs.insert(point(3*x + 1*y + 3*z))
        sage: poly = C_Polyhedron(gs)
        sage: rectangular_box_points([0]*3, [3]*3, poly)
>>>>>>> 37b9baa4
        ((0, 1, 0), (0, 1, 1), (0, 1, 2), (0, 1, 3), (1, 1, 0), (1, 1, 1), (1, 1, 2), (1, 1, 3),
         (2, 1, 0), (2, 1, 1), (2, 1, 2), (2, 1, 3), (3, 1, 0), (3, 1, 1), (3, 1, 2), (3, 1, 3))

    Optionally, return the information about the saturated inequalities as well::

        sage: cube = polytopes.cube()
        sage: cube.Hrepresentation(0)
        An inequality (-1, 0, 0) x + 1 >= 0
        sage: cube.Hrepresentation(1)
        An inequality (0, -1, 0) x + 1 >= 0
        sage: cube.Hrepresentation(2)
        An inequality (0, 0, -1) x + 1 >= 0
        sage: rectangular_box_points([0]*3, [1]*3, cube, return_saturated=True)
        (((0, 0, 0), frozenset()),
         ((0, 0, 1), frozenset({2})),
         ((0, 1, 0), frozenset({1})),
         ((0, 1, 1), frozenset({1, 2})),
         ((1, 0, 0), frozenset({0})),
         ((1, 0, 1), frozenset({0, 2})),
         ((1, 1, 0), frozenset({0, 1})),
         ((1, 1, 1), frozenset({0, 1, 2})))

    TESTS:

    Check that this can be interrupted, see :trac:`20781`::

        sage: ieqs = [(-1, -1, -1, -1, -1, -1, -1, -1, -1),
        ....:         (0, -1, 0, 0, 0, 0, 0, 0, 0),
        ....:         (0, -1, 0, 2, -1, 0, 0, 0, 0),
        ....:         (0, 0, -1, -1, 2, -1, 0, 0, 0),
        ....:         (0, 2, 0, -1, 0, 0, 0, 0, 0),
        ....:         (0, 0, 0, 0, 0, 0, 0, -1, 2),
        ....:         (1, 0, 2, 0, -1, 0, 0, 0, 0),
        ....:         (0, 0, 0, 0, -1, 2, -1, 0, 0),
        ....:         (0, 0, 0, 0, 0, 0, 0, 0, -1),
        ....:         (0, 0, 0, 0, 0, -1, 2, -1, 0),
        ....:         (0, 0, 0, 0, 0, 0, -1, 2, -1)]
        sage: P = Polyhedron(ieqs=ieqs)
        sage: alarm(0.5); P.integral_points()
        Traceback (most recent call last):
        ...
        AlarmInterrupt
    """
    assert len(box_min) == len(box_max)
    assert not (count_only and return_saturated)
    cdef int d = len(box_min)
    cdef int i, j
    cdef list diameter = sorted([ (box_max[i]-box_min[i], i) for i in range(d) ],
                                reverse=True)
    cdef list diameter_value = [x[0] for x in diameter]
    cdef list diameter_index = [x[1] for x in diameter]

    # Construct the inverse permutation
    cdef list orig_perm = list(xrange(len(diameter_index)))
    for i, j in enumerate(diameter_index):
        orig_perm[j] = i

    box_min = perm_action(diameter_index, box_min)
    box_max = perm_action(diameter_index, box_max)
    cdef InequalityCollection inequalities = InequalityCollection(polyhedron, diameter_index, box_min, box_max)

    if count_only:
        return loop_over_rectangular_box_points(box_min, box_max, inequalities, d, count_only)

    cdef list points = []
    cdef VectorClass v = vector(ZZ, d)
    if not return_saturated:
        for p in loop_over_rectangular_box_points(box_min, box_max, inequalities, d, count_only):
            #  v = vector(ZZ, perm_action(orig_perm, p))   # too slow
            for i in range(d):
                v.set_unsafe(i, Integer(p[orig_perm[i]]))
            v_copy = copy.copy(v)
            v_copy.set_immutable()
            points.append(v_copy)
    else:
        for p, saturated in loop_over_rectangular_box_points_saturated(box_min, box_max,
                                                                       inequalities, d):
            for i in range(d):
                v.set_unsafe(i, Integer(p[orig_perm[i]]))
            v_copy = copy.copy(v)
            v_copy.set_immutable()
            points.append( (v_copy, saturated) )

    return tuple(points)

cdef list perm_action(list p, list lst):
    """
    Return the action of a permutation ``p`` of `(0, ..., n-1)`
    on a list of length `n`.
    """
    return [lst[i] for i in p]

cdef loop_over_rectangular_box_points(list box_min, list box_max,
                                      InequalityCollection inequalities,
                                      int d, bint count_only):
    """
    The inner loop of :func:`rectangular_box_points`.

    INPUT:

    - ``box_min``, ``box_max`` -- the bounding box.

    - ``inequalities`` -- a :class:`InequalityCollection` containing
      the inequalities defining the polyhedron.

    - ``d`` -- the ambient space dimension.

    - ``count_only`` -- whether to only return the total number of
      lattice points.

    OUTPUT:

    The integral points in the bounding box satisfying all
    inequalities.
    """
    cdef int inc
    cdef Integer i_min, i_max
    if count_only:
        points = 0
    else:
        points = []
    cdef list p = list(box_min)
    inequalities.prepare_next_to_inner_loop(p)
    while True:
        sig_check()
        inequalities.prepare_inner_loop(p)
        i_min = box_min[0]
        i_max = box_max[0]
        # Find the lower bound for the allowed region
        while i_min <= i_max:
            if inequalities.are_satisfied(i_min):
                break
            i_min += 1
        # Find the upper bound for the allowed region
        while i_min <= i_max:
            if inequalities.are_satisfied(i_max):
                break
            i_max -= 1
        # The points i_min .. i_max are contained in the polyhedron
        if count_only:
            if i_max >= i_min:
                points += i_max - i_min + 1
        else:
            i = i_min
            while i <= i_max:
                p[0] = i
                points.append(tuple(p))
                i += 1
        # finally increment the other entries in p to move on to next inner loop
        inc = 1
        if d == 1:
            return points
        while True:
            if p[inc] == box_max[inc]:
                p[inc] = box_min[inc]
                inc += 1
                if inc == d:
                    return points
            else:
                p[inc] += 1
                break
        if inc > 1:
            inequalities.prepare_next_to_inner_loop(p)



cdef loop_over_rectangular_box_points_saturated(list box_min, list box_max,
                                                InequalityCollection inequalities,
                                                int d):
    """
    The analog of :func:`rectangular_box_points` except that it keeps
    track of which inequalities are saturated.

    INPUT:

    See :func:`rectangular_box_points`.

    OUTPUT:

    The integral points in the bounding box satisfying all
    inequalities, each point being returned by a coordinate vector and
    a set of H-representation object indices.
    """
    cdef int inc
    cdef list points = []
    cdef list p = list(box_min)
    inequalities.prepare_next_to_inner_loop(p)
    while True:
        inequalities.prepare_inner_loop(p)
        i_min = box_min[0]
        i_max = box_max[0]
        # Find the lower bound for the allowed region
        while i_min <= i_max:
            if inequalities.are_satisfied(i_min):
                break
            i_min += 1
        # Find the upper bound for the allowed region
        while i_min <= i_max:
            if inequalities.are_satisfied(i_max):
                break
            i_max -= 1
        # The points i_min .. i_max are contained in the polyhedron
        i = i_min
        while i <= i_max:
            p[0] = i
            saturated = inequalities.satisfied_as_equalities(i)
            points.append( (tuple(p), saturated) )
            i += 1
        # finally increment the other entries in p to move on to next inner loop
        inc = 1
        if d == 1:
            return points
        while True:
            if p[inc] == box_max[inc]:
                p[inc] = box_min[inc]
                inc += 1
                if inc == d:
                    return points
            else:
                p[inc] += 1
                break
        if inc > 1:
            inequalities.prepare_next_to_inner_loop(p)


cdef class Inequality_generic:
    r"""
    An inequality whose coefficients are arbitrary Python/Sage objects

    INPUT:

    - ``A`` -- list of coefficients

    - ``b`` -- element

    OUTPUT:

    Inequality `A x + b \geq 0`.

    EXAMPLES::

        sage: from sage.geometry.integral_points import Inequality_generic
        sage: Inequality_generic([2 * pi, sqrt(3), 7/2], -5.5)                          # needs sage.symbolic
        generic: (2*pi, sqrt(3), 7/2) x + -5.50000000000000 >= 0
    """

    cdef list A
    cdef object b
    cdef object coeff
    cdef object cache
    # The index of the inequality in the polyhedron H-representation
    cdef int index

    def __cinit__(self, list A, b, int index=-1):
        """
        The Cython constructor

        INPUT:

        See :class:`Inequality_generic`.

        EXAMPLES::

            sage: from sage.geometry.integral_points import Inequality_generic
            sage: Inequality_generic([2 * pi, sqrt(3), 7/2], -5.5)                      # needs sage.symbolic
            generic: (2*pi, sqrt(3), 7/2) x + -5.50000000000000 >= 0
        """
        self.A = A
        self.b = b
        self.coeff = 0
        self.cache = 0
        self.index = int(index)

    def __repr__(self):
        """
        Return a string representation.

        OUTPUT:

        String.

        EXAMPLES::

            sage: from sage.geometry.integral_points import Inequality_generic
            sage: Inequality_generic([2,3,7], -5).__repr__()
            'generic: (2, 3, 7) x + -5 >= 0'
        """
        s = 'generic: ('
        s += ', '.join(str(self.A[i]) for i in range(len(self.A)))
        s += ') x + ' + str(self.b) + ' >= 0'
        return s

    cdef prepare_next_to_inner_loop(self, p):
        """
        In :class:`Inequality_int` this method is used to peel of the
        next-to-inner loop.

        See :meth:`InequalityCollection.prepare_inner_loop` for more details.
        """
        pass

    cdef prepare_inner_loop(self, p):
        """
        Peel off the inner loop.

        See :meth:`InequalityCollection.prepare_inner_loop` for more details.
        """
        cdef int j
        self.coeff = self.A[0]
        self.cache = self.b
        for j in range(1, len(self.A)):
            self.cache += self.A[j] * p[j]

    cdef bint is_not_satisfied(self, inner_loop_variable) except -1:
        r"""
        Test the inequality, using the cached value from :meth:`prepare_inner_loop`

        OUTPUT:

        Boolean. Whether the inequality is not satisfied.
        """
        return inner_loop_variable * self.coeff + self.cache < 0

    cdef bint is_equality(Inequality_generic self, int inner_loop_variable) except -1:
        r"""
        Test the inequality, using the cached value from :meth:`prepare_inner_loop`

        OUTPUT:

        Boolean. Given the inequality `Ax + b \geq 0`, this method
        returns whether the equality `Ax + b = 0` is satisfied.
        """
        return inner_loop_variable * self.coeff + self.cache == 0


# if dim>20 then we always use the generic inequalities (Inequality_generic)
DEF INEQ_INT_MAX_DIM = 20

cdef class Inequality_int:
    r"""
    Fast version of inequality in the case that all coefficients fit
    into machine ints.

    INPUT:

    - ``A`` -- list of integers

    - ``b`` -- integer

    - ``max_abs_coordinates`` -- the maximum of the coordinates that
      one wants to evaluate the coordinates on; used for overflow
      checking

    OUTPUT:

    Inequality `A x + b \geq 0`. A ``OverflowError`` is raised if a
    machine integer is not long enough to hold the results. A
    ``ValueError`` is raised if some of the input is not integral.

    EXAMPLES::

        sage: from sage.geometry.integral_points import Inequality_int
        sage: Inequality_int([2,3,7], -5, [10]*3)
        integer: (2, 3, 7) x + -5 >= 0

        sage: Inequality_int([1]*21, -5, [10]*21)
        Traceback (most recent call last):
        ...
        OverflowError: Dimension limit exceeded.

        sage: Inequality_int([2,3/2,7], -5, [10]*3)
        Traceback (most recent call last):
        ...
        ValueError: Not integral.

        sage: Inequality_int([2,3,7], -5.2, [10]*3)
        Traceback (most recent call last):
        ...
        ValueError: Not integral.

        sage: Inequality_int([2,3,7], -5*10^50, [10]*3)  # actual error message can differ between 32 and 64 bit
        Traceback (most recent call last):
        ...
        OverflowError: ...

    TESTS:

    Check that :trac:`21993` is fixed::

        sage: Inequality_int([18560500, -89466500], 108027, [178933, 37121])
        Traceback (most recent call last):
        ...
        OverflowError: ...

    """
    cdef int A[INEQ_INT_MAX_DIM]
    cdef int b
    cdef int dim
    # the innermost coefficient
    cdef int coeff
    cdef int cache
    # the next-to-innermost coefficient
    cdef int coeff_next
    cdef int cache_next
    # The index of the inequality in the polyhedron H-representation
    cdef int index

    cdef int _to_int(self, x) except? -999:
        if x not in ZZ:
            raise ValueError('Not integral.')
        return int(x)  # raises OverflowError in Cython if necessary

    def __cinit__(self, list A, b, list max_abs_coordinates, int index=-1):
        """
        The Cython constructor

        See :class:`Inequality_int` for input.

        EXAMPLES::

            sage: from sage.geometry.integral_points import Inequality_int
            sage: Inequality_int([2,3,7], -5, [10]*3)
            integer: (2, 3, 7) x + -5 >= 0
        """
        cdef int i
        self.dim = self._to_int(len(A))
        self.index = int(index)
        if self.dim < 1 or self.dim > INEQ_INT_MAX_DIM:
            raise OverflowError('Dimension limit exceeded.')
        for i in range(self.dim):
            self.A[i] = self._to_int(A[i])
        self.b = self._to_int(b)
        self.coeff = self.A[0]
        if self.dim > 0:
            self.coeff_next = self.A[1]
        # finally, make sure that there cannot be any overflow during the enumeration
        self._to_int(abs(ZZ(b)) + sum( abs(ZZ(A[i])) * ZZ(max_abs_coordinates[i])
                                       for i in range(self.dim) ))

    def __repr__(self):
        """
        Return a string representation.

        OUTPUT:

        String.

        EXAMPLES::

            sage: from sage.geometry.integral_points import Inequality_int
            sage: Inequality_int([2,3,7], -5, [10]*3).__repr__()
            'integer: (2, 3, 7) x + -5 >= 0'
        """
        s = 'integer: ('
        s += ', '.join([str(self.A[i]) for i in range(self.dim)])
        s += ') x + ' + str(self.b) + ' >= 0'
        return s

    cdef prepare_next_to_inner_loop(Inequality_int self, p):
        """
        Peel off the next-to-inner loop.

        See :meth:`InequalityCollection.prepare_inner_loop` for more details.
        """
        cdef int j
        self.cache_next = self.b
        for j in range(2, self.dim):
            self.cache_next += self.A[j] * p[j]

    cdef prepare_inner_loop(Inequality_int self, p):
        """
        Peel off the inner loop.

        See :meth:`InequalityCollection.prepare_inner_loop` for more details.
        """
        cdef int j
        if self.dim > 1:
            self.cache = self.cache_next + self.coeff_next * p[1]
        else:
            self.cache = self.cache_next

    cdef bint is_not_satisfied(Inequality_int self, int inner_loop_variable):
        return inner_loop_variable * self.coeff + self.cache < 0

    cdef bint is_equality(Inequality_int self, int inner_loop_variable):
        return inner_loop_variable * self.coeff + self.cache == 0



cdef class InequalityCollection:
    """
    A collection of inequalities.

    INPUT:

    - ``polyhedron`` -- a polyhedron defining the inequalities.

    - ``permutation`` -- list; a 0-based permutation of the coordinates.
      Will be used to permute the coordinates of the inequality.

    - ``box_min``, ``box_max`` -- the (not permuted) minimal and maximal
      coordinates of the bounding box. Used for bounds checking.

    EXAMPLES::

        sage: from sage.geometry.integral_points import InequalityCollection
        sage: P_QQ = Polyhedron(identity_matrix(3).columns() + [(-2, -1,-1)], base_ring=QQ)
        sage: ieq = InequalityCollection(P_QQ, [0,1,2], [0]*3,[1]*3); ieq
        The collection of inequalities
        integer: (3, -2, -2) x + 2 >= 0
        integer: (-1, 4, -1) x + 1 >= 0
        integer: (-1, -1, 4) x + 1 >= 0
        integer: (-1, -1, -1) x + 1 >= 0

        sage: P_RR = Polyhedron(identity_matrix(2).columns() + [(-2.7, -1)], base_ring=RDF)
        sage: InequalityCollection(P_RR, [0,1], [0]*2, [1]*2)
        The collection of inequalities
        integer: (-1, -1) x + 1 >= 0
        generic: (-1.0, 3.7) x + 1.0 >= 0
        generic: (1.0, -1.35) x + 1.35 >= 0

        sage: line = Polyhedron(eqns=[(2,3,7)])
        sage: InequalityCollection(line, [0,1], [0]*2, [1]*2 )
        The collection of inequalities
        integer: (3, 7) x + 2 >= 0
        integer: (-3, -7) x + -2 >= 0

    TESTS::

        sage: TestSuite(ieq).run(skip='_test_pickling')
    """
    cdef list ineqs_int
    cdef list ineqs_generic

    def __repr__(self):
        r"""
        Return a string representation.

        OUTPUT:

        String.

        EXAMPLES::

            sage: from sage.geometry.integral_points import InequalityCollection
            sage: line = Polyhedron(eqns=[(2,3,7)])
            sage: InequalityCollection(line, [0,1], [0]*2, [1]*2 ).__repr__()
            'The collection of inequalities\ninteger: (3, 7) x + 2 >= 0\ninteger: (-3, -7) x + -2 >= 0'
        """
        s = 'The collection of inequalities\n'
        for ineq in self.ineqs_int:
            s += str(<Inequality_int>ineq) + '\n'
        for ineq in self.ineqs_generic:
            s += str(<Inequality_generic>ineq) + '\n'
        return s.strip()

    cpdef tuple _make_A_b(self, Hrep_obj, list permutation):
        r"""
        Return the coefficients and constant of the H-representation
        object.

        INPUT:

        - ``Hrep_obj`` -- a H-representation object of the polyhedron
        - ``permutation`` -- the permutation of the coordinates to
          apply to ``A``

        OUTPUT:

        A pair ``(A,b)``.

        EXAMPLES::

            sage: from sage.geometry.integral_points import InequalityCollection
            sage: line = Polyhedron(eqns=[(2,3,7)])
            sage: ieq = InequalityCollection(line, [0,1], [0]*2, [1]*2 )
            sage: ieq._make_A_b(line.Hrepresentation(0), [0,1])
            ([3, 7], 2)
            sage: ieq._make_A_b(line.Hrepresentation(0), [1,0])
            ([7, 3], 2)
        """
        cdef list v = list(Hrep_obj)
        cdef list A = perm_action(permutation, v[1:])
        b = v[0]
        try:
            x = lcm([a.denominator() for a in A] + [b.denominator()])
            A = [a * x for a in A]
            b = b * x
        except AttributeError:
            pass
        return (A, b)

    def __cinit__(self, polyhedron, list permutation, box_min, box_max):
        """
        The Cython constructor

        See the class documentation for the description of the arguments.

        EXAMPLES::

            sage: from sage.geometry.integral_points import InequalityCollection
            sage: line = Polyhedron(eqns=[(2,3,7)])
            sage: InequalityCollection(line, [0,1], [0]*2, [1]*2 )
            The collection of inequalities
            integer: (3, 7) x + 2 >= 0
            integer: (-3, -7) x + -2 >= 0
        """
        cdef list max_abs_coordinates = [max(abs(c_min), abs(c_max))
                                         for c_min, c_max in zip(box_min, box_max)]
        max_abs_coordinates = perm_action(permutation, max_abs_coordinates)
        self.ineqs_int = []
        self.ineqs_generic = []
        if polyhedron is None:
            return

        try:
            # polyhedron is a PPL C_Polyhedron class?
            self._cinit_from_PPL(max_abs_coordinates, permutation, polyhedron)
        except AttributeError:
            try:
                # polyhedron is a Polyhedron class?
                self._cinit_from_Polyhedron(max_abs_coordinates, permutation, polyhedron)
            except AttributeError:
                raise TypeError('Cannot extract Hrepresentation data from polyhedron.')

    cdef _cinit_from_PPL(self, list max_abs_coordinates, list permutation,
                         polyhedron):
        """
        Initialize the inequalities from a PPL C_Polyhedron

        See __cinit__ for a description of the arguments.

        EXAMPLES::

<<<<<<< HEAD
            sage: from ppl import Variable, Generator_System, C_Polyhedron, point       # needs pplpy
            sage: gs = Generator_System()                                               # needs pplpy
            sage: x = Variable(0); y = Variable(1); z = Variable(2)                     # needs pplpy
            sage: gs.insert(point(0*x + 0*y + 1*z))                                     # needs pplpy
            sage: gs.insert(point(0*x + 3*y + 1*z))                                     # needs pplpy
            sage: gs.insert(point(3*x + 0*y + 1*z))                                     # needs pplpy
            sage: gs.insert(point(3*x + 3*y + 1*z))                                     # needs pplpy
            sage: poly = C_Polyhedron(gs)                                               # needs pplpy
            sage: from sage.geometry.integral_points import InequalityCollection        # needs pplpy
            sage: InequalityCollection(poly, [0,2,1], [0]*3, [3]*3 )                    # needs pplpy
=======
            sage: # needs pplpy
            sage: from ppl import Variable, Generator_System, C_Polyhedron, point
            sage: gs = Generator_System()
            sage: x = Variable(0); y = Variable(1); z = Variable(2)
            sage: gs.insert(point(0*x + 0*y + 1*z))
            sage: gs.insert(point(0*x + 3*y + 1*z))
            sage: gs.insert(point(3*x + 0*y + 1*z))
            sage: gs.insert(point(3*x + 3*y + 1*z))
            sage: poly = C_Polyhedron(gs)
            sage: from sage.geometry.integral_points import InequalityCollection
            sage: InequalityCollection(poly, [0,2,1], [0]*3, [3]*3 )
>>>>>>> 37b9baa4
            The collection of inequalities
            integer: (0, 1, 0) x + -1 >= 0
            integer: (0, -1, 0) x + 1 >= 0
            integer: (1, 0, 0) x + 0 >= 0
            integer: (0, 0, 1) x + 0 >= 0
            integer: (-1, 0, 0) x + 3 >= 0
            integer: (0, 0, -1) x + 3 >= 0
        """
        cdef list A
        cdef int index
        for index,c in enumerate(polyhedron.minimized_constraints()):
            A = perm_action(permutation, [Integer(mpz) for mpz in c.coefficients()])
            b = Integer(c.inhomogeneous_term())
            try:
                H = Inequality_int(A, b, max_abs_coordinates, index)
                self.ineqs_int.append(H)
            except (OverflowError, ValueError):
                H = Inequality_generic(A, b, index)
                self.ineqs_generic.append(H)
            if c.is_equality():
                A = [ -a for a in A ]
                b = -b
                try:
                    H = Inequality_int(A, b, max_abs_coordinates, index)
                    self.ineqs_int.append(H)
                except (OverflowError, ValueError):
                    H = Inequality_generic(A, b, index)
                    self.ineqs_generic.append(H)

    cdef _cinit_from_Polyhedron(self, list max_abs_coordinates,
                                list permutation, polyhedron):
        """
        Initialize the inequalities from a Sage Polyhedron

        See __cinit__ for a description of the arguments.

        EXAMPLES::

            sage: from sage.geometry.integral_points import InequalityCollection
            sage: line = Polyhedron(eqns=[(2,3,7)])
            sage: InequalityCollection(line, [0,1], [0]*2, [1]*2 )
            The collection of inequalities
            integer: (3, 7) x + 2 >= 0
            integer: (-3, -7) x + -2 >= 0

        TESTS:

        Check that :trac:`21037` is fixed::

            sage: P = Polyhedron(vertices=((0, 0), (17,3)))
            sage: P += 1/1000*polytopes.regular_polygon(5)                              # needs sage.rings.number_field
            sage: P.integral_points()                                                   # needs sage.rings.number_field
            ((0, 0), (17, 3))
        """
        cdef list A
        for Hrep_obj in polyhedron.inequality_generator():
            A, b = self._make_A_b(Hrep_obj, permutation)
            try:
                H = Inequality_int(A, b, max_abs_coordinates, Hrep_obj.index())
                self.ineqs_int.append(H)
            except (OverflowError, ValueError, TypeError):
                H = Inequality_generic(A, b, Hrep_obj.index())
                self.ineqs_generic.append(H)
        for Hrep_obj in polyhedron.equation_generator():
            A, b = self._make_A_b(Hrep_obj, permutation)
            # add inequality
            try:
                H = Inequality_int(A, b, max_abs_coordinates, Hrep_obj.index())
                self.ineqs_int.append(H)
            except (OverflowError, ValueError, TypeError):
                H = Inequality_generic(A, b, Hrep_obj.index())
                self.ineqs_generic.append(H)
            # add sign-reversed inequality
            A = [ -a for a in A ]
            b = -b
            try:
                H = Inequality_int(A, b, max_abs_coordinates, Hrep_obj.index())
                self.ineqs_int.append(H)
            except (OverflowError, ValueError, TypeError):
                H = Inequality_generic(A, b, Hrep_obj.index())
                self.ineqs_generic.append(H)

    cpdef prepare_next_to_inner_loop(self, p):
        r"""
        Peel off the next-to-inner loop.

        In the next-to-inner loop of :func:`rectangular_box_points`,
        we have to repeatedly evaluate `A x-A_0 x_0+b`. To speed up
        computation, we pre-evaluate

        .. MATH::

            c = b + \sum_{i=2} A_i x_i

        and only compute `A x-A_0 x_0+b = A_1 x_1 +c \geq 0` in the
        next-to-inner loop.

        INPUT:

        - ``p`` -- the point coordinates. Only ``p[2:]`` coordinates
          are potentially used by this method.

        EXAMPLES::

             sage: from sage.geometry.integral_points import InequalityCollection, print_cache
             sage: P = Polyhedron(ieqs=[(2,3,7,11)])
             sage: ieq = InequalityCollection(P, [0,1,2], [0]*3,[1]*3); ieq
             The collection of inequalities
             integer: (3, 7, 11) x + 2 >= 0
             sage: ieq.prepare_next_to_inner_loop([2,1,3])
             sage: ieq.prepare_inner_loop([2,1,3])
             sage: print_cache(ieq)
             Cached inner loop: 3 * x_0 + 42 >= 0
             Cached next-to-inner loop: 3 * x_0 + 7 * x_1 + 35 >= 0
        """
        for ineq in self.ineqs_int:
            (<Inequality_int>ineq).prepare_next_to_inner_loop(p)
        for ineq in self.ineqs_generic:
            (<Inequality_generic>ineq).prepare_next_to_inner_loop(p)

    cpdef prepare_inner_loop(self, p):
        r"""
        Peel off the inner loop.

        In the inner loop of :func:`rectangular_box_points`, we have
        to repeatedly evaluate `A x+b\geq 0`. To speed up computation, we pre-evaluate

        .. MATH::

            c = A x - A_0 x_0 +b = b + \sum_{i=1} A_i x_i

        and only test `A_0 x_0 +c \geq 0` in the inner loop.

        You must call :meth:`prepare_next_to_inner_loop` before
        calling this method.

        INPUT:

        - ``p`` -- the coordinates of the point to loop over. Only the
          ``p[1:]`` entries are used.

        EXAMPLES::

             sage: from sage.geometry.integral_points import InequalityCollection, print_cache
             sage: P = Polyhedron(ieqs=[(2,3,7,11)])
             sage: ieq = InequalityCollection(P, [0,1,2], [0]*3,[1]*3); ieq
             The collection of inequalities
             integer: (3, 7, 11) x + 2 >= 0
             sage: ieq.prepare_next_to_inner_loop([2,1,3])
             sage: ieq.prepare_inner_loop([2,1,3])
             sage: print_cache(ieq)
             Cached inner loop: 3 * x_0 + 42 >= 0
             Cached next-to-inner loop: 3 * x_0 + 7 * x_1 + 35 >= 0
        """
        for ineq in self.ineqs_int:
            (<Inequality_int>ineq).prepare_inner_loop(p)
        for ineq in self.ineqs_generic:
            (<Inequality_generic>ineq).prepare_inner_loop(p)

    cpdef swap_ineq_to_front(self, int i):
        r"""
        Swap the ``i``-th entry of the list to the front of the list of inequalities.

        INPUT:

        - ``i`` -- Integer. The :class:`Inequality_int` to swap to the
          beginning of the list of integral inequalities.

        EXAMPLES::

            sage: from sage.geometry.integral_points import InequalityCollection
            sage: P_QQ = Polyhedron(identity_matrix(3).columns() + [(-2, -1,-1)], base_ring=QQ)
            sage: iec = InequalityCollection(P_QQ, [0,1,2], [0]*3,[1]*3)
            sage: iec
            The collection of inequalities
            integer: (3, -2, -2) x + 2 >= 0
            integer: (-1, 4, -1) x + 1 >= 0
            integer: (-1, -1, 4) x + 1 >= 0
            integer: (-1, -1, -1) x + 1 >= 0
            sage: iec.swap_ineq_to_front(3)
            sage: iec
            The collection of inequalities
            integer: (-1, -1, -1) x + 1 >= 0
            integer: (3, -2, -2) x + 2 >= 0
            integer: (-1, 4, -1) x + 1 >= 0
            integer: (-1, -1, 4) x + 1 >= 0
        """
        i_th_entry = self.ineqs_int[i]
        cdef int j
        for j in range(i-1,-1,-1):
            self.ineqs_int[j+1] = self.ineqs_int[j]
        self.ineqs_int[0] = i_th_entry

    cpdef bint are_satisfied(self, inner_loop_variable) except -1:
        r"""
        Return whether all inequalities are satisfied.

        You must call :meth:`prepare_inner_loop` before calling this
        method.

        INPUT:

        - ``inner_loop_variable`` -- Integer. the 0-th coordinate of
          the lattice point.

        OUTPUT:

        Boolean. Whether the lattice point is in the polyhedron.

        EXAMPLES::

            sage: from sage.geometry.integral_points import InequalityCollection
            sage: line = Polyhedron(eqns=[(2,3,7)])
            sage: ieq = InequalityCollection(line, [0,1], [0]*2, [1]*2 )
            sage: ieq.prepare_next_to_inner_loop([3,4])
            sage: ieq.prepare_inner_loop([3,4])
            sage: ieq.are_satisfied(3)
            False
        """
        cdef int i
        for i in range(len(self.ineqs_int)):
            sig_check()
            ineq = self.ineqs_int[i]
            if (<Inequality_int>ineq).is_not_satisfied(inner_loop_variable):
                if i > 0:
                    self.swap_ineq_to_front(i)
                return False
        for i in range(len(self.ineqs_generic)):
            sig_check()
            ineq = self.ineqs_generic[i]
            if (<Inequality_generic>ineq).is_not_satisfied(inner_loop_variable):
                return False
        return True

    cpdef frozenset satisfied_as_equalities(self, inner_loop_variable):
        """
        Return the inequalities (by their index) that are satisfied as
        equalities.

        INPUT:

        - ``inner_loop_variable`` -- Integer. the 0-th coordinate of
          the lattice point.

        OUTPUT:

        A set of integers in ascending order. Each integer is the
        index of a H-representation object of the polyhedron (either a
        inequality or an equation).

        EXAMPLES::

            sage: from sage.geometry.integral_points import InequalityCollection
            sage: quadrant = Polyhedron(rays=[(1,0), (0,1)])
            sage: ieqs = InequalityCollection(quadrant, [0,1], [-1]*2, [1]*2 )
            sage: ieqs.prepare_next_to_inner_loop([-1,0])
            sage: ieqs.prepare_inner_loop([-1,0])
            sage: ieqs.satisfied_as_equalities(-1)
            frozenset({1})
            sage: ieqs.satisfied_as_equalities(0)
            frozenset({0, 1})
            sage: ieqs.satisfied_as_equalities(1)
            frozenset({1})
        """
        cdef int i
        cdef list result = []
        for i in range(len(self.ineqs_int)):
            sig_check()
            ineq = self.ineqs_int[i]
            if (<Inequality_int>ineq).is_equality(inner_loop_variable):
                result.append( (<Inequality_int>ineq).index )
        for i in range(len(self.ineqs_generic)):
            sig_check()
            ineq = self.ineqs_generic[i]
            if (<Inequality_generic>ineq).is_equality(inner_loop_variable):
                result.append( (<Inequality_generic>ineq).index )
        return frozenset(result)



cpdef print_cache(InequalityCollection inequality_collection):
    r"""
    Print the cached values in :class:`Inequality_int` (for
    debugging/doctesting only).

    EXAMPLES::

        sage: from sage.geometry.integral_points import InequalityCollection, print_cache
        sage: P = Polyhedron(ieqs=[(2,3,7)])
        sage: ieq = InequalityCollection(P, [0,1], [0]*2,[1]*2); ieq
        The collection of inequalities
        integer: (3, 7) x + 2 >= 0
        sage: ieq.prepare_next_to_inner_loop([3,5])
        sage: ieq.prepare_inner_loop([3,5])
        sage: print_cache(ieq)
        Cached inner loop: 3 * x_0 + 37 >= 0
        Cached next-to-inner loop: 3 * x_0 + 7 * x_1 + 2 >= 0
    """
    cdef Inequality_int ieq = <Inequality_int>(inequality_collection.ineqs_int[0])
    print('Cached inner loop: ' +
          str(ieq.coeff) + ' * x_0 + ' + str(ieq.cache) + ' >= 0')
    print('Cached next-to-inner loop: ' +
          str(ieq.coeff) + ' * x_0 + ' +
          str(ieq.coeff_next) + ' * x_1 + ' + str(ieq.cache_next) + ' >= 0')<|MERGE_RESOLUTION|>--- conflicted
+++ resolved
@@ -488,17 +488,6 @@
 
     Using a PPL polyhedron::
 
-<<<<<<< HEAD
-        sage: from ppl import Variable, Generator_System, C_Polyhedron, point           # needs pplpy
-        sage: gs = Generator_System()                                                   # needs pplpy
-        sage: x = Variable(0); y = Variable(1); z = Variable(2)                         # needs pplpy
-        sage: gs.insert(point(0*x + 1*y + 0*z))                                         # needs pplpy
-        sage: gs.insert(point(0*x + 1*y + 3*z))                                         # needs pplpy
-        sage: gs.insert(point(3*x + 1*y + 0*z))                                         # needs pplpy
-        sage: gs.insert(point(3*x + 1*y + 3*z))                                         # needs pplpy
-        sage: poly = C_Polyhedron(gs)                                                   # needs pplpy
-        sage: rectangular_box_points([0]*3, [3]*3, poly)                                # needs pplpy
-=======
         sage: # needs pplpy
         sage: from ppl import Variable, Generator_System, C_Polyhedron, point
         sage: gs = Generator_System()
@@ -509,7 +498,6 @@
         sage: gs.insert(point(3*x + 1*y + 3*z))
         sage: poly = C_Polyhedron(gs)
         sage: rectangular_box_points([0]*3, [3]*3, poly)
->>>>>>> 37b9baa4
         ((0, 1, 0), (0, 1, 1), (0, 1, 2), (0, 1, 3), (1, 1, 0), (1, 1, 1), (1, 1, 2), (1, 1, 3),
          (2, 1, 0), (2, 1, 1), (2, 1, 2), (2, 1, 3), (3, 1, 0), (3, 1, 1), (3, 1, 2), (3, 1, 3))
 
@@ -1144,18 +1132,6 @@
 
         EXAMPLES::
 
-<<<<<<< HEAD
-            sage: from ppl import Variable, Generator_System, C_Polyhedron, point       # needs pplpy
-            sage: gs = Generator_System()                                               # needs pplpy
-            sage: x = Variable(0); y = Variable(1); z = Variable(2)                     # needs pplpy
-            sage: gs.insert(point(0*x + 0*y + 1*z))                                     # needs pplpy
-            sage: gs.insert(point(0*x + 3*y + 1*z))                                     # needs pplpy
-            sage: gs.insert(point(3*x + 0*y + 1*z))                                     # needs pplpy
-            sage: gs.insert(point(3*x + 3*y + 1*z))                                     # needs pplpy
-            sage: poly = C_Polyhedron(gs)                                               # needs pplpy
-            sage: from sage.geometry.integral_points import InequalityCollection        # needs pplpy
-            sage: InequalityCollection(poly, [0,2,1], [0]*3, [3]*3 )                    # needs pplpy
-=======
             sage: # needs pplpy
             sage: from ppl import Variable, Generator_System, C_Polyhedron, point
             sage: gs = Generator_System()
@@ -1167,7 +1143,6 @@
             sage: poly = C_Polyhedron(gs)
             sage: from sage.geometry.integral_points import InequalityCollection
             sage: InequalityCollection(poly, [0,2,1], [0]*3, [3]*3 )
->>>>>>> 37b9baa4
             The collection of inequalities
             integer: (0, 1, 0) x + -1 >= 0
             integer: (0, -1, 0) x + 1 >= 0
