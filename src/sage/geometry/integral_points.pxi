r"""
Cython helper methods to compute integral points in polyhedra.
"""

#*****************************************************************************
#       Copyright (C) 2010 Volker Braun <vbraun.name@gmail.com>
#
# This program is free software: you can redistribute it and/or modify
# it under the terms of the GNU General Public License as published by
# the Free Software Foundation, either version 2 of the License, or
# (at your option) any later version.
#                  http://www.gnu.org/licenses/
#*****************************************************************************

from cysignals.signals cimport sig_check
import copy
import itertools

from sage.matrix.constructor import matrix, column_matrix, vector, diagonal_matrix
from sage.rings.integer_ring import ZZ
from sage.rings.integer cimport Integer
from sage.arith.misc import gcd
from sage.arith.functions import lcm
from sage.misc.misc_c import prod
from sage.modules.free_module import FreeModule

##############################################################################
# The basic idea to enumerate the lattice points in the parallelotope
# is to use the Smith normal form of the ray coordinate matrix to
# bring the lattice into a "nice" basis. Here is the straightforward
# implementation. Note that you do not need to reduce to the
# full-dimensional case, the Smith normal form takes care of that for
# you.
#
## def parallelotope_points(spanning_points, lattice):
##     # compute points in the open parallelotope, see [BK2001]
##     R = matrix(spanning_points).transpose()
##     D,U,V = R.smith_form()
##     e = D.diagonal()          # the elementary divisors
##     d = prod(e)               # the determinant
##     u = U.inverse().columns() # generators for gp(semigroup)
##
##     # "inverse" of the ray matrix as far as possible over ZZ
##     # R*Rinv == diagonal_matrix([d]*D.ncols() + [0]*(D.nrows()-D.ncols()))
##     # If R is full rank, this is Rinv = matrix(ZZ, R.inverse() * d)
##     Dinv = D.transpose()
##     for i in range(D.ncols()):
##         Dinv[i,i] = d/D[i,i]
##     Rinv = V * Dinv * U
##
##     gens = []
##     for b in CartesianProduct(*[ range(i) for i in e ]):
##         # this is our generator modulo the lattice spanned by the rays
##         gen_mod_rays = sum( b_i*u_i for b_i, u_i in zip(b,u) )
##         q_times_d = Rinv * gen_mod_rays
##         q_times_d = vector(ZZ,[ q_i % d  for q_i in q_times_d ])
##         gen = lattice(R*q_times_d / d)
##         gen.set_immutable()
##         gens.append(gen)
##     assert(len(gens) == d)
##     return tuple(gens)
#
# The problem with the naive implementation is that it is slow:
#
#   1. You can simplify some of the matrix multiplications
#
#   2. The inner loop keeps creating new matrices and vectors, which
#      is slow. It needs to recycle objects. Instead of creating a new
#      lattice point again and again, change the entries of an
#      existing lattice point and then copy it!


cpdef tuple parallelotope_points(spanning_points, lattice):
    r"""
    Return integral points in the parallelotope starting at the origin
    and spanned by the ``spanning_points``.

    See :meth:`~ConvexRationalPolyhedralCone.semigroup_generators` for a description of the
    algorithm.

    INPUT:

    - ``spanning_points`` -- a non-empty list of linearly independent
      rays (`\ZZ`-vectors or :class:`toric lattice
      <sage.geometry.toric_lattice.ToricLatticeFactory>` elements),
      not necessarily primitive lattice points.

    OUTPUT:

    The tuple of all lattice points in the half-open parallelotope
    spanned by the rays `r_i`,

    .. MATH::

        \mathop{par}(\{r_i\}) =
        \sum_{0\leq a_i < 1} a_i r_i

    By half-open parallelotope, we mean that the
    points in the facets not meeting the origin are omitted.

    EXAMPLES:

    Note how the points on the outward-facing factes are omitted::

        sage: from sage.geometry.integral_points import parallelotope_points
        sage: rays = list(map(vector, [(2,0), (0,2)]))
        sage: parallelotope_points(rays, ZZ^2)
        ((0, 0), (0, 1), (1, 0), (1, 1))

    The rays can also be toric lattice points::

        sage: rays = list(map(ToricLattice(2), [(2,0), (0,2)]))
        sage: parallelotope_points(rays, ToricLattice(2))
        (N(0, 0), N(0, 1), N(1, 0), N(1, 1))

    A non-smooth cone::

        sage: c = Cone([ (1,0), (1,2) ])
        sage: parallelotope_points(c.rays(), c.lattice())
        (N(0, 0), N(1, 1))

    A ``ValueError`` is raised if the ``spanning_points`` are not
    linearly independent::

        sage: rays = list(map(ToricLattice(2), [(1,1)]*2))
        sage: parallelotope_points(rays, ToricLattice(2))
        Traceback (most recent call last):
        ...
        ValueError: The spanning points are not linearly independent!

    TESTS::

        sage: rays = list(map(vector,[(-3, -2, -3, -2), (-2, -1, -8, 5), (1, 9, -7, -4), (-3, -1, -2, 2)]))
        sage: len(parallelotope_points(rays, ZZ^4))
        967
    """
    cdef MatrixClass VDinv
    cdef MatrixClass R = matrix(spanning_points).transpose()
    e, d, VDinv = ray_matrix_normal_form(R)
    cdef tuple points = loop_over_parallelotope_points(e, d, VDinv, R, lattice)
    for p in points:
        p.set_immutable()
    return points


cpdef tuple ray_matrix_normal_form(R):
    r"""
    Compute the Smith normal form of the ray matrix for
    :func:`parallelotope_points`.

    INPUT:

    - ``R`` -- `\ZZ`-matrix whose columns are the rays spanning the
      parallelotope.

    OUTPUT:

    A tuple containing ``e``, ``d``, and ``VDinv``.

    EXAMPLES::

        sage: from sage.geometry.integral_points import ray_matrix_normal_form
        sage: R = column_matrix(ZZ,[3,3,3])
        sage: ray_matrix_normal_form(R)
        ([3], 3, [1])
    """
    D,U,V = R.smith_form()
    e = D.diagonal()            # the elementary divisors
    cdef Integer d = prod(e)                 # the determinant
    if d == ZZ.zero():
        raise ValueError('The spanning points are not linearly independent!')
    cdef int i
    Dinv = diagonal_matrix(ZZ, [ d // e[i] for i in range(D.ncols()) ])
    VDinv = V * Dinv
    return (e, d, VDinv)



# The optimized version avoids constructing new matrices, vectors, and lattice points
cpdef tuple loop_over_parallelotope_points(e, d, MatrixClass VDinv,
                                           MatrixClass R, lattice,
                                           A=None, b=None):
    r"""
    The inner loop of :func:`parallelotope_points`.

    INPUT:

    See :meth:`parallelotope_points` for ``e``, ``d``, ``VDinv``, ``R``, ``lattice``.

    - ``A``, ``b``: Either both ``None`` or a vector and number. If
      present, only the parallelotope points satisfying `A x \leq b`
      are returned.

    OUTPUT:

    The points of the half-open parallelotope as a tuple of lattice
    points.

    EXAMPLES::

        sage: e = [3]
        sage: d = prod(e)
        sage: VDinv = matrix(ZZ, [[1]])
        sage: R = column_matrix(ZZ,[3,3,3])
        sage: lattice = ZZ^3
        sage: from sage.geometry.integral_points import loop_over_parallelotope_points
        sage: loop_over_parallelotope_points(e, d, VDinv, R, lattice)
        ((0, 0, 0), (1, 1, 1), (2, 2, 2))

        sage: A = vector(ZZ, [1,0,0])
        sage: b = 1
        sage: loop_over_parallelotope_points(e, d, VDinv, R, lattice, A, b)
        ((0, 0, 0), (1, 1, 1))
    """
    cdef int i, j
    cdef int dim = VDinv.nrows()
    cdef int ambient_dim = R.nrows()
    s = ZZ.zero() # summation variable
    cdef list gens = []
    gen = lattice(ZZ.zero())
    cdef VectorClass q_times_d = vector(ZZ, dim)
    for base in itertools.product(*[ range(i) for i in e ]):
        for i in range(dim):
            s = ZZ.zero()
            for j in range(dim):
                s += VDinv.get_unsafe(i,j) * base[j]
            q_times_d.set_unsafe(i, s % d)
        for i in range(ambient_dim):
            s = ZZ.zero()
            for j in range(dim):
                s += R.get_unsafe(i,j) * q_times_d.get_unsafe(j)
            gen[i] = s / d
        if A is not None:
            s = ZZ.zero()
            for i in range(ambient_dim):
                s += A[i] * gen[i]
            if s > b:
                continue
        gens.append(copy.copy(gen))
    if A is None:
        assert(len(gens) == d)
    return tuple(gens)



##############################################################################
cpdef tuple simplex_points(vertices):
    r"""
    Return the integral points in a lattice simplex.

    INPUT:

    - ``vertices`` -- an iterable of integer coordinate vectors. The
      indices of vertices that span the simplex under
      consideration.

    OUTPUT:

    A tuple containing the integral point coordinates as `\ZZ`-vectors.

    EXAMPLES::

        sage: from sage.geometry.integral_points import simplex_points
        sage: simplex_points([(1,2,3), (2,3,7), (-2,-3,-11)])
        ((-2, -3, -11), (0, 0, -2), (1, 2, 3), (2, 3, 7))

    The simplex need not be full-dimensional::

        sage: simplex = Polyhedron([(1,2,3,5), (2,3,7,5), (-2,-3,-11,5)])
        sage: simplex_points(simplex.Vrepresentation())
        ((2, 3, 7, 5), (0, 0, -2, 5), (-2, -3, -11, 5), (1, 2, 3, 5))

        sage: simplex_points([(2,3,7)])
        ((2, 3, 7),)

    TESTS::

        sage: v = [(1,0,7,-1), (-2,-2,4,-3), (-1,-1,-1,4), (2,9,0,-5), (-2,-1,5,1)]
        sage: simplex = Polyhedron(v); simplex
        A 4-dimensional polyhedron in ZZ^4 defined as the convex hull of 5 vertices
        sage: pts = simplex_points(simplex.Vrepresentation())
        sage: len(pts)
        49
        sage: for p in pts: p.set_immutable()
        sage: len(set(pts))
        49

        sage: all(simplex.contains(p) for p in pts)
        True

        sage: v = [(4,-1,-1,-1), (-1,4,-1,-1), (-1,-1,4,-1), (-1,-1,-1,4), (-1,-1,-1,-1)]
        sage: P4mirror = Polyhedron(v); P4mirror
        A 4-dimensional polyhedron in ZZ^4 defined as the convex hull of 5 vertices
        sage: len(simplex_points(P4mirror.Vrepresentation()))
        126

        sage: vertices = list(map(vector, [(1,2,3), (2,3,7), (-2,-3,-11)]))
        sage: for v in vertices: v.set_immutable()
        sage: simplex_points(vertices)
        ((-2, -3, -11), (0, 0, -2), (1, 2, 3), (2, 3, 7))
    """
    cdef list rays = [vector(ZZ, list(v)) for v in vertices]
    if not rays:
        return ()
    cdef VectorClass origin = rays.pop()
    origin.set_immutable()
    if not rays:
        return (origin,)
    translate_points(rays, origin)

    # Find equation Ax<=b that cuts out simplex from parallelotope
    cdef MatrixClass Rt = matrix(ZZ, rays)
    cdef MatrixClass R = Rt.transpose()
    cdef int nrays = len(rays)
    cdef Integer b
    M = FreeModule(ZZ, nrays)
    if R.is_square():
        b = abs(R.det())
        A = R.solve_left(M([b]*nrays))
    else:
        RtR = Rt * R
        b = abs(RtR.det())
        A = RtR.solve_left(M([b]*nrays)) * Rt

    e, d, VDinv = ray_matrix_normal_form(R)
    lattice = origin.parent()
    points = loop_over_parallelotope_points(e, d, VDinv, R, lattice, A, b) + tuple(rays)
    translate_points(points, -origin)
    return points


cdef translate_points(v_list, VectorClass delta):
    r"""
    Add ``delta`` to each vector in ``v_list``.
    """
    cdef int dim = delta.degree()
    cdef int i
    for v in v_list:
        for i in range(dim):
            v[i] -= delta.get_unsafe(i)



##############################################################################
# For points with "small" coordinates (that is, fitting into a small
# rectangular bounding box) it is faster to naively enumerate the
# points. This saves the overhead of triangulating the polytope etc.

cpdef rectangular_box_points(list box_min, list box_max,
                             polyhedron=None, count_only=False,
                             return_saturated=False):
    r"""
    Return the integral points in the lattice bounding box that are
    also contained in the given polyhedron.

    INPUT:

    - ``box_min`` -- A list of integers. The minimal value for each
      coordinate of the rectangular bounding box.

    - ``box_max`` -- A list of integers. The maximal value for each
      coordinate of the rectangular bounding box.

    - ``polyhedron`` -- A
      :class:`~sage.geometry.polyhedron.base.Polyhedron_base`, a PPL
      :class:`~ppl.polyhedron.C_Polyhedron`, or ``None`` (default).

    - ``count_only`` -- Boolean (default: ``False``). Whether to
      return only the total number of vertices, and not their
      coordinates. Enabling this option speeds up the
      enumeration. Cannot be combined with the ``return_saturated``
      option.

    - ``return_saturated`` -- Boolean (default: ``False``. Whether to
      also return which inequalities are saturated for each point of
      the polyhedron. Enabling this slows down the enumeration. Cannot
      be combined with the ``count_only`` option.

    OUTPUT:

    By default, this function returns a tuple containing the integral
    points of the rectangular box spanned by ``box_min`` and ``box_max``
    and that lie inside the ``polyhedron``. For sufficiently large
    bounding boxes, this are all integral points of the polyhedron.

    If no polyhedron is specified, all integral points of the
    rectangular box are returned.

    If ``count_only`` is specified, only the total number (an integer)
    of found lattice points is returned.

    If ``return_saturated`` is enabled, then for each integral point a
    pair ``(point, Hrep)`` is returned where ``point`` is the point
    and ``Hrep`` is the set of indices of the H-representation objects
    that are saturated at the point.

    ALGORITHM:

    This function implements the naive algorithm towards counting
    integral points. Given min and max of vertex coordinates, it
    iterates over all points in the bounding box and checks whether
    they lie in the polyhedron. The following optimizations are
    implemented:

    * Cython: Use machine integers and optimizing C/C++ compiler
      where possible, arbitrary precision integers where necessary.
      Bounds checking, no compile time limits.

    * Unwind inner loop (and next-to-inner loop):

      .. MATH::

          Ax \leq b
          \quad \Leftrightarrow \quad
          a_1 x_1 ~\leq~ b - \sum_{i=2}^d a_i x_i

      so we only have to evaluate `a_1 * x_1` in the inner loop.

    * Coordinates are permuted to make the longest box edge the
      inner loop. The inner loop is optimized to run very fast, so
      its best to do as much work as possible there.

    * Continuously reorder inequalities and test the most
      restrictive inequalities first.

    * Use convexity and only find first and last allowed point in
      the inner loop. The points in-between must be points of the
      polyhedron, too.

    EXAMPLES::

        sage: from sage.geometry.integral_points import rectangular_box_points
        sage: rectangular_box_points([0,0,0],[1,2,3])
        ((0, 0, 0), (0, 0, 1), (0, 0, 2), (0, 0, 3),
         (0, 1, 0), (0, 1, 1), (0, 1, 2), (0, 1, 3),
         (0, 2, 0), (0, 2, 1), (0, 2, 2), (0, 2, 3),
         (1, 0, 0), (1, 0, 1), (1, 0, 2), (1, 0, 3),
         (1, 1, 0), (1, 1, 1), (1, 1, 2), (1, 1, 3),
         (1, 2, 0), (1, 2, 1), (1, 2, 2), (1, 2, 3))

        sage: from sage.geometry.integral_points import rectangular_box_points
        sage: rectangular_box_points([0,0,0],[1,2,3], count_only=True)
        24

        sage: cell24 = polytopes.twenty_four_cell()
        sage: rectangular_box_points([-1]*4, [1]*4, cell24)
        ((-1, 0, 0, 0), (0, -1, 0, 0), (0, 0, -1, 0), (0, 0, 0, -1),
         (0, 0, 0, 0),
         (0, 0, 0, 1), (0, 0, 1, 0), (0, 1, 0, 0), (1, 0, 0, 0))
        sage: d = 3
        sage: dilated_cell24 = d*cell24
        sage: len( rectangular_box_points([-d]*4, [d]*4, dilated_cell24) )
        305

        sage: d = 6
        sage: dilated_cell24 = d*cell24
        sage: len( rectangular_box_points([-d]*4, [d]*4, dilated_cell24) )
        3625

        sage: rectangular_box_points([-d]*4, [d]*4, dilated_cell24, count_only=True)
        3625

        sage: polytope = Polyhedron([(-4,-3,-2,-1),(3,1,1,1),(1,2,1,1),(1,1,3,0),(1,3,2,4)])
        sage: pts = rectangular_box_points([-4]*4, [4]*4, polytope); pts
        ((-4, -3, -2, -1), (-1, 0, 0, 1), (0, 1, 1, 1), (1, 1, 1, 1), (1, 1, 3, 0),
         (1, 2, 1, 1), (1, 2, 2, 2), (1, 3, 2, 4), (2, 1, 1, 1), (3, 1, 1, 1))
        sage: all(polytope.contains(p) for p in pts)
        True

        sage: set(map(tuple,pts)) == \
        ....: set([(-4,-3,-2,-1),(3,1,1,1),(1,2,1,1),(1,1,3,0),(1,3,2,4),
        ....:      (0,1,1,1),(1,2,2,2),(-1,0,0,1),(1,1,1,1),(2,1,1,1)])   # computed with PALP
        True

    Long ints and non-integral polyhedra are explicitly allowed::

<<<<<<< HEAD
        sage: polytope = Polyhedron([[1], [10*pi.n()]], base_ring=RDF)          # optional - sage.symbolic
        sage: len(rectangular_box_points([-100], [100], polytope))              # optional - sage.symbolic
=======
        sage: polytope = Polyhedron([[1], [10*pi.n()]], base_ring=RDF)                  # optional - sage.symbolic
        sage: len(rectangular_box_points([-100], [100], polytope))                      # optional - sage.symbolic
>>>>>>> cfb0331c
        31

        sage: halfplane = Polyhedron(ieqs=[(-1,1,0)])
        sage: rectangular_box_points([0,-1+10^50], [0,1+10^50])
        ((0, 99999999999999999999999999999999999999999999999999),
         (0, 100000000000000000000000000000000000000000000000000),
         (0, 100000000000000000000000000000000000000000000000001))
        sage: len( rectangular_box_points([0,-100+10^50], [1,100+10^50], halfplane) )
        201

    Using a PPL polyhedron::

<<<<<<< HEAD
        sage: from ppl import Variable, Generator_System, C_Polyhedron, point                       # optional - pplpy
        sage: gs = Generator_System()                                                               # optional - pplpy
        sage: x = Variable(0); y = Variable(1); z = Variable(2)                                     # optional - pplpy
        sage: gs.insert(point(0*x + 1*y + 0*z))                                                     # optional - pplpy
        sage: gs.insert(point(0*x + 1*y + 3*z))                                                     # optional - pplpy
        sage: gs.insert(point(3*x + 1*y + 0*z))                                                     # optional - pplpy
        sage: gs.insert(point(3*x + 1*y + 3*z))                                                     # optional - pplpy
        sage: poly = C_Polyhedron(gs)                                                               # optional - pplpy
        sage: rectangular_box_points([0]*3, [3]*3, poly)                                            # optional - pplpy
=======
        sage: from ppl import Variable, Generator_System, C_Polyhedron, point           # optional - pplpy
        sage: gs = Generator_System()                                                   # optional - pplpy
        sage: x = Variable(0); y = Variable(1); z = Variable(2)                         # optional - pplpy
        sage: gs.insert(point(0*x + 1*y + 0*z))                                         # optional - pplpy
        sage: gs.insert(point(0*x + 1*y + 3*z))                                         # optional - pplpy
        sage: gs.insert(point(3*x + 1*y + 0*z))                                         # optional - pplpy
        sage: gs.insert(point(3*x + 1*y + 3*z))                                         # optional - pplpy
        sage: poly = C_Polyhedron(gs)                                                   # optional - pplpy
        sage: rectangular_box_points([0]*3, [3]*3, poly)                                # optional - pplpy
>>>>>>> cfb0331c
        ((0, 1, 0), (0, 1, 1), (0, 1, 2), (0, 1, 3), (1, 1, 0), (1, 1, 1), (1, 1, 2), (1, 1, 3),
         (2, 1, 0), (2, 1, 1), (2, 1, 2), (2, 1, 3), (3, 1, 0), (3, 1, 1), (3, 1, 2), (3, 1, 3))

    Optionally, return the information about the saturated inequalities as well::

        sage: cube = polytopes.cube()
        sage: cube.Hrepresentation(0)
        An inequality (-1, 0, 0) x + 1 >= 0
        sage: cube.Hrepresentation(1)
        An inequality (0, -1, 0) x + 1 >= 0
        sage: cube.Hrepresentation(2)
        An inequality (0, 0, -1) x + 1 >= 0
        sage: rectangular_box_points([0]*3, [1]*3, cube, return_saturated=True)
        (((0, 0, 0), frozenset()),
         ((0, 0, 1), frozenset({2})),
         ((0, 1, 0), frozenset({1})),
         ((0, 1, 1), frozenset({1, 2})),
         ((1, 0, 0), frozenset({0})),
         ((1, 0, 1), frozenset({0, 2})),
         ((1, 1, 0), frozenset({0, 1})),
         ((1, 1, 1), frozenset({0, 1, 2})))

    TESTS:

    Check that this can be interrupted, see :trac:`20781`::

        sage: ieqs = [(-1, -1, -1, -1, -1, -1, -1, -1, -1),
        ....:         (0, -1, 0, 0, 0, 0, 0, 0, 0),
        ....:         (0, -1, 0, 2, -1, 0, 0, 0, 0),
        ....:         (0, 0, -1, -1, 2, -1, 0, 0, 0),
        ....:         (0, 2, 0, -1, 0, 0, 0, 0, 0),
        ....:         (0, 0, 0, 0, 0, 0, 0, -1, 2),
        ....:         (1, 0, 2, 0, -1, 0, 0, 0, 0),
        ....:         (0, 0, 0, 0, -1, 2, -1, 0, 0),
        ....:         (0, 0, 0, 0, 0, 0, 0, 0, -1),
        ....:         (0, 0, 0, 0, 0, -1, 2, -1, 0),
        ....:         (0, 0, 0, 0, 0, 0, -1, 2, -1)]
        sage: P = Polyhedron(ieqs=ieqs)
        sage: alarm(0.5); P.integral_points()
        Traceback (most recent call last):
        ...
        AlarmInterrupt
    """
    assert len(box_min) == len(box_max)
    assert not (count_only and return_saturated)
    cdef int d = len(box_min)
    cdef int i, j
    cdef list diameter = sorted([ (box_max[i]-box_min[i], i) for i in range(d) ],
                                reverse=True)
    cdef list diameter_value = [x[0] for x in diameter]
    cdef list diameter_index = [x[1] for x in diameter]

    # Construct the inverse permutation
    cdef list orig_perm = list(xrange(len(diameter_index)))
    for i, j in enumerate(diameter_index):
        orig_perm[j] = i

    box_min = perm_action(diameter_index, box_min)
    box_max = perm_action(diameter_index, box_max)
    cdef InequalityCollection inequalities = InequalityCollection(polyhedron, diameter_index, box_min, box_max)

    if count_only:
        return loop_over_rectangular_box_points(box_min, box_max, inequalities, d, count_only)

    cdef list points = []
    cdef VectorClass v = vector(ZZ, d)
    if not return_saturated:
        for p in loop_over_rectangular_box_points(box_min, box_max, inequalities, d, count_only):
            #  v = vector(ZZ, perm_action(orig_perm, p))   # too slow
            for i in range(d):
                v.set_unsafe(i, Integer(p[orig_perm[i]]))
            v_copy = copy.copy(v)
            v_copy.set_immutable()
            points.append(v_copy)
    else:
        for p, saturated in loop_over_rectangular_box_points_saturated(box_min, box_max,
                                                                       inequalities, d):
            for i in range(d):
                v.set_unsafe(i, Integer(p[orig_perm[i]]))
            v_copy = copy.copy(v)
            v_copy.set_immutable()
            points.append( (v_copy, saturated) )

    return tuple(points)

cdef list perm_action(list p, list lst):
    """
    Return the action of a permutation ``p`` of `(0, ..., n-1)`
    on a list of length `n`.
    """
    return [lst[i] for i in p]

cdef loop_over_rectangular_box_points(list box_min, list box_max,
                                      InequalityCollection inequalities,
                                      int d, bint count_only):
    """
    The inner loop of :func:`rectangular_box_points`.

    INPUT:

    - ``box_min``, ``box_max`` -- the bounding box.

    - ``inequalities`` -- a :class:`InequalityCollection` containing
      the inequalities defining the polyhedron.

    - ``d`` -- the ambient space dimension.

    - ``count_only`` -- whether to only return the total number of
      lattice points.

    OUTPUT:

    The integral points in the bounding box satisfying all
    inequalities.
    """
    cdef int inc
    cdef Integer i_min, i_max
    if count_only:
        points = 0
    else:
        points = []
    cdef list p = list(box_min)
    inequalities.prepare_next_to_inner_loop(p)
    while True:
        sig_check()
        inequalities.prepare_inner_loop(p)
        i_min = box_min[0]
        i_max = box_max[0]
        # Find the lower bound for the allowed region
        while i_min <= i_max:
            if inequalities.are_satisfied(i_min):
                break
            i_min += 1
        # Find the upper bound for the allowed region
        while i_min <= i_max:
            if inequalities.are_satisfied(i_max):
                break
            i_max -= 1
        # The points i_min .. i_max are contained in the polyhedron
        if count_only:
            if i_max >= i_min:
                points += i_max - i_min + 1
        else:
            i = i_min
            while i <= i_max:
                p[0] = i
                points.append(tuple(p))
                i += 1
        # finally increment the other entries in p to move on to next inner loop
        inc = 1
        if d == 1:
            return points
        while True:
            if p[inc] == box_max[inc]:
                p[inc] = box_min[inc]
                inc += 1
                if inc == d:
                    return points
            else:
                p[inc] += 1
                break
        if inc > 1:
            inequalities.prepare_next_to_inner_loop(p)



cdef loop_over_rectangular_box_points_saturated(list box_min, list box_max,
                                                InequalityCollection inequalities,
                                                int d):
    """
    The analog of :func:`rectangular_box_points` except that it keeps
    track of which inequalities are saturated.

    INPUT:

    See :func:`rectangular_box_points`.

    OUTPUT:

    The integral points in the bounding box satisfying all
    inequalities, each point being returned by a coordinate vector and
    a set of H-representation object indices.
    """
    cdef int inc
    cdef list points = []
    cdef list p = list(box_min)
    inequalities.prepare_next_to_inner_loop(p)
    while True:
        inequalities.prepare_inner_loop(p)
        i_min = box_min[0]
        i_max = box_max[0]
        # Find the lower bound for the allowed region
        while i_min <= i_max:
            if inequalities.are_satisfied(i_min):
                break
            i_min += 1
        # Find the upper bound for the allowed region
        while i_min <= i_max:
            if inequalities.are_satisfied(i_max):
                break
            i_max -= 1
        # The points i_min .. i_max are contained in the polyhedron
        i = i_min
        while i <= i_max:
            p[0] = i
            saturated = inequalities.satisfied_as_equalities(i)
            points.append( (tuple(p), saturated) )
            i += 1
        # finally increment the other entries in p to move on to next inner loop
        inc = 1
        if d == 1:
            return points
        while True:
            if p[inc] == box_max[inc]:
                p[inc] = box_min[inc]
                inc += 1
                if inc == d:
                    return points
            else:
                p[inc] += 1
                break
        if inc > 1:
            inequalities.prepare_next_to_inner_loop(p)


cdef class Inequality_generic:
    r"""
    An inequality whose coefficients are arbitrary Python/Sage objects

    INPUT:

    - ``A`` -- list of coefficients

    - ``b`` -- element

    OUTPUT:

    Inequality `A x + b \geq 0`.

    EXAMPLES::

        sage: from sage.geometry.integral_points import Inequality_generic
<<<<<<< HEAD
        sage: Inequality_generic([2 * pi, sqrt(3), 7/2], -5.5)                  # optional - sage.symbolic
=======
        sage: Inequality_generic([2 * pi, sqrt(3), 7/2], -5.5)                          # optional - sage.symbolic
>>>>>>> cfb0331c
        generic: (2*pi, sqrt(3), 7/2) x + -5.50000000000000 >= 0
    """

    cdef list A
    cdef object b
    cdef object coeff
    cdef object cache
    # The index of the inequality in the polyhedron H-representation
    cdef int index

    def __cinit__(self, list A, b, int index=-1):
        """
        The Cython constructor

        INPUT:

        See :class:`Inequality_generic`.

        EXAMPLES::

            sage: from sage.geometry.integral_points import Inequality_generic
<<<<<<< HEAD
            sage: Inequality_generic([2 * pi, sqrt(3), 7/2], -5.5)              # optional - sage.symbolic
=======
            sage: Inequality_generic([2 * pi, sqrt(3), 7/2], -5.5)                      # optional - sage.symbolic
>>>>>>> cfb0331c
            generic: (2*pi, sqrt(3), 7/2) x + -5.50000000000000 >= 0
        """
        self.A = A
        self.b = b
        self.coeff = 0
        self.cache = 0
        self.index = int(index)

    def __repr__(self):
        """
        Return a string representation.

        OUTPUT:

        String.

        EXAMPLES::

            sage: from sage.geometry.integral_points import Inequality_generic
            sage: Inequality_generic([2,3,7], -5).__repr__()
            'generic: (2, 3, 7) x + -5 >= 0'
        """
        s = 'generic: ('
        s += ', '.join(str(self.A[i]) for i in range(len(self.A)))
        s += ') x + ' + str(self.b) + ' >= 0'
        return s

    cdef prepare_next_to_inner_loop(self, p):
        """
        In :class:`Inequality_int` this method is used to peel of the
        next-to-inner loop.

        See :meth:`InequalityCollection.prepare_inner_loop` for more details.
        """
        pass

    cdef prepare_inner_loop(self, p):
        """
        Peel off the inner loop.

        See :meth:`InequalityCollection.prepare_inner_loop` for more details.
        """
        cdef int j
        self.coeff = self.A[0]
        self.cache = self.b
        for j in range(1, len(self.A)):
            self.cache += self.A[j] * p[j]

    cdef bint is_not_satisfied(self, inner_loop_variable) except -1:
        r"""
        Test the inequality, using the cached value from :meth:`prepare_inner_loop`

        OUTPUT:

        Boolean. Whether the inequality is not satisfied.
        """
        return inner_loop_variable * self.coeff + self.cache < 0

    cdef bint is_equality(Inequality_generic self, int inner_loop_variable) except -1:
        r"""
        Test the inequality, using the cached value from :meth:`prepare_inner_loop`

        OUTPUT:

        Boolean. Given the inequality `Ax + b \geq 0`, this method
        returns whether the equality `Ax + b = 0` is satisfied.
        """
        return inner_loop_variable * self.coeff + self.cache == 0


# if dim>20 then we always use the generic inequalities (Inequality_generic)
DEF INEQ_INT_MAX_DIM = 20

cdef class Inequality_int:
    r"""
    Fast version of inequality in the case that all coefficients fit
    into machine ints.

    INPUT:

    - ``A`` -- list of integers

    - ``b`` -- integer

    - ``max_abs_coordinates`` -- the maximum of the coordinates that
      one wants to evaluate the coordinates on; used for overflow
      checking

    OUTPUT:

    Inequality `A x + b \geq 0`. A ``OverflowError`` is raised if a
    machine integer is not long enough to hold the results. A
    ``ValueError`` is raised if some of the input is not integral.

    EXAMPLES::

        sage: from sage.geometry.integral_points import Inequality_int
        sage: Inequality_int([2,3,7], -5, [10]*3)
        integer: (2, 3, 7) x + -5 >= 0

        sage: Inequality_int([1]*21, -5, [10]*21)
        Traceback (most recent call last):
        ...
        OverflowError: Dimension limit exceeded.

        sage: Inequality_int([2,3/2,7], -5, [10]*3)
        Traceback (most recent call last):
        ...
        ValueError: Not integral.

        sage: Inequality_int([2,3,7], -5.2, [10]*3)
        Traceback (most recent call last):
        ...
        ValueError: Not integral.

        sage: Inequality_int([2,3,7], -5*10^50, [10]*3)  # actual error message can differ between 32 and 64 bit
        Traceback (most recent call last):
        ...
        OverflowError: ...

    TESTS:

    Check that :trac:`21993` is fixed::

        sage: Inequality_int([18560500, -89466500], 108027, [178933, 37121])
        Traceback (most recent call last):
        ...
        OverflowError: ...

    """
    cdef int A[INEQ_INT_MAX_DIM]
    cdef int b
    cdef int dim
    # the innermost coefficient
    cdef int coeff
    cdef int cache
    # the next-to-innermost coefficient
    cdef int coeff_next
    cdef int cache_next
    # The index of the inequality in the polyhedron H-representation
    cdef int index

    cdef int _to_int(self, x) except? -999:
        if x not in ZZ:
            raise ValueError('Not integral.')
        return int(x)  # raises OverflowError in Cython if necessary

    def __cinit__(self, list A, b, list max_abs_coordinates, int index=-1):
        """
        The Cython constructor

        See :class:`Inequality_int` for input.

        EXAMPLES::

            sage: from sage.geometry.integral_points import Inequality_int
            sage: Inequality_int([2,3,7], -5, [10]*3)
            integer: (2, 3, 7) x + -5 >= 0
        """
        cdef int i
        self.dim = self._to_int(len(A))
        self.index = int(index)
        if self.dim < 1 or self.dim > INEQ_INT_MAX_DIM:
            raise OverflowError('Dimension limit exceeded.')
        for i in range(self.dim):
            self.A[i] = self._to_int(A[i])
        self.b = self._to_int(b)
        self.coeff = self.A[0]
        if self.dim > 0:
            self.coeff_next = self.A[1]
        # finally, make sure that there cannot be any overflow during the enumeration
        self._to_int(abs(ZZ(b)) + sum( abs(ZZ(A[i])) * ZZ(max_abs_coordinates[i])
                                       for i in range(self.dim) ))

    def __repr__(self):
        """
        Return a string representation.

        OUTPUT:

        String.

        EXAMPLES::

            sage: from sage.geometry.integral_points import Inequality_int
            sage: Inequality_int([2,3,7], -5, [10]*3).__repr__()
            'integer: (2, 3, 7) x + -5 >= 0'
        """
        s = 'integer: ('
        s += ', '.join([str(self.A[i]) for i in range(self.dim)])
        s += ') x + ' + str(self.b) + ' >= 0'
        return s

    cdef prepare_next_to_inner_loop(Inequality_int self, p):
        """
        Peel off the next-to-inner loop.

        See :meth:`InequalityCollection.prepare_inner_loop` for more details.
        """
        cdef int j
        self.cache_next = self.b
        for j in range(2, self.dim):
            self.cache_next += self.A[j] * p[j]

    cdef prepare_inner_loop(Inequality_int self, p):
        """
        Peel off the inner loop.

        See :meth:`InequalityCollection.prepare_inner_loop` for more details.
        """
        cdef int j
        if self.dim > 1:
            self.cache = self.cache_next + self.coeff_next * p[1]
        else:
            self.cache = self.cache_next

    cdef bint is_not_satisfied(Inequality_int self, int inner_loop_variable):
        return inner_loop_variable * self.coeff + self.cache < 0

    cdef bint is_equality(Inequality_int self, int inner_loop_variable):
        return inner_loop_variable * self.coeff + self.cache == 0



cdef class InequalityCollection:
    """
    A collection of inequalities.

    INPUT:

    - ``polyhedron`` -- a polyhedron defining the inequalities.

    - ``permutation`` -- list; a 0-based permutation of the coordinates.
      Will be used to permute the coordinates of the inequality.

    - ``box_min``, ``box_max`` -- the (not permuted) minimal and maximal
      coordinates of the bounding box. Used for bounds checking.

    EXAMPLES::

        sage: from sage.geometry.integral_points import InequalityCollection
        sage: P_QQ = Polyhedron(identity_matrix(3).columns() + [(-2, -1,-1)], base_ring=QQ)
        sage: ieq = InequalityCollection(P_QQ, [0,1,2], [0]*3,[1]*3); ieq
        The collection of inequalities
        integer: (3, -2, -2) x + 2 >= 0
        integer: (-1, 4, -1) x + 1 >= 0
        integer: (-1, -1, 4) x + 1 >= 0
        integer: (-1, -1, -1) x + 1 >= 0

        sage: P_RR = Polyhedron(identity_matrix(2).columns() + [(-2.7, -1)], base_ring=RDF)
        sage: InequalityCollection(P_RR, [0,1], [0]*2, [1]*2)
        The collection of inequalities
        integer: (-1, -1) x + 1 >= 0
        generic: (-1.0, 3.7) x + 1.0 >= 0
        generic: (1.0, -1.35) x + 1.35 >= 0

        sage: line = Polyhedron(eqns=[(2,3,7)])
        sage: InequalityCollection(line, [0,1], [0]*2, [1]*2 )
        The collection of inequalities
        integer: (3, 7) x + 2 >= 0
        integer: (-3, -7) x + -2 >= 0

    TESTS::

        sage: TestSuite(ieq).run(skip='_test_pickling')
    """
    cdef list ineqs_int
    cdef list ineqs_generic

    def __repr__(self):
        r"""
        Return a string representation.

        OUTPUT:

        String.

        EXAMPLES::

            sage: from sage.geometry.integral_points import InequalityCollection
            sage: line = Polyhedron(eqns=[(2,3,7)])
            sage: InequalityCollection(line, [0,1], [0]*2, [1]*2 ).__repr__()
            'The collection of inequalities\ninteger: (3, 7) x + 2 >= 0\ninteger: (-3, -7) x + -2 >= 0'
        """
        s = 'The collection of inequalities\n'
        for ineq in self.ineqs_int:
            s += str(<Inequality_int>ineq) + '\n'
        for ineq in self.ineqs_generic:
            s += str(<Inequality_generic>ineq) + '\n'
        return s.strip()

    cpdef tuple _make_A_b(self, Hrep_obj, list permutation):
        r"""
        Return the coefficients and constant of the H-representation
        object.

        INPUT:

        - ``Hrep_obj`` -- a H-representation object of the polyhedron
        - ``permutation`` -- the permutation of the coordinates to
          apply to ``A``

        OUTPUT:

        A pair ``(A,b)``.

        EXAMPLES::

            sage: from sage.geometry.integral_points import InequalityCollection
            sage: line = Polyhedron(eqns=[(2,3,7)])
            sage: ieq = InequalityCollection(line, [0,1], [0]*2, [1]*2 )
            sage: ieq._make_A_b(line.Hrepresentation(0), [0,1])
            ([3, 7], 2)
            sage: ieq._make_A_b(line.Hrepresentation(0), [1,0])
            ([7, 3], 2)
        """
        cdef list v = list(Hrep_obj)
        cdef list A = perm_action(permutation, v[1:])
        b = v[0]
        try:
            x = lcm([a.denominator() for a in A] + [b.denominator()])
            A = [a * x for a in A]
            b = b * x
        except AttributeError:
            pass
        return (A, b)

    def __cinit__(self, polyhedron, list permutation, box_min, box_max):
        """
        The Cython constructor

        See the class documentation for the description of the arguments.

        EXAMPLES::

            sage: from sage.geometry.integral_points import InequalityCollection
            sage: line = Polyhedron(eqns=[(2,3,7)])
            sage: InequalityCollection(line, [0,1], [0]*2, [1]*2 )
            The collection of inequalities
            integer: (3, 7) x + 2 >= 0
            integer: (-3, -7) x + -2 >= 0
        """
        cdef list max_abs_coordinates = [max(abs(c_min), abs(c_max))
                                         for c_min, c_max in zip(box_min, box_max)]
        max_abs_coordinates = perm_action(permutation, max_abs_coordinates)
        self.ineqs_int = []
        self.ineqs_generic = []
        if polyhedron is None:
            return

        try:
            # polyhedron is a PPL C_Polyhedron class?
            self._cinit_from_PPL(max_abs_coordinates, permutation, polyhedron)
        except AttributeError:
            try:
                # polyhedron is a Polyhedron class?
                self._cinit_from_Polyhedron(max_abs_coordinates, permutation, polyhedron)
            except AttributeError:
                raise TypeError('Cannot extract Hrepresentation data from polyhedron.')

    cdef _cinit_from_PPL(self, list max_abs_coordinates, list permutation,
                         polyhedron):
        """
        Initialize the inequalities from a PPL C_Polyhedron

        See __cinit__ for a description of the arguments.

        EXAMPLES::

            sage: from ppl import Variable, Generator_System, C_Polyhedron, point       # optional - pplpy
            sage: gs = Generator_System()                                               # optional - pplpy
            sage: x = Variable(0); y = Variable(1); z = Variable(2)                     # optional - pplpy
            sage: gs.insert(point(0*x + 0*y + 1*z))                                     # optional - pplpy
            sage: gs.insert(point(0*x + 3*y + 1*z))                                     # optional - pplpy
            sage: gs.insert(point(3*x + 0*y + 1*z))                                     # optional - pplpy
            sage: gs.insert(point(3*x + 3*y + 1*z))                                     # optional - pplpy
            sage: poly = C_Polyhedron(gs)                                               # optional - pplpy
            sage: from sage.geometry.integral_points import InequalityCollection        # optional - pplpy
            sage: InequalityCollection(poly, [0,2,1], [0]*3, [3]*3 )                    # optional - pplpy
            The collection of inequalities
            integer: (0, 1, 0) x + -1 >= 0
            integer: (0, -1, 0) x + 1 >= 0
            integer: (1, 0, 0) x + 0 >= 0
            integer: (0, 0, 1) x + 0 >= 0
            integer: (-1, 0, 0) x + 3 >= 0
            integer: (0, 0, -1) x + 3 >= 0
        """
        cdef list A
        cdef int index
        for index,c in enumerate(polyhedron.minimized_constraints()):
            A = perm_action(permutation, [Integer(mpz) for mpz in c.coefficients()])
            b = Integer(c.inhomogeneous_term())
            try:
                H = Inequality_int(A, b, max_abs_coordinates, index)
                self.ineqs_int.append(H)
            except (OverflowError, ValueError):
                H = Inequality_generic(A, b, index)
                self.ineqs_generic.append(H)
            if c.is_equality():
                A = [ -a for a in A ]
                b = -b
                try:
                    H = Inequality_int(A, b, max_abs_coordinates, index)
                    self.ineqs_int.append(H)
                except (OverflowError, ValueError):
                    H = Inequality_generic(A, b, index)
                    self.ineqs_generic.append(H)

    cdef _cinit_from_Polyhedron(self, list max_abs_coordinates,
                                list permutation, polyhedron):
        """
        Initialize the inequalities from a Sage Polyhedron

        See __cinit__ for a description of the arguments.

        EXAMPLES::

            sage: from sage.geometry.integral_points import InequalityCollection
            sage: line = Polyhedron(eqns=[(2,3,7)])
            sage: InequalityCollection(line, [0,1], [0]*2, [1]*2 )
            The collection of inequalities
            integer: (3, 7) x + 2 >= 0
            integer: (-3, -7) x + -2 >= 0

        TESTS:

        Check that :trac:`21037` is fixed::

            sage: P = Polyhedron(vertices=((0, 0), (17,3)))
            sage: P += 1/1000*polytopes.regular_polygon(5)                              # optional - sage.rings.number_field
            sage: P.integral_points()                                                   # optional - sage.rings.number_field
            ((0, 0), (17, 3))
        """
        cdef list A
        for Hrep_obj in polyhedron.inequality_generator():
            A, b = self._make_A_b(Hrep_obj, permutation)
            try:
                H = Inequality_int(A, b, max_abs_coordinates, Hrep_obj.index())
                self.ineqs_int.append(H)
            except (OverflowError, ValueError, TypeError):
                H = Inequality_generic(A, b, Hrep_obj.index())
                self.ineqs_generic.append(H)
        for Hrep_obj in polyhedron.equation_generator():
            A, b = self._make_A_b(Hrep_obj, permutation)
            # add inequality
            try:
                H = Inequality_int(A, b, max_abs_coordinates, Hrep_obj.index())
                self.ineqs_int.append(H)
            except (OverflowError, ValueError, TypeError):
                H = Inequality_generic(A, b, Hrep_obj.index())
                self.ineqs_generic.append(H)
            # add sign-reversed inequality
            A = [ -a for a in A ]
            b = -b
            try:
                H = Inequality_int(A, b, max_abs_coordinates, Hrep_obj.index())
                self.ineqs_int.append(H)
            except (OverflowError, ValueError, TypeError):
                H = Inequality_generic(A, b, Hrep_obj.index())
                self.ineqs_generic.append(H)

    cpdef prepare_next_to_inner_loop(self, p):
        r"""
        Peel off the next-to-inner loop.

        In the next-to-inner loop of :func:`rectangular_box_points`,
        we have to repeatedly evaluate `A x-A_0 x_0+b`. To speed up
        computation, we pre-evaluate

        .. MATH::

            c = b + \sum_{i=2} A_i x_i

        and only compute `A x-A_0 x_0+b = A_1 x_1 +c \geq 0` in the
        next-to-inner loop.

        INPUT:

        - ``p`` -- the point coordinates. Only ``p[2:]`` coordinates
          are potentially used by this method.

        EXAMPLES::

             sage: from sage.geometry.integral_points import InequalityCollection, print_cache
             sage: P = Polyhedron(ieqs=[(2,3,7,11)])
             sage: ieq = InequalityCollection(P, [0,1,2], [0]*3,[1]*3); ieq
             The collection of inequalities
             integer: (3, 7, 11) x + 2 >= 0
             sage: ieq.prepare_next_to_inner_loop([2,1,3])
             sage: ieq.prepare_inner_loop([2,1,3])
             sage: print_cache(ieq)
             Cached inner loop: 3 * x_0 + 42 >= 0
             Cached next-to-inner loop: 3 * x_0 + 7 * x_1 + 35 >= 0
        """
        for ineq in self.ineqs_int:
            (<Inequality_int>ineq).prepare_next_to_inner_loop(p)
        for ineq in self.ineqs_generic:
            (<Inequality_generic>ineq).prepare_next_to_inner_loop(p)

    cpdef prepare_inner_loop(self, p):
        r"""
        Peel off the inner loop.

        In the inner loop of :func:`rectangular_box_points`, we have
        to repeatedly evaluate `A x+b\geq 0`. To speed up computation, we pre-evaluate

        .. MATH::

            c = A x - A_0 x_0 +b = b + \sum_{i=1} A_i x_i

        and only test `A_0 x_0 +c \geq 0` in the inner loop.

        You must call :meth:`prepare_next_to_inner_loop` before
        calling this method.

        INPUT:

        - ``p`` -- the coordinates of the point to loop over. Only the
          ``p[1:]`` entries are used.

        EXAMPLES::

             sage: from sage.geometry.integral_points import InequalityCollection, print_cache
             sage: P = Polyhedron(ieqs=[(2,3,7,11)])
             sage: ieq = InequalityCollection(P, [0,1,2], [0]*3,[1]*3); ieq
             The collection of inequalities
             integer: (3, 7, 11) x + 2 >= 0
             sage: ieq.prepare_next_to_inner_loop([2,1,3])
             sage: ieq.prepare_inner_loop([2,1,3])
             sage: print_cache(ieq)
             Cached inner loop: 3 * x_0 + 42 >= 0
             Cached next-to-inner loop: 3 * x_0 + 7 * x_1 + 35 >= 0
        """
        for ineq in self.ineqs_int:
            (<Inequality_int>ineq).prepare_inner_loop(p)
        for ineq in self.ineqs_generic:
            (<Inequality_generic>ineq).prepare_inner_loop(p)

    cpdef swap_ineq_to_front(self, int i):
        r"""
        Swap the ``i``-th entry of the list to the front of the list of inequalities.

        INPUT:

        - ``i`` -- Integer. The :class:`Inequality_int` to swap to the
          beginning of the list of integral inequalities.

        EXAMPLES::

            sage: from sage.geometry.integral_points import InequalityCollection
            sage: P_QQ = Polyhedron(identity_matrix(3).columns() + [(-2, -1,-1)], base_ring=QQ)
            sage: iec = InequalityCollection(P_QQ, [0,1,2], [0]*3,[1]*3)
            sage: iec
            The collection of inequalities
            integer: (3, -2, -2) x + 2 >= 0
            integer: (-1, 4, -1) x + 1 >= 0
            integer: (-1, -1, 4) x + 1 >= 0
            integer: (-1, -1, -1) x + 1 >= 0
            sage: iec.swap_ineq_to_front(3)
            sage: iec
            The collection of inequalities
            integer: (-1, -1, -1) x + 1 >= 0
            integer: (3, -2, -2) x + 2 >= 0
            integer: (-1, 4, -1) x + 1 >= 0
            integer: (-1, -1, 4) x + 1 >= 0
        """
        i_th_entry = self.ineqs_int[i]
        cdef int j
        for j in range(i-1,-1,-1):
            self.ineqs_int[j+1] = self.ineqs_int[j]
        self.ineqs_int[0] = i_th_entry

    cpdef bint are_satisfied(self, inner_loop_variable) except -1:
        r"""
        Return whether all inequalities are satisfied.

        You must call :meth:`prepare_inner_loop` before calling this
        method.

        INPUT:

        - ``inner_loop_variable`` -- Integer. the 0-th coordinate of
          the lattice point.

        OUTPUT:

        Boolean. Whether the lattice point is in the polyhedron.

        EXAMPLES::

            sage: from sage.geometry.integral_points import InequalityCollection
            sage: line = Polyhedron(eqns=[(2,3,7)])
            sage: ieq = InequalityCollection(line, [0,1], [0]*2, [1]*2 )
            sage: ieq.prepare_next_to_inner_loop([3,4])
            sage: ieq.prepare_inner_loop([3,4])
            sage: ieq.are_satisfied(3)
            False
        """
        cdef int i
        for i in range(len(self.ineqs_int)):
            sig_check()
            ineq = self.ineqs_int[i]
            if (<Inequality_int>ineq).is_not_satisfied(inner_loop_variable):
                if i > 0:
                    self.swap_ineq_to_front(i)
                return False
        for i in range(len(self.ineqs_generic)):
            sig_check()
            ineq = self.ineqs_generic[i]
            if (<Inequality_generic>ineq).is_not_satisfied(inner_loop_variable):
                return False
        return True

    cpdef frozenset satisfied_as_equalities(self, inner_loop_variable):
        """
        Return the inequalities (by their index) that are satisfied as
        equalities.

        INPUT:

        - ``inner_loop_variable`` -- Integer. the 0-th coordinate of
          the lattice point.

        OUTPUT:

        A set of integers in ascending order. Each integer is the
        index of a H-representation object of the polyhedron (either a
        inequality or an equation).

        EXAMPLES::

            sage: from sage.geometry.integral_points import InequalityCollection
            sage: quadrant = Polyhedron(rays=[(1,0), (0,1)])
            sage: ieqs = InequalityCollection(quadrant, [0,1], [-1]*2, [1]*2 )
            sage: ieqs.prepare_next_to_inner_loop([-1,0])
            sage: ieqs.prepare_inner_loop([-1,0])
            sage: ieqs.satisfied_as_equalities(-1)
            frozenset({1})
            sage: ieqs.satisfied_as_equalities(0)
            frozenset({0, 1})
            sage: ieqs.satisfied_as_equalities(1)
            frozenset({1})
        """
        cdef int i
        cdef list result = []
        for i in range(len(self.ineqs_int)):
            sig_check()
            ineq = self.ineqs_int[i]
            if (<Inequality_int>ineq).is_equality(inner_loop_variable):
                result.append( (<Inequality_int>ineq).index )
        for i in range(len(self.ineqs_generic)):
            sig_check()
            ineq = self.ineqs_generic[i]
            if (<Inequality_generic>ineq).is_equality(inner_loop_variable):
                result.append( (<Inequality_generic>ineq).index )
        return frozenset(result)



cpdef print_cache(InequalityCollection inequality_collection):
    r"""
    Print the cached values in :class:`Inequality_int` (for
    debugging/doctesting only).

    EXAMPLES::

        sage: from sage.geometry.integral_points import InequalityCollection, print_cache
        sage: P = Polyhedron(ieqs=[(2,3,7)])
        sage: ieq = InequalityCollection(P, [0,1], [0]*2,[1]*2); ieq
        The collection of inequalities
        integer: (3, 7) x + 2 >= 0
        sage: ieq.prepare_next_to_inner_loop([3,5])
        sage: ieq.prepare_inner_loop([3,5])
        sage: print_cache(ieq)
        Cached inner loop: 3 * x_0 + 37 >= 0
        Cached next-to-inner loop: 3 * x_0 + 7 * x_1 + 2 >= 0
    """
    cdef Inequality_int ieq = <Inequality_int>(inequality_collection.ineqs_int[0])
    print('Cached inner loop: ' +
          str(ieq.coeff) + ' * x_0 + ' + str(ieq.cache) + ' >= 0')
    print('Cached next-to-inner loop: ' +
          str(ieq.coeff) + ' * x_0 + ' +
          str(ieq.coeff_next) + ' * x_1 + ' + str(ieq.cache_next) + ' >= 0')<|MERGE_RESOLUTION|>--- conflicted
+++ resolved
@@ -474,13 +474,8 @@
 
     Long ints and non-integral polyhedra are explicitly allowed::
 
-<<<<<<< HEAD
-        sage: polytope = Polyhedron([[1], [10*pi.n()]], base_ring=RDF)          # optional - sage.symbolic
-        sage: len(rectangular_box_points([-100], [100], polytope))              # optional - sage.symbolic
-=======
         sage: polytope = Polyhedron([[1], [10*pi.n()]], base_ring=RDF)                  # optional - sage.symbolic
         sage: len(rectangular_box_points([-100], [100], polytope))                      # optional - sage.symbolic
->>>>>>> cfb0331c
         31
 
         sage: halfplane = Polyhedron(ieqs=[(-1,1,0)])
@@ -493,17 +488,6 @@
 
     Using a PPL polyhedron::
 
-<<<<<<< HEAD
-        sage: from ppl import Variable, Generator_System, C_Polyhedron, point                       # optional - pplpy
-        sage: gs = Generator_System()                                                               # optional - pplpy
-        sage: x = Variable(0); y = Variable(1); z = Variable(2)                                     # optional - pplpy
-        sage: gs.insert(point(0*x + 1*y + 0*z))                                                     # optional - pplpy
-        sage: gs.insert(point(0*x + 1*y + 3*z))                                                     # optional - pplpy
-        sage: gs.insert(point(3*x + 1*y + 0*z))                                                     # optional - pplpy
-        sage: gs.insert(point(3*x + 1*y + 3*z))                                                     # optional - pplpy
-        sage: poly = C_Polyhedron(gs)                                                               # optional - pplpy
-        sage: rectangular_box_points([0]*3, [3]*3, poly)                                            # optional - pplpy
-=======
         sage: from ppl import Variable, Generator_System, C_Polyhedron, point           # optional - pplpy
         sage: gs = Generator_System()                                                   # optional - pplpy
         sage: x = Variable(0); y = Variable(1); z = Variable(2)                         # optional - pplpy
@@ -513,7 +497,6 @@
         sage: gs.insert(point(3*x + 1*y + 3*z))                                         # optional - pplpy
         sage: poly = C_Polyhedron(gs)                                                   # optional - pplpy
         sage: rectangular_box_points([0]*3, [3]*3, poly)                                # optional - pplpy
->>>>>>> cfb0331c
         ((0, 1, 0), (0, 1, 1), (0, 1, 2), (0, 1, 3), (1, 1, 0), (1, 1, 1), (1, 1, 2), (1, 1, 3),
          (2, 1, 0), (2, 1, 1), (2, 1, 2), (2, 1, 3), (3, 1, 0), (3, 1, 1), (3, 1, 2), (3, 1, 3))
 
@@ -756,11 +739,7 @@
     EXAMPLES::
 
         sage: from sage.geometry.integral_points import Inequality_generic
-<<<<<<< HEAD
-        sage: Inequality_generic([2 * pi, sqrt(3), 7/2], -5.5)                  # optional - sage.symbolic
-=======
         sage: Inequality_generic([2 * pi, sqrt(3), 7/2], -5.5)                          # optional - sage.symbolic
->>>>>>> cfb0331c
         generic: (2*pi, sqrt(3), 7/2) x + -5.50000000000000 >= 0
     """
 
@@ -782,11 +761,7 @@
         EXAMPLES::
 
             sage: from sage.geometry.integral_points import Inequality_generic
-<<<<<<< HEAD
-            sage: Inequality_generic([2 * pi, sqrt(3), 7/2], -5.5)              # optional - sage.symbolic
-=======
             sage: Inequality_generic([2 * pi, sqrt(3), 7/2], -5.5)                      # optional - sage.symbolic
->>>>>>> cfb0331c
             generic: (2*pi, sqrt(3), 7/2) x + -5.50000000000000 >= 0
         """
         self.A = A
