--- conflicted
+++ resolved
@@ -36,16 +36,9 @@
 from sage.rings.polynomial.binary_form_reduce import covariant_z0, epsinv
 from sage.rings.rational_field import QQ
 from sage.schemes.affine.affine_space import AffineSpace
-<<<<<<< HEAD
-
-lazy_import("sage.symbolic.constants", "e")
-lazy_import("sage.functions.hyperbolic", "cosh")
-
-=======
 from sage.symbolic.constants import e
 from sage.arith.misc import gcd
 from copy import copy
->>>>>>> 453378ba
 
 def bCheck(c, v, p, b):
     r"""
