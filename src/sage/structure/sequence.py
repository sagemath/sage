r"""
Finite Homogeneous Sequences

A mutable sequence of elements with a common guaranteed category,
which can be set immutable.

Sequence derives from list, so has all the functionality of lists and
can be used wherever lists are used.  When a sequence is created
without explicitly given the common universe of the elements, the
constructor coerces the first and second element to some
*canonical* common parent, if possible, then the second and
third, etc.  If this is possible, it then coerces everything into the
canonical parent at the end.  (Note that canonical coercion is very
restrictive.)  The sequence then has a function ``universe()``
which returns either the common canonical parent (if the coercion
succeeded), or the category of all objects (Objects()).  So if you
have a list `v` and type::

    sage: v = [1, 2/3, 5]
    sage: w = Sequence(v)
    sage: w.universe()
    Rational Field

then since ``w.universe()`` is `\QQ`, you're guaranteed that all
elements of `w` are rationals::

    sage: v[0].parent()
    Integer Ring
    sage: w[0].parent()
    Rational Field

If you do assignment to `w` this property of being rationals is guaranteed
to be preserved::

    sage: w[0] = 2
    sage: w[0].parent()
    Rational Field
    sage: w[0] = 'hi'
    Traceback (most recent call last):
    ...
    TypeError: unable to convert 'hi' to a rational

However, if you do ``w = Sequence(v)`` and the resulting universe
is ``Objects()``, the elements are not guaranteed to have any
special parent.  This is what should happen, e.g., with finite field
elements of different characteristics::

<<<<<<< HEAD
    sage: v = Sequence([GF(3)(1), GF(7)(1)])                                    # optional - sage.libs.pari
    sage: v.universe()                                                          # optional - sage.libs.pari
=======
    sage: v = Sequence([GF(3)(1), GF(7)(1)])                                            # optional - sage.rings.finite_rings
    sage: v.universe()                                                                  # optional - sage.rings.finite_rings
>>>>>>> a36b1230
    Category of objects

You can make a list immutable with ``v.freeze()``.  Assignment is
never again allowed on an immutable list.

Creation of a sequence involves making a copy of the input list, and
substantial coercions.  It can be greatly sped up by explicitly
specifying the universe of the sequence::

    sage: v = Sequence(range(10000), universe=ZZ)
"""

# ****************************************************************************
#       Copyright (C) 2006 William Stein <wstein@gmail.com>
#
# This program is free software: you can redistribute it and/or modify
# it under the terms of the GNU General Public License as published by
# the Free Software Foundation, either version 2 of the License, or
# (at your option) any later version.
#                  https://www.gnu.org/licenses/
# ****************************************************************************


import sage.structure.sage_object
import sage.structure.coerce


def Sequence(x, universe=None, check=True, immutable=False, cr=False, cr_str=None, use_sage_types=False):
    """
    A mutable list of elements with a common guaranteed universe,
    which can be set immutable.

    A universe is either an object that supports coercion (e.g., a
    parent), or a category.

    INPUT:

    - ``x`` - a list or tuple instance

    - ``universe`` - (default: None) the universe of elements; if None
      determined using canonical coercions and the entire list of
      elements.  If list is empty, is category Objects() of all
      objects.

    - ``check`` -- (default: True) whether to coerce the elements of x
      into the universe

    - ``immutable`` - (default: True) whether or not this sequence is
      immutable

    - ``cr`` - (default: False) if True, then print a carriage return
      after each comma when printing this sequence.

    - ``cr_str`` - (default: False) if True, then print a carriage return
      after each comma when calling ``str()`` on this sequence.

    - ``use_sage_types`` -- (default: False) if True, coerce the
       built-in Python numerical types int, float, complex to the
       corresponding Sage types (this makes functions like vector()
       more flexible)

    OUTPUT:

    - a sequence

    EXAMPLES::

        sage: v = Sequence(range(10))
        sage: v.universe()
        <class 'int'>
        sage: v
        [0, 1, 2, 3, 4, 5, 6, 7, 8, 9]

    We can request that the built-in Python numerical types be coerced
    to Sage objects::

        sage: v = Sequence(range(10), use_sage_types=True)
        sage: v.universe()
        Integer Ring
        sage: v
        [0, 1, 2, 3, 4, 5, 6, 7, 8, 9]

    You can also use seq for "Sequence", which is identical to using
    Sequence::

        sage: v = seq([1,2,1/1]); v
        [1, 2, 1]
        sage: v.universe()
        Rational Field

    Note that assignment coerces if possible,::

        sage: v = Sequence(range(10), ZZ)
        sage: a = QQ(5)
        sage: v[3] = a
        sage: parent(v[3])
        Integer Ring
        sage: parent(a)
        Rational Field
        sage: v[3] = 2/3
        Traceback (most recent call last):
        ...
        TypeError: no conversion of this rational to integer

    Sequences can be used absolutely anywhere lists or tuples can be used::

        sage: isinstance(v, list)
        True

    Sequence can be immutable, so entries can't be changed::

        sage: v = Sequence([1,2,3], immutable=True)
        sage: v.is_immutable()
        True
        sage: v[0] = 5
        Traceback (most recent call last):
        ...
        ValueError: object is immutable; please change a copy instead.

    Only immutable sequences are hashable (unlike Python lists),
    though the hashing is potentially slow, since it first involves
    conversion of the sequence to a tuple, and returning the hash of
    that.::

        sage: v = Sequence(range(10), ZZ, immutable=True)
        sage: hash(v) == hash(tuple(range(10)))
        True


    If you really know what you are doing, you can circumvent the type
    checking (for an efficiency gain)::

        sage: list.__setitem__(v, int(1), 2/3)        # bad circumvention
        sage: v
        [0, 2/3, 2, 3, 4, 5, 6, 7, 8, 9]
        sage: list.__setitem__(v, int(1), int(2))     # not so bad circumvention

    You can make a sequence with a new universe from an old sequence.::

        sage: w = Sequence(v, QQ)
        sage: w
        [0, 2, 2, 3, 4, 5, 6, 7, 8, 9]
        sage: w.universe()
        Rational Field
        sage: w[1] = 2/3
        sage: w
        [0, 2/3, 2, 3, 4, 5, 6, 7, 8, 9]

    The default universe for any sequence, if no compatible parent structure
    can be found, is the universe of all Sage objects.

    This example illustrates how every element of a list is taken into account
    when constructing a sequence.::

<<<<<<< HEAD
        sage: v = Sequence([1, 7, 6, GF(5)(3)]); v                              # optional - sage.libs.pari
        [1, 2, 1, 3]
        sage: v.universe()                                                      # optional - sage.libs.pari
=======
        sage: v = Sequence([1, 7, 6, GF(5)(3)]); v                                      # optional - sage.rings.finite_rings
        [1, 2, 1, 3]
        sage: v.universe()                                                              # optional - sage.rings.finite_rings
>>>>>>> a36b1230
        Finite Field of size 5

    TESTS::

        sage: Sequence(["a"], universe=ZZ)
        Traceback (most recent call last):
        ...
        TypeError: unable to convert a to an element of Integer Ring
    """
    if universe is None:
        if isinstance(x, Sequence_generic):
            universe = x.universe()
            x = list(x)
        else:
            try:
                from sage.rings.polynomial.multi_polynomial_ideal import MPolynomialIdeal
            except ImportError:
                pass
            else:
                if isinstance(x, MPolynomialIdeal):
                    universe = x.ring()
                    x = x.gens()

    if universe is None:
        orig_x = x
        x = list(x)  # make a copy even if x is a list, we're going to change it

        if len(x) == 0:
            from sage.categories.objects import Objects
            universe = Objects()
        else:
            import sage.structure.element
            if use_sage_types:
                # convert any Python built-in numerical types to Sage objects
                x = [sage.structure.coerce.py_scalar_to_element(e) for e in x]
            # start the pairwise coercion
            for i in range(len(x) - 1):
                try:
                    x[i], x[i+1] = sage.structure.element.canonical_coercion(x[i],x[i+1])
                except TypeError:
                    from sage.categories.objects import Objects
                    universe = Objects()
                    x = list(orig_x)
                    check = False  # no point
                    break
            if universe is None:   # no type errors raised.
                universe = sage.structure.element.parent(x[len(x)-1])

    try:
        from sage.rings.polynomial.multi_polynomial_sequence import PolynomialSequence
        from sage.rings.polynomial.pbori.pbori import BooleanMonomialMonoid
        from sage.rings.polynomial.multi_polynomial_ring import is_MPolynomialRing
        from sage.rings.quotient_ring import is_QuotientRing
    except ImportError:
        pass
    else:
        if is_MPolynomialRing(universe) or isinstance(universe, BooleanMonomialMonoid) or (is_QuotientRing(universe) and is_MPolynomialRing(universe.cover_ring())):
            return PolynomialSequence(x, universe, immutable=immutable, cr=cr, cr_str=cr_str)

    return Sequence_generic(x, universe, check, immutable, cr, cr_str, use_sage_types)


class Sequence_generic(sage.structure.sage_object.SageObject, list):
    """
    A mutable list of elements with a common guaranteed universe,
    which can be set immutable.

    A universe is either an object that supports coercion (e.g., a parent),
    or a category.

    INPUT:

    - ``x`` - a list or tuple instance

    - ``universe`` - (default: None) the universe of elements; if None
      determined using canonical coercions and the entire list of
      elements.  If list is empty, is category Objects() of all
      objects.

    - ``check`` -- (default: True) whether to coerce the elements of x
      into the universe

    - ``immutable`` - (default: True) whether or not this sequence is
      immutable

    - ``cr`` - (default: False) if True, then print a carriage return
      after each comma when printing this sequence.

    - ``use_sage_types`` -- (default: False) if True, coerce the
       built-in Python numerical types int, float, complex to the
       corresponding Sage types (this makes functions like vector()
       more flexible)

    OUTPUT:

    - a sequence

    EXAMPLES::

        sage: v = Sequence(range(10))
        sage: v.universe()
        <class 'int'>
        sage: v
        [0, 1, 2, 3, 4, 5, 6, 7, 8, 9]

    We can request that the built-in Python numerical types be coerced
    to Sage objects::

        sage: v = Sequence(range(10), use_sage_types=True)
        sage: v.universe()
        Integer Ring
        sage: v
        [0, 1, 2, 3, 4, 5, 6, 7, 8, 9]

    You can also use seq for "Sequence", which is identical to using Sequence::

        sage: v = seq([1,2,1/1]); v
        [1, 2, 1]
        sage: v.universe()
        Rational Field

    Note that assignment coerces if possible,

    ::

        sage: v = Sequence(range(10), ZZ)
        sage: a = QQ(5)
        sage: v[3] = a
        sage: parent(v[3])
        Integer Ring
        sage: parent(a)
        Rational Field
        sage: v[3] = 2/3
        Traceback (most recent call last):
        ...
        TypeError: no conversion of this rational to integer

    Sequences can be used absolutely anywhere lists or tuples can be used::

        sage: isinstance(v, list)
        True

    Sequence can be immutable, so entries can't be changed::

        sage: v = Sequence([1,2,3], immutable=True)
        sage: v.is_immutable()
        True
        sage: v[0] = 5
        Traceback (most recent call last):
        ...
        ValueError: object is immutable; please change a copy instead.

    Only immutable sequences are hashable (unlike Python lists),
    though the hashing is potentially slow, since it first involves
    conversion of the sequence to a tuple, and returning the hash of
    that.

    ::

        sage: v = Sequence(range(10), ZZ, immutable=True)
        sage: hash(v) == hash(tuple(range(10)))
        True


    If you really know what you are doing, you can circumvent the type
    checking (for an efficiency gain)::

        sage: list.__setitem__(v, int(1), 2/3)        # bad circumvention
        sage: v
        [0, 2/3, 2, 3, 4, 5, 6, 7, 8, 9]
        sage: list.__setitem__(v, int(1), int(2))     # not so bad circumvention

    You can make a sequence with a new universe from an old sequence.

    ::

        sage: w = Sequence(v, QQ)
        sage: w
        [0, 2, 2, 3, 4, 5, 6, 7, 8, 9]
        sage: w.universe()
        Rational Field
        sage: w[1] = 2/3
        sage: w
        [0, 2/3, 2, 3, 4, 5, 6, 7, 8, 9]

    The default universe for any sequence, if no compatible parent structure
    can be found, is the universe of all Sage objects.

    This example illustrates how every element of a list is taken into account
    when constructing a sequence.

    ::

<<<<<<< HEAD
        sage: v = Sequence([1, 7, 6, GF(5)(3)]); v                              # optional - sage.libs.pari
        [1, 2, 1, 3]
        sage: v.universe()                                                      # optional - sage.libs.pari
=======
        sage: v = Sequence([1, 7, 6, GF(5)(3)]); v                                      # optional - sage.rings.finite_rings
        [1, 2, 1, 3]
        sage: v.universe()                                                              # optional - sage.rings.finite_rings
>>>>>>> a36b1230
        Finite Field of size 5

    """
    def __init__(self, x, universe=None, check=True, immutable=False,
                 cr=False, cr_str=None, use_sage_types=False):
        r"""
        Create a sequence.

        EXAMPLES::

            sage: Sequence([1..5])
            [1, 2, 3, 4, 5]
            sage: a = Sequence([1..3], universe=QQ, check=False, immutable=True, cr=True, cr_str=False, use_sage_types=True)
            sage: a
            [
            1,
            2,
            3
            ]
            sage: a = Sequence([1..5], universe=QQ, check=False, immutable=True, cr_str=True, use_sage_types=True)
            sage: a
            [1, 2, 3, 4, 5]
            sage: a._Sequence_generic__cr_str
            True
            sage: a.__str__()
            '[\n1,\n2,\n3,\n4,\n5\n]'
        """
        self.__hash = None

        self.__cr = cr
        if cr_str is None:
            self.__cr_str = cr
        else:
            self.__cr_str = cr_str

        if isinstance(x, Sequence_generic):
            if universe is None or universe == x.__universe:
                list.__init__(self, x)
                self.__universe = x.__universe
                self._is_immutable = immutable
                return

        self.__universe = universe
        if check:
            x = list(x)
            for i in range(len(x)):
                try:
                    x[i] = universe(x[i])
                except TypeError:
                    raise TypeError("unable to convert {} to an element of {}"
                                    .format(x[i], universe))
        list.__init__(self, x)
        self._is_immutable = immutable

    def reverse(self):
        """
        Reverse the elements of self, in place.

        EXAMPLES::

            sage: B = Sequence([1,2,3])
            sage: B.reverse(); B
            [3, 2, 1]
        """
        self._require_mutable()
        list.reverse(self)

    def __setitem__(self, n, value):
        """
        EXAMPLES::

            sage: a = Sequence([1..5])
            sage: a[2] = 19
            sage: a
            [1, 2, 19, 4, 5]
            sage: a[2] = 'hello'
            Traceback (most recent call last):
            ...
            TypeError: unable to convert 'hello' to an integer
            sage: a[2] = '5'
            sage: a
            [1, 2, 5, 4, 5]
            sage: v = Sequence([1,2,3,4], immutable=True)
            sage: v[1:3] = [5,7]
            Traceback (most recent call last):
            ...
            ValueError: object is immutable; please change a copy instead.
            sage: v = Sequence([1,2,3,4])
            sage: v[1:3] = [5, 3/1]
            sage: v
            [1, 5, 3, 4]
            sage: type(v[2])
            <class 'sage.rings.integer.Integer'>
        """
        self._require_mutable()
        if isinstance(n, slice):
            y = [self.__universe(x) for x in value]
        else:
            y = self.__universe(value)
        list.__setitem__(self, n, y)
        self.__hash=None

    def __getitem__(self, n):
        """
        EXAMPLES::

            sage: v = Sequence([1,2,3,4], immutable=True)
            sage: w = v[2:]
            sage: w
            [3, 4]
            sage: type(w)
            <class 'sage.structure.sequence.Sequence_generic'>
            sage: w[0] = 5; w
            [5, 4]
            sage: v
            [1, 2, 3, 4]
        """
        if isinstance(n, slice):
            return Sequence(list.__getitem__(self, n),
                            universe = self.__universe,
                            check = False,
                            immutable = False,
                            cr = self.__cr)
        else:
            return list.__getitem__(self,n)

    # We have to define the *slice functions as long as Sage uses Python 2.*
    # otherwise the inherited *slice functions from list are called
    def __getslice__(self, i, j):
        return self.__getitem__(slice(i,j))

    def __setslice__(self, i, j, value):
        return self.__setitem__(slice(i,j), value)

    def append(self, x):
        """
        EXAMPLES::

            sage: v = Sequence([1,2,3,4], immutable=True)
            sage: v.append(34)
            Traceback (most recent call last):
            ...
            ValueError: object is immutable; please change a copy instead.
            sage: v = Sequence([1/3,2,3,4])
            sage: v.append(4)
            sage: type(v[4])
            <class 'sage.rings.rational.Rational'>
        """
        self._require_mutable()
        y = self.__universe(x)
        list.append(self, y)

    def extend(self, iterable):
        """
        Extend list by appending elements from the iterable.

        EXAMPLES::

            sage: B = Sequence([1,2,3])
            sage: B.extend(range(4))
            sage: B
            [1, 2, 3, 0, 1, 2, 3]
        """
        self._require_mutable()
        v = [self.__universe(x) for x in iterable]
        list.extend(self, v)

    def insert(self, index, object):
        """
        Insert object before index.

        EXAMPLES::

            sage: B = Sequence([1,2,3])
            sage: B.insert(10, 5)
            sage: B
            [1, 2, 3, 5]
        """
        self._require_mutable()
        list.insert(self, index, self.__universe(object))

    def pop(self, index=-1):
        """
        Remove and return item at index (default last)

        EXAMPLES::

            sage: B = Sequence([1,2,3])
            sage: B.pop(1)
            2
            sage: B
            [1, 3]
        """
        self._require_mutable()
        return list.pop(self, index)

    def remove(self, value):
        """
        Remove first occurrence of value

        EXAMPLES::

            sage: B = Sequence([1,2,3])
            sage: B.remove(2)
            sage: B
            [1, 3]
        """
        self._require_mutable()
        list.remove(self, value)

    def sort(self, key=None, reverse=False):
        """
        Sort this list *IN PLACE*.

        INPUT:

        - ``key`` - see Python ``list sort``

        - ``reverse`` - see Python ``list sort``

        EXAMPLES::

            sage: B = Sequence([3,2,1/5])
            sage: B.sort()
            sage: B
            [1/5, 2, 3]
            sage: B.sort(reverse=True); B
            [3, 2, 1/5]
        """
        self._require_mutable()
        list.sort(self, key=key, reverse=reverse)

    def __hash__(self):
        """
        EXAMPLES::

            sage: a = Sequence([1..5])
            sage: a.__hash__()
            Traceback (most recent call last):
            ...
            ValueError: mutable sequences are unhashable
            sage: a[0] = 10
            sage: a.set_immutable()
            sage: a.__hash__() == hash(a) == hash(tuple(a))
            True
        """
        if not self._is_immutable:
            raise ValueError("mutable sequences are unhashable")
        if self.__hash is None:
            self.__hash = hash(tuple(self))
        return self.__hash

    def _repr_(self):
        """
        EXAMPLES::

            sage: Sequence([1,2/3,-2/5])._repr_()
            '[1, 2/3, -2/5]'
            sage: print(Sequence([1,2/3,-2/5], cr=True)._repr_())
            [
            1,
            2/3,
            -2/5
            ]
        """
        if self.__cr:
            return '[\n' + ',\n'.join(repr(x) for x in self) + '\n]'
        else:
            return list.__repr__(self)

    def _latex_(self):
        r"""
        TESTS::

<<<<<<< HEAD
            sage: t= Sequence([sqrt(x), exp(x), x^(x-1)], universe=SR); t       # optional - sage.symbolic
            [sqrt(x), e^x, x^(x - 1)]
            sage: t._latex_()                                                   # optional - sage.symbolic
            '\\left[\\sqrt{x}, e^{x}, x^{x - 1}\\right]'
            sage: latex(t)                                                      # optional - sage.symbolic
=======
            sage: t= Sequence([sqrt(x), exp(x), x^(x-1)], universe=SR); t               # optional - sage.symbolic
            [sqrt(x), e^x, x^(x - 1)]
            sage: t._latex_()                                                           # optional - sage.symbolic
            '\\left[\\sqrt{x}, e^{x}, x^{x - 1}\\right]'
            sage: latex(t)                                                              # optional - sage.symbolic
>>>>>>> a36b1230
            \left[\sqrt{x}, e^{x}, x^{x - 1}\right]
        """
        from sage.misc.latex import list_function as list_latex_function
        return list_latex_function(self)

    def __str__(self):
        r"""
        EXAMPLES::

            sage: s = Sequence([1,2,3], cr=False)
            sage: str(s)
            '[1, 2, 3]'
            sage: repr(s)
            '[1, 2, 3]'
            sage: print(s)
            [1, 2, 3]
            sage: s = Sequence([1,2,3], cr=True)
            sage: str(s)
            '[\n1,\n2,\n3\n]'
        """
        if self.__cr_str:
            return '[\n' + ',\n'.join(str(x) for x in self) + '\n]'
        else:
            return list.__str__(self)

    def universe(self):
        """
        Return the universe of the sequence.

        EXAMPLES::

            sage: Sequence([1, 2/3, -2/5]).universe()
            Rational Field
            sage: Sequence([1, 2/3, '-2/5']).universe()
            Category of objects
        """
        return self.__universe

    def _require_mutable(self):
        """
        EXAMPLES::

            sage: a = Sequence([1,2/3,'-2/5'])
            sage: a._require_mutable()
            sage: a.set_immutable()
            sage: a._require_mutable()
            Traceback (most recent call last):
            ...
            ValueError: object is immutable; please change a copy instead.
        """
        if self._is_immutable:
            raise ValueError("object is immutable; please change a copy instead.")

    def set_immutable(self):
        """
        Make this object immutable, so it can never again be changed.

        EXAMPLES::

            sage: v = Sequence([1, 2, 3, 4/5])
            sage: v[0] = 5
            sage: v
            [5, 2, 3, 4/5]
            sage: v.set_immutable()
            sage: v[3] = 7
            Traceback (most recent call last):
            ...
            ValueError: object is immutable; please change a copy instead.
        """
        self._is_immutable = True

    def is_immutable(self):
        """
        Return True if this object is immutable (can not be changed)
        and False if it is not.

        To make this object immutable use :meth:`set_immutable`.

        EXAMPLES::

            sage: v = Sequence([1, 2, 3, 4/5])
            sage: v[0] = 5
            sage: v
            [5, 2, 3, 4/5]
            sage: v.is_immutable()
            False
            sage: v.set_immutable()
            sage: v.is_immutable()
            True
        """
        try:
            return self._is_immutable
        except AttributeError:
            return False

    def is_mutable(self):
        """
        EXAMPLES::

            sage: a = Sequence([1, 2/3, -2/5])
            sage: a.is_mutable()
            True
            sage: a[0] = 100
            sage: type(a[0])
            <class 'sage.rings.rational.Rational'>
            sage: a.set_immutable()
            sage: a[0] = 50
            Traceback (most recent call last):
            ...
            ValueError: object is immutable; please change a copy instead.
            sage: a.is_mutable()
            False
        """
        try:
            return not self._is_immutable
        except AttributeError:
            return True

    def __reduce__(self):
        """
        Implement pickling for sequences.

        TESTS::

            sage: v = Sequence([1..5])
            sage: w = loads(dumps(v))
            sage: v == w
            True
            sage: w.is_mutable()
            True
            sage: v.set_immutable()
            sage: w = loads(dumps(v))
            sage: w.is_mutable()
            False
        """
        args = (list(self), self.__universe, False,
                self._is_immutable, self.__cr_str)
        return type(self), args

    def __copy__(self):
        """
        Return a copy of this sequence

        EXAMPLES::

            sage: s = seq(range(10))
            sage: t = copy(s)
            sage: t == s
            True
            sage: t.is_immutable() == s.is_immutable()
            True
            sage: t.is_mutable() == s.is_mutable()
            True

        """
        return Sequence(self, universe=self.__universe,
                        check=False,
                        immutable=self._is_immutable,
                        cr=self.__cr_str)

    def __getattr__(self, name):
        """
        Strictly for unpickling old 'Sequences'

        INPUT:

        - ``name`` - some string

        TESTS::

            sage: S = Sequence([])
            sage: del S._Sequence_generic__universe
            sage: S.universe()
            Traceback (most recent call last):
            ...
            AttributeError: 'Sequence_generic' object has no attribute '_Sequence_generic__universe'
            sage: S._Sequence__universe = 'foobar'
            sage: S.universe()
            'foobar'

        We test that :trac:`13998` is fixed::

            sage: S = Sequence([])
            sage: S.set_immutable()
            sage: del S._Sequence_generic__hash
            sage: hash(S)
            Traceback (most recent call last):
            ...
            AttributeError: 'Sequence_generic' object has no attribute '_Sequence_generic__hash'
            sage: S._Sequence__hash = int(34)
            sage: hash(S)
            34
        """
        if name == "_Sequence_generic__cr" and hasattr(self,"_Sequence__cr"):
            self.__cr = self._Sequence__cr
            return self.__cr
        elif name == "_Sequence_generic__cr_str" and hasattr(self,"_Sequence__cr_str"):
            self.__cr_str = self._Sequence__cr_str
            return self.__cr_str
        elif name == "_Sequence_generic__immutable" and hasattr(self,"_Sequence__immutable"):
            self.__immutable = self._Sequence__immutable
            return self.__immutable
        elif name == "_Sequence_generic__universe" and hasattr(self,"_Sequence__universe"):
            self.__universe = self._Sequence__universe
            return self.__universe
        elif name == "_Sequence_generic__hash" and hasattr(self,"_Sequence__hash"):
            self.__hash = self._Sequence__hash
            return self.__hash
        else:
            raise AttributeError("'Sequence_generic' object has no attribute '%s'"%name)
seq = Sequence

from sage.misc.persist import register_unpickle_override
register_unpickle_override('sage.structure.sequence', 'Sequence', Sequence_generic)<|MERGE_RESOLUTION|>--- conflicted
+++ resolved
@@ -45,13 +45,8 @@
 special parent.  This is what should happen, e.g., with finite field
 elements of different characteristics::
 
-<<<<<<< HEAD
-    sage: v = Sequence([GF(3)(1), GF(7)(1)])                                    # optional - sage.libs.pari
-    sage: v.universe()                                                          # optional - sage.libs.pari
-=======
     sage: v = Sequence([GF(3)(1), GF(7)(1)])                                            # optional - sage.rings.finite_rings
     sage: v.universe()                                                                  # optional - sage.rings.finite_rings
->>>>>>> a36b1230
     Category of objects
 
 You can make a list immutable with ``v.freeze()``.  Assignment is
@@ -206,15 +201,9 @@
     This example illustrates how every element of a list is taken into account
     when constructing a sequence.::
 
-<<<<<<< HEAD
-        sage: v = Sequence([1, 7, 6, GF(5)(3)]); v                              # optional - sage.libs.pari
-        [1, 2, 1, 3]
-        sage: v.universe()                                                      # optional - sage.libs.pari
-=======
         sage: v = Sequence([1, 7, 6, GF(5)(3)]); v                                      # optional - sage.rings.finite_rings
         [1, 2, 1, 3]
         sage: v.universe()                                                              # optional - sage.rings.finite_rings
->>>>>>> a36b1230
         Finite Field of size 5
 
     TESTS::
@@ -408,15 +397,9 @@
 
     ::
 
-<<<<<<< HEAD
-        sage: v = Sequence([1, 7, 6, GF(5)(3)]); v                              # optional - sage.libs.pari
-        [1, 2, 1, 3]
-        sage: v.universe()                                                      # optional - sage.libs.pari
-=======
         sage: v = Sequence([1, 7, 6, GF(5)(3)]); v                                      # optional - sage.rings.finite_rings
         [1, 2, 1, 3]
         sage: v.universe()                                                              # optional - sage.rings.finite_rings
->>>>>>> a36b1230
         Finite Field of size 5
 
     """
@@ -691,19 +674,11 @@
         r"""
         TESTS::
 
-<<<<<<< HEAD
-            sage: t= Sequence([sqrt(x), exp(x), x^(x-1)], universe=SR); t       # optional - sage.symbolic
-            [sqrt(x), e^x, x^(x - 1)]
-            sage: t._latex_()                                                   # optional - sage.symbolic
-            '\\left[\\sqrt{x}, e^{x}, x^{x - 1}\\right]'
-            sage: latex(t)                                                      # optional - sage.symbolic
-=======
             sage: t= Sequence([sqrt(x), exp(x), x^(x-1)], universe=SR); t               # optional - sage.symbolic
             [sqrt(x), e^x, x^(x - 1)]
             sage: t._latex_()                                                           # optional - sage.symbolic
             '\\left[\\sqrt{x}, e^{x}, x^{x - 1}\\right]'
             sage: latex(t)                                                              # optional - sage.symbolic
->>>>>>> a36b1230
             \left[\sqrt{x}, e^{x}, x^{x - 1}\right]
         """
         from sage.misc.latex import list_function as list_latex_function
