"""
Containers for storing coercion data

This module provides :class:`TripleDict` and :class:`MonoDict`. These are
structures similar to :class:`~weakref.WeakKeyDictionary` in Python's weakref
module, and are optimized for lookup speed. The keys for :class:`TripleDict`
consist of triples (k1,k2,k3) and are looked up by identity rather than
equality. The keys are stored by weakrefs if possible. If any one of the
components k1, k2, k3 gets garbage collected, then the entry is removed from
the :class:`TripleDict`.

Key components that do not allow for weakrefs are stored via a normal
refcounted reference. That means that any entry stored using a triple
(k1,k2,k3) so that none of the k1,k2,k3 allows a weak reference behaves
as an entry in a normal dictionary: Its existence in :class:`TripleDict`
prevents it from being garbage collected.

That container currently is used to store coercion and conversion maps between
two parents (:trac:`715`) and to store homsets of pairs of objects of a
category (:trac:`11521`). In both cases, it is essential that the parent
structures remain garbage collectable, it is essential that the data access is
faster than with a usual :class:`~weakref.WeakKeyDictionary`, and we enforce
the "unique parent condition" in Sage (parent structures should be identical
if they are equal).

:class:`MonoDict` behaves similarly, but it takes a single item as a key. It
is used for caching the parents which allow a coercion map into a fixed other
parent (:trac:`12313`).

By :trac:`14159`, :class:`MonoDict` and :class:`TripleDict` can be optionally
used with weak references on the values.

Note that this kind of dictionary is also used for caching actions and
coerce maps. In previous versions of Sage, the cache was by strong
references and resulted in a memory leak in the following example.
However, this leak was fixed by :trac:`715`, using weak references::

<<<<<<< HEAD
    sage: K.<t> = GF(2^55)                                                                          # optional - sage.rings.finite_rings sage.combinat
    sage: for i in range(50):                                                                       # optional - sage.rings.finite_rings sage.combinat
=======
    sage: K.<t> = GF(2^55)
    sage: for i in range(20):
>>>>>>> f3acd426
    ....:     a = K.random_element()
    ....:     E = EllipticCurve(j=a)
    ....:     P = E.random_point()
    ....:     Q = 2*P
    sage: L = [Partitions(n) for n in range(200)]  # purge strong cache in CachedRepresentation     # optional - sage.rings.finite_rings sage.combinat
    sage: import gc
    sage: n = gc.collect()
    sage: from sage.schemes.elliptic_curves.ell_finite_field import EllipticCurve_finite_field      # optional - sage.rings.finite_rings sage.combinat
    sage: LE = [x for x in gc.get_objects() if isinstance(x, EllipticCurve_finite_field)]           # optional - sage.rings.finite_rings sage.combinat
    sage: len(LE)                                                                                   # optional - sage.rings.finite_rings sage.combinat
    1
"""

#*****************************************************************************
#       Copyright (C) 2007 Robert Bradshaw <robertwb@math.washington.edu>
#                     2012 Simon King <simon.king@uni-jena.de>
#                     2013 Nils Bruin <nbruin@sfu.ca>
#
# This program is free software: you can redistribute it and/or modify
# it under the terms of the GNU General Public License as published by
# the Free Software Foundation, either version 2 of the License, or
# (at your option) any later version.
#                  http://www.gnu.org/licenses/
#*****************************************************************************

cimport cython
from cpython.object cimport *
from cpython.ref cimport Py_XINCREF, Py_XDECREF, Py_CLEAR
from cpython.tuple cimport PyTuple_New
from cpython.weakref cimport PyWeakref_GetObject, PyWeakref_GET_OBJECT
from cysignals.memory cimport check_calloc, sig_free

cdef extern from "Python.h":
    void PyTuple_SET_ITEM(object tuple, Py_ssize_t index, PyObject* item)

cdef extern from "sage/cpython/pyx_visit.h":
    void Py_VISIT3(PyObject*, visitproc, void*)

cdef type KeyedRef, ref
from weakref import KeyedRef, ref

cdef inline bint is_dead_keyedref(x):
    """
    Check whether ``x`` is a ``KeyedRef`` which is dead.
    """
    if type(x) is not KeyedRef:
        return False
    return PyWeakref_GET_OBJECT(x) is <PyObject*>None


# Unique sentinel to indicate a deleted cell
cdef object dummy = object()
cdef PyObject* deleted_key = <PyObject*>dummy


cdef inline bint valid(PyObject* obj):
    """
    Check whether ``obj`` points to a valid object
    """
    return obj is not NULL and obj is not deleted_key


@cython.freelist(256)
cdef class ObjectWrapper:
    """
    A simple fast wrapper around a Python object. This is like a
    1-element tuple except that it does not keep a reference to the
    wrapped object.
    """
    cdef PyObject* obj


cdef inline ObjectWrapper wrap(obj):
    """
    Wrap a given Python object in an :class:`ObjectWrapper`.
    """
    cdef ObjectWrapper w = <ObjectWrapper>(ObjectWrapper.__new__(ObjectWrapper))
    w.obj = <PyObject*>obj
    return w


cdef inline PyObject* unwrap(w) except? NULL:
    """
    Return the object wrapped by an :class:`ObjectWrapper`.
    """
    return (<ObjectWrapper?>w).obj


cdef extract_mono_cell(mono_cell* cell):
    """
    Take the refcounted components from a mono_cell, put them in a
    tuple and return it. The mono_cell itself is marked as "freed".
    The refcounts originally accounting for the presence in the
    mono_cell now account for the presence in the returned tuple,
    which steals those references.

    The returned result is only used to throw away: an advantage is
    that the containing tuple participates in CPython's trashcan,
    which prevents stack overflow on large dereffing cascades.

    A slight disadvantage is that this routine needs to allocate a
    tuple (mainly just to be thrown away)
    """
    assert valid(cell.key_id)
    t = PyTuple_New(2)
    PyTuple_SET_ITEM(t, 0, cell.key_weakref)
    PyTuple_SET_ITEM(t, 1, cell.value)
    cell.key_id = deleted_key
    cell.key_weakref = NULL
    cell.value = NULL
    return t


cdef extract_triple_cell(triple_cell* cell):
    # See extract_mono_cell for documentation
    assert valid(cell.key_id1)
    t = PyTuple_New(4)
    PyTuple_SET_ITEM(t, 0, cell.key_weakref1)
    PyTuple_SET_ITEM(t, 1, cell.key_weakref2)
    PyTuple_SET_ITEM(t, 2, cell.key_weakref3)
    PyTuple_SET_ITEM(t, 3, cell.value)
    cell.key_id1 = deleted_key
    cell.key_id2 = NULL
    cell.key_id3 = NULL
    cell.key_weakref1 = NULL
    cell.key_weakref2 = NULL
    cell.key_weakref3 = NULL
    cell.value = NULL
    return t


cdef class MonoDictEraser:
    """
    Erase items from a :class:`MonoDict` when a weak reference becomes
    invalid.

    This is of internal use only. Instances of this class will be passed as a
    callback function when creating a weak reference.

    EXAMPLES::

        sage: from sage.structure.coerce_dict import MonoDict
        sage: class A: pass
        sage: a = A()
        sage: M = MonoDict()
        sage: M[a] = 1
        sage: len(M)
        1
        sage: del a
        sage: import gc
        sage: n = gc.collect()
        sage: len(M)    # indirect doctest
        0

    AUTHOR:

    - Simon King (2012-01)
    - Nils Bruin (2013-11)
    """
    cdef D

    def __init__(self, D):
        """
        INPUT:

        A :class:`MonoDict`.

        EXAMPLES::

            sage: k = set([1])
            sage: D = sage.structure.coerce_dict.MonoDict([(k,1)])
            sage: len(D)
            1
            sage: del k
            sage: len(D) # indirect doctest
            0
        """
        self.D = ref(D)

    def __call__(self, r):
        """
        INPUT:

        A weak reference with key.

        For internal use only.

        EXAMPLES::

            sage: k = set([1])
            sage: D = sage.structure.coerce_dict.MonoDict([(k,1)])
            sage: len(D)
            1
            sage: del k
            sage: len(D) # indirect doctest
            0
        """
        cdef MonoDict md = <MonoDict>PyWeakref_GetObject(self.D)
        if md is None or not md.mask:
            return
        cdef mono_cell* cursor = md.lookup(unwrap(r.key))
        cdef PyObject* r_ = <PyObject*>r
        if valid(cursor.key_id):
            if cursor.key_weakref is r_ or cursor.value is r_:
                L = extract_mono_cell(cursor)
                md.used -= 1
            else:
                raise AssertionError("MonoDictEraser: key match but no weakref match")


cdef class MonoDict:
    """
    This is a hashtable specifically designed for (read) speed in
    the coercion model.

    It differs from a python WeakKeyDictionary in the following important ways:

       - Comparison is done using the 'is' rather than '==' operator.
       - Only weak references to the keys are stored if at all possible.
         Keys that do not allow for weak references are stored with a normal
         refcounted reference.
       - The callback of the weak references is safe against recursion, see below.

    There are special cdef set/get methods for faster access.
    It is bare-bones in the sense that not all dictionary methods are
    implemented.

    IMPLEMENTATION:

    It is implemented as a hash table with open addressing, similar to python's
    dict.

    INPUT:

    - ``data`` -- optional iterable defining initial data, as dict or
      iterable of (key, value) pairs.

    - ``weak_values`` -- optional bool (default False). If it is true,
      weak references to the values in this dictionary will be used,
      when possible.

    EXAMPLES::

        sage: from sage.structure.coerce_dict import MonoDict
        sage: L = MonoDict()
        sage: a = 'a'; b = 'ab'; c = '-15'
        sage: L[a] = 1
        sage: L[b] = 2
        sage: L[c] = 3

    The key is expected to be a unique object. Hence, the item stored for ``c``
    cannot be obtained by providing another equal string::

        sage: L[a]
        1
        sage: L[b]
        2
        sage: L[c]
        3
        sage: L['-15']
        Traceback (most recent call last):
        ...
        KeyError: '-15'

    Not all features of Python dictionaries are available, but iteration over
    the dictionary items is possible::

        sage: sorted(L.items())
        [('-15', 3), ('a', 1), ('ab', 2)]
        sage: del L[c]
        sage: sorted(L.items())
        [('a', 1), ('ab', 2)]
        sage: len(L)
        2
        sage: for i in range(1000):
        ....:     L[i] = i
        sage: len(L)
        1002
        sage: L['a']
        1
        sage: L['c']
        Traceback (most recent call last):
        ...
        KeyError: 'c'

    TESTS:

    Here, we demonstrate the use of weak values::

        sage: M = MonoDict()
        sage: MW = MonoDict(weak_values=True)
        sage: class Foo: pass
        sage: a = Foo()
        sage: b = Foo()
        sage: k = 1
        sage: M[k] = a
        sage: MW[k] = b
        sage: M[k] is a
        True
        sage: MW[k] is b
        True
        sage: k in M
        True
        sage: k in MW
        True

    While ``M`` uses a strong reference to ``a``, ``MW`` uses a *weak*
    reference to ``b``, and after deleting ``b``, the corresponding item of
    ``MW`` will be removed during the next garbage collection::

        sage: import gc
        sage: del a,b
        sage: _ = gc.collect()
        sage: k in M
        True
        sage: k in MW
        False
        sage: len(MW)
        0
        sage: len(M)
        1

   Note that ``MW`` also accepts values that do not allow for weak references::

        sage: MW[k] = int(5)
        sage: MW[k]
        5

    The following demonstrates that :class:`MonoDict` is safer than
    :class:`~weakref.WeakKeyDictionary` against recursions created by nested
    callbacks; compare :trac:`15069` (the mechanism used now is different, though)::

        sage: M = MonoDict()
        sage: class A: pass
        sage: a = A()
        sage: prev = a
        sage: for i in range(1000):
        ....:     newA = A()
        ....:     M[prev] = newA
        ....:     prev = newA
        sage: len(M)
        1000
        sage: del a
        sage: len(M)
        0

    The corresponding example with a Python :class:`weakref.WeakKeyDictionary`
    would result in a too deep recursion during deletion of the dictionary
    items::

        sage: import weakref
        sage: M = weakref.WeakKeyDictionary()
        sage: a = A()
        sage: prev = a
        sage: for i in range(1000):
        ....:     newA = A()
        ....:     M[prev] = newA
        ....:     prev = newA
        sage: len(M)
        1000

    Check that also in the presence of circular references, :class:`MonoDict`
    gets properly collected::

        sage: import gc
        sage: def count_type(T):
        ....:     return len([c for c in gc.get_objects() if isinstance(c,T)])
        sage: gc.freeze()  # so that gc.collect() only deals with our trash
        sage: N = count_type(MonoDict)
        sage: for i in range(100):
        ....:     V = [MonoDict({"id":j+100*i}) for j in range(100)]
        ....:     n = len(V)
        ....:     for i in range(n): V[i][V[(i+1)%n]] = (i+1)%n
        ....:     del V
        ....:     _ = gc.collect()
        ....:     assert count_type(MonoDict) == N
        sage: count_type(MonoDict) == N
        True
        sage: gc.unfreeze()

    AUTHORS:

    - Simon King (2012-01)
    - Nils Bruin (2012-08)
    - Simon King (2013-02)
    - Nils Bruin (2013-11)
    """
    cdef mono_cell* lookup(self, PyObject* key):
        """
        Return a pointer to where ``key`` should be stored in this
        :class:`MonoDict`.

        This routine is used for all cases where a (potential) spot for
        a key is looked up. The returned value is a pointer into the dictionary
        store that either contains an entry with the requested key or a free spot
        where an entry for that key should go.
        """
        assert valid(key)

        cdef size_t mask = self.mask
        cdef mono_cell* table = self.table
        cdef mono_cell* first_deleted = NULL

        # Use the memory location of the key as starting point for our
        # hash.
        cdef size_t h = <size_t>key

        # The size of a Python object is at least 2 * sizeof(size_t).
        # Therefore, we don't lose any information by dividing by that.
        # Instead, the lower order bits become more interesting.
        h //= 2 * sizeof(size_t)

        # Bring some higher-order bits in with this permutation.
        cdef size_t i = (h >> 8) ^ h

        cdef size_t perturb = h

        # The probing algorithm is heavily inspired by Python dicts.
        # There is always at least one NULL entry in the store, and the
        # probe sequence eventually covers the entire store (see Theorem
        # below), so the loop below does terminate. Since this loop does
        # not change any refcounts, we know that table will not change
        # during iteration.

        # Theorem: when iterating the function i -> 5*i + 1, every
        # element of Z/(2^n Z) is reached.
        # Proof: define f(x) = 4*x + 1. Then f(5*i + 1) = 5*f(i).
        # Therefore, the iteration is really a transformation of
        # i -> 5*i on the group of 1 mod 4 elements of (Z/2^(n+2) Z).
        # It is a well known fact that this is a cyclic group generated
        # by 5 (or any element which is 5 mod 8).
        cdef mono_cell* cursor
        while True:
            cursor = &(table[i & mask])
            perturb >>= 5
            if cursor.key_id is key:
                return cursor
            elif cursor.key_id is NULL:
                return first_deleted or cursor
            elif cursor.key_id is deleted_key:
                if first_deleted is NULL:
                    first_deleted = cursor
            i = (5*i + 1) + perturb

    cdef int resize(self) except -1:
        """
        Resize dictionary. That can also mean shrink! Size is always a power of 2.
        """
        cdef mono_cell* old_table = self.table
        cdef size_t old_mask = self.mask
        cdef size_t newsize = 8
        cdef size_t minsize = 2 * self.used
        cdef mono_cell* cursor
        cdef mono_cell* entry
        while newsize < minsize:
            newsize *= 2
        cdef mono_cell* table = <mono_cell*>check_calloc(newsize, sizeof(mono_cell))

        # We are done with memory activity. We can move the new (empty)
        # table into place:
        self.table = table
        self.mask = newsize - 1
        self.used = 0
        self.fill = 0

        # We now move all entries over. We are not changing any
        # refcounts here, so this is a very tight loop that doesn't need
        # to worry about tables changing.
        cdef size_t i
        for i in range(old_mask + 1):
            entry = &(old_table[i])
            if valid(entry.key_id):
                cursor = self.lookup(entry.key_id)
                assert cursor.key_id is NULL
                cursor[0] = entry[0]
                self.used += 1
                self.fill += 1
        sig_free(old_table)

    def __cinit__(self):
        """
        Setup basic data structure

        TESTS::

            sage: from sage.structure.coerce_dict import TripleDict
            sage: TripleDict.__new__(TripleDict)
            <sage.structure.coerce_dict.TripleDict object at ...>
        """
        cdef size_t newsize = 8
        # The order is important here: the object must be in a
        # consistent state even if exceptions are raised.
        self.eraser = MonoDictEraser(self)
        self.table = <mono_cell*>check_calloc(newsize, sizeof(mono_cell))
        self.mask = newsize - 1
        self.used = 0
        self.fill = 0

    def __init__(self, data=None, *, weak_values=False):
        """
        Create a special dict using singletons for keys.

        EXAMPLES::

            sage: from sage.structure.coerce_dict import MonoDict
            sage: L = MonoDict()
            sage: a = 'a'
            sage: L[a] = 1
            sage: L[a]
            1
            sage: L = MonoDict({a: 1})
            sage: L[a]
            1
            sage: L = MonoDict([(a, 1)])
            sage: L[a]
            1

        """
        self.weak_values = weak_values
        if data:
            try:
                data = data.items()
            except AttributeError:
                pass
            for k, v in data:
                self.set(k,v)

    def __dealloc__(self):
        MonoDict_clear(self)
        sig_free(self.table)

    def __len__(self):
        """
        The number of items in self.
        EXAMPLES::

            sage: from sage.structure.coerce_dict import MonoDict
            sage: L = MonoDict()
            sage: a = 'a'; b = 'b'; c = 'c'
            sage: L[a] = 1
            sage: L[a] = -1 # re-assign
            sage: L[b] = 1
            sage: L[c] = None
            sage: len(L)
            3
        """
        return self.used

    def __contains__(self, k):
        """
        Test if the dictionary contains a given key.

        EXAMPLES::

            sage: from sage.structure.coerce_dict import MonoDict
            sage: L = MonoDict()
            sage: a = 'a'; b = 'ab'; c = 15
            sage: L[a] = 1
            sage: L[b] = 2
            sage: L[c] = 3
            sage: c in L         # indirect doctest
            True

        The keys are compared by identity, not by equality. Hence, we have::

            sage: c == 15
            True
            sage: 15 in L
            False
        """
        cdef mono_cell* cursor = self.lookup(<PyObject*>k)
        if not valid(cursor.key_id):
            return False
        if not self.weak_values:
            return True
        value = <object>cursor.value
        return not is_dead_keyedref(value)

    def __getitem__(self, k):
        """
        Get the value corresponding to a key.

        EXAMPLES::

            sage: from sage.structure.coerce_dict import MonoDict
            sage: L = MonoDict()
            sage: a = 'a'; b = 'b'; c = 15
            sage: L[a] = 1
            sage: L[b] = 2
            sage: L[c] = 3
            sage: L[c]                  # indirect doctest
            3

        Note that the keys are supposed to be unique::

            sage: c == 15
            True
            sage: c is 15
            False
            sage: L[15]
            Traceback (most recent call last):
            ...
            KeyError: 15
        """
        return self.get(k)

    cdef get(self, k):
        cdef mono_cell* cursor = self.lookup(<PyObject*>k)
        if not valid(cursor.key_id):
            raise KeyError(k)
        # We need to check that the value is a live reference.
        # Items with dead references (in the key or value) are deleted
        # from the MonoDict by the MonoDictEraser. However, if we are
        # in the middle of a deallocation, we may see a dead reference
        # for the value. This cannot happen for the key: we are passed a
        # strong reference to the key as argument of this function, so
        # we know that it's alive.
        value = <object>cursor.value
        if type(value) is KeyedRef:
            value = <object>PyWeakref_GET_OBJECT(value)
            if value is None:
                raise KeyError(k)
        return value

    def __setitem__(self, k, value):
        """
        Set the value corresponding to a key.

        EXAMPLES::

            sage: from sage.structure.coerce_dict import MonoDict
            sage: L = MonoDict()
            sage: a = 'a'
            sage: L[a] = -1   # indirect doctest
            sage: L[a]
            -1
            sage: L[a] = 1
            sage: L[a]
            1
            sage: len(L)
            1
        """
        self.set(k, value)

    cdef int set(self, k, value) except -1:
        cdef mono_cell entry
        cdef PyObject* old_value
        cdef bint maybe_resize = False
        entry.key_id = <PyObject*>k
        if self.weak_values:
            wrap_k = wrap(k)
            try:
                value_store = KeyedRef(value, self.eraser, wrap_k)
                entry.value = <PyObject*>value_store
            except TypeError:
                entry.value = <PyObject*>value
        else:
            entry.value = <PyObject*>value
        Py_XINCREF(entry.value)
        cursor = self.lookup(<PyObject*>k)
        if not valid(cursor.key_id):
            self.used += 1
            if cursor.key_id is NULL:
                self.fill += 1
                maybe_resize = True
            if not self.weak_values:
                wrap_k = wrap(k)
            try:
                key_store = KeyedRef(k, self.eraser, wrap_k)
                entry.key_weakref = <PyObject*>key_store
            except TypeError:
                entry.key_weakref = <PyObject*>k
            Py_XINCREF(entry.key_weakref)

            # We are taking a bit of a gamble here: we're assuming the
            # dictionary has not been resized (otherwise cursor might
            # not be a valid location anymore). The only way in which
            # that could happen is if the allocation activity above
            # forced a GC that triggered code that *adds* entries to
            # this dictionary: the dictionary can only get reshaped if
            # self.fill increases (as happens below). Note that we're
            # holding a strong ref to the dict itself, so that's not
            # liable to disappear. For the truly paranoid: we could
            # detect a change by checking if self.table has changed
            # value.
            cursor[0] = entry

            if maybe_resize and 3*self.fill > 2*self.mask:
                self.resize()
        else:
            old_value = cursor.value
            cursor.value = entry.value
            Py_XDECREF(old_value)

    def __delitem__(self, k):
        """
        Delete the value corresponding to a key.

        EXAMPLES::

            sage: from sage.structure.coerce_dict import MonoDict
            sage: L = MonoDict()
            sage: a = 15
            sage: L[a] = -1
            sage: len(L)
            1

        Note that the keys are unique, hence using a key that is equal but not
        identical to a results in an error::

            sage: del L[15]
            Traceback (most recent call last):
            ...
            KeyError: 15
            sage: a in L
            True
            sage: del L[a]
            sage: len(L)
            0
            sage: a in L
            False
        """
        cdef mono_cell* cursor = self.lookup(<PyObject*>k)
        if not valid(cursor.key_id):
            raise KeyError(k)
        L = extract_mono_cell(cursor)
        self.used -= 1

    def items(self):
        """
        Iterate over the ``(key, value)`` pairs of this :class:`MonoDict`.

        EXAMPLES::

            sage: from sage.structure.coerce_dict import MonoDict
            sage: L = MonoDict()
            sage: L[1] = None
            sage: L[2] = True
            sage: L.items()
            <generator object at ...>
            sage: sorted(L.items())
            [(1, None), (2, True)]
        """
        # Iteration is tricky because the table could change from under
        # us. The following iterates properly if the dictionary does
        # not get resized, which is guaranteed if no NEW entries in the
        # dictionary are introduced. At least we make sure to get our
        # data fresh from "self" every iteration, so that at least we're
        # not reading random memory. If the dictionary changes, it's not
        # guaranteed you get to see any particular entry.
        cdef size_t i = 0
        while i <= self.mask:
            cursor = &(self.table[i])
            i += 1
            if valid(cursor.key_id):
                key = <object>(cursor.key_weakref)
                value = <object>(cursor.value)
                if type(key) is KeyedRef:
                    key = <object>PyWeakref_GET_OBJECT(key)
                    if key is None:
                        print("found defunct key")
                        continue
                if type(value) is KeyedRef:
                    value = <object>PyWeakref_GET_OBJECT(value)
                    if value is None:
                        print("found defunct value")
                        continue
                yield (key, value)

    def copy(self):
        """
        Return a copy of this :class:`MonoDict` as Python dict.

        EXAMPLES::

            sage: from sage.structure.coerce_dict import MonoDict
            sage: L = MonoDict()
            sage: L[1] = 42
            sage: L.copy()
            {1: 42}
        """
        return dict(self.items())

    def __reduce__(self):
        """
        Note that we don't expect equality as this class concerns itself with
        object identity rather than object equality.

        EXAMPLES::

            sage: from sage.structure.coerce_dict import MonoDict
            sage: L = MonoDict()
            sage: L[1] = True
            sage: loads(dumps(L)) == L
            False
            sage: list(loads(dumps(L)).items())
            [(1, True)]
        """
        return MonoDict, (self.copy(),)

# The Cython supplied tp_traverse and tp_clear do not take the
# dynamically allocated table into account, so we have to supply our
# own. The only additional link to follow (that Cython does pick up
# and we have to replicate here) is the "eraser" which in its closure
# stores a reference back to the dictionary itself (meaning that
# MonoDicts only disappear on cyclic GC).
cdef int MonoDict_traverse(MonoDict self, visitproc visit, void* arg):
    if not self.mask:
        return 0
    Py_VISIT3(<PyObject*>self.eraser, visit, arg)
    cdef size_t i
    for i in range(self.mask + 1):
        cursor = &self.table[i]
        if valid(cursor.key_id):
            Py_VISIT3(cursor.key_weakref, visit, arg)
            Py_VISIT3(cursor.value, visit, arg)


cdef int MonoDict_clear(MonoDict self):
    """
    We clear a monodict by taking first taking away the table before
    dereffing its contents. That shortcuts callbacks, so we deref the
    entries straight here. That means this code does not participate in
    Python's trashcan the way that deletion code based on
    extract_mono_cell does, so there is probably a way this code can be
    used to overflow the C stack. It would have to be a pretty devious
    example, though.
    """
    if not self.mask:
        return 0
    cdef size_t mask = self.mask
    self.mask = 0  # Setting mask to 0 immediately prevents recursion
    self.used = 0
    self.fill = 0
    # Set self.eraser to None safely
    cdef object eraser = self.eraser
    self.eraser = None
    for i in range(mask+1):
        cursor = &(self.table[i])
        if valid(cursor.key_id):
            cursor.key_id = deleted_key
            Py_CLEAR(cursor.key_weakref)
            Py_CLEAR(cursor.value)


(<PyTypeObject*>MonoDict).tp_traverse = <traverseproc>(&MonoDict_traverse)
(<PyTypeObject*>MonoDict).tp_clear = <inquiry>(&MonoDict_clear)


cdef class TripleDictEraser:
    """
    Erases items from a :class:`TripleDict` when a weak reference becomes
    invalid.

    This is of internal use only. Instances of this class will be passed as a
    callback function when creating a weak reference.

    EXAMPLES::

        sage: from sage.structure.coerce_dict import TripleDict
        sage: class A: pass
        sage: a = A()
        sage: T = TripleDict()
        sage: T[a,ZZ,None] = 1
        sage: T[ZZ,a,1] = 2
        sage: T[a,a,ZZ] = 3
        sage: len(T)
        3
        sage: del a
        sage: import gc
        sage: n = gc.collect()
        sage: len(T) # indirect doctest
        0

    AUTHOR:

    - Simon King (2012-01)
    - Nils Bruin (2013-11)
    """
    cdef D

    def __init__(self, D):
        """
        INPUT:

        A :class:`TripleDict`. For internal use only.

        EXAMPLES::

            sage: D = sage.structure.coerce_dict.TripleDict()
            sage: k = set([1])
            sage: D[k,1,1] = 1
            sage: len(D)
            1
            sage: del k
            sage: len(D) # indirect doctest
            0

        """
        self.D = ref(D)

    def __call__(self, r):
        """
        INPUT:

        A weak reference with key.

        For internal use only.

        EXAMPLES::

            sage: from sage.structure.coerce_dict import TripleDict
            sage: class A: pass
            sage: a = A()
            sage: T = TripleDict()
            sage: T[a,ZZ,None] = 1
            sage: T[ZZ,a,1] = 2
            sage: T[a,a,ZZ] = 3
            sage: len(T)
            3
            sage: del a
            sage: import gc
            sage: n = gc.collect()
            sage: len(T)    # indirect doctest
            0
        """
        cdef TripleDict td = <TripleDict>PyWeakref_GetObject(self.D)
        if td is None or not td.mask:
            return
        k1, k2, k3 = r.key
        cdef triple_cell* cursor = td.lookup(unwrap(k1), unwrap(k2), unwrap(k3))
        cdef PyObject* r_ = <PyObject*>r
        if valid(cursor.key_id1):
            if (cursor.key_weakref1 is r_ or
                    cursor.key_weakref2 is r_ or
                    cursor.key_weakref3 is r_ or
                    cursor.value is r_):
                L = extract_triple_cell(cursor)
                td.used -= 1
            else:
                raise AssertionError("TripleDictEraser: key match but no weakref match")


cdef class TripleDict:
    """
    This is a hashtable specifically designed for (read) speed in
    the coercion model.

    It differs from a python dict in the following important ways:

       - All keys must be sequence of exactly three elements. All sequence
         types (tuple, list, etc.) map to the same item.

       - Any of the three key components that support weak-refs are stored
         via a weakref. If any of these components gets garbage collected
         then the entire entry is removed. In that sense, this structure
         behaves like a nested :class:`~weakref.WeakKeyDictionary`.

       - Comparison is done using the 'is' rather than '==' operator.

    There are special cdef set/get methods for faster access.
    It is bare-bones in the sense that not all dictionary methods are
    implemented.


    INPUT:

    - ``data`` -- optional iterable defining initial data, as dict or
      iterable of (key, value) pairs.

    - ``weak_values`` -- optional bool (default False). If it is true,
      weak references to the values in this dictionary will be used,
      when possible.


    IMPLEMENTATION:

    It is implemented as a hash table with open addressing, similar to python's
    dict.


    EXAMPLES::

        sage: from sage.structure.coerce_dict import TripleDict
        sage: L = TripleDict()
        sage: a = 'a'; b = 'b'; c = 'c'
        sage: L[a,b,c] = 1
        sage: L[a,b,c]
        1
        sage: L[c,b,a] = -1
        sage: sorted(L.items())
        [(('a', 'b', 'c'), 1), (('c', 'b', 'a'), -1)]
        sage: del L[a,b,c]
        sage: list(L.items())
        [(('c', 'b', 'a'), -1)]
        sage: len(L)
        1
        sage: for i in range(1000):
        ....:     L[i,i,i] = i
        sage: len(L)
        1001
        sage: L = TripleDict(L)
        sage: L[c,b,a]
        -1
        sage: L[a,b,c]
        Traceback (most recent call last):
        ...
        KeyError: ('a', 'b', 'c')
        sage: L[a]
        Traceback (most recent call last):
        ...
        KeyError: 'a'
        sage: L[a] = 1
        Traceback (most recent call last):
        ...
        KeyError: 'a'

    TESTS:

    Here, we demonstrate the use of weak values::

        sage: class Foo: pass
        sage: T = TripleDict()
        sage: TW = TripleDict(weak_values=True)
        sage: a = Foo()
        sage: b = Foo()
        sage: k = 1
        sage: T[a,k,k]=1
        sage: T[k,a,k]=2
        sage: T[k,k,a]=3
        sage: T[k,k,k]=a
        sage: TW[b,k,k]=1
        sage: TW[k,b,k]=2
        sage: TW[k,k,b]=3
        sage: TW[k,k,k]=b
        sage: len(T)
        4
        sage: len(TW)
        4
        sage: (k,k,k) in T
        True
        sage: (k,k,k) in TW
        True
        sage: T[k,k,k] is a
        True
        sage: TW[k,k,k] is b
        True

    Now, ``T`` holds a strong reference to ``a``, namely in ``T[k,k,k]``. Hence,
    when we delete ``a``, *all* items of ``T`` survive::

        sage: import gc
        sage: del a
        sage: _ = gc.collect()
        sage: len(T)
        4

    Only when we remove the strong reference, the items become collectable::

        sage: del T[k,k,k]
        sage: _ = gc.collect()
        sage: len(T)
        0

    The situation is different for ``TW``, since it only holds *weak*
    references to ``a``. Therefore, all items become collectable after
    deleting ``a``::

        sage: del b
        sage: _ = gc.collect()
        sage: len(TW)
        0

    AUTHORS:

    - Robert Bradshaw, 2007-08

    - Simon King, 2012-01

    - Nils Bruin, 2012-08

    - Simon King, 2013-02

    - Nils Bruin, 2013-11
    """
    cdef triple_cell* lookup(self, PyObject* key1, PyObject* key2, PyObject* key3):
        """
        Return a pointer to where ``(key1, key2, key3)`` should be
        stored in this :class:`MonoDict`.

        This routine is used for all cases where a (potential) spot for
        a key is looked up. The returned value is a pointer into the dictionary
        store that either contains an entry with the requested key or a free spot
        where an entry for that key should go.
        """
        cdef size_t mask = self.mask
        cdef triple_cell* table = self.table
        cdef triple_cell* first_deleted = NULL

        # A random linear combination of the memory locations of the keys
        cdef size_t C2 = 0x7de83cbb
        cdef size_t C3 = 0x32354bf3
        cdef size_t h = (<size_t>key1) + C2*(<size_t>key2) + C3*(<size_t>key3)

        # See MonoDict.lookup() for comments about the algorithm
        h //= 2 * sizeof(size_t)

        cdef size_t i = (h >> 8) ^ h
        cdef size_t perturb = h

        cdef triple_cell* cursor
        while True:
            cursor = &(table[i & mask])
            perturb >>= 5
            if cursor.key_id1 is key1:
                if cursor.key_id2 is key2 and cursor.key_id3 is key3:
                    return cursor
            elif cursor.key_id1 is NULL:
                return first_deleted or cursor
            elif cursor.key_id1 is deleted_key:
                if first_deleted is NULL:
                    first_deleted = cursor
            i = (5*i + 1) + perturb

    cdef int resize(self) except -1:
        cdef triple_cell* old_table = self.table
        cdef size_t old_mask = self.mask
        cdef size_t newsize = 8
        cdef size_t minsize = 2 * self.used
        cdef triple_cell* cursor
        cdef triple_cell* entry
        while newsize < minsize:
            newsize *= 2
        cdef triple_cell* table = <triple_cell*>check_calloc(newsize, sizeof(triple_cell))
        self.table = table
        self.mask = newsize - 1
        self.used = 0
        self.fill = 0
        cdef size_t i
        for i in range(old_mask + 1):
            entry = &(old_table[i])
            if valid(entry.key_id1):
                cursor = self.lookup(entry.key_id1, entry.key_id2, entry.key_id3)
                assert cursor.key_id1 is NULL
                cursor[0] = entry[0]
                self.used +=1
                self.fill +=1
        sig_free(old_table)

    def __cinit__(self):
        """
        Setup basic data structure

        TESTS::

            sage: from sage.structure.coerce_dict import MonoDict
            sage: MonoDict.__new__(MonoDict)
            <sage.structure.coerce_dict.MonoDict object at ...>
        """
        cdef size_t newsize = 8
        # The order is important here: the object must be in a
        # consistent state even if exceptions are raised.
        self.eraser = TripleDictEraser(self)
        self.table = <triple_cell*>check_calloc(newsize, sizeof(triple_cell))
        self.mask = newsize - 1
        self.used = 0
        self.fill = 0

    def __init__(self, data=None, *, weak_values=False):
        """
        Create a special dict using triples for keys.

        EXAMPLES::

            sage: from sage.structure.coerce_dict import TripleDict
            sage: L = TripleDict()
            sage: a = 'a'; b = 'b'; c = 'c'
            sage: L[a,b,c] = 1
            sage: L[a,b,c]
            1
            sage: key = ("x", "y", "z")
            sage: L = TripleDict([(key, 42)])
            sage: L[key]
            42
            sage: L = TripleDict({key: 42})
            sage: L[key]
            42

        """
        self.weak_values = weak_values
        if data:
            try:
                data = data.items()
            except AttributeError:
                pass
            for k, v in data:
                self[k] = v

    def __dealloc__(self):
        TripleDict_clear(self)
        sig_free(self.table)

    def __len__(self):
        """
        The number of items in self.

        EXAMPLES::

            sage: from sage.structure.coerce_dict import TripleDict
            sage: L = TripleDict()
            sage: a = 'a'; b = 'b'; c = 'c'
            sage: L[a,b,c] = 1
            sage: L[a,b,c] = -1 # re-assign
            sage: L[a,c,b] = 1
            sage: L[a,a,None] = None
            sage: len(L)
            3
        """
        return self.used

    def __contains__(self, k):
        """
        Test if the dictionary contains a given key.

        EXAMPLES::

            sage: from sage.structure.coerce_dict import TripleDict
            sage: L = TripleDict()
            sage: a = 'a'; b = 'ab'; c = 15
            sage: L[a,b,c] = 123
            sage: (a,b,c) in L         # indirect doctest
            True

        The keys are compared by identity, not by equality. Hence, we have::

            sage: c == 15
            True
            sage: (a, b, 15) in L
            False

        TESTS::

            sage: a in L
            Traceback (most recent call last):
            ...
            KeyError: 'a'
            sage: (a, b) in L
            Traceback (most recent call last):
            ...
            KeyError: ('a', 'ab')
        """
        try:
            k1, k2, k3 = k
        except (TypeError, ValueError):
            raise KeyError(k)
        cdef triple_cell* cursor = self.lookup(<PyObject*>k1, <PyObject*>k2, <PyObject*>k3)
        if not valid(cursor.key_id1):
            return False
        if not self.weak_values:
            return True
        value = <object>cursor.value
        return not is_dead_keyedref(value)

    def __getitem__(self, k):
        """
        Get the value corresponding to a key.

        EXAMPLES::

            sage: from sage.structure.coerce_dict import TripleDict
            sage: L = TripleDict()
            sage: a = 'a'; b = 'b'; c = 'c'
            sage: L[a,b,c] = 1
            sage: L[a,b,c]
            1
        """
        try:
            k1, k2, k3 = k
        except (TypeError, ValueError):
            raise KeyError(k)
        return self.get(k1, k2, k3)

    cdef get(self, k1, k2, k3):
        cdef triple_cell* cursor = self.lookup(<PyObject*>k1, <PyObject*>k2, <PyObject*>k3)
        if not valid(cursor.key_id1):
            raise KeyError((k1, k2, k3))
        value = <object>cursor.value
        if type(value) is KeyedRef:
            value = <object>PyWeakref_GET_OBJECT(value)
            if value is None:
                raise KeyError((k1, k2, k3))
        return value

    def __setitem__(self, k, value):
        """
        Set the value corresponding to a key.

        EXAMPLES::

            sage: from sage.structure.coerce_dict import TripleDict
            sage: L = TripleDict()
            sage: a = 'a'; b = 'b'; c = 'c'
            sage: L[a,b,c] = -1
            sage: L[a,b,c]
            -1
        """
        try:
            k1, k2, k3 = k
        except (TypeError, ValueError):
            raise KeyError(k)
        self.set(k1, k2, k3, value)

    cdef int set(self, k1, k2, k3, value) except -1:
        cdef triple_cell entry
        cdef PyObject* old_value
        cdef bint maybe_resize = False
        entry.key_id1 = <PyObject*>k1
        entry.key_id2 = <PyObject*>k2
        entry.key_id3 = <PyObject*>k3
        if self.weak_values:
            wrap_k = (wrap(k1), wrap(k2), wrap(k3))
            try:
                value_store = KeyedRef(value, self.eraser, wrap_k)
                entry.value = <PyObject*>value_store
            except TypeError:
                entry.value = <PyObject*>value
        else:
            entry.value = <PyObject*>value
        Py_XINCREF(entry.value)
        cursor = self.lookup(<PyObject*>k1, <PyObject*>k2, <PyObject*>k3)
        if not valid(cursor.key_id1):
            self.used += 1
            if cursor.key_id1 is NULL:
                self.fill += 1
                maybe_resize = True
            if not self.weak_values:
                wrap_k = (wrap(k1), wrap(k2), wrap(k3))
            try:
                key_store = KeyedRef(k1, self.eraser, wrap_k)
                entry.key_weakref1 = <PyObject*>key_store
            except TypeError:
                entry.key_weakref1 = <PyObject*>k1
            Py_XINCREF(entry.key_weakref1)
            try:
                key_store = KeyedRef(k2, self.eraser, wrap_k)
                entry.key_weakref2 = <PyObject*>key_store
            except TypeError:
                entry.key_weakref2 = <PyObject*>k2
            Py_XINCREF(entry.key_weakref2)
            try:
                key_store = KeyedRef(k3, self.eraser, wrap_k)
                entry.key_weakref3 = <PyObject*>key_store
            except TypeError:
                entry.key_weakref3 = <PyObject*>k3
            Py_XINCREF(entry.key_weakref3)

            # We are taking a bit of a gamble here: we're assuming the
            # dictionary has not been resized (otherwise cursor might
            # not be a valid location anymore). The only way in which
            # that could happen is if the allocation activity above
            # forced a GC that triggered code that *adds* entries to
            # this dictionary: the dictionary can only get reshaped if
            # self.fill increases (as happens below). Note that we're
            # holding a strong ref to the dict itself, so that's not
            # liable to disappear. For the truly paranoid: we could
            # detect a change by checking if self.table has changed
            # value.
            cursor[0] = entry

            if maybe_resize and 3*self.fill > 2*self.mask:
                self.resize()
        else:
            old_value = cursor.value
            cursor.value = entry.value
            Py_XDECREF(old_value)

    def __delitem__(self, k):
        """
        Delete the value corresponding to a key.

        EXAMPLES::

            sage: from sage.structure.coerce_dict import TripleDict
            sage: L = TripleDict()
            sage: a = 'a'; b = 'b'; c = 'c'
            sage: L[a,b,c] = -1
            sage: (a,b,c) in L
            True
            sage: del L[a,b,c]
            sage: len(L)
            0
            sage: (a,b,c) in L
            False
        """
        try:
            k1, k2, k3 = k
        except (TypeError, ValueError):
            raise KeyError(k)
        cdef triple_cell* cursor = self.lookup(<PyObject*>k1, <PyObject*>k2, <PyObject*>k3)
        if not valid(cursor.key_id1):
            raise KeyError(k)
        L = extract_triple_cell(cursor)
        self.used -= 1

    def items(self):
        """
        Iterate over the ``(key, value)`` pairs of this :class:`TripleDict`.

        EXAMPLES::

            sage: from sage.structure.coerce_dict import TripleDict
            sage: L = TripleDict()
            sage: L[1,2,3] = None
            sage: L.items()
            <generator object at ...>
            sage: list(L.items())
            [((1, 2, 3), None)]
        """
        cdef size_t i = 0
        while i <= self.mask:
            cursor = &(self.table[i])
            i += 1
            if valid(cursor.key_id1):
                key1 = <object>(cursor.key_weakref1)
                key2 = <object>(cursor.key_weakref2)
                key3 = <object>(cursor.key_weakref3)
                value = <object>(cursor.value)
                if type(key1) is KeyedRef:
                    key1 = <object>PyWeakref_GET_OBJECT(key1)
                    if key1 is None:
                        print("found defunct key1")
                        continue
                if type(key2) is KeyedRef:
                    key2 = <object>PyWeakref_GET_OBJECT(key2)
                    if key2 is None:
                        print("found defunct key2")
                        continue
                if type(key3) is KeyedRef:
                    key3 = <object>PyWeakref_GET_OBJECT(key3)
                    if key3 is None:
                        print("found defunct key3")
                        continue
                if type(value) is KeyedRef:
                    value = <object>PyWeakref_GET_OBJECT(value)
                    if value is None:
                        print("found defunct value")
                        continue
                yield ((key1, key2, key3), value)

    def copy(self):
        """
        Return a copy of this :class:`TripleDict` as Python dict.

        EXAMPLES::

            sage: from sage.structure.coerce_dict import TripleDict
            sage: L = TripleDict()
            sage: L[1,2,3] = 42
            sage: L.copy()
            {(1, 2, 3): 42}
        """
        return dict(self.items())

    def __reduce__(self):
        """
        Note that we don't expect equality as this class concerns itself with
        object identity rather than object equality.

        EXAMPLES::

            sage: from sage.structure.coerce_dict import TripleDict
            sage: L = TripleDict()
            sage: L[1,2,3] = True
            sage: loads(dumps(L)) == L
            False
            sage: list(loads(dumps(L)).items())
            [((1, 2, 3), True)]
        """
        return TripleDict, (self.copy(),)

# The Cython supplied tp_traverse and tp_clear do not take the
# dynamically allocated table into account, so we have to supply our
# own. The only additional link to follow (that Cython does pick up
# and we have to replicate here) is the "eraser" which in its closure
# stores a reference back to the dictionary itself (meaning that
# TripleDicts only disappear on cyclic GC).
cdef int TripleDict_traverse(TripleDict self, visitproc visit, void* arg):
    if not self.mask:
        return 0
    Py_VISIT3(<PyObject*>self.eraser, visit, arg)
    cdef size_t i
    for i in range(self.mask + 1):
        cursor = &self.table[i]
        if valid(cursor.key_id1):
            Py_VISIT3(cursor.key_weakref1, visit, arg)
            Py_VISIT3(cursor.key_weakref2, visit, arg)
            Py_VISIT3(cursor.key_weakref3, visit, arg)
            Py_VISIT3(cursor.value, visit, arg)


cdef int TripleDict_clear(TripleDict self):
    if not self.mask:
        return 0
    cdef size_t mask = self.mask
    self.mask = 0  # Setting mask to 0 immediately prevents recursion
    self.used = 0
    self.fill = 0
    # Set self.eraser to None safely
    cdef object eraser = self.eraser
    self.eraser = None
    for i in range(mask + 1):
        cursor = &(self.table[i])
        if valid(cursor.key_id1):
            cursor.key_id1 = deleted_key
            Py_CLEAR(cursor.key_weakref1)
            Py_CLEAR(cursor.key_weakref2)
            Py_CLEAR(cursor.key_weakref3)
            Py_CLEAR(cursor.value)


(<PyTypeObject*>TripleDict).tp_traverse = <traverseproc>(&TripleDict_traverse)
(<PyTypeObject*>TripleDict).tp_clear = <inquiry>(&TripleDict_clear)<|MERGE_RESOLUTION|>--- conflicted
+++ resolved
@@ -35,13 +35,8 @@
 references and resulted in a memory leak in the following example.
 However, this leak was fixed by :trac:`715`, using weak references::
 
-<<<<<<< HEAD
-    sage: K.<t> = GF(2^55)                                                                          # optional - sage.rings.finite_rings sage.combinat
-    sage: for i in range(50):                                                                       # optional - sage.rings.finite_rings sage.combinat
-=======
     sage: K.<t> = GF(2^55)
     sage: for i in range(20):
->>>>>>> f3acd426
     ....:     a = K.random_element()
     ....:     E = EllipticCurve(j=a)
     ....:     P = E.random_point()
