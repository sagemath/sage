--- conflicted
+++ resolved
@@ -55,14 +55,9 @@
         for otherwise they could be garbage collected, giving rise to
         random errors (see :trac:`18157`). ::
 
-<<<<<<< HEAD
             sage: from sage.structure.coerce_actions import ActedUponAction, GenericAction
             sage: M = MatrixSpace(ZZ, 2)                                                # optional - sage.modules
             sage: ActedUponAction(M, Cusps, True)                                       # optional - sage.modular sage.modules
-=======
-            sage: M = MatrixSpace(ZZ, 2)                                                # optional - sage.modules
-            sage: sage.structure.coerce_actions.ActedUponAction(M, Cusps, True)         # optional - sage.modular sage.modules
->>>>>>> 1e24dff2
             Left action
              by Full MatrixSpace of 2 by 2 dense matrices over Integer Ring
              on Set P^1(QQ) of all cusps
@@ -75,7 +70,7 @@
 
         This will break if we tried to use it::
 
-            sage: sage.structure.coerce_actions.GenericAction(QQ, Z6, True, check=False)
+            sage: GenericAction(QQ, Z6, True, check=False)
             Left action by Rational Field on Ring of integers modulo 6
 
         """
