"""
Coerce actions
"""

#*****************************************************************************
#     Copyright (C) 2007 Robert Bradshaw <robertwb@math.washington.edu>
#
# This program is free software: you can redistribute it and/or modify
# it under the terms of the GNU General Public License as published by
# the Free Software Foundation, either version 2 of the License, or
# (at your option) any later version.
#                  http://www.gnu.org/licenses/
#*****************************************************************************

import operator

from cpython.int cimport *
from cpython.number cimport *
from cysignals.signals cimport sig_check

from .coerce cimport coercion_model
from .element cimport parent, Element, ModuleElement
from .parent cimport Parent
from .coerce_exceptions import CoercionException
from sage.categories.action cimport InverseAction, PrecomposedAction
from sage.arith.long cimport integer_check_long


cdef _record_exception():
    coercion_model._record_exception()

cdef inline an_element(R):
    if isinstance(R, Parent):
        return R.an_element()
    else:
        for x in ([(1, 2)], "abc", 10.5, 10):
            try:
                return R(x)
            except Exception:
                pass


# In the code below, I take the convention that g is acting on a.

cdef class GenericAction(Action):

    cdef _codomain

    def __init__(self, Parent G, S, is_left, bint check=True):
        """
        TESTS:

        Note that coerce actions should only be used inside of the coercion
        model. For this test, we need to strongly reference the domains,
        for otherwise they could be garbage collected, giving rise to
        random errors (see :trac:`18157`). ::

<<<<<<< HEAD
            sage: M = MatrixSpace(ZZ, 2)                                                                                # optional - sage.modules
            sage: sage.structure.coerce_actions.ActedUponAction(M, Cusps, True)                                         # optional - sage.modules
            Left action by Full MatrixSpace of 2 by 2 dense matrices over Integer Ring on Set P^1(QQ) of all cusps
=======
            sage: M = MatrixSpace(ZZ, 2)                                                # optional - sage.modules
            sage: sage.structure.coerce_actions.ActedUponAction(M, Cusps, True)         # optional - sage.modules
            Left action
             by Full MatrixSpace of 2 by 2 dense matrices over Integer Ring
             on Set P^1(QQ) of all cusps
>>>>>>> 08060ed1

            sage: Z6 = Zmod(6)
            sage: sage.structure.coerce_actions.GenericAction(QQ, Z6, True)
            Traceback (most recent call last):
            ...
            NotImplementedError: action for <class 'sage.structure.coerce_actions.GenericAction'> not implemented

        This will break if we tried to use it::

            sage: sage.structure.coerce_actions.GenericAction(QQ, Z6, True, check=False)
            Left action by Rational Field on Ring of integers modulo 6

        """
        Action.__init__(self, G, S, is_left, operator.mul)
        if check:
            res = self.act(G.an_element(), S.an_element())
            if res is None:
                raise CoercionException
            _codomain = parent(res)

    def codomain(self):
        """
        Returns the "codomain" of this action, i.e. the Parent in which the
        result elements live. Typically, this should be the same as the
        acted upon set.

        EXAMPLES:

        Note that coerce actions should only be used inside of the coercion
        model. For this test, we need to strongly reference the domains, for
        otherwise they could be garbage collected, giving rise to random
        errors (see :trac:`18157`). ::


<<<<<<< HEAD
            sage: M = MatrixSpace(ZZ,2)                                                                                 # optional - sage.modules
            sage: A = sage.structure.coerce_actions.ActedUponAction(M, Cusps, True)                                     # optional - sage.modules
            sage: A.codomain()                                                                                          # optional - sage.modules
=======
            sage: M = MatrixSpace(ZZ, 2)                                                # optional - sage.modules
            sage: A = sage.structure.coerce_actions.ActedUponAction(M, Cusps, True)     # optional - sage.modules
            sage: A.codomain()                                                          # optional - sage.modules
>>>>>>> 08060ed1
            Set P^1(QQ) of all cusps

            sage: S3 = SymmetricGroup(3)                                                # optional - sage.groups
            sage: QQxyz = QQ['x,y,z']                                                   # optional - sage.groups
            sage: A = sage.structure.coerce_actions.ActOnAction(S3, QQxyz, False)       # optional - sage.groups
            sage: A.codomain()                                                          # optional - sage.groups
            Multivariate Polynomial Ring in x, y, z over Rational Field

        """
        if self._codomain is None:
            self._codomain = parent(self.act(an_element(self.G),
                                               an_element(self.underlying_set())))
        return self._codomain


cdef class ActOnAction(GenericAction):
    """
    Class for actions defined via the _act_on_ method.
    """
    cpdef _act_(self, g, x):
        """
        TESTS::

            sage: G = SymmetricGroup(3)                                                 # optional - sage.groups
            sage: R.<x,y,z> = QQ[]                                                      # optional - sage.groups
            sage: A = sage.structure.coerce_actions.ActOnAction(G, R, False)            # optional - sage.groups
            sage: A(x^2 + y - z, G((1,2)))                                              # optional - sage.groups
            y^2 + x - z
            sage: A(x + 2*y + 3*z, G((1,3,2)))                                          # optional - sage.groups
            2*x + 3*y + z

            sage: type(A)                                                               # optional - sage.groups
            <... 'sage.structure.coerce_actions.ActOnAction'>
        """
        return (<Element>g)._act_on_(x, self._is_left)


cdef class ActedUponAction(GenericAction):
    """
    Class for actions defined via the _acted_upon_ method.
    """
    cpdef _act_(self, g, x):
        """
        TESTS::

<<<<<<< HEAD
            sage: M = MatrixSpace(ZZ,2)                                                                                 # optional - sage.modules
            sage: A = sage.structure.coerce_actions.ActedUponAction(M, Cusps, True)                                     # optional - sage.modules
            sage: A.act(matrix(ZZ, 2, [1,0,2,-1]), Cusp(1,2))                                                           # optional - sage.modules
            Infinity
            sage: A(matrix(ZZ, 2, [1,0,2,-1]), Cusp(1,2))                                                               # optional - sage.modules
            Infinity

            sage: type(A)                                                                                               # optional - sage.modules
=======
            sage: M = MatrixSpace(ZZ, 2)                                                # optional - sage.modules
            sage: A = sage.structure.coerce_actions.ActedUponAction(M, Cusps, True)     # optional - sage.modules
            sage: A.act(matrix(ZZ, 2, [1,0,2,-1]), Cusp(1,2))                           # optional - sage.modules
            Infinity
            sage: A(matrix(ZZ, 2, [1,0,2,-1]), Cusp(1,2))                               # optional - sage.modules
            Infinity

            sage: type(A)                                                               # optional - sage.modules
>>>>>>> 08060ed1
            <... 'sage.structure.coerce_actions.ActedUponAction'>
        """
        return (<Element>x)._acted_upon_(g, not self._is_left)


def detect_element_action(Parent X, Y, bint X_on_left, X_el=None, Y_el=None):
    r"""
    Return an action of X on Y as defined by elements of X, if any.

    EXAMPLES:

    Note that coerce actions should only be used inside of the coercion
    model. For this test, we need to strongly reference the domains,
    for otherwise they could be garbage collected, giving rise to
    random errors (see :trac:`18157`). ::

        sage: from sage.structure.coerce_actions import detect_element_action
        sage: ZZx = ZZ['x']
<<<<<<< HEAD
        sage: M = MatrixSpace(ZZ, 2)                                                                                    # optional - sage.modules
=======
        sage: M = MatrixSpace(ZZ, 2)                                                    # optional - sage.modules
>>>>>>> 08060ed1
        sage: detect_element_action(ZZx, ZZ, False)
        Left scalar multiplication by Integer Ring
         on Univariate Polynomial Ring in x over Integer Ring
        sage: detect_element_action(ZZx, QQ, True)
<<<<<<< HEAD
        Right scalar multiplication by Rational Field on Univariate Polynomial Ring in x over Integer Ring
        sage: detect_element_action(Cusps, M, False)                                                                    # optional - sage.modules
        Left action by Full MatrixSpace of 2 by 2 dense matrices over Integer Ring on Set P^1(QQ) of all cusps
        sage: detect_element_action(Cusps, M, True),                                                                    # optional - sage.modules
=======
        Right scalar multiplication by Rational Field
         on Univariate Polynomial Ring in x over Integer Ring
        sage: detect_element_action(Cusps, M, False)                                    # optional - sage.modules
        Left action by Full MatrixSpace of 2 by 2 dense matrices over Integer Ring
         on Set P^1(QQ) of all cusps
        sage: detect_element_action(Cusps, M, True),                                    # optional - sage.modules
>>>>>>> 08060ed1
        (None,)
        sage: detect_element_action(ZZ, QQ, True),
        (None,)

    TESTS:

    This test checks that the issue in :trac:`7718` has been fixed::

        sage: class MyParent(Parent):
        ....:     def an_element(self):
        ....:         pass
        ....:
        sage: A = MyParent()
        sage: detect_element_action(A, ZZ, True)
        Traceback (most recent call last):
        ...
        RuntimeError: an_element() for <__main__.MyParent object at ...> returned None
    """
    cdef Element x

    # sample elements x and y
    if X_el is None or (parent(X_el) is not X):
        x = an_element(X)
    else:
        x = X_el
    if x is None:
        raise RuntimeError("an_element() for %s returned None" % X)
    if Y_el is None or (parent(Y_el) is not Y):
        y = an_element(Y)
    else:
        y = Y_el
    if y is None:
        if isinstance(Y, Parent):
            raise RuntimeError("an_element() for %s returned None" % Y)
        else:
            return # don't know how to make elements of this type...

    # element x defining _lmul_ or _rmul_
    if isinstance(x, ModuleElement) and isinstance(y, Element):
        try:
            return (RightModuleAction if X_on_left else LeftModuleAction)(Y, X, y, x)
        except CoercionException as msg:
            _record_exception()

    # element x defining _act_on_
    try:
        if x._act_on_(y, X_on_left) is not None:
            return ActOnAction(X, Y, X_on_left, False)
    except CoercionException:
        _record_exception()

    # element x defining _acted_upon_
    if isinstance(Y, Parent):
        try:
            if x._acted_upon_(y, X_on_left) is not None:
                return ActedUponAction(Y, X, not X_on_left, False)
        except CoercionException:
            _record_exception()


cdef class ModuleAction(Action):
    """
    Module action.

    .. SEEALSO::

        This is an abstract class, one must actually instantiate a
        :class:`LeftModuleAction` or a :class:`RightModuleAction`.

    INPUT:

    - ``G`` -- the actor, an instance of :class:`~sage.structure.parent.Parent`.
    - ``S`` -- the object that is acted upon.
    - ``g`` -- optional, an element of ``G``.
    - ``a`` -- optional, an element of ``S``.
    - ``check`` -- if True (default), then there will be no consistency tests
      performed on sample elements.

    NOTE:

    By default, the sample elements of ``S`` and ``G`` are obtained from
    :meth:`~sage.structure.parent.Parent.an_element`, which relies on the
    implementation of an ``_an_element_()`` method. This is not always
    available. But usually, the action is only needed when one already
    *has* two elements. Hence, by :trac:`14249`, the coercion model will
    pass these two elements to the :class:`ModuleAction` constructor.

    The actual action is implemented by the ``_rmul_`` or ``_lmul_``
    function on its elements. We must, however, be very particular about
    what we feed into these functions, because they operate under the
    assumption that the inputs lie exactly in the base ring and may
    segfault otherwise. Thus we handle all possible base extensions
    manually here.

    """
    def __init__(self, G, S, g=None, a=None, check=True):
        """
        This creates an action of an element of a module by an element of its
        base ring. The simplest example to keep in mind is R acting on the
        polynomial ring R[x].

        EXAMPLES:

        Note that coerce actions should only be used inside of the coercion
        model. For this test, we need to strongly reference the domains,
        for otherwise they could be garbage collected, giving rise to
        random errors (see :trac:`18157`). ::


            sage: from sage.structure.coerce_actions import LeftModuleAction
            sage: ZZx = ZZ['x']
            sage: QQx = QQ['x']
            sage: QQy = QQ['y']
            sage: ZZxy = ZZ['x']['y']
            sage: LeftModuleAction(ZZ, ZZx)
            Left scalar multiplication by Integer Ring on Univariate Polynomial Ring in x over Integer Ring
            sage: LeftModuleAction(ZZ, QQx)
            Left scalar multiplication by Integer Ring on Univariate Polynomial Ring in x over Rational Field
            sage: LeftModuleAction(QQ, ZZx)
            Left scalar multiplication by Rational Field on Univariate Polynomial Ring in x over Integer Ring
            sage: LeftModuleAction(QQ, ZZxy)
            Left scalar multiplication by Rational Field
             on Univariate Polynomial Ring in y over Univariate Polynomial Ring in x over Integer Ring

        The following tests against a problem that was relevant during work on
        :trac:`9944`::

            sage: R.<x> = PolynomialRing(ZZ)
            sage: S.<x> = PolynomialRing(ZZ, sparse=True)
            sage: 1/R.0
            1/x
            sage: 1/S.0
            1/x

        """
        Action.__init__(self, G, S, not isinstance(self, RightModuleAction), operator.mul)
        if not isinstance(G, Parent):
            # only let Parents act
            raise TypeError("Actor must be a parent.")
        base = S.base()
        if base is S or base is None:
            # The right thing to do is a normal multiplication
            raise CoercionException("Best viewed as standard multiplication")
        # Objects are implemented with the assumption that
        # _lmul_/_rmul_ are given an element of the base ring
        if G is not base:
            # first we try the easy case of coercing G to the base ring of S
            self.connecting = base._internal_coerce_map_from(G)
            if self.connecting is None:
                # otherwise, we try and find a base extension
                from sage.categories.pushout import pushout
                # this may raise a type error, which we propagate
                self.extended_base = pushout(G, S)
                # make sure the pushout actually gave a correct base extension of S
                if self.extended_base.base() != pushout(G, base):
                    raise CoercionException("Actor must be coercible into base.")
                else:
                    self.connecting = self.extended_base.base()._internal_coerce_map_from(G)
                    if self.connecting is None:
                        # this may happen if G is, say, int rather than a parent
                        # TODO: let python types be valid actions
                        raise CoercionException("Missing connecting morphism")

        # Don't waste time if our connecting morphisms happen to be the identity.
        if self.connecting is not None and self.connecting.codomain() is G:
            self.connecting = None

        if self.extended_base is not None and self.extended_base is S:
            self.extended_base = None

        # At this point, we can assert it is safe to call _Xmul_
        the_ring = G if self.connecting is None else self.connecting.codomain()
        the_set = S if self.extended_base is None else self.extended_base
        assert the_ring is the_set.base(), "BUG in coercion model\n    Apparently there are two versions of\n        %s\n    in the cache."%the_ring

        if not check:
            return
        if g is None:
            g = G.an_element()
        if parent(g) is not G:
            raise CoercionException("The parent of %s is not %s but %s"%(g,G,parent(g)))
        if a is None:
            a = S.an_element()
        if parent(a) is not S:
            raise CoercionException("The parent of %s is not %s but %s"%(a,S,parent(a)))
        if not isinstance(g, Element) or not isinstance(a, ModuleElement):
            raise CoercionException("not an Element acting on a ModuleElement")
        res = self.act(g, a)
        if parent(res) is not the_set:
            # In particular we will raise an error if res is None
            raise CoercionException("Result is None or has wrong parent.")

    def __reduce__(self):
        """
        Used in pickling.

        TESTS:

        Check that this action can be pickled (:trac:`29031`)::

            sage: A = ZZ['x'].get_action(QQ, self_on_left=False, op=operator.mul)
            sage: loads(dumps(A)) is not None
            True
        """
        return (type(self), (self.G, self.underlying_set()))

    def _repr_name_(self):
        """
        The default name of this action type, which is has a sane default.

        EXAMPLES:

        Note that coerce actions should only be used inside of the
        coercion model. For this test, we need to strongly reference the
        domains, for otherwise they could be garbage collected, giving rise to
        random errors (see :trac:`18157`). ::

            sage: from sage.structure.coerce_actions import LeftModuleAction, RightModuleAction
            sage: ZZx = ZZ['x']
            sage: A = LeftModuleAction(ZZ, ZZx); A
            Left scalar multiplication by Integer Ring
             on Univariate Polynomial Ring in x over Integer Ring
            sage: A._repr_name_()
            'scalar multiplication'

<<<<<<< HEAD
            sage: GF5 = GF(5)                                                   # optional - sage.libs.pari
            sage: GF5t = GF5[['t']]                                             # optional - sage.libs.pari
            sage: RightModuleAction(GF5, GF5t)                                  # optional - sage.libs.pari
=======
            sage: GF5 = GF(5)                                                           # optional - sage.rings.finite_rings
            sage: GF5t = GF5[['t']]                                                     # optional - sage.rings.finite_rings
            sage: RightModuleAction(GF5, GF5t)                                          # optional - sage.rings.finite_rings
>>>>>>> 08060ed1
            Right scalar multiplication by Finite Field of size 5
             on Power Series Ring in t over Finite Field of size 5

        """
        return "scalar multiplication"

    def codomain(self):
        """
        The codomain of self, which may or may not be equal to the domain.

        EXAMPLES:

        Note that coerce actions should only be used inside of the coercion
        model. For this test, we need to strongly reference the domains,
        for otherwise they could be garbage collected, giving rise to
        random errors (see :trac:`18157`). ::

            sage: from sage.structure.coerce_actions import LeftModuleAction
            sage: ZZxyz = ZZ['x,y,z']
            sage: A = LeftModuleAction(QQ, ZZxyz)
            sage: A.codomain()
            Multivariate Polynomial Ring in x, y, z over Rational Field
        """
        if self.extended_base is not None:
            return self.extended_base
        return self.underlying_set()

    def domain(self):
        """
        The domain of self, which is the module that is being acted on.

        EXAMPLES:

        Note that coerce actions should only be used inside of the coercion
        model. For this test, we need to strongly reference the domains,
        for otherwise they could be garbage collected, giving rise to
        random errors (see :trac:`18157`). ::

            sage: from sage.structure.coerce_actions import LeftModuleAction
            sage: ZZxyz = ZZ['x,y,z']
            sage: A = LeftModuleAction(QQ, ZZxyz)
            sage: A.domain()
            Multivariate Polynomial Ring in x, y, z over Integer Ring
        """
        return self.underlying_set()

    def __invert__(self):
        """
        EXAMPLES:

        Note that coerce actions should only be used inside of the coercion
        model. For this test, we need to strongly reference the domains, for
        otherwise they could be garbage collected, giving rise to random
        errors (see :trac:`18157`). ::

            sage: from sage.structure.coerce_actions import RightModuleAction

            sage: ZZx = ZZ['x']
            sage: x = ZZx.gen()
            sage: QQx = QQ['x']
            sage: A = ~RightModuleAction(QQ, QQx); A
            Right inverse action by Rational Field on Univariate Polynomial Ring in x over Rational Field
            sage: A(x, 2)
            1/2*x

            sage: A = ~RightModuleAction(QQ, ZZx); A
            Right inverse action by Rational Field on Univariate Polynomial Ring in x over Integer Ring
            sage: A.codomain()
            Univariate Polynomial Ring in x over Rational Field
            sage: A(x, 2)
            1/2*x

            sage: A = ~RightModuleAction(ZZ, ZZx); A
            Right inverse action by Rational Field on Univariate Polynomial Ring in x over Integer Ring
            with precomposition on right by Natural morphism:
              From: Integer Ring
              To:   Rational Field
            sage: A.codomain()
            Univariate Polynomial Ring in x over Rational Field
            sage: A(x, 2)
            1/2*x

<<<<<<< HEAD
            sage: GF5x = GF(5)['x']                                             # optional - sage.libs.pari
            sage: A = ~RightModuleAction(ZZ, GF5x); A                           # optional - sage.libs.pari
=======
            sage: GF5x = GF(5)['x']                                                     # optional - sage.rings.finite_rings
            sage: A = ~RightModuleAction(ZZ, GF5x); A                                   # optional - sage.rings.finite_rings
>>>>>>> 08060ed1
            Right inverse action by Finite Field of size 5
            on Univariate Polynomial Ring in x over Finite Field of size 5
            with precomposition on right by Natural morphism:
              From: Integer Ring
              To:   Finite Field of size 5
<<<<<<< HEAD
            sage: A(x, 2)                                                       # optional - sage.libs.pari
            3*x

            sage: GF5xy = GF5x['y']                                             # optional - sage.libs.pari
            sage: A = ~RightModuleAction(ZZ, GF5xy); A                          # optional - sage.libs.pari
=======
            sage: A(x, 2)                                                               # optional - sage.rings.finite_rings
            3*x

            sage: GF5xy = GF5x['y']                                                     # optional - sage.rings.finite_rings
            sage: A = ~RightModuleAction(ZZ, GF5xy); A                                  # optional - sage.rings.finite_rings
>>>>>>> 08060ed1
            Right inverse action by Finite Field of size 5
            on Univariate Polynomial Ring in y over Univariate Polynomial Ring in x over Finite Field of size 5
            with precomposition on right by Natural morphism:
              From: Integer Ring
              To:   Finite Field of size 5

            sage: ZZy = ZZ['y']
            sage: ZZxyzw = ZZx['y']['z']['w']
            sage: A = ~RightModuleAction(ZZy, ZZxyzw); A
            Right inverse action by Fraction Field of Univariate Polynomial Ring in y
                over Univariate Polynomial Ring in x
                over Integer Ring
            on Univariate Polynomial Ring in w
                over Univariate Polynomial Ring in z
                over Univariate Polynomial Ring in y
                over Univariate Polynomial Ring in x
                over Integer Ring
            with precomposition on right by Conversion via FractionFieldElement map:
              From: Univariate Polynomial Ring in y over Integer Ring
              To:   Fraction Field of Univariate Polynomial Ring in y over Univariate Polynomial Ring in x over Integer Ring

        TESTS:

        See :trac:`19521`::

<<<<<<< HEAD
            sage: Q.<y> = SR.subring(no_variables=True)[[]]                     # optional - sage.symbolic
            sage: (y / 1).parent()                                              # optional - sage.symbolic
            Power Series Ring in y over Symbolic Constants Subring
            sage: R.<x> = SR.subring(no_variables=True)[]                       # optional - sage.symbolic
            sage: cm = sage.structure.element.get_coercion_model()              # optional - sage.symbolic
            sage: cm.explain(x, 1, operator.truediv)                            # optional - sage.symbolic
=======
            sage: Q.<y> = SR.subring(no_variables=True)[[]]                             # optional - sage.symbolic
            sage: (y / 1).parent()                                                      # optional - sage.symbolic
            Power Series Ring in y over Symbolic Constants Subring
            sage: R.<x> = SR.subring(no_variables=True)[]                               # optional - sage.symbolic
            sage: cm = sage.structure.element.get_coercion_model()                      # optional - sage.symbolic
            sage: cm.explain(x, 1, operator.truediv)                                    # optional - sage.symbolic
>>>>>>> 08060ed1
            Action discovered.
                Right inverse action by Symbolic Constants Subring
                 on Univariate Polynomial Ring in x over Symbolic Constants Subring
                with precomposition on right by Conversion via _symbolic_ method map:
                  From: Integer Ring
                  To:   Symbolic Constants Subring
            Result lives in Univariate Polynomial Ring in x over Symbolic Constants Subring
            Univariate Polynomial Ring in x over Symbolic Constants Subring
        """
        K = self.G._pseudo_fraction_field()
        if K is self.G:
            return InverseAction(self)
        else:
            # Try to find a suitable ring between G and R in which to compute
            # the inverse.
            from sage.categories.pushout import construction_tower, pushout
            R = self.G if self.connecting is None else self.connecting.codomain()
            K = pushout(self.G._pseudo_fraction_field(), R)
            if K is None:
                K = R._pseudo_fraction_field()

            # Suppose we have parents of a construction tower
            #   A -> B -> C <- D <- E -> F <- G -> H,
            # where the arrows specify the direction of coercion (i.e.
            # A -> B means A coerces to B). Note that B = FA(A), C = FB(B), ...
            # As we want to find a "smallest" parent with some properties,
            # we need the order
            #   A, B, E, D, C, G, F, H
            # for our search. Thus the elements connected with a <- have to
            # be reversed. See code below.
            tower = []
            reversed_part = []
            for Fi, Ri in reversed(construction_tower(K)):
                if Fi is not None and Fi.coercion_reversed:
                    reversed_part.append((Fi, Ri))
                else:
                    tower.append((Fi, Ri))
                    if reversed_part:
                        tower += reversed(reversed_part)
                        reversed_part = []
            assert(not reversed_part)
            for _, Ri in tower:
                if not Ri.has_coerce_map_from(self.G):
                    continue
                Ki = Ri._pseudo_fraction_field()
                if Ki is Ri:
                    K = Ki
                    break
            module_action = type(self)(K, self.codomain())
            connecting = K.coerce_map_from(self.G)
            left, right = (connecting, None) if self._is_left else (None, connecting)
            return PrecomposedAction(InverseAction(module_action), left, right)


cdef class LeftModuleAction(ModuleAction):
    cpdef _act_(self, g, a):
        """
        A left module action is an action that takes the ring element as the
        first argument (the left side) and the module element as the second
        argument (the right side).

        EXAMPLES:

        Note that coerce actions should only be used inside of the coercion
        model. For this test, we need to strongly reference the domains,
        for otherwise they could be garbage collected, giving rise to
        random errors (see :trac:`18157`). ::

            sage: from sage.structure.coerce_actions import LeftModuleAction
            sage: R.<x> = QQ['x']
            sage: A = LeftModuleAction(ZZ, R)
            sage: A(5, x+1)
            5*x + 5
            sage: R.<x> = ZZ['x']
            sage: A = LeftModuleAction(QQ, R)
            sage: A(1/2, x+1)
            1/2*x + 1/2
            sage: A(1/2, x+1)
            1/2*x + 1/2
        """
        # The way we are called, we know for sure that a is a
        # ModuleElement and that g is an Element.
        # If we change a or g, we need to explicitly check this,
        # which explains the <?> casts below.
        if self.connecting is not None:
            g = <Element?>self.connecting._call_(g)
        if self.extended_base is not None:
            a = <ModuleElement?>self.extended_base(a)
        return (<ModuleElement>a)._rmul_(<Element>g)  # g * a


cdef class RightModuleAction(ModuleAction):
    cpdef _act_(self, g, a):
        """
        A right module action is an action that takes the module element as the
        first argument (the left side) and the ring element as the second
        argument (the right side).

        EXAMPLES:

        Note that coerce actions should only be used inside of the coercion
        model. For this test, we need to strongly reference the domains,
        for otherwise they could be garbage collected, giving rise to
        random errors (see :trac:`18157`). ::

            sage: from sage.structure.coerce_actions import RightModuleAction
            sage: R.<x> = QQ['x']
            sage: A = RightModuleAction(ZZ, R)
            sage: A(x+5, 2)
            2*x + 10
            sage: A(x+5, 2)
            2*x + 10
        """
        # The way we are called, we know for sure that a is a
        # ModuleElement and that g is an Element.
        # If we change a or g, we need to explicitly check this,
        # which explains the <?> casts below.
        if self.connecting is not None:
            g = <Element?>self.connecting._call_(g)
        if self.extended_base is not None:
            a = <ModuleElement?>self.extended_base(a)
        return (<ModuleElement>a)._lmul_(<Element>g)  # a * g


cdef class IntegerAction(Action):
    """
    Abstract base class representing some action by integers on
    something. Here, "integer" is defined loosely in the "duck typing"
    sense.

    INPUT:

    - ``Z`` -- a type or parent representing integers

    For the other arguments, see :class:`Action`.

    .. NOTE::

        This class is used internally in Sage's coercion model. Outside
        of the coercion model, special precautions are needed to prevent
        domains of the action from being garbage collected.
    """
    def __init__(self, Z, S, is_left, op):
        if isinstance(Z, type):
            from sage.sets.pythonclass import Set_PythonType
            Z = Set_PythonType(Z)
        super().__init__(Z, S, is_left, op)

    def __reduce__(self):
        """
        Used in pickling.

        TESTS:

        Check that this action can be pickled (:trac:`29031`)::

            sage: from sage.structure.coerce_actions import IntegerMulAction
            sage: act = IntegerMulAction(ZZ, CDF)
            sage: loads(dumps(act)) is not None
            True
        """
        # All base classes must take the signature
        #   (Z, S, is_left)
        return (type(self), (self.G, self.underlying_set(), self._is_left))

    def __invert__(self):
        """
        EXAMPLES::

            sage: from sage.structure.coerce_actions import IntegerMulAction
            sage: act = IntegerMulAction(ZZ, CDF)
            sage: ~act
            Traceback (most recent call last):
            ...
            TypeError: actions by ZZ cannot be inverted
        """
        raise TypeError("actions by ZZ cannot be inverted")


cdef class IntegerMulAction(IntegerAction):
    r"""
    Implement the action `n \cdot a = a + a + ... + a` via repeated
    doubling.

    Both addition and negation must be defined on the set `M`.

    INPUT:

    - ``Z`` -- a type or parent representing integers

    - ``M`` -- a ``ZZ``-module

    - ``m`` -- (optional) an element of ``M``

    EXAMPLES::

        sage: from sage.structure.coerce_actions import IntegerMulAction
        sage: R.<x> = QQ['x']
        sage: act = IntegerMulAction(ZZ, R)
        sage: act(5, x)
        5*x
        sage: act(0, x)
        0
        sage: act(-3, x-1)
        -3*x + 3
    """
    def __init__(self, Z, M, is_left=True, m=None):
        if m is None:
            m = M.an_element()
        test = m + (-m)  # make sure addition and negation is allowed
        super().__init__(Z, M, is_left, operator.mul)

    cpdef _act_(self, nn, a):
        """
        EXAMPLES:

        Note that coerce actions should only be used inside of the coercion
        model. For this test, we need to strongly reference the field
        ``GF(101)``, for otherwise it could be garbage collected, giving rise
        random errors (see :trac:`18157`). ::

            sage: from sage.structure.coerce_actions import IntegerMulAction
<<<<<<< HEAD
            sage: GF101 = GF(101)                                               # optional - sage.libs.pari
            sage: act = IntegerMulAction(ZZ, GF101)                             # optional - sage.libs.pari
            sage: act(3, 9)                                                     # optional - sage.libs.pari
            27
            sage: act(3^689, 9)                                                 # optional - sage.libs.pari
            42
            sage: 3^689 * mod(9, 101)                                           # optional - sage.libs.pari
=======
            sage: GF101 = GF(101)                                                       # optional - sage.rings.finite_rings
            sage: act = IntegerMulAction(ZZ, GF101)                                     # optional - sage.rings.finite_rings
            sage: act(3, 9)                                                             # optional - sage.rings.finite_rings
            27
            sage: act(3^689, 9)                                                         # optional - sage.rings.finite_rings
            42
            sage: 3^689 * mod(9, 101)                                                   # optional - sage.rings.finite_rings
>>>>>>> 08060ed1
            42

        TESTS:

        Use round off error to verify this is doing actual repeated addition
        instead of just multiplying::

            sage: act = IntegerMulAction(ZZ, RR)
            sage: act(49, 1/49) == 49*RR(1/49)
            False

        This used to hang before :trac:`17844`::

<<<<<<< HEAD
            sage: E = EllipticCurve(GF(5), [4,0])                               # optional - sage.libs.pari
            sage: P = E.random_element()                                        # optional - sage.libs.pari
            sage: (-2^63)*P                                                     # optional - sage.libs.pari
=======
            sage: E = EllipticCurve(GF(5), [4,0])                                       # optional - sage.rings.finite_rings
            sage: P = E.random_element()                                                # optional - sage.rings.finite_rings
            sage: (-2^63)*P                                                             # optional - sage.rings.finite_rings
>>>>>>> 08060ed1
            (0 : 1 : 0)

        Check that large multiplications can be interrupted::

<<<<<<< HEAD
            sage: alarm(0.001); 2^(10^7) * P                                    # optional - sage.libs.pari
=======
            sage: alarm(0.001); 2^(10^7) * P                                            # optional - sage.rings.finite_rings
>>>>>>> 08060ed1
            Traceback (most recent call last):
            ...
            AlarmInterrupt

        Verify that cysignals correctly detects that the above
        exception has been handled::

<<<<<<< HEAD
            sage: from cysignals.tests import print_sig_occurred                # optional - sage.libs.pari
            sage: print_sig_occurred()                                          # optional - sage.libs.pari
=======
            sage: from cysignals.tests import print_sig_occurred                        # optional - sage.rings.finite_rings
            sage: print_sig_occurred()                                                  # optional - sage.rings.finite_rings
>>>>>>> 08060ed1
            No current exception
        """
        cdef int err = 0
        cdef long n_long

        if integer_check_long(nn, &n_long, &err) and not err:
            return fast_mul_long(a, n_long)

        return fast_mul(a, nn)

    def _repr_name_(self):
        """
        EXAMPLES:

        Note that coerce actions should only be used inside of the coercion
        model. For this test, we need to strongly reference the field
        ``GF(5)``, for otherwise it could be garbage collected, giving rise
        random errors (see :trac:`18157`). ::

            sage: from sage.structure.coerce_actions import IntegerMulAction
<<<<<<< HEAD
            sage: GF5 = GF(5)                                                   # optional - sage.libs.pari
            sage: IntegerMulAction(ZZ, GF5)                                     # optional - sage.libs.pari
=======
            sage: GF5 = GF(5)                                                           # optional - sage.rings.finite_rings
            sage: IntegerMulAction(ZZ, GF5)                                             # optional - sage.rings.finite_rings
>>>>>>> 08060ed1
            Left Integer Multiplication by Integer Ring
            on Finite Field of size 5
        """
        return "Integer Multiplication"


cdef class IntegerPowAction(IntegerAction):
    r"""
    The right action ``a ^ n = a * a * ... * a`` where `n` is an
    integer.

    The action is implemented using the ``_pow_int`` method on elements.

    INPUT:

    - ``Z`` -- a type or parent representing integers

    - ``M`` -- a parent whose elements implement ``_pow_int``

    - ``m`` -- (optional) an element of ``M``

    EXAMPLES::

        sage: from sage.structure.coerce_actions import IntegerPowAction
        sage: R.<x> = LaurentSeriesRing(QQ)
        sage: act = IntegerPowAction(ZZ, R)
        sage: act(x, 5)
        x^5
        sage: act(x, -2)
        x^-2
        sage: act(x, int(5))
        x^5

    TESTS::

        sage: IntegerPowAction(ZZ, R, True)
        Traceback (most recent call last):
        ...
        ValueError: powering must be a right action
        sage: IntegerPowAction(ZZ, QQ^3)
        Traceback (most recent call last):
        ...
        TypeError: no integer powering action defined on Vector space of dimension 3 over Rational Field

    ::

<<<<<<< HEAD
        sage: var('x,y')                                                        # optional - sage.symbolic
        (x, y)
        sage: RDF('-2.3')^(x+y^3+sin(x))                                        # optional - sage.symbolic
        (-2.3)^(y^3 + x + sin(x))
        sage: RDF('-2.3')^x                                                     # optional - sage.symbolic
=======
        sage: var('x,y')                                                                # optional - sage.symbolic
        (x, y)
        sage: RDF('-2.3')^(x+y^3+sin(x))                                                # optional - sage.symbolic
        (-2.3)^(y^3 + x + sin(x))
        sage: RDF('-2.3')^x                                                             # optional - sage.symbolic
>>>>>>> 08060ed1
        (-2.3)^x
    """
    def __init__(self, Z, M, is_left=False, m=None):
        if is_left:
            raise ValueError("powering must be a right action")
        if m is None:
            m = M.an_element()
        try:
            # Check that there is a _pow_int() method
            m._pow_int
        except AttributeError:
            raise TypeError(f"no integer powering action defined on {M}")
        super().__init__(Z, M, False, operator.pow)

    cpdef _act_(self, n, a):
        """
        EXAMPLES:

        Note that coerce actions should only be used inside of the coercion
        model. For this test, we need to strongly reference the field
        ``GF(101)``::

            sage: from sage.structure.coerce_actions import IntegerPowAction
<<<<<<< HEAD
            sage: GF101 = GF(101)                                               # optional - sage.libs.pari
            sage: act = IntegerPowAction(ZZ, GF101)                             # optional - sage.libs.pari
            sage: act(3, 100)                                                   # optional - sage.libs.pari
            1
            sage: act(3, -1)                                                    # optional - sage.libs.pari
            34
            sage: act(3, 1000000000000000000000000000000000000000000001)        # optional - sage.libs.pari
=======
            sage: GF101 = GF(101)                                                       # optional - sage.rings.finite_rings
            sage: act = IntegerPowAction(ZZ, GF101)                                     # optional - sage.rings.finite_rings
            sage: act(3, 100)                                                           # optional - sage.rings.finite_rings
            1
            sage: act(3, -1)                                                            # optional - sage.rings.finite_rings
            34
            sage: act(3, 1000000000000000000000000000000000000000000001)                # optional - sage.rings.finite_rings
>>>>>>> 08060ed1
            3
        """
        cdef Element e = <Element>a
        cdef long value = 0
        cdef int err
        integer_check_long(n, &value, &err)
        if not err:
            return e._pow_long(value)
        return e._pow_int(n)

    def _repr_name_(self):
        """
        EXAMPLES::

            sage: from sage.structure.coerce_actions import IntegerPowAction
            sage: IntegerPowAction(ZZ, QQ)
            Right Integer Powering by Integer Ring on Rational Field
        """
        return "Integer Powering"


cdef inline fast_mul(a, n):
    if n < 0:
        n = -n
        a = -a
    pow2a = a
    while n & 1 == 0:
        sig_check()
        pow2a += pow2a
        n = n >> 1
    sum = pow2a
    n = n >> 1
    while n != 0:
        sig_check()
        pow2a += pow2a
        if n & 1:
            sum += pow2a
        n = n >> 1
    return sum

cdef inline fast_mul_long(a, long s):
    # It's important to change the signed s to an unsigned n,
    # since -LONG_MIN = LONG_MIN.  See Issue #17844.
    cdef unsigned long n
    if s < 0:
        n = -s
        a = -a
    else:
        n = s
    if n < 4:
        if n == 0:
            p = parent(a)
            try:
                return p.zero()
            except AttributeError:
                return p(0)
        elif n == 1: return a
        elif n == 2: return a+a
        elif n == 3: return a+a+a
    pow2a = a
    while n & 1 == 0:
        pow2a += pow2a
        n = n >> 1
    sum = pow2a
    n = n >> 1
    while n != 0:
        pow2a += pow2a
        if n & 1:
            sum += pow2a
        n = n >> 1
    return sum<|MERGE_RESOLUTION|>--- conflicted
+++ resolved
@@ -55,17 +55,11 @@
         for otherwise they could be garbage collected, giving rise to
         random errors (see :trac:`18157`). ::
 
-<<<<<<< HEAD
-            sage: M = MatrixSpace(ZZ, 2)                                                                                # optional - sage.modules
-            sage: sage.structure.coerce_actions.ActedUponAction(M, Cusps, True)                                         # optional - sage.modules
-            Left action by Full MatrixSpace of 2 by 2 dense matrices over Integer Ring on Set P^1(QQ) of all cusps
-=======
             sage: M = MatrixSpace(ZZ, 2)                                                # optional - sage.modules
             sage: sage.structure.coerce_actions.ActedUponAction(M, Cusps, True)         # optional - sage.modules
             Left action
              by Full MatrixSpace of 2 by 2 dense matrices over Integer Ring
              on Set P^1(QQ) of all cusps
->>>>>>> 08060ed1
 
             sage: Z6 = Zmod(6)
             sage: sage.structure.coerce_actions.GenericAction(QQ, Z6, True)
@@ -100,15 +94,9 @@
         errors (see :trac:`18157`). ::
 
 
-<<<<<<< HEAD
-            sage: M = MatrixSpace(ZZ,2)                                                                                 # optional - sage.modules
-            sage: A = sage.structure.coerce_actions.ActedUponAction(M, Cusps, True)                                     # optional - sage.modules
-            sage: A.codomain()                                                                                          # optional - sage.modules
-=======
             sage: M = MatrixSpace(ZZ, 2)                                                # optional - sage.modules
             sage: A = sage.structure.coerce_actions.ActedUponAction(M, Cusps, True)     # optional - sage.modules
             sage: A.codomain()                                                          # optional - sage.modules
->>>>>>> 08060ed1
             Set P^1(QQ) of all cusps
 
             sage: S3 = SymmetricGroup(3)                                                # optional - sage.groups
@@ -154,16 +142,6 @@
         """
         TESTS::
 
-<<<<<<< HEAD
-            sage: M = MatrixSpace(ZZ,2)                                                                                 # optional - sage.modules
-            sage: A = sage.structure.coerce_actions.ActedUponAction(M, Cusps, True)                                     # optional - sage.modules
-            sage: A.act(matrix(ZZ, 2, [1,0,2,-1]), Cusp(1,2))                                                           # optional - sage.modules
-            Infinity
-            sage: A(matrix(ZZ, 2, [1,0,2,-1]), Cusp(1,2))                                                               # optional - sage.modules
-            Infinity
-
-            sage: type(A)                                                                                               # optional - sage.modules
-=======
             sage: M = MatrixSpace(ZZ, 2)                                                # optional - sage.modules
             sage: A = sage.structure.coerce_actions.ActedUponAction(M, Cusps, True)     # optional - sage.modules
             sage: A.act(matrix(ZZ, 2, [1,0,2,-1]), Cusp(1,2))                           # optional - sage.modules
@@ -172,7 +150,6 @@
             Infinity
 
             sage: type(A)                                                               # optional - sage.modules
->>>>>>> 08060ed1
             <... 'sage.structure.coerce_actions.ActedUponAction'>
         """
         return (<Element>x)._acted_upon_(g, not self._is_left)
@@ -191,28 +168,17 @@
 
         sage: from sage.structure.coerce_actions import detect_element_action
         sage: ZZx = ZZ['x']
-<<<<<<< HEAD
-        sage: M = MatrixSpace(ZZ, 2)                                                                                    # optional - sage.modules
-=======
         sage: M = MatrixSpace(ZZ, 2)                                                    # optional - sage.modules
->>>>>>> 08060ed1
         sage: detect_element_action(ZZx, ZZ, False)
         Left scalar multiplication by Integer Ring
          on Univariate Polynomial Ring in x over Integer Ring
         sage: detect_element_action(ZZx, QQ, True)
-<<<<<<< HEAD
-        Right scalar multiplication by Rational Field on Univariate Polynomial Ring in x over Integer Ring
-        sage: detect_element_action(Cusps, M, False)                                                                    # optional - sage.modules
-        Left action by Full MatrixSpace of 2 by 2 dense matrices over Integer Ring on Set P^1(QQ) of all cusps
-        sage: detect_element_action(Cusps, M, True),                                                                    # optional - sage.modules
-=======
         Right scalar multiplication by Rational Field
          on Univariate Polynomial Ring in x over Integer Ring
         sage: detect_element_action(Cusps, M, False)                                    # optional - sage.modules
         Left action by Full MatrixSpace of 2 by 2 dense matrices over Integer Ring
          on Set P^1(QQ) of all cusps
         sage: detect_element_action(Cusps, M, True),                                    # optional - sage.modules
->>>>>>> 08060ed1
         (None,)
         sage: detect_element_action(ZZ, QQ, True),
         (None,)
@@ -438,15 +404,9 @@
             sage: A._repr_name_()
             'scalar multiplication'
 
-<<<<<<< HEAD
-            sage: GF5 = GF(5)                                                   # optional - sage.libs.pari
-            sage: GF5t = GF5[['t']]                                             # optional - sage.libs.pari
-            sage: RightModuleAction(GF5, GF5t)                                  # optional - sage.libs.pari
-=======
             sage: GF5 = GF(5)                                                           # optional - sage.rings.finite_rings
             sage: GF5t = GF5[['t']]                                                     # optional - sage.rings.finite_rings
             sage: RightModuleAction(GF5, GF5t)                                          # optional - sage.rings.finite_rings
->>>>>>> 08060ed1
             Right scalar multiplication by Finite Field of size 5
              on Power Series Ring in t over Finite Field of size 5
 
@@ -529,31 +489,18 @@
             sage: A(x, 2)
             1/2*x
 
-<<<<<<< HEAD
-            sage: GF5x = GF(5)['x']                                             # optional - sage.libs.pari
-            sage: A = ~RightModuleAction(ZZ, GF5x); A                           # optional - sage.libs.pari
-=======
             sage: GF5x = GF(5)['x']                                                     # optional - sage.rings.finite_rings
             sage: A = ~RightModuleAction(ZZ, GF5x); A                                   # optional - sage.rings.finite_rings
->>>>>>> 08060ed1
             Right inverse action by Finite Field of size 5
             on Univariate Polynomial Ring in x over Finite Field of size 5
             with precomposition on right by Natural morphism:
               From: Integer Ring
               To:   Finite Field of size 5
-<<<<<<< HEAD
-            sage: A(x, 2)                                                       # optional - sage.libs.pari
-            3*x
-
-            sage: GF5xy = GF5x['y']                                             # optional - sage.libs.pari
-            sage: A = ~RightModuleAction(ZZ, GF5xy); A                          # optional - sage.libs.pari
-=======
             sage: A(x, 2)                                                               # optional - sage.rings.finite_rings
             3*x
 
             sage: GF5xy = GF5x['y']                                                     # optional - sage.rings.finite_rings
             sage: A = ~RightModuleAction(ZZ, GF5xy); A                                  # optional - sage.rings.finite_rings
->>>>>>> 08060ed1
             Right inverse action by Finite Field of size 5
             on Univariate Polynomial Ring in y over Univariate Polynomial Ring in x over Finite Field of size 5
             with precomposition on right by Natural morphism:
@@ -579,21 +526,12 @@
 
         See :trac:`19521`::
 
-<<<<<<< HEAD
-            sage: Q.<y> = SR.subring(no_variables=True)[[]]                     # optional - sage.symbolic
-            sage: (y / 1).parent()                                              # optional - sage.symbolic
-            Power Series Ring in y over Symbolic Constants Subring
-            sage: R.<x> = SR.subring(no_variables=True)[]                       # optional - sage.symbolic
-            sage: cm = sage.structure.element.get_coercion_model()              # optional - sage.symbolic
-            sage: cm.explain(x, 1, operator.truediv)                            # optional - sage.symbolic
-=======
             sage: Q.<y> = SR.subring(no_variables=True)[[]]                             # optional - sage.symbolic
             sage: (y / 1).parent()                                                      # optional - sage.symbolic
             Power Series Ring in y over Symbolic Constants Subring
             sage: R.<x> = SR.subring(no_variables=True)[]                               # optional - sage.symbolic
             sage: cm = sage.structure.element.get_coercion_model()                      # optional - sage.symbolic
             sage: cm.explain(x, 1, operator.truediv)                                    # optional - sage.symbolic
->>>>>>> 08060ed1
             Action discovered.
                 Right inverse action by Symbolic Constants Subring
                  on Univariate Polynomial Ring in x over Symbolic Constants Subring
@@ -816,15 +754,6 @@
         random errors (see :trac:`18157`). ::
 
             sage: from sage.structure.coerce_actions import IntegerMulAction
-<<<<<<< HEAD
-            sage: GF101 = GF(101)                                               # optional - sage.libs.pari
-            sage: act = IntegerMulAction(ZZ, GF101)                             # optional - sage.libs.pari
-            sage: act(3, 9)                                                     # optional - sage.libs.pari
-            27
-            sage: act(3^689, 9)                                                 # optional - sage.libs.pari
-            42
-            sage: 3^689 * mod(9, 101)                                           # optional - sage.libs.pari
-=======
             sage: GF101 = GF(101)                                                       # optional - sage.rings.finite_rings
             sage: act = IntegerMulAction(ZZ, GF101)                                     # optional - sage.rings.finite_rings
             sage: act(3, 9)                                                             # optional - sage.rings.finite_rings
@@ -832,7 +761,6 @@
             sage: act(3^689, 9)                                                         # optional - sage.rings.finite_rings
             42
             sage: 3^689 * mod(9, 101)                                                   # optional - sage.rings.finite_rings
->>>>>>> 08060ed1
             42
 
         TESTS:
@@ -846,24 +774,14 @@
 
         This used to hang before :trac:`17844`::
 
-<<<<<<< HEAD
-            sage: E = EllipticCurve(GF(5), [4,0])                               # optional - sage.libs.pari
-            sage: P = E.random_element()                                        # optional - sage.libs.pari
-            sage: (-2^63)*P                                                     # optional - sage.libs.pari
-=======
             sage: E = EllipticCurve(GF(5), [4,0])                                       # optional - sage.rings.finite_rings
             sage: P = E.random_element()                                                # optional - sage.rings.finite_rings
             sage: (-2^63)*P                                                             # optional - sage.rings.finite_rings
->>>>>>> 08060ed1
             (0 : 1 : 0)
 
         Check that large multiplications can be interrupted::
 
-<<<<<<< HEAD
-            sage: alarm(0.001); 2^(10^7) * P                                    # optional - sage.libs.pari
-=======
             sage: alarm(0.001); 2^(10^7) * P                                            # optional - sage.rings.finite_rings
->>>>>>> 08060ed1
             Traceback (most recent call last):
             ...
             AlarmInterrupt
@@ -871,13 +789,8 @@
         Verify that cysignals correctly detects that the above
         exception has been handled::
 
-<<<<<<< HEAD
-            sage: from cysignals.tests import print_sig_occurred                # optional - sage.libs.pari
-            sage: print_sig_occurred()                                          # optional - sage.libs.pari
-=======
             sage: from cysignals.tests import print_sig_occurred                        # optional - sage.rings.finite_rings
             sage: print_sig_occurred()                                                  # optional - sage.rings.finite_rings
->>>>>>> 08060ed1
             No current exception
         """
         cdef int err = 0
@@ -898,13 +811,8 @@
         random errors (see :trac:`18157`). ::
 
             sage: from sage.structure.coerce_actions import IntegerMulAction
-<<<<<<< HEAD
-            sage: GF5 = GF(5)                                                   # optional - sage.libs.pari
-            sage: IntegerMulAction(ZZ, GF5)                                     # optional - sage.libs.pari
-=======
             sage: GF5 = GF(5)                                                           # optional - sage.rings.finite_rings
             sage: IntegerMulAction(ZZ, GF5)                                             # optional - sage.rings.finite_rings
->>>>>>> 08060ed1
             Left Integer Multiplication by Integer Ring
             on Finite Field of size 5
         """
@@ -951,19 +859,11 @@
 
     ::
 
-<<<<<<< HEAD
-        sage: var('x,y')                                                        # optional - sage.symbolic
-        (x, y)
-        sage: RDF('-2.3')^(x+y^3+sin(x))                                        # optional - sage.symbolic
-        (-2.3)^(y^3 + x + sin(x))
-        sage: RDF('-2.3')^x                                                     # optional - sage.symbolic
-=======
         sage: var('x,y')                                                                # optional - sage.symbolic
         (x, y)
         sage: RDF('-2.3')^(x+y^3+sin(x))                                                # optional - sage.symbolic
         (-2.3)^(y^3 + x + sin(x))
         sage: RDF('-2.3')^x                                                             # optional - sage.symbolic
->>>>>>> 08060ed1
         (-2.3)^x
     """
     def __init__(self, Z, M, is_left=False, m=None):
@@ -987,15 +887,6 @@
         ``GF(101)``::
 
             sage: from sage.structure.coerce_actions import IntegerPowAction
-<<<<<<< HEAD
-            sage: GF101 = GF(101)                                               # optional - sage.libs.pari
-            sage: act = IntegerPowAction(ZZ, GF101)                             # optional - sage.libs.pari
-            sage: act(3, 100)                                                   # optional - sage.libs.pari
-            1
-            sage: act(3, -1)                                                    # optional - sage.libs.pari
-            34
-            sage: act(3, 1000000000000000000000000000000000000000000001)        # optional - sage.libs.pari
-=======
             sage: GF101 = GF(101)                                                       # optional - sage.rings.finite_rings
             sage: act = IntegerPowAction(ZZ, GF101)                                     # optional - sage.rings.finite_rings
             sage: act(3, 100)                                                           # optional - sage.rings.finite_rings
@@ -1003,7 +894,6 @@
             sage: act(3, -1)                                                            # optional - sage.rings.finite_rings
             34
             sage: act(3, 1000000000000000000000000000000000000000000001)                # optional - sage.rings.finite_rings
->>>>>>> 08060ed1
             3
         """
         cdef Element e = <Element>a
