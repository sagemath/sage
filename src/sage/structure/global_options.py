r"""
Global options

The :class:`GlobalOptions` class provides a generic mechanism for
setting and accessing **global** options for parents in one or several
related classes, typically for customizing the representation of their
elements. This class will eventually also support setting options on a
parent by parent basis.

These options should be "attached" to one or more classes as an options method.

.. SEEALSO::

    For good examples of :class:`GlobalOptions` in action see
    :obj:`sage.combinat.partition.Partitions.options` and
    :obj:`sage.combinat.tableau.Tableaux.options`.

.. _construction_section:

Construction of options classes
-------------------------------

The general setup for creating a set of global options is::

    sage: from sage.structure.global_options import GlobalOptions
    sage: class MyOptions(GlobalOptions):
    ....:     '''
    ....:     Nice options
    ....:
    ....:     @OPTIONS@
    ....:     '''
    ....:     NAME = 'option name'
    ....:     module = 'sage.some_module.some_file'
    ....:     option_class = 'name_of_class_controlled_by_options'
    ....:     first_option = dict(default='with_bells',
    ....:                       description='Changes the functionality of _repr_',
    ....:                       values=dict(with_bells='causes _repr_ to print with bells',
    ....:                                   with_whistles='causes _repr_ to print with whistles'),
    ....:                       alias=dict(bells='option1', whistles='option2'))
    ....:     # second_option = dict(...)
    ....:     # third_option = dict(...)

Note the syntax using the ``class`` keyword. However, because of some
metaclass magic, the resulting ``MyOptions`` object becomes an instance
of ``GlobalOptions`` instead of a subclass. So, despite the ``class``
syntax, ``MyOptions`` is not a class.

The options constructed by :class:`GlobalOptions` have to be explicitly
associated to the class that they control using the following arguments:

- ``NAME`` -- A descriptive name for the options class. This is
  optional; the default is the name of the constructed class.

- ``module`` -- The sage module containing the options class (optional)

- ``option_class`` -- The name of the options class. This is optional and
  defaults to ``NAME`` if not explicitly set.

It is only possible to pickle a :class:`GlobalOptions` class if the
corresponding module is specified *and* if the options are explicitly
attached to the corresponding class as a *options* method.

Each option is specified as a dictionary which describes the possible
values for the option and its documentation. The possible entries in this
dictionary are:

- ``alias`` -- Allows for several option values to do the same thing.

- ``alt_name`` -- An alternative name for this option.

- ``checker`` -- A validation function which returns whether a user
  supplied value is valid or not. This is typically useful for large
  lists of legal values such as :class:`~sage.rings.semirings.non_negative_integer_semiring.NN`.

- ``default`` -- Gives the default value for the option.

- ``description`` -- A one line description of the option.

- ``link_to`` -- Links this option to another one in another set of
  global options. This is used for example to allow
  :class:`Partitions` and :class:`Tableaux` to share the same
  ``convention`` option.

- ``setter`` -- A function which is called **after** the value of the
  option is changed.

- ``values`` -- A dictionary assigning each valid value for the option
  to a short description of what it does.

- ``case_sensitive`` -- (Default: ``True``) ``True`` or ``False`` depending on
  whether the values of the option are case sensitive.

For each option, either a complete list of possible values, via ``values``, or a
validation function, via ``checker``, must be given. The values can be quite
arbitrary, including user-defined functions which customize the default
behaviour of the classes such as the output of ``_repr_`` or :func:`latex`. See
:ref:`dispatcher` below, and :meth:`~GlobalOptions._dispatcher`, for more
information.

The documentation for the options is automatically constructed from
the docstring of the class by replacing the magic word ``@OPTIONS@``
with a description of each option.

The basic structure for defining a :class:`GlobalOptions` class is best
illustrated by an example::

    sage: from sage.structure.global_options import GlobalOptions
    sage: class Menu():
    ....:     class options(GlobalOptions):
    ....:         '''
    ....:         Fancy documentation
    ....:         -------------------
    ....:
    ....:         @OPTIONS@
    ....:
    ....:         The END!
    ....:         '''
    ....:         NAME = 'menu'
    ....:         entree = dict(default='soup',
    ....:                     description='The first course of a meal',
    ....:                     values=dict(soup='soup of the day', bread='oven baked'),
    ....:                     alias=dict(rye='bread'))
    ....:         appetizer = dict(alt_name='entree')
    ....:         main = dict(default='pizza', description='Main meal',
    ....:                   values=dict(pizza='thick crust', pasta='penne arrabiata'),
    ....:                   case_sensitive=False)
    ....:         dessert = dict(default='espresso', description='Dessert',
    ....:                      values=dict(espresso='life begins again',
    ....:                                  cake='waist begins again',
    ....:                                  cream='fluffy, white stuff'))
    ....:         tip = dict(default=10, description='Reward for good service',
    ....:                    checker = lambda tip: tip in range(0,20))
    sage: Menu.options
    Current options for menu
      - dessert: espresso
      - entree:  soup
      - main:    pizza
      - tip:     10

In the examples above, the options are constructed when the ``options``
object is created. However, it is also possible to construct the options
dynamically using the :meth:`GlobalOptions._add_to_options` methods.

For more details see :class:`GlobalOptions`.

Accessing and setting option values
-----------------------------------

All options and their values, when they are strings, are forced to be lower
case. The values of an options class can be set and accessed by calling the
class or by treating the class as an array.

Continuing the example from :ref:`construction_section`::

    sage: Menu.options
    Current options for menu
      - dessert: espresso
      - entree:  soup
      - main:    pizza
      - tip:     10
    sage: Menu.options.dessert
    espresso
    sage: Menu.options.dessert = 'cake'
    sage: Menu.options.dessert
    cake

Note that, provided there is no ambiguity, options and their values can be
abbreviated::

    sage: Menu.options('d')
    'cake'
    sage: Menu.options('m','t',des='esp', ent='sou')  # get and set several values at once
    ['pizza', 10]
    sage: Menu.options(t=15)
    sage: Menu.options('tip')
    15
    sage: Menu.options.tip
    15
    sage: Menu.options(e='s', m='Pi'); Menu.options()
    Current options for menu
      - dessert: cake
      - entree:  soup
      - main:    pizza
      - tip:     15
    sage: Menu.options(m='P')
    Traceback (most recent call last):
    ...
    ValueError: P is not a valid value for main in the options for menu


Setter functions
----------------

Each option of a :class:`GlobalOptions` can be equipped with an optional setter
function which is called **after** the value of the option is changed. In the
following example, setting the option 'add' changes the state of the class by
setting an attribute in this class using a :func:`classmethod`. Note that the
options object is inserted after the creation of the class in order to access
the :func:`classmethod` as ``A.setter``::

    sage: from sage.structure.global_options import GlobalOptions
    sage: class A(SageObject):
    ....:     state = 0
    ....:     @classmethod
    ....:     def setter(cls, option, val):
    ....:         cls.state += int(val)
    sage: class options(GlobalOptions):
    ....:     NAME = "A"
    ....:     add = dict(default=1,
    ....:                checker=lambda v: int(v)>0,
    ....:                description='An option with a setter',
    ....:                setter=A.setter)
    sage: A.options = options
    sage: A.options
    Current options for A
    - add: 1
    sage: a = A(); a.state
    1
    sage: a.options()
    Current options for A
    - add: 1
    sage: a.options(add=4)
    sage: a.state
    5
    sage: a.options()
    Current options for A
    - add: 4

Documentation for options
-------------------------

The documentation for a :class:`GlobalOptions` is automatically generated from
the supplied options. For example, the generated documentation for the options
``menu`` defined in :ref:`construction_section` is the following:

.. CODE-BLOCK:: text

    Fancy documentation
    -------------------

    OPTIONS:

    - ``appetizer`` -- alternative name for ``entree``
    - ``dessert`` -- (default: ``espresso``)
      Dessert

      - ``cake``     -- waist begins again
      - ``cream``    -- fluffy, white stuff
      - ``espresso`` -- life begins again

    - ``entree`` -- (default: ``soup``)
      The first course of a meal

      - ``bread`` -- oven baked
      - ``rye``   -- alias for ``bread``
      - ``soup``  -- soup of the day

    - ``main`` -- (default: ``pizza``)
      Main meal

      - ``pasta`` -- penne arrabiata
      - ``pizza`` -- thick crust

    - ``tip`` -- (default: ``10``)
      Reward for good service



    The END!

    See :class:`~sage.structure.global_options.GlobalOptions` for more features of these options.

In addition, help on each option, and its list of possible values, can be
obtained by (trying to) set the option equal to '?'::

    sage: Menu.options.dessert?                # not tested
    - ``dessert`` -- (default: ``espresso``)
      Dessert

      - ``cake``     -- waist begins again
      - ``cream``    -- fluffy, white stuff
      - ``espresso`` -- life begins again

.. _dispatcher:

Dispatchers
-----------

The whole idea of a :class:`GlobalOptions` class is that the options change the
default behaviour of the associated classes. This can be done either by simply
checking what the current value of the relevant option is. Another possibility
is to use the options class as a dispatcher to associated methods. To use the
dispatcher feature of a :class:`GlobalOptions` class it is necessary to implement
separate methods for each value of the option where the naming convention for
these methods is that they start with a common prefix and finish with the value
of the option.

If the value of a dispatchable option is set equal to a (user defined) function
then this function is called instead of a class method.

For example, the options ``MyOptions`` can be used to dispatch the ``_repr_``
method of the associated class ``MyClass`` as follows:

.. CODE-BLOCK:: python

    class MyClass(...):
        def _repr_(self):
            return self.options._dispatch(self,'_repr_','first_option')
        def _repr_with_bells(self):
            print('Bell!')
        def _repr_with_whistles(self):
            print('Whistles!')
    class MyOptions(GlobalOptions):
        ...

In this example, ``first_option`` is an option of ``MyOptions`` which takes
values ``bells``, ``whistles``, and so on. Note that it is necessary to make
``self``, which is an instance of ``MyClass``, an argument of the dispatcher
because :meth:`~GlobalOptions._dispatch()` is a method of :class:`GlobalOptions`
and not a method of ``MyClass``. Apart from ``MyOptions``, as it is a method of
this class, the arguments are the attached class (here ``MyClass``), the prefix
of the method of ``MyClass`` being dispatched, the option of ``MyOptions``
which controls the dispatching. All other arguments are passed through to the
corresponding methods of ``MyClass``. In general, a dispatcher is invoked as:

.. CODE-BLOCK:: python

    self.options._dispatch(self, dispatch_to, option, *args, **kargs)

Usually this will result in the method
``dispatch_to + '_' + MyOptions(options)`` of ``self`` being called with
arguments ``*args`` and ``**kargs`` (if ``dispatch_to[-1] == '_'`` then the
method ``dispatch_to + MyOptions(options)`` is called).

If ``MyOptions(options)`` is itself a function then the dispatcher will call
this function instead. In this way, it is possible to allow the user to
customise the default behaviour of this method. See
:meth:`~GlobalOptions._dispatch` for an example of how this can be achieved.

The dispatching capabilities of :class:`GlobalOptions` allows options to be
applied automatically without needing to parse different values of the option
(the cost is that there must be a method for each value). The dispatching
capabilities can also be used to make one option control several methods:

.. CODE-BLOCK:: python

    def __le__(self, other):
        return self.options._dispatch(self, '_le_','cmp', other)
    def __ge__(self, other):
        return self.options._dispatch(self, '_ge_','cmp', other)
    def _le_option_a(self, other):
        return ...
    def _ge_option_a(self, other):
        return ...
    def _le_option_b(self, other):
        return ...
    def _ge_option_b(self, other):
        return ...

See :meth:`~GlobalOptions._dispatch` for more details.

Doc testing
-----------

All of the options and their effects should be doc-tested. However, in order
not to break other tests, all options should be returned to their default state
at the end of each test. To make this easier, every :class:`GlobalOptions` class has
a :meth:`~GlobalOptions._reset()` method for doing exactly this.


Pickling
--------

Options classes can only be pickled if they are the options for some standard
sage class. In this case the class is specified using the arguments to
:class:`GlobalOptions`. For example
:meth:`~sage.combinat.partition.Partitions.options` is defined as:

.. CODE-BLOCK:: python

     class Partitions(UniqueRepresentation, Parent):
         ...
         class options(GlobalOptions):
             NAME = 'Partitions'
             module = 'sage.combinat.partition'
             ...

Here is an example to test the pickling of a :class:`GlobalOptions` instance::

<<<<<<< HEAD
    sage: TestSuite(Partitions.options).run()                                   # optional - sage.combinat
=======
    sage: TestSuite(Partitions.options).run()                                           # optional - sage.combinat
>>>>>>> a36b1230

TESTS:

Check that the old call syntax still works::

    sage: class Menu():
    ....:     options = GlobalOptions('menu',
    ....:         doc='Fancy documentation\n'+'-'*19, end_doc='The END!',
    ....:         entree=dict(default='soup',
    ....:                     description='The first course of a meal',
    ....:                     values=dict(soup='soup of the day', bread='oven baked'),
    ....:                     alias=dict(rye='bread')),
    ....:         appetizer=dict(alt_name='entree'),
    ....:         main=dict(default='pizza', description='Main meal',
    ....:                   values=dict(pizza='thick crust', pasta='penne arrabiata'),
    ....:                   case_sensitive=False),
    ....:         dessert=dict(default='espresso', description='Dessert',
    ....:                      values=dict(espresso='life begins again',
    ....:                                  cake='waist begins again',
    ....:                                  cream='fluffy, white stuff')),
    ....:         tip=dict(default=10, description='Reward for good service',
    ....:         checker=lambda tip: tip in range(0,20))
    ....:     )
    sage: Menu.options
    Current options for menu
      - dessert: espresso
      - entree:  soup
      - main:    pizza
      - tip:     10

We can have a ``name`` option::

    sage: class MyOptions(GlobalOptions):
    ....:     name = dict(default='alice', values={'alice': "A", 'bob': "B"})
    sage: MyOptions
    Current options for MyOptions
      - name: alice

Check that the ``name`` and ``NAME`` keywords are both supported with
this syntax::

    sage: GlobalOptions(name="menu")
    Current options for menu
    sage: GlobalOptions(NAME="menu")
    Current options for menu
    sage: GlobalOptions()
    Traceback (most recent call last):
    ...
    TypeError: GlobalOptions() is missing keyword argument 'name'

Test the documentation examples above::

    sage: print(Menu.options.__doc__)
    Fancy documentation
    -------------------
    <BLANKLINE>
    OPTIONS:
    <BLANKLINE>
    - ``appetizer`` -- alternative name for ``entree``
    - ``dessert`` -- (default: ``espresso``)
      Dessert
    <BLANKLINE>
      - ``cake``     -- waist begins again
      - ``cream``    -- fluffy, white stuff
      - ``espresso`` -- life begins again
    <BLANKLINE>
    - ``entree`` -- (default: ``soup``)
      The first course of a meal
    <BLANKLINE>
      - ``bread`` -- oven baked
      - ``rye``   -- alias for ``bread``
      - ``soup``  -- soup of the day
    <BLANKLINE>
    - ``main`` -- (default: ``pizza``)
      Main meal
    <BLANKLINE>
      - ``pasta`` -- penne arrabiata
      - ``pizza`` -- thick crust
    <BLANKLINE>
    - ``tip`` -- (default: ``10``)
      Reward for good service
    <BLANKLINE>
    <BLANKLINE>
    <BLANKLINE>
    <BLANKLINE>
    The END!
    See :class:`~sage.structure.global_options.GlobalOptions` for more features of these options.

::

    sage: print(Menu.options.dessert.__doc__)
    - ``dessert`` -- (default: ``espresso``)
      Dessert
    <BLANKLINE>
      - ``cake``     -- waist begins again
      - ``cream``    -- fluffy, white stuff
      - ``espresso`` -- life begins again
    <BLANKLINE>

AUTHORS:

- Andrew Mathas (2013): initial version
- Andrew Mathas (2016): overhaul making the options attributes, enabling
                        pickling and attaching the options to a class.
- Jeroen Demeyer (2017): use subclassing to create instances
"""

# ****************************************************************************
#       Copyright (C) 2013,2016 Andrew Mathas <andrew dot mathas at sydney dot edu dot au>
#       Copyright (C) 2017 Jeroen Demeyer <J.Demeyer@UGent.be>
#
# This program is free software: you can redistribute it and/or modify
# it under the terms of the GNU General Public License as published by
# the Free Software Foundation, either version 2 of the License, or
# (at your option) any later version.
#                  https://www.gnu.org/licenses/
# ****************************************************************************


from importlib import import_module
from pickle import PicklingError
from textwrap import dedent

from sage.misc.instancedoc import instancedoc


class Option():
    r"""
    An option.

    Each option for an options class is an instance of this class which
    implements the magic that allows the options to the attributes of the
    options class that can be looked up, set and called.

    By way of example, this class implements the following functionality.

    EXAMPLES::

<<<<<<< HEAD
        sage: Partitions.options.display                                        # optional - sage.combinat
        list
        sage: Partitions.options.display = 'compact'                            # optional - sage.combinat
        sage: Partitions.options.display('list')                                # optional - sage.combinat
        sage: Partitions.options._reset()                                       # optional - sage.combinat

    TESTS::

        sage: TestSuite(Partitions.options.display).run()                       # optional - sage.combinat
=======
        sage: Partitions.options.display                                                # optional - sage.combinat
        list
        sage: Partitions.options.display = 'compact'                                    # optional - sage.combinat
        sage: Partitions.options.display('list')                                        # optional - sage.combinat
        sage: Partitions.options._reset()                                               # optional - sage.combinat

    TESTS::

        sage: TestSuite(Partitions.options.display).run()                               # optional - sage.combinat
>>>>>>> a36b1230
    """
    __name__ = 'Option class'

    def __init__(self, options, name):
        r"""
        Initialise an option by settings its ``name``, "parent" option class
        ``options`` and doc-string.

        EXAMPLES::

<<<<<<< HEAD
            sage: type(Partitions.options.display)    # indirect doctest        # optional - sage.combinat
=======
            sage: type(Partitions.options.display)    # indirect doctest                # optional - sage.combinat
>>>>>>> a36b1230
            <class 'sage.structure.global_options.Option'>
        """
        self._name = name
        self._options = options
        self.__doc__ = options._doc[name]
        super().__init__()

    def __repr__(self):
        r"""
        Return a string representation for this collection of options.

        EXAMPLES::

<<<<<<< HEAD
            sage: Partitions.options.display # indirect doctest                 # optional - sage.combinat
=======
            sage: Partitions.options.display # indirect doctest                         # optional - sage.combinat
>>>>>>> a36b1230
            list
        """
        # NOTE: we intentionally use str() instead of repr()
        return str(self._options[self._name])

    def __add__(self, other):
        r"""
        Return the object obtained by adding ``self`` and ``other``, where
        ``self`` behaves like its value.

        EXAMPLES::

<<<<<<< HEAD
            sage: Tableaux.options.convention + ' is good'                      # optional - sage.combinat
=======
            sage: Tableaux.options.convention + ' is good'                              # optional - sage.combinat
>>>>>>> a36b1230
            'English is good'
        """
        return self._options[self._name] + other

    def __radd__(self, other):
        r"""
        Return the object obtained by adding ``other`` and ``self``, where
        ``self`` behaves like its value.

        EXAMPLES::

<<<<<<< HEAD
            sage: 'Good ' + Tableaux.options.convention                         # optional - sage.combinat
=======
            sage: 'Good ' + Tableaux.options.convention                                 # optional - sage.combinat
>>>>>>> a36b1230
            'Good English'
        """
        return other + self._options[self._name]

    def __mul__(self, other):
        r"""
        Return the object obtained by adding ``self`` and ``other``, where
        ``self`` behaves like its value.

        EXAMPLES::

<<<<<<< HEAD
            sage: Tableaux.options.convention + ' is good'                      # optional - sage.combinat
=======
            sage: Tableaux.options.convention + ' is good'                              # optional - sage.combinat
>>>>>>> a36b1230
            'English is good'
        """
        return self._options[self._name] * other

    def __rmul__(self, other):
        r"""
        Return the object obtained by r-adding ``other`` and ``self``, where
        ``self`` behaves like its value.

        EXAMPLES::

<<<<<<< HEAD
            sage: 'Good ' + Tableaux.options.convention                         # optional - sage.combinat
=======
            sage: 'Good ' + Tableaux.options.convention                                 # optional - sage.combinat
>>>>>>> a36b1230
            'Good English'
        """
        return other * self._options[self._name]

    def __bool__(self) -> bool:
        r"""
        Return the value of this option interpreted as a boolean.

        EXAMPLES::

            sage: RiggedConfigurations.options.half_width_boxes_type_B                          # optional - sage.combinat
            True
            sage: 'yes' if RiggedConfigurations.options.half_width_boxes_type_B else 'no'       # optional - sage.combinat
            'yes'
            sage: RiggedConfigurations.options.half_width_boxes_type_B = False                  # optional - sage.combinat
            sage: 'yes' if RiggedConfigurations.options.half_width_boxes_type_B else 'no'       # optional - sage.combinat
            'no'
            sage: RiggedConfigurations.options._reset()                                         # optional - sage.combinat
        """
        return bool(self._options[self._name])

    def __call__(self, *args, **kwds):
        r"""
        Get or set value of the option ``self``.

        EXAMPLES::

            sage: Partitions.options.display()       # indirect doctest                         # optional - sage.combinat
            'list'
            sage: Partitions.options.display('exp')  # indirect doctest                         # optional - sage.combinat
            sage: Partitions.options.display()       # indirect doctest                         # optional - sage.combinat
            'exp_low'
            sage: Partitions.options._reset()                                                   # optional - sage.combinat

        TESTS:

        Check that values can be set to ``None`` (:trac:`30763`)::

            sage: from sage.structure.global_options import GlobalOptions
            sage: class config(GlobalOptions):
            ....:     size = dict(default=42,
            ....:                 description='integer or None',
            ....:                 checker=lambda val: val is None or val >= 0)
            sage: config.size()
            42
            sage: config.size(None)
            sage: config.size() is None
            True
            sage: config._reset()

        Check the deprecation::

            sage: config.size(value=None)
            doctest:...: DeprecationWarning: keyword argument "value" should be replaced by positional argument
            See https://github.com/sagemath/sage/issues/30763 for details.
            sage: config.size() is None
            True
            sage: config.size(1, 2)
            Traceback (most recent call last):
            ...
            TypeError: option takes at most one argument "value"
            sage: config.size(unknown=3)
            Traceback (most recent call last):
            ...
            TypeError: option takes at most one argument "value"
            sage: config.size(4, value=5)
            Traceback (most recent call last):
            ...
            TypeError: option takes at most one argument "value"
        """
        if not args and not kwds:
            return self._options[self._name]
        if 'value' in kwds:
            from sage.misc.superseded import deprecation
            deprecation(30763, 'keyword argument "value" should be replaced '
                               'by positional argument')
            args += (kwds.pop('value'),)
        if len(args) > 1 or kwds:
            raise TypeError('option takes at most one argument "value"')
        self._options[self._name] = args[0]

    def __eq__(self, other):
        r"""
        Equality testing for an option in based on the value of the attribute.

        EXAMPLES::

<<<<<<< HEAD
            sage: Tableaux.options.convention                                   # optional - sage.combinat
            English
            sage: Tableaux.options.convention == "English"                      # optional - sage.combinat
            True
            sage: Tableaux.options.convention == "French"                       # optional - sage.combinat
=======
            sage: Tableaux.options.convention                                           # optional - sage.combinat
            English
            sage: Tableaux.options.convention == "English"                              # optional - sage.combinat
            True
            sage: Tableaux.options.convention == "French"                               # optional - sage.combinat
>>>>>>> a36b1230
            False
        """
        return self._options[self._name] == other

    def __ne__(self, other):
        r"""
        Inequality testing for an option in based on the value of
        the attribute.

        EXAMPLES::

<<<<<<< HEAD
            sage: Tableaux.options.convention                                   # optional - sage.combinat
            English
            sage: Tableaux.options.convention != "English"                      # optional - sage.combinat
            False
            sage: Tableaux.options.convention != "French"                       # optional - sage.combinat
=======
            sage: Tableaux.options.convention                                           # optional - sage.combinat
            English
            sage: Tableaux.options.convention != "English"                              # optional - sage.combinat
            False
            sage: Tableaux.options.convention != "French"                               # optional - sage.combinat
>>>>>>> a36b1230
            True
        """
        return self._options[self._name] != other

    def __hash__(self):
        r"""
        Return the hash of ``self``, which is the hash of the corresponding
        value.

        EXAMPLES::

            sage: hash(Tableaux.options.convention) == hash(Tableaux.options('convention'))     # optional - sage.combinat
            True
        """
        return hash(self._options[self._name])

    def __str__(self):
        r"""
        Return the string representation of ``self``, which is the string of
        the corresponding value.

        EXAMPLES::

<<<<<<< HEAD
            sage: str(Tableaux.options.convention)                              # optional - sage.combinat
=======
            sage: str(Tableaux.options.convention)                                      # optional - sage.combinat
>>>>>>> a36b1230
            'English'
        """
        return str(self._options[self._name])


class GlobalOptionsMetaMeta(type):
    def __call__(self, name, bases, dict):
        """
        Called when subclassing an instance of ``self``.

        Python translates ``class C(B): ...`` to
        ``meta = type(B); C = meta("C", (B,), ...)``.
        If we want to intercept this call ``meta(...)``, we need to
        customize ``__call__`` in the metaclass of ``meta``, which is
        this metametaclass.

        EXAMPLES::

            sage: from sage.structure.global_options import GlobalOptions
            sage: type(GlobalOptions)
            <class 'sage.structure.global_options.GlobalOptionsMeta'>
            sage: type(type(GlobalOptions))
            <class 'sage.structure.global_options.GlobalOptionsMetaMeta'>
            sage: class G(GlobalOptions): pass
            sage: type(G)
            <class 'sage.structure.global_options.GlobalOptions'>

        Since ``G`` is constructed using ``class`` syntax, the object
        gets a ``__module__`` attribute, different from the
        ``__module__`` attribute of its type (:class:`GlobalOptions`)::

            sage: G.__module__
            '__main__'
            sage: type(G).__module__
            'sage.structure.global_options'

        Multiple base classes are not allowed::

            sage: class G(GlobalOptions, object): pass
            Traceback (most recent call last):
            ...
            TypeError: GlobalOptions must be the only base class
        """
        # Allow only a single base class (which is GlobalOptions in
        # practice).
        # If we ever find a reasonable meaning for multiple base
        # classes, note that Python 2 and Python 3 have different
        # semantics for determining the metaclass when multiple base
        # classes are involved.
        #
        # Note: On Python 3 bases is empty if the class was declared
        # without any explicted bases:
        if not bases:
            bases = (object,)

        if len(bases) != 1:
            raise TypeError("GlobalOptions must be the only base class")

        base = bases[0]
        if not isinstance(base, self):
            # For the creation of the initial GlobalOptions class, fall
            # back to the usual class creation
            return self.__new__(self, name, bases, dict)

        # Create an instance of the base class (as opposed to an
        # instance of self, which would be typical for a metaclass)
        instance = base.__new__(base)

        # Split dict in options for instance.__init__ and attributes to
        # insert in the class __dict__
        kwds = {"NAME": name}
        for key, value in dict.items():
            if key.startswith("__"):
                instance.__dict__[key] = value
            else:
                kwds[key] = value

        instance.__init__(**kwds)
        return instance


class GlobalOptionsMeta(type, metaclass=GlobalOptionsMetaMeta):
    """
    Metaclass for :class:`GlobalOptions`

    This class is itself an instance of :class:`GlobalOptionsMetaMeta`,
    which implements the subclass magic.
    """


@instancedoc
class GlobalOptions(metaclass=GlobalOptionsMeta):
    r"""
    The :class:`GlobalOptions` class is a generic class for setting and
    accessing global options for Sage objects.

    While it is possible to create instances of :class:`GlobalOptions`
    the usual way, the recommended syntax is to subclass from
    ``GlobalOptions``. Thanks to some metaclass magic, this actually
    creates an instance of ``GlobalOptions`` instead of a subclass.

    INPUT (as "attributes" of the class):

    - ``NAME`` -- specifies a name for the options class (optional;
      default: class name)

    - ``module`` -- gives the module that contains the associated options class

    - ``option_class`` -- gives the name of the associated module class
      (default: ``NAME``)

    - option = ``dict(...)`` -- dictionary specifying an option

    The options are specified by keyword arguments with their values
    being a dictionary which describes the option. The
    allowed/expected keys in the dictionary are:

    - ``alias`` -- defines alias/synonym for option values
    - ``alt_name`` -- alternative name for an option
    - ``checker`` -- a function for checking whether a particular value for
      the option is valid
    - ``default`` -- the default value of the option
    - ``description`` -- documentation string
    - ``link_to`` -- links to an option for this set of options to an
      option in another :class:`GlobalOptions`
    - ``setter`` -- a function (class method) which is called whenever this
      option changes
    - ``values`` -- a dictionary of the legal values for this option (this
      automatically defines the corresponding ``checker``); this dictionary
      gives the possible options, as keys, together with a brief description
      of them
    - ``case_sensitive`` -- (default: ``True``) ``True`` or ``False``
      depending on whether the values of the option are case sensitive

    Options and their values can be abbreviated provided that this
    abbreviation is a prefix of a unique option.

    EXAMPLES::

        sage: from sage.structure.global_options import GlobalOptions
        sage: class Menu():
        ....:     class options(GlobalOptions):
        ....:         '''
        ....:         Fancy documentation
        ....:         -------------------
        ....:
        ....:         @OPTIONS@
        ....:
        ....:         End of Fancy documentation
        ....:         '''
        ....:         NAME = 'menu'
        ....:         entree = dict(default='soup',
        ....:                     description='The first course of a meal',
        ....:                     values=dict(soup='soup of the day', bread='oven baked'),
        ....:                     alias=dict(rye='bread'))
        ....:         appetizer = dict(alt_name='entree')
        ....:         main = dict(default='pizza', description='Main meal',
        ....:                   values=dict(pizza='thick crust', pasta='penne arrabiata'),
        ....:                   case_sensitive=False)
        ....:         dessert = dict(default='espresso', description='Dessert',
        ....:                      values=dict(espresso='life begins again',
        ....:                                  cake='waist begins again',
        ....:                                  cream='fluffy white stuff'))
        ....:         tip = dict(default=10, description='Reward for good service',
        ....:                  checker=lambda tip: tip in range(0,20))
        sage: Menu.options
        Current options for menu
          - dessert: espresso
          - entree:  soup
          - main:    pizza
          - tip:     10
        sage: Menu.options(entree='s')         # unambiguous abbreviations are allowed
        sage: Menu.options(t=15)
        sage: (Menu.options['tip'], Menu.options('t'))
        (15, 15)
        sage: Menu.options()
        Current options for menu
          - dessert: espresso
          - entree:  soup
          - main:    pizza
          - tip:     15
        sage: Menu.options._reset(); Menu.options()
        Current options for menu
          - dessert: espresso
          - entree:  soup
          - main:    pizza
          - tip:     10
        sage: Menu.options.tip=40
        Traceback (most recent call last):
        ...
        ValueError: 40 is not a valid value for tip in the options for menu
        sage: Menu.options(m='p')           # ambiguous abbreviations are not allowed
        Traceback (most recent call last):
        ...
        ValueError: p is not a valid value for main in the options for menu

    The documentation for the options class is automatically generated from the
    information which specifies the options:

    .. CODE-BLOCK:: text

        Fancy documentation
        -------------------

        OPTIONS:

        - dessert:  (default: espresso)
          Dessert

          - ``cake``     -- waist begins again
          - ``cream``    -- fluffy white stuff
          - ``espresso`` -- life begins again

        - entree:  (default: soup)
          The first course of a meal

          - ``bread`` -- oven baked
          - ``rye``   -- alias for bread
          - ``soup``  -- soup of the day

        - main:  (default: pizza)
          Main meal

          - ``pasta`` -- penne arrabiata
          - ``pizza`` -- thick crust

        - tip:  (default: 10)
          Reward for good service

        End of Fancy documentation

        See :class:`~sage.structure.global_options.GlobalOptions` for more features of these options.

    The possible values for an individual option can be obtained by
    (trying to) set it equal to '?'::

        sage: Menu.options(des='?')
        - ``dessert`` -- (default: ``espresso``)
          Dessert
        <BLANKLINE>
          - ``cake``     -- waist begins again
          - ``cream``    -- fluffy white stuff
          - ``espresso`` -- life begins again
        <BLANKLINE>
        Current value: espresso
    """
    __name__ = 'options'

    def __init__(self, NAME=None, module='', option_class='', doc='', end_doc='', **options):
        r"""
        Initialize ``self``.

        TESTS::

            sage: from sage.structure.global_options import GlobalOptions
            sage: class menu(GlobalOptions):
            ....:     entree = dict(default='soup',
            ....:                 description='The first course of a meal',
            ....:                 values=dict(soup='soup of the day', bread='oven baked'),
            ....:                 alias=dict(rye='bread'))
            ....:     appetizer = dict(alt_name='entree')
            ....:     main = dict(default='pizza', description='Main meal',
            ....:               values=dict(pizza='thick crust', pasta='penne arrabiata'),
            ....:               case_sensitive=False)
            ....:     dessert = dict(default='espresso', description='Dessert',
            ....:                  values=dict(espresso='life begins again',
            ....:                              cake='waist begins again',
            ....:                              cream='fluffy white stuff'))
            ....:     tip = dict(default=10, description='Reward for good service',
            ....:              checker=lambda tip: tip in range(0,20))
            sage: menu._name  # Default name is class name
            'menu'
            sage: class specials(GlobalOptions):
            ....:     entree = dict(link_to=(menu, 'entree'))
            ....:     main_specials = dict(default='salmon', description='main course specials',
            ....:                   values=dict(salmon='a fish', crab='Sebastian'))
            sage: specials['entree'] = 'rye'
            sage: menu['entree']
            'bread'

            sage: class alias_test(GlobalOptions):
            ....:       "Test aliases with case sensitivity"
            ....:       test_opt = dict(default="Upper",
            ....:           description = 'Starts with an uppercase',
            ....:           values = dict(Upper="Starts with uppercase",
            ....:                         lower="only lowercase"),
            ....:           case_sensitive = False,
            ....:           alias = dict(UpperAlias="Upper", lower_alias="lower"))
            sage: alias_test['test_opt'] = 'Lower_Alias'
            sage: alias_test['test_opt']
            'lower'
            sage: alias_test['test_opt'] = 'upperalias'
            sage: alias_test['test_opt']
            'Upper'
        """
        if NAME is None:
            # Require a "name" keyword in **options
            try:
                NAME = options.pop("name")
            except KeyError:
                raise TypeError("GlobalOptions() is missing keyword argument 'name'")
        self._name = NAME

        # initialise the various dictionaries used by GlobalOptions
        self._alias = {}           # a dictionary of alias for the values of some options
        self._alt_names = {}       # a dictionary of alternative names for some options
        self._case_sensitive = {}  # a dictionary of booleans indicating to check case sensitivity
        self._checker = {}         # a dictionary of validity checkers for each option
        self.__default_value = {}  # a dictionary of the default options
        self._display_values = {}  # a dictionary of the output of the values
        self._doc = {}             # a dictionary of doc strings, forced by the linked options
        self._legal_values = {}    # a dictionary of lists of the legal values for each option
        self._linked_value = {}    # a dictionary of linked to other global options as (link, linked_option)
        self._setter = {}          # a dictionary of the list of setters
        self._value = {}           # a dictionary of the current options
        for option in options:
            self._add_option(option, options[option])

        self._options_module = module
        self._option_class = option_class or self._name

        # If the instance dict has a __doc__ attribute, use that as
        # docstring.
        try:
            self._docstring = dedent(self.__dict__.pop("__doc__"))
        except KeyError:
            self._docstring = "@OPTIONS@"

        # Finally, we build the doc string for the options
        # First we strip common white space off the front of doc and end_doc
        if doc:
            self._docstring = dedent(doc) + "\n\n" + self._docstring

        if end_doc:
            self._docstring = self._docstring + "\n\n" + dedent(end_doc)

        # Add docstring footer
        self._docstring += "\nSee :class:`~sage.structure.global_options.GlobalOptions` for more features of these options."

    def __repr__(self):
        r"""
        Return a string representation for this collection of options.

        EXAMPLES::

            sage: from sage.structure.global_options import GlobalOptions
            sage: class FoodOptions(GlobalOptions):
            ....:     NAME = 'daily meal'
            ....:     food = dict(default='apple', values=dict(apple='a fruit', pair='of what?'))
            ....:     drink = dict(default='water', values=dict(water='a drink', coffee='a lifestyle'))
            sage: FoodOptions
            Current options for daily meal
              - drink: water
              - food:  apple
        """
        options = list(self._value) + list(self._linked_value)
        for x in self._alt_names:
            options.remove(x)
        if not options:
            return 'Current options for {}'.format(self._name)

        options.sort()
        width = 1 + max(len(option) for option in options)
        txt = '\n'.join('  - {:{}} {}'.format(option + ':', width, self[option])
                        for option in options)
        return 'Current options for {}\n{}'.format(self._name, txt)

    def __call__(self, *get_value, **set_value):
        r"""
        Get or set value of the option ``option``.

        EXAMPLES::

            sage: from sage.structure.global_options import GlobalOptions
            sage: class FoodOptions(GlobalOptions):
            ....:     NAME = 'daily meal'
            ....:     food = dict(default='apple', values=dict(apple='a fruit', pair='of what?'))
            ....:     drink = dict(default='water', values=dict(water='a drink', coffee='a lifestyle'))
            ....:     beverage = dict(alt_name='drink')
            sage: FoodOptions()
            Current options for daily meal
              - drink: water
              - food:  apple
            sage: FoodOptions('food')
            'apple'
            sage: FoodOptions(food="pair"); FoodOptions()
            Current options for daily meal
              - drink: water
              - food:  pair
            sage: FoodOptions('beverage')
            'water'
            sage: FoodOptions(food="apple", drink="coffee"); FoodOptions()
            Current options for daily meal
              - drink: coffee
              - food:  apple
        """
        if not get_value and not set_value:
            return self

        if get_value:
            # use __getitem__ to return these options
            if len(get_value) == 1:
                return self[get_value[0]]
            else:
                return [self[option] for option in get_value]

        # use __setitem__ to set these options
        if set_value:
            for option in set_value:
                self[option] = set_value[option]

    def __getitem__(self, option):
        r"""
        Return the current value of the option ``option``.

        EXAMPLES::

            sage: from sage.structure.global_options import GlobalOptions
            sage: class FoodOptions(GlobalOptions):
            ....:     NAME = 'daily meal'
            ....:     food = dict(default='apple', values=dict(apple='a fruit', pair='of what?'))
            ....:     drink = dict(default='water', values=dict(water='a drink', coffee='a lifestyle'))
            sage: FoodOptions['drink']
            'water'
            sage: FoodOptions['d']
            'water'
        """
        option = self._match_option(option)
        if option in self._linked_value:
            link, linked_opt = self._linked_value[option]
            return link[linked_opt]
        elif option in self._value:
            if option in self._display_values:
                return self._display_values[option][self._value[option]]
            return self._value[option]

    def __setitem__(self, option, value):
        r"""
        The ``__setitem__`` method is used to change the current values of the
        options. It also checks that the supplied options are valid and changes
        any alias to its generic value.

        EXAMPLES::

            sage: from sage.structure.global_options import GlobalOptions
            sage: class FoodOptions(GlobalOptions):
            ....:     NAME = 'daily meal'
            ....:     food = dict(default='apple', values=dict(apple='a fruit', pair='of what?'))
            ....:     drink = dict(default='water', values=dict(water='a drink', coffee='a lifestyle'))
            sage: FoodOptions['drink']='coffee'; FoodOptions()
            Current options for daily meal
              - drink: coffee
              - food:  apple
            sage: FoodOptions(drink='w'); FoodOptions()
            Current options for daily meal
              - drink: water
              - food:  apple
            sage: FoodOptions(drink='?')
            - ``drink`` -- (default: ``water``)
            <BLANKLINE>
              - ``coffee`` -- a lifestyle
              - ``water``  -- a drink
            <BLANKLINE>
            Current value: water
        """
        option = self._match_option(option)
        if not callable(value):
            value = self._match_value(option, value)

        if value == '?':  # return help
            print('%s\nCurrent value: %s' % (self._doc[option], self[option]))
            return      # we do not want to call the setter below

        elif option in self._linked_value:
            link, linked_opt = self._linked_value[option]
            link[linked_opt] = value

        else:
            self._value[option] = value

        if option in self._setter:
            # if a setter function exists then call it with the associated
            # class, option and value
            self._setter[option](option, value)

    def _instancedoc_(self):
        r"""
        Return the docstring for the options class ``self``.

        EXAMPLES::

<<<<<<< HEAD
            sage: print(Partitions.options.__doc__)                             # optional - sage.combinat
=======
            sage: print(Partitions.options.__doc__)                                     # optional - sage.combinat
>>>>>>> a36b1230
            <BLANKLINE>
            Sets and displays the global options for elements of the partition,
            skew partition, and partition tuple classes.  If no parameters are
            set, then the function returns a copy of the options dictionary.
            <BLANKLINE>
            The ``options`` to partitions can be accessed as the method
            :obj:`Partitions.options` of :class:`Partitions` and
            related parent classes.
            <BLANKLINE>
            <BLANKLINE>
            OPTIONS:
            <BLANKLINE>
            - ``convention`` -- (default: ``English``)
              Sets the convention used for displaying tableaux and partitions
            <BLANKLINE>
              - ``English`` -- use the English convention
              - ``French``  -- use the French convention
            ...

        TESTS::

            sage: from sage.structure.global_options import GlobalOptions
            sage: print(GlobalOptions.__doc__)
            <BLANKLINE>
                The :class:`GlobalOptions` class is a generic class for setting...
        """
        options = 'OPTIONS:\n\n{}\n\n'.format('\n'.join(self._doc[opt] for opt in sorted(self._doc)))
        return self._docstring.replace("@OPTIONS@", options)

    def __setattr__(self, name, value=None):
        r"""
        Set the attribute ``name`` of the option class self equal to
        ``value``, if the attribute ``name`` exists.

        As the attributes of an option class are the actual options we need
        to be able to "trap" invalid options in a sensible way. We do this
        by sending any "non-standard" to :meth:`__setitem__` for processing.

        EXAMPLES::

<<<<<<< HEAD
            sage: Partitions.options.display = 'exp'                            # optional - sage.combinat
            sage: Partitions.options.dispplay = 'list'                          # optional - sage.combinat
            Traceback (most recent call last):
            ...
            ValueError: dispplay is not an option for Partitions
            sage: Partitions.options._reset()                                   # optional - sage.combinat
=======
            sage: Partitions.options.display = 'exp'                                    # optional - sage.combinat
            sage: Partitions.options.dispplay = 'list'                                  # optional - sage.combinat
            Traceback (most recent call last):
            ...
            ValueError: dispplay is not an option for Partitions
            sage: Partitions.options._reset()                                           # optional - sage.combinat
>>>>>>> a36b1230
        """
        # Underscore, and "special", attributes are set using type.__setattr__
        if name[0] == '_' or name in ['reset', 'dispatch', 'default_value']:
            return super().__setattr__(name, value)

        # General case: redirect to __setitem__
        self[name] = value

    def __setstate__(self, state):
        r"""
        This is a custom :meth:`__setstate__` method for unpickling instances of
        the :class:`GlobalOptions` class.

        The :meth:`__getstate__` method returns a dictionary with an
        `options_class` key which identifies the "parent" class for the options.
        This is then used to unpickle the options class.

        EXAMPLES::

<<<<<<< HEAD
            sage: Partitions.options()                                          # optional - sage.combinat
=======
            sage: Partitions.options()                                                  # optional - sage.combinat
>>>>>>> a36b1230
            Current options for Partitions
              - convention:        English
              - diagram_str:       *
              - display:           list
              - latex:             young_diagram
              - latex_diagram_str: \ast
<<<<<<< HEAD
            sage: Partitions.options.convention = "French"                      # optional - sage.combinat
            sage: pickle = dumps(Partitions.options)                            # optional - sage.combinat
            sage: Partitions.options._reset()        # reset options            # optional - sage.combinat
            sage: loads(pickle)                      # indirect doctest         # optional - sage.combinat
=======
            sage: Partitions.options.convention = "French"                              # optional - sage.combinat
            sage: pickle = dumps(Partitions.options)                                    # optional - sage.combinat
            sage: Partitions.options._reset()        # reset options                    # optional - sage.combinat
            sage: loads(pickle)                      # indirect doctest                 # optional - sage.combinat
>>>>>>> a36b1230
            Current options for Partitions
              - convention:        French
              - diagram_str:       *
              - display:           list
              - latex:             young_diagram
              - latex_diagram_str: \ast
<<<<<<< HEAD
            sage: Partitions.options._reset()                                   # optional - sage.combinat
=======
            sage: Partitions.options._reset()                                           # optional - sage.combinat
>>>>>>> a36b1230
        """
        # open the options for the corresponding "parent" and copy all of
        # the data from its options class into unpickle
        options_class = getattr(import_module(state['options_module']), state['option_class'])
        unpickle = options_class.options
        state.pop('option_class')
        state.pop('options_module')
        for setting in unpickle.__dict__:
            self.__dict__[setting] = unpickle.__dict__[setting]

        # reset the options in `self` to their defaults
        self._reset()
        # apply the options stored in state
        for opt in state:
            self[opt] = state[opt]
        options_class.options = self

    def __getstate__(self):
        r"""
        Return a dictionary that can be used to pickle an instance of a
        :class:`GlobalOptions` class.

        This is called by :func:`pickle_GlobalOptions`.

        Typically instances of :class:`GlobalOptions` are
        complicated to create, so they do no pickle. If the options are
        associated to  "parent" class then it is possible to create the
        default version of the class and then add the non-default
        settings on top of this. This method returns a dictionary of the
        non-default options that can then be used to unpickle an
        instance of the option using :func:`unpickle_GlobalOptions`.

        EXAMPLES::

<<<<<<< HEAD
            sage: Partitions.options._reset()                                   # optional - sage.combinat
            sage: Partitions.options.__getstate__()                             # optional - sage.combinat
=======
            sage: Partitions.options._reset()                                           # optional - sage.combinat
            sage: Partitions.options.__getstate__()                                     # optional - sage.combinat
>>>>>>> a36b1230
             {'convention': 'English',
             'option_class': 'Partitions',
             'options_module': 'sage.combinat.partition'}
        """

        # options classes can be pickled only if they are the options for an
        # associated "parent" class that lives in self._module

        if not self._options_module:
            pickleable = False
        else:
            opt_mod = import_module(self._options_module)
            pickleable = hasattr(opt_mod, self._name) and hasattr(getattr(opt_mod, self._name), 'options')

        if not pickleable:
            raise PicklingError('%s cannot be pickled because it is not associated with a class' % self)

        pickle = {'option_class': self._option_class, 'options_module': self._options_module}
        for opt in self._value:
            if opt not in self._alt_names and self[opt] != self.__default_value[opt]:
                pickle[opt] = self[opt]
        for opt in self._linked_value:
            link, linked_opt = self._linked_value[opt]
            if opt not in self._alt_names and link[opt] != link.__default_value[opt]:
                pickle[opt] = self[opt]
        return pickle

    def __eq__(self, other):
        r"""
        Two options classes are equal if they return the same :meth:`__getstate__`.

        EXAMPLES::

            sage: Partitions.options == PartitionsGreatestLE.options # indirect doctest # optional - sage.combinat
            True
            sage: Partitions.options == Tableaux.options                                # optional - sage.combinat
            False
        """
        return isinstance(other, GlobalOptions) and self.__getstate__() == other.__getstate__()

    def _add_option(self, option, specifications):
        r"""
        Add an option.

        INPUT:

        - ``option`` -- a string
        - ``specifications`` -- a dictionary

        .. SEEALSO::

            :class:`GlobalOptions` for a description of the required
            ``specifications``.
        """
        if not isinstance(specifications, dict):
            raise TypeError("expected dict as specification of %r, got %r" % (option, specifications))

        doc = {}  # will be used to build the doc string
        self._case_sensitive[option] = True    # ``True`` by default
        self._legal_values[option] = []
        for spec in sorted(specifications):   # NB: options processed alphabetically!
            if spec == 'alias':
                self._alias[option] = specifications[spec]
                self._legal_values[option] += list(specifications[spec])
                for opt in specifications[spec]:
                    doc[opt] = 'alias for ``%s``' % specifications[spec][opt]
            elif spec == 'alt_name':
                self._alt_names[option] = specifications[spec]
                self._linked_value[option] = (self, specifications[spec])
                doc = '- ``%s`` -- alternative name for ``%s``' % (option, specifications[spec].lower())
            elif spec == 'case_sensitive':
                if not specifications[spec]:
                    for opt in self._legal_values:
                        self._display_values[option] = {val.lower(): val for val in self._legal_values[option]}
                        self._legal_values[option] = [val.lower() for val in self._legal_values[option]]
                    if option in self._alias:
                        self._alias[option] = {k.lower(): v.lower()
                                               for k, v in self._alias[option].items()}
                self._case_sensitive[option] = bool(specifications[spec])
            elif spec == 'checker':
                if not callable(specifications[spec]):
                    raise ValueError('the checker for %s must be callable' % option)
                self._checker[option] = specifications[spec]
            elif spec == 'default':
                self.__default_value[option] = specifications[spec]
            elif spec == 'link_to':
                if (isinstance(specifications[spec], tuple) and
                        len(specifications[spec]) == 2 and
                        isinstance(specifications[spec][0], GlobalOptions)):
                    link, linked_opt = specifications['link_to']  # for sanity
                    if linked_opt in link._value:
                        self._linked_value[option] = specifications['link_to']
                        link, linked_opt = specifications['link_to']  # for sanity
                        doc = link._doc[linked_opt]
                    elif linked_opt in link._linked_value:
                        self._linked_value[option] = link._linked_value[linked_opt]
                        doc = link._doc[linked_opt]
                    else:
                        raise ValueError("could not find link to {1} in {0}".format(*specifications[spec]))
                else:
                    raise ValueError("linked options must be specified as a string: 'linked_option' or a tuple: (link,linked_option)")
            elif spec == 'setter':
                if callable(specifications[spec]):
                    self._setter[option] = specifications[spec]
                else:
                    raise ValueError('the setter for %s must be a function' % option)
            elif spec == 'values':
                for val in specifications[spec]:
                    doc[val] = specifications[spec][val]
                doc.update(specifications[spec])
                if self._case_sensitive[option]:
                    self._legal_values[option] += list(specifications[spec])
                    self._display_values[option] = {val: val for val in specifications[spec]}
                else:
                    self._legal_values[option] += [val.lower() for val in specifications[spec]]
                    self._display_values[option] = {val.lower(): val for val in specifications[spec]}
            elif spec != 'description':
                raise ValueError('Initialization error in Global options for %s: %s not recognized!' % (self._name, spec))

        # now build the doc string for this option
        if doc == {} and 'description' not in specifications:
            raise ValueError('no documentation specified for %s in the options for %s' % (option, self._name))

        # first a necessary hack to initialise the option in self._doc because __setitem__ calls _match_option
        self._doc[option] = ''
        if option in self._linked_value:
            self._doc[option] = doc
        else:
            width = max(len(v) for v in doc) + 4 if doc != {} else 4
            if len(doc) > 0:
                self._doc[option] = '- ``{}`` -- (default: ``{}``)\n{}\n{}\n'.format(
                    option, self._default_value(option),
                    '  %s\n' % specifications['description'] if 'description' in specifications else '',
                    '\n'.join('  - {:{}} -- {}'.format('``' + val + '``', width, doc[val])
                              for val in sorted(doc)))
            else:
                self._doc[option] = '- ``{}`` -- (default: ``{}``)\n{}'.format(
                    option, self._default_value(option),
                    '  %s\n' % specifications['description'] if 'description' in specifications else '')

        # sanity check for non-linked options
        if option not in self._linked_value:
            if 'default' not in specifications:
                raise ValueError('a default value for %s must be given' % option)

            if not (option in self._checker or option in self._legal_values):
                raise ValueError('a value checker or a list of valid values for %s must be given' % option)

            # finally, set, check and process the default value using  __setitem__
            self[option] = self.__default_value[option]
            self.__default_value[option] = self._value[option]  # in case the default is an alias

        # Build getters and setters for this option. As we have
        # overridden __setattr__, we call object.__setattr__ directly
        super().__setattr__(option, Option(self, option))

    def _match_option(self, option):
        r"""
        Check whether ``option`` is the name of an option of ``self``, or a
        prefix thereof.

        INPUT:

        - ``option`` -- a string

        EXAMPLES::

            sage: from sage.structure.global_options import GlobalOptions
            sage: class FoodOptions(GlobalOptions):
            ....:     NAME = 'daily meal'
            ....:     food = dict(default='apple', values=dict(apple='a fruit', pair='of what?'))
            ....:     drink = dict(default='water', values=dict(water='a drink', coffee='a lifestyle'))
            sage: FoodOptions('food') # indirect doctest
            'apple'
            sage: FoodOptions('f')
            'apple'
        """
        if option in self._doc:
            return option

        # a lower case version of the option
        loption = option.lower()

        # as it is not an option try and match it with a prefix to an option,
        # without checking case using the fact that the keys of self._doc is a
        # list of the options, both normal and linked
        matches = [opt for opt in self._doc if opt.lower().startswith(loption)]
        if matches and all(m.startswith(matches[0]) for m in matches):
            return matches[0]
        elif len(matches) > 1:
            # as there is more than one match check case as well
            matches = [mat for mat in matches if mat.startswith(option)]
            if matches and all(m.startswith(matches[0]) for m in matches):
                return matches[0]
            else:
                raise ValueError('%s is an ambiguous option for %s' % (option, self._name))

        # if we are still here this is not a good option!
        raise ValueError('%s is not an option for %s' % (option, self._name))

    def _match_value(self, option, value):
        r"""
        Check whether ``value`` is a valid value for ``option``.

        INPUT:

        - ``option`` -- a string: the name of an option, or prefix thereof
        - ``value``  -- a value or ``'?'``

        EXAMPLES::

            sage: from sage.structure.global_options import GlobalOptions
            sage: class FoodOptions(GlobalOptions):
            ....:     NAME = 'daily meal'
            ....:     food = dict(default='apple', values=dict(apple='a fruit', pair='of what?'))
            ....:     drink = dict(default='water', values=dict(water='a drink', wine='a lifestyle'))
            sage: FoodOptions(f='a') # indirect doctest
            sage: FoodOptions('f')
            'apple'
            sage: FoodOptions(d='wi'); FoodOptions('f')
            'apple'
            sage: FoodOptions(d='w')
            Traceback (most recent call last):
            ...
            ValueError: w is not a valid value for drink in the options for daily meal
        """
        if value == "?":
            return value   # help on this value

        if option in self._linked_value:
            link, linked_opt = self._linked_value[option]
            return link._match_value(linked_opt, value)

        orig_value = value

        # convert to proper case if it is a string
        if isinstance(value, str) and not self._case_sensitive[option]:
            value = value.lower()

        if option in self._legal_values:
            if value in self._legal_values[option]:
                if option in self._alias and value in self._alias[option]:
                    return self._alias[option][value]
                return value

            # as it is not a value try and match it with a prefix of a value
            matches = [val for val in self._legal_values[option] if val.startswith(value)]
            if matches and all(m.startswith(matches[0]) for m in matches):
                val = matches[0]
                if option in self._alias and val in self._alias[option]:
                    return self._alias[option][val]
                return val

        if option in self._checker and self._checker[option](value):
            return value

        # if we are still here this is not a good value!

        # replace any value alias with its "real" value
        if option in self._alias and value in self._alias[option]:
            orig_value = self._alias[option][value]
        raise ValueError('%s is not a valid value for %s in the options for %s' % (orig_value, option, self._name))

    def _default_value(self, option):
        r"""
        Return the default value of the option.

        EXAMPLES::

            sage: from sage.structure.global_options import GlobalOptions
            sage: class FoodOptions(GlobalOptions):
            ....:     NAME = 'daily meal'
            ....:     food = dict(default='apple', values=dict(apple='a fruit', pair='of what?'))
            ....:     drink = dict(default='water', values=dict(water='a drink', coffee='a lifestyle'))
            sage: FoodOptions._default_value('food')
            'apple'
        """
        option = self._match_option(option)
        if option in self.__default_value:
            return self.__default_value[option]
        else:
            link, linked_opt = self._linked_value[option]
            return link._default_value(linked_opt)

    def _dispatch(self, obj, dispatch_to, option, *args, **kargs):
        r"""
        .. TODO:: title

        The *dispatchable* options are options which dispatch related methods of
        the corresponding class - or user defined methods which are passed to
        :class:`GlobalOptions`. The format for specifying a dispatchable option
        is to include ``dispatch_to = <option name>`` in the specifications for
        the options and then to add the options to the (element) class. Each
        option is then assumed to be a method of the element class with a name
        of the form ``<option name> + '_' + <current vale for this option'``.
        These options are called by the element class via::

            return self.options._dispatch(self, dispatch_to, option, *args, **kargs)

        Note that the argument ``self`` is necessary here because the
        dispatcher is a method of the options class and not of
        ``self``. The value of the option can also be set to a
        user-defined function, with arguments ``self`` and ``option``;
        in this case the user's function is called instead.

        EXAMPLES:

        Here is a contrived example::

            sage: from sage.structure.global_options import GlobalOptions
            sage: class DelimitedListOptions(GlobalOptions):
            ....:           delim=dict(default='b', values={'b':'brackets', 'p':'parentheses'})
            sage: class DelimitedList(SageObject):
            ....:    options = DelimitedListOptions
            ....:    def __init__(self, L):
            ....:        self._list = L
            ....:    def _repr_b(self): return '[%s]' % ','.join('%s'%i for i in self._list)
            ....:    def _repr_p(self): return '(%s)' % ','.join('%s'%i for i in self._list)
            ....:    def _repr_(self): return self.options._dispatch(self, '_repr_','delim')
            sage: dlist = DelimitedList([1,2,3]); dlist
            [1,2,3]
            sage: dlist.options.delim='p'; dlist
            (1,2,3)
            sage: dlist.options(delim=lambda self: '<%s>' % ','.join('%s'%i for i in self._list)); dlist
            <1,2,3>
        """
        if callable(self._value[option]):
            try:
                return self._value[option](obj, *args, **kargs)
            except TypeError:
                raise ValueError('the user defined dispatcher function failed!')
        else:
            if dispatch_to[-1] == '_':
                dispatch_to = dispatch_to[:-1]
            dispatch = getattr(obj, dispatch_to + '_' + self._value[option])
            return dispatch(*args, **kargs)

        raise ValueError('%s is not a dispatchable option!' % option)

    def _reset(self, option=None):
        r"""
        Reset options to their default value.

        INPUT:

        - ``option`` -- (Default: ``None``) The name of an option as a string
          or ``None``. If ``option`` is specified only this option is reset to
          its default value; otherwise all options are reset.

        EXAMPLES::

            sage: from sage.structure.global_options import GlobalOptions
            sage: class Meal():
            ....:     class options(GlobalOptions):
            ....:         NAME = 'daily meal'
            ....:         food = dict(default='bread', values=dict(bread='rye bread', salmon='a fish'))
            ....:         drink = dict(default='water',values=dict(water='essential for life', wine='essential'))
            sage: Meal.options.food='salmon'; Meal.options
            Current options for daily meal
              - drink: water
              - food:  salmon
            sage: Meal.options._reset('drink'); Meal.options()
            Current options for daily meal
              - drink: water
              - food:  salmon
            sage: Meal.options._reset(); Meal.options()
            Current options for daily meal
              - drink: water
              - food:  bread
        """
        if option is None:
            for option in self.__default_value:
                self._value[option] = self.__default_value[option]
                if not self._case_sensitive[option] and isinstance(self._value[option], str):
                    self._value[option] = self._value[option].lower()
            for option in self._linked_value:
                link, linked_opt = self._linked_value[option]
                link._reset(linked_opt)
        else:
            option = self._match_option(option)
            if option in self.__default_value:
                self._value[option] = self.__default_value[option]
                if not self._case_sensitive[option] and isinstance(self._value[option], str):
                    self._value[option] = self._value[option].lower()
            elif option in self._linked_value:
                link, linked_opt = self._linked_value[option]
                link._reset(linked_opt)<|MERGE_RESOLUTION|>--- conflicted
+++ resolved
@@ -387,11 +387,7 @@
 
 Here is an example to test the pickling of a :class:`GlobalOptions` instance::
 
-<<<<<<< HEAD
-    sage: TestSuite(Partitions.options).run()                                   # optional - sage.combinat
-=======
     sage: TestSuite(Partitions.options).run()                                           # optional - sage.combinat
->>>>>>> a36b1230
 
 TESTS:
 
@@ -530,17 +526,6 @@
 
     EXAMPLES::
 
-<<<<<<< HEAD
-        sage: Partitions.options.display                                        # optional - sage.combinat
-        list
-        sage: Partitions.options.display = 'compact'                            # optional - sage.combinat
-        sage: Partitions.options.display('list')                                # optional - sage.combinat
-        sage: Partitions.options._reset()                                       # optional - sage.combinat
-
-    TESTS::
-
-        sage: TestSuite(Partitions.options.display).run()                       # optional - sage.combinat
-=======
         sage: Partitions.options.display                                                # optional - sage.combinat
         list
         sage: Partitions.options.display = 'compact'                                    # optional - sage.combinat
@@ -550,7 +535,6 @@
     TESTS::
 
         sage: TestSuite(Partitions.options.display).run()                               # optional - sage.combinat
->>>>>>> a36b1230
     """
     __name__ = 'Option class'
 
@@ -561,11 +545,7 @@
 
         EXAMPLES::
 
-<<<<<<< HEAD
-            sage: type(Partitions.options.display)    # indirect doctest        # optional - sage.combinat
-=======
             sage: type(Partitions.options.display)    # indirect doctest                # optional - sage.combinat
->>>>>>> a36b1230
             <class 'sage.structure.global_options.Option'>
         """
         self._name = name
@@ -579,11 +559,7 @@
 
         EXAMPLES::
 
-<<<<<<< HEAD
-            sage: Partitions.options.display # indirect doctest                 # optional - sage.combinat
-=======
             sage: Partitions.options.display # indirect doctest                         # optional - sage.combinat
->>>>>>> a36b1230
             list
         """
         # NOTE: we intentionally use str() instead of repr()
@@ -596,11 +572,7 @@
 
         EXAMPLES::
 
-<<<<<<< HEAD
-            sage: Tableaux.options.convention + ' is good'                      # optional - sage.combinat
-=======
             sage: Tableaux.options.convention + ' is good'                              # optional - sage.combinat
->>>>>>> a36b1230
             'English is good'
         """
         return self._options[self._name] + other
@@ -612,11 +584,7 @@
 
         EXAMPLES::
 
-<<<<<<< HEAD
-            sage: 'Good ' + Tableaux.options.convention                         # optional - sage.combinat
-=======
             sage: 'Good ' + Tableaux.options.convention                                 # optional - sage.combinat
->>>>>>> a36b1230
             'Good English'
         """
         return other + self._options[self._name]
@@ -628,11 +596,7 @@
 
         EXAMPLES::
 
-<<<<<<< HEAD
-            sage: Tableaux.options.convention + ' is good'                      # optional - sage.combinat
-=======
             sage: Tableaux.options.convention + ' is good'                              # optional - sage.combinat
->>>>>>> a36b1230
             'English is good'
         """
         return self._options[self._name] * other
@@ -644,11 +608,7 @@
 
         EXAMPLES::
 
-<<<<<<< HEAD
-            sage: 'Good ' + Tableaux.options.convention                         # optional - sage.combinat
-=======
             sage: 'Good ' + Tableaux.options.convention                                 # optional - sage.combinat
->>>>>>> a36b1230
             'Good English'
         """
         return other * self._options[self._name]
@@ -736,19 +696,11 @@
 
         EXAMPLES::
 
-<<<<<<< HEAD
-            sage: Tableaux.options.convention                                   # optional - sage.combinat
-            English
-            sage: Tableaux.options.convention == "English"                      # optional - sage.combinat
-            True
-            sage: Tableaux.options.convention == "French"                       # optional - sage.combinat
-=======
             sage: Tableaux.options.convention                                           # optional - sage.combinat
             English
             sage: Tableaux.options.convention == "English"                              # optional - sage.combinat
             True
             sage: Tableaux.options.convention == "French"                               # optional - sage.combinat
->>>>>>> a36b1230
             False
         """
         return self._options[self._name] == other
@@ -760,19 +712,11 @@
 
         EXAMPLES::
 
-<<<<<<< HEAD
-            sage: Tableaux.options.convention                                   # optional - sage.combinat
-            English
-            sage: Tableaux.options.convention != "English"                      # optional - sage.combinat
-            False
-            sage: Tableaux.options.convention != "French"                       # optional - sage.combinat
-=======
             sage: Tableaux.options.convention                                           # optional - sage.combinat
             English
             sage: Tableaux.options.convention != "English"                              # optional - sage.combinat
             False
             sage: Tableaux.options.convention != "French"                               # optional - sage.combinat
->>>>>>> a36b1230
             True
         """
         return self._options[self._name] != other
@@ -796,11 +740,7 @@
 
         EXAMPLES::
 
-<<<<<<< HEAD
-            sage: str(Tableaux.options.convention)                              # optional - sage.combinat
-=======
             sage: str(Tableaux.options.convention)                                      # optional - sage.combinat
->>>>>>> a36b1230
             'English'
         """
         return str(self._options[self._name])
@@ -1292,11 +1232,7 @@
 
         EXAMPLES::
 
-<<<<<<< HEAD
-            sage: print(Partitions.options.__doc__)                             # optional - sage.combinat
-=======
             sage: print(Partitions.options.__doc__)                                     # optional - sage.combinat
->>>>>>> a36b1230
             <BLANKLINE>
             Sets and displays the global options for elements of the partition,
             skew partition, and partition tuple classes.  If no parameters are
@@ -1337,21 +1273,12 @@
 
         EXAMPLES::
 
-<<<<<<< HEAD
-            sage: Partitions.options.display = 'exp'                            # optional - sage.combinat
-            sage: Partitions.options.dispplay = 'list'                          # optional - sage.combinat
-            Traceback (most recent call last):
-            ...
-            ValueError: dispplay is not an option for Partitions
-            sage: Partitions.options._reset()                                   # optional - sage.combinat
-=======
             sage: Partitions.options.display = 'exp'                                    # optional - sage.combinat
             sage: Partitions.options.dispplay = 'list'                                  # optional - sage.combinat
             Traceback (most recent call last):
             ...
             ValueError: dispplay is not an option for Partitions
             sage: Partitions.options._reset()                                           # optional - sage.combinat
->>>>>>> a36b1230
         """
         # Underscore, and "special", attributes are set using type.__setattr__
         if name[0] == '_' or name in ['reset', 'dispatch', 'default_value']:
@@ -1371,39 +1298,24 @@
 
         EXAMPLES::
 
-<<<<<<< HEAD
-            sage: Partitions.options()                                          # optional - sage.combinat
-=======
             sage: Partitions.options()                                                  # optional - sage.combinat
->>>>>>> a36b1230
             Current options for Partitions
               - convention:        English
               - diagram_str:       *
               - display:           list
               - latex:             young_diagram
               - latex_diagram_str: \ast
-<<<<<<< HEAD
-            sage: Partitions.options.convention = "French"                      # optional - sage.combinat
-            sage: pickle = dumps(Partitions.options)                            # optional - sage.combinat
-            sage: Partitions.options._reset()        # reset options            # optional - sage.combinat
-            sage: loads(pickle)                      # indirect doctest         # optional - sage.combinat
-=======
             sage: Partitions.options.convention = "French"                              # optional - sage.combinat
             sage: pickle = dumps(Partitions.options)                                    # optional - sage.combinat
             sage: Partitions.options._reset()        # reset options                    # optional - sage.combinat
             sage: loads(pickle)                      # indirect doctest                 # optional - sage.combinat
->>>>>>> a36b1230
             Current options for Partitions
               - convention:        French
               - diagram_str:       *
               - display:           list
               - latex:             young_diagram
               - latex_diagram_str: \ast
-<<<<<<< HEAD
-            sage: Partitions.options._reset()                                   # optional - sage.combinat
-=======
             sage: Partitions.options._reset()                                           # optional - sage.combinat
->>>>>>> a36b1230
         """
         # open the options for the corresponding "parent" and copy all of
         # the data from its options class into unpickle
@@ -1438,13 +1350,8 @@
 
         EXAMPLES::
 
-<<<<<<< HEAD
-            sage: Partitions.options._reset()                                   # optional - sage.combinat
-            sage: Partitions.options.__getstate__()                             # optional - sage.combinat
-=======
             sage: Partitions.options._reset()                                           # optional - sage.combinat
             sage: Partitions.options.__getstate__()                                     # optional - sage.combinat
->>>>>>> a36b1230
              {'convention': 'English',
              'option_class': 'Partitions',
              'options_module': 'sage.combinat.partition'}
