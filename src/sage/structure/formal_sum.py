--- conflicted
+++ resolved
@@ -312,11 +312,7 @@
         Abelian Group of all Formal Finite Sums over Integer Ring
         sage: FormalSums(GF(7))                                                         # optional - sage.libs.pari
         Abelian Group of all Formal Finite Sums over Finite Field of size 7
-<<<<<<< HEAD
-        sage: FormalSums(ZZ[sqrt(2)])                                                   # optional - sage.symbolic, sage.rings.number_field
-=======
         sage: FormalSums(ZZ[sqrt(2)])                                                   # optional - sage.symbolic sage.rings.number_field
->>>>>>> 7e89a0dd
         Abelian Group of all Formal Finite Sums over Order in Number Field in sqrt2
          with defining polynomial x^2 - 2 with sqrt2 = 1.414213562373095?
         sage: FormalSums(GF(9,'a'))
