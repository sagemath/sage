# sage.doctest: optional - sage.modules
"""
Formal sums

AUTHORS:

 - David Harvey (2006-09-20): changed FormalSum not to derive from
   "list" anymore, because that breaks new Element interface

 - Nick Alexander (2006-12-06): added test cases.

 - William Stein (2006, 2009): wrote the first version in 2006, documented it in 2009.

 - Volker Braun (2010-07-19): new-style coercions, documentation
   added. FormalSums now derives from UniqueRepresentation.

FUNCTIONS:
    - ``FormalSums(ring)`` -- create the module of formal finite sums with
                          coefficients in the given ring.

    - ``FormalSum(list of pairs (coeff, number))`` -- create a formal sum

EXAMPLES::

    sage: A = FormalSum([(1, 2/3)]); A
    2/3
    sage: B = FormalSum([(3, 1/5)]); B
    3*1/5
    sage: -B
    -3*1/5
    sage: A + B
    2/3 + 3*1/5
    sage: A - B
    2/3 - 3*1/5
    sage: B*3
    9*1/5
    sage: 2*A
    2*2/3
    sage: list(2*A + A)
    [(3, 2/3)]

TESTS::

    sage: R = FormalSums(QQ)
    sage: loads(dumps(R)) == R
    True
    sage: a = R(2/3) + R(-5/7); a
    2/3 + -5/7
    sage: loads(dumps(a)) == a
    True
"""

#*****************************************************************************
#       Copyright (C) 2004 William Stein <wstein@gmail.com>
#
#  Distributed under the terms of the GNU General Public License (GPL)
#
#    This code is distributed in the hope that it will be useful,
#    but WITHOUT ANY WARRANTY; without even the implied warranty of
#    MERCHANTABILITY or FITNESS FOR A PARTICULAR PURPOSE.  See the GNU
#    General Public License for more details.
#
#  The full text of the GPL is available at:
#
#                  http://www.gnu.org/licenses/
#*****************************************************************************

from sage.misc.repr import repr_lincomb
import operator
from collections import OrderedDict

from sage.modules.module import Module
from sage.structure.element import ModuleElement
from sage.structure.richcmp import richcmp
from sage.rings.integer_ring import ZZ
from sage.structure.parent import Parent
from sage.structure.coerce import LeftModuleAction, RightModuleAction
from sage.categories.action import PrecomposedAction
from sage.structure.unique_representation import UniqueRepresentation


class FormalSum(ModuleElement):
    """
    A formal sum over a ring.
    """
    def __init__(self, x, parent=None, check=True, reduce=True):
        """
        INPUT:

        - ``x`` -- object
        - ``parent`` -- FormalSums(R) module (default: FormalSums(ZZ))
        - ``check`` -- bool (default: ``True``) if ``False``, might not coerce
          coefficients into base ring, which can speed
          up constructing a formal sum.
        - ``reduce`` -- reduce (default: ``True``) if ``False``, do not
          combine common terms

        EXAMPLES::

            sage: FormalSum([(1,2/3), (3,2/3), (-5, 7)])
            4*2/3 - 5*7
            sage: a = FormalSum([(1,2/3), (3,2/3), (-5, 7)], reduce=False); a
            2/3 + 3*2/3 - 5*7
            sage: a.reduce()
            sage: a
            4*2/3 - 5*7
<<<<<<< HEAD
            sage: FormalSum([(1, 2/3), (3, 2/3), (-5, 7)], parent=FormalSums(GF(5)))                # optional - sage.libs.pari
=======
            sage: FormalSum([(1, 2/3), (3, 2/3), (-5, 7)], parent=FormalSums(GF(5)))                # optional - sage.rings.finite_rings
>>>>>>> a36b1230
            4*2/3

        Notice below that the coefficient 5 doesn't get reduced modulo 5::

<<<<<<< HEAD
            sage: FormalSum([(1,2/3), (3,2/3), (-5, 7)], parent=FormalSums(GF(5)), check=False)     # optional - sage.libs.pari
=======
            sage: FormalSum([(1,2/3), (3,2/3), (-5, 7)], parent=FormalSums(GF(5)), check=False)     # optional - sage.rings.finite_rings
>>>>>>> a36b1230
            4*2/3 - 5*7

        Make sure we first reduce before checking coefficient types::

            sage: x,y = var('x, y')                                                                 # optional - sage.symbolic
            sage: FormalSum([(1/2,x), (2,y)], FormalSums(QQ))                                       # optional - sage.symbolic
            1/2*x + 2*y
            sage: FormalSum([(1/2,x), (2,y)], FormalSums(ZZ))                                       # optional - sage.symbolic
            Traceback (most recent call last):
            ...
            TypeError: no conversion of this rational to integer
            sage: FormalSum([(1/2,x), (1/2,x), (2,y)], FormalSums(ZZ))                              # optional - sage.symbolic
            x + 2*y
        """
        if x == 0:
            x = []
        self._data = x
        if parent is None:
            parent = formal_sums
        ModuleElement.__init__(self, parent)
        assert isinstance(parent, parent.category().parent_class)
        if reduce:  # first reduce
            self.reduce()
        if check:   # then check
            k = parent.base_ring()
            try:
                self._data = [(k(t[0]), t[1]) for t in self._data]
            except (IndexError, KeyError) as msg:
                raise TypeError("%s\nInvalid formal sum"%msg)

    def __iter__(self):
        """
        EXAMPLES::

            sage: for z in FormalSum([(1, 2), (-3, 7), (5, 1000)]):
            ....:     print(z)
            (1, 2)
            (-3, 7)
            (5, 1000)
        """
        return iter(self._data)

    def __getitem__(self, n):
        """
        EXAMPLES::

            sage: v = FormalSum([(1, 2), (-3, 7), (5, 1000)]); v
            2 - 3*7 + 5*1000
            sage: v[0]
            (1, 2)
            sage: v[1]
            (-3, 7)
            sage: v[2]
            (5, 1000)
            sage: list(v)
            [(1, 2), (-3, 7), (5, 1000)]
        """
        return self._data[n]

    def __len__(self):
        """
        EXAMPLES::

            sage: v = FormalSum([(1, 2), (5, 1000), (-3, 7)])
            sage: len(v)
            3
        """
        return len(self._data)

    def _repr_(self):
        """
        EXAMPLES::

            sage: a = FormalSum([(1,2/3), (-3,4/5), (7,Mod(2,3))])
            sage: a   # random, since comparing Mod(2,3) and rationals ill-defined
            sage: a._repr_()    # random
            '2/3 - 3*4/5 + 7*2'
        """
        return repr_lincomb([t, c] for c, t in self)

    def _latex_(self):
        r"""
        EXAMPLES::

            sage: latex(FormalSum([(1,2), (5, 8/9), (-3, 7)]))
            2 + 5\cdot \frac{8}{9} - 3\cdot 7
        """
        from sage.misc.latex import repr_lincomb
        symbols = [z[1] for z in self]
        coeffs = [z[0] for z in self]
        return repr_lincomb(symbols, coeffs)
        # TODO: finish merging sage.misc.latex.repr_lincomb and
        # sage.misc.misc.repr_lincomb and use instead:
        # return repr_lincomb([[t,c] for c,t in self], is_latex=True)

    def _richcmp_(self, other, op):
        """
        Compare ``self`` and ``other``.

        INPUT:

        - ``other`` -- a :class:`FormalSum` with the same parent

        - ``op`` -- a comparison operator

        EXAMPLES::

            sage: a = FormalSum([(1,3),(2,5)]); a
            3 + 2*5
            sage: b = FormalSum([(1,3),(2,7)]); b
            3 + 2*7
            sage: a != b
            True
            sage: a_QQ = FormalSum([(1,3),(2,5)],parent=FormalSums(QQ))
            sage: a == a_QQ       # a is coerced into FormalSums(QQ)
            True
            sage: a == 0          # 0 is coerced into a.parent()(0)
            False
        """
        return richcmp(self._data, other._data, op)

    def _neg_(self):
        """
        EXAMPLES::

            sage: -FormalSum([(1,3),(2,5)])
            -3 - 2*5
        """
        return self.__class__([(-c, s) for (c, s) in self._data], check=False, parent=self.parent())

    def _add_(self, other):
        """
        EXAMPLES::

            sage: FormalSum([(1,3/7),(2,5/8)]) + FormalSum([(1,3/7),(-2,5)])  # indirect doctest
            2*3/7 + 2*5/8 - 2*5
        """
        return self.__class__(self._data + other._data, check=False, parent=self.parent())

    def _lmul_(self, s):
        """
        EXAMPLES::

            sage: FormalSum([(1,3/7),(-2,5)])*(-3)
            -3*3/7 + 6*5
        """
        return self.__class__([(c*s, x) for (c, x) in self], check=False, parent=self.parent())

    def _rmul_(self, s):
        """
        EXAMPLES::

            sage: -3*FormalSum([(1,3/7),(-2,5)])
            -3*3/7 + 6*5
        """
        return self.__class__([(s*c, x) for (c, x) in self], check=False, parent=self.parent())

    def __bool__(self) -> bool:
        """
        EXAMPLES::

            sage: bool(FormalSum([(1,3/7),(-2,5)]))
            True
            sage: bool(FormalSums(QQ)(0))
            False
            sage: bool(FormalSums(QQ)(1))
            True
        """
        return not all(c.is_zero() for c, _ in self._data)

    def reduce(self):
        """
        EXAMPLES::

            sage: a = FormalSum([(-2,3), (2,3)], reduce=False); a
            -2*3 + 2*3
            sage: a.reduce()
            sage: a
            0
        """
        new = OrderedDict()
        for coeff, x in self:
            try:
                coeff += new[x]
            except KeyError:
                pass
            new[x] = coeff
        self._data = [(c, x) for (x, c) in new.items() if c]


class FormalSums(UniqueRepresentation, Module):
    """
    The R-module of finite formal sums with coefficients in some ring R.

    EXAMPLES::

        sage: FormalSums()
        Abelian Group of all Formal Finite Sums over Integer Ring
        sage: FormalSums(ZZ)
        Abelian Group of all Formal Finite Sums over Integer Ring
<<<<<<< HEAD
        sage: FormalSums(GF(7))                                                         # optional - sage.libs.pari
=======
        sage: FormalSums(GF(7))                                                         # optional - sage.rings.finite_rings
>>>>>>> a36b1230
        Abelian Group of all Formal Finite Sums over Finite Field of size 7
        sage: FormalSums(ZZ[sqrt(2)])                                                   # optional - sage.symbolic sage.rings.number_field
        Abelian Group of all Formal Finite Sums over Order in Number Field in sqrt2
         with defining polynomial x^2 - 2 with sqrt2 = 1.414213562373095?
<<<<<<< HEAD
        sage: FormalSums(GF(9,'a'))
=======
        sage: FormalSums(GF(9,'a'))                                                     # optional - sage.rings.finite_rings
>>>>>>> a36b1230
        Abelian Group of all Formal Finite Sums over Finite Field in a of size 3^2

    TESTS::

        sage: TestSuite(FormalSums(QQ)).run()

    """
    Element = FormalSum
    @staticmethod
    def __classcall__(cls, base_ring = ZZ):
        """
        Set the default value for the base ring.

        EXAMPLES::

            sage: FormalSums(ZZ) == FormalSums()    # indirect test
            True
        """
        return UniqueRepresentation.__classcall__(cls, base_ring)

    def _repr_(self):
        """
        EXAMPLES::

<<<<<<< HEAD
            sage: FormalSums(GF(7))                                                     # optional - sage.libs.pari
            Abelian Group of all Formal Finite Sums over Finite Field of size 7
            sage: FormalSums(GF(7))._repr_()                                            # optional - sage.libs.pari
=======
            sage: FormalSums(GF(7))                                                     # optional - sage.rings.finite_rings
            Abelian Group of all Formal Finite Sums over Finite Field of size 7
            sage: FormalSums(GF(7))._repr_()                                            # optional - sage.rings.finite_rings
>>>>>>> a36b1230
            'Abelian Group of all Formal Finite Sums over Finite Field of size 7'
        """
        return "Abelian Group of all Formal Finite Sums over %s"%self.base_ring()

    def _element_constructor_(self, x, check=True, reduce=True):
        """
        Make a formal sum in self from x.

        INPUT:

        - ``x`` -- formal sum, list or number

        - ``check`` -- bool (default: True)

        - ``reduce`` -- bool (default: True); whether to combine terms

        EXAMPLES::

            sage: P = FormalSum([(1,2/3)]).parent()
            sage: P([(1,2/3), (5,-2/9)])  # indirect test
            2/3 + 5*-2/9
        """
        if isinstance(x, FormalSum):
            P = x.parent()
            if P is self:
                return x
            else:
                x = x._data
        if isinstance(x, list):
            return self.element_class(x, check=check,reduce=reduce,parent=self)
        if x == 0:
            return self.element_class([], check=False, reduce=False, parent=self)
        else:
            return self.element_class([(self.base_ring()(1), x)], check=False, reduce=False, parent=self)

    def _coerce_map_from_(self, X):
        r"""
        Return whether there is a coercion from ``X``

        EXAMPLES::

            sage: FormalSums(QQ).has_coerce_map_from( FormalSums(ZZ) )   # indirect test
            True

            sage: FormalSums(ZZ).get_action(QQ)   # indirect test
            Right scalar multiplication by Rational Field on Abelian Group of all Formal Finite Sums over Rational Field
            with precomposition on left by Coercion map:
              From: Abelian Group of all Formal Finite Sums over Integer Ring
              To:   Abelian Group of all Formal Finite Sums over Rational Field
        """
        if isinstance(X,FormalSums):
            if self.base_ring().has_coerce_map_from(X.base_ring()):
                return True
        return False

    def base_extend(self, R):
        """
        EXAMPLES::

<<<<<<< HEAD
            sage: F7 = FormalSums(ZZ).base_extend(GF(7)); F7                            # optional - sage.libs.pari
=======
            sage: F7 = FormalSums(ZZ).base_extend(GF(7)); F7                            # optional - sage.rings.finite_rings
>>>>>>> a36b1230
            Abelian Group of all Formal Finite Sums over Finite Field of size 7

        The following tests against a bug that was fixed at :trac:`18795`::

<<<<<<< HEAD
            sage: isinstance(F7, F7.category().parent_class)                            # optional - sage.libs.pari
=======
            sage: isinstance(F7, F7.category().parent_class)                            # optional - sage.rings.finite_rings
>>>>>>> a36b1230
            True
        """
        if self.base_ring().has_coerce_map_from(R):
            return self
        elif R.has_coerce_map_from(self.base_ring()):
            return FormalSums(R)

    def _get_action_(self, other, op, self_is_left):
        """
        EXAMPLES::

            sage: A = FormalSums(RR);  A.get_action(RR)     # indirect doctest
            Right scalar multiplication by Real Field with 53 bits of precision
             on Abelian Group of all Formal Finite Sums over Real Field with 53 bits of precision

            sage: A = FormalSums(ZZ);  A.get_action(QQ)
            Right scalar multiplication by Rational Field on Abelian Group of all Formal Finite Sums over Rational Field
            with precomposition on left by Coercion map:
              From: Abelian Group of all Formal Finite Sums over Integer Ring
              To:   Abelian Group of all Formal Finite Sums over Rational Field
            sage: A = FormalSums(QQ);  A.get_action(ZZ)
            Right scalar multiplication by Integer Ring on Abelian Group of all Formal Finite Sums over Rational Field
        """
        if op is operator.mul and isinstance(other, Parent):
            extended = self.base_extend(other)
            if self_is_left:
                action = RightModuleAction(other, extended)
                if extended is not self:
                    action = PrecomposedAction(action, extended._internal_coerce_map_from(self), None)
            else:
                action = LeftModuleAction(other, extended)
                if extended is not self:
                    action = PrecomposedAction(action, None, extended._internal_coerce_map_from(self))
            return action

    def _an_element_(self, check=False, reduce=False):
        """
        EXAMPLES::

            sage: FormalSums(ZZ).an_element()     # indirect test
            1
            sage: FormalSums(QQ).an_element()
            1/2*1
            sage: QQ.an_element()
            1/2
        """
        return self.element_class([(self.base_ring().an_element(), 1)],
                         check=check, reduce=reduce, parent=self)


formal_sums = FormalSums()

# Formal sums now derives from UniqueRepresentation, which makes the
# factory function unnecessary. This is why the name was changed from
# class FormalSums_generic to class FormalSums.
from sage.misc.persist import register_unpickle_override
register_unpickle_override('sage.structure.formal_sum', 'FormalSums_generic', FormalSums)<|MERGE_RESOLUTION|>--- conflicted
+++ resolved
@@ -104,20 +104,12 @@
             sage: a.reduce()
             sage: a
             4*2/3 - 5*7
-<<<<<<< HEAD
-            sage: FormalSum([(1, 2/3), (3, 2/3), (-5, 7)], parent=FormalSums(GF(5)))                # optional - sage.libs.pari
-=======
             sage: FormalSum([(1, 2/3), (3, 2/3), (-5, 7)], parent=FormalSums(GF(5)))                # optional - sage.rings.finite_rings
->>>>>>> a36b1230
             4*2/3
 
         Notice below that the coefficient 5 doesn't get reduced modulo 5::
 
-<<<<<<< HEAD
-            sage: FormalSum([(1,2/3), (3,2/3), (-5, 7)], parent=FormalSums(GF(5)), check=False)     # optional - sage.libs.pari
-=======
             sage: FormalSum([(1,2/3), (3,2/3), (-5, 7)], parent=FormalSums(GF(5)), check=False)     # optional - sage.rings.finite_rings
->>>>>>> a36b1230
             4*2/3 - 5*7
 
         Make sure we first reduce before checking coefficient types::
@@ -318,20 +310,12 @@
         Abelian Group of all Formal Finite Sums over Integer Ring
         sage: FormalSums(ZZ)
         Abelian Group of all Formal Finite Sums over Integer Ring
-<<<<<<< HEAD
-        sage: FormalSums(GF(7))                                                         # optional - sage.libs.pari
-=======
         sage: FormalSums(GF(7))                                                         # optional - sage.rings.finite_rings
->>>>>>> a36b1230
         Abelian Group of all Formal Finite Sums over Finite Field of size 7
         sage: FormalSums(ZZ[sqrt(2)])                                                   # optional - sage.symbolic sage.rings.number_field
         Abelian Group of all Formal Finite Sums over Order in Number Field in sqrt2
          with defining polynomial x^2 - 2 with sqrt2 = 1.414213562373095?
-<<<<<<< HEAD
-        sage: FormalSums(GF(9,'a'))
-=======
         sage: FormalSums(GF(9,'a'))                                                     # optional - sage.rings.finite_rings
->>>>>>> a36b1230
         Abelian Group of all Formal Finite Sums over Finite Field in a of size 3^2
 
     TESTS::
@@ -356,15 +340,9 @@
         """
         EXAMPLES::
 
-<<<<<<< HEAD
-            sage: FormalSums(GF(7))                                                     # optional - sage.libs.pari
-            Abelian Group of all Formal Finite Sums over Finite Field of size 7
-            sage: FormalSums(GF(7))._repr_()                                            # optional - sage.libs.pari
-=======
             sage: FormalSums(GF(7))                                                     # optional - sage.rings.finite_rings
             Abelian Group of all Formal Finite Sums over Finite Field of size 7
             sage: FormalSums(GF(7))._repr_()                                            # optional - sage.rings.finite_rings
->>>>>>> a36b1230
             'Abelian Group of all Formal Finite Sums over Finite Field of size 7'
         """
         return "Abelian Group of all Formal Finite Sums over %s"%self.base_ring()
@@ -424,20 +402,12 @@
         """
         EXAMPLES::
 
-<<<<<<< HEAD
-            sage: F7 = FormalSums(ZZ).base_extend(GF(7)); F7                            # optional - sage.libs.pari
-=======
             sage: F7 = FormalSums(ZZ).base_extend(GF(7)); F7                            # optional - sage.rings.finite_rings
->>>>>>> a36b1230
             Abelian Group of all Formal Finite Sums over Finite Field of size 7
 
         The following tests against a bug that was fixed at :trac:`18795`::
 
-<<<<<<< HEAD
-            sage: isinstance(F7, F7.category().parent_class)                            # optional - sage.libs.pari
-=======
             sage: isinstance(F7, F7.category().parent_class)                            # optional - sage.rings.finite_rings
->>>>>>> a36b1230
             True
         """
         if self.base_ring().has_coerce_map_from(R):
