--- conflicted
+++ resolved
@@ -255,11 +255,7 @@
         ....:        numpy.int64('-3'),  numpy.uint64('552'),
         ....:        numpy.float16('-1.23'), numpy.float32('-2.22'),
         ....:        numpy.float64('-3.412'), numpy.complex64(1.2+I),
-<<<<<<< HEAD
-        ....:         numpy.complex128(-2+I)]
-=======
         ....:        numpy.complex128(-2+I)]
->>>>>>> 08060ed1
         sage: for x in elt:                                                             # optional - numpy
         ....:     assert py_scalar_parent(type(x)) == py_scalar_to_element(x).parent()
 
@@ -376,15 +372,10 @@
         True
         sage: import numpy; parent_is_numerical(numpy.complexfloating)                  # optional - numpy
         True
-<<<<<<< HEAD
-        sage: [parent_is_numerical(R) for R in [SR, QQ['x'], QQ[['x']], str]]
-        [False, False, False, False]
-=======
         sage: parent_is_numerical(SR)                                                   # optional - sage.symbolic
         False
         sage: [parent_is_numerical(R) for R in [QQ['x'], QQ[['x']], str]]
         [False, False, False]
->>>>>>> 08060ed1
         sage: [parent_is_numerical(R) for R in [RIF, RBF, CIF, CBF]]
         [False, False, False, False]
     """
@@ -405,15 +396,6 @@
         sage: import gmpy2
         sage: [parent_is_real_numerical(R) for R in [RR, QQ, ZZ, RLF, int, float, gmpy2.mpq]]
         [True, True, True, True, True, True, True]
-<<<<<<< HEAD
-        sage: parent_is_real_numerical(QuadraticField(2))
-        True
-        sage: import numpy; parent_is_real_numerical(numpy.integer)                     # optional - numpy
-        True
-        sage: [parent_is_real_numerical(R) for R in [CC, QuadraticField(-1),
-        ....:         complex, gmpy2.mpc, numpy.complexfloating]]
-        [False, False, False, False, False]
-=======
         sage: parent_is_real_numerical(QuadraticField(2))                               # optional - sage.rings.number_field
         True
         sage: import numpy; parent_is_real_numerical(numpy.integer)                     # optional - numpy
@@ -423,7 +405,6 @@
         sage: [parent_is_real_numerical(R)
         ....:  for R in [CC, complex, gmpy2.mpc, numpy.complexfloating]]
         [False, False, False, False]
->>>>>>> 08060ed1
         sage: [parent_is_real_numerical(R) for R in [QQ['x'], QQ[['x']], str]]
         [False, False, False]
         sage: parent_is_real_numerical(SR)                                              # optional - sage.symbolic
@@ -514,15 +495,9 @@
 
     EXAMPLES::
 
-<<<<<<< HEAD
-        sage: f = ZZ['t', 'x'].0 + QQ['x'].0 + CyclotomicField(13).gen(); f     # optional - sage.rings.number_field
-        t + x + zeta13
-        sage: f.parent()                                                        # optional - sage.rings.number_field
-=======
         sage: f = ZZ['t', 'x'].0 + QQ['x'].0 + CyclotomicField(13).gen(); f             # optional - sage.rings.number_field
         t + x + zeta13
         sage: f.parent()                                                                # optional - sage.rings.number_field
->>>>>>> 08060ed1
         Multivariate Polynomial Ring in t, x
          over Cyclotomic Field of order 13 and degree 12
         sage: ZZ['x','y'].0 + ~Frac(QQ['y']).0
@@ -588,13 +563,8 @@
             sage: from sage.structure.coerce import CoercionModel
             sage: cm = CoercionModel()
             sage: x = polygen(ZZ, 'x')
-<<<<<<< HEAD
-            sage: K = NumberField(x^2 - 2, 'a')                                 # optional - sage.rings.number_field
-            sage: A = cm.get_action(ZZ, K, operator.mul)                        # optional - sage.rings.number_field
-=======
             sage: K = NumberField(x^2 - 2, 'a')                                         # optional - sage.rings.number_field
             sage: A = cm.get_action(ZZ, K, operator.mul)                                # optional - sage.rings.number_field
->>>>>>> 08060ed1
             sage: f, g = cm.coercion_maps(QQ, int)
             sage: f, g = cm.coercion_maps(ZZ, int)
         """
@@ -792,11 +762,7 @@
             5/2
             sage: cm.exception_stack()
             []
-<<<<<<< HEAD
-            sage: 1/2 + GF(3)(2)                                                # optional - sage.libs.pari
-=======
             sage: 1/2 + GF(3)(2)                                                        # optional - sage.rings.finite_rings
->>>>>>> 08060ed1
             Traceback (most recent call last):
             ...
             TypeError: unsupported operand parent(s) for +:
@@ -805,15 +771,9 @@
         Now see what the actual problem was::
 
             sage: import traceback
-<<<<<<< HEAD
-            sage: cm.exception_stack()                                          # optional - sage.libs.pari
-            ['Traceback (most recent call last):...', 'Traceback (most recent call last):...']
-            sage: print(cm.exception_stack()[-1])                               # optional - sage.libs.pari
-=======
             sage: cm.exception_stack()                                                  # optional - sage.rings.finite_rings
             ['Traceback (most recent call last):...', 'Traceback (most recent call last):...']
             sage: print(cm.exception_stack()[-1])                                       # optional - sage.rings.finite_rings
->>>>>>> 08060ed1
             Traceback (most recent call last):
             ...
             TypeError: no common canonical parent for objects with parents:
@@ -823,11 +783,7 @@
 
         ::
 
-<<<<<<< HEAD
-            sage: coercion_traceback()                                          # optional - sage.libs.pari
-=======
             sage: coercion_traceback()                                                  # optional - sage.rings.finite_rings
->>>>>>> 08060ed1
             Traceback (most recent call last):
             ...
             TypeError: no common canonical parent for objects with parents:
@@ -978,19 +934,6 @@
         EXAMPLES::
 
             sage: cm = sage.structure.element.get_coercion_model()
-<<<<<<< HEAD
-            sage: GF7 = GF(7)                                                           # optional - sage.libs.pari
-            sage: steps, res = cm.analyse(GF7, ZZ)                                      # optional - sage.libs.pari
-            sage: steps                                                                 # optional - sage.libs.pari
-            ['Coercion on right operand via', Natural morphism:
-              From: Integer Ring
-              To:   Finite Field of size 7, 'Arithmetic performed after coercions.']
-            sage: res                                                                   # optional - sage.libs.pari
-            Finite Field of size 7
-            sage: f = steps[1]; type(f)                                                 # optional - sage.libs.pari
-            <class 'sage.rings.finite_rings.integer_mod.Integer_to_IntegerMod'>
-            sage: f(100)                                                                # optional - sage.libs.pari
-=======
             sage: GF7 = GF(7)                                                           # optional - sage.rings.finite_rings
             sage: steps, res = cm.analyse(GF7, ZZ)                                      # optional - sage.rings.finite_rings
             sage: steps                                                                 # optional - sage.rings.finite_rings
@@ -1002,7 +945,6 @@
             sage: f = steps[1]; type(f)                                                 # optional - sage.rings.finite_rings
             <class 'sage.rings.finite_rings.integer_mod.Integer_to_IntegerMod'>
             sage: f(100)                                                                # optional - sage.rings.finite_rings
->>>>>>> 08060ed1
             2
         """
         self._exceptions_cleared = False
@@ -1159,13 +1101,8 @@
             sage: ZZx = ZZ['x']
             sage: cm.division_parent(ZZx)
             Fraction Field of Univariate Polynomial Ring in x over Integer Ring
-<<<<<<< HEAD
-            sage: K = GF(41)                                                            # optional - sage.libs.pari
-            sage: cm.division_parent(K)                                                 # optional - sage.libs.pari
-=======
             sage: K = GF(41)                                                            # optional - sage.rings.finite_rings
             sage: cm.division_parent(K)                                                 # optional - sage.rings.finite_rings
->>>>>>> 08060ed1
             Finite Field of size 41
             sage: Zmod100 = Integers(100)
             sage: cm.division_parent(Zmod100)
@@ -1220,15 +1157,9 @@
 
         Actions are detected and performed::
 
-<<<<<<< HEAD
-            sage: M = matrix(ZZ, 2, 2, range(4))                                                                        # optional - sage.modules
-            sage: V = vector(ZZ, [5,7])                                                                                 # optional - sage.modules
-            sage: cm.bin_op(M, V, operator.mul)                                                                         # optional - sage.modules
-=======
             sage: M = matrix(ZZ, 2, 2, range(4))                                        # optional - sage.modules
             sage: V = vector(ZZ, [5,7])                                                 # optional - sage.modules
             sage: cm.bin_op(M, V, operator.mul)                                         # optional - sage.modules
->>>>>>> 08060ed1
             (7, 31)
 
         TESTS::
@@ -1352,16 +1283,6 @@
             sage: cm = sage.structure.element.get_coercion_model()
             sage: cm.canonical_coercion(mod(2, 10), 17)
             (2, 7)
-<<<<<<< HEAD
-            sage: x, y = cm.canonical_coercion(1/2, matrix(ZZ, 2, 2, range(4)))                                         # optional - sage.modules
-            sage: x                                                                                                     # optional - sage.modules
-            [1/2   0]
-            [  0 1/2]
-            sage: y                                                                                                     # optional - sage.modules
-            [0 1]
-            [2 3]
-            sage: parent(x) is parent(y)                                                                                # optional - sage.modules
-=======
             sage: x, y = cm.canonical_coercion(1/2, matrix(ZZ, 2, 2, range(4)))         # optional - sage.modules
             sage: x                                                                     # optional - sage.modules
             [1/2   0]
@@ -1370,7 +1291,6 @@
             [0 1]
             [2 3]
             sage: parent(x) is parent(y)                                                # optional - sage.modules
->>>>>>> 08060ed1
             True
 
         There is some support for non-Sage datatypes as well::
@@ -1395,15 +1315,9 @@
 
         We also make an exception for 0, even if `\ZZ` does not map in::
 
-<<<<<<< HEAD
-            sage: canonical_coercion(vector([1, 2, 3]), 0)                                                              # optional - sage.modules
-            ((1, 2, 3), (0, 0, 0))
-            sage: canonical_coercion(GF(5)(0), float(0))                        # optional - sage.libs.pari
-=======
             sage: canonical_coercion(vector([1, 2, 3]), 0)                              # optional - sage.modules
             ((1, 2, 3), (0, 0, 0))
             sage: canonical_coercion(GF(5)(0), float(0))                                # optional - sage.rings.finite_rings
->>>>>>> 08060ed1
             (0, 0)
         """
         xp = parent(x)
@@ -1544,13 +1458,8 @@
               From: Rational Field
               To:   Univariate Polynomial Ring in x over Rational Field
 
-<<<<<<< HEAD
-            sage: K = GF(7)                                                     # optional - sage.libs.pari
-            sage: cm.coercion_maps(QQ, K) is None                               # optional - sage.libs.pari
-=======
             sage: K = GF(7)                                                             # optional - sage.rings.finite_rings
             sage: cm.coercion_maps(QQ, K) is None                                       # optional - sage.rings.finite_rings
->>>>>>> 08060ed1
             True
 
         Note that to break symmetry, if there is a coercion map in both
@@ -1586,21 +1495,6 @@
         garbage collection after being involved in binary operations::
 
             sage: import gc
-<<<<<<< HEAD
-            sage: T = type(GF(2))                                               # optional - sage.libs.pari
-            sage: gc.collect() #random
-            852
-            sage: N0 = len(list(o for o in gc.get_objects() if type(o) is T))   # optional - sage.libs.pari
-            sage: L = [ZZ(1) + GF(p)(1) for p in prime_range(2, 50)]            # optional - sage.libs.pari
-            sage: N1 = len(list(o for o in gc.get_objects() if type(o) is T))   # optional - sage.libs.pari
-            sage: N1 > N0                                                       # optional - sage.libs.pari
-            True
-            sage: del L                                                         # optional - sage.libs.pari
-            sage: gc.collect() #random
-            3939
-            sage: N2 = len(list(o for o in gc.get_objects() if type(o) is T))   # optional - sage.libs.pari
-            sage: N2 - N0                                                       # optional - sage.libs.pari
-=======
             sage: T = type(GF(2))                                                       # optional - sage.rings.finite_rings
             sage: gc.collect() #random
             852
@@ -1614,7 +1508,6 @@
             3939
             sage: N2 = len(list(o for o in gc.get_objects() if type(o) is T))           # optional - sage.rings.finite_rings
             sage: N2 - N0                                                               # optional - sage.rings.finite_rings
->>>>>>> 08060ed1
             0
 
         """
@@ -1747,11 +1640,7 @@
 
         If R is S, then two identity morphisms suffice::
 
-<<<<<<< HEAD
-            sage: cm.discover_coercion(SR, SR)                                  # optional - sage.symbolic
-=======
             sage: cm.discover_coercion(SR, SR)                                          # optional - sage.symbolic
->>>>>>> 08060ed1
             (None, None)
 
         If there is a coercion map either direction, use that::
@@ -1972,16 +1861,6 @@
 
         Check that :trac:`17740` is fixed::
 
-<<<<<<< HEAD
-            sage: R = GF(5)['x']                                                        # optional - sage.libs.pari
-            sage: cm.discover_action(R, ZZ, operator.truediv)                           # optional - sage.libs.pari
-            Right inverse action by Finite Field of size 5
-            on Univariate Polynomial Ring in x over Finite Field of size 5
-            with precomposition on right by Natural morphism:
-              From: Integer Ring
-              To:   Finite Field of size 5
-            sage: cm.bin_op(R.gen(), 7, operator.truediv).parent()                      # optional - sage.libs.pari
-=======
             sage: R = GF(5)['x']                                                        # optional - sage.rings.finite_rings
             sage: cm.discover_action(R, ZZ, operator.truediv)                           # optional - sage.rings.finite_rings
             Right inverse action by Finite Field of size 5
@@ -1990,7 +1869,6 @@
               From: Integer Ring
               To:   Finite Field of size 5
             sage: cm.bin_op(R.gen(), 7, operator.truediv).parent()                      # optional - sage.rings.finite_rings
->>>>>>> 08060ed1
             Univariate Polynomial Ring in x over Finite Field of size 5
 
         Check that :trac:`18221` is fixed::
@@ -2091,21 +1969,12 @@
 
         If there is no coercion, we only support ``==`` and ``!=``::
 
-<<<<<<< HEAD
-            sage: x = QQ.one(); y = GF(2).one()                                 # optional - sage.libs.pari
-            sage: richcmp(x, y, op_EQ)                                          # optional - sage.libs.pari
-            False
-            sage: richcmp(x, y, op_NE)                                          # optional - sage.libs.pari
-            True
-            sage: richcmp(x, y, op_GT)                                          # optional - sage.libs.pari
-=======
             sage: x = QQ.one(); y = GF(2).one()                                         # optional - sage.rings.finite_rings
             sage: richcmp(x, y, op_EQ)                                                  # optional - sage.rings.finite_rings
             False
             sage: richcmp(x, y, op_NE)                                                  # optional - sage.rings.finite_rings
             True
             sage: richcmp(x, y, op_GT)                                                  # optional - sage.rings.finite_rings
->>>>>>> 08060ed1
             Traceback (most recent call last):
             ...
             TypeError: unsupported operand parent(s) for >:
