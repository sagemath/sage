r"""
The coercion model

The coercion model manages how elements of one parent get related to elements
of another. For example, the integer 2 can canonically be viewed as an element
of the rational numbers. (The parent of a non-element is its Python type.)

::

    sage: ZZ(2).parent()
    Integer Ring
    sage: QQ(2).parent()
    Rational Field

The most prominent role of the coercion model is to make sense of binary
operations between elements that have distinct parents. It does this by
finding a parent where both elements make sense, and doing the operation
there. For example::

    sage: a = 1/2; a.parent()
    Rational Field
    sage: b = ZZ['x'].gen(); b.parent()
    Univariate Polynomial Ring in x over Integer Ring
    sage: a + b
    x + 1/2
    sage: (a + b).parent()
    Univariate Polynomial Ring in x over Rational Field

If there is a coercion (see below) from one of the parents to the other,
the operation is always performed in the codomain of that coercion. Otherwise
a reasonable attempt to create a new parent with coercion maps from both
original parents is made. The results of these discoveries are cached.
On failure, a TypeError is always raised.

Some arithmetic operations (such as multiplication) can indicate an action
rather than arithmetic in a common parent. For example::

    sage: E = EllipticCurve('37a')                                                      # needs sage.schemes
    sage: P = E(0,0)                                                                    # needs sage.schemes
    sage: 5*P                                                                           # needs sage.schemes
    (1/4 : -5/8 : 1)

where there is action of `\ZZ` on the points of `E` given by the additive
group law. Parents can specify how they act on or are acted upon by other
parents.

There are two kinds of ways to get from one parent to another, coercions and
conversions.

Coercions are canonical (possibly modulo a finite number of
deterministic choices) morphisms, and the set of all coercions between
all parents forms a commuting diagram (modulo possibly rounding
issues). `\ZZ \rightarrow \QQ` is an example of a
coercion. These are invoked implicitly by the coercion model.

Conversions try to construct an element out of their input if at all possible.
Examples include sections of coercions, creating an element from a string or
list, etc. and may fail on some inputs of a given type while succeeding on
others (i.e. they may not be defined on the whole domain). Conversions are
always explicitly invoked, and never used by the coercion model to resolve
binary operations.

For more information on how to specify coercions, conversions, and actions,
see the documentation for :class:`Parent`.
"""

# ****************************************************************************
#       Copyright (C) 2007 Robert Bradshaw <robertwb@math.washington.edu>
#
# This program is free software: you can redistribute it and/or modify
# it under the terms of the GNU General Public License as published by
# the Free Software Foundation, either version 2 of the License, or
# (at your option) any later version.
#                  https://www.gnu.org/licenses/
# ****************************************************************************

from cpython.object cimport (PyTypeObject, PyObject_CallObject,
                             PyObject_RichCompare, Py_TYPE,
                             Py_EQ, Py_NE, Py_LT, Py_LE, Py_GT)
from cpython.weakref cimport PyWeakref_GET_OBJECT, PyWeakref_NewRef
from libc.string cimport strncmp
cimport gmpy2

cdef mul, truediv
from operator import mul, truediv

from .richcmp cimport rich_to_bool, revop
from .sage_object cimport SageObject
from .parent cimport Parent_richcmp_element_without_coercion
from .element cimport bin_op_exception, parent, Element
from .coerce_exceptions import CoercionException
from sage.rings.integer_fake cimport is_Integer
from sage.categories.map cimport Map
from sage.categories.morphism import IdentityMorphism
from sage.categories.action cimport Action, PrecomposedAction
from sage.sets.pythonclass cimport Set_PythonType

import traceback

from fractions import Fraction
cdef type FractionType = <type>Fraction

cpdef py_scalar_parent(py_type):
    """
    Returns the Sage equivalent of the given python type, if one exists.
    If there is no equivalent, return None.

    EXAMPLES::

        sage: from sage.structure.coerce import py_scalar_parent
        sage: py_scalar_parent(int)
        Integer Ring
        sage: py_scalar_parent(float)
        Real Double Field
        sage: py_scalar_parent(complex)                                                 # needs sage.rings.complex_double
        Complex Double Field
        sage: py_scalar_parent(bool)
        Integer Ring
        sage: py_scalar_parent(dict),
        (None,)

        sage: import fractions
        sage: py_scalar_parent(fractions.Fraction)
        Rational Field

        sage: # needs numpy
        sage: import numpy
        sage: py_scalar_parent(numpy.int16)
        Integer Ring
        sage: py_scalar_parent(numpy.int32)
        Integer Ring
        sage: py_scalar_parent(numpy.uint64)
        Integer Ring
        sage: py_scalar_parent(numpy.double)
        Real Double Field

        sage: import gmpy2
        sage: py_scalar_parent(gmpy2.mpz)
        Integer Ring
        sage: py_scalar_parent(gmpy2.mpq)
        Rational Field
        sage: py_scalar_parent(gmpy2.mpfr)
        Real Double Field
        sage: py_scalar_parent(gmpy2.mpc)                                               # needs sage.rings.complex_double
        Complex Double Field
    """
    if issubclass(py_type, int):
        import sage.rings.integer_ring
        return sage.rings.integer_ring.ZZ
    if py_type is FractionType:
        import sage.rings.rational_field
        return sage.rings.rational_field.QQ
    elif issubclass(py_type, float):
        import sage.rings.real_double
        return sage.rings.real_double.RDF
    elif issubclass(py_type, complex):
        import sage.rings.complex_double
        return sage.rings.complex_double.CDF
    elif is_numpy_type(py_type):
        import numpy
        if issubclass(py_type, numpy.integer):
            import sage.rings.integer_ring
            return sage.rings.integer_ring.ZZ
        elif issubclass(py_type, numpy.floating):
            import sage.rings.real_double
            return sage.rings.real_double.RDF
        elif issubclass(py_type, numpy.complexfloating):
            import sage.rings.complex_double
            return sage.rings.complex_double.CDF
        else:
            return None
    elif issubclass(py_type, gmpy2.mpz):
        import sage.rings.integer_ring
        return sage.rings.integer_ring.ZZ
    elif issubclass(py_type, gmpy2.mpq):
        import sage.rings.rational_field
        return sage.rings.rational_field.QQ
    elif issubclass(py_type, gmpy2.mpfr):
        import sage.rings.real_double
        return sage.rings.real_double.RDF
    elif issubclass(py_type, gmpy2.mpc):
        import sage.rings.complex_double
        return sage.rings.complex_double.CDF
    else:
        return None

cpdef py_scalar_to_element(x):
    """
    Convert ``x`` to a Sage :class:`~sage.structure.element.Element` if possible.

    If ``x`` was already an :class:`~sage.structure.element.Element` or if there is no obvious
    conversion possible, just return ``x`` itself.

    EXAMPLES::

        sage: from sage.structure.coerce import py_scalar_to_element
        sage: x = py_scalar_to_element(42)
        sage: x, parent(x)
        (42, Integer Ring)
        sage: x = py_scalar_to_element(int(42))
        sage: x, parent(x)
        (42, Integer Ring)
        sage: x = py_scalar_to_element(float(42))
        sage: x, parent(x)
        (42.0, Real Double Field)
        sage: x = py_scalar_to_element(complex(42))                                     # needs sage.rings.complex_double
        sage: x, parent(x)                                                              # needs sage.rings.complex_double
        (42.0, Complex Double Field)
        sage: py_scalar_to_element('hello')
        'hello'

        sage: from fractions import Fraction
        sage: f = Fraction(int(2^100), int(3^100))
        sage: py_scalar_to_element(f)
        1267650600228229401496703205376/515377520732011331036461129765621272702107522001

    Note that bools are converted to 0 or 1::

        sage: py_scalar_to_element(False), py_scalar_to_element(True)
        (0, 1)

    Test gmpy2's types::

        sage: import gmpy2
        sage: x = py_scalar_to_element(gmpy2.mpz(42))
        sage: x, parent(x)
        (42, Integer Ring)
        sage: x = py_scalar_to_element(gmpy2.mpq('3/4'))
        sage: x, parent(x)
        (3/4, Rational Field)
        sage: x = py_scalar_to_element(gmpy2.mpfr(42.57))
        sage: x, parent(x)
        (42.57, Real Double Field)
        sage: x = py_scalar_to_element(gmpy2.mpc(int(42), int(42)))                     # needs sage.rings.complex_double
        sage: x, parent(x)                                                              # needs sage.rings.complex_double
        (42.0 + 42.0*I, Complex Double Field)

    Test compatibility with :func:`py_scalar_parent`::

        sage: from sage.structure.coerce import py_scalar_parent
        sage: elt = [True, int(42), float(42), complex(42)]
        sage: for x in elt:                                                             # needs sage.rings.complex_double
        ....:     assert py_scalar_parent(type(x)) == py_scalar_to_element(x).parent()

        sage: import numpy                                                              # needs numpy
        sage: elt = [numpy.int8('-12'),  numpy.uint8('143'),                            # needs numpy
        ....:        numpy.int16('-33'), numpy.uint16('122'),
        ....:        numpy.int32('-19'), numpy.uint32('44'),
        ....:        numpy.int64('-3'),  numpy.uint64('552'),
        ....:        numpy.float16('-1.23'), numpy.float32('-2.22'),
        ....:        numpy.float64('-3.412'), numpy.complex64(1.2+I),
        ....:        numpy.complex128(-2+I)]
        sage: for x in elt:                                                             # needs numpy
        ....:     assert py_scalar_parent(type(x)) == py_scalar_to_element(x).parent()

        sage: elt = [gmpy2.mpz(42), gmpy2.mpq('3/4'),
        ....:        gmpy2.mpfr(42.57), gmpy2.mpc(int(42), int(42))]
        sage: for x in elt:                                                             # needs sage.rings.complex_double
        ....:     assert py_scalar_parent(type(x)) == py_scalar_to_element(x).parent()
    """
    if isinstance(x, Element):
        return x
    elif isinstance(x, int):
        from sage.rings.integer import Integer
        return Integer(x)
    elif type(x) is FractionType:
        from sage.rings.rational import Rational
        return Rational(x)
    elif isinstance(x, float):
        from sage.rings.real_double import RDF
        return RDF(x)
    elif isinstance(x, complex):
        from sage.rings.complex_double import CDF
        return CDF(x)
    elif is_numpy_type(type(x)):
        import numpy
        if isinstance(x, numpy.integer):
            from sage.rings.integer import Integer
            return Integer(x)
        elif isinstance(x, numpy.floating):
            from sage.rings.real_double import RDF
            return RDF(x)
        elif isinstance(x, numpy.complexfloating):
            from sage.rings.complex_double import CDF
            return CDF(x)
        else:
            return x
    elif type(x) is gmpy2.mpz:
            from sage.rings.integer import Integer
            return Integer(x)
    elif type(x) is gmpy2.mpq:
        from sage.rings.rational import Rational
        return Rational(x)
    elif type(x) is gmpy2.mpfr:
        from sage.rings.real_double import RDF
        return RDF(x)
    elif type(x) is gmpy2.mpc:
        from sage.rings.complex_double import CDF
        return CDF(x)
    else:
        return x


cpdef bint parent_is_integers(P) except -1:
    """
    Check whether the type or parent represents the ring of integers.

    EXAMPLES::

        sage: from sage.structure.coerce import parent_is_integers
        sage: parent_is_integers(int)
        True
        sage: parent_is_integers(float)
        False
        sage: parent_is_integers(bool)
        True
        sage: parent_is_integers(dict)
        False

        sage: import numpy                                                              # needs numpy
        sage: parent_is_integers(numpy.int16)                                           # needs numpy
        True
        sage: parent_is_integers(numpy.uint64)                                          # needs numpy
        True
        sage: parent_is_integers(float)
        False

        sage: import gmpy2
        sage: parent_is_integers(gmpy2.mpz)
        True
        sage: parent_is_integers(gmpy2.mpq)
        False

    Ensure (:trac:`27893`) is fixed::

        sage: K.<f> = QQ[]
        sage: gmpy2.mpz(2) * f
        2*f
    """
    if isinstance(P, type):
        if issubclass(P, int):
            return True
        elif is_numpy_type(P):
            from numpy import integer
            return issubclass(P, integer)
        elif issubclass(P, gmpy2.mpz):
            return True
        else:
            return False
    else:
        from sage.rings.integer_ring import ZZ
        return P is ZZ

def parent_is_numerical(P):
    r"""
    Test if elements of the parent or type ``P`` can be numerically evaluated
    as complex numbers (in a canonical way).

    EXAMPLES::

        sage: from sage.structure.coerce import parent_is_numerical
        sage: import gmpy2
        sage: [parent_is_numerical(R) for R in [QQ, int, complex, gmpy2.mpc]]           # needs sage.rings.complex_double
        [True, True, True, True]
        sage: [parent_is_numerical(R) for R in [RR, CC]]                                # needs sage.rings.real_mpfr
        [True, True]
        sage: parent_is_numerical(QuadraticField(-1))                                   # needs sage.rings.number_field
        True
        sage: import numpy; parent_is_numerical(numpy.complexfloating)                  # needs numpy
        True
        sage: parent_is_numerical(SR)                                                   # needs sage.symbolic
        False
        sage: [parent_is_numerical(R) for R in [QQ['x'], QQ[['x']], str]]
        [False, False, False]
        sage: [parent_is_numerical(R) for R in [RIF, RBF, CIF, CBF]]                    # needs sage.libs.flint
        [False, False, False, False]
    """
    if not isinstance(P, Parent):
        P = py_scalar_parent(P)
        if P is None:
            return False
    return P._is_numerical()

def parent_is_real_numerical(P):
    r"""
    Test if elements of the parent or type ``P`` can be numerically evaluated
    as real numbers (in a canonical way).

    EXAMPLES::

        sage: from sage.structure.coerce import parent_is_real_numerical
        sage: import gmpy2
        sage: [parent_is_real_numerical(R) for R in [RR, QQ, ZZ, RLF, int, float, gmpy2.mpq]]
        [True, True, True, True, True, True, True]
        sage: parent_is_real_numerical(QuadraticField(2))                               # needs sage.rings.number_field
        True
        sage: import numpy; parent_is_real_numerical(numpy.integer)                     # needs numpy
        True
        sage: parent_is_real_numerical(QuadraticField(-1))                              # needs sage.rings.number_field
        False
        sage: [parent_is_real_numerical(R)                                              # needs numpy
        ....:  for R in [CC, complex, gmpy2.mpc, numpy.complexfloating]]
        [False, False, False, False]
        sage: [parent_is_real_numerical(R) for R in [QQ['x'], QQ[['x']], str]]
        [False, False, False]
        sage: parent_is_real_numerical(SR)                                              # needs sage.symbolic
        False
        sage: [parent_is_real_numerical(R) for R in [RIF, RBF, CIF, CBF]]               # needs sage.libs.flint
        [False, False, False, False]
    """
    if not isinstance(P, Parent):
        P = py_scalar_parent(P)
        if P is None:
            return False
    return P._is_real_numerical()


cpdef bint is_numpy_type(t):
    """
    Return ``True`` if and only if `t` is a type whose name starts
    with ``numpy.``

    EXAMPLES::

        sage: from sage.structure.coerce import is_numpy_type
<<<<<<< HEAD
        sage: import numpy                                                              # needs numpy
        sage: is_numpy_type(numpy.int16)                                                # needs numpy
=======

        sage: # needs numpy
        sage: import numpy
        sage: is_numpy_type(numpy.int16)
>>>>>>> 5212775b
        True
        sage: is_numpy_type(numpy.floating)                                             # needs numpy
        True
        sage: is_numpy_type(numpy.ndarray)                                              # needs numpy
        True
        sage: is_numpy_type(numpy.matrix)                                               # needs numpy
        True

        sage: is_numpy_type(int)
        False
        sage: is_numpy_type(Integer)
        False
        sage: is_numpy_type(Sudoku)                                                     # needs sage.combinat
        False
        sage: is_numpy_type(None)
        False

    TESTS:

    This used to crash Sage (:trac:`20715`)::

        sage: is_numpy_type(object)
        False
        sage: 1 + object()
        Traceback (most recent call last):
        ...
        TypeError: unsupported operand parent(s) for +: 'Integer Ring' and
        '<class 'object'>'
    """
    if not isinstance(t, type):
        return False
    cdef PyTypeObject* T = <PyTypeObject*>t
    if strncmp(T.tp_name, "numpy.", 6) == 0:
        return True
    # Check base type. This is needed to detect numpy.matrix.
    if T.tp_base != NULL and strncmp(T.tp_base.tp_name, "numpy.", 6) == 0:
        return True
    return False

cpdef bint is_mpmath_type(t):
    r"""
    Check whether the type ``t`` is a type whose name starts with
    ``sage.libs.mpmath.``.

    EXAMPLES::

        sage: # needs mpmath
        sage: from sage.structure.coerce import is_mpmath_type
        sage: is_mpmath_type(int)
        False
        sage: import sage.libs.mpmath.all
        sage: is_mpmath_type(sage.libs.mpmath.all.mpc(2))
        False
        sage: is_mpmath_type(type(sage.libs.mpmath.all.mpc(2)))
        True
        sage: is_mpmath_type(type(sage.libs.mpmath.all.mpf(2)))
        True
    """
    return isinstance(t, type) and \
           strncmp((<PyTypeObject*>t).tp_name, "sage.libs.mpmath.", 17) == 0


cdef class CoercionModel:
    """
    See also :mod:`sage.categories.pushout`

    EXAMPLES::

        sage: f = ZZ['t', 'x'].0 + QQ['x'].0 + CyclotomicField(13).gen(); f             # needs sage.rings.number_field
        t + x + zeta13
        sage: f.parent()                                                                # needs sage.rings.number_field
        Multivariate Polynomial Ring in t, x
         over Cyclotomic Field of order 13 and degree 12
        sage: ZZ['x','y'].0 + ~Frac(QQ['y']).0
        (x*y + 1)/y
        sage: MatrixSpace(ZZ['x'], 2, 2)(2) + ~Frac(QQ['x']).0                          # needs sage.modules
        [(2*x + 1)/x           0]
        [          0 (2*x + 1)/x]
        sage: f = ZZ['x,y,z'].0 + QQ['w,x,z,a'].0; f
        w + x
        sage: f.parent()
        Multivariate Polynomial Ring in w, x, y, z, a over Rational Field
        sage: ZZ['x,y,z'].0 + ZZ['w,x,z,a'].1
        2*x

    TESTS:

    Check that :trac:`8426` is fixed (see also :trac:`18076`)::

        sage: import numpy                                                              # needs numpy
        sage: x = polygen(RR)
        sage: numpy.float32('1.5') * x                                                  # needs numpy
        1.50000000000000*x
        sage: x * numpy.float32('1.5')                                                  # needs numpy
        1.50000000000000*x
        sage: p = x**3 + 2*x - 1
        sage: p(float('1.2'))
        3.12800000000000
        sage: p(int('2'))
        11.0000000000000

    This used to fail (see :trac:`18076`)::

        sage: 1/3 + numpy.int8('12')                                                    # needs numpy
        37/3
        sage: -2/3 + numpy.int16('-2')                                                  # needs numpy
        -8/3
        sage: 2/5 + numpy.uint8('2')                                                    # needs numpy
        12/5

    The numpy types do not interact well with the Sage coercion framework. More
    precisely, if a numpy type is the first operand in a binary operation then
    this operation is done in numpy. The result is hence a numpy type::

        sage: numpy.uint8('2') + 3                                                      # needs numpy
        5
        sage: type(_)                                                                   # needs numpy
        <class 'numpy.int32'>  # 32-bit
        <class 'numpy.int64'>  # 64-bit

        sage: numpy.int8('12') + 1/3                                                    # needs numpy
        12.333333333333334
        sage: type(_)                                                                   # needs numpy
        <class 'numpy.float64'>

    AUTHOR:

    - Robert Bradshaw
    """
    def __init__(self):
        """
        EXAMPLES::

            sage: from sage.structure.coerce import CoercionModel
            sage: cm = CoercionModel()
            sage: x = polygen(ZZ, 'x')
            sage: K = NumberField(x^2 - 2, 'a')                                         # needs sage.rings.number_field
            sage: A = cm.get_action(ZZ, K, operator.mul)                                # needs sage.rings.number_field
            sage: f, g = cm.coercion_maps(QQ, int)
            sage: f, g = cm.coercion_maps(ZZ, int)
        """
        self.reset_cache()

    def reset_cache(self):
        """
        Clear the coercion cache.

        This should have no impact on the result of arithmetic operations, as
        the exact same coercions and actions will be re-discovered when needed.

        It may be useful for debugging, and may also free some memory.

        EXAMPLES::

            sage: cm = sage.structure.element.get_coercion_model()
            sage: len(cm.get_cache()[0])    # random
            42
            sage: cm.reset_cache()
            sage: cm.get_cache()
            ({}, {})
        """
        # This MUST be a mapping of tuples, where each
        # tuple contains at least two elements that are either
        # None or of type Map.
        self._coercion_maps = TripleDict()
        # This MUST be a mapping to actions.
        self._action_maps = TripleDict()
        # This is a mapping from Parents to Parents, storing the result of division in the given parent.
        self._division_parents = TripleDict()

    def get_cache(self):
        """
        This returns the current cache of coercion maps and actions, primarily
        useful for debugging and introspection.

        EXAMPLES::

            sage: cm = sage.structure.element.get_coercion_model()
            sage: cm.canonical_coercion(1, 2/3)
            (1, 2/3)
            sage: maps, actions = cm.get_cache()

        Now let us see what happens when we do a binary operations with
        an integer and a rational::

            sage: left_morphism_ref, right_morphism_ref = maps[ZZ, QQ]

        Note that by :trac:`14058` the coercion model only stores a weak
        reference to the coercion maps in this case::

            sage: left_morphism_ref
            <weakref at ...; to 'sage.rings.rational.Z_to_Q' at ...>

        Moreover, the weakly referenced coercion map uses only a weak
        reference to the codomain::

            sage: left_morphism_ref()
            (map internal to coercion system -- copy before use)
            Natural morphism:
              From: Integer Ring
              To:   Rational Field

        To get an actual valid map, we simply copy the weakly referenced
        coercion map::

            sage: print(copy(left_morphism_ref()))
            Natural morphism:
              From: Integer Ring
              To:   Rational Field
            sage: print(right_morphism_ref)
            None

        We can see that it coerces the left operand from an integer to a
        rational, and doesn't do anything to the right.

        Now for some actions::

            sage: R.<x> = ZZ['x']
            sage: 1/2 * x
            1/2*x
            sage: maps, actions = cm.get_cache()
            sage: act = actions[QQ, R, operator.mul]; act
            Left scalar multiplication by Rational Field
             on Univariate Polynomial Ring in x over Integer Ring
            sage: act.actor()
            Rational Field
            sage: act.domain()
            Univariate Polynomial Ring in x over Integer Ring
            sage: act.codomain()
            Univariate Polynomial Ring in x over Rational Field
            sage: act(1/5, x+10)
            1/5*x + 2
        """
        d1 = {(S, R): mors for (S, R, op), mors in self._coercion_maps.items()}
        d2 = self._action_maps.copy()
        return d1, d2

    def record_exceptions(self, bint value=True):
        r"""
        Enables (or disables) recording of the exceptions suppressed during
        arithmetic.

        Each time that record_exceptions is called (either enabling or disabling
        the record), the exception_stack is cleared.

        TESTS::

            sage: cm = sage.structure.element.get_coercion_model()
            sage: cm.record_exceptions()
            sage: cm._test_exception_stack()
            sage: cm.exception_stack()
            ['Traceback (most recent call last):\n  File "sage/structure/coerce.pyx", line ...TypeError: just a test']
            sage: cm.record_exceptions(False)
            sage: cm._test_exception_stack()
            sage: cm.exception_stack()
            []
        """
        self._record_exceptions = value
        self._exceptions_cleared = True
        self._exception_stack = []

    cpdef _record_exception(self):
        r"""
        Pushes the last exception that occurred onto the stack for later reference,
        for internal use.

        If the stack has not yet been flagged as cleared, we clear it now (rather
        than wasting time to do so for successful operations).

        TESTS::

            sage: cm = sage.structure.element.get_coercion_model()
            sage: cm.record_exceptions()
            sage: 1 + 1/2 + 2  # make sure there aren't any errors hanging around
            7/2
            sage: cm.exception_stack()
            []
            sage: cm._test_exception_stack()
            sage: cm.exception_stack()
            ['Traceback (most recent call last):\n  File "sage/structure/coerce.pyx", line ...TypeError: just a test']

        The function _test_exception_stack is executing the following code::

            try:
                raise TypeError("just a test")
            except TypeError:
                cm._record_exception()
        """
        if not self._record_exceptions:
            return
        if not self._exceptions_cleared:
            self._exception_stack = []
            self._exceptions_cleared = True
        self._exception_stack.append(traceback.format_exc().strip())

    def _test_exception_stack(self):
        r"""
        A function to test the exception stack.

        EXAMPLES::

            sage: cm = sage.structure.element.get_coercion_model()
            sage: cm.record_exceptions()
            sage: 1 + 1/11 # make sure there aren't any errors hanging around
            12/11
            sage: cm.exception_stack()
            []
            sage: cm._test_exception_stack()
            sage: cm.exception_stack()
            ['Traceback (most recent call last):\n  File "sage/structure/coerce.pyx", line ...TypeError: just a test']
        """
        try:
            raise TypeError("just a test")
        except TypeError:
            self._record_exception()

    def exception_stack(self):
        r"""
        Returns the list of exceptions that were caught in the course of
        executing the last binary operation. Useful for diagnosis when
        user-defined maps or actions raise exceptions that are caught in
        the course of coercion detection.

        If all went well, this should be the empty list. If things aren't
        happening as you expect, this is a good place to check. See also
        :func:`coercion_traceback`.

        EXAMPLES::

            sage: cm = sage.structure.element.get_coercion_model()
            sage: cm.record_exceptions()
            sage: 1/2 + 2
            5/2
            sage: cm.exception_stack()
            []
            sage: 1/2 + GF(3)(2)
            Traceback (most recent call last):
            ...
            TypeError: unsupported operand parent(s) for +:
            'Rational Field' and 'Finite Field of size 3'

        Now see what the actual problem was::

            sage: import traceback
            sage: cm.exception_stack()
            ['Traceback (most recent call last):...', 'Traceback (most recent call last):...']
            sage: print(cm.exception_stack()[-1])
            Traceback (most recent call last):
            ...
            TypeError: no common canonical parent for objects with parents:
            'Rational Field' and 'Finite Field of size 3'

        This is typically accessed via the :func:`coercion_traceback` function.

        ::

            sage: coercion_traceback()
            Traceback (most recent call last):
            ...
            TypeError: no common canonical parent for objects with parents:
            'Rational Field' and 'Finite Field of size 3'
        """
        if not self._exceptions_cleared:
            self._exception_stack = []
            self._exceptions_cleared = True
        return self._exception_stack


    def explain(self, xp, yp, op=mul, int verbosity=2):
        """
        This function can be used to understand what coercions will happen
        for an arithmetic operation between xp and yp (which may be either
        elements or parents). If the parent of the result can be determined
        then it will be returned.

        EXAMPLES::

            sage: cm = sage.structure.element.get_coercion_model()

            sage: cm.explain(ZZ, ZZ)
            Identical parents, arithmetic performed immediately.
            Result lives in Integer Ring
            Integer Ring

            sage: cm.explain(QQ, int)
            Coercion on right operand via
                Native morphism:
                  From: Set of Python objects of class 'int'
                  To:   Rational Field
            Arithmetic performed after coercions.
            Result lives in Rational Field
            Rational Field

            sage: R = ZZ['x']
            sage: cm.explain(R, QQ)
            Action discovered.
                Right scalar multiplication by Rational Field
                 on Univariate Polynomial Ring in x over Integer Ring
            Result lives in Univariate Polynomial Ring in x over Rational Field
            Univariate Polynomial Ring in x over Rational Field

            sage: cm.explain(ZZ['x'], QQ, operator.add)
            Coercion on left operand via
                Ring morphism:
                  From: Univariate Polynomial Ring in x over Integer Ring
                  To:   Univariate Polynomial Ring in x over Rational Field
                  Defn: Induced from base ring by
                        Natural morphism:
                          From: Integer Ring
                          To:   Rational Field
            Coercion on right operand via
                Polynomial base injection morphism:
                  From: Rational Field
                  To:   Univariate Polynomial Ring in x over Rational Field
            Arithmetic performed after coercions.
            Result lives in Univariate Polynomial Ring in x over Rational Field
            Univariate Polynomial Ring in x over Rational Field

        Sometimes with non-sage types there is not enough information to deduce
        what will actually happen::

            sage: R100 = RealField(100)                                                 # needs sage.rings.real_mpfr
            sage: cm.explain(R100, float, operator.add)                                 # needs sage.rings.real_mpfr
            Right operand is numeric, will attempt coercion in both directions.
            Unknown result parent.
            sage: parent(R100(1) + float(1))                                            # needs sage.rings.real_mpfr
            <class 'float'>
            sage: cm.explain(QQ, float, operator.add)
            Right operand is numeric, will attempt coercion in both directions.
            Unknown result parent.
            sage: parent(QQ(1) + float(1))
            <class 'float'>

        Special care is taken to deal with division::

            sage: cm.explain(ZZ, ZZ, operator.truediv)
            Identical parents, arithmetic performed immediately.
            Result lives in Rational Field
            Rational Field

            sage: ZZx = ZZ['x']
            sage: QQx = QQ['x']
            sage: cm.explain(ZZx, QQx, operator.truediv)
            Coercion on left operand via
                Ring morphism:
                  From: Univariate Polynomial Ring in x over Integer Ring
                  To:   Univariate Polynomial Ring in x over Rational Field
                  Defn: Induced from base ring by
                        Natural morphism:
                          From: Integer Ring
                          To:   Rational Field
            Arithmetic performed after coercions.
            Result lives in Fraction Field of Univariate Polynomial Ring in x over Rational Field
            Fraction Field of Univariate Polynomial Ring in x over Rational Field

            sage: cm.explain(int, ZZ, operator.truediv)
            Coercion on left operand via
                Native morphism:
                  From: Set of Python objects of class 'int'
                  To:   Integer Ring
            Arithmetic performed after coercions.
            Result lives in Rational Field
            Rational Field

            sage: cm.explain(ZZx, ZZ, operator.truediv)
            Action discovered.
                Right inverse action by Rational Field
                 on Univariate Polynomial Ring in x over Integer Ring
                with precomposition on right by Natural morphism:
                  From: Integer Ring
                  To:   Rational Field
            Result lives in Univariate Polynomial Ring in x over Rational Field
            Univariate Polynomial Ring in x over Rational Field

        .. NOTE::

           This function is accurate only in so far as :meth:`analyse` is kept
           in sync with the :meth:`bin_op` and
           :meth:`canonical_coercion` which are kept separate for
           maximal efficiency.
        """
        all, res = self.analyse(xp, yp, op)
        indent = " " * 4
        if verbosity >= 2:
            print("\n".join(s if isinstance(s, str)
                            else (indent + repr(s).replace("\n", "\n" + indent))
                            for s in all))
        elif verbosity >= 1:
            print("\n".join(s for s in all if isinstance(s, str)))
        if verbosity >= 1:
            if res is None:
                print("Unknown result parent.")
            else:
                print("Result lives in {}".format(res))
        return res

    cpdef analyse(self, xp, yp, op=mul):
        """
        Emulate the process of doing arithmetic between xp and yp, returning
        a list of steps and the parent that the result will live in.

        The :meth:`explain` method is easier to use, but if one wants access to
        the actual morphism and action objects (rather than their string
        representations), then this is the function to use.

        EXAMPLES::

            sage: cm = sage.structure.element.get_coercion_model()
            sage: GF7 = GF(7)
            sage: steps, res = cm.analyse(GF7, ZZ)
            sage: steps
<<<<<<< HEAD
            ['Coercion on right operand via', Natural morphism:
              From: Integer Ring
              To:   Finite Field of size 7, 'Arithmetic performed after coercions.']
=======
            ['Coercion on right operand via',
             Natural morphism:
              From: Integer Ring
              To:   Finite Field of size 7,
             'Arithmetic performed after coercions.']
>>>>>>> 5212775b
            sage: res
            Finite Field of size 7
            sage: f = steps[1]; type(f)
            <class 'sage.rings.finite_rings.integer_mod.Integer_to_IntegerMod'>
            sage: f(100)
            2
        """
        self._exceptions_cleared = False
        res = None
        if not isinstance(xp, type) and not isinstance(xp, Parent):
            xp = parent(xp)
        if not isinstance(yp, type) and not isinstance(yp, Parent):
            yp = parent(yp)

        all = []
        if xp is yp:
            all.append("Identical parents, arithmetic performed immediately." % xp)
            if op is truediv and isinstance(xp, Parent):
                xp = self.division_parent(xp)
            return all, xp
        if xp == yp:
            all.append("Equal but distinct parents.")

        action = self.get_action(xp, yp, op)
        if action is not None:
            all.append("Action discovered.")
            all.append(action)
            return all, action.codomain()

        homs = self.discover_coercion(xp, yp)
        if homs is not None:
            x_mor, y_mor = homs
            if x_mor is not None:
                x_mor = x_mor.__copy__()
                all.append("Coercion on left operand via")
                all.append(x_mor)
                res = x_mor.codomain()
            if y_mor is not None:
                y_mor = y_mor.__copy__()
                all.append("Coercion on right operand via")
                all.append(y_mor)
                if res is not None and res is not y_mor.codomain():
                    raise RuntimeError("BUG in coercion model: codomains not equal", x_mor, y_mor)
                res = y_mor.codomain()
            all.append("Arithmetic performed after coercions.")
            if op is truediv and isinstance(res, Parent):
                res = self.division_parent(res)
            return all, res

        if isinstance(yp, Parent) and xp in [int, float, complex, bool]:
            mor = yp._internal_coerce_map_from(xp)
            if mor is not None:
                mor = mor.__copy__()
                all.append("Coercion on numeric left operand via")
                all.append(mor)
                if op is truediv and isinstance(yp, Parent):
                    yp = self.division_parent(yp)
                return all, yp
            all.append("Left operand is numeric, will attempt coercion in both directions.")
        elif type(xp) is type:
            all.append("Left operand is not Sage element, will try _sage_.")

        if isinstance(xp, Parent) and yp in [int, float, complex, bool]:
            mor = xp._internal_coerce_map_from(yp)
            if mor is not None:
                mor = mor.__copy__()
                all.append("Coercion on numeric right operand via")
                all.append(mor)
                if op is truediv and isinstance(xp, Parent):
                    xp = self.division_parent(xp)
                return all, xp
            all.append("Right operand is numeric, will attempt coercion in both directions.")
        elif type(yp) is type:
            all.append("Right operand is not Sage element, will try _sage_.")

        return all, None

    def common_parent(self, *args):
        """
        Compute a common parent for all the inputs.

        It's essentially an `n`-ary canonical coercion except it can
        operate on parents rather than just elements.

        INPUT:

        - ``args`` -- a set of elements and/or parents

        OUTPUT:

        A :class:`Parent` into which each input should coerce, or raises a
        :class:`TypeError` if no such :class:`Parent` can be found.

        EXAMPLES::

            sage: cm = sage.structure.element.get_coercion_model()
            sage: cm.common_parent(ZZ, QQ)
            Rational Field
            sage: cm.common_parent(ZZ, QQ, RR)                                          # needs sage.rings.real_mpfr
            Real Field with 53 bits of precision
            sage: ZZT = ZZ[['T']]
            sage: QQT = QQ['T']
            sage: cm.common_parent(ZZT, QQT, RDF)
            Power Series Ring in T over Real Double Field
            sage: cm.common_parent(4r, 5r)
            <class 'int'>
            sage: cm.common_parent(int, float, ZZ)
            <class 'float'>
            sage: real_fields = [RealField(prec) for prec in [10,20..100]]              # needs sage.rings.real_mpfr
            sage: cm.common_parent(*real_fields)                                        # needs sage.rings.real_mpfr
            Real Field with 10 bits of precision

        There are some cases where the ordering does matter, but if a parent
        can be found it is always the same::

            sage: QQxy = QQ['x,y']
            sage: QQyz = QQ['y,z']
            sage: cm.common_parent(QQxy, QQyz) == cm.common_parent(QQyz, QQxy)
            True
            sage: QQzt = QQ['z,t']
            sage: cm.common_parent(QQxy, QQyz, QQzt)
            Multivariate Polynomial Ring in x, y, z, t over Rational Field
            sage: cm.common_parent(QQxy, QQzt, QQyz)
            Traceback (most recent call last):
            ...
            TypeError: no common canonical parent for objects with parents:
            'Multivariate Polynomial Ring in x, y over Rational Field' and
            'Multivariate Polynomial Ring in z, t over Rational Field'
        """
        base = None
        for x in args:
            if not isinstance(x, Parent) and not isinstance(x, type):
                x = parent(x)
            if base is None:
                base = x
            if isinstance(base, Parent) and (<Parent>base).has_coerce_map_from(x):
                continue
            elif isinstance(x, Parent) and (<Parent>x).has_coerce_map_from(base):
                base = x
            else:
                a = base.an_element() if isinstance(base, Parent) else base(1)
                b = x.an_element() if isinstance(x, Parent) else x(1)
                base = parent(self.canonical_coercion(a, b)[0])
        return base

    cpdef division_parent(self, Parent P):
        r"""
        Deduces where the result of division in ``P`` lies by
        calculating the inverse of ``P.one()`` or ``P.an_element()``.

        The result is cached.

        EXAMPLES::

            sage: cm = sage.structure.element.get_coercion_model()
            sage: cm.division_parent(ZZ)
            Rational Field
            sage: cm.division_parent(QQ)
            Rational Field
            sage: ZZx = ZZ['x']
            sage: cm.division_parent(ZZx)
            Fraction Field of Univariate Polynomial Ring in x over Integer Ring
            sage: K = GF(41)
            sage: cm.division_parent(K)
            Finite Field of size 41
            sage: Zmod100 = Integers(100)
            sage: cm.division_parent(Zmod100)
            Ring of integers modulo 100
            sage: S5 = SymmetricGroup(5)                                                # needs sage.groups
            sage: cm.division_parent(S5)                                                # needs sage.groups
            Symmetric group of order 5! as a permutation group
        """
        try:
            return self._division_parents.get(P, None, None)
        except KeyError:
            pass
        try:
            ret = parent(~P.one())
        except Exception:
            self._record_exception()
            ret = parent(~P.an_element())
        self._division_parents.set(P, None, None, ret)
        return ret

    cpdef bin_op(self, x, y, op):
        """
        Execute the operation ``op`` on `x` and `y`.

        It first looks for an action
        corresponding to ``op``, and failing that, it tries to coerce `x` and `y`
        into a common parent and calls ``op`` on them.

        If it cannot make sense of the operation, a :class:`TypeError` is raised.

        INPUT:

        - ``x`` -- the left operand

        - ``y`` -- the right operand

        - ``op`` -- a python function taking 2 arguments

          .. NOTE::

             ``op`` is often an arithmetic operation, but need not be so.

        EXAMPLES::

            sage: cm = sage.structure.element.get_coercion_model()
            sage: cm.bin_op(1/2, 5, operator.mul)
            5/2

        The operator can be any callable::

            sage: R.<x> = ZZ['x']
            sage: cm.bin_op(x^2 - 1, x + 1, gcd)
            x + 1

        Actions are detected and performed::

            sage: M = matrix(ZZ, 2, 2, range(4))                                        # needs sage.modules
            sage: V = vector(ZZ, [5,7])                                                 # needs sage.modules
            sage: cm.bin_op(M, V, operator.mul)                                         # needs sage.modules
            (7, 31)

        TESTS::

            sage: class Foo():
            ....:     def __rmul__(self, left):
            ....:         return 'hello'
            sage: H = Foo()
            sage: print(int(3)*H)
            hello
            sage: print(Integer(3)*H)
            hello
            sage: print(H*3)
            Traceback (most recent call last):
            ...
            TypeError: unsupported operand parent(s) for *: '<class '__main__.Foo'>' and 'Integer Ring'

            sage: class Nonsense():
            ....:     def __init__(self, s):
            ....:         self.s = s
            ....:     def __repr__(self):
            ....:         return self.s
            ....:     def __mul__(self, x):
            ....:         return Nonsense(self.s + chr(x%256))
            ....:     __add__ = __mul__
            ....:     def __rmul__(self, x):
            ....:         return Nonsense(chr(x%256) + self.s)
            ....:     __radd__ = __rmul__
            sage: a = Nonsense('blahblah')
            sage: a*80
            blahblahP
            sage: 80*a
            Pblahblah
            sage: a+80
            blahblahP
            sage: 80+a
            Pblahblah
        """
        self._exceptions_cleared = False

        # If parents are equal, we can just call op()
        xp = parent(x)
        yp = parent(y)
        if xp is yp:
            return op(x,y)

        # Actions take preference over common-parent coercions
        try:
            action = self._action_maps.get(xp, yp, op)
        except KeyError:
            action = self.get_action(xp, yp, op, x, y)
        if action is not None:
            if (<Action>action)._is_left:
                return (<Action>action)._act_(x, y)
            else:
                return (<Action>action)._act_(y, x)

        # Now coerce to a common parent and do the operation there
        try:
            xy = self.canonical_coercion(x, y)
        except TypeError:
            self._record_exception()
        else:
            return PyObject_CallObject(op, xy)

        if op is mul:
            # elements may also act on non-elements
            # (e.g. sequences or parents)
            if not isinstance(y, Element) or not isinstance(x, Element):
                try:
                    if hasattr(x, '_act_on_'):
                        res = x._act_on_(y, True)
                        if res is not None: return res
                except CoercionException:
                    self._record_exception()

                try:
                    if hasattr(x, '_acted_upon_'):
                        res = x._acted_upon_(y, True)
                        if res is not None: return res
                except CoercionException:
                    self._record_exception()

                try:
                    if hasattr(y, '_act_on_'):
                        res = y._act_on_(x, False)
                        if res is not None: return res
                except CoercionException:
                    self._record_exception()

                try:
                    if hasattr(y, '_acted_upon_'):
                        res = y._acted_upon_(x, False)
                        if res is not None: return res
                except CoercionException:
                    self._record_exception()

        if not isinstance(y, Element):
            op_name = op.__name__
            mul_method = getattr(y, '__r%s__'%op_name, None)
            if mul_method is not None:
                res = mul_method(x)
                if res is not None and res is not NotImplemented:
                    return res

        # We should really include the underlying error.
        # This causes so much headache.
        raise bin_op_exception(op, x, y)

    cpdef canonical_coercion(self, x, y):
        r"""
        Given two elements `x` and `y`, with parents `S` and `R` respectively,
        find a common parent `Z` such that there are coercions
        `f: S \to Z` and `g: R \to Z` and return `f(x), g(y)`,
        which will have the same parent.

        Raises a type error if no such `Z` can be found.

        EXAMPLES::

            sage: cm = sage.structure.element.get_coercion_model()
            sage: cm.canonical_coercion(mod(2, 10), 17)
            (2, 7)
<<<<<<< HEAD
            sage: x, y = cm.canonical_coercion(1/2, matrix(ZZ, 2, 2, range(4)))         # needs sage.modules
            sage: x                                                                     # needs sage.modules
            [1/2   0]
            [  0 1/2]
            sage: y                                                                     # needs sage.modules
            [0 1]
            [2 3]
            sage: parent(x) is parent(y)                                                # needs sage.modules
=======

            sage: # needs sage.modules
            sage: x, y = cm.canonical_coercion(1/2, matrix(ZZ, 2, 2, range(4)))
            sage: x
            [1/2   0]
            [  0 1/2]
            sage: y
            [0 1]
            [2 3]
            sage: parent(x) is parent(y)
>>>>>>> 5212775b
            True

        There is some support for non-Sage datatypes as well::

            sage: x, y = cm.canonical_coercion(int(5), 10)
            sage: type(x), type(y)
            (<class 'sage.rings.integer.Integer'>, <class 'sage.rings.integer.Integer'>)

            sage: x, y = cm.canonical_coercion(int(5), complex(3))
            sage: type(x), type(y)
            (<class 'complex'>, <class 'complex'>)

            sage: class MyClass:
            ....:     def _sage_(self):
            ....:         return 13
            sage: a, b = cm.canonical_coercion(MyClass(), 1/3)
            sage: a, b
            (13, 1/3)
            sage: type(a)
            <class 'sage.rings.rational.Rational'>

        We also make an exception for 0, even if `\ZZ` does not map in::

            sage: canonical_coercion(vector([1, 2, 3]), 0)                              # needs sage.modules
            ((1, 2, 3), (0, 0, 0))
            sage: canonical_coercion(GF(5)(0), float(0))
            (0, 0)
        """
        xp = parent(x)
        yp = parent(y)
        if xp is yp:
            return x,y

        cdef Element x_elt, y_elt
        coercions = self.coercion_maps(xp, yp)
        if coercions is not None:
            x_map, y_map = coercions
            if x_map is not None:
                x_elt = (<Map>x_map)._call_(x)
            else:
                x_elt = x
            if y_map is not None:
                y_elt = (<Map>y_map)._call_(y)
            else:
                y_elt = y
            if x_elt is None:
                raise RuntimeError("BUG in map, returned None %s %s %s" % (x, type(x_map), x_map))
            elif y_elt is None:
                raise RuntimeError("BUG in map, returned None %s %s %s" % (y, type(y_map), y_map))
            if x_elt._parent is y_elt._parent:
                # We must verify this as otherwise we are prone to
                # getting into an infinite loop in c, and the above
                # maps may be written by (imperfect) users.
                return x_elt,y_elt
            elif x_elt._parent == y_elt._parent:
                # TODO: Non-uniqueness of parents strikes again!
                y_elt = parent(x_elt)(y_elt)
                if x_elt._parent is y_elt._parent:
                    return x_elt,y_elt
            self._coercion_error(x, x_map, x_elt, y, y_map, y_elt)

        cdef bint x_numeric = isinstance(x, (int, float, complex))
        cdef bint y_numeric = isinstance(y, (int, float, complex))

        if not x_numeric and is_numpy_type(type(x)):
            import numpy
            x_numeric = isinstance(x, numpy.number)
        if not y_numeric and is_numpy_type(type(y)):
            import numpy
            y_numeric = isinstance(y, numpy.number)

        if x_numeric and y_numeric:
            ty = type(x + y)
            return ty(x), ty(y)

        # Now handle the native python + sage object cases
        # that were not taken care of above.
        elif x_numeric:
            try:
                sage_parent = py_scalar_parent(type(x))
                if sage_parent is None or sage_parent.has_coerce_map_from(yp):
                    return x, x.__class__(y)
                else:
                    return self.canonical_coercion(sage_parent(x), y)
            except (TypeError, ValueError):
                self._record_exception()

        elif y_numeric:
            try:
                sage_parent = py_scalar_parent(type(y))
                if sage_parent is None or sage_parent.has_coerce_map_from(xp):
                    return y.__class__(x), y
                else:
                    return self.canonical_coercion(x, sage_parent(y))
            except (TypeError, ValueError):
                self._record_exception()

        # See if the non-objects define a _sage_ method.
        if not isinstance(x, SageObject) or not isinstance(y, SageObject):
            try:
                x = x._sage_()
                y = y._sage_()
            except AttributeError:
                self._record_exception()
            else:
                return self.canonical_coercion(x, y)

        # Allow coercion of 0 even if no coercion from Z
        if (x_numeric or is_Integer(x)) and not x and type(yp) is not type:
            try:
                return yp(0), y
            except Exception:
                self._record_exception()

        if (y_numeric or is_Integer(y)) and not y and type(xp) is not type:
            try:
                return x, xp(0)
            except Exception:
                self._record_exception()

        raise TypeError("no common canonical parent for objects with parents: '%s' and '%s'"%(xp, yp))

    cpdef coercion_maps(self, R, S):
        r"""
        Give two parents `R` and `S`, return a pair of coercion maps
        `f: R \rightarrow Z` and `g: S \rightarrow Z` , if such a `Z`
        can be found.

        In the (common) case that `R=Z` or `S=Z` then ``None`` is returned
        for `f` or `g` respectively rather than constructing (and subsequently
        calling) the identity morphism.

        If no suitable `f, g` can be found, a single ``None`` is returned.
        This result is cached.

        .. NOTE::

            By :trac:`14711`, coerce maps should be copied when using them
            outside of the coercion system, because they may become defunct
            by garbage collection.

        EXAMPLES::

            sage: cm = sage.structure.element.get_coercion_model()
            sage: f, g = cm.coercion_maps(ZZ, QQ)
            sage: print(copy(f))
            Natural morphism:
              From: Integer Ring
              To:   Rational Field
            sage: print(g)
            None

            sage: ZZx = ZZ['x']
            sage: f, g = cm.coercion_maps(ZZx, QQ)
            sage: print(f)
            (map internal to coercion system -- copy before use)
            Ring morphism:
              From: Univariate Polynomial Ring in x over Integer Ring
              To:   Univariate Polynomial Ring in x over Rational Field
            sage: print(g)
            (map internal to coercion system -- copy before use)
            Polynomial base injection morphism:
              From: Rational Field
              To:   Univariate Polynomial Ring in x over Rational Field

            sage: K = GF(7)
            sage: cm.coercion_maps(QQ, K) is None
            True

        Note that to break symmetry, if there is a coercion map in both
        directions, the parent on the left is used::

            sage: # needs sage.modules
            sage: V = QQ^3
            sage: W = V.__class__(QQ, 3)
            sage: V == W
            True
            sage: V is W
            False
            sage: cm = sage.structure.element.get_coercion_model()
            sage: cm.coercion_maps(V, W)
            (None,
             (map internal to coercion system -- copy before use)
             Coercion map:
               From: Vector space of dimension 3 over Rational Field
               To:   Vector space of dimension 3 over Rational Field)
            sage: cm.coercion_maps(W, V)
            (None,
             (map internal to coercion system -- copy before use)
             Coercion map:
               From: Vector space of dimension 3 over Rational Field
               To:   Vector space of dimension 3 over Rational Field)
            sage: v = V([1,2,3])
            sage: w = W([1,2,3])
            sage: parent(v + w) is V
            True
            sage: parent(w + v) is W
            True

        TESTS:

        We check that with :trac:`14058`, parents are still eligible for
        garbage collection after being involved in binary operations::

            sage: # needs sage.libs.pari
            sage: import gc
            sage: T = type(GF(2))
<<<<<<< HEAD
            sage: gc.collect() #random
            852
            sage: N0 = len(list(o for o in gc.get_objects() if type(o) is T))
            sage: L = [ZZ(1) + GF(p)(1) for p in prime_range(2, 50)]                    # needs sage.rings.finite_rings
            sage: N1 = len(list(o for o in gc.get_objects() if type(o) is T))
            sage: N1 > N0                                                               # needs sage.rings.finite_rings
            True
            sage: del L                                                                 # needs sage.rings.finite_rings
            sage: gc.collect() #random
=======
            sage: gc.collect()  # random
            852
            sage: N0 = len(list(o for o in gc.get_objects() if type(o) is T))
            sage: L = [ZZ(1) + GF(p)(1) for p in prime_range(2, 50)]
            sage: N1 = len(list(o for o in gc.get_objects() if type(o) is T))
            sage: N1 > N0
            True
            sage: del L
            sage: gc.collect()  # random
>>>>>>> 5212775b
            3939
            sage: N2 = len(list(o for o in gc.get_objects() if type(o) is T))
            sage: N2 - N0
            0

        """
        try:
            refs = self._coercion_maps.get(R, S, None)
            if refs is None:
                return None
            R_map_ref, S_map_ref = refs
            if R_map_ref is None:
                S_map = <object>PyWeakref_GET_OBJECT(S_map_ref)
                if S_map is not None:
                    return None, S_map
            elif S_map_ref is None:
                R_map = <object>PyWeakref_GET_OBJECT(R_map_ref)
                if R_map is not None:
                    return R_map, None
            else:
                R_map = <object>PyWeakref_GET_OBJECT(R_map_ref)
                S_map = <object>PyWeakref_GET_OBJECT(S_map_ref)
                if R_map is not None and S_map is not None:
                    return R_map, S_map
        except KeyError:
            pass
        homs = self.discover_coercion(R, S)
        if 0:
            # This breaks too many things that are going to change
            # in the new coercion model anyways.
            # COERCE TODO: Enable it then.
            homs = self.verify_coercion_maps(R, S, homs)
        else:
            if homs is not None:
                x_map, y_map = homs
                if x_map is not None and not isinstance(x_map, Map):
                    raise RuntimeError("BUG in coercion model: coerce_map_from must return a Map")
                if y_map is not None and not isinstance(y_map, Map):
                    raise RuntimeError("BUG in coercion model: coerce_map_from must return a Map")
        if homs is None:
            refs = None
            swap = None
        else:
            R_map, S_map = homs
            R_map_ref = None if R_map is None else PyWeakref_NewRef(R_map, None)
            S_map_ref = None if S_map is None else PyWeakref_NewRef(S_map, None)
            refs = R_map_ref, S_map_ref
            if R_map is None and isinstance(S, Parent) and (<Parent>S).has_coerce_map_from(R):
                swap = None, PyWeakref_NewRef((<Parent>S).coerce_map_from(R), None)
            else:
                swap = S_map_ref, R_map_ref
        self._coercion_maps.set(R, S, None, refs)
        self._coercion_maps.set(S, R, None, swap)
        return homs

    cpdef verify_coercion_maps(self, R, S, homs, bint fix=False):
        """
        Make sure this is a valid pair of homomorphisms from `R` and `S` to a common parent.
        This function is used to protect the user against buggy parents.

        EXAMPLES::

            sage: cm = sage.structure.element.get_coercion_model()
            sage: homs = QQ.coerce_map_from(ZZ), None
            sage: cm.verify_coercion_maps(ZZ, QQ, homs) == homs
            True
            sage: homs = QQ.coerce_map_from(ZZ), RR.coerce_map_from(QQ)
            sage: cm.verify_coercion_maps(ZZ, QQ, homs) == homs
            Traceback (most recent call last):
            ...
            RuntimeError: ('BUG in coercion model, codomains must be identical',
            Natural morphism:
              From: Integer Ring
              To:   Rational Field,
            Generic map:
              From: Rational Field
              To:   Real Field with 53 bits of precision)
        """
        if homs is None:
            return None
        cdef Map x_map, y_map
        R_map, S_map = homs
        if isinstance(R, type):
            R = Set_PythonType(R)
        elif isinstance(S, type):
            S = Set_PythonType(S)
        if R_map is None:
            R_map = IdentityMorphism(R)
        elif S_map is None:
            S_map = IdentityMorphism(S)
        # Make sure the domains are correct
        if R_map.domain() is not R:
            if fix:
                connecting = R_map.domain()._internal_coerce_map_from(R)
                if connecting is not None:
                    R_map = R_map * connecting
            if R_map.domain() is not R:
                raise RuntimeError("BUG in coercion model, left domain must be original parent", R, R_map)
        if S_map is not None and S_map.domain() is not S:
            if fix:
                connecting = S_map.domain()._internal_coerce_map_from(S)
                if connecting is not None:
                    S_map = S_map * connecting
            if S_map.domain() is not S:
                raise RuntimeError("BUG in coercion model, right domain must be original parent", S, S_map)
        # Make sure the codomains are correct
        if R_map.codomain() is not S_map.codomain():
            if fix:
                connecting = R_map.codomain()._internal_coerce_map_from(S_map.codomain())
                if connecting is not None:
                    S_map = connecting * S_map
                else:
                    connecting = S_map.codomain()._internal_coerce_map_from(R_map.codomain())
                    if connecting is not None:
                        R_map = connecting * R_map
            if R_map.codomain() is not S_map.codomain():
                raise RuntimeError("BUG in coercion model, codomains must be identical", R_map, S_map)
        if isinstance(R_map, IdentityMorphism):
            R_map = None
        elif isinstance(S_map, IdentityMorphism):
            S_map = None
        return R_map, S_map


    cpdef discover_coercion(self, R, S):
        """
        This actually implements the finding of coercion maps as described in
        the :meth:`coercion_maps` method.

        EXAMPLES::

            sage: cm = sage.structure.element.get_coercion_model()

        If R is S, then two identity morphisms suffice::

            sage: cm.discover_coercion(SR, SR)                                          # needs sage.symbolic
            (None, None)

        If there is a coercion map either direction, use that::

            sage: cm.discover_coercion(ZZ, QQ)
            ((map internal to coercion system -- copy before use)
            Natural morphism:
              From: Integer Ring
              To:   Rational Field, None)
            sage: cm.discover_coercion(RR, QQ)                                          # needs sage.rings.real_mpfr
            (None, (map internal to coercion system -- copy before use)
             Generic map:
              From: Rational Field
              To:   Real Field with 53 bits of precision)

        Otherwise, try and compute an appropriate cover::

            sage: ZZxy = ZZ['x,y']
            sage: cm.discover_coercion(ZZxy, RDF)
            ((map internal to coercion system -- copy before use)
            Call morphism:
              From: Multivariate Polynomial Ring in x, y over Integer Ring
              To:   Multivariate Polynomial Ring in x, y over Real Double Field,
             (map internal to coercion system -- copy before use)
             Polynomial base injection morphism:
              From: Real Double Field
              To:   Multivariate Polynomial Ring in x, y over Real Double Field)

        Sometimes there is a reasonable "cover," but no canonical coercion::

            sage: sage.categories.pushout.pushout(QQ, QQ^3)                             # needs sage.modules
            Vector space of dimension 3 over Rational Field
            sage: print(cm.discover_coercion(QQ, QQ^3))                                 # needs sage.modules
            None
        """
        if R is S:
            return None, None

        # See if there is a natural coercion from R to S
        if isinstance(R, Parent):
            mor = (<Parent>R)._internal_coerce_map_from(S)
            if mor is not None:
                return None, mor

        # See if there is a natural coercion from S to R
        if isinstance(S, Parent):
            mor = (<Parent>S)._internal_coerce_map_from(R)
            if mor is not None:
                return mor, None

        # Try base extending
        if isinstance(R, Parent) and isinstance(S, Parent):
            from sage.categories.pushout import pushout
            try:
                Z = pushout(R, S)
                coerce_R = Z._internal_coerce_map_from(R)
                coerce_S = Z._internal_coerce_map_from(S)
                if coerce_R is None:
                    raise TypeError("No coercion from %s to pushout %s" % (R, Z))
                if coerce_S is None:
                    raise TypeError("No coercion from %s to pushout %s" % (S, Z))
                return coerce_R, coerce_S
            except Exception:
                self._record_exception()

        return None

    cpdef get_action(self, R, S, op=mul, r=None, s=None):
        """
        Get the action of R on S or S on R associated to the operation op.

        EXAMPLES::

            sage: cm = sage.structure.element.get_coercion_model()
            sage: ZZx = ZZ['x']
            sage: cm.get_action(ZZx, ZZ, operator.mul)
            Right scalar multiplication by Integer Ring
             on Univariate Polynomial Ring in x over Integer Ring
            sage: cm.get_action(ZZx, QQ, operator.mul)
            Right scalar multiplication by Rational Field
             on Univariate Polynomial Ring in x over Integer Ring
            sage: QQx = QQ['x']
            sage: cm.get_action(QQx, int, operator.mul)
            Right scalar multiplication by Integer Ring
             on Univariate Polynomial Ring in x over Rational Field
            with precomposition on right by Native morphism:
              From: Set of Python objects of class 'int'
              To:   Integer Ring

            sage: A = cm.get_action(QQx, ZZ, operator.truediv); A
            Right inverse action by Rational Field
             on Univariate Polynomial Ring in x over Rational Field
            with precomposition on right by Natural morphism:
              From: Integer Ring
              To:   Rational Field
            sage: x = QQx.gen()
            sage: A(x+10, 5)
            1/5*x + 2
        """
        try:
            return self._action_maps.get(R, S, op)
        except KeyError:
            pass
        action = self.discover_action(R, S, op, r, s)
        action = self.verify_action(action, R, S, op)
        self._action_maps.set(R, S, op, action)
        return action

    cpdef verify_action(self, action, R, S, op, bint fix=True):
        r"""
        Verify that ``action`` takes an element of R on the left and S
        on the right, raising an error if not.

        This is used for consistency checking in the coercion model.

        EXAMPLES::

            sage: R.<x> = ZZ['x']
            sage: cm = sage.structure.element.get_coercion_model()
            sage: cm.verify_action(R.get_action(QQ), R, QQ, operator.mul)
            Right scalar multiplication by Rational Field
             on Univariate Polynomial Ring in x over Integer Ring
            sage: cm.verify_action(R.get_action(QQ), RDF, R, operator.mul)
            Traceback (most recent call last):
            ...
            RuntimeError: There is a BUG in the coercion model:
                Action found for R <built-in function mul> S does not have the correct domains
                R = Real Double Field
                S = Univariate Polynomial Ring in x over Integer Ring
                (should be Univariate Polynomial Ring in x over Integer Ring, Rational Field)
                action = Right scalar multiplication by Rational Field
                         on Univariate Polynomial Ring in x over Integer Ring
                (<class 'sage.structure.coerce_actions.RightModuleAction'>)
        """
        if action is None:
            return action
        cdef bint ok = True
        try:
            if action.left_domain() is not R:
                ok &= isinstance(R, type) and action.left_domain()._type is R
            if action.right_domain() is not S:
                ok &= isinstance(S, type) and action.right_domain()._type is S
        except AttributeError:
            ok = False
        if not ok:
            if isinstance(R, type):
                R = Set_PythonType(R)
            if isinstance(S, type):
                S = Set_PythonType(S)

            # Non-unique parents
            if fix and action.left_domain() is not R and action.left_domain() == R:
                action = PrecomposedAction(action, action.left_domain()._internal_coerce_map_from(R), None)
            if fix and action.right_domain() is not S and action.right_domain() == S:
                action = PrecomposedAction(action, None, action.right_domain()._internal_coerce_map_from(S))

            if action.left_domain() is not R or action.right_domain() is not S:
                raise RuntimeError("""There is a BUG in the coercion model:
                Action found for R %s S does not have the correct domains
                R = %s
                S = %s
                (should be %s, %s)
                action = %s (%s)
                """ % (op, R, S, action.left_domain(), action.right_domain(), action, type(action)))

        return action

    cpdef discover_action(self, R, S, op, r=None, s=None):
        """
        INPUT:

        - ``R`` -- the left :class:`Parent` (or type)
        - ``S`` -- the right :class:`Parent` (or type)
        - ``op`` -- the operand, typically an element of the :mod:`operator` module
        - ``r`` -- (optional) element of `R`
        - ``s`` -- (optional) element of `S`.

        OUTPUT:

        - An action `A` such that `s` ``op`` `r` is given by `A(s,r)`.

        The steps taken are illustrated below.

        EXAMPLES::

            sage: P.<x> = ZZ['x']
            sage: P.get_action(ZZ)
            Right scalar multiplication by Integer Ring on
             Univariate Polynomial Ring in x over Integer Ring
            sage: ZZ.get_action(P) is None
            True
            sage: cm = sage.structure.element.get_coercion_model()

        If `R` or `S` is a :class:`Parent`, ask it for an action by/on `R`::

            sage: cm.discover_action(ZZ, P, operator.mul)
            Left scalar multiplication by Integer Ring on
             Univariate Polynomial Ring in x over Integer Ring

        If `R` or `S` a type, recursively call :meth:`get_action`
        with the Sage versions of `R` and/or `S`::

            sage: cm.discover_action(P, int, operator.mul)
            Right scalar multiplication by Integer Ring on
             Univariate Polynomial Ring in x over Integer Ring
             with precomposition on right by Native morphism:
              From: Set of Python objects of class 'int'
              To:   Integer Ring

        If ``op`` is division, look for action on ``right`` by inverse::

            sage: cm.discover_action(P, ZZ, operator.truediv)
            Right inverse action by Rational Field on
             Univariate Polynomial Ring in x over Integer Ring
            with precomposition on right by Natural morphism:
              From: Integer Ring
              To:   Rational Field

        Check that :trac:`17740` is fixed::

            sage: R = GF(5)['x']
            sage: cm.discover_action(R, ZZ, operator.truediv)
            Right inverse action by Finite Field of size 5
             on Univariate Polynomial Ring in x over Finite Field of size 5
            with precomposition on right by Natural morphism:
              From: Integer Ring
              To:   Finite Field of size 5
            sage: cm.bin_op(R.gen(), 7, operator.truediv).parent()
            Univariate Polynomial Ring in x over Finite Field of size 5

        Check that :trac:`18221` is fixed::

            sage: # needs sage.combinat sage.modules
            sage: F.<x> = FreeAlgebra(QQ)
            sage: x / 2
            1/2*x
            sage: cm.discover_action(F, ZZ, operator.truediv)
            Right inverse action by Rational Field on
             Free Algebra on 1 generators (x,) over Rational Field
             with precomposition on right by Natural morphism:
              From: Integer Ring
              To:   Rational Field
        """
        if isinstance(R, Parent):
            action = (<Parent>R).get_action(S, op, True, r, s)
            if action is not None:
                return action

        if isinstance(S, Parent):
            action = (<Parent>S).get_action(R, op, False, s, r)
            if action is not None:
                return action

        if type(R) is type:
            sageR = py_scalar_parent(R)
            if sageR is not None:
                action = self.get_action(sageR, S, op, s=s)
                if action is not None:
                    return PrecomposedAction(action, sageR._internal_coerce_map_from(R), None)

        if type(S) is type:
            sageS = py_scalar_parent(S)
            if sageS is not None:
                action = self.get_action(R, sageS, op, r=r)
                if action is not None:
                    return PrecomposedAction(action, None, sageS._internal_coerce_map_from(S))

        if op is truediv:
            # Division on right is the same acting on right by inverse, if it is so defined.
            right_mul = None
            try:
                right_mul = self.get_action(R, S, mul)
            except NotImplementedError:
                self._record_exception()

            if right_mul is not None and not right_mul.is_left():
                try:
                    action = ~right_mul
                    if action.right_domain() != S:
                        action = PrecomposedAction(action, None,
                                                   action.right_domain()._internal_coerce_map_from(S))
                    return action
                except TypeError: # action may not be invertible
                    self._record_exception()

            # It's possible an action is defined on the fraction field itself.
            try:
                K = S._pseudo_fraction_field()
            except AttributeError:
                pass
            else:
                if K is not S:
                    try:
                        right_mul = self.get_action(R, K, mul)
                    except NotImplementedError:
                        self._record_exception()

                    if right_mul is not None and not right_mul.is_left():
                        try:
                            return PrecomposedAction(~right_mul, None, K.coerce_map_from(S))
                        except TypeError: # action may not be invertible
                            self._record_exception()

        return None

    cpdef richcmp(self, x, y, int op):
        """
        Given two arbitrary objects ``x`` and ``y``, coerce them to
        a common parent and compare them using rich comparison operator
        ``op``.

        EXAMPLES::

            sage: from sage.structure.element import get_coercion_model
            sage: from sage.structure.richcmp import op_LT, op_LE, op_EQ, op_NE, op_GT, op_GE
            sage: richcmp = get_coercion_model().richcmp
            sage: richcmp(None, None, op_EQ)
            True
            sage: richcmp(None, 1, op_LT)
            True
            sage: richcmp("hello", None, op_LE)
            False
            sage: richcmp(-1, 1, op_GE)
            False
            sage: richcmp(int(1), float(2), op_GE)
            False

        If there is no coercion, we only support ``==`` and ``!=``::

            sage: x = QQ.one(); y = GF(2).one()
            sage: richcmp(x, y, op_EQ)
            False
            sage: richcmp(x, y, op_NE)
            True
            sage: richcmp(x, y, op_GT)
            Traceback (most recent call last):
            ...
            TypeError: unsupported operand parent(s) for >:
            'Rational Field' and 'Finite Field of size 2'

        We support non-Sage types with the usual Python convention::

            sage: class AlwaysEqual():
            ....:     def __eq__(self, other):
            ....:         return True
            sage: x = AlwaysEqual()
            sage: x == 1
            True
            sage: 1 == x
            True
        """
        # Some very special cases
        if x is None or x is Ellipsis:
            return rich_to_bool(op, 0 if x is y else -1)
        if y is None or y is Ellipsis:
            return rich_to_bool(op, 0 if x is y else 1)

        cdef bint y_is_Element = isinstance(y, Element)

        # Check for manual __richcmp__ override (only on y since
        # x.__richcmp__ would already have been called)
        if y_is_Element:
            if (<Element>y)._parent.get_flag(Parent_richcmp_element_without_coercion):
                return Py_TYPE(y).tp_richcompare(y, x, revop(op))

        # Coerce to a common parent
        try:
            x, y = self.canonical_coercion(x, y)
        except (TypeError, NotImplementedError):
            pass
        else:
            # The common parent should not be one which explicitly
            # asked to *not* use coercion for comparisons.
            assert not (isinstance(x, Element) and
                (<Element>x)._parent.get_flag(Parent_richcmp_element_without_coercion))
            return PyObject_RichCompare(x, y, op)

        # Comparing with coercion didn't work, try something else.

        # Try y.__richcmp__(x, revop) where revop is the reversed
        # operation (<= becomes >=).
        # This only makes sense when y is not a Sage Element, otherwise
        # we would end up trying the same coercion again.
        if not y_is_Element and Py_TYPE(y).tp_richcompare:
            res = Py_TYPE(y).tp_richcompare(y, x, revop(op))
            if res is not NotImplemented:
                return res

        # At this point, we have 2 objects which cannot be coerced to
        # a common parent. So we assume that they are not equal.
        if op == Py_EQ:
            return False
        if op == Py_NE:
            return True

        # It does not make sense to compare x and y with an inequality,
        # so we raise an exception.
        if op == Py_LT:
            raise bin_op_exception('<', x, y)
        elif op == Py_LE:
            raise bin_op_exception('<=', x, y)
        elif op == Py_GT:
            raise bin_op_exception('>', x, y)
        else:
            raise bin_op_exception('>=', x, y)

    def _coercion_error(self, x, x_map, x_elt, y, y_map, y_elt):
        """
        This function is only called when someone has incorrectly implemented
        a user-defined part of the coercion system (usually, a morphism).

        EXAMPLES::

            sage: cm = sage.structure.element.get_coercion_model()
            sage: cm._coercion_error('a', 'f', 'f(a)', 'b', 'g', 'g(b)')
            Traceback (most recent call last):
            ...
            RuntimeError: There is a bug in the coercion code in Sage.
            Both x (='f(a)') and y (='g(b)') are supposed to have identical parents but they don't.
            In fact, x has parent '<class 'str'>'
            whereas y has parent '<class 'str'>'
            Original elements 'a' (parent <class 'str'>) and 'b' (parent <class 'str'>) and maps
            <class 'str'> 'f'
            <class 'str'> 'g'
        """
        raise RuntimeError("""There is a bug in the coercion code in Sage.
Both x (=%r) and y (=%r) are supposed to have identical parents but they don't.
In fact, x has parent '%s'
whereas y has parent '%s'
Original elements %r (parent %s) and %r (parent %s) and maps
%s %r
%s %r""" % (x_elt, y_elt, parent(x_elt), parent(y_elt),
            x, parent(x), y, parent(y),
            type(x_map), x_map, type(y_map), y_map))


coercion_model = CoercionModel()<|MERGE_RESOLUTION|>--- conflicted
+++ resolved
@@ -423,15 +423,10 @@
     EXAMPLES::
 
         sage: from sage.structure.coerce import is_numpy_type
-<<<<<<< HEAD
-        sage: import numpy                                                              # needs numpy
-        sage: is_numpy_type(numpy.int16)                                                # needs numpy
-=======
 
         sage: # needs numpy
         sage: import numpy
         sage: is_numpy_type(numpy.int16)
->>>>>>> 5212775b
         True
         sage: is_numpy_type(numpy.floating)                                             # needs numpy
         True
@@ -943,17 +938,11 @@
             sage: GF7 = GF(7)
             sage: steps, res = cm.analyse(GF7, ZZ)
             sage: steps
-<<<<<<< HEAD
-            ['Coercion on right operand via', Natural morphism:
-              From: Integer Ring
-              To:   Finite Field of size 7, 'Arithmetic performed after coercions.']
-=======
             ['Coercion on right operand via',
              Natural morphism:
               From: Integer Ring
               To:   Finite Field of size 7,
              'Arithmetic performed after coercions.']
->>>>>>> 5212775b
             sage: res
             Finite Field of size 7
             sage: f = steps[1]; type(f)
@@ -1300,16 +1289,6 @@
             sage: cm = sage.structure.element.get_coercion_model()
             sage: cm.canonical_coercion(mod(2, 10), 17)
             (2, 7)
-<<<<<<< HEAD
-            sage: x, y = cm.canonical_coercion(1/2, matrix(ZZ, 2, 2, range(4)))         # needs sage.modules
-            sage: x                                                                     # needs sage.modules
-            [1/2   0]
-            [  0 1/2]
-            sage: y                                                                     # needs sage.modules
-            [0 1]
-            [2 3]
-            sage: parent(x) is parent(y)                                                # needs sage.modules
-=======
 
             sage: # needs sage.modules
             sage: x, y = cm.canonical_coercion(1/2, matrix(ZZ, 2, 2, range(4)))
@@ -1320,7 +1299,6 @@
             [0 1]
             [2 3]
             sage: parent(x) is parent(y)
->>>>>>> 5212775b
             True
 
         There is some support for non-Sage datatypes as well::
@@ -1528,17 +1506,6 @@
             sage: # needs sage.libs.pari
             sage: import gc
             sage: T = type(GF(2))
-<<<<<<< HEAD
-            sage: gc.collect() #random
-            852
-            sage: N0 = len(list(o for o in gc.get_objects() if type(o) is T))
-            sage: L = [ZZ(1) + GF(p)(1) for p in prime_range(2, 50)]                    # needs sage.rings.finite_rings
-            sage: N1 = len(list(o for o in gc.get_objects() if type(o) is T))
-            sage: N1 > N0                                                               # needs sage.rings.finite_rings
-            True
-            sage: del L                                                                 # needs sage.rings.finite_rings
-            sage: gc.collect() #random
-=======
             sage: gc.collect()  # random
             852
             sage: N0 = len(list(o for o in gc.get_objects() if type(o) is T))
@@ -1548,7 +1515,6 @@
             True
             sage: del L
             sage: gc.collect()  # random
->>>>>>> 5212775b
             3939
             sage: N2 = len(list(o for o in gc.get_objects() if type(o) is T))
             sage: N2 - N0
