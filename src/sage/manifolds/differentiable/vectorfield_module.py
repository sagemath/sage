--- conflicted
+++ resolved
@@ -1385,28 +1385,22 @@
         self._induced_bases = {}
         if self._dest_map != self._domain.identity_map():
             for frame in self._ambient_domain._top_frames:
-<<<<<<< HEAD
                 if (frame.destination_map() ==
                     self._ambient_domain.identity_map()):
                     basis = self.basis(from_frame=frame)
                     self._induced_bases[frame] = basis
-
-=======
-                basis = self.basis(from_frame=frame)
-                self._induced_bases[frame] = basis
-                # basis is added to the restrictions of bases on a larger
-                # domain
-                for dom in domain._supersets:
-                    if dom is not domain:
-                        for supbase in dom._frames:
-                            if (supbase.domain() is dom and
-                                    supbase.destination_map().restrict(domain)
-                                    is self._dest_map and
-                                    domain not in supbase._restrictions):
-                                supbase._restrictions[domain] = basis
-                                supbase._subframes.add(basis)
-                                basis._superframes.add(supbase)
->>>>>>> 7cb1b2a9
+                    # basis is added to the restrictions of bases on a larger
+                    # domain
+                    for dom in domain._supersets:
+                        if dom is not domain:
+                            for supbase in dom._frames:
+                                if (supbase.domain() is dom and
+                                        supbase.destination_map().restrict(domain)
+                                        is self._dest_map and
+                                        domain not in supbase._restrictions):
+                                    supbase._restrictions[domain] = basis
+                                    supbase._subframes.add(basis)
+                                    basis._superframes.add(supbase)
         # Initialization of the components of the zero element:
         zero = self.zero()
         for frame in self._domain._frames:
