--- conflicted
+++ resolved
@@ -516,8 +516,6 @@
 import pexpect
 
 from sage.env import MAXIMA
-<<<<<<< HEAD
-=======
 from sage.interfaces.expect import Expect, ExpectElement, gc_disabled
 from sage.interfaces.maxima_abstract import (
     MaximaAbstract,
@@ -526,17 +524,7 @@
     MaximaAbstractFunction,
     MaximaAbstractFunctionElement,
 )
->>>>>>> 94fe540d
 from sage.misc.instancedoc import instancedoc
-
-from .expect import Expect, ExpectElement, gc_disabled
-from .maxima_abstract import (
-    MaximaAbstract,
-    MaximaAbstractElement,
-    MaximaAbstractElementFunction,
-    MaximaAbstractFunction,
-    MaximaAbstractFunctionElement,
-)
 
 
 # Thanks to the MRO for multiple inheritance used by the Sage's Python,
@@ -559,11 +547,7 @@
 
         TESTS::
 
-<<<<<<< HEAD
-            sage: from sage.interfaces.maxima import maxima, Maxima
-=======
             sage:: from sage.interfaces.maxima import Maxima, maxima
->>>>>>> 94fe540d
             sage: Maxima == loads(dumps(Maxima))
             True
             sage: maxima == loads(dumps(maxima))
