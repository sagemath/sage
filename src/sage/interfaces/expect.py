# sage.doctest: needs sage.libs.gap sage.libs.pari sage.libs.singular sage.symbolic
"""
Common Interface Functionality through Pexpect

See the examples in the other sections for how to use specific
interfaces. The interface classes all derive from the generic
interface that is described in this section.

AUTHORS:

- William Stein (2005): initial version

- William Stein (2006-03-01): got rid of infinite loop on startup if
  client system missing

- Felix Lawrence (2009-08-21): edited ._sage_() to support
  lists and float exponents in foreign notation.

- Simon King (2010-09-25): Expect._local_tmpfile() depends on
  Expect.pid() and is cached; Expect.quit() clears that cache,
  which is important for forking.

- Jean-Pierre Flori (2010,2011): Split non Pexpect stuff into a parent class.

- Simon King (2010-11-23): Ensure that the interface is started again
  after a crash, when a command is executed in _eval_line. Allow
  synchronisation of the GAP interface.

- François Bissey, Bill Page, Jeroen Demeyer (2015-12-09): Upgrade to
  pexpect 4.0.1 + patches, see :issue:`10295`.
"""
# ****************************************************************************
#       Copyright (C) 2005 William Stein <wstein@gmail.com>
#
# This program is free software: you can redistribute it and/or modify
# it under the terms of the GNU General Public License as published by
# the Free Software Foundation, either version 2 of the License, or
# (at your option) any later version.
#                  https://www.gnu.org/licenses/
# ****************************************************************************
import gc
import io
import os
import re
import shlex
import signal
import sys
import time
import weakref
from random import randrange

import pexpect
from pexpect import ExceptionPexpect

import sage.interfaces.abc
from sage.cpython.string import bytes_to_str, str_to_bytes
from sage.env import LOCAL_IDENTIFIER, SAGE_EXTCODE
<<<<<<< HEAD
from sage.interfaces import quit
=======
>>>>>>> aa277033
from sage.interfaces.interface import (
    Interface,
    InterfaceElement,
    InterfaceFunction,
    InterfaceFunctionElement,
)
from sage.misc.instancedoc import instancedoc
from sage.misc.object_multiplexer import Multiplex
from sage.structure.element import RingElement
<<<<<<< HEAD
=======

from . import quit
>>>>>>> aa277033

BAD_SESSION = -2

# The subprocess is a shared resource.  In a multi-threaded
# environment, there would have to be a lock to control access to the
# subprocess.  Fortunately, Sage does not use Python threads.
# Unfortunately, the combination of the garbage collector and __del__
# methods gives rise to the same issues.  So, in places where we need
# to do a sequence of operations on the subprocess and make sure
# nothing else intervenes (for example, when we write a command and
# then read back the result) we need to disable the garbage collector.
# See TRAC #955 for a more detailed description of this problem.

# To turn off the garbage collector for a particular region of code,
# do:
#   with gc_disabled():
#       ... your code goes here ...
# The garbage collector will be returned to its original state
# whenever the code exits by any means (falling off the end, executing
# "return", "break", or "continue", raising an exception, ...)


class gc_disabled:
    """
    This is a "with" statement context manager. Garbage collection is
    disabled within its scope. Nested usage is properly handled.

    EXAMPLES::

        sage: import gc
        sage: from sage.interfaces.expect import gc_disabled
        sage: gc.isenabled()
        True
        sage: with gc_disabled():
        ....:     print(gc.isenabled())
        ....:     with gc_disabled():
        ....:         print(gc.isenabled())
        ....:     print(gc.isenabled())
        False
        False
        False
        sage: gc.isenabled()
        True
    """
    def __enter__(self):
        self._enabled = gc.isenabled()
        gc.disable()

    def __exit__(self, ty, val, tb):
        if self._enabled:
            gc.enable()
        return False


class Expect(Interface):
    """
    Expect interface object.
    """
    def __init__(self, name, prompt, command=None, env={}, server=None,
                 server_tmpdir=None,
                 ulimit=None, maxread=None,
                 script_subdirectory=None, restart_on_ctrlc=False,
                 verbose_start=False, init_code=[], max_startup_time=None,
                 logfile=None, eval_using_file_cutoff=0,
                 do_cleaner=True, remote_cleaner=False, path=None,
                 terminal_echo=True):

        Interface.__init__(self, name)

        # Read environment variables
        env_name = 'SAGE_%s_{}' % self.name().upper()
        if server is None:
            server = os.getenv(env_name.format('SERVER'))
        if server_tmpdir is None:
            server_tmpdir = os.getenv(env_name.format('TMPDIR'))
        if script_subdirectory is None:
            script_subdirectory = os.getenv(env_name.format('SCRIPT_SUBDIRECTORY'))
        self.__is_remote = False
        self.__remote_ulimit = None
        self.__remote_cleaner = remote_cleaner
        self._expect = None
        self._eval_using_file_cutoff = eval_using_file_cutoff
        self.__verbose_start = verbose_start
        self.set_server_and_command(server, command, server_tmpdir, ulimit)
        self._env = env
        self.__do_cleaner = do_cleaner
        self._change_prompt(prompt)
        self._restart_on_ctrlc = restart_on_ctrlc
        if path is not None:
            self.__path = os.path.abspath(path)
        elif script_subdirectory is None:
            self.__path = os.getcwd()
        else:
            self.__path = os.path.join(SAGE_EXTCODE, name, script_subdirectory)
        if not os.path.isdir(self.__path):
            raise OSError("path %r does not exist" % self.__path)
        self.__initialized = False
        self.__seq = -1
        self._session_number = 0
        self.__init_code = init_code

        # Handle the log file
        if isinstance(logfile, str):
            self.__logfile = None
            self.__logfilename = logfile
        else:
            self.__logfile = logfile
            self.__logfilename = None

        quit.expect_objects.append(weakref.ref(self))
        self._available_vars = []
        self._terminal_echo = terminal_echo

    def set_server_and_command(self, server=None, command=None, server_tmpdir=None, ulimit=None):
        """
        Changes the server and the command to use for this interface.

        This raises a :exc:`RuntimeError` if the interface is already started.

        INPUT:

        - ``server`` -- string or ``None`` (default); name of a remote host to connect to using ``ssh``

        - ``command`` -- one of:

          - a string; command line passed to the shell

          - a sequence of an :class:`~sage.features.Executable` and strings, arguments to
            pass to the executable.

        EXAMPLES::

            sage: magma.set_server_and_command(server='remote', command='mymagma')  # indirect doctest
            No remote temporary directory (option server_tmpdir) specified, using /tmp/ on remote
            sage: magma.server()
            'remote'
            sage: magma.command()
            'ssh -t remote mymagma'
        """
        if self._expect:
            raise RuntimeError("interface has already started")
        self._server = server
        self.__remote_ulimit = ulimit
        if server is not None:
            self.__is_remote = True
            self._eval_using_file_cutoff = 0  # don't allow this!
            if self.__verbose_start:
                print("Using remote server")
            if server_tmpdir is None:
                # TO DO: Why default to /tmp/? Might be better to use the expect process itself to get a tmp folder
                print("No remote temporary directory (option server_tmpdir) specified, using /tmp/ on " + server)
                self.__remote_tmpdir = "/tmp/"
            else:
                self.__remote_tmpdir = server_tmpdir
        else:
            self.__is_remote = False
        self.__command = command

    def server(self):
        """
        Return the server used in this interface.

        EXAMPLES::

            sage: magma.set_server_and_command(server='remote')
            No remote temporary directory (option server_tmpdir) specified, using /tmp/ on remote
            sage: magma.server() # indirect doctest
            'remote'
        """
        return self._server

    def command(self):
        """
        Return the command used in this interface as a string.

        EXAMPLES::

            sage: magma.set_server_and_command(command='magma-2.19')
            sage: magma.command()  # indirect doctest
            'magma-2.19'
        """
        command = self.__command
        server = self.server()
        if command is None:
            env_name = 'SAGE_%s_{}' % self.name().upper()  # same as in __init__
            command = os.getenv(env_name.format('COMMAND'), self.name())
        elif not isinstance(command, str):
            executable = command[0]
            if server:
                executable = executable.name
            else:
                executable = executable.absolute_filename()
            command = ' '.join([shlex.quote(executable)]
                               + [shlex.quote(arg) for arg in command[1:]])
        if server:
            if self.__remote_ulimit:
                command = f"ulimit {self.__remote_ulimit}; {command}"
            command = f"ssh -t {shlex.quote(server)} {shlex.quote(command)}"

        return command

    def _get(self, wait=0.1, alternate_prompt=None):
        if self._expect is None:
            self._start()
        E = self._expect
        wait = float(wait)
        try:
            if alternate_prompt is None:
                E.expect(self._prompt, timeout=wait)
            else:
                E.expect(str_to_bytes(alternate_prompt), timeout=wait)
        except pexpect.TIMEOUT:
            # TODO: In case an unexpected error occurred it's possible that the
            # contents of E.before, if consisting of multi-byte encoded text,
            # may be incomplete and contain errors, so merely calling
            # bytes_to_str here is probably not sufficient.
            return False, self._before()
        except pexpect.EOF:
            return True, self._before()
        except Exception:   # weird major problem!
            return True, self._before()
        return True, self._before()

    def _send(self, cmd):
        if self._expect is None:
            self._start()
        E = self._expect
        self.__so_far = ''
        E.sendline(cmd)

    def is_running(self):
        """
        Return ``True`` if ``self`` is currently running.
        """
        if self._expect is None:
            return False
        try:
            os.kill(self._expect.pid, 0)
        except OSError:
            # This means the process is not running
            return False
        return True

    def _so_far(self, wait=0.1, alternate_prompt=None):
        """
        Return whether done and output so far and new output since last
        time called.
        """
        done, new = self._get(wait=wait, alternate_prompt=alternate_prompt)
        try:
            if done:
                # if new is not None:
                X = self.__so_far + new
                del self.__so_far
                return True, X, new
            # new = self._expect.before
            try:
                self.__so_far += new
            except (AttributeError, TypeError):
                self.__so_far = new
            return False, self.__so_far, new
        except AttributeError as msg:   # no __so_far
            raise RuntimeError(msg)

    def is_remote(self):
        return self.__is_remote

    def is_local(self):
        return not self.__is_remote

    def user_dir(self):
        return self.__path

    def _change_prompt(self, prompt):
        if isinstance(prompt, str):
            prompt = str_to_bytes(prompt)
        elif (isinstance(prompt, type(re.compile(''))) and
                isinstance(prompt.pattern, str)):
            prompt = re.compile(str_to_bytes(prompt.pattern),
                                prompt.flags & ~re.U)
        self._prompt = prompt

    def path(self):
        return self.__path

    def expect(self):
        if self._expect is None:
            self._start()
        return self._expect

    def pid(self):
        """
        Return the PID of the underlying sub-process.

        REMARK:

        If the interface terminates unexpectedly, the original
        PID will still be used. But if it was terminated using
        :meth:`quit`, a new sub-process with a new PID is
        automatically started.

        EXAMPLES::

            sage: pid = gap.pid()
            sage: gap.eval('quit;')
            ''
            sage: pid == gap.pid()
            True
            sage: gap.quit()
            sage: pid == gap.pid()
            False
        """
        if self._expect is None:
            self._start()
        return self._expect.pid

    def _install_hints(self):
        r"""
        Hints for installing needed slave program on your computer.

        There are no hints by default.
        """
        return ''

    def _install_hints_ssh(self):
        r"""
        Hints for installing passwordless authentication on your
        computer...
        """
        # Written by Paul-Olivier Dehaye 2007/08/23
        return """
In order for Sage (on "local") to launch a "slave" process on "remote", the following command needs to work from local's console, without the need to enter any password:

       "ssh -t remote slave",

where "slave" could be "math" (for text-mode Mathematica), "gap", "magma", "sage", "maple", etc.

This thus requires passwordless authentication to be setup, which can be done with commands like these:
        cd; ssh-keygen -t rsa; scp .ssh/id_rsa.pub remote:.ssh/authorized_keys2\n
(WARNING: this would overwrite your current list of authorized keys on "remote")

In many cases, the server that can actually run "slave" is not accessible from the internet directly, but you have to hop through an intermediate trusted server, say "gate".
If that is your case, get help with _install_hints_ssh_through_gate().
"""

    def _install_hints_ssh_through_gate(self):
        r"""
        Hints for installing passwordless authentication through a gate
        """
        # Written by Paul-Olivier Dehaye 2007/08/23
        return """

 We assume you would like to run a "slave" process  on a machine called "remote" from a machine running Sage called "local". We also assume "remote" can only be accessed from "local" by ssh'ing first to "gate" (this is a fairly common setup). Sometimes, "gate" and "remote" have a shared filesystem, and this helps a bit.

  Note: You cannot just create shell scripts on "local" and "gate" that would use two successive SSH connections to "remote" in order to simulate running "slave" locally. This is because Sage will sometimes use files (and scp)  to communicate with "remote", which shell scripts would not take care of.

You need to setup:
 * passwordless authentication to "gate" from "local"
 * add passwordless authentication to "remote" from "local",
   for instance by appending the file local:~/.ssh/id_rsa.pub to remote:~/.ssh/authorized_keys2 and logging in once
      (this is only needed if "remote" and "gate" don\'t share filesystem)
 * add a few lines to your local:~/.ssh/ssh_config. Mine look like

       Host remote_for_sage
            ProxyCommand ssh gate nc -w 1 remote 22

That's it, normally.

The last step tells ssh that whenever an ssh connection is required to
the host "remote_for_sage", it should tunnel it through "gate". Any
attempt to scp-connect to "remote_for_sage" will use ssh and thus
this configuration file, and properly channel those file transfers
through the tunnel.

A good test is to attempt an scp connection from the command-line
of "local" to "remote_for_sage" as if no tunnel through "gate" was
required. No password should be asked for the second time around.

Finally, we created the new name "remote_for_sage" for "remote",
but this name only exists locally. this is to avoid interfering
with any other program that might already ssh to "remote" in
their own way.

If this all works, you can then make calls like:
         math = Mathematica(server='remote_for_sage')
"""

    def _do_cleaner(self):
        try:
            return self.__do_cleaner
        except AttributeError:
            return False

    def _start(self, alt_message=None, block_during_init=True):
        if self.is_running():
            # In case one is already running. We check first because
            # quit() can reset the local temporary filename at an
            # unexpected time as the process is started "on demand."
            self.quit()

        self._session_number += 1

        if self.__logfile is None:
            # If the 'SAGE_PEXPECT_LOG' environment variable is set and
            # there is no logfile already defined, then create a
            # logfile in .sage/pexpect_logs/
            if self.__logfilename is None and 'SAGE_PEXPECT_LOG' in os.environ:
                from sage.env import DOT_SAGE
                logs = os.path.join(DOT_SAGE, 'pexpect_logs')
                os.makedirs(logs, exist_ok=True)

                filename = '{name}-{pid}-{id}-{session}'.format(
                    name=self.name(), pid=os.getpid(), id=id(self),
                    session=self._session_number)
                self.__logfilename = os.path.join(logs, filename)
            if self.__logfilename is not None:
                self.__logfile = open(self.__logfilename, 'wb')

        cmd = self.command()

        if self.__verbose_start:
            print(cmd)
            print("Starting %s" % cmd.split()[0])

        if self.__remote_cleaner and self._server:
            c = 'ssh %s "nohup sage -cleaner"  &' % self._server
            os.system(c)

        # Unset some environment variables for the children to
        # reduce the chances they do something complicated breaking
        # the terminal interface.
        # See Issue #12221 and #13859.
        pexpect_env = dict(os.environ)
        pexpect_env.update(self._env)
        pexpect_del_vars = ['TERM', 'COLUMNS']
        for i in pexpect_del_vars:
            try:
                del pexpect_env[i]
            except KeyError:
                pass

        # Run child from self.__path
        currentdir = os.getcwd()
        os.chdir(self.__path)
        try:
            try:
                from sage.interfaces.sagespawn import SageSpawn

                self._expect = SageSpawn(cmd,
                        logfile=self.__logfile,
                        timeout=None,  # no timeout
                        env=pexpect_env,
                        name=self._repr_(),
                        echo=self._terminal_echo,
                        # Work around https://bugs.python.org/issue1652
                        preexec_fn=lambda: signal.signal(signal.SIGPIPE, signal.SIG_DFL),
                        quit_string=self._quit_string())

                # Attempt to shutdown the running process gracefully
                # when sage terminates.
                import atexit
                atexit.register(self.quit)

            except (ExceptionPexpect, pexpect.EOF) as e:
                # Change pexpect errors to RuntimeError
                raise RuntimeError("unable to start %s because the command %r failed: %s\n%s" %
                        (self.name(), cmd, e, self._install_hints()))
        except BaseException:
            self._expect = None
            self._session_number = BAD_SESSION
            raise
        finally:
            os.chdir(currentdir)

        if self._do_cleaner():
            quit.register_spawned_process(self._expect.pid, cmd)

        try:
            self._expect.expect(self._prompt)
        except (pexpect.TIMEOUT, pexpect.EOF) as msg:
            self._expect = None
            self._session_number = BAD_SESSION
            raise RuntimeError("unable to start %s: %s" % (self.name(), msg))
        self._expect.timeout = None

        with gc_disabled():
            if block_during_init:
                for X in self.__init_code:
                    self.eval(X)
            else:
                for X in self.__init_code:
                    self._send(X)

    def _isalive(self):
        """
        Wrapper for pexpect's ``spawn.isalive()``.

        Handles an issue where if the underlying process disappear (died / was
        killed and wait()-ed by another process) before pexpect itself could
        wait() on it, then pexpect (really ptyprocess) raises an exception but
        does *not* mark the process as terminated.  The same exception results,
        then, from any attempt to close the pexpect process.

        See https://github.com/sagemath/sage/issues/28354
        """
        try:
            return self._expect is not None and self._expect.isalive()
        except ExceptionPexpect:
            self._expect.ptyproc.terminated = True
            return False

    def _close(self, force=True):
        """
        Wrapper for pexpect's ``spawn.close()``.

        Since the underlying method calls ``isalive()`` it is affected by the
        same issue described in ``_isalive()`` above.
        """
        try:
            if self._expect is not None:
                self._expect.close(force=force)
        except (ExceptionPexpect, OSError):
            self._expect.ptyproc.fd = -1
            self._expect.ptyproc.closed = True
            self._expect.child_fd = -1
            self._expect.closed = True

    def clear_prompts(self):
        while True:
            try:
                self._expect.expect(self._prompt, timeout=0.1)
            except pexpect.TIMEOUT:
                return

    def _reset_expect(self):
        """
        Delete ``self._expect`` and reset any state.

        This is called by :meth:`quit` and :meth:`detach`.

        EXAMPLES::

            sage: gp("eulerphi(49)")
            42
            sage: print(gp._expect)
            PARI/GP interpreter with PID ...
            sage: gp._reset_expect()
            sage: print(gp._expect)
            None
            sage: gp("eulerphi(49)")
            42
        """
        self._session_number += 1
        try:
            # Spaghetti alert: when running several computations in
            # parallel, the pexpect interface is reset in each one,
            # and this next line is needed to trigger the generation
            # of a new temporary file when otherwise the existing
            # member variable would be shared. That also means that
            # you can't use this method to clean up an existing
            # tmpfile, because you can delete the one that the parent
            # is using.
            del self.__local_tmpfile
        except AttributeError:
            pass
        self._expect = None

    def quit(self, verbose=False):
        """
        Quit the running subprocess.

        INPUT:

        - ``verbose`` -- boolean (default: ``False``); whether to print a
          message when quitting the process

        EXAMPLES::

            sage: a = gap('(1,2)(3,7)(4,6)(5,8)')
            sage: gap.quit(verbose=True)
            Exiting Gap with PID ... running ...gap...
            sage: a._check_valid()
            Traceback (most recent call last):
            ...
            ValueError: The gap session in which this object was defined is no longer running.

        Calling ``quit()`` a second time does nothing::

            sage: gap.quit(verbose=True)
        """
        if self._expect is not None:
            if verbose:
                if self.is_remote():
                    print("Exiting %r (running on %s)" % (self._expect, self._server))
                else:
                    print("Exiting %r" % (self._expect,))
            self._close()
        self._reset_expect()

    def detach(self):
        """
        Forget the running subprocess: keep it running but pretend that
        it's no longer running.

        EXAMPLES::

            sage: a = gap('(1,2)(3,7)(4,6)(5,8)')
            sage: saved_expect = gap._expect  # Save this to close later
            sage: gap.detach()
            sage: a._check_valid()
            Traceback (most recent call last):
            ...
            ValueError: The gap session in which this object was defined is no longer running.
            sage: saved_expect.close()  # Close child process

        Calling ``detach()`` a second time does nothing::

            sage: gap.detach()
        """
        try:
            self._expect._keep_alive()
        except AttributeError:
            pass
        self._reset_expect()

    def _quit_string(self):
        r"""
        Return the string which will be used to quit the application.

        EXAMPLES::

            sage: gp._quit_string()
            '\\q'
        """
        return 'quit'

    def _send_interrupt(self):
        """
        Send an interrupt to the application.  This is used internally
        by :meth:`interrupt`.

        First CTRL-C to stop the current command, then quit.
        """
        self._expect.sendline(chr(3))
        self._expect.sendline(self._quit_string())

    def _local_tmpfile(self):
        """
        Return a filename that is used to buffer long command lines for this interface.

        INPUT:

        - ``e`` -- an expect interface instance

        OUTPUT:

        A string that provides a temporary filename and is unique for the
        given interface.

        TESTS:

        The filename is cached::

            sage: gap._local_tmpfile() is gap._local_tmpfile()
            True

        The following two problems were fixed in :issue:`10004`.

        1. Different interfaces have different temp-files::

            sage: gap._local_tmpfile() != singular._local_tmpfile()
            True

        2. Interface instances in different branches of a parallelised
           function have different temp-files::

            sage: @parallel
            ....: def f(n):
            ....:     return gap._local_tmpfile()
            sage: L = [t[1] for t in f(list(range(5)))]
            sage: len(set(L))
            5

        The following used to fail::

            sage: s = gap._local_tmpfile()
            sage: L = [t[1] for t in f(list(range(5)))]
            sage: len(set(L))
            5

        AUTHOR:

        - Simon King (2010-09): Making the tmp-file unique for the interface instance
        """
        try:
            return self.__local_tmpfile
        except AttributeError:
            pass

        import atexit
        from tempfile import NamedTemporaryFile
        # FriCAS uses the ".input" suffix, and the other
        # interfaces are suffix-agnostic, so using ".input" here
        # lets us avoid a subclass override for FriCAS.
        with NamedTemporaryFile(suffix='.input', delete=False) as f:
            self.__local_tmpfile = f.name
            atexit.register(lambda: os.remove(f.name))
        return self.__local_tmpfile

    def _remote_tmpdir(self):
        return self.__remote_tmpdir

    def _remote_tmpfile(self):
        try:
            return self.__remote_tmpfile
        except AttributeError:
            self.__remote_tmpfile = self._remote_tmpdir() + "/interface_%s:%s" % (LOCAL_IDENTIFIER, self.pid())
            return self.__remote_tmpfile

    def _send_tmpfile_to_server(self, local_file=None, remote_file=None):
        if local_file is None:
            local_file = self._local_tmpfile()
        if remote_file is None:
            remote_file = self._remote_tmpfile()
        cmd = 'scp "%s" %s:"%s" 1>&2 2>/dev/null' % (local_file, self._server, remote_file)
        os.system(cmd)

    def _get_tmpfile_from_server(self, local_file=None, remote_file=None):
        if local_file is None:
            local_file = self._local_tmpfile()
        if remote_file is None:
            remote_file = self._remote_tmpfile()
        cmd = 'scp %s:"%s" "%s" 1>&2 2>/dev/null' % (self._server, remote_file, local_file)
        os.system(cmd)

    def _remove_tmpfile_from_server(self):
        if self.__remote_tmpfile is not None:
            raise NotImplementedError

    def _eval_line_using_file(self, line, restart_if_needed=True):
        """
        Evaluate a line of commands, using a temporary file.

        REMARK:

        By default, this is called when a long command is
        evaluated in :meth:`eval`.

        If the command can not be evaluated since the interface
        has crashed, it is automatically restarted and tried
        again *once*.

        INPUT:

        - ``line`` -- string; a command
        - ``restart_if_needed`` -- boolean (default: ``True``);
          if it is ``True``, the command evaluation is evaluated
          a second time after restarting the interface, if an
          :exc:`EOFError` occurred.

        TESTS::

            sage: singular._eval_line_using_file('def a=3;')
            ''
            sage: singular('a')
            3
            sage: singular.eval('quit;')
            ''
            sage: singular._eval_line_using_file('def a=3;')
            Singular crashed -- automatically restarting.
            ''
            sage: singular('a')
            3
            sage: singular.eval('quit;')
            ''
            sage: singular._eval_line_using_file('def a=3;', restart_if_needed=False)
            Traceback (most recent call last):
            ...
            RuntimeError: Singular terminated unexpectedly while reading in a large line...

        We end by triggering a re-start of Singular, since otherwise
        the doc test of another method would fail by a side effect.
        ::

            sage: singular(3)
            Singular crashed -- automatically restarting.
            3
        """
        with open(self._local_tmpfile(), 'w') as F:
            F.write(line + '\n')

        tmp_to_use = self._local_tmpfile()
        if self.is_remote():
            self._send_tmpfile_to_server()
            tmp_to_use = self._remote_tmpfile()
        try:
            s = self._eval_line(self._read_in_file_command(tmp_to_use), allow_use_file=False, restart_if_needed=False)
        except pexpect.EOF:
            if self._quit_string() in line:
                # we expect to get an EOF if we're quitting.
                return ''
            elif restart_if_needed:  # the subprocess might have crashed
                try:
                    self._synchronize()
                    return self._post_process_from_file(self._eval_line_using_file(line, restart_if_needed=False))
                except RuntimeError as msg:
                    raise RuntimeError('%s terminated unexpectedly while reading in a large line:\n%s' % (self, msg.args[0]))
                except TypeError:
                    pass
            raise RuntimeError('%s terminated unexpectedly while reading in a large line' % self)
        except RuntimeError as msg:
            if self._quit_string() in line:
                if not self._isalive():
                    return ''
                raise
            if restart_if_needed and not self._isalive():
                try:
                    self._synchronize()
                    return self._post_process_from_file(self._eval_line_using_file(line, restart_if_needed=False))
                except TypeError:
                    pass
                except RuntimeError:
                    raise RuntimeError('%s terminated unexpectedly while reading in a large line' % self)
            if "Input/output error" in msg.args[0]:
                # This occurs on non-linux machines
                raise RuntimeError('%s terminated unexpectedly while reading in a large line' % self)
            raise RuntimeError('%s terminated unexpectedly while reading in a large line:\n%s' % (self, msg.args[0]))
        return self._post_process_from_file(s)

    def _post_process_from_file(self, s):
        return s

    def _eval_line(self, line, allow_use_file=True, wait_for_prompt=True, restart_if_needed=True):
        """
        Evaluate a line of commands.

        REMARK:

        By default, a long command (length exceeding ``self._eval_using_file_cutoff``)
        is evaluated using :meth:`_eval_line_using_file`.

        If the command can not be evaluated since the interface
        has crashed, it is automatically restarted and tried
        again *once*.

        If the optional ``wait_for_prompt`` is ``False`` then even a very
        long line will not be evaluated by :meth:`_eval_line_using_file`,
        since this does not support the ``wait_for_prompt`` option.

        INPUT:

        - ``line`` -- string; a command
        - ``allow_use_file`` -- boolean (default: ``True``);
          allow to evaluate long commands using :meth:`_eval_line_using_file`.
        - ``wait_for_prompt`` -- boolean (default: ``True``);
          wait until the prompt appears in the sub-process' output.
        - ``restart_if_needed`` -- boolean (default: ``True``);
          if it is ``True``, the command evaluation is evaluated
          a second time after restarting the interface, if an
          :exc:`EOFError` occurred.

        TESTS::

            sage: from sage.interfaces.singular import singular
            sage: singular._eval_line('def a=3;')
            ''
            sage: singular('a')
            3
            sage: singular.eval('quit;')
            ''
            sage: singular._eval_line('def a=3;')
            Singular crashed -- automatically restarting.
            ''
            sage: singular('a')
            3
            sage: singular.eval('kill a')
            ''

        We are now sending a command that would run forever. But since
        we declare that we are not waiting for a prompt, we can interrupt
        it without a KeyboardInterrupt. At the same time, we test that
        the line is not forwarded to :meth:`_eval_line_using_file`, since
        that method would not support the ``wait_for_prompt`` option.
        For reasons which are currently not understood, the ``interrupt``
        test usually returns immediately, but sometimes it takes a very
        long time on the same system. ::

            sage: cutoff = singular._eval_using_file_cutoff
            sage: singular._eval_using_file_cutoff = 4
            sage: singular._eval_line('for(int i=1;i<=3;i++){i=1;};', wait_for_prompt=False)
            ''
            sage: singular.interrupt()
            True
            sage: singular._eval_using_file_cutoff = cutoff

        The interface still works after this interrupt::

            sage: singular('2+3')
            5

        Last, we demonstrate that by default the execution of a command
        is tried twice if it fails the first time due to a crashed
        interface::

            sage: singular.eval('quit;')
            ''
            sage: singular._eval_line_using_file('def a=3;', restart_if_needed=False)
            Traceback (most recent call last):
            ...
            RuntimeError: Singular terminated unexpectedly while reading in a large line...

        Since the test of the next method would fail, we re-start
        Singular now. ::

            sage: singular('2+3')
            Singular crashed -- automatically restarting.
            5
        """
        if allow_use_file and wait_for_prompt and self._eval_using_file_cutoff and len(line) > self._eval_using_file_cutoff:
            return self._eval_line_using_file(line)
        try:
            if self._expect is None:
                self._start()
            E = self._expect
            try:
                if len(line) >= 4096:
                    raise RuntimeError("Sending more than 4096 characters with %s on a line may cause a hang and you're sending %s characters" % (self, len(line)))
                E.sendline(line)
                if not wait_for_prompt:
                    return ''

            except OSError as msg:
                if restart_if_needed:
                    # The subprocess most likely crashed.
                    # If it's really still alive, we fall through
                    # and raise RuntimeError.
                    if sys.platform.startswith('sunos'):
                        # On (Open)Solaris, we might need to wait a
                        # while because the process might not die
                        # immediately. See Issue #14371.
                        for t in [0.5, 1.0, 2.0]:
                            if self._isalive():
                                time.sleep(t)
                            else:
                                break
                    if not self._isalive():
                        try:
                            self._synchronize()
                        except (TypeError, RuntimeError):
                            pass
                        return self._eval_line(line, allow_use_file=allow_use_file, wait_for_prompt=wait_for_prompt, restart_if_needed=False)
                raise RuntimeError("%s\nError evaluating %s in %s" % (msg, line, self))

            if line:
                try:
                    if isinstance(wait_for_prompt, str):
                        E.expect(str_to_bytes(wait_for_prompt))
                    else:
                        E.expect(self._prompt)
                except pexpect.EOF as msg:
                    try:
                        if self.is_local():
                            tmp_to_use = self._local_tmpfile()
                        else:
                            tmp_to_use = self._remote_tmpfile()
                        if self._read_in_file_command(tmp_to_use) in line:
                            raise pexpect.EOF(msg)
                    except NotImplementedError:
                        pass
                    if self._quit_string() in line:
                        # we expect to get an EOF if we're quitting.
                        return ''
                    elif restart_if_needed:  # the subprocess might have crashed
                        try:
                            self._synchronize()
                            return self._eval_line(line, allow_use_file=allow_use_file, wait_for_prompt=wait_for_prompt, restart_if_needed=False)
                        except (TypeError, RuntimeError):
                            pass
                    raise RuntimeError("%s\n%s crashed executing %s" % (msg, self, line))
                if self._terminal_echo:
                    out = self._before()
                else:
                    out = self._before().rstrip('\n\r')
            elif self._terminal_echo:
                out = '\n\r'
            else:
                out = ''
        except KeyboardInterrupt:
            self._keyboard_interrupt()
            raise KeyboardInterrupt("Ctrl-c pressed while running %s" % self)
        if self._terminal_echo:
            i = out.find("\n")
            j = out.rfind("\r")
            return out[i + 1:j].replace('\r\n', '\n')
        else:
            return out.replace('\r\n', '\n')

    def _keyboard_interrupt(self):
        print("Interrupting %s..." % self)
        if self._restart_on_ctrlc:
            try:
                self._close()
            except pexpect.ExceptionPexpect as msg:
                raise pexpect.ExceptionPexpect("THIS IS A BUG -- PLEASE REPORT. This should never happen.\n" + msg)
            self._start()
            raise KeyboardInterrupt("Restarting %s (WARNING: all variables defined in previous session are now invalid)" % self)
        else:
            self._expect.sendline(chr(3))  # send ctrl-c
            self._expect.expect(self._prompt)
            self._expect.expect(self._prompt)
            raise KeyboardInterrupt("Ctrl-c pressed while running %s" % self)

    def interrupt(self, tries=5, timeout=2.0, quit_on_fail=True):
        E = self._expect
        if E is None:
            return True
        try:
            for i in range(tries):
                self._send_interrupt()
                try:
                    E.expect(self._prompt, timeout=timeout)
                except (pexpect.TIMEOUT, pexpect.EOF):
                    pass
                else:
                    return True  # Success
        except Exception:
            pass
        # Failed to interrupt...
        if quit_on_fail:
            self.quit()
        return False

    ###########################################################################
    # BEGIN Synchronization code.
    ###########################################################################

    def _before(self, encoding=None, errors=None) -> str:
        r"""
        Return the previous string that was sent through the interface.

        This returns a ``str`` object.

        The ``encoding`` and ``errors`` arguments are passed to
        :func:`sage.misc.cpython.bytes_to_str`.

        EXAMPLES::

            sage: singular('2+3')
            5
            sage: singular._before()
            '5\r\n'
        """
        return bytes_to_str(self._expect.before, encoding, errors)

    def _after(self, encoding=None, errors=None):
        r"""
        Return trailing data in the buffer after the text matched by the expect
        interface.

        When the ``spawn.after`` attribute contains bytes, this returns ``str``
        objects on both Python 2 and Python 3.  There are also cases (such as
        exceptions) where the ``.after`` attribute contains either an exception
        type or ``None``, in which case those values are returned.

        The ``encoding`` and ``errors`` arguments are passed to
        :func:`sage.misc.cpython.bytes_to_str`.

        EXAMPLES::

            sage: singular('2+3')
            5
            sage: singular._after()
            '> '
        """
        after = self._expect.after
        if isinstance(after, bytes):
            return bytes_to_str(after, encoding, errors)

        return after

    def _readline(self, size=-1, encoding=None, errors=None) -> str:
        r"""
        Wraps ``spawn.readline`` to pass the return values through
        ``bytes_to_str``, like `Expect._before` and `Expect._after`.

        EXAMPLES::

            sage: a = singular(1)
            sage: singular._expect.sendline('1+1;')
            5
            sage: singular._readline()
            '2\r\n'
        """
        return bytes_to_str(self._expect.readline(size=size), encoding, errors)

    def _interrupt(self):
        for i in range(15):
            try:
                self._sendstr('quit;\n' + chr(3))
                self._expect_expr(timeout=2)
            except pexpect.TIMEOUT:
                pass
            except pexpect.EOF:
                self._crash_msg()
                self.quit()
            else:
                return

    def _expect_expr(self, expr=None, timeout=None):
        r"""
        Wait for a given expression expr (which could be a regular
        expression or list of regular expressions) to appear in the output
        for at most timeout seconds.

        Use ``r._expect.before`` to see what was put in the
        output stream before the expression.

        INPUT:

        - ``expr`` -- ``None`` or a string or list of strings
          (default: ``None``)

        - ``timeout`` -- ``None`` or a number (default: ``None``)

        EXAMPLES:

        We test all of this using the Singular interface. First we put
        10 + 15 in the input stream::

            sage: singular._sendstr('def abc = 10 + 15;\n')

        Then we tell singular to print 10, which is an arbitrary number
        different from the expected result 35::

            sage: singular._sendstr('10;\n')

        Here an exception is raised because 25 hasn't appeared yet in the
        output stream. The key thing is that this doesn't lock, but instead
        quickly raises an exception::

            sage: t = walltime()
            sage: try:
            ....:    singular._expect_expr('25', timeout=float(0.4))
            ....: except Exception:
            ....:    print('Did not get expression')
            Did not get expression

        A quick consistency check on the time that the above took::

            sage: w = walltime(t); 0.3 < w < 10
            True

        We tell Singular to print abc, which equals 25::

            sage: singular._sendstr('abc;\n')

        Now 25 is in the output stream, so we can wait for it::

            sage: singular._expect_expr('25')

        This gives us everything before the 25, including the 10 we printed earlier::

            sage: singular._expect.before.decode('ascii')
            '...10\r\n> '

        We test interrupting ``_expect_expr`` using the GP interface,
        see :issue:`6661`.  Unfortunately, this test doesn't work reliably using
        Singular, see :issue:`9163` and the follow-up :issue:`10476`.
        The ``gp.eval('0')`` in this test makes sure that ``gp`` is
        running, so a timeout of 1 second should be sufficient. ::

            sage: print(sage0.eval("dummy=gp.eval('0'); alarm(1); gp._expect_expr('1')"))  # long time
            ...Interrupting PARI/GP interpreter. Please wait a few seconds...
            ...
            ...AlarmInterrupt...
        """
        if expr is None:
            # the following works around gap._prompt_wait not being defined
            expr = getattr(self, '_prompt_wait', None) or self._prompt
        if self._expect is None:
            self._start()
        try:
            if timeout:
                i = self._expect.expect(expr, timeout=timeout)
            else:
                i = self._expect.expect(expr)
            if i > 0:
                v = self._before()
                self.quit()
                raise ValueError("%s\nComputation failed due to a bug in %s -- NOTE: Had to restart." % (v, self))
        except KeyboardInterrupt:
            print("Control-C pressed. Interrupting %s. Please wait a few seconds..." % self)
            self.interrupt()
            raise

    def _sendstr(self, string):
        r"""
        Send a string to the pexpect interface, autorestarting the expect
        interface if anything goes wrong.

        INPUT:

        - ``string`` -- string

        EXAMPLES: We illustrate this function using the Singular interface::

            sage: singular._synchronize()
            sage: singular._sendstr('int i = 5;')
            sage: singular('i')
            5
        """
        if self._expect is None:
            self._start()
        try:
            os.write(self._expect.child_fd, str_to_bytes(string))
        except OSError:
            self._crash_msg()
            self.quit()
            self._sendstr(string)

    def _crash_msg(self):
        r"""
        Show a message if the interface crashed.

        EXAMPLES::

            sage: singular._crash_msg()
            Singular crashed -- automatically restarting.

        ::

            sage: singular('2+3')
            5
            sage: singular._sendstr('quit;\n')   # make it so that singular appears to die.
            sage: singular('2+3')
            Singular crashed -- automatically restarting.
            5
        """
        print("%s crashed -- automatically restarting." % self)

    def _synchronize(self, cmd='1+%s;\n'):
        """
        Synchronize pexpect interface.

        This put a random integer (plus one!) into the output stream, then
        waits for it, thus resynchronizing the stream. If the random
        integer doesn't appear within 1 second, the interface is sent
        interrupt signals.

        This way, even if you somehow left the interface in a busy state
        computing, calling _synchronize gets everything fixed.

        EXAMPLES: We observe nothing, just as it should be::

            sage: singular._synchronize()

        TESTS:

        This illustrates a synchronization bug being fixed (thanks
        to Simon King and David Joyner for tracking this down)::

            sage: R.<x> = QQ[]; f = x^3 + x + 1;  g = x^3 - x - 1; r = f.resultant(g); gap(ZZ); singular(R)
            Integers
            polynomial ring, over a field, global ordering
            // coefficients: QQ...
            // number of vars : 1
            //        block   1 : ordering lp
            //                  : names    x
            //        block   2 : ordering C
        """
        if self._expect is None:
            return
        rnd = randrange(2147483647)
        s = str(rnd + 1)
        cmd = cmd % rnd
        self._sendstr(cmd)
        try:
            self._expect_expr(timeout=0.5)
            if s not in self._before():
                self._expect_expr(s, timeout=0.5)
                self._expect_expr(timeout=0.5)
        except pexpect.TIMEOUT:
            self._interrupt()
        except pexpect.EOF:
            self._crash_msg()
            self.quit()

    ###########################################################################
    # END Synchronization code.
    ###########################################################################

    def eval(self, code, strip=True, synchronize=False, locals=None, allow_use_file=True,
             split_lines='nofile', **kwds):
        """
        INPUT:

        - ``code`` -- text to evaluate

        - ``strip`` -- boolean; whether to strip output prompts,
          etc. (ignored in the base class)

        - ``locals`` -- None (ignored); this is used for compatibility
          with the Sage notebook's generic system interface

        - ``allow_use_file`` -- boolean (default: ``True``); if ``True`` and
          ``code`` exceeds an interface-specific threshold then ``code`` will
          be communicated via a temporary file rather that the character-based
          interface. If ``False`` then the code will be communicated via the
          character interface.

        - ``split_lines`` -- Tri-state (default: ``'nofile'``); if "nofile"
          then ``code`` is sent line by line unless it gets communicated via a
          temporary file. If ``True`` then ``code`` is sent line by line, but
          some lines individually might be sent via temporary file. Depending
          on the interface, this may transform grammatical ``code`` into
          ungrammatical input. If ``False``, then the whole block of code is
          evaluated all at once.

        - ``**kwds`` -- all other arguments are passed onto the ``_eval_line``
          method. An often useful example is ``reformat=False``.
        """
        if synchronize:
            try:
                self._synchronize()
            except AttributeError:
                pass

        if strip:
            try:
                code = self._strip_prompt(code)
            except AttributeError:
                pass

        if not isinstance(code, str):
            raise TypeError('input code must be a string.')

        # Remove extra whitespace
        code = code.strip()

        try:
            with gc_disabled():
                if (split_lines == "nofile" and allow_use_file and
                        self._eval_using_file_cutoff and len(code) > self._eval_using_file_cutoff):
                    return self._eval_line_using_file(code)
                elif split_lines:
                    return '\n'.join(self._eval_line(L, allow_use_file=allow_use_file, **kwds)
                                     for L in code.split('\n') if L)
                else:
                    return self._eval_line(code, allow_use_file=allow_use_file, **kwds)
        # DO NOT CATCH KeyboardInterrupt, as it is being caught
        # by _eval_line
        # In particular, do NOT call self._keyboard_interrupt()
        except TypeError as s:
            raise TypeError('error evaluating "%s":\n%s' % (code, s))

    ############################################################
    #         Functions for working with variables.
    #  The first three must be overloaded by derived classes,
    #  and the definition depends a lot on the class.  But
    #  the functionality one gets from this is very nice.
    ############################################################

    def _object_class(self):
        """
        EXAMPLES::

            sage: from sage.interfaces.expect import Expect
            sage: Expect._object_class(gap)
            <class 'sage.interfaces.expect.ExpectElement'>
        """
        return ExpectElement

    def _function_class(self):
        """
        EXAMPLES::

            sage: from sage.interfaces.expect import Expect
            sage: Expect._function_class(gap)
            <class 'sage.interfaces.expect.ExpectFunction'>
        """
        return ExpectFunction

    def _function_element_class(self):
        """
        EXAMPLES::

            sage: from sage.interfaces.expect import Expect
            sage: Expect._function_element_class(gap)
            <class 'sage.interfaces.expect.FunctionElement'>
        """
        return FunctionElement


@instancedoc
class ExpectFunction(InterfaceFunction):
    """
    Expect function.
    """
    pass


@instancedoc
class FunctionElement(InterfaceFunctionElement):
    """
    Expect function element.
    """
    pass


@instancedoc
class ExpectElement(InterfaceElement, sage.interfaces.abc.ExpectElement):
    """
    Expect element.
    """
    def __init__(self, parent, value, is_name=False, name=None):
        RingElement.__init__(self, parent)
        self._create = value
        if parent is None:
            return     # means "invalid element"
        # idea: Joe Wetherell -- try to find out if the output
        # is too long and if so get it using file, otherwise
        # don't.
        if isinstance(value, str) and parent._eval_using_file_cutoff and \
           parent._eval_using_file_cutoff < len(value):
            self._get_using_file = True

        if is_name:
            self._name = value
        else:
            try:
                self._name = parent._create(value, name=name)
            # Convert ValueError and RuntimeError to TypeError for
            # coercion to work properly.
            except (RuntimeError, ValueError) as x:
                self._session_number = -1
                raise TypeError(*x.args)
            except BaseException:
                self._session_number = -1
                raise
        self._session_number = parent._session_number

    def __hash__(self):
        """
        Return the hash of ``self``.

        This is a default implementation of hash
        which just takes the hash of the string of ``self``.
        """
        return hash('%s%s' % (self, self._session_number))

    def _check_valid(self):
        """
        Check that this object is valid, i.e., the session in which this
        object is defined is still running. This is relevant for
        interpreters that can't be interrupted via ctrl-C, hence get
        restarted.
        """
        try:
            P = self.parent()
            if P is None or P._session_number == BAD_SESSION or self._session_number == -1 or \
               P._session_number != self._session_number:
                raise ValueError("The %s session in which this object was defined is no longer running." % P.name())
        except AttributeError:
            raise ValueError("The session in which this object was defined is no longer running.")
        return P

    def __del__(self):
        try:
            self._check_valid()
        except ValueError:
            return
        try:
            if hasattr(self, '_name'):
                P = self.parent()
                if P is not None:
                    P.clear(self._name)

        except (RuntimeError, ExceptionPexpect):  # needed to avoid infinite loops in some rare cases
            pass

#    def _sage_repr(self):
# TO DO: this could use file transfers when self.is_remote()


class StdOutContext:
    """
    A context in which all communication between Sage and a subprocess
    interfaced via pexpect is printed to stdout.
    """
    def __init__(self, interface, silent=False, stdout=None):
        """
        Construct a new context in which all communication between Sage
        and a subprocess interfaced via pexpect is printed to stdout.

        INPUT:

        - ``interface`` -- the interface whose communication shall be dumped

        - ``silent`` -- if ``True`` this context does nothing

        - ``stdout`` -- (optional) parameter for alternative stdout device (default: ``None``)

        EXAMPLES::

            sage: from sage.interfaces.expect import StdOutContext
            sage: with StdOutContext(Gp()) as g:
            ....:     g('1+1')
            sage=...
        """
        self.interface = interface
        self.silent = silent
        self.stdout = stdout if stdout else sys.stdout

    def __enter__(self):
        """
        EXAMPLES::

            sage: from sage.interfaces.expect import StdOutContext
            sage: with StdOutContext(singular):
            ....:     singular.eval('1+1')
            1+1;
            ...
        """
        if self.silent:
            return self.interface
        if self.interface._expect is None:
            self.interface._start()
        self._logfile_backup = self.interface._expect.logfile

        if isinstance(self.stdout, io.TextIOWrapper):
            stdout = self.stdout.buffer
        else:
            stdout = self.stdout

        if self.interface._expect.logfile:
            self.interface._expect.logfile = Multiplex(self.interface._expect.logfile, stdout)
        else:
            self.interface._expect.logfile = Multiplex(stdout)
        return self.interface

    def __exit__(self, typ, value, tb):
        r"""
        EXAMPLES::

            sage: from sage.interfaces.expect import StdOutContext
            sage: with StdOutContext(gap):
            ....:     gap('1+1')
            \$sage...
        """
        if self.silent:
            return
        self.interface._expect.logfile.flush()
        self.stdout.write("\n")
        self.interface._expect.logfile = self._logfile_backup<|MERGE_RESOLUTION|>--- conflicted
+++ resolved
@@ -55,10 +55,7 @@
 import sage.interfaces.abc
 from sage.cpython.string import bytes_to_str, str_to_bytes
 from sage.env import LOCAL_IDENTIFIER, SAGE_EXTCODE
-<<<<<<< HEAD
 from sage.interfaces import quit
-=======
->>>>>>> aa277033
 from sage.interfaces.interface import (
     Interface,
     InterfaceElement,
@@ -68,11 +65,6 @@
 from sage.misc.instancedoc import instancedoc
 from sage.misc.object_multiplexer import Multiplex
 from sage.structure.element import RingElement
-<<<<<<< HEAD
-=======
-
-from . import quit
->>>>>>> aa277033
 
 BAD_SESSION = -2
 
