--- conflicted
+++ resolved
@@ -163,12 +163,8 @@
 ecl_eval("(initialize-runtime-globals)")
 ecl_eval("(setq $nolabels t))")
 ecl_eval("(defun add-lineinfo (x) x)")
-<<<<<<< HEAD
+ecl_eval(r"(defun tex-derivative (x l r) (tex (if $derivabbrev (tex-dabbrev x) (tex-d x '\\partial)) l r lop rop ))")
 ecl_eval('(defun principal nil (cond ($noprincipal (diverg)) ((not *pcprntd*) (merror "Divergent Integral"))))')
-=======
-ecl_eval(r"(defun tex-derivative (x l r) (tex (if $derivabbrev (tex-dabbrev x) (tex-d x '\\partial)) l r lop rop ))")
-ecl_eval('(defun principal nil (cond ($noprincipal (diverg)) ((not pcprntd) (merror "Divergent Integral"))))')
->>>>>>> aa277033
 ecl_eval("(remprop 'mfactorial 'grind)")  # don't use ! for factorials (#11539)
 ecl_eval("(setf $errormsg nil)")
 
