--- conflicted
+++ resolved
@@ -116,11 +116,7 @@
 import sage.rings.real_double
 import sage.symbolic.expression
 import sage.symbolic.integration.integral
-<<<<<<< HEAD
-from sage.env import MAXIMA_FAS
-=======
 from sage.env import MAXIMA_FAS, MAXIMA_SHARE
->>>>>>> 74a2f907
 from sage.interfaces.maxima_abstract import (
     MaximaAbstract,
     MaximaAbstractElement,
