r"""
Library interface to Maxima

Maxima is a free GPL'd general purpose computer algebra system whose
development started in 1968 at MIT. It contains symbolic manipulation
algorithms, as well as implementations of special functions, including
elliptic functions and generalized hypergeometric functions. Moreover,
Maxima has implementations of many functions relating to the invariant
theory of the symmetric group `S_n`. (However, the commands for group
invariants, and the corresponding Maxima documentation, are in
French.) For many links to Maxima documentation, see
http://maxima.sourceforge.net/documentation.html.

AUTHORS:

- William Stein (2005-12): Initial version

- David Joyner: Improved documentation

- William Stein (2006-01-08): Fixed bug in parsing

- William Stein (2006-02-22): comparisons (following suggestion of
  David Joyner)

- William Stein (2006-02-24): *greatly* improved robustness by adding
  sequence numbers to IO bracketing in _eval_line

- Robert Bradshaw, Nils Bruin, Jean-Pierre Flori (2010,2011): Binary library
  interface

For this interface, Maxima is loaded into ECL which is itself loaded
as a C library in Sage. Translations between Sage and Maxima objects
(which are nothing but wrappers to ECL objects) is made as much as possible
directly, but falls back to the string based conversion in case no new implementation
has been made.

This interface is the one used for calculus by Sage
and is accessible as ``maxima_calculus``::

    sage: maxima_calculus
    Maxima

Only one instance of this interface can be instantiated,
so the user should not try to instantiate another one,
which is anyway set to raise an error::

    sage: from sage.interfaces.maxima_lib import MaximaLib
    sage: MaximaLib()
    Traceback (most recent call last):
    ...
    RuntimeError: Maxima interface in library mode can only be instantiated once

Changed besselexpand to true in init_code -- automatically simplify Bessel functions to trig functions when appropriate when true. Examples:

For some infinite sums, a closed expression can be found. By default, "maxima" is used for that::

    sage: x,n,k = var("x","n","k")
    sage: sum((-x)^n/(factorial(n)*factorial(n+3/2)),n,0,oo)
    -1/2*(2*x*cos(2*sqrt(x)) - sqrt(x)*sin(2*sqrt(x)))/(sqrt(pi)*x^2)

Maxima has some flags that affect how the result gets simplified (By default, besselexpand is false in Maxima; however in 5.39 this test does not show any difference, as, apparently, another expansion path is used)::

    sage: maxima_calculus("besselexpand:false")
    false
    sage: x,n,k = var("x","n","k")
    sage: sum((-x)^n/(factorial(n)*factorial(n+3/2)),n,0,oo)
    -1/2*(2*x*cos(2*sqrt(x)) - sqrt(x)*sin(2*sqrt(x)))/(sqrt(pi)*x^2)
    sage: maxima_calculus("besselexpand:true")
    true

The output is parseable (i. e. :issue:`31796` is fixed)::

    sage: foo = maxima_calculus('a and (b or c)') ; foo
    a and (b or c)
    sage: bar = maxima_calculus(foo) ; bar
    a and (b or c)
    sage: bar == foo
    True

TESTS:

Check our workaround for a race in ecl works, see :issue:`26968`.
We use a temporary ``MAXIMA_USERDIR`` so it's empty; we place it
in ``DOT_SAGE`` since we expect it to have more latency than ``/tmp``.

    sage: import tempfile, subprocess
    sage: tmpdir = tempfile.TemporaryDirectory(dir=DOT_SAGE)
    sage: _ = subprocess.run(['sage', '-c',  # long time
    ....: f'''
    ....: import os
    ....: os.environ["MAXIMA_USERDIR"] = "{tmpdir.name}"
    ....: if not os.fork():
    ....:     import sage.interfaces.maxima_lib
    ....: else:
    ....:     import sage.interfaces.maxima_lib
    ....:     os.wait()
    ....: '''])
    sage: tmpdir.cleanup()
"""

# ****************************************************************************
#       Copyright (C) 2005 William Stein <wstein@gmail.com>
#
#  Distributed under the terms of the GNU General Public License (GPL)
#
#    This code is distributed in the hope that it will be useful,
#    but WITHOUT ANY WARRANTY; without even the implied warranty of
#    MERCHANTABILITY or FITNESS FOR A PARTICULAR PURPOSE.  See the GNU
#    General Public License for more details.
#
#  The full text of the GPL is available at:
#
#                  https://www.gnu.org/licenses/
# ****************************************************************************

import sage.rings.real_double
import sage.symbolic.expression
import sage.symbolic.integration.integral
<<<<<<< HEAD
from sage.env import MAXIMA_FAS
from sage.interfaces.maxima_abstract import (
    MaximaAbstract,
    MaximaAbstractElement,
    MaximaAbstractElementFunction,
    MaximaAbstractFunction,
    MaximaAbstractFunctionElement,
)
=======
from sage.env import MAXIMA_FAS, MAXIMA_SHARE
>>>>>>> 94fe540d
from sage.libs.ecl import EclObject, ecl_eval
from sage.misc.instancedoc import instancedoc
from sage.rings.number_field.number_field_element_base import NumberFieldElement_base
from sage.structure.element import Expression
from sage.symbolic.operators import FDerivativeOperator, add_vararg, mul_vararg
from sage.symbolic.ring import SR
<<<<<<< HEAD
=======

from .maxima_abstract import (
    MaximaAbstract,
    MaximaAbstractElement,
    MaximaAbstractElementFunction,
    MaximaAbstractFunction,
    MaximaAbstractFunctionElement,
)
>>>>>>> 94fe540d

# We begin here by initializing Maxima in library mode
# i.e. loading it into ECL
ecl_eval("(setf *load-verbose* NIL)")
if MAXIMA_FAS:
    ecl_eval("(require 'maxima \"{}\")".format(MAXIMA_FAS))
else:
    ecl_eval("(require 'maxima)")
ecl_eval("(in-package :maxima)")
ecl_eval("(set-locale-subdir)")

# This workaround has to happen before any call to (set-pathnames).
# To be safe please do not call anything other than
# (set-locale-subdir) before this block.
try:
    ecl_eval("(set-pathnames)")
except RuntimeError:
    # Recover from :issue:`26968` by creating `*maxima-objdir*` here.
    # This cannot be done before calling `(set-pathnames)` since
    # `*maxima-objdir*` is computed there.
    # We use python `os.makedirs()` which is immune to the race.
    # Using `(ensure-directories-exist ...)` in lisp would be
    # subject to the same race condition and since `*maxima-objdir*`
    # has multiple components this is quite plausible to happen.
    maxima_objdir = ecl_eval("*maxima-objdir*").python()[1:-1]
    import os
    os.makedirs(maxima_objdir, exist_ok=True)
    # Call `(set-pathnames)` again to complete its job.
    ecl_eval("(set-pathnames)")

ecl_eval("(initialize-runtime-globals)")
ecl_eval("(setq $nolabels t))")
ecl_eval("(defun add-lineinfo (x) x)")
ecl_eval(r"(defun tex-derivative (x l r) (tex (if $derivabbrev (tex-dabbrev x) (tex-d x '\\partial)) l r lop rop ))")
ecl_eval('(defun principal nil (cond ($noprincipal (diverg)) ((not pcprntd) (merror "Divergent Integral"))))')
ecl_eval("(remprop 'mfactorial 'grind)")  # don't use ! for factorials (#11539)
ecl_eval("(setf $errormsg nil)")

# The following is an adaptation of the "retrieve" function in maxima
# itself. This routine is normally responsible for displaying a
# question and returning the answer. Our version throws an error in
# which the text of the question is included. This is accomplished by
# redirecting *standard-output* to a string.
ecl_eval(r"""
(defun retrieve (msg flag &aux (print? nil))
  (declare (special msg flag print?))
  (or (eq flag 'noprint) (setq print? t))
  (error
    (concatenate 'string
      "Maxima asks: "
      (string-trim '(#\Newline)
                   (with-output-to-string (*standard-output*)
                     (cond ((not print?)
                            (setq print? t)
                            (format-prompt t ""))
                           ((null msg)
                            (format-prompt t ""))
                           ((atom msg)
                            (format-prompt t "~A" msg)
                            (mterpri))
                           ((eq flag t)
                            (format-prompt t "~{~A~}" (cdr msg))
                            (mterpri))
                           (t
                            (format-prompt t "~M" msg)
                            (mterpri))))))))
""")

# Redirection of ECL and Maxima stdout to /dev/null
ecl_eval(r"""(defparameter *dev-null* (make-two-way-stream
              (make-concatenated-stream) (make-broadcast-stream)))""")
ecl_eval("(setf original-standard-output *standard-output*)")
ecl_eval("(setf *standard-output* *dev-null*)")
# ecl_eval("(setf *error-output* *dev-null*)")

# Add search paths
# Keep these in sync with the default Maxima search paths defined in subprojects/maxima-<version>/src/share-subdirs_autogenerated.lisp
if MAXIMA_SHARE:
    import_packages = "{affine,algebra,algebra/charsets,algebra/solver,amatrix,bernstein,calculus,cobyla,cobyla/ex,cobyla/lisp,colnew,colnew/ex1,colnew/ex2,colnew/ex3,colnew/ex4,colnew/lisp,combinatorics,contrib,contrib/Eulix,contrib/Grobner,contrib/Zeilberger,contrib/alt-display,contrib/altsimp,contrib/binsplit,contrib/bitwise,contrib/boolsimp,contrib/coma,contrib/diffequations,contrib/diffequations/tests,contrib/elliptic_curves,contrib/elliptic_curves/figures,contrib/format,contrib/fresnel,contrib/gentran,contrib/gentran/man,contrib/gentran/test,contrib/gf,contrib/integration,contrib/levin,contrib/lurkmathml,contrib/maxima-odesolve,contrib/maximaMathML,contrib/mcclim,contrib/noninteractive,contrib/odes,contrib/operatingsystem,contrib/prim,contrib/rand,contrib/rkf45,contrib/sarag,contrib/smath,contrib/state,contrib/symplectic_ode,contrib/trigtools,contrib/unicodedata,contrib/unit,contrib/vector3d,descriptive,diff_form,diff_form/tests,diffequations,distrib,draw,dynamics,ezunits,fftpack5,fftpack5/lisp,finance,fourier_elim,fractals,graphs,hompack,hompack/lisp,hypergeometric,integequations,integer_sequence,integration,lapack,lapack/blas,lapack/lapack,lbfgs,linearalgebra,logic,lsquares,macro,matrix,minpack,minpack/lisp,misc,mnewton,multiadditive,nelder_mead,numeric,numericalio,odepack,odepack/src,orthopoly,pdiff,physics,pslq,pytranslate,quantum,simplex,simplex/Tests,simplification,solve_rat_ineq,solve_rec,sound,stats,stringproc,sym,tensor,tensor/tracefree-code,test_batch_encodings,to_poly_solve,translators,translators/m2mj,trigonometry,utils,vector,z_transform}"
    ecl_eval(f'#$file_search_maxima: append(file_search_maxima, ["{MAXIMA_SHARE}/###.{{mac,mc,wxm}}", "{MAXIMA_SHARE}/{import_packages}/###.{{mac,mc,wxm}}"])$')
    ecl_eval(f'#$file_search_lisp: append(file_search_lisp, ["{MAXIMA_SHARE}/###.{{fas,lisp,lsp}}", "{MAXIMA_SHARE}/{import_packages}/###.{{fas,lisp,lsp}}"])$')

# Default options set in Maxima
# display2d -- no ascii art output
# keepfloat -- don't automatically convert floats to rationals

init_code = ['besselexpand : true', 'display2d : false', 'domain : complex', 'keepfloat : true',
             'load(to_poly_solve)', 'load(simplify_sum)',
             'load(diag)']


# Turn off the prompt labels, since computing them *very
# dramatically* slows down the maxima interpret after a while.
# See the function makelabel in suprv1.lisp.
# Many thanks to andrej.vodopivec@gmail.com and also
# Robert Dodier for figuring this out!
# See trac # 6818.
init_code.append('nolabels : true')
for l in init_code:
    ecl_eval("#$%s$" % l)
# To get more debug information uncomment the next line
# should allow to do this through a method
# ecl_eval("(setf *standard-output* original-standard-output)")

# This is the main function (ECL object) used for evaluation
# This returns an EclObject
maxima_eval = ecl_eval("""
(defun maxima-eval( form )
    (with-$error (meval form)))
""")

# Number of instances of this interface
maxima_lib_instances = 0

# Here we define several useful ECL/Maxima objects
# The Maxima string function can change the structure of its input
# maxprint=EclObject("$STRING")
maxprint = EclObject(r"""(defun mstring-for-sage (form)
                         (coerce (mstring form) 'string))""").eval()
meval = EclObject("MEVAL")
msetq = EclObject("MSETQ")
mlist = EclObject("MLIST")
mequal = EclObject("MEQUAL")
cadadr = EclObject("CADADR")

max_integrate = EclObject("$INTEGRATE")
max_sum = EclObject("$SUM")
max_simplify_sum = EclObject("$SIMPLIFY_SUM")
max_prod = EclObject("$PRODUCT")
max_simplify_prod = EclObject("$SIMPLIFY_PRODUCT")
max_ratsimp = EclObject("$RATSIMP")
max_limit = EclObject("$LIMIT")
max_tlimit = EclObject("$TLIMIT")
max_plus = EclObject("$PLUS")
max_minus = EclObject("$MINUS")
max_use_grobner = EclObject("$USE_GROBNER")
max_to_poly_solve = EclObject("$TO_POLY_SOLVE")
max_at = EclObject("%AT")


def stdout_to_string(s):
    r"""
    Evaluate command ``s`` and catch Maxima stdout
    (not the result of the command!) into a string.

    INPUT:

    - ``s`` -- string; command to evaluate

    OUTPUT: string

    This is currently used to implement :meth:`~MaximaLibElement.display2d`.

    EXAMPLES::

        sage: from sage.interfaces.maxima_lib import stdout_to_string
        sage: stdout_to_string('1+1')
        ''
        sage: stdout_to_string('disp(1+1)')
        '2\n\n'
    """
    return ecl_eval(r"""(with-output-to-string (*standard-output*)
                          (maxima-eval #$%s$))""" % s).python()[1:-1]


def max_to_string(s):
    r"""
    Return the Maxima string corresponding to this ECL object.

    INPUT:

    - ``s`` -- ECL object

    OUTPUT: string

    EXAMPLES::

        sage: from sage.interfaces.maxima_lib import maxima_lib, max_to_string
        sage: ecl = maxima_lib(cos(x)).ecl()
        sage: max_to_string(ecl)
        'cos(_SAGE_VAR_x)'
    """
    return maxprint(s).python()[1:-1]


my_mread = ecl_eval("""
(defun my-mread (cmd)
  (caddr (mread (make-string-input-stream cmd))))
""")


def parse_max_string(s):
    r"""
    Evaluate string in Maxima without *any* further simplification.

    INPUT:

    - ``s`` -- string

    OUTPUT: ECL object

    EXAMPLES::

        sage: from sage.interfaces.maxima_lib import parse_max_string
        sage: parse_max_string('1+1')
        <ECL: ((MPLUS) 1 1)>
    """
    return my_mread('"%s;"' % s)


class MaximaLib(MaximaAbstract):
    """
    Interface to Maxima as a Library.

    OUTPUT: Maxima interface as a Library

    EXAMPLES::

        sage: from sage.interfaces.maxima_lib import MaximaLib, maxima_lib
        sage: isinstance(maxima_lib,MaximaLib)
        True

    Only one such interface can be instantiated::

        sage: MaximaLib()
        Traceback (most recent call last):
        ...
        RuntimeError: Maxima interface in library mode can only
        be instantiated once
    """
    def __init__(self):
        """
        Create an instance of the Maxima interpreter.
        See ``MaximaLib`` for full documentation.

        TESTS::

            sage: from sage.interfaces.maxima_lib import MaximaLib, maxima_lib
            sage: MaximaLib == loads(dumps(MaximaLib))
            True
            sage: maxima_lib == loads(dumps(maxima_lib))
            True

        We make sure labels are turned off (see :issue:`6816`)::

            sage: 'nolabels : true' in maxima_lib._MaximaLib__init_code
            True
        """
        global maxima_lib_instances
        if maxima_lib_instances > 0:
            raise RuntimeError("Maxima interface in library mode can only be instantiated once")
        maxima_lib_instances += 1

        global init_code
        self.__init_code = init_code

        MaximaAbstract.__init__(self, "maxima")
        self.__seq = 0

    def _coerce_from_special_method(self, x):
        r"""
        Coerce ``x`` into ``self`` trying to call a special underscore method.

        INPUT:

        - ``x`` -- object to coerce into self

        OUTPUT: Maxima element equivalent to ``x``

        EXAMPLES::

            sage: from sage.interfaces.maxima_lib import maxima_lib
            sage: xmax = maxima_lib._coerce_from_special_method(x)
            sage: type(xmax)
            <class 'sage.interfaces.maxima_lib.MaximaLibElement'>
        """
        if isinstance(x, EclObject):
            return MaximaLibElement(self, self._create(x))
        return MaximaAbstract._coerce_from_special_method(self, x)

    def __reduce__(self):
        r"""
        Implement __reduce__ for ``MaximaLib``.

        OUTPUT: a couple consisting of:

        - the function to call for unpickling

        - a tuple of arguments for the function

        EXAMPLES::

            sage: from sage.interfaces.maxima_lib import maxima_lib
            sage: maxima_lib.__reduce__()
            (<function reduce_load_MaximaLib at 0x...>, ())
        """
        return reduce_load_MaximaLib, tuple([])

    # This outputs a string
    def _eval_line(self, line, locals=None, reformat=True, **kwds):
        r"""
        Evaluate the line in Maxima.

        INPUT:

        - ``line`` -- string; text to evaluate

        - ``locals`` -- ``None`` (ignored); this is used for compatibility with the
          Sage notebook's generic system interface

        - ``reformat`` -- boolean; whether to strip output or not

        - ``**kwds`` -- all other arguments are currently ignored

        OUTPUT: string representing Maxima output

        EXAMPLES::

            sage: from sage.interfaces.maxima_lib import maxima_lib
            sage: maxima_lib._eval_line('1+1')
            '2'
            sage: maxima_lib._eval_line('1+1;')
            '2'
            sage: maxima_lib._eval_line('1+1$')
            ''
            sage: maxima_lib._eval_line('randvar : cos(x)+sin(y)$')
            ''
            sage: maxima_lib._eval_line('randvar')
            'sin(y)+cos(x)'
        """
        result = ''
        while line:
            ind_dollar = line.find("$")
            ind_semi = line.find(";")
            if ind_dollar == -1 or (ind_semi >= 0 and ind_dollar > ind_semi):
                if ind_semi == -1:
                    statement = line
                    line = ''
                else:
                    statement = line[:ind_semi]
                    line = line[ind_semi + 1:]
                if statement:
                    result = ((result + '\n') if result else '') + max_to_string(maxima_eval("#$%s$" % statement))
            else:
                statement = line[:ind_dollar]
                line = line[ind_dollar + 1:]
                if statement:
                    maxima_eval("#$%s$" % statement)
        if not reformat:
            return result
        return ' '.join(x.strip() for x in result.split())

    eval = _eval_line

    ###########################################
    # Direct access to underlying lisp interpreter.
    ###########################################
    def lisp(self, cmd):
        """
        Send a lisp command to maxima.

        INPUT:

        - ``cmd`` -- string

        OUTPUT: ECL object

        .. NOTE::

           The output of this command is very raw - not pretty.

        EXAMPLES::

            sage: from sage.interfaces.maxima_lib import maxima_lib
            sage: maxima_lib.lisp("(+ 2 17)")
            <ECL: 19>
        """
        return ecl_eval(cmd)

    def set(self, var, value):
        """
        Set the variable var to the given value.

        INPUT:

        - ``var`` -- string

        - ``value`` -- string

        OUTPUT: none

        EXAMPLES::

            sage: from sage.interfaces.maxima_lib import maxima_lib
            sage: maxima_lib.set('xxxxx', '2')
            sage: maxima_lib.get('xxxxx')
            '2'
        """
        if not isinstance(value, str):
            raise TypeError
        cmd = '%s : %s$' % (var, value.rstrip(';'))
        self.eval(cmd)

    def clear(self, var):
        """
        Clear the variable named var.

        INPUT:

        - ``var`` -- string

        OUTPUT: none

        EXAMPLES::

            sage: from sage.interfaces.maxima_lib import maxima_lib
            sage: maxima_lib.set('xxxxx', '2')
            sage: maxima_lib.get('xxxxx')
            '2'
            sage: maxima_lib.clear('xxxxx')
            sage: maxima_lib.get('xxxxx')
            'xxxxx'
        """
        try:
            self.eval('kill(%s)$' % var)
            ecl_eval("(unintern '$%s)" % var)
        except (TypeError, AttributeError):
            pass

    def get(self, var):
        """
        Get the string value of the variable ``var``.

        INPUT:

        - ``var`` -- string

        OUTPUT: string

        EXAMPLES::

            sage: from sage.interfaces.maxima_lib import maxima_lib
            sage: maxima_lib.set('xxxxx', '2')
            sage: maxima_lib.get('xxxxx')
            '2'
        """
        s = self.eval('%s;' % var)
        return s

    def _create(self, value, name=None):
        r"""
        Create a variable with given value and name.

        INPUT:

        - ``value`` -- string or ECL object

        - ``name`` -- string (default: ``None``); name to use for the variable,
          an automatically generated name is used if this is none

        OUTPUT: string; the name of the created variable

        EXAMPLES:

        Creation from strings::

            sage: from sage.interfaces.maxima_lib import maxima_lib
            sage: maxima_lib._create('3','var3')
            'var3'
            sage: maxima_lib.get('var3')
            '3'
            sage: s = maxima_lib._create('3')
            sage: s # random output
            'sage9'
            sage: s[:4] == 'sage'
            True

        And from ECL object::

            sage: c = maxima_lib(x+cos(19)).ecl()
            sage: maxima_lib._create(c,'m')
            'm'
            sage: maxima_lib.get('m')
            '_SAGE_VAR_x+cos(19)'
            sage: maxima_lib.clear('m')
        """
        name = self._next_var_name() if name is None else name
        try:
            if isinstance(value, EclObject):
                maxima_eval([[msetq], cadadr("#$%s$#$" % name), value])
            else:
                self.set(name, value)
        except RuntimeError as error:
            s = str(error)
            if "Is" in s:  # Maxima asked for a condition
                self._missing_assumption(s)
            else:
                raise
        return name

    def _function_class(self):
        r"""
        Return the Python class of Maxima functions.

        OUTPUT: type

        EXAMPLES::

            sage: from sage.interfaces.maxima_lib import maxima_lib
            sage: maxima_lib._function_class()
            <class 'sage.interfaces.interface.InterfaceFunction'>
        """
        return MaximaLibFunction

    def _object_class(self):
        r"""
        Return the Python class of Maxima elements.

        OUTPUT: type

        EXAMPLES::

            sage: from sage.interfaces.maxima_lib import maxima_lib
            sage: maxima_lib._object_class()
            <class 'sage.interfaces.maxima_lib.MaximaLibElement'>
        """
        return MaximaLibElement

    def _function_element_class(self):
        r"""
        Return the Python class of Maxima functions of elements.

        OUTPUT: type

        EXAMPLES::

            sage: from sage.interfaces.maxima_lib import maxima_lib
            sage: maxima_lib._function_element_class()
            <class 'sage.interfaces.interface.InterfaceFunctionElement'>
        """
        return MaximaLibFunctionElement

    def _object_function_class(self):
        r"""
        Return the Python class of Maxima user-defined functions.

        OUTPUT: type

        EXAMPLES::

            sage: from sage.interfaces.maxima_lib import maxima_lib
            sage: maxima_lib._object_function_class()
            <class 'sage.interfaces.maxima_lib.MaximaLibElementFunction'>
        """
        return MaximaLibElementFunction

    # some helper functions to wrap the calculus use of the maxima interface.
    # these routines expect arguments living in the symbolic ring
    # and return something that is hopefully coercible into the symbolic
    # ring again.

    def sr_integral(self, *args):
        """
        Helper function to wrap calculus use of Maxima's integration.

        TESTS::

            sage: a,b=var('a,b')
            sage: integrate(1/(x^3 *(a+b*x)^(1/3)),x)
            Traceback (most recent call last):
            ...
            ValueError: Computation failed since Maxima requested additional
            constraints; using the 'assume' command before evaluation
            *may* help (example of legal syntax is 'assume(a>0)', see
            `assume?` for more details)
            Is a positive or negative?
            sage: assume(a>0)
            sage: integrate(1/(x^3 *(a+b*x)^(1/3)),x)
            2/9*sqrt(3)*b^2*arctan(1/3*sqrt(3)*(2*(b*x + a)^(1/3) + a^(1/3))/a^(1/3))/a^(7/3) - 1/9*b^2*log((b*x + a)^(2/3) + (b*x + a)^(1/3)*a^(1/3) + a^(2/3))/a^(7/3) + 2/9*b^2*log((b*x + a)^(1/3) - a^(1/3))/a^(7/3) + 1/6*(4*(b*x + a)^(5/3)*b^2 - 7*(b*x + a)^(2/3)*a*b^2)/((b*x + a)^2*a^2 - 2*(b*x + a)*a^3 + a^4)
            sage: var('x, n')
            (x, n)
            sage: integral(x^n,x)
            Traceback (most recent call last):
            ...
            ValueError: Computation failed since Maxima requested additional
            constraints; using the 'assume' command before evaluation
            *may* help (example of legal syntax is 'assume(n>0)',
            see `assume?` for more details)
            Is n equal to -1?
            sage: assume(n+1>0)
            sage: integral(x^n,x)
            x^(n + 1)/(n + 1)
            sage: forget()
            sage: assumptions()  # Check the assumptions really were forgotten
            []

        Make sure the abs_integrate package is being used,
        :issue:`11483`. The following are examples from the Maxima
        abs_integrate documentation::

            sage: integrate(abs(x), x)
            1/2*x*abs(x)

        ::

            sage: integrate(sgn(x) - sgn(1-x), x)  # known bug
            abs(x - 1) + abs(x)

        This is a known bug in Sage symbolic limits code, see
        :issue:`17892` and https://sourceforge.net/p/maxima/bugs/3237/ ::

            sage: integrate(1 / (1 + abs(x-5)), x, -5, 6) # not tested -- known bug
            log(11) + log(2)

        ::

            sage: integrate(1/(1 + abs(x)), x)  # known bug
            1/2*(log(x + 1) + log(-x + 1))*sgn(x) + 1/2*log(x + 1) - 1/2*log(-x + 1)

        ::

            sage: integrate(cos(x + abs(x)), x)  # known bug
            -1/2*x*sgn(x) + 1/4*(sgn(x) + 1)*sin(2*x) + 1/2*x

        The last example relies on the following simplification::

            sage: maxima("realpart(signum(x))")
            signum(x)

        An example from sage-support thread e641001f8b8d1129::

            sage: f = e^(-x^2/2)/sqrt(2*pi) * sgn(x-1)
            sage: integrate(f, x, -Infinity, Infinity)  # known bug
            -erf(1/2*sqrt(2))

        From :issue:`8624`::

            sage: integral(abs(cos(x))*sin(x),(x,pi/2,pi))
            1/2

        ::

            sage: integrate(sqrt(x + sqrt(x)), x).canonicalize_radical()  # known bug
            1/12*((8*x - 3)*x^(1/4) + 2*x^(3/4))*sqrt(sqrt(x) + 1) + 1/8*log(sqrt(sqrt(x) + 1) + x^(1/4)) - 1/8*log(sqrt(sqrt(x) + 1) - x^(1/4))

        And :issue:`11594`::

            sage: integrate(abs(x^2 - 1), x, -2, 2)  # known bug
            4

        This definite integral returned zero (incorrectly) in at least
        Maxima 5.23. The correct answer is now given (:issue:`11591`)::

            sage: f = (x^2)*exp(x) / (1+exp(x))^2
            sage: integrate(f, (x, -infinity, infinity))
            1/3*pi^2

        The following integral was computed incorrectly in versions of
        Maxima before 5.27 (see :issue:`12947`)::

            sage: a = integrate(x*cos(x^3),(x,0,1/2)).n()
            sage: a.real()
            0.124756040961038
            sage: a.imag().abs() < 3e-17
            True
        """
        try:
            return max_to_sr(maxima_eval(([max_integrate],
                                          [sr_to_max(SR(a)) for a in args])))
        except RuntimeError as error:
            s = str(error)
            if "Divergent" in s or "divergent" in s:
                # in pexpect interface, one looks for this
                # - e.g. integrate(1/x^3,x,-1,3) gives a principal value
                # if "divergent" in s or 'Principal Value' in s:
                raise ValueError("Integral is divergent.")
            elif "Is" in s:  # Maxima asked for a condition
                self._missing_assumption(s)
            else:
                raise

    def sr_sum(self, *args):
        """
        Helper function to wrap calculus use of Maxima's summation.

        TESTS:

        Check that :issue:`16224` is fixed::

            sage: k = var('k')
            sage: sum(x^(2*k)/factorial(2*k), k, 0, oo).canonicalize_radical()
            cosh(x)

        ::

            sage: x, y, k, n = var('x, y, k, n')
            sage: sum(binomial(n,k) * x^k * y^(n-k), k, 0, n)
            (x + y)^n
            sage: q, a = var('q, a')
            sage: sum(a*q^k, k, 0, oo)
            Traceback (most recent call last):
            ...
            ValueError: Computation failed since Maxima requested additional
            constraints; using the 'assume' command before evaluation *may* help
            (example of legal syntax is 'assume(abs(q)-1>0)', see `assume?`
            for more details)
            Is abs(q)-1 positive, negative or zero?
            sage: assume(q > 1)
            sage: sum(a*q^k, k, 0, oo)
            Traceback (most recent call last):
            ...
            ValueError: Sum is divergent.
            sage: forget()
            sage: assume(abs(q) < 1)
            sage: sum(a*q^k, k, 0, oo)
            -a/(q - 1)
            sage: forget()
            sage: assumptions() # check the assumptions were really forgotten
            []

        Taking the sum of all natural numbers informs us that the sum
        is divergent.  Maxima (before 5.29.1) used to ask questions
        about `m`, leading to a different error (see :issue:`11990`)::

            sage: m = var('m')
            sage: sum(m, m, 0, infinity)
            Traceback (most recent call last):
            ...
            ValueError: Sum is divergent.

        An error with an infinite sum in Maxima (before 5.30.0,
        see :issue:`13712`)::

            sage: n = var('n')
            sage: sum(1/((2*n-1)^2*(2*n+1)^2*(2*n+3)^2), n, 0, oo)
            3/256*pi^2

        Maxima correctly detects division by zero in a symbolic sum
        (see :issue:`11894`)::

            sage: sum(1/(m^4 + 2*m^3 + 3*m^2 + 2*m)^2, m, 0, infinity)
            Traceback (most recent call last):
            ...
            RuntimeError: ECL says: Zero to negative power computed.

        Similar situation for :issue:`12410`::

            sage: x = var('x')
            sage: sum(1/x*(-1)^x, x, 0, oo)
            Traceback (most recent call last):
            ...
            RuntimeError: ECL says: Zero to negative power computed.
        """
        try:
            return max_to_sr(maxima_eval([[max_ratsimp],
                                          [[max_simplify_sum],
                                           ([max_sum],
                                            [sr_to_max(SR(a)) for a in args])]]))
        except RuntimeError as error:
            s = str(error)
            if "divergent" in s:
                # in pexpect interface, one looks for this;
                # could not find an example where 'Pole encountered' occurred, though
                # if "divergent" in s or 'Pole encountered' in s:
                raise ValueError("Sum is divergent.")
            elif "Is" in s:  # Maxima asked for a condition
                self._missing_assumption(s)
            else:
                raise

    def sr_prod(self, *args):
        """
        Helper function to wrap calculus use of Maxima's product.

        TESTS::

            sage: from sage.calculus.calculus import symbolic_product
            sage: _ = var('n')
            sage: symbolic_product(x,x,1,n)
            factorial(n)
            sage: symbolic_product(2*x,x,1,n)
            2^n*factorial(n)
        """
        try:
            return max_to_sr(maxima_eval([[max_ratsimp],
                                          [[max_simplify_prod],
                                           ([max_prod],
                                            [sr_to_max(SR(a)) for a in args])]]))
        except RuntimeError as error:
            s = str(error)
            if "divergent" in s:
                raise ValueError("Product is divergent.")
            elif "Is" in s:  # Maxima asked for a condition
                self._missing_assumption(s)
            else:
                raise

    def sr_limit(self, expr, v, a, dir=None):
        """
        Helper function to wrap calculus use of Maxima's limits.

        TESTS::

            sage: f = (1+1/x)^x
            sage: limit(f,x = oo)
            e
            sage: limit(f,x = 5)
            7776/3125

        Domain to real, a regression in 5.46.0, see https://sf.net/p/maxima/bugs/4138 ::

            sage: maxima_calculus.eval("domain:real")
            ...
            sage: limit(f,x = 1.2).n()
            2.06961575467...
            sage: maxima_calculus.eval("domain:complex");
            ...
            sage: var('a')
            a
            sage: limit(x^a,x=0)
            Traceback (most recent call last):
            ...
            ValueError: Computation failed since Maxima requested additional
            constraints; using the 'assume' command before evaluation
            *may* help (example of legal syntax is 'assume(a>0)', see `assume?`
            for more details)
            Is a positive, negative or zero?
            sage: assume(a>0)
            sage: limit(x^a,x=0)  # random - not needed for maxima 5.46.0
            Traceback (most recent call last):
            ...
            ValueError: Computation failed ...
            Is a an integer?
            sage: assume(a,'integer')
            sage: assume(a,'even')  # Yes, Maxima will ask this too
            sage: limit(x^a,x=0)
            0
            sage: forget()
            sage: assumptions() # check the assumptions were really forgotten
            []

        The second limit below was computed incorrectly prior to
        Maxima 5.24 (:issue:`10868`)::

            sage: f(n) = 2 + 1/factorial(n)
            sage: limit(f(n), n=infinity)
            2
            sage: limit(1/f(n), n=infinity)
            1/2

        The limit below was computed incorrectly prior to Maxima 5.30
        (see :issue:`13526`)::

            sage: n = var('n')
            sage: l = (3^n + (-2)^n) / (3^(n+1) + (-2)^(n+1))
            sage: l.limit(n=oo)
            1/3

        The following limit computation used to incorrectly return 0
        or infinity, depending on the domain (see :issue:`15033`)::

            sage: m = sage.calculus.calculus.maxima
            sage: _ = m.eval('domain: real')   # much faster than 'domain: complex'
            sage: limit(gamma(x + 1/2)/(sqrt(x)*gamma(x)), x=infinity)
            1
            sage: _ = m.eval('domain: complex')
        """
        try:
            L = [sr_to_max(SR(aa)) for aa in [expr, v, a]]
            if dir == "plus":
                L.append(max_plus)
            elif dir == "minus":
                L.append(max_minus)
            return max_to_sr(maxima_eval(([max_limit], L)))
        except RuntimeError as error:
            s = str(error)
            if "Is" in s:  # Maxima asked for a condition
                self._missing_assumption(s)
            else:
                raise

    def sr_tlimit(self, expr, v, a, dir=None):
        """
        Helper function to wrap calculus use of Maxima's Taylor series limits.

        TESTS::

            sage: f = (1+1/x)^x
            sage: limit(f, x = I, taylor=True)
            (-I + 1)^I
        """
        L = [sr_to_max(SR(aa)) for aa in [expr, v, a]]
        if dir == "plus":
            L.append(max_plus)
        elif dir == "minus":
            L.append(max_minus)
        return max_to_sr(maxima_eval(([max_tlimit], L)))

    def _missing_assumption(self, errstr):
        """
        Helper function for unified handling of failed computation because an
        assumption was missing.

        EXAMPLES::

            sage: from sage.interfaces.maxima_lib import maxima_lib
            sage: maxima_lib._missing_assumption('Is xyz a thing?')
            Traceback (most recent call last):
            ...
            ValueError: Computation failed ...
            Is xyz a thing?
        """
        j = errstr.find('Is ')
        errstr = errstr[j:]
        jj = 2
        if errstr[3] == ' ':
            jj = 3
        k = errstr.find(' ', jj + 1)

        outstr = "Computation failed since Maxima requested additional constraints; using the 'assume' command before evaluation *may* help (example of legal syntax is 'assume("\
            + errstr[jj + 1:k] + ">0)', see `assume?` for more details)\n" + errstr
        outstr = outstr.replace("_SAGE_VAR_", "")
        raise ValueError(outstr)


Maxima = MaximaLib


def is_MaximaLibElement(x):
    r"""
    Return ``True`` if ``x`` is of type :class:`MaximaLibElement`.

    EXAMPLES::

        sage: from sage.interfaces.maxima_lib import maxima_lib, is_MaximaLibElement
        sage: is_MaximaLibElement(1)
        doctest:...: DeprecationWarning: the function is_MaximaLibElement is deprecated; use isinstance(x, sage.interfaces.abc.MaximaLibElement) instead
        See https://github.com/sagemath/sage/issues/34804 for details.
        False
        sage: m = maxima_lib(1)
        sage: is_MaximaLibElement(m)
        True
    """
    from sage.misc.superseded import deprecation
    deprecation(34804, "the function is_MaximaLibElement is deprecated; use isinstance(x, sage.interfaces.abc.MaximaLibElement) instead")

    return isinstance(x, MaximaLibElement)


@instancedoc
class MaximaLibElement(MaximaAbstractElement):
    r"""
    Element of Maxima through library interface.

    EXAMPLES:

    Elements of this class should not be created directly.
    The targeted parent should be used instead::

        sage: from sage.interfaces.maxima_lib import maxima_lib
        sage: maxima_lib(4)
        4
        sage: maxima_lib(log(x))
        log(_SAGE_VAR_x)
    """

    def ecl(self):
        r"""
        Return the underlying ECL object of this MaximaLib object.

        OUTPUT: ECL object

        EXAMPLES::

            sage: from sage.interfaces.maxima_lib import maxima_lib
            sage: maxima_lib(x+cos(19)).ecl()
            <ECL: ((MPLUS SIMP) ((%COS SIMP) 19) |$_SAGE_VAR_x|)>
        """
        try:
            return self._ecl
        except AttributeError:
            self._ecl = maxima_eval("#$%s$" % self._name)
            return self._ecl

    def to_poly_solve(self, vars, options=""):
        r"""
        Use Maxima's to_poly_solver package.

        INPUT:

        - ``vars`` -- symbolic expressions

        - ``options`` -- string (default="")

        OUTPUT: Maxima object

        EXAMPLES:

        The zXXX below are names for arbitrary integers and
        subject to change::

            sage: from sage.interfaces.maxima_lib import maxima_lib
            sage: sol = maxima_lib(sin(x) == 0).to_poly_solve(x)
            sage: sol.sage()
            [[x == pi*z...]]
        """
        if options.find("use_grobner=true") != -1:
            cmd = EclObject([[max_to_poly_solve], self.ecl(), sr_to_max(vars),
                             [[mequal], max_use_grobner, True]])
        else:
            cmd = EclObject([[max_to_poly_solve], self.ecl(), sr_to_max(vars)])
        return self.parent()(maxima_eval(cmd))

    def display2d(self, onscreen=True):
        r"""
        Return the 2d representation of this Maxima object.

        INPUT:

        - ``onscreen`` -- boolean (default: ``True``); whether to print or return

        OUTPUT:

        The representation is printed if onscreen is set to True
        and returned as a string otherwise.

        EXAMPLES::

            sage: from sage.interfaces.maxima_lib import maxima_lib
            sage: F = maxima_lib('x^5 - y^5').factor()
            sage: F.display2d()
                                   4      3    2  2    3      4
                       - (y - x) (y  + x y  + x  y  + x  y + x )
        """
        self._check_valid()
        P = self.parent()
        P._eval_line('display2d : true$')
        s = stdout_to_string('disp(%s)' % self.name())
        # s = P._eval_line('disp(%s)$'%self.name())
        P._eval_line('display2d : false$')
        s = s.strip('\r\n')

        # if ever want to dedent, see
        # http://mail.python.org/pipermail/python-list/2006-December/420033.html
        if onscreen:
            print(s)
        else:
            return s


MaximaLibFunctionElement = MaximaAbstractFunctionElement
MaximaLibFunction = MaximaAbstractFunction


@instancedoc
class MaximaLibElementFunction(MaximaLibElement, MaximaAbstractElementFunction):
    pass


# The (unique) instance
maxima_lib = MaximaLib()
maxima = maxima_lib


def reduce_load_MaximaLib():
    r"""
    Unpickle the (unique) Maxima library interface.

    EXAMPLES::

        sage: from sage.interfaces.maxima_lib import reduce_load_MaximaLib
        sage: reduce_load_MaximaLib()
        Maxima
    """
    return maxima_lib


#############################################
# Smart translations between SR and Maxima
#############################################

car = EclObject("car")
cdr = EclObject("cdr")
caar = EclObject("caar")
cadr = EclObject("cadr")
cddr = EclObject("cddr")
caddr = EclObject("caddr")
caaadr = EclObject("caaadr")
cadadr = EclObject("cadadr")
meval = EclObject("meval")
NIL = EclObject("NIL")
lisp_length = EclObject("length")

# Dictionaries for standard operators
sage_op_dict = {
    sage.functions.other.abs: "MABS",
    add_vararg: "MPLUS",
    sage.symbolic.expression.operator.truediv: "MQUOTIENT",
    sage.symbolic.expression.operator.eq: "MEQUAL",
    sage.symbolic.expression.operator.ge: "MGEQP",
    sage.symbolic.expression.operator.gt: "MGREATERP",
    sage.symbolic.expression.operator.le: "MLEQP",
    sage.symbolic.expression.operator.lt: "MLESSP",
    mul_vararg: "MTIMES",
    sage.symbolic.expression.operator.ne: "MNOTEQUAL",
    sage.symbolic.expression.operator.neg: "MMINUS",
    sage.symbolic.expression.operator.pow: "MEXPT",
    sage.symbolic.expression.operator.or_: "MOR",
    sage.symbolic.expression.operator.and_: "MAND",
    sage.functions.log.ln: "%LOG",
    sage.functions.log.log: "%LOG",
    sage.functions.log.lambert_w: "%LAMBERT_W",
    sage.functions.other.factorial: "MFACTORIAL",
    sage.functions.error.erf: "%ERF",
    sage.functions.gamma.gamma_inc: "%GAMMA_INCOMPLETE",
    sage.functions.other.conjugate: "$CONJUGATE",
}
# we compile the dictionary
sage_op_dict = {k: EclObject(sage_op_dict[k]) for k in sage_op_dict}
max_op_dict = {sage_op_dict[k]: k for k in sage_op_dict}


# Here we correct the dictionaries for some simple operators

def sage_rat(x, y):
    r"""
    Return quotient x/y.

    INPUT:

    - ``x`` -- integer

    - ``y`` -- integer

    OUTPUT: rational

    EXAMPLES::

        sage: from sage.interfaces.maxima_lib import sage_rat
        sage: sage_rat(1,7)
        1/7
    """
    return x / y


mplus = EclObject("MPLUS")
mtimes = EclObject("MTIMES")
rat = EclObject("RAT")
max_op_dict[mplus] = add_vararg
max_op_dict[mtimes] = mul_vararg
max_op_dict[rat] = sage_rat


# Here we build dictionaries for operators needing special conversions.
ratdisrep = EclObject("ratdisrep")
mrat = EclObject("MRAT")
mqapply = EclObject("MQAPPLY")
max_li = EclObject("$LI")
max_psi = EclObject("$PSI")
max_hyper = EclObject("$%F")
max_array = EclObject("ARRAY")
mdiff = EclObject("%DERIVATIVE")
max_lambert_w = sage_op_dict[sage.functions.log.lambert_w]
max_harmo = EclObject("$GEN_HARMONIC_NUMBER")
max_pochhammer = EclObject("$POCHHAMMER")


def mrat_to_sage(expr):
    r"""
    Convert a Maxima MRAT expression to Sage SR.

    INPUT:

    - ``expr`` -- ECL object; a Maxima MRAT expression

    OUTPUT: symbolic expression

    Maxima has an optimised representation for multivariate
    rational expressions. The easiest way to translate those
    to SR is by first asking Maxima to give the generic representation
    of the object. That is what RATDISREP does in Maxima.

    EXAMPLES::

        sage: from sage.interfaces.maxima_lib import maxima_lib, mrat_to_sage
        sage: var('x y z')
        (x, y, z)
        sage: c = maxima_lib((x+y^2+z^9)/x^6+z^8/y).rat()
        sage: c
        (_SAGE_VAR_y*_SAGE_VAR_z^9+_SAGE_VAR_x^6*_SAGE_VAR_z^8+_SAGE_VAR_y^3+_SAGE_VAR_x*_SAGE_VAR_y)/(_SAGE_VAR_x^6*_SAGE_VAR_y)
        sage: c.ecl()
        <ECL: ((MRAT SIMP (|$_SAGE_VAR_x| |$_SAGE_VAR_y| |$_SAGE_VAR_z|)
        ...>
        sage: mrat_to_sage(c.ecl())
        (x^6*z^8 + y*z^9 + y^3 + x*y)/(x^6*y)
    """
    return max_to_sr(meval(EclObject([[ratdisrep], expr])))


def mqapply_to_sage(expr):
    r"""
    Special conversion rule for MQAPPLY expressions.

    INPUT:

    - ``expr`` -- ECL object; a Maxima MQAPPLY expression

    OUTPUT: symbolic expression

    MQAPPLY is used for function as li[x](y) and psi[x](y).

    EXAMPLES::

        sage: from sage.interfaces.maxima_lib import maxima_lib, mqapply_to_sage
        sage: c = maxima_lib('li[2](3)')
        sage: c.ecl()
        <ECL: ((MQAPPLY SIMP) (($LI SIMP ARRAY) 2) 3)>
        sage: mqapply_to_sage(c.ecl())
        dilog(3)
    """
    if caaadr(expr) == max_li:
        return sage.functions.log.polylog(max_to_sr(cadadr(expr)),
                                          max_to_sr(caddr(expr)))
    if caaadr(expr) == max_psi:
        return sage.functions.gamma.psi(max_to_sr(cadadr(expr)),
                                        max_to_sr(caddr(expr)))
    if caaadr(expr) == max_hyper:
        return sage.functions.hypergeometric.hypergeometric(mlist_to_sage(car(cdr(cdr(expr)))),
                                                            mlist_to_sage(car(cdr(cdr(cdr(expr))))),
                                                            max_to_sr(car(cdr(cdr(cdr(cdr(expr)))))))
    else:
        op = max_to_sr(cadr(expr))
        max_args = cddr(expr)
        args = [max_to_sr(a) for a in max_args]
        return op(*args)


def mdiff_to_sage(expr):
    r"""
    Special conversion rule for %DERIVATIVE expressions.

    INPUT:

    - ``expr`` -- ECL object; a Maxima %DERIVATIVE expression

    OUTPUT: symbolic expression

    EXAMPLES::

        sage: from sage.interfaces.maxima_lib import maxima_lib, mdiff_to_sage
        sage: f = maxima_lib('f(x)').diff('x',4)
        sage: f.ecl()
        <ECL: ((%DERIVATIVE SIMP) (($F SIMP) $X) $X 4)>
        sage: mdiff_to_sage(f.ecl())
        diff(f(x), x, x, x, x)
    """
    return max_to_sr(expr.cadr()).diff(*[max_to_sr(e) for e in expr.cddr()])


def mlist_to_sage(expr):
    r"""
    Special conversion rule for MLIST expressions.

    INPUT:

    - ``expr`` -- ECL object; a Maxima MLIST expression (i.e., a list)

    OUTPUT: a Python list of converted expressions

    EXAMPLES::

        sage: from sage.interfaces.maxima_lib import maxima_lib, mlist_to_sage
        sage: L=maxima_lib("[1,2,3]")
        sage: L.ecl()
        <ECL: ((MLIST SIMP) 1 2 3)>
        sage: mlist_to_sage(L.ecl())
        [1, 2, 3]
    """
    return [max_to_sr(x) for x in expr.cdr()]


def max_at_to_sage(expr):
    r"""
    Special conversion rule for AT expressions.

    INPUT:

    - ``expr`` -- ECL object; a Maxima AT expression

    OUTPUT: symbolic expression

    EXAMPLES::

        sage: from sage.interfaces.maxima_lib import maxima_lib, max_at_to_sage
        sage: a=maxima_lib("'at(f(x,y,z),[x=1,y=2,z=3])")
        sage: a
        'at(f(x,y,z),[x = 1,y = 2,z = 3])
        sage: max_at_to_sage(a.ecl())
        f(1, 2, 3)
        sage: a=maxima_lib("'at(f(x,y,z),x=1)")
        sage: a
        'at(f(x,y,z),x = 1)
        sage: max_at_to_sage(a.ecl())
        f(1, y, z)
    """
    arg = max_to_sr(expr.cadr())
    subsarg = caddr(expr)
    if caar(subsarg) == mlist:
        subsvalues = {v.lhs(): v.rhs() for v in max_to_sr(subsarg)}
    else:
        v = max_to_sr(subsarg)
        subsvalues = {v.lhs(): v.rhs()}
    return SR(arg).subs(subsvalues)


def dummy_integrate(expr):
    r"""
    We would like to simply tie Maxima's integrate to
    sage.calculus.calculus.dummy_integrate, but we're being
    imported there so to avoid circularity we define it here.

    INPUT:

    - ``expr`` -- ECL object; a Maxima %INTEGRATE expression

    OUTPUT: symbolic expression

    EXAMPLES::

        sage: from sage.interfaces.maxima_lib import maxima_lib, dummy_integrate
        sage: f = maxima_lib('f(x)').integrate('x')
        sage: f.ecl()
        <ECL: ((%INTEGRATE SIMP) (($F SIMP) $X) $X)>
        sage: dummy_integrate(f.ecl())
        integrate(f(x), x)

    ::

        sage: f = maxima_lib('f(x)').integrate('x',0,10)
        sage: f.ecl()
        <ECL: ((%INTEGRATE SIMP) (($F SIMP) $X) $X 0 10)>
        sage: dummy_integrate(f.ecl())
        integrate(f(x), x, 0, 10)
    """
    args = [max_to_sr(a) for a in cdr(expr)]
    if len(args) == 4:
        return sage.symbolic.integration.integral.definite_integral(*args,
                                                                    hold=True)
    return sage.symbolic.integration.integral.indefinite_integral(*args,
                                                                  hold=True)


def max_harmonic_to_sage(expr):
    """
    EXAMPLES::

        sage: from sage.interfaces.maxima_lib import maxima_lib, max_to_sr
        sage: c=maxima_lib(harmonic_number(x,2))
        sage: c.ecl()
        <ECL: (($GEN_HARMONIC_NUMBER SIMP) 2 |$_SAGE_VAR_x|)>
        sage: max_to_sr(c.ecl())
        harmonic_number(x, 2)
    """
    return sage.functions.log.harmonic_number(max_to_sr(caddr(expr)),
                                              max_to_sr(cadr(expr)))


def max_pochhammer_to_sage(expr):
    """
    EXAMPLES::

        sage: from sage.interfaces.maxima_lib import maxima_lib, max_to_sr
        sage: c = maxima_lib('pochhammer(x,n)')
        sage: c.ecl()
        <ECL: (($POCHHAMMER SIMP) $X $N)>
        sage: max_to_sr(c.ecl())
        gamma(n + x)/gamma(x)
    """
    from sage.functions.gamma import gamma
    x = max_to_sr(cadr(expr))
    y = max_to_sr(caddr(expr))
    return gamma(x + y) / gamma(x)


# The dictionaries
special_max_to_sage = {
    mrat: mrat_to_sage,
    mqapply: mqapply_to_sage,
    mdiff: mdiff_to_sage,
    EclObject("%INTEGRATE"): dummy_integrate,
    max_at: max_at_to_sage,
    mlist: mlist_to_sage,
    max_harmo: max_harmonic_to_sage,
    max_pochhammer: max_pochhammer_to_sage
}

special_sage_to_max = {
    sage.functions.log.polylog: lambda N, X: [[mqapply], [[max_li, max_array], N], X],
    sage.functions.gamma.psi1: lambda X: [[mqapply], [[max_psi, max_array], 0], X],
    sage.functions.gamma.psi2: lambda N, X: [[mqapply], [[max_psi, max_array], N], X],
    sage.functions.log.lambert_w: lambda N, X: [[max_lambert_w], X] if N == EclObject(0) else [[mqapply], [[max_lambert_w, max_array], N], X],
    sage.functions.log.harmonic_number: lambda N, X: [[max_harmo], X, N],
    sage.functions.hypergeometric.hypergeometric: lambda A, B, X: [[mqapply], [[max_hyper, max_array], lisp_length(A.cdr()), lisp_length(B.cdr())], A, B, X]
}


# Dictionaries for symbols
sage_sym_dict = {}
max_sym_dict = {}


# Generic conversion functions

max_i = EclObject("$%I")


def pyobject_to_max(obj):
    r"""
    Convert a (simple) Python object into a Maxima object.

    INPUT:

    - ``expr`` -- Python object

    OUTPUT: ECL object

    .. NOTE::

       This uses functions defined in sage.libs.ecl.

    EXAMPLES::

        sage: from sage.interfaces.maxima_lib import pyobject_to_max
        sage: pyobject_to_max(4)
        <ECL: 4>
        sage: pyobject_to_max('z')
        <ECL: Z>
        sage: var('x')
        x
        sage: pyobject_to_max(x)
        Traceback (most recent call last):
        ...
        TypeError: Unimplemented type for python_to_ecl
    """
    if isinstance(obj, sage.rings.rational.Rational):
        return EclObject(obj) if (obj.denom().is_one()) else EclObject([[rat], obj.numer(), obj.denom()])
    elif isinstance(obj, NumberFieldElement_base):
        from sage.rings.number_field.number_field_element_quadratic import (
            NumberFieldElement_quadratic,
        )
        if isinstance(obj, NumberFieldElement_quadratic) and obj.parent().defining_polynomial().list() == [1, 0, 1]:
            re, im = obj.list()
            return EclObject([[mplus], pyobject_to_max(re), [[mtimes], pyobject_to_max(im), max_i]])
    return EclObject(obj)


# This goes from SR to EclObject
def sr_to_max(expr):
    r"""
    Convert a symbolic expression into a Maxima object.

    INPUT:

    - ``expr`` -- symbolic expression

    OUTPUT: ECL object

    EXAMPLES::

        sage: from sage.interfaces.maxima_lib import sr_to_max
        sage: var('x')
        x
        sage: sr_to_max(x)
        <ECL: $X>
        sage: sr_to_max(cos(x))
        <ECL: ((%COS) $X)>
        sage: f = function('f')(x)
        sage: sr_to_max(f.diff())
        <ECL: ((%DERIVATIVE) (($F) $X) $X 1)>

    TESTS:

    We should be able to convert derivatives evaluated at a point,
    :issue:`12796`::

        sage: from sage.interfaces.maxima_lib import sr_to_max, max_to_sr
        sage: f = function('f')
        sage: f_prime = f(x).diff(x)
        sage: max_to_sr(sr_to_max(f_prime(x = 1)))
        D[0](f)(1)
    """
    global sage_op_dict, max_op_dict
    global sage_sym_dict, max_sym_dict
    if isinstance(expr, (list, tuple)):
        return EclObject(([mlist], [sr_to_max(e) for e in expr]))
    op = expr.operator()
    if op:
        # Stolen from sage.symbolic.expression_conversion
        # Should be defined in a function and then put in special_sage_to_max
        # For that, we should change the API of the functions there
        # (we need to have access to op, not only to expr.operands()
        if isinstance(op, FDerivativeOperator):
            args = expr.operands()
            if (not all(isinstance(v, Expression) and v.is_symbol() for v in args)
                    or len(args) != len(set(args))):
                # An evaluated derivative of the form f'(1) is not a
                # symbolic variable, yet we would like to treat it
                # like one. So, we replace the argument `1` with a
                # temporary variable e.g. `_symbol0` and then evaluate
                # the derivative f'(_symbol0) symbolically at
                # _symbol0=1. See trac #12796. Note that we cannot use
                # SR.temp_var here since two conversions of the same
                # expression have to be equal.
                temp_args = [SR.symbol("_symbol%s" % i) for i in range(len(args))]
                f = sr_to_max(op.function()(*temp_args))
                params = op.parameter_set()
                deriv_max = [[mdiff], f]
                for i in set(params):
                    deriv_max.extend([sr_to_max(temp_args[i]), EclObject(params.count(i))])
                at_eval = sr_to_max([temp_args[i] == args[i] for i in range(len(args))])
                return EclObject([[max_at], deriv_max, at_eval])

            f = sr_to_max(op.function()(*args))
            params = op.parameter_set()
            deriv_max = []
            [deriv_max.extend([sr_to_max(args[i]), EclObject(params.count(i))]) for i in set(params)]
            l = [[mdiff], f]
            l.extend(deriv_max)
            return EclObject(l)
        elif (op in special_sage_to_max):
            return EclObject(special_sage_to_max[op](*[sr_to_max(o) for o in expr.operands()]))
        elif op == tuple:
            return EclObject(([mlist], list(sr_to_max(op) for op in expr.operands())))
        elif op not in sage_op_dict:
            # Maxima does some simplifications automatically by default
            # so calling maxima(expr) can change the structure of expr
            # op_max=caar(maxima(expr).ecl())
            # This should be safe if we treated all special operators above
            # furthermore, this should already use any _maxima_ methods on op, so use any
            # conversion methods that are registered in pynac.
            op_max = maxima(op).ecl()
            if op_max in max_op_dict:
                raise RuntimeError("Encountered operator mismatch in sr-to-maxima translation")
            sage_op_dict[op] = op_max
            max_op_dict[op_max] = op
        return EclObject(([sage_op_dict[op]],
                          [sr_to_max(o) for o in expr.operands()]))
    elif expr.is_symbol() or expr._is_registered_constant_():
        if expr not in sage_sym_dict:
            sym_max = maxima(expr).ecl()
            sage_sym_dict[expr] = sym_max
            max_sym_dict[sym_max] = expr
        return sage_sym_dict[expr]
    else:
        try:
            return pyobject_to_max(expr.pyobject())
        except TypeError:
            return maxima(expr).ecl()


# This goes from EclObject to SR
from sage.symbolic.expression import symbol_table

max_to_pynac_table = symbol_table['maxima']


def max_to_sr(expr):
    r"""
    Convert a Maxima object into a symbolic expression.

    INPUT:

    - ``expr`` -- ECL object

    OUTPUT: symbolic expression

    EXAMPLES::

        sage: from sage.interfaces.maxima_lib import maxima_lib, max_to_sr
        sage: f = maxima_lib('f(x)')
        sage: f.ecl()
        <ECL: (($F SIMP) $X)>
        sage: max_to_sr(f.ecl())
        f(x)

    TESTS::

        sage: from sage.interfaces.maxima_lib import sr_to_max, max_to_sr
        sage: f = function('f')(x).diff()
        sage: bool(max_to_sr(sr_to_max(f)) == f)
        True
    """
    if expr.consp():
        op_max = caar(expr)
        if op_max in special_max_to_sage:
            return special_max_to_sage[op_max](expr)
        if op_max not in max_op_dict:
            op_max_str = maxprint(op_max).python()[1:-1]
            if op_max_str in max_to_pynac_table:   # nargs ?
                op = max_to_pynac_table[op_max_str]
            else:
                # This could be unsafe if the conversion to SR
                # changes the structure of expr
                sage_expr = SR(maxima(expr))
                op = sage_expr.operator()
            if op in sage_op_dict:
                raise RuntimeError("Encountered operator mismatch in maxima-to-sr translation")
            max_op_dict[op_max] = op
            sage_op_dict[op] = op_max
        else:
            op = max_op_dict[op_max]
        max_args = cdr(expr)
        args = [max_to_sr(a) for a in max_args]
        return op(*args)
    elif expr.symbolp():
        if expr not in max_sym_dict:
            sage_symbol = SR(maxima(expr))
            sage_sym_dict[sage_symbol] = expr
            max_sym_dict[expr] = sage_symbol
        return max_sym_dict[expr]
    else:
        e = expr.python()
        if isinstance(e, float):
            return sage.rings.real_double.RealDoubleElement(e)
        return e<|MERGE_RESOLUTION|>--- conflicted
+++ resolved
@@ -116,8 +116,7 @@
 import sage.rings.real_double
 import sage.symbolic.expression
 import sage.symbolic.integration.integral
-<<<<<<< HEAD
-from sage.env import MAXIMA_FAS
+from sage.env import MAXIMA_FAS, MAXIMA_SHARE
 from sage.interfaces.maxima_abstract import (
     MaximaAbstract,
     MaximaAbstractElement,
@@ -125,26 +124,12 @@
     MaximaAbstractFunction,
     MaximaAbstractFunctionElement,
 )
-=======
-from sage.env import MAXIMA_FAS, MAXIMA_SHARE
->>>>>>> 94fe540d
 from sage.libs.ecl import EclObject, ecl_eval
 from sage.misc.instancedoc import instancedoc
 from sage.rings.number_field.number_field_element_base import NumberFieldElement_base
 from sage.structure.element import Expression
 from sage.symbolic.operators import FDerivativeOperator, add_vararg, mul_vararg
 from sage.symbolic.ring import SR
-<<<<<<< HEAD
-=======
-
-from .maxima_abstract import (
-    MaximaAbstract,
-    MaximaAbstractElement,
-    MaximaAbstractElementFunction,
-    MaximaAbstractFunction,
-    MaximaAbstractFunctionElement,
-)
->>>>>>> 94fe540d
 
 # We begin here by initializing Maxima in library mode
 # i.e. loading it into ECL
