--- conflicted
+++ resolved
@@ -46,35 +46,6 @@
               'mathematica', 'mwrank', 'octave', 'r', \
               'singular', 'sage0', 'sage']
 
-<<<<<<< HEAD
-
-from sage.repl.rich_output.display_manager import get_display_manager
-if get_display_manager().is_in_terminal():
-    from .axiom import axiom_console
-    from .fricas import fricas_console
-    from .gap import gap_console
-    from .gap3 import gap3_console
-    from .giac import giac_console
-    from .gp import gp_console
-    from .gnuplot import gnuplot_console
-    from .kash import  kash_console
-    from .lisp import lisp_console
-    from .magma import magma_console
-    from .macaulay2 import macaulay2_console
-    from .maple import maple_console
-    lazy_import('sage.interfaces.maxima_abstract', 'maxima_console')
-    from .mathematica import mathematica_console
-    from .mathics import mathics_console
-    from .matlab import matlab_console
-    from .mupad import mupad_console
-    from .mwrank import mwrank_console
-    from .octave import octave_console
-    from .qepcad import qepcad_console
-    from .singular import singular_console
-    from .sage0 import sage0_console
-    from .lie import lie_console
-    from .r import r_console
-=======
 try:
     from sage.repl.rich_output.display_manager import get_display_manager as _get_display_manager
 except ImportError:
@@ -93,7 +64,7 @@
         from .magma import magma_console
         from .macaulay2 import macaulay2_console
         from .maple import maple_console
-        from .maxima_abstract import maxima_console
+        lazy_import('sage.interfaces.maxima_abstract', 'maxima_console')
         from .mathematica import mathematica_console
         from .mathics import mathics_console
         from .matlab import matlab_console
@@ -104,5 +75,4 @@
         from .singular import singular_console
         from .sage0 import sage0_console
         from .lie import lie_console
-        from .r import r_console
->>>>>>> 7f714948
+        from .r import r_console