# sage.doctest: optional - macaulay2
r"""
Interface to Macaulay2

.. NOTE::

    You must have ``Macaulay2`` installed on your computer
    for this interface to work. Macaulay2 is not included with Sage,
    but you can obtain it from https://macaulay2.com/.
    No additional optional Sage packages are required.

Sage provides an interface to the Macaulay2 computational algebra
system. This system provides extensive functionality for commutative
algebra. You do not have to install any optional packages.

The Macaulay2 interface offers three pieces of functionality:

- ``macaulay2_console()`` -- a function that dumps you
  into an interactive command-line Macaulay2 session

- ``macaulay2.eval(expr)`` -- evaluation of arbitrary Macaulay2
  expressions, with the result returned as a string

- ``macaulay2(expr)`` -- creation of a Sage object that wraps a
  Macaulay2 object.  This provides a Pythonic interface to Macaulay2.  For
  example, if ``f = macaulay2(10)``, then ``f.gcd(25)`` returns the
  GCD of `10` and `25` computed using Macaulay2.

EXAMPLES::

    sage: macaulay2('3/5 + 7/11')
    68
    --
    55
    sage: f = macaulay2('f = i -> i^3')
    sage: f
    f
    sage: f(5)
    125

    sage: R = macaulay2('ZZ/5[x,y,z]')
    sage: R
    ZZ
    --[x...z]
     5
    sage: x = macaulay2('x')
    sage: y = macaulay2('y')
    sage: (x+y)^5
     5    5
    x  + y
    sage: parent((x+y)^5)
    Macaulay2

The name of the variable to which a Macaulay2 element is assigned internally
can be passed as an argument. This is useful for types like polynomial rings
which acquire that name in Macaulay2::

    sage: R = macaulay2('QQ[x,y,z,w]', 'R')
    sage: R
    R

    sage: f = macaulay2('x^4 + 2*x*y^3 + x*y^2*w + x*y*z*w + x*y*w^2'
    ....:               '+ 2*x*z*w^2 + y^4 + y^3*w + 2*y^2*z*w + z^4 + w^4')
    sage: f
     4       3    4    4      2     3                2           2         2    4
    x  + 2x*y  + y  + z  + x*y w + y w + x*y*z*w + 2y z*w + x*y*w  + 2x*z*w  + w
    sage: g = f * macaulay2('x+y^5')
    sage: print(g.factor())
      4       3    4    4      2     3                2           2         2    4   5
    (x  + 2x*y  + y  + z  + x*y w + y w + x*y*z*w + 2y z*w + x*y*w  + 2x*z*w  + w )(y  + x)

Use :meth:`eval` for explicit control over what is sent to the interpreter.
The argument is evaluated in Macaulay2 as is::

    sage: macaulay2.eval('compactMatrixForm')
    true
    sage: macaulay2.eval('compactMatrixForm = false;')
    sage: macaulay2.eval('matrix {{1, x^2+y}}')
    |      2      |
    |  1  x  + y  |
    <BLANKLINE>
            1      2
    Matrix R  <-- R
    sage: macaulay2.eval('compactMatrixForm = true;')


AUTHORS:

- Kiran Kedlaya and David Roe (2006-02-05, during Sage coding sprint)
- William Stein (2006-02-09): inclusion in Sage; prompt uses regexp,
  calling of Macaulay2 functions via __call__.
- William Stein (2006-02-09): fixed bug in reading from file and
  improved output cleaning.
- Kiran Kedlaya (2006-02-12): added ring and ideal constructors,
  list delimiters, is_Macaulay2Element, sage_polystring,
  __floordiv__, __mod__, __iter__, __len__; stripped extra
  leading space and trailing newline from output.

.. TODO::

    Get rid of all numbers in output, e.g., in ideal function below.
"""

# ****************************************************************************
#       Copyright (C) 2006 Kiran S. Kedlaya <kedlaya@mit.edu>
#                          David Roe <roed@mit.edu>
#                          William Stein <wstein@gmail.com>
#
#  Distributed under the terms of the GNU General Public License (GPL)
#
#    This code is distributed in the hope that it will be useful,
#    but WITHOUT ANY WARRANTY; without even the implied warranty of
#    MERCHANTABILITY or FITNESS FOR A PARTICULAR PURPOSE.  See the GNU
#    General Public License for more details.
#
#  The full text of the GPL is available at:
#
#                  https://www.gnu.org/licenses/
# ****************************************************************************
import os
import re
from typing import Iterator

import sage.interfaces.abc
from sage.interfaces.expect import (
    Expect,
    ExpectElement,
    ExpectFunction,
    FunctionElement,
)
from sage.interfaces.interface import AsciiArtString
from sage.interfaces.tab_completion import ExtraTabCompletion
from sage.misc.instancedoc import instancedoc
from sage.misc.multireplace import multiple_replace
from sage.structure.global_options import GlobalOptions


def remove_output_labels(s) -> str:
    r"""
    Remove output labels of Macaulay2 from a string.

    - s: output of Macaulay2

    - s: string

    Returns: the input string with `n` symbols removed from the beginning of
    each line, where `n` is the minimal number of spaces or symbols of
    Macaulay2 output labels (looking like 'o39 = ') present on every non-empty
    line.

    Return type: string

    .. NOTE::

        If ``s`` consists of several outputs and their labels have
        different width, it is possible that some strings will have leading
        spaces (or maybe even pieces of output labels). However, this
        function will try not cut any messages.

    EXAMPLES::

        sage: from sage.interfaces.macaulay2 import remove_output_labels
        sage: output = 'o1 = QQ [x, y]\n\no1 : PolynomialRing\n'
        sage: remove_output_labels(output)
        'QQ [x, y]\n\nPolynomialRing\n'
    """
    label = re.compile(r"^o+[0-9]+ (=|:) |^ *")
    lines = s.split("\n")
    it = (label.match(li) for li in lines if li)
    matches = [m for m in it if m is not None]
    if not matches:
        return s
    n = min(m.end() - m.start() for m in matches)
    return "\n".join(li[n:] for li in lines)


PROMPT = "_EGAS_ : "
PROMPT_LOAD = "_EGAS_LOAD_ : "


class Macaulay2(ExtraTabCompletion, Expect):
    """
    Interface to the Macaulay2 interpreter.
    """
    def __init__(self, maxread=None, script_subdirectory=None,
                 logfile=None, server=None,
                 server_tmpdir=None, command=None) -> None:
        """
        Initialize a Macaulay2 interface instance.

        We replace the standard input prompt with a strange one, so that
        we do not catch input prompts inside the documentation.

        We replace the standard input continuation prompt, which is
        just a bunch of spaces and cannot be automatically detected in a
        reliable way. This is necessary for allowing commands that occupy
        several strings.

        We also change the starting line number to make all the output
        labels to be of the same length. This allows correct stripping of
        the output of several commands.

        TESTS::

            sage: from sage.interfaces.macaulay2 import macaulay2
            sage: macaulay2 == loads(dumps(macaulay2))
            True
        """
        if command is None:
            command = os.getenv('SAGE_MACAULAY2_COMMAND') or 'M2'
        init_str = (
            # Prompt changing commands
            'sageLoadMode = false;'
            'ZZ#{Standard,Core#"private dictionary"#"InputPrompt"} = '
            'ZZ#{Standard,Core#"private dictionary"#"InputContinuationPrompt"} = ' +
            'lineno -> if(sageLoadMode) then "%s" else "%s";' % (PROMPT_LOAD, PROMPT) +
            # Also prevent line wrapping in Macaulay2
            "printWidth = 0;" +
            # And make all output labels to be of the same width
            "lineNumber = 10^9;"
            # Assignment of internal expect variables.
            'sageAssign = (k, v) -> (if not instance(v, Sequence) then use v; k <- v);'
        )
        command = "%s --no-debug --no-readline --silent -e '%s'" % (command, init_str)
        Expect.__init__(self,
                        name='macaulay2',
                        prompt=PROMPT,
                        command=command,
                        server=server,
                        server_tmpdir=server_tmpdir,
                        script_subdirectory=script_subdirectory,
                        verbose_start=False,
                        logfile=logfile,
                        eval_using_file_cutoff=500)

    # Macaulay2 provides no "clear" function. However, Macaulay2 does provide
    # garbage collection; since expect automatically reuses variable names,
    # garbage collection in Sage properly sets up garbage collection in
    # Macaulay2.

    def __reduce__(self):
        """
        Used in serializing a Macaulay2 interface.

        EXAMPLES::

            sage: rlm2, t = Macaulay2().__reduce__()
            sage: rlm2(*t)
            Macaulay2
        """
        return reduce_load_macaulay2, tuple()

    def _read_in_file_command(self, filename) -> str:
        """
        Load and *execute* the content of ``filename`` in Macaulay2.

        INPUT:

        - ``filename`` -- string; the name of the file to be loaded and
          executed

        OUTPUT:

        Returns Macaulay2 command loading and executing commands in
        ``filename``.
        Return type: string

        TESTS::

            sage: filename = tmp_filename()
            sage: f = open(filename, "w")
            sage: _ = f.write("sage_test = 7;")
            sage: f.close()
            sage: macaulay2.read(filename)  # indirect doctest
            sage: macaulay2.eval("sage_test")
            7
            sage: import os
            sage: os.unlink(filename)
            sage: macaulay2(10^10000) == 10^10000
            True
        """
        # We use `input` because `load` does not echo the output values
        return 'sageLoadMode=true;input "%s";sageLoadMode=false;' % filename

    def _post_process_from_file(self, s) -> str:
        r"""
        TESTS:

        Check that evaluating using a file gives the same result as without (:issue:`25903`)::

            sage: from sage.interfaces.macaulay2 import remove_output_labels
            sage: s1 = macaulay2._eval_line_using_file('ZZ^2')  # indirect doctest
            sage: s2 = macaulay2._eval_line('ZZ^2', allow_use_file=False)
            sage: remove_output_labels(s1) == remove_output_labels(s2)
            True

        Test multiline input from file::

            sage: (macaulay2.eval('ZZ^2\nZZ^3', allow_use_file=False) ==     # indirect doctest
            ....:     macaulay2.eval('ZZ^2\n%sZZ^3' % (' ' * macaulay2._eval_using_file_cutoff)))
            True
        """
        return '\n'.join(line for line in s.split('\n')
                         if not line.startswith(PROMPT_LOAD))

    def eval(self, code, strip=True, **kwds):
        """
        Send the code x to the Macaulay2 interpreter and return the output
        as a string suitable for input back into Macaulay2, if possible.

        INPUT:

        - ``code`` -- string
        - ``strip`` -- ignored

        EXAMPLES::

            sage: macaulay2.eval("2+2")
            4
        """
        code = code.strip()
        # TODO: in some cases change toExternalString to toString??
        ans = Expect.eval(self, code, strip=strip, **kwds).strip('\n')
        if strip:
            ans = remove_output_labels(ans)
        return AsciiArtString(ans)

    def restart(self) -> None:
        r"""
        Restart Macaulay2 interpreter.

        TESTS::

            sage: macaulay2.restart()
        """
        # If we allow restart to be called as a function, there will be
        # parasitic output
        self.eval("restart")

    def set_seed(self, seed=None):
        r"""
        Set the seed for Macaulay2 interpreter.

        INPUT:

        - ``seed`` -- number (default: ``None``); if ``None``, it
          is set to a random number

        OUTPUT: the new seed

        EXAMPLES::

            sage: m = Macaulay2()
            sage: m.set_seed(123456)
            123456
            sage: [m.random(100) for _ in range(11)]
            [8, 29, 5, 22, 4, 32, 35, 57, 3, 95, 36]
        """
        if seed is None:
            seed = self.rand_seed()
        self.eval('setRandomSeed(%d)' % seed)
        self._seed = seed
        return seed

    class options(GlobalOptions):
        r"""
        Global options for Macaulay2 elements.

        @OPTIONS@

        EXAMPLES::

            sage: macaulay2.options.after_print = True
            sage: A = macaulay2(matrix([[1, 2], [3, 6]])); A
            | 1 2 |
            | 3 6 |
            <BLANKLINE>
                     2       2
            Matrix ZZ  <-- ZZ
            sage: A.kernel()
            image | 2  |
                  | -1 |
            <BLANKLINE>
                                      2
            ZZ-module, submodule of ZZ
            sage: macaulay2.options.after_print = False
        """
        NAME = 'Macaulay2'
        module = 'sage.interfaces.macaulay2'
        after_print = dict(default=False,
                           description='append AfterPrint type information to '
                                       'textual representations',
                           checker=lambda val: isinstance(val, bool))

    def get(self, var):
        """
        Get the value of the variable ``var``.

        INPUT:

        - ``var`` -- string; the name of the variable in Macaulay2

        OUTPUT: string of the textual representation of the variable in
        Macaulay2

        EXAMPLES::

            sage: macaulay2.set("a", "2")
            sage: macaulay2.get("a")
            2

        Note that the following syntax is used to obtain a
        ``Macaulay2Element`` instead::

            sage: a = macaulay2('2'); a
            2
            sage: type(a)
            <class 'sage.interfaces.macaulay2.Macaulay2Element'>
        """
        return self.eval('print(%s)' % var, strip=False)

    def set(self, var, value):
        """
        Set the variable ``var`` to the given value.

        INPUT:

        - ``var`` -- string; the name of the variable in Macaulay2
        - ``value`` -- string to evaluate

        EXAMPLES::

            sage: macaulay2.set("a", "1+1")
            sage: macaulay2.get("a")
            2

        TESTS:

        Check that internal expect variables do not acquire their global
        variable name and that ``use`` is invoked (:issue:`28303`)::

            sage: R = macaulay2('QQ[x, y]')  # indirect doctest
            sage: R.net()
            QQ[x...y]
            sage: S = R / macaulay2('ideal {x^2 - y}')
            sage: macaulay2.eval('class x === %s' % S.name())
            true
        """
        if re.match(r'sage\d+$', var):
            cmd = 'sageAssign(symbol %s,(%s));' % (var, value)
        else:
            cmd = '%s=(%s);' % (var, value)
        ans = Expect.eval(self, cmd, strip=False)
        if ans.find("stdio:") != -1:
            raise RuntimeError("Error evaluating Macaulay2 code.\nIN:%s\nOUT:%s" % (cmd, ans))

    def clear(self, var) -> None:
        """
        Clear the variable named ``var``.

        The interface automatically clears Macaulay2 elements when they fall
        out of use, so calling this method is usually not necessary.

        EXAMPLES::

            sage: macaulay2.eval('R = QQ[x,y];')
            sage: macaulay2.eval('net class R')
            PolynomialRing
            sage: macaulay2.clear('R')
            sage: macaulay2.eval('net class R')
            Symbol

        TESTS:

        Check that only internal variables get reused by the interface::

            sage: all(s.startswith('sage') for s in macaulay2._available_vars)
            True
        """
        if re.match(r'sage\d+$', var):
            self._available_vars.append(var)
        else:
            # this approach is also used by Macaulay2 itself in clearAll
            cmd = 'globalAssign(symbol {0},symbol {0});'.format(var)
            Expect.eval(self, cmd, strip=False)

    def _contains(self, v1, v2) -> bool:
        """
        EXAMPLES::

            sage: a = macaulay2([3,4,5])
            sage: 0 in a, 2 in a, 3 in a
            (True, True, False)
            sage: b = macaulay2('hashTable {"x" => 1, "y" => 2}')
            sage: 'x' in b, '"x"' in b    # indirect doctest
            (False, True)
        """
        return self.eval("%s#?%s" % (v2, v1)) == self._true_symbol()

    def _object_class(self):
        """
        Return the class of Macaulay2 elements.

        EXAMPLES::

            sage: macaulay2._object_class()
            <class 'sage.interfaces.macaulay2.Macaulay2Element'>
        """
        return Macaulay2Element

    def _function_class(self):
        """
        Return the class of Macaulay2 functions.

        EXAMPLES::

            sage: macaulay2._function_class()
            <class 'sage.interfaces.macaulay2.Macaulay2Function'>
        """
        return Macaulay2Function

    def _function_element_class(self):
        """
        Return the class of partially-applied Macaulay2 functions.

        EXAMPLES::

            sage: macaulay2._function_element_class()
            <class 'sage.interfaces.macaulay2.Macaulay2FunctionElement'>
        """
        return Macaulay2FunctionElement

    def console(self):
        """
        Spawn a new M2 command-line session.

        EXAMPLES::

            sage: macaulay2.console()                    # not tested
            Macaulay 2, version 1.1
            with packages: Classic, Core, Elimination, IntegralClosure, LLLBases, Parsing, PrimaryDecomposition, SchurRings, TangentCone
            ...
        """
        macaulay2_console()

    def _install_hints(self) -> str:
        r"""

        TESTS::

            sage: m2 = Macaulay2(command='/wrongpath/M2')
            sage: m2('3+2')
            Traceback (most recent call last):
            ...
            TypeError: unable to start macaulay2 because the command '/wrongpath/M2 ...' failed: The command was not found or was not executable: /wrongpath/M2.
            <BLANKLINE>
                Your attempt to start Macaulay2 failed, either because you do not have
                have Macaulay2 installed, or because it is not configured correctly...
        """
        return r"""
    Your attempt to start Macaulay2 failed, either because you do not have
    have Macaulay2 installed, or because it is not configured correctly.

    - Macaulay2 is not included with Sage, but you can obtain it from
      https://macaulay2.com/.  No additional
      optional Sage packages are required.

    - If you have Macaulay2 installed, then perhaps it is not configured
      correctly. Sage assumes that you can start Macaulay2 with the command
      M2.

    - Alternatively, you can use the following command
      to point Sage to the correct command for your system.

          m2 = Macaulay2(command='/usr/local/bin/M2')

      or by setting the environment variable SAGE_MACAULAY2_COMMAND.
        """

    def _left_list_delim(self) -> str:
        """
        Return the Macaulay2 left delimiter for lists.

        EXAMPLES::

            sage: macaulay2._left_list_delim()
            '{'
        """
        return '{'

    def _right_list_delim(self) -> str:
        """
        Return the Macaulay2 right delimiter for lists.

        EXAMPLES::

            sage: macaulay2._right_list_delim()
            '}'
        """
        return '}'

    def _true_symbol(self) -> str:
        """
        Return the Macaulay2 symbol for True.

        EXAMPLES::

            sage: macaulay2._true_symbol()
            'true'
        """
        return 'true'

    def _false_symbol(self) -> str:
        """
        Return the Macaulay2 symbol for False.

        EXAMPLES::

            sage: macaulay2._false_symbol()
            'false'
        """
        return 'false'

    def _equality_symbol(self) -> str:
        """
        Return the Macaulay2 symbol for equality.

        EXAMPLES::

            sage: macaulay2._false_symbol()
            'false'
        """
        return '=='

    def cputime(self, t=None) -> float:
        """
        EXAMPLES::

            sage: R = macaulay2("QQ[x,y]")
            sage: x,y = R.gens()
            sage: a = (x+y+1)^20
            sage: macaulay2.cputime()       # random
            0.48393700000000001
        """
        _t = float(self.cpuTime()._sage_())
        return _t - t if t else _t

    def version(self) -> tuple[int, ...]:
        """
        Return the version of Macaulay2 as a tuple.

        EXAMPLES::

            sage: macaulay2.version()
            (1, ...)
        """
        s = self.eval('version#"VERSION"')
        return tuple(int(i) for i in s.split("."))

    # Constructors

    def ideal(self, *gens):
        """
        Return the ideal generated by gens.

        INPUT:

        - ``gens`` -- list or tuple of Macaulay2 objects (or objects that can be
          made into Macaulay2 objects via evaluation)

        OUTPUT: the Macaulay2 ideal generated by the given list of gens

        EXAMPLES::

            sage: R2 = macaulay2.ring('QQ', '[x, y]'); R2
            QQ[x...y]
            sage: I = macaulay2.ideal( ('y^2 - x^3', 'x - y') ); I
                      3    2
            ideal (- x  + y , x - y)
            sage: J = I^3; J.gb().gens().transpose()
            {-9} | y9-3y8+3y7-y6             |
            {-7} | xy6-2xy5+xy4-y7+2y6-y5    |
            {-5} | x2y3-x2y2-2xy4+2xy3+y5-y4 |
            {-3} | x3-3x2y+3xy2-y3           |
        """
        if len(gens) == 1 and isinstance(gens[0], (list, tuple)):
            gens = gens[0]
        gens2 = []
        for g in gens:
            if not isinstance(g, Macaulay2Element):
                gens2.append(self(g))
            else:
                gens2.append(g)
        return self('ideal {%s}' % (",".join(g.name() for g in gens2)))

    def ring(self, base_ring='ZZ', vars='[x]', order='Lex'):
        r"""
        Create a Macaulay2 polynomial ring.

        INPUT:

        - ``base_ring`` -- base ring (see examples below)
        - ``vars`` -- tuple or string that defines the variable names
        - ``order`` -- string (default: ``'Lex'``); the monomial order

        OUTPUT: a Macaulay2 ring

        EXAMPLES:

        This is a ring in variables named ``a`` through ``d`` over the finite
        field of order 7, with graded reverse lex ordering::

            sage: R1 = macaulay2.ring('ZZ/7', '[a..d]', 'GRevLex')
            sage: R1.describe()
            ZZ
            --[a..d, Degrees => {4:1}, Heft => {1}, MonomialOrder => {MonomialSize => 16}]
             7                                                       {GRevLex => {4:1}  }
                                                                     {Position => Up    }
            sage: R1.char()
            7

        This is a polynomial ring over the rational numbers::

            sage: R2 = macaulay2.ring('QQ', '[x, y]')
            sage: R2.describe()
            QQ[x..y, Degrees => {2:1}, Heft => {1}, MonomialOrder => {MonomialSize => 16}]
                                                                     {Lex => 2          }
                                                                     {Position => Up    }

        TESTS::

            sage: macaulay2.ring('QQ', '[a_0..a_2,b..<d,f]').vars()
            | a_0 a_1 a_2 b c f |
        """
        return self.new(self._macaulay2_input_ring(base_ring, vars, order))

    def help(self, s):
        """
        EXAMPLES::

            sage: macaulay2.help("load")  # 1st call might be chatty
            ...
            sage: macaulay2.help("load")
            load...
            ****...
            ...
              * "input" -- read Macaulay2 commands and echo
              * "notify" -- whether to notify the user when a file is loaded...

        TESTS:

        Check that help also works for Macaulay2 keywords and variables
        (:issue:`28565`)::

            sage: from sage.repl.interpreter import get_test_shell
            sage: shell = get_test_shell()
            sage: shell.run_cell('macaulay2.help("try")')
            try -- catch an error
            ****...
            The object "try" is a...

            sage: from sage.repl.interpreter import get_test_shell
            sage: shell = get_test_shell()
            sage: shell.run_cell('macaulay2.help("errorDepth")')
            errorDepth...
            The object "errorDepth" is a...
        """
        r = self.eval('help "%s"' % s)
        end = r.rfind("\n\nDIV")
        if end != -1:
            r = r[:end]
        return AsciiArtString(r)

    def _tab_completion(self) -> list[str]:
        """
        Return a list of tab completions for Macaulay2.

        Returns dynamically built sorted list of commands obtained using
        Macaulay2 "apropos" command.
        Return type: list of strings

        TESTS::

            sage: names = macaulay2._tab_completion()
            sage: 'ring' in names
            True
            sage: macaulay2.eval("abcabc = 4")
            4
            sage: names = macaulay2._tab_completion()
            sage: "abcabc" in names
            True
        """
        # Get all the names from Macaulay2 except numbered outputs like
        # o1, o2, etc. and automatic Sage variable names sage0, sage1, etc.
        # It is faster to get it back as a string.
        r = macaulay2.eval(r"""
            print toString select(
                apply(apropos "^[[:alnum:]]+$", toString),
                s -> not match("^(o|sage)[0-9]+$", s))
            """)
        # Now split this string into separate names
        # Macaulay2 sorts things like A, a, B, b, ...
        return sorted(r[1:-1].split(", "))

    def use(self, R) -> None:
        """
        Use the Macaulay2 ring R.

        EXAMPLES::

            sage: R = macaulay2("QQ[x,y]")
            sage: P = macaulay2("ZZ/7[symbol x, symbol y]")
            sage: macaulay2("x").cls()._operator('===', P)
            true
            sage: macaulay2.use(R)
            sage: macaulay2("x").cls()._operator('===', R)
            true
        """
        R = self(R)
        self.eval("use %s;" % R.name(), strip=False)

    def new_from(self, type, value):
        """
        Return a new ``Macaulay2Element`` of type ``type`` constructed from
        ``value``.

        EXAMPLES::

            sage: l = macaulay2.new_from("MutableList", [1,2,3])
            sage: l
            MutableList{...3...}
            sage: list(l)
            [1, 2, 3]
        """
        type = self(type)
        value = self(value)
        return self.new("new %s from %s" % (type.name(), value.name()))

    def _macaulay2_input_ring(self, base_ring, vars, order='GRevLex'):
        """
        Build a string representation of a polynomial ring which can be used as
        Macaulay2 input.

        TESTS::

            sage: R = GF(101)['x']
            sage: macaulay2._macaulay2_input_ring(R.base_ring(), R.gens(), 'Lex')
            'sage...[symbol x, MonomialSize=>16, MonomialOrder=>Lex]'
        """
        if not isinstance(base_ring, str):
            base_ring = self(base_ring).name()

        varstr = str(vars)[1:-1].rstrip(',')
        r = re.compile(r"(?<=,)|(?<=\.\.<)|(?<=\.\.)(?!<)")
        varstr = "symbol " + r.sub("symbol ", varstr)
        return '%s[%s, MonomialSize=>16, MonomialOrder=>%s]' % (base_ring, varstr,
                                                                order)


@instancedoc
class Macaulay2Element(ExtraTabCompletion, ExpectElement, sage.interfaces.abc.Macaulay2Element):
    """
    Instances of this class represent objects in Macaulay2.

    Using the method :meth:`sage` we can translate some of them to
    SageMath objects:

    .. automethod:: _sage_
    """
    def _latex_(self) -> str:
        r"""
        EXAMPLES::

            sage: m = macaulay2('matrix {{1,2},{3,4}}')
            sage: m
            | 1 2 |
            | 3 4 |
            sage: latex(m)
            \left(\!\begin{array}{cc}\n1&2\\\n3&4\n\end{array}\!\right)
        """
        s = self.tex().external_string().strip('"').strip('$').replace('\\\\', '\\')
        s = s.replace(r"\bgroup", "").replace(r"\egroup", "")
        return s

    def __iter__(self) -> Iterator:
        """
        EXAMPLES::

            sage: l = macaulay2([1,2,3])
            sage: list(iter(l))
            [1, 2, 3]
        """
        for i in range(len(self)):  # zero-indexed!
            yield self[i]

    def __str__(self) -> str:
        """
        EXAMPLES::

            sage: R = macaulay2("QQ[x,y,z]/(x^3-y^3-z^3)")
            sage: x = macaulay2('x')
            sage: y = macaulay2('y')
            sage: str(x+y)
            x + y
            sage: str(macaulay2("QQ[x,y,z]"))
            QQ[x...z]
            sage: str(macaulay2("QQ[x,y,z]/(x+y+z)"))
             QQ[x...z]
            -------...
            x + y + z
        """
        P = self._check_valid()
        return P.get(self._name)

    def _repr_(self) -> str:
        """
        EXAMPLES::

            sage: repr(macaulay2('1..25'))
            (1, 2, 3, 4, 5, 6, 7, 8, 9, 10, 11, 12, 13, 14, 15, 16, 17, 18, 19, 20, 21, 22,
            --------------------------------------------------------------------------------
            23, 24, 25)
            sage: str(macaulay2('1..25'))
            (1, 2, 3, 4, 5, 6, 7, 8, 9, 10, 11, 12, 13, 14, 15, 16, 17, 18, 19, 20, 21, 22, 23, 24, 25)

        If ``AfterPrint`` is enabled, the ``repr`` contains type information,
        but the string representation does not::

            sage: macaulay2.options.after_print = True
            sage: repr(macaulay2('1..25'))
            (1, 2, 3, 4, 5, 6, 7, 8, 9, 10, 11, 12, 13, 14, 15, 16, 17, 18, 19, 20, 21, 22,
            --------------------------------------------------------------------------------
            23, 24, 25)
            <BLANKLINE>
            Sequence
            sage: str(macaulay2('1..25'))
            (1, 2, 3, 4, 5, 6, 7, 8, 9, 10, 11, 12, 13, 14, 15, 16, 17, 18, 19, 20, 21, 22, 23, 24, 25)
            sage: macaulay2.options.after_print = False
        """
        from sage.typeset.ascii_art import empty_ascii_art
        P = self.parent()
        if P.options.after_print:
            # In M2, the wrapped output is indented by the width of the prompt,
            # which we strip in Sage. We hardcode the width of the prompt to
            # 14=len('o1000000001 = '), which is tested in the doctests by the
            # output getting wrapped at 80 characters.
            width = 14 + empty_ascii_art._terminal_width()
            return P.eval('printWidth=%d;%s' % (width, self._name))
        # Otherwise manually wrap the net representation which does not display
        # AfterPrint text
        return P.eval('print(wrap(%d,"-",net %s))'
                      % (empty_ascii_art._terminal_width(), self._name),
                      strip=False)

    def external_string(self) -> str:
        """
        EXAMPLES::

           sage: R = macaulay2("QQ[symbol x, symbol y]")
           sage: R.external_string()
           'QQ[x..y, Degrees => {2:1}, Heft => {1}]'
        """
        P = self._check_valid()
        code = 'toExternalString(%s)' % self.name()
        X = P.eval(code, strip=True)

        if 'stdio:' in X:
            if 'to external string' in X:
                return P.eval('%s' % self.name())
            raise RuntimeError("Error evaluating Macaulay2 code.\nIN:%s\nOUT:%s" % (code, X))

        return multiple_replace({'\r': '', '\n': ' '}, X)

    def name(self, new_name=None):
        """
        Get or change the name of this Macaulay2 element.

        INPUT:

        - ``new_name`` -- string (default: ``None``); if ``None``, return the
          name of this element. Else return a new object identical to ``self``
          whose name is ``new_name``.

        Note that this can overwrite existing variables in the system.

        EXAMPLES::

            sage: S = macaulay2(QQ['x,y'])
            sage: S.name()
            'sage...'
            sage: R = S.name("R")
            sage: R.name()
            'R'
            sage: R.vars().cokernel().resolution()
             1      2      1
            R  <-- R  <-- R  <-- 0
            <BLANKLINE>
            0      1      2      3

        The name can also be given at definition::

            sage: A = macaulay2(ZZ['x,y,z'], name='A')
            sage: A.name()
            'A'
            sage: A^1
             1
            A
        """
        if new_name is None:
            return self._name
        if not isinstance(new_name, str):
            raise TypeError("new_name must be a string")

        P = self.parent()
        # First release self, so that new_name becomes the initial reference to
        # its value.  This is needed to change the name of a PolynomialRing.
        # NOTE: This does not work if self._name is not the initial reference.
        cmd = """(() -> (
            m := lookup(GlobalReleaseHook, class {0});
            if m =!= null then m(symbol {0}, {0});
            {1} = {0};
            ))()""".format(self._name, new_name)
        ans = P.eval(cmd)
        if ans.find("stdio:") != -1:
            raise RuntimeError("Error evaluating Macaulay2 code.\n"
                               "IN:%s\nOUT:%s" % (cmd, ans))
        return P._object_class()(P, new_name, is_name=True)

    def __len__(self) -> int:
        """
        EXAMPLES::

            sage: l = macaulay2([1,2,3])
            sage: len(l)
            3
            sage: type(_)
            <... 'int'>
        """
        self._check_valid()
        # we use str instead of repr to avoid wrapping
        return int(str(self.parent()("#%s" % self.name())))

    def __getitem__(self, n):
        """
        EXAMPLES::

            sage: l = macaulay2([1,2,3])
            sage: l[0]
            1
        """
        self._check_valid()
        n = self.parent()(n)
        return self.parent().new('%s # %s' % (self.name(), n.name()))

    def __setitem__(self, index, value):
        """
        EXAMPLES::

            sage: l = macaulay2.new_from("MutableList", [1,2,3])
            sage: l[0] = 4
            sage: list(l)
            [4, 2, 3]
        """
        P = self.parent()
        index = P(index)
        value = P(value)
        res = P.eval("%s # %s = %s" % (self.name(), index.name(), value.name()))
        if "assignment attempted to element of immutable list" in res:
            raise TypeError("item assignment not supported")

    def __call__(self, x):
        """
        EXAMPLES::

            sage: R = macaulay2("QQ[x, y]")
            sage: x,y = R.gens()
            sage: I = macaulay2.ideal(x*y, x+y)
            sage: gb = macaulay2.gb
            sage: gb(I)
            GroebnerBasis[status: done; S-pairs encountered up to degree 1]
        """
        self._check_valid()
        P = self.parent()
        r = P(x)
        return P('%s %s' % (self.name(), r.name()))

    def __floordiv__(self, x):
        """
        Quotient of division of ``self`` by ``other``.  This is denoted ``//``.

        EXAMPLES::

            sage: R.<x,y> = GF(7)[]

        Now make the M2 version of R, so we can coerce elements of R to M2::

            sage: _ = macaulay2(R)
            sage: h = macaulay2((x^3 + 2*y^2*x)^7); h
             21     7 14
            x   + 2x y
            sage: h1 = macaulay2(x^2 + 2*y*x)
            sage: h2 = macaulay2(x^3 + 2*y*x)
            sage: u = h // [h1,h2]
            sage: h == u[0]*h1 + u[1]*h2 + (h % [h1,h2])
            True
        """
        if isinstance(x, (list, tuple)):
            y = self.parent(x)
            z = self.parent().new('%s // matrix{%s}' % (self.name(), y.name()))
            return list(z.entries().flatten())
        else:
            return self.parent().new('%s // %s' % (self.name(), x.name()))

    def __mod__(self, x):
        """
        Remainder of division of ``self`` by ``other``.  This is denoted ``%``.

        EXAMPLES::

            sage: R.<x,y> = GF(7)[]

        Now make the M2 version of R, so we can coerce elements of R to M2::

            sage: _ = macaulay2(R)
            sage: h = macaulay2((x^3 + 2*y^2*x)^7); h
             21     7 14
            x   + 2x y
            sage: h1 = macaulay2(x^2 + 2*y*x)
            sage: h2 = macaulay2(x^3 + 2*y*x)
            sage: h % [h1,h2]
            -3x*y
            sage: u = h // [h1,h2]
            sage: h == u[0]*h1 + u[1]*h2 + (h % [h1,h2])
            True
        """
        if isinstance(x, (list, tuple)):
            y = self.parent(x)
            return self.parent().new('%s %% matrix{%s}' % (self.name(), y.name()))
        if not isinstance(x, Macaulay2Element):
            x = self.parent(x)
        return self.parent().new('%s %% %s' % (self.name(), x.name()))

    def __bool__(self) -> bool:
        """
        Return whether this Macaulay2 element is not ``False`` or not ``0``.

        EXAMPLES::

            sage: a = macaulay2(0)
            sage: a == 0
            True
            sage: bool(a)
            False

        TESTS:

        Check that :issue:`28705` is fixed::

            sage: t = macaulay2(True); t
            true
            sage: bool(t)
            True
            sage: bool(macaulay2('false'))
            False
            sage: bool(macaulay2('"a"'))
            True
        """
        P = self.parent()
        return P.eval('{0}===false or {0}==0'.format(self._name)) != 'true'

    def sage_polystring(self) -> str:
        """
        If this Macaulay2 element is a polynomial, return a string
        representation of this polynomial that is suitable for
        evaluation in Python.  Thus ``*`` is used for multiplication
        and ``**`` for exponentiation.   This function is primarily
        used internally.

        EXAMPLES::

            sage: R = macaulay2.ring('QQ','(x,y)')
            sage: f = macaulay2('x^3 + 3*y^11 + 5')
            sage: print(f)
             3     11
            x  + 3y   + 5
            sage: f.sage_polystring()
            'x**3+3*y**11+5'
        """
        return self.external_string().replace('^', '**')

<<<<<<< HEAD
    def structure_sheaf(self):
        """
        EXAMPLES::

            sage: S = macaulay2('QQ[a..d]')
            sage: R = S / macaulay2('a^3 + b^3 + c^3 + d^3')
            sage: X = R.Proj().name('X')
            sage: X.structure_sheaf()
            doctest:...: DeprecationWarning: The function `structure_sheaf` is deprecated. Use `self.sheaf()` instead.
            See https://github.com/sagemath/sage/issues/27848 for details.
            OO
              X
            sage: X.sheaf()
            OO
              X
        """
        from sage.misc.superseded import deprecation
        deprecation(27848, 'The function `structure_sheaf` is deprecated. Use `self.sheaf()` instead.')
        return self.parent()('OO_%s' % self.name())

=======
>>>>>>> 4e2319bc
    def subs(self, *args, **kwds):
        """
        Note that we have to override the substitute method so that we get
        the default one from Macaulay2 instead of the one provided by Element.

        EXAMPLES::

            sage: R = macaulay2("QQ[x]")
            sage: P = macaulay2("ZZ/7[symbol x]")
            sage: x, = R.gens()
            sage: a = x^2 + 1
            sage: a = a.substitute(P)
            sage: a.sage().parent()
            Univariate Polynomial Ring in x over Finite Field of size 7
        """
        return self.__getattr__("substitute")(*args, **kwds)

    def _tab_completion(self) -> list[str]:
        """
        Return a list of tab completions for ``self``.

        Returns dynamically built sorted list of commands obtained using
        Macaulay2 "methods" command. All returned functions can take ``self``
        as their first argument

        Return type: list of strings

        TESTS::

            sage: a = macaulay2("QQ[x,y]")
            sage: traits = a._tab_completion()
            sage: "generators" in traits
            True

        The implementation of this function does not set or change global
        variables::

            sage: a.dictionary()._operator('#?', '"r"')
            false
        """
        # It is possible, that these are not all possible methods, but
        # there are still plenty and at least there are no definitely
        # wrong ones...
        r = self.parent().eval(
            """(() -> (
            currentClass := class %s;
            total := {};
            while true do (
                -- Select methods with first argument of the given class
                r := select(methods currentClass, s -> s_1 === currentClass);
                -- Get their names as strings
                r = apply(r, s -> toString s_0);
                -- Keep only alpha-numeric ones
                r = select(r, s -> match("^[[:alnum:]]+$", s));
                -- Add to existing ones
                total = total | select(r, s -> not any(total, e -> e == s));
                if parent currentClass === currentClass then break;
                currentClass = parent currentClass;
                );
            print toString total
            ))()""" % self.name())
        r = sorted(r[1:-1].split(", "))
        return r

    def cls(self):
        """
        Since class is a keyword in Python, we have to use cls to call
        Macaulay2's class.  In Macaulay2, class corresponds to Sage's
        notion of parent.

        EXAMPLES::

            sage: macaulay2(ZZ).cls()
            Ring
        """
        return self.parent()(f"class {self.name()}")

    def after_print_text(self):
        r"""
        Obtain type information for this Macaulay2 element.

        This is the text that is displayed using ``AfterPrint`` in a Macaulay2
        interpreter.

        Macaulay2 by default includes this information in the output.
        In Sage, this behavior can optionally be enabled by setting the option
        ``after_print`` in :class:`Macaulay2.options`.

        EXAMPLES::

            sage: B = macaulay2(matrix([[1, 2], [3, 6]])).kernel(); B
            image | 2  |
                  | -1 |
            sage: B.after_print_text()
                                      2
            ZZ-module, submodule of ZZ
        """
        return self.parent().eval('(lookup({topLevelMode,AfterPrint},' +
                                  'class {0}))({0})'.format(self._name))

    ############################
    # Aliases for M2 operators #
    ############################
    def dot(self, x):
        """
        EXAMPLES::

            sage: d = macaulay2.new("MutableHashTable")
            sage: d["k"] = 4
            sage: d.dot("k")
            4
        """
        parent = self.parent()
        x = parent(x)
        return parent("%s.%s" % (self.name(), x))

    def _operator(self, opstr: str, x):
        """
        Return the infix binary operation specified by opstr applied
        to ``self`` and x.

        EXAMPLES::

            sage: a = macaulay2("3")
            sage: a._operator("+", a)
            6
            sage: a._operator("*", a)
            9
        """
        parent = self.parent()
        x = parent(x)
        return parent("%s%s%s" % (self.name(), opstr, x.name()))

    def sharp(self, x):
        """
        EXAMPLES::

            sage: a = macaulay2([1,2,3])
            sage: a.sharp(0)
            1
        """
        return self._operator("#", x)

    def starstar(self, x):
        """
        The binary operator ``**`` in Macaulay2 is usually used for tensor
        or Cartesian power.

        EXAMPLES::

            sage: a = macaulay2([1,2]).set()
            sage: a.starstar(a)
            set {(1, 1), (1, 2), (2, 1), (2, 2)}
        """
        return self._operator("**", x)

    def underscore(self, x):
        """
        EXAMPLES::

            sage: a = macaulay2([1,2,3])
            sage: a.underscore(0)
            1
        """
        return self._operator("_", x)

    ######################
    # Conversion to Sage #
    ######################
    def _sage_(self):
        r"""
        EXAMPLES::

            sage: macaulay2(ZZ).sage()         # indirect doctest
            Integer Ring
            sage: macaulay2(QQ).sage()
            Rational Field

            sage: macaulay2(2).sage()
            2
            sage: macaulay2(1/2).sage()
            1/2
            sage: macaulay2(2/1).sage()
            2
            sage: _.parent()
            Rational Field
            sage: macaulay2([1,2,3]).sage()
            [1, 2, 3]

            sage: m = matrix([[1,2],[3,4]])
            sage: macaulay2(m).sage()
            [1 2]
            [3 4]

            sage: D = macaulay2('hashTable {4 => 1, 2 => 3}')
            sage: D.pairs()
            {(4, 1), (2, 3)}
            sage: D.sage() == {4: 1, 2: 3}
            True

            sage: macaulay2(QQ['x,y']).sage()
            Multivariate Polynomial Ring in x, y over Rational Field
            sage: macaulay2(QQ['x']).sage()
            Univariate Polynomial Ring in x over Rational Field
            sage: macaulay2(GF(7)['x,y']).sage()
            Multivariate Polynomial Ring in x, y over Finite Field of size 7

            sage: macaulay2(GF(7)).sage()
            Finite Field of size 7
            sage: macaulay2(GF(49, 'a')).sage()
            Finite Field in a of size 7^2

            sage: R.<x,y> = QQ[]
            sage: macaulay2(x^2+y^2+1).sage()
            x^2 + y^2 + 1

            sage: R = macaulay2("QQ[x,y]")
            sage: I = macaulay2("ideal (x,y)")
            sage: I.sage()
            Ideal (x, y) of Multivariate Polynomial Ring in x, y over Rational Field

            sage: macaulay2("x = symbol x")
            x
            sage: macaulay2("QQ[x_0..x_25]").sage()
            Multivariate Polynomial Ring in x_0, x_1,..., x_25 over Rational Field

            sage: S = ZZ['x,y'].quotient('x^2-y')
            sage: macaulay2(S).sage() == S
            True
            sage: S = GF(101)['x,y'].quotient('x^2-y')
            sage: macaulay2(S).sage() == S
            True

            sage: R = GF(13)['a,b']['c,d']
            sage: macaulay2(R).sage() == R
            True
            sage: macaulay2('a^2 + c').sage() == R('a^2 + c')
            True
            sage: macaulay2.substitute('a', R).sage().parent() is R
            True

            sage: R = macaulay2("QQ^2")
            sage: R.sage()
            Vector space of dimension 2 over Rational Field

            sage: macaulay2("vector {4_QQ, 2}").sage()
            (4, 2)
            sage: _.parent()
            Vector space of dimension 2 over Rational Field

            sage: m = macaulay2('"hello"')
            sage: m.sage()
            'hello'

            sage: gg = macaulay2.needsPackage('"Graphs"')
            sage: g = macaulay2.barbellGraph(3)
            sage: g.sage()
            Graph on 6 vertices
            sage: g.sage().edges(labels=False)
            [(0, 1), (0, 2), (1, 2), (2, 3), (3, 4), (3, 5), (4, 5)]

            sage: d = 'digraph ({{1,2},{2,1},{3,1}}, EntryMode => "edges")'
            sage: g = macaulay2(d)
            sage: g.sage()
            Digraph on 3 vertices
            sage: g.sage().edges(labels=False)
            [(1, 2), (2, 1), (3, 1)]

        Chain complexes and maps of chain complexes can be converted::

            sage: R = ZZ['a,b,c']
            sage: C = macaulay2(ideal(R.gens())).resolution()
            sage: unicode_art(C.sage())
                                  ⎛-b  0 -c⎞     ⎛ c⎞
                                  ⎜ a -c  0⎟     ⎜ a⎟
                      (a b c)     ⎝ 0  b  a⎠     ⎝-b⎠
            0 <── C_0 <────── C_1 <───────── C_2 <─── C_3 <── 0
            sage: F = C.dot('dd')
            sage: G = F.sage()
            sage: G.in_degree(2)
            [-b  0 -c]
            [ a -c  0]
            [ 0  b  a]
            sage: F.underscore(2).sage() == G.in_degree(2)
            True
            sage: (F^2).sage()
            Chain complex morphism:
              From: Chain complex with at most 4 nonzero terms over Multivariate Polynomial Ring in a, b, c over Integer Ring
              To:   Chain complex with at most 4 nonzero terms over Multivariate Polynomial Ring in a, b, c over Integer Ring

        Quotient rings in Macaulay2 inherit variable names from the ambient
        ring, so we mimic this behaviour in Sage::

            sage: R = macaulay2("ZZ/7[x,y]")
            sage: I = macaulay2("ideal (x^3 - y^2)")
            sage: (R/I).gens()
            {x, y}
            sage: (R/I).sage().gens()
            (x, y)

        Elements of quotient rings::

            sage: x, y = (R/I).gens()
            sage: f = ((x^3 + 2*y^2*x)^7).sage(); f
            2*x*y^18 + y^14
            sage: f.parent()
            Quotient of Multivariate Polynomial Ring in x, y over Finite Field of size 7 by the ideal (x^3 - y^2)
        """
        repr_str = str(self)
        cls_str = str(self.cls())
        cls_cls_str = str(self.cls().cls())

        if repr_str == "ZZ":
            from sage.rings.integer_ring import ZZ
            return ZZ
        if repr_str == "QQ":
            from sage.rings.rational_field import QQ
            return QQ

        if cls_cls_str == "Type":
            if cls_str == "List":
                return [entry._sage_() for entry in self]
            if cls_str == "Matrix":
                base_ring = self.ring()._sage_()
                return self._matrix_(base_ring)
            if cls_str == 'HashTable':
                return {x._sage_(): y._sage_() for x, y in self.pairs()}
            if cls_str == "Ideal":
                parent = self.ring()._sage_()
                gens = self.gens().entries().flatten()._sage_()
                return parent.ideal(*gens)
            if cls_str == "QuotientRing":
                # Handle the ZZ/n case
                ambient = self.ambient()
                if ambient.external_string() == 'ZZ':
                    from sage.rings.finite_rings.finite_field_constructor import GF
                    from sage.rings.integer_ring import ZZ
                    external_string = self.external_string()
                    zz, n = external_string.split("/")

                    # Note that n must be prime since it is
                    # coming from Macaulay 2
                    return GF(ZZ(n))
                else:
                    ambient_ring = ambient._sage_()
                    ideal = self.ideal()._sage_()
                    return ambient_ring.quotient(ideal, names=ambient_ring.variable_names())
            if cls_str == "PolynomialRing":
                from sage.rings.polynomial.polynomial_ring_constructor import (
                    PolynomialRing,
                )
                from sage.rings.polynomial.term_order import inv_macaulay2_name_mapping

                # Get the base ring
                base_ring = self.coefficientRing()._sage_()

                # Get a string list of generators
                gens = str(self.gens().toString())[1:-1]

                # Check that we are dealing with default degrees, i.e. 1's.
                if self.options().sharp("Degrees").any("x -> x != {1}")._sage_():
                    raise ValueError("cannot convert Macaulay2 polynomial ring with non-default degrees to Sage")
                # Handle the term order
                external_string = self.external_string()
                order = None
                if "MonomialOrder" not in external_string:
                    order = "degrevlex"
                else:
                    for order_name in inv_macaulay2_name_mapping:
                        if order_name in external_string:
                            order = inv_macaulay2_name_mapping[order_name]
                if len(gens) > 1 and order is None:
                    raise ValueError("cannot convert Macaulay2's term order to a Sage term order")

                return PolynomialRing(base_ring, order=order, names=gens)
            if cls_str == "GaloisField":
                from sage.rings.finite_rings.finite_field_constructor import GF
                from sage.rings.integer_ring import ZZ
                gf, n = repr_str.split(" ")
                n = ZZ(n)
                if n.is_prime():
                    return GF(n)
                else:
                    gen = str(self.gens())[1:-1]
                    return GF(n, gen)
            if cls_str == "Boolean":
                if repr_str == "true":
                    return True
                if repr_str == "false":
                    return False
            if cls_str == "String":
                return str(repr_str)
            if cls_str == "Module":
                from sage.modules.free_module import FreeModule
                if self.isFreeModule()._sage_():
                    ring = self.ring()._sage_()
                    rank = self.rank()._sage_()
                    return FreeModule(ring, rank)
            if cls_str in ("Graph", "Digraph"):
                if cls_str == "Graph":
                    from sage.graphs.graph import Graph
                    graph_cls = Graph
                else:
                    from sage.graphs.digraph import DiGraph
                    graph_cls = DiGraph
                adj_mat = self.adjacencyMatrix().sage()
                g = graph_cls(adj_mat, format='adjacency_matrix')
                g.relabel(self.vertices())
                return g
            if cls_str == "ChainComplex":
                from sage.homology.chain_complex import ChainComplex
                ring = self.ring()._sage_()
                dd = self.dot('dd')
                degree = dd.degree()._sage_()
                a = self.min()._sage_()
                b = self.max()._sage_()
                matrices = {i: dd.underscore(i)._matrix_(ring)
                            for i in range(a, b + 1)}
                return ChainComplex(matrices, degree=degree)
            if cls_str == "ChainComplexMap":
                from sage.homology.chain_complex_morphism import ChainComplexMorphism
                ring = self.ring()._sage_()
                source = self.source()
                a = source.min()._sage_()
                b = source.max()._sage_()
                degree = self.degree()._sage_()
                matrices = {i: self.underscore(i)._matrix_(ring)
                            for i in range(a, b + 1)}
                C = source._sage_()
                # in Sage, chain complex morphisms are degree-preserving,
                # so we shift the degrees of the target
                D = self.target()._operator(' ', '[%s]' % degree)._sage_()
                return ChainComplexMorphism(matrices, C, D)
        else:
            # Handle the integers and rationals separately
            if cls_str == "ZZ":
                from sage.rings.integer_ring import ZZ
                return ZZ(repr_str)
            elif cls_str == "QQ":
                from sage.rings.rational_field import QQ
                return QQ((self.numerator()._sage_(),
                           self.denominator()._sage_()))

            m2_parent = self.cls()
            parent = m2_parent._sage_()

            if cls_cls_str == "PolynomialRing":
                # going through a dict
                if len(m2_parent.gens()) == 1:
                    d = {monome[0].sage(): coeff.sage()
                         for monome, coeff in self.listForm()}
                else:
                    d = {tuple(monome.sage()): coeff.sage()
                         for monome, coeff in self.listForm()}
                return parent(d)
            if cls_cls_str == "QuotientRing":
                return parent(self.external_string())
            elif cls_cls_str == "Module":
                entries = self.entries()._sage_()
                return parent._element_constructor_(entries)

        from sage.misc.sage_eval import sage_eval
        try:
            return sage_eval(repr_str)
        except Exception:
            raise NotImplementedError(f"cannot convert\n{repr_str}\nto a Sage object")

    def _matrix_(self, R):
        r"""
        If ``self`` is a Macaulay2 matrix, return the corresponding Sage matrix
        over the Sage ring ``R``.

        INPUT:

        - ``R`` -- ring to coerce into

        OUTPUT: matrix

        EXAMPLES::

            sage: A = macaulay2('matrix {{1,2},{3,4}}')
            sage: matrix(QQ, A)                     # indirect doctest
            [1 2]
            [3 4]

        TESTS:

        Check that degenerate matrix dimensions are preserved (:issue:`28591`)::

            sage: m = macaulay2('matrix {{},{}}')
            sage: matrix(ZZ, m).dimensions()
            (2, 0)
            sage: matrix(ZZ, m.transpose()).dimensions()
            (0, 2)
        """
        from sage.matrix.constructor import matrix
        m = matrix(R, self.entries()._sage_())
        if not m.nrows():
            return matrix(R, 0, self.numcols()._sage_())
        return m


@instancedoc
class Macaulay2Function(ExpectFunction):
    """
    TESTS::

        sage: gb = macaulay2.gb
        sage: type(gb)
        <class 'sage.interfaces.macaulay2.Macaulay2Function'>
        sage: gb._name
        'gb'
    """

    def _instancedoc_(self):
        """
        EXAMPLES::

            sage: print(macaulay2.load.__doc__)
            nodetex,noreplace
            load...
            ****...
            ...
              * "input" -- read Macaulay2 commands and echo
              * "notify" -- whether to notify the user when a file is loaded...

        TESTS:

        Check that detex is disabled, so that the output does not get
        reformatted (:issue:`28565`)::

            sage: from sage.repl.interpreter import get_test_shell
            sage: shell = get_test_shell()
            sage: shell.run_cell('macaulay2.matrix?')
            ...
            +--------------------------------+
            |  i1 : matrix{{1,2,3},{4,5,6}}  |
            |                                |
            |  o1 = | 1 2 3 |                |
            |       | 4 5 6 |                |
            |                                |
            |                2        3      |
            |  o1 : Matrix ZZ  <--  ZZ       |
            +--------------------------------+
            ...
        """
        r = self._parent.help(self._name)
        return AsciiArtString('nodetex,noreplace\n' + r)

    def _sage_src_(self):
        """
        EXAMPLES::

            sage: macaulay2.gb._sage_src_()
            -- code for method: gb(Ideal)...
            -- code for method: gb(Matrix)...
            ...
        """
        return self._parent.eval('code methods %s' % self._name)


@instancedoc
class Macaulay2FunctionElement(FunctionElement):
    def _instancedoc_(self):
        """
        TESTS:

        Since :issue:`28565`, the help output includes all documentation nodes
        that can take ``self._obj`` as first argument. This also checks that
        detex is disabled, so that the output does not get reformatted. ::

            sage: from sage.repl.interpreter import get_test_shell
            sage: shell = get_test_shell()
            sage: shell.run_cell('I = macaulay2("ideal {4}")')
            sage: shell.run_cell('I.resolution?')
            Signature:       I.resolution(Ideal)
            Call signature:  I.resolution(self, *args, **kwds)
            Type:            Macaulay2FunctionElement
            String form:     resolution
            File:        ...
            Docstring:
            resolution -- projective resolution
            ****...
            <BLANKLINE>
            resolution(Ideal) -- compute a projective resolution of...
            ****...
            |        1      4      6      4      1        |
            |  o3 = R  <-- R  <-- R  <-- R  <-- R  <-- 0  |
            |                                             |
            |       0      1      2      3      4      5  |
            ...
        """
        P = self._obj.parent()
        r = P.eval('help prepend({0}, select(methods {0}, m->'
                   'instance({1}, m#1)))'.format(self._name, self._obj._name))
        end = r.rfind("\n\nDIV")
        if end != -1:
            r = r[:end]
        return AsciiArtString('nodetex,noreplace\n' + r)

    def _sage_src_(self):
        """
        EXAMPLES::

            sage: m = macaulay2('matrix {{4,6}}')
            sage: m.resolution._sage_src_()
            -- code for method: freeResolution(Matrix)...
        """
        return self._obj.parent().eval(
            'code select(methods %s, m->instance(%s, m#1))'
            % (self._name, self._obj._name))


<<<<<<< HEAD
def is_Macaulay2Element(x):
    """
    Return ``True`` if ``x`` is a :class:`Macaulay2Element`.

    This function is deprecated; use :func:`isinstance`
    (of :class:`sage.interfaces.abc.Macaulay2Element`) instead.

    EXAMPLES::

        sage: from sage.interfaces.macaulay2 import is_Macaulay2Element
        sage: is_Macaulay2Element(2)
        doctest:...: DeprecationWarning: the function is_Macaulay2Element is deprecated; use isinstance(x, sage.interfaces.abc.Macaulay2Element) instead
        See https://github.com/sagemath/sage/issues/34804 for details.
        False
        sage: is_Macaulay2Element(macaulay2(2))
        True
    """
    from sage.misc.superseded import deprecation
    deprecation(34804, "the function is_Macaulay2Element is deprecated; use isinstance(x, sage.interfaces.abc.Macaulay2Element) instead")

    return isinstance(x, Macaulay2Element)


=======
>>>>>>> 4e2319bc
# An instance
macaulay2 = Macaulay2()


def macaulay2_console():
    """
    Spawn a new M2 command-line session.

    EXAMPLES::

        sage: macaulay2_console()                    # not tested
        Macaulay 2, version 1.1
        with packages: Classic, Core, Elimination, IntegralClosure, LLLBases, Parsing, PrimaryDecomposition, SchurRings, TangentCone
        ...
    """
    from sage.repl.rich_output.display_manager import get_display_manager
    if not get_display_manager().is_in_terminal():
        raise RuntimeError('Can use the console only in the terminal. Try %%macaulay2 magics instead.')
    os.system('M2')


def reduce_load_macaulay2():
    """
    Used for reconstructing a copy of the Macaulay2 interpreter from a pickle.

    EXAMPLES::

        sage: from sage.interfaces.macaulay2 import reduce_load_macaulay2
        sage: reduce_load_macaulay2()
        Macaulay2
    """
    return macaulay2<|MERGE_RESOLUTION|>--- conflicted
+++ resolved
@@ -1188,29 +1188,6 @@
         """
         return self.external_string().replace('^', '**')
 
-<<<<<<< HEAD
-    def structure_sheaf(self):
-        """
-        EXAMPLES::
-
-            sage: S = macaulay2('QQ[a..d]')
-            sage: R = S / macaulay2('a^3 + b^3 + c^3 + d^3')
-            sage: X = R.Proj().name('X')
-            sage: X.structure_sheaf()
-            doctest:...: DeprecationWarning: The function `structure_sheaf` is deprecated. Use `self.sheaf()` instead.
-            See https://github.com/sagemath/sage/issues/27848 for details.
-            OO
-              X
-            sage: X.sheaf()
-            OO
-              X
-        """
-        from sage.misc.superseded import deprecation
-        deprecation(27848, 'The function `structure_sheaf` is deprecated. Use `self.sheaf()` instead.')
-        return self.parent()('OO_%s' % self.name())
-
-=======
->>>>>>> 4e2319bc
     def subs(self, *args, **kwds):
         """
         Note that we have to override the substitute method so that we get
@@ -1824,32 +1801,6 @@
             % (self._name, self._obj._name))
 
 
-<<<<<<< HEAD
-def is_Macaulay2Element(x):
-    """
-    Return ``True`` if ``x`` is a :class:`Macaulay2Element`.
-
-    This function is deprecated; use :func:`isinstance`
-    (of :class:`sage.interfaces.abc.Macaulay2Element`) instead.
-
-    EXAMPLES::
-
-        sage: from sage.interfaces.macaulay2 import is_Macaulay2Element
-        sage: is_Macaulay2Element(2)
-        doctest:...: DeprecationWarning: the function is_Macaulay2Element is deprecated; use isinstance(x, sage.interfaces.abc.Macaulay2Element) instead
-        See https://github.com/sagemath/sage/issues/34804 for details.
-        False
-        sage: is_Macaulay2Element(macaulay2(2))
-        True
-    """
-    from sage.misc.superseded import deprecation
-    deprecation(34804, "the function is_Macaulay2Element is deprecated; use isinstance(x, sage.interfaces.abc.Macaulay2Element) instead")
-
-    return isinstance(x, Macaulay2Element)
-
-
-=======
->>>>>>> 4e2319bc
 # An instance
 macaulay2 = Macaulay2()
 
