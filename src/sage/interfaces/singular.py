r"""
Interface to Singular

Introduction
------------

This interface is extremely flexible, since it's exactly like
typing into the Singular interpreter, and anything that works there
should work here.

The Singular interface will only work if Singular is installed on
your computer; this should be the case, since Singular is included
with Sage. The interface offers three pieces of functionality:

#. ``singular_console()`` -- a function that dumps you
   into an interactive command-line Singular session.

#. ``singular(expr, type='def')`` -- creation of a
   Singular object. This provides a Pythonic interface to Singular.
   For example, if ``f=singular(10)``, then
   ``f.factorize()`` returns the factorization of
   `10` computed using Singular.

#. ``singular.eval(expr)`` -- evaluation of arbitrary
   Singular expressions, with the result returned as a string.

Of course, there are polynomial rings and ideals in Sage as well
(often based on a C-library interface to Singular). One can convert
an object in the Singular interpreter interface to Sage by the
method ``sage()``.


Tutorial
--------

EXAMPLES: First we illustrate multivariate polynomial
factorization::

    sage: R1 = singular.ring(0, '(x,y)', 'dp')
    sage: R1
    polynomial ring, over a field, global ordering
    //   coefficients: QQ
    //   number of vars : 2
    //        block   1 : ordering dp
    //                  : names    x y
    //        block   2 : ordering C
    sage: f = singular('9x16 - 18x13y2 - 9x12y3 + 9x10y4 - 18x11y2 + 36x8y4 + 18x7y5 - 18x5y6 + 9x6y4 - 18x3y6 - 9x2y7 + 9y8')
    sage: f
    9*x^16-18*x^13*y^2-9*x^12*y^3+9*x^10*y^4-18*x^11*y^2+36*x^8*y^4+18*x^7*y^5-18*x^5*y^6+9*x^6*y^4-18*x^3*y^6-9*x^2*y^7+9*y^8
    sage: f.parent()
    Singular

::

    sage: F = f.factorize(); F
    [1]:
       _[1]=9
       _[2]=x^6-2*x^3*y^2-x^2*y^3+y^4
       _[3]=-x^5+y^2
    [2]:
       1,1,2

::

    sage: F[1]
    9,
    x^6-2*x^3*y^2-x^2*y^3+y^4,
    -x^5+y^2
    sage: F[1][2]
    x^6-2*x^3*y^2-x^2*y^3+y^4

We can convert `f` and each exponent back to Sage objects
as well.

::

    sage: g = f.sage(); g
    9*x^16 - 18*x^13*y^2 - 9*x^12*y^3 + 9*x^10*y^4 - 18*x^11*y^2 + 36*x^8*y^4 + 18*x^7*y^5 - 18*x^5*y^6 + 9*x^6*y^4 - 18*x^3*y^6 - 9*x^2*y^7 + 9*y^8
    sage: F[1][2].sage()
    x^6 - 2*x^3*y^2 - x^2*y^3 + y^4
    sage: g.parent()
    Multivariate Polynomial Ring in x, y over Rational Field

This example illustrates polynomial GCD's::

    sage: R2 = singular.ring(0, '(x,y,z)', 'lp')
    sage: a = singular.new('3x2*(x+y)')
    sage: b = singular.new('9x*(y2-x2)')
    sage: g = a.gcd(b)
    sage: g
    x^2+x*y

This example illustrates computation of a Groebner basis::

    sage: R3 = singular.ring(0, '(a,b,c,d)', 'lp')
    sage: I = singular.ideal(['a + b + c + d', 'a*b + a*d + b*c + c*d', 'a*b*c + a*b*d + a*c*d + b*c*d', 'a*b*c*d - 1'])
    sage: I2 = I.groebner()
    sage: I2
    c^2*d^6-c^2*d^2-d^4+1,
    c^3*d^2+c^2*d^3-c-d,
    b*d^4-b+d^5-d,
    b*c-b*d^5+c^2*d^4+c*d-d^6-d^2,
    b^2+2*b*d+d^2,
    a+b+c+d

The following example is the same as the one in the Singular - Gap
interface documentation::

    sage: R  = singular.ring(0, '(x0,x1,x2)', 'lp')
    sage: I1 = singular.ideal(['x0*x1*x2 -x0^2*x2', 'x0^2*x1*x2-x0*x1^2*x2-x0*x1*x2^2', 'x0*x1-x0*x2-x1*x2'])
    sage: I2 = I1.groebner()
    sage: I2
    x1^2*x2^2,
    x0*x2^3-x1^2*x2^2+x1*x2^3,
    x0*x1-x0*x2-x1*x2,
    x0^2*x2-x0*x2^2-x1*x2^2
    sage: I2.sage()
    Ideal (x1^2*x2^2, x0*x2^3 - x1^2*x2^2 + x1*x2^3, x0*x1 - x0*x2 - x1*x2, x0^2*x2 - x0*x2^2 - x1*x2^2) of Multivariate Polynomial Ring in x0, x1, x2 over Rational Field


This example illustrates moving a polynomial from one ring to
another. It also illustrates calling a method of an object with an
argument.

::

    sage: R = singular.ring(0, '(x,y,z)', 'dp')
    sage: f = singular('x3+y3+(x-y)*x2y2+z2')
    sage: f
    x^3*y^2-x^2*y^3+x^3+y^3+z^2
    sage: R1 = singular.ring(0, '(x,y,z)', 'ds')
    sage: f = R.fetch(f)
    sage: f
    z^2+x^3+y^3+x^3*y^2-x^2*y^3

We can calculate the Milnor number of `f`::

    sage: _=singular.LIB('sing.lib')     # assign to _ to suppress printing
    sage: f.milnor()
    4

The Jacobian applied twice yields the Hessian matrix of
`f`, with which we can compute.

::

    sage: H = f.jacob().jacob()
    sage: H
    6*x+6*x*y^2-2*y^3,6*x^2*y-6*x*y^2,  0,
    6*x^2*y-6*x*y^2,  6*y+2*x^3-6*x^2*y,0,
    0,                0,                2
    sage: H.sage()
    [6*x + 6*x*y^2 - 2*y^3     6*x^2*y - 6*x*y^2                     0]
    [    6*x^2*y - 6*x*y^2 6*y + 2*x^3 - 6*x^2*y                     0]
    [                    0                     0                     2]
    sage: H.det()   # This is a polynomial in Singular
    72*x*y+24*x^4-72*x^3*y+72*x*y^3-24*y^4-48*x^4*y^2+64*x^3*y^3-48*x^2*y^4
    sage: H.det().sage()   # This is the corresponding polynomial in Sage
    72*x*y + 24*x^4 - 72*x^3*y + 72*x*y^3 - 24*y^4 - 48*x^4*y^2 + 64*x^3*y^3 - 48*x^2*y^4

The 1x1 and 2x2 minors::

    sage: H.minor(1)
    2,
    6*y+2*x^3-6*x^2*y,
    6*x^2*y-6*x*y^2,
    6*x^2*y-6*x*y^2,
    6*x+6*x*y^2-2*y^3,
    0,
    0,
    0,
    0
    sage: H.minor(2)
    12*y+4*x^3-12*x^2*y,
    12*x^2*y-12*x*y^2,
    12*x^2*y-12*x*y^2,
    12*x+12*x*y^2-4*y^3,
    -36*x*y-12*x^4+36*x^3*y-36*x*y^3+12*y^4+24*x^4*y^2-32*x^3*y^3+24*x^2*y^4,
    0,
    0,
    0,
    0

::

    sage: _=singular.eval('option(redSB)')
    sage: H.minor(1).groebner()
    1

Computing the Genus
-------------------

We compute the projective genus of ideals that define curves over
`\QQ`. It is *very important* to load the
``normal.lib`` library before calling the
``genus`` command, or you'll get an error message.

EXAMPLES::

    sage: singular.lib('normal.lib')
    sage: R = singular.ring(0,'(x,y)','dp')
    sage: i2 = singular.ideal('y9 - x2*(x-1)^9 + x')
    sage: i2.genus()
    40

Note that the genus can be much smaller than the degree::

    sage: i = singular.ideal('y9 - x2*(x-1)^9')
    sage: i.genus()
    0

An Important Concept
--------------------

The following illustrates an important concept: how Sage interacts
with the data being used and returned by Singular. Let's compute a
Groebner basis for some ideal, using Singular through Sage.

::

    sage: singular.lib('polylib.lib')
    sage: singular.ring(32003, '(a,b,c,d,e,f)', 'lp')
            polynomial ring, over a field, global ordering
            //   coefficients: ZZ/32003
            //   number of vars : 6
            //        block   1 : ordering lp
            //                        : names    a b c d e f
            //        block   2 : ordering C
    sage: I = singular.ideal('cyclic(6)')
    sage: g = singular('groebner(I)')
    Traceback (most recent call last):
    ...
    TypeError: Singular error:
    ...

We restart everything and try again, but correctly.

::

    sage: singular.quit()
    sage: singular.lib('polylib.lib'); R = singular.ring(32003, '(a,b,c,d,e,f)', 'lp')
    sage: I = singular.ideal('cyclic(6)')
    sage: I.groebner()
    f^48-2554*f^42-15674*f^36+12326*f^30-12326*f^18+15674*f^12+2554*f^6-1,
    ...

It's important to understand why the first attempt at computing a
basis failed. The line where we gave singular the input
'groebner(I)' was useless because Singular has no idea what 'I' is!
Although 'I' is an object that we computed with calls to Singular
functions, it actually lives in Sage. As a consequence, the name
'I' means nothing to Singular. When we called
``I.groebner()``, Sage was able to call the groebner
function on 'I' in Singular, since 'I' actually means something to
Sage.

Long Input
----------

The Singular interface reads in even very long input (using files)
in a robust manner, as long as you are creating a new object.

::

    sage: t = '"%s"'%10^15000   # 15 thousand character string (note that normal Singular input must be at most 10000)
    sage: a = singular.eval(t)
    sage: a = singular(t)

TESTS:

We test an automatic coercion::

    sage: a = 3*singular('2'); a
    6
    sage: type(a)
    <class 'sage.interfaces.singular.SingularElement'>
    sage: a = singular('2')*3; a
    6
    sage: type(a)
    <class 'sage.interfaces.singular.SingularElement'>

Create a ring over GF(9) to check that ``gftables`` has been installed,
see :issue:`11645`::

    sage: singular.eval("ring testgf9 = (9,x),(a,b,c,d,e,f),(M((1,2,3,0)),wp(2,3),lp);")
    ''

Verify that :issue:`17720` is fixed::

    sage: R.<p> = QQ[]
    sage: K.<p> = QQ.extension(p^2 - p - 1)
    sage: r.<x,z> = K[]
    sage: I = r.ideal(z)
    sage: I.primary_decomposition()
    [Ideal (z) of Multivariate Polynomial Ring in x, z over Number Field in p with defining polynomial p^2 - p - 1]
    sage: [ J.gens() for J in I.primary_decomposition("gtz")]
    [[z]]

AUTHORS:

- David Joyner and William Stein (2005): first version

- Neal Harris (unknown): perhaps added "An Important Concept"

- Martin Albrecht (2006-03-05): code so singular.[tab] and x =
  singular(...), x.[tab] includes all singular commands.

- Martin Albrecht (2006-03-06): This patch adds the equality symbol to
  singular. Also fix a problem in which " " as prompt means comparison
  will break all further communication with Singular.

- Martin Albrecht (2006-03-13): added current_ring() and
  current_ring_name()

- William Stein (2006-04-10): Fixed problems with ideal constructor

- Martin Albrecht (2006-05-18): added sage_poly.

- Simon King (2010-11-23): Reduce the overhead caused by waiting for
  the Singular prompt by doing garbage collection differently.

- Simon King (2011-06-06): Make conversion from Singular to Sage more flexible.

- Simon King (2015): Extend pickling capabilities.
"""

# ****************************************************************************
#       Copyright (C) 2005 David Joyner and William Stein
#
# This program is free software: you can redistribute it and/or modify
# it under the terms of the GNU General Public License as published by
# the Free Software Foundation, either version 2 of the License, or
# (at your option) any later version.
#                  https://www.gnu.org/licenses/
# ****************************************************************************

import os
import re
import sys
import pexpect
import shlex
import time

from .expect import Expect, ExpectElement, FunctionElement, ExpectFunction

import sage.interfaces.abc

from sage.interfaces.tab_completion import ExtraTabCompletion
from sage.structure.sequence import Sequence_generic
from sage.structure.element import RingElement
import sage.features.singular

import sage.rings.integer

from sage.misc.verbose import get_verbose
from sage.misc.instancedoc import instancedoc


class SingularError(RuntimeError):
    """
    Raised if Singular printed an error message
    """
    pass


class Singular(ExtraTabCompletion, Expect):
    r"""
    Interface to the Singular interpreter.

    EXAMPLES: A Groebner basis example.

    ::

        sage: R = singular.ring(0, '(x0,x1,x2)', 'lp')
        sage: I = singular.ideal([ 'x0*x1*x2 -x0^2*x2', 'x0^2*x1*x2-x0*x1^2*x2-x0*x1*x2^2', 'x0*x1-x0*x2-x1*x2'])
        sage: I.groebner()
        x1^2*x2^2,
        x0*x2^3-x1^2*x2^2+x1*x2^3,
        x0*x1-x0*x2-x1*x2,
        x0^2*x2-x0*x2^2-x1*x2^2

    AUTHORS:

    - David Joyner and William Stein
    """
    def __init__(self, maxread=None, script_subdirectory=None,
                 logfile=None, server=None, server_tmpdir=None,
                 seed=None):
        """
        EXAMPLES::

            sage: singular == loads(dumps(singular))
            True
        """
        prompt = '> '
        Expect.__init__(self,
                        terminal_echo=False,
                        name='singular',
                        prompt=prompt,
                        # no tty, fine grained cputime()
                        # and do not display CTRL-C prompt
                        command="{} -t --ticks-per-sec 1000 --cntrlc=a".format(
                            shlex.quote(sage.features.singular.Singular().absolute_filename())),
                        server=server,
                        server_tmpdir=server_tmpdir,
                        script_subdirectory=script_subdirectory,
                        restart_on_ctrlc=True,
                        verbose_start=False,
                        logfile=logfile,
                        eval_using_file_cutoff=100 if os.uname()[0] == "SunOS" else 1000)
        self.__libs = []
        self._prompt_wait = prompt
        self.__to_clear = []   # list of variable names that need to be cleared.
        self._seed = seed

    def set_seed(self, seed=None):
        """
        Set the seed for singular interpreter.

        The seed should be an integer at least 1
        and not more than 30 bits.
        See
        http://www.singular.uni-kl.de/Manual/html/sing_19.htm#SEC26
        and
        http://www.singular.uni-kl.de/Manual/html/sing_283.htm#SEC323

        EXAMPLES::

            sage: s = Singular()
            sage: s.set_seed(1)
            1
            sage: [s.random(1,10) for i in range(5)]
            [8, 10, 4, 9, 1]
        """
        if seed is None:
            seed = self.rand_seed()
        self.eval('system("--random",%d)' % seed)
        self._seed = seed
        return seed

    def _start(self, alt_message=None):
        """
        EXAMPLES::

            sage: s = Singular()
            sage: s.is_running()
            False
            sage: s._start()
            sage: s.is_running()
            True
            sage: s.quit()
        """
        self.__libs = []
        Expect._start(self, alt_message)
        # Load some standard libraries.
        self.lib('general')   # assumed loaded by misc/constants.py

        # these options are required by the new coefficient rings
        # supported by Singular 3-1-0.
        self.option("redTail")
        self.option("redThrough")
        self.option("intStrategy")
        self._saved_options = self.option('get')
        # set random seed
        self.set_seed(self._seed)

    def __reduce__(self):
        """
        EXAMPLES::

            sage: from sage.interfaces.singular import singular
            sage: singular.__reduce__()
            (<function reduce_load_Singular at 0x...>, ())
        """
        return reduce_load_Singular, ()

    def _equality_symbol(self):
        """
        EXAMPLES::

            sage: singular._equality_symbol()
            '=='
        """
        return '=='

    def _true_symbol(self):
        """
        EXAMPLES::

            sage: singular._true_symbol()
            '1'
        """
        return '1'

    def _false_symbol(self):
        """
        EXAMPLES::

            sage: singular._false_symbol()
            '0'
        """
        return '0'

    def _quit_string(self):
        """
        EXAMPLES::

            sage: singular._quit_string()
            'quit;'
        """
        return 'quit;'

    def _send_interrupt(self):
        """
        Send an interrupt to Singular. If needed, additional
        semi-colons are sent until we get back at the prompt.

        TESTS:

        The following works without restarting Singular::

            sage: a = singular(1)
            sage: _ = singular._expect.sendline('while(1){};')
            sage: singular.interrupt()
            True

        We can still access a::

            sage: 2*a
            2

        Interrupting nothing or unfinished input also works::

            sage: singular.interrupt()
            True
            sage: _ = singular._expect.sendline('1+')
            sage: singular.interrupt()
            True
            sage: 3*a
            3
        """
        # Work around for Singular bug
        # http://www.singular.uni-kl.de:8002/trac/ticket/727
        time.sleep(0.1)

        E = self._expect
        E.sendline(chr(3))
        # The following is needed so interrupt() works even when
        # there is no computation going on.
        for i in range(5):
            try:
                E.expect_upto(self._prompt, timeout=0.1)
                return
            except pexpect.TIMEOUT:
                pass
            E.sendline(";")

    def _read_in_file_command(self, filename):
        r"""
        EXAMPLES::

            sage: singular._read_in_file_command('test')
            '< "...";'

            sage: filename = tmp_filename()
            sage: f = open(filename, 'w')
            sage: _ = f.write('int x = 2;\n')
            sage: f.close()
            sage: singular.read(filename)
            sage: singular.get('x')
            '2'
        """
        return '< "%s";' % filename

    def eval(self, x, allow_semicolon=True, strip=True, **kwds):
        r"""
        Send the code x to the Singular interpreter and return the output
        as a string.

        INPUT:

        - ``x`` -- string (of code)

        - ``allow_semicolon`` -- (default: ``False``) if ``False`` then
          raise a :exc:`TypeError` if the input line contains a semicolon

        - ``strip`` -- ignored

        EXAMPLES::

            sage: singular.eval('2 > 1')
            '1'
            sage: singular.eval('2 + 2')
            '4'

        if the verbosity level is `> 1` comments are also printed
        and not only returned.

        ::

            sage: r = singular.ring(0,'(x,y,z)','dp')
            sage: i = singular.ideal(['x^2','y^2','z^2'])
            sage: s = i.std()
            sage: singular.eval('hilb(%s)'%(s.name()))
            '...// dimension (affine) = 0\n//
            degree (affine) = 8'

        ::

            sage: from sage.misc.verbose import set_verbose
            sage: set_verbose(1)
            sage: o = singular.eval('hilb(%s)'%(s.name()))
            ...// dimension (affine) = 0
            // degree (affine)  = 8

        This is mainly useful if this method is called implicitly. Because
        then intermediate results, debugging outputs and printed statements
        are printed

        ::

            sage: o = s.hilb()
            ...// dimension (affine) = 0
            // degree (affine)  = 8
            // ** right side is not a datum, assignment ignored
            ...

        rather than ignored

        ::

            sage: set_verbose(0)
            sage: o = s.hilb()
        """
        # Simon King:
        # In previous versions, the interface was first synchronised and then
        # unused variables were killed. This created a considerable overhead.
        # By github issue #10296, killing unused variables is now done inside
        # singular.set(). Moreover, it is not done by calling a separate _eval_line.
        # In that way, the time spent by waiting for the singular prompt is reduced.

        # Before #10296, it was possible that garbage collection occurred inside
        # of _eval_line. But collection of the garbage would launch another call
        # to _eval_line. The result would have been a dead lock, that could only
        # be avoided by synchronisation. Since garbage collection is now done
        # without an additional call to _eval_line, synchronisation is not
        # needed anymore, saving even more waiting time for the prompt.

        # Uncomment the print statements below for low-level debugging of
        # code that involves the singular interfaces.  Everything goes
        # through here.

        x = str(x).rstrip().rstrip(';')
        x = x.replace("> ", ">\t")  # don't send a prompt  (added by Martin Albrecht)
        if not allow_semicolon and x.find(";") != -1:
            raise TypeError("singular input must not contain any semicolons:\n%s" % x)
        if not x or x[len(x) - 1] != ';':
            x += ';'

        s = Expect.eval(self, x, **kwds)

        # "Segment fault" is not a typo:
        # Singular actually does use that string
        if s.find("error occurred") != -1 or s.find("Segment fault") != -1:
            raise SingularError('Singular error:\n%s' % s)

        if get_verbose() > 0:
            for line in s.splitlines():
                if line.startswith("//"):
                    print(line)
            return s
        else:
            return s

    def set(self, type, name, value):
        """
        Set the variable with given name to the given value.

        REMARK:

        If a variable in the Singular interface was previously marked for
        deletion, the actual deletion is done here, before the new variable
        is created in Singular.

        EXAMPLES::

            sage: singular.set('int', 'x', '2')
            sage: singular.get('x')
            '2'

        We test that an unused variable is only actually deleted if this method
        is called::

            sage: a = singular(3)
            sage: n = a.name()
            sage: del a
            sage: singular.eval(n)
            '3'
            sage: singular.set('int', 'y', '5')
            sage: singular.eval('defined(%s)'%n)
            '0'
        """
        cmd = ''.join('if(defined(%s)){kill %s;};' % (v, v)
                      for v in self.__to_clear)
        cmd += '%s %s=%s;' % (type, name, value)
        self.__to_clear = []
        self.eval(cmd)

    def get(self, var):
        """
        Get string representation of variable named var.

        EXAMPLES::

            sage: singular.set('int', 'x', '2')
            sage: singular.get('x')
            '2'
        """
        return self.eval('print(%s);' % var)

    def clear(self, var):
        """
        Clear the variable named ``var``.

        EXAMPLES::

            sage: singular.set('int', 'x', '2')
            sage: singular.get('x')
            '2'
            sage: singular.clear('x')

        "Clearing the variable" means to allow to free the memory
        that it uses in the Singular sub-process. However, the
        actual deletion of the variable is only committed when
        the next element in the Singular interface is created::

            sage: singular.get('x')
            '2'
            sage: a = singular(3)
            sage: singular.get('x')
            '`x`'
        """
        # We add the variable to the list of vars to clear when we do an eval.
        # We queue up all the clears and do them at once to avoid synchronizing
        # the interface at the same time we do garbage collection, which can
        # lead to subtle problems.    This was Willem Jan's ideas, implemented
        # by William Stein.
        self.__to_clear.append(var)

    def _create(self, value, type='def'):
        """
        Create a new variable in the Singular session and returns the name
        of that variable.

        EXAMPLES::

            sage: singular._create('2', type='int')
            'sage...'
            sage: singular.get(_)
            '2'
        """
        name = self._next_var_name()
        self.set(type, name, value)
        return name

    def __call__(self, x, type='def'):
        """
        Create a singular object X with given type determined by the string
        x. This returns var, where var is built using the Singular
        statement type var = ... x ... Note that the actual name of var
        could be anything, and can be recovered using X.name().

        The object X returned can be used like any Sage object, and wraps
        an object in ``self``. The standard arithmetic operators work. Moreover
        if foo is a function then X.foo(y,z,...) calls foo(X, y, z, ...)
        and returns the corresponding object.

        EXAMPLES::

            sage: R = singular.ring(0, '(x0,x1,x2)', 'lp')
            sage: I = singular.ideal([ 'x0*x1*x2 -x0^2*x2', 'x0^2*x1*x2-x0*x1^2*x2-x0*x1*x2^2', 'x0*x1-x0*x2-x1*x2'])
            sage: I
             -x0^2*x2+x0*x1*x2,
            x0^2*x1*x2-x0*x1^2*x2-x0*x1*x2^2,
            x0*x1-x0*x2-x1*x2
            sage: type(I)
            <class 'sage.interfaces.singular.SingularElement'>
            sage: I.parent()
            Singular
        """
        if isinstance(x, SingularElement) and x.parent() is self:
            return x
        elif isinstance(x, ExpectElement):
            return self(x.sage())
        elif not isinstance(x, ExpectElement) and hasattr(x, '_singular_'):
            return x._singular_(self)

        # some convenient conversions
        if type in ("module", "list") and isinstance(x, (list, tuple, Sequence_generic)):
            x = str(x)[1:-1]

        return SingularElement(self, type, x, False)

    def _coerce_map_from_(self, S):
        """
        Return ``True`` if ``S`` admits a coercion map into the
        Singular interface.

        EXAMPLES::

            sage: singular._coerce_map_from_(ZZ)
            True
            sage: singular.coerce_map_from(ZZ)
            Call morphism:
              From: Integer Ring
              To:   Singular
            sage: singular.coerce_map_from(float)
        """
        # we want to implement this without coercing, since singular has state.
        if hasattr(S, 'an_element'):
            if hasattr(S.an_element(), '_singular_'):
                return True
        elif S is int:
            return True
        return None

    def cputime(self, t=None):
        r"""
        Return the amount of CPU time that the Singular session has used.
        If ``t`` is not None, then it returns the difference
        between the current CPU time and ``t``.

        EXAMPLES::

            sage: t = singular.cputime()
            sage: R = singular.ring(0, '(x0,x1,x2)', 'lp')
            sage: I = singular.ideal([ 'x0*x1*x2 -x0^2*x2', 'x0^2*x1*x2-x0*x1^2*x2-x0*x1*x2^2', 'x0*x1-x0*x2-x1*x2'])
            sage: gb = I.groebner()
            sage: singular.cputime(t) #random
            0.02
        """
        if t:
            return float(self.eval('timer-(%d)' % (int(1000 * t)))) / 1000.0
        else:
            return float(self.eval('timer')) / 1000.0

    ###########################################################
    # Singular libraries
    ###########################################################
    def lib(self, lib, reload=False):
        """
        Load the Singular library named lib.

        Note that if the library was already loaded during this session it
        is not reloaded unless the optional reload argument is ``True`` (the
        default is ``False``).

        EXAMPLES::

            sage: singular.lib('sing.lib')
            sage: singular.lib('sing.lib', reload=True)
        """
        if lib[-4:] != ".lib":
            lib += ".lib"
        if not reload and lib in self.__libs:
            return
        self.eval('LIB "%s"' % lib)
        self.__libs.append(lib)

    LIB = lib
    load = lib

    ##########################################################
    # constructors
    ##########################################################
    def ideal(self, *gens):
        """
        Return the ideal generated by gens.

        INPUT:

        - ``gens`` -- list or tuple of Singular objects (or
          objects that can be made into Singular objects via evaluation)

        OUTPUT: the Singular ideal generated by the given list of gens

        EXAMPLES: A Groebner basis example done in a different way.

        ::

            sage: _ = singular.eval("ring R=0,(x0,x1,x2),lp")
            sage: i1 = singular.ideal([ 'x0*x1*x2 -x0^2*x2', 'x0^2*x1*x2-x0*x1^2*x2-x0*x1*x2^2', 'x0*x1-x0*x2-x1*x2'])
            sage: i1
            -x0^2*x2+x0*x1*x2,
            x0^2*x1*x2-x0*x1^2*x2-x0*x1*x2^2,
            x0*x1-x0*x2-x1*x2

        ::

            sage: i2 = singular.ideal('groebner(%s);'%i1.name())
            sage: i2
            x1^2*x2^2,
            x0*x2^3-x1^2*x2^2+x1*x2^3,
            x0*x1-x0*x2-x1*x2,
            x0^2*x2-x0*x2^2-x1*x2^2
        """
        if isinstance(gens, str):
            gens = self(gens)

        if isinstance(gens, SingularElement):
            return self(gens.name(), 'ideal')

        if not isinstance(gens, (list, tuple)):
            raise TypeError("gens (=%s) must be a list, tuple, string, or Singular element" % gens)

        if len(gens) == 1 and isinstance(gens[0], (list, tuple)):
            gens = gens[0]
        gens2 = []
        for g in gens:
            if not isinstance(g, SingularElement):
                gens2.append(self.new(g))
            else:
                gens2.append(g)
        return self(",".join(g.name() for g in gens2), 'ideal')

    def list(self, x):
        r"""
        Create a list in Singular from a Sage list ``x``.

        EXAMPLES::

            sage: singular.list([1,2])
            [1]:
               1
            [2]:
               2

            sage: singular.list([1,2,[3,4]])
            [1]:
               1
            [2]:
               2
            [3]:
               [1]:
                  3
               [2]:
                  4

            sage: R.<x,y> = QQ[]
            sage: singular.list([1,2,[x,ideal(x,y)]])
            [1]:
               1
            [2]:
               2
            [3]:
               [1]:
                  x
               [2]:
                  _[1]=x
                  _[2]=y

        Strings have to be escaped before passing them to this method::

            sage: singular.list([1,2,'"hi"'])
            [1]:
               1
            [2]:
               2
            [3]:
               hi

        TESTS:

        Check that a list already converted to Singular can be
        embedded into a list to be converted::

            sage: singular.list([1, 2, singular.list([3, 4])])
            [1]:
               1
            [2]:
               2
            [3]:
               [1]:
                  3
               [2]:
                  4
        """

        # We have to be careful about object destruction.

        # If we convert an object to a Singular element, the only
        # thing that goes into the list definition statement is the
        # Singular variable name, so we need to keep the element
        # around long enough to ensure that the variable still exists
        # when we create the list.  We ensure this by putting created
        # elements on a list, which gets destroyed when this function
        # returns, by which time the list has been created.

        singular_elements = []

        def strify(x):
            if isinstance(x, (list, tuple, Sequence_generic)):
                return 'list(' + ','.join(strify(i) for i in x) + ')'
            elif isinstance(x, SingularElement):
                return x.name()
            elif isinstance(x, (int, sage.rings.integer.Integer)):
                return repr(x)
            elif hasattr(x, '_singular_'):
                e = x._singular_()
                singular_elements.append(e)
                return e.name()
            else:
                return str(x)

        return self(strify(x), 'list')

    def matrix(self, nrows, ncols, entries=None):
        """
        EXAMPLES::

            sage: singular.lib("matrix")
            sage: R = singular.ring(0, '(x,y,z)', 'dp')
            sage: A = singular.matrix(3,2,'1,2,3,4,5,6')
            sage: A
            1,2,
            3,4,
            5,6
            sage: A.gauss_col()
            2,-1,
            1,0,
            0,1

        AUTHORS:

        - Martin Albrecht (2006-01-14)
        """
        name = self._next_var_name()
        if entries is None:
            self.eval('matrix %s[%s][%s]' % (name, nrows, ncols))
        else:
            self.eval('matrix %s[%s][%s] = %s' % (name, nrows, ncols, entries))
        return SingularElement(self, None, name, True)

    def ring(self, char=0, vars='(x)', order='lp', check=None):
        r"""
        Create a Singular ring and makes it the current ring.

        INPUT:

        - ``char`` -- string; a string specifying the characteristic
          of the base ring, in the format accepted by Singular (see
          examples below)

        - ``vars`` -- tuple or string defining the variable names

        - ``order`` -- string; the monomial order (default: ``'lp'``)

        OUTPUT: a Singular ring

        .. NOTE::

           This function is *not* identical to calling the Singular
           ``ring`` function. In particular, it also attempts to
           "kill" the variable names, so they can actually be used
           without getting errors, and it sets printing of elements
           for this range to short (i.e., with \*'s and carets).

        EXAMPLES: We first declare `\QQ[x,y,z]` with degree reverse
        lexicographic ordering.

        ::

            sage: R = singular.ring(0, '(x,y,z)', 'dp')
            sage: R
            polynomial ring, over a field, global ordering
            //   coefficients: QQ
            //   number of vars : 3
            //        block   1 : ordering dp
            //                  : names    x y z
            //        block   2 : ordering C

        ::

            sage: R1 = singular.ring(32003, '(x,y,z)', 'dp')
            sage: R2 = singular.ring(32003, '(a,b,c,d)', 'lp')

        This is a ring in variables named x(1) through x(10) over the
        finite field of order `7`::

            sage: R3 = singular.ring(7, '(x(1..10))', 'ds')

        This is a polynomial ring over the transcendental extension
        `\QQ(a)` of `\QQ`::

            sage: R4 = singular.ring('(0,a)', '(mu,nu)', 'lp')

        This is a ring over the field of single-precision floats::

            sage: R5 = singular.ring('real', '(a,b)', 'lp')

        This is over 50-digit floats::

            sage: R6 = singular.ring('(real,50)', '(a,b)', 'lp')
            sage: R7 = singular.ring('(complex,50,i)', '(a,b)', 'lp')

        To use a ring that you've defined, use the set_ring() method on
        the ring. This sets the ring to be the "current ring". For
        example,

        ::

            sage: R = singular.ring(7, '(a,b)', 'ds')
            sage: S = singular.ring('real', '(a,b)', 'lp')
            sage: singular.new('10*a')
            (1.000e+01)*a
            sage: R.set_ring()
            sage: singular.new('10*a')
            3*a
        """
        if len(vars) > 2:
            s = '; '.join('if(defined(%s)>0){kill %s;};' % (x, x)
                          for x in vars[1:-1].split(','))
            self.eval(s)

        if check is not None:
            from sage.misc.superseded import deprecation
            deprecation(33319, 'The check= keyword argument does nothing.' + f'({check})')

        R = self('%s,%s,%s' % (char, vars, order), 'ring')
        self.eval('short=0')  # make output include *'s for multiplication for *THIS* ring.
        return R

    def string(self, x):
        """
        Create a Singular string from a Sage string. Note that the Sage
        string has to be "double-quoted".

        EXAMPLES::

            sage: singular.string('"Sage"')
            Sage
        """
        return self(x, 'string')

    def set_ring(self, R):
        """
        Set the current Singular ring to `R`.

        EXAMPLES::

            sage: R = singular.ring(7, '(a,b)', 'ds')
            sage: S = singular.ring('real', '(a,b)', 'lp')
            sage: singular.current_ring()
            polynomial ring, over a field, global ordering
            //   coefficients: Float()
            //   number of vars : 2
            //        block   1 : ordering lp
            //                  : names    a b
            //        block   2 : ordering C
            sage: singular.set_ring(R)
            sage: singular.current_ring()
            polynomial ring, over a field, local ordering
            //   coefficients: ZZ/7
            //   number of vars : 2
            //        block   1 : ordering ds
            //                  : names    a b
            //        block   2 : ordering C
        """
        if not isinstance(R, SingularElement):
            raise TypeError("R must be a singular ring")
        self.eval("setring %s; short=0" % R.name(), allow_semicolon=True)

    setring = set_ring

    def current_ring_name(self):
        """
        Return the Singular name of the currently active ring in
        Singular.

        OUTPUT: currently active ring's name

        EXAMPLES::

            sage: r = PolynomialRing(GF(127),3,'xyz')
            sage: r._singular_().name() == singular.current_ring_name()
            True
        """
        ringlist = self.eval("listvar(ring)").splitlines()
        p = re.compile(r"// ([a-zA-Z0-9_]*).*\[.*\].*\*.*")  # do this in constructor?
        for line in ringlist:
            m = p.match(line)
            if m:
                return m.group(1)
        return None

    def current_ring(self):
        """
        Return the current ring of the running Singular session.

        EXAMPLES::

            sage: r = PolynomialRing(GF(127),3,'xyz', order='invlex')
            sage: r._singular_()
            polynomial ring, over a field, global ordering
            //   coefficients: ZZ/127
            //   number of vars : 3
            //        block   1 : ordering ip
            //                  : names    x y z
            //        block   2 : ordering C
            sage: singular.current_ring()
            polynomial ring, over a field, global ordering
            //   coefficients: ZZ/127
            //   number of vars : 3
            //        block   1 : ordering ip
            //                  : names    x y z
            //        block   2 : ordering C
        """
        name = self.current_ring_name()
        if name:
            return self(name)
        else:
            return None

    def _tab_completion(self) -> list:
        """
        Return a list of all Singular commands.

        EXAMPLES::

            sage: singular._tab_completion()
            ['exteriorPower',
            ...
            'crossprod']
        """
        p = re.compile("// *([a-z0-9A-Z_]*).*")  # compiles regular expression
        proclist = self.eval("listvar(proc)").splitlines()
        return [p.match(line).group(1) for line in proclist]

    def console(self):
        r"""
        EXAMPLES::

            sage: singular_console() #not tested
                                 SINGULAR                             /  Development
             A Computer Algebra System for Polynomial Computations   /   version 3-0-4
                                                                   0<
                 by: G.-M. Greuel, G. Pfister, H. Schoenemann        \   Nov 2007
            FB Mathematik der Universitaet, D-67653 Kaiserslautern    \
        """
        singular_console()

    def version(self):
        """
        Return the version of Singular being used.

        EXAMPLES::

            sage: singular.version()
            "Singular ... version 4...
        """
        return singular_version()

    def _function_class(self):
        """
        EXAMPLES::

            sage: singular._function_class()
            <class 'sage.interfaces.singular.SingularFunction'>
        """
        return SingularFunction

    def _function_element_class(self):
        """
        EXAMPLES::

            sage: singular._function_element_class()
            <class 'sage.interfaces.singular.SingularFunctionElement'>
        """
        return SingularFunctionElement

    def option(self, cmd=None, val=None):
        """
        Access to Singular's options as follows:

        Syntax: option() Returns a string of all defined options.

        Syntax: option( 'option_name' ) Sets an option. Note to disable an
        option, use the prefix no.

        Syntax: option( 'get' ) Returns an intvec of the state of all
        options.

        Syntax: option( 'set', intvec_expression ) Restores the state of
        all options from an intvec (produced by option('get')).

        EXAMPLES::

            sage: singular.option()
            //options: redefine loadLib usage prompt
            sage: singular.option('get')
            0,
            10321
            sage: old_options = _
            sage: singular.option('noredefine')
            sage: singular.option()
            //options: loadLib usage prompt
            sage: singular.option('set', old_options)
            sage: singular.option('get')
            0,
            10321
        """
        if cmd is None:
            return SingularFunction(self, "option")()
        elif cmd == "get":
            # return SingularFunction(self, "option")("\"get\"")
            return self(self.eval("option(get)"), "intvec")
        elif cmd == "set":
            if not isinstance(val, SingularElement):
                raise TypeError("singular.option('set') needs SingularElement as second parameter")
            # SingularFunction(self,"option")("\"set\"",val)
            self.eval("option(set,%s)" % val.name())
        else:
            SingularFunction(self, "option")(f'"{str(cmd)}"')

    def _keyboard_interrupt(self):
        print("Interrupting %s..." % self)
        try:
            self._expect.sendline(chr(4))
        except pexpect.ExceptionPexpect as msg:
            raise pexpect.ExceptionPexpect("THIS IS A BUG -- PLEASE REPORT. This should never happen.\n" + msg)
        self._start()
        raise KeyboardInterrupt("Restarting %s (WARNING: all variables defined in previous session are now invalid)" % self)


@instancedoc
class SingularElement(ExtraTabCompletion, ExpectElement, sage.interfaces.abc.SingularElement):

    def __init__(self, parent, type, value, is_name=False):
        """
        EXAMPLES::

            sage: a = singular(2)
            sage: loads(dumps(a))
            2
        """
        RingElement.__init__(self, parent)
        if parent is None:
            return
        if not is_name:
            try:
                self._name = parent._create(value, type)
            # Convert SingularError to TypeError for
            # coercion to work properly.
            except SingularError as x:
                self._session_number = -1
                raise TypeError(x)
            except BaseException:
                self._session_number = -1
                raise
        else:
            self._name = value
        self._session_number = parent._session_number

    def _repr_(self):
        r"""
        Return string representation of ``self``.

        EXAMPLES::

            sage: r = singular.ring(0,'(x,y)','dp')
            sage: singular(0)
            0
            sage: singular('x') # indirect doctest
            x
            sage: singular.matrix(2,2)
            0,0,
            0,0
            sage: singular.matrix(2,2,"(25/47*x^2*y^4 + 63/127*x + 27)^3,y,0,1")
            15625/103823*x^6*y.., y,
            0,                    1

        Note that the output is truncated, and if ``self`` has a custom name then
        it is used to print the items of the matrix, rather than abbreviating its
        contents::

            sage: M = singular.matrix(2,2,"(25/47*x^2*y^4 + 63/127*x + 27)^3,y,0,1")
            sage: M.rename('T')
            sage: M
            T[1,1],y,
            0,         1
        """
        s = super()._repr_()
        if self._name in s:
            if self.get_custom_name() is None and self.type() == 'matrix':
                s = self.parent().eval('pmat(%s,20)' % (self.name()))
        # compatibility for singular 4.3.2p10 and before
        if s.startswith("polynomial ring,"):
            from sage.rings.polynomial.term_order import singular_name_mapping
            from sage.repl.rich_output import get_display_manager
            # this is our cue that singular uses `rp` instead of `ip`
            if singular_name_mapping['invlex'] == 'rp' and 'doctest' in str(get_display_manager()):
                s = re.sub('^(// .*block.* : ordering )rp$', '\\1ip',
                           s, 0, re.MULTILINE)
        return s

    def __copy__(self):
        r"""
        Return a copy of ``self``.

        EXAMPLES::

            sage: R=singular.ring(0,'(x,y)','dp')
            sage: M=singular.matrix(3,3,'0,0,-x, 0,y,0, x*y,0,0')
            sage: N=copy(M)
            sage: N[1,1]=singular('x+y')
            sage: N
            x+y,0,-x,
            0,  y,0,
            x*y,0,0
            sage: M
            0,  0,-x,
            0,  y,0,
            x*y,0,0
            sage: L=R.ringlist()
            sage: L[4]=singular.ideal('x**2-5')
            sage: Q=L.ring()
            sage: otherR=singular.ring(5,'(x)','dp')
            sage: cpQ=copy(Q)
            sage: cpQ.set_ring()
            sage: cpQ
            polynomial ring, over a field, global ordering
            //   coefficients: QQ
            //   number of vars : 2
            //        block   1 : ordering dp
            //                  : names    x y
            //        block   2 : ordering C
            // quotient ring from ideal
            _[1]=x^2-5
            sage: R.fetch(M)
            0,  0,-x,
            0,  y,0,
            x*y,0,0
        """
        if self.type() in ['ring', 'qring']:
            # Problem: singular has no clean method to produce
            # a copy of a ring/qring. We use ringlist, but this
            # is only possible if we make self the active ring,
            # use ringlist, and switch back to the previous
            # base ring.
            br = self.parent().current_ring()
            self.set_ring()
            OUT = (self.ringlist()).ring()
            br.set_ring()
            return OUT
        else:
            return self.parent()(self.name())

    def __len__(self):
        """
        Return the size of this Singular element.

        EXAMPLES::

            sage: R = singular.ring(0, '(x,y,z)', 'dp')
            sage: f = singular.poly('x+4*y+6'); f
            x+4*y+6
            sage: len(f)
            3

            sage: v = singular.vector('[x,y,4]'); v
            [x,y,4]
            sage: len(v)
            3

        Beware that vectors are truncated when ending with zeros::

            sage: v = singular.vector('[x,y,0,0]'); v
            [x,y]
            sage: len(v)
            2

        For matrices, the length is the number of columns::

            sage: A = singular.matrix(2, 4)
            sage: len(A)
            4
            sage: A = singular.matrix(2, 2)
            sage: len(A)
            2
        """
        if self.type() == 'matrix':
            return int(self.ncols())
        return int(self.size())

    def __setitem__(self, n, value):
        """
        Set the `n`-th element of ``self`` to `x`.

        INPUT:

        - ``n`` -- integer *or* a 2-tuple (for setting
          matrix elements)

        - ``value`` -- anything (is coerced to a Singular
          object if it is not one already)

        OUTPUT: changes elements of ``self``

        EXAMPLES::

            sage: R = singular.ring(0, '(x,y,z)', 'dp')
            sage: A = singular.matrix(2,2)
            sage: A
            0,0,
            0,0
            sage: A[1,1] = 5
            sage: A
            5,0,
            0,0
            sage: A[1,2] = '5*x + y + z3'
            sage: A
            5,z^3+5*x+y,
            0,0
        """
        P = self.parent()
        if not isinstance(value, SingularElement):
            value = P(value)
        if isinstance(n, tuple):
            if len(n) != 2:
                raise ValueError("If n (=%s) is a tuple, it must be a 2-tuple" % n)
            x, y = n
            P.eval('%s[%s,%s] = %s' % (self.name(), x, y, value.name()))
        else:
            P.eval('%s[%s] = %s' % (self.name(), n, value.name()))

    def __bool__(self):
        """
        Return ``True`` if this Singular element is not zero.

        EXAMPLES::

            sage: bool(singular(0))
            False
            sage: bool(singular(1))
            True
        """
        P = self.parent()
        return P.eval('%s == 0' % self.name()) == '0'

    def sage_polystring(self):
        r"""
        If this Singular element is a polynomial, return a string
        representation of this polynomial that is suitable for evaluation
        in Python. Thus \* is used for multiplication and \*\* for
        exponentiation. This function is primarily used internally.

        The short=0 option *must* be set for the parent ring or this
        function will not work as expected. This option is set by default
        for rings created using ``singular.ring`` or set using
        ``ring_name.set_ring()``.

        EXAMPLES::

            sage: R = singular.ring(0,'(x,y)')
            sage: f = singular('x^3 + 3*y^11 + 5')
            sage: f
            x^3+3*y^11+5
            sage: f.sage_polystring()
            'x**3+3*y**11+5'
        """
        return str(self).replace('^', '**')

    def sage_global_ring(self):
        """
        Return the current basering in Singular as a polynomial ring or quotient ring.

        EXAMPLES::

            sage: singular.eval('ring r1 = (9,x),(a,b,c,d,e,f),(M((1,2,3,0)),wp(2,3),lp)')
            ''
            sage: R = singular('r1').sage_global_ring()
            sage: R
            Multivariate Polynomial Ring in a, b, c, d, e, f over Finite Field in x of size 3^2
            sage: R.term_order()
            Block term order with blocks:
            (Matrix term order with matrix
            [1 2]
            [3 0],
             Weighted degree reverse lexicographic term order with weights (2, 3),
             Lexicographic term order of length 2)

        ::

            sage: singular.eval('ring r2 = (0,x),(a,b,c),dp')
            ''
            sage: singular('r2').sage_global_ring()
            Multivariate Polynomial Ring in a, b, c over Fraction Field of Univariate Polynomial Ring in x over Rational Field

        ::

            sage: singular.eval('ring r3 = (3,z),(a,b,c),dp')
            ''
            sage: singular.eval('minpoly = 1+z+z2+z3+z4')
            ''
            sage: singular('r3').sage_global_ring()
            Multivariate Polynomial Ring in a, b, c over Finite Field in z of size 3^4

        Real and complex fields in both Singular and Sage are defined with a precision.
        The precision in Singular is given in terms of digits, but in Sage it is given
        in terms of bits. So, the digit precision is internally converted to a reasonable
        bit precision::

            sage: singular.eval('ring r4 = (real,20),(a,b,c),dp')
            ''
            sage: singular('r4').sage_global_ring()
            Multivariate Polynomial Ring in a, b, c over Real Field with 70 bits of precision

        The case of complex coefficients is not fully supported, yet, since
        the generator of a complex field in Sage is always called "I"::

            sage: singular.eval('ring r5 = (complex,15,j),(a,b,c),dp')
            ''
            sage: R = singular('r5').sage_global_ring(); R
            Multivariate Polynomial Ring in a, b, c over Complex Field with 54 bits of precision
            sage: R.base_ring()('k')
            Traceback (most recent call last):
            ...
            ValueError: given string 'k' is not a complex number
            sage: R.base_ring()('I')
            1.00000000000000*I

        An example where the base ring is a polynomial ring over an extension of the rational field::

            sage: singular.eval('ring r7 = (0,a), (x,y), dp')
            ''
            sage: singular.eval('minpoly = a2 + 1')
            ''
            sage: singular('r7').sage_global_ring()
            Multivariate Polynomial Ring in x, y over Number Field in a with defining polynomial a^2 + 1

        In our last example, the base ring is a quotient ring::

            sage: singular.eval('ring r6 = (9,a), (x,y,z),lp')
            ''
            sage: Q = singular('std(ideal(x^2,x+y^2+z^3))', type='qring')
            sage: Q.sage_global_ring()
            Quotient of Multivariate Polynomial Ring in x, y, z over Finite Field in a of size 3^2 by the ideal (y^4 - y^2*z^3 + z^6, x + y^2 + z^3)

        AUTHOR:

        - Simon King (2011-06-06)
        """
        # extract the ring of coefficients
        singular = self.parent()
        charstr = singular.eval('charstr(basering)').split(',', 1)
        from sage.rings.integer_ring import ZZ
        is_extension = len(charstr) == 2
        if charstr[0] in ['integer', 'ZZ']:
            br = ZZ
            is_extension = False
        elif charstr[0] in ['0', 'QQ']:
            from sage.rings.rational_field import QQ
            br = QQ
        elif charstr[0].startswith('Float'):
            from sage.rings.real_mpfr import RealField
            from sage.functions.other import ceil
            from sage.misc.functional import log
            prec = singular.eval('ringlist(basering)[1][2][1]')
            br = RealField(ceil((ZZ(prec) + 1) / log(2, 10)))
            is_extension = False
        elif charstr[0] == 'complex':
            from sage.rings.complex_mpfr import ComplexField
            from sage.functions.other import ceil
            from sage.misc.functional import log
            prec = singular.eval('ringlist(basering)[1][2][1]')
            br = ComplexField(ceil((ZZ(prec) + 1) / log(2, 10)))
            is_extension = False
        else:
            # it ought to be a finite field
            q = ZZ(charstr[0].lstrip('ZZ/'))
            from sage.rings.finite_rings.finite_field_constructor import GF
            if q.is_prime():
                br = GF(q)
            else:
                br = GF(q, charstr[1])
                # Singular has no extension of a non-prime field
                is_extension = False

        # We have the base ring of the base ring. But is it
        # an extension?
        if is_extension:
            minpoly = singular.eval('minpoly')
            if minpoly == '0':
                from sage.rings.fraction_field import FractionField as Frac
                BR = Frac(br[charstr[1]])
            else:
                is_short = singular.eval('short')
                if is_short != '0':
                    singular.eval('short=0')
                    minpoly = ZZ[charstr[1]](singular.eval('minpoly'))
                    singular.eval('short=%s' % is_short)
                else:
                    minpoly = ZZ[charstr[1]](minpoly)
                BR = br.extension(minpoly, names=charstr[1])
        else:
            BR = br

        # Now, we form the polynomial ring over BR with the given variables,
        # using Singular's term order
        from sage.rings.polynomial.term_order import termorder_from_singular
        from sage.rings.polynomial.polynomial_ring_constructor import PolynomialRing
        # Meanwhile Singulars quotient rings are also of 'ring' type, not 'qring' as it was in the past.
        # To find out if a singular ring is a quotient ring or not checking for ring type does not help
        # and instead of that we check if the quotient ring is zero or not:
        if (singular.eval('ideal(basering)==0') == '1'):
            return PolynomialRing(BR, names=singular.eval('varstr(basering)'), order=termorder_from_singular(singular))
        P = PolynomialRing(BR, names=singular.eval('varstr(basering)'), order=termorder_from_singular(singular))
        return P.quotient(singular('ringlist(basering)[4]')._sage_(P), names=singular.eval('varstr(basering)'))

    def sage_poly(self, R=None, kcache=None):
        """
        Return a Sage polynomial in the ring r matching the provided poly
        which is a singular polynomial.

        INPUT:

<<<<<<< HEAD
        -  ``R`` -- (default: None); an optional polynomial ring.
           If it is provided, then you have to make sure that it
           matches the current singular ring as, e.g., returned by
           singular.current_ring(). By default, the output of
           :meth:`sage_global_ring` is used.

        -  ``kcache`` -- (default: None); an optional dictionary
           for faster finite field lookups, this is mainly useful for finite
           extension fields
=======
        - ``R`` -- (default: ``None``) an optional polynomial ring.
          If it is provided, then you have to make sure that it
          matches the current singular ring as, e.g., returned by
          ``singular.current_ring()``. By default, the output of
          :meth:`sage_global_ring` is used.

        - ``kcache`` -- (default: ``None``) an optional dictionary
          for faster finite field lookups, this is mainly useful for finite
          extension fields
>>>>>>> 24698e7e

        OUTPUT: MPolynomial

        EXAMPLES::

            sage: R = PolynomialRing(GF(2^8,'a'), 'x,y')
            sage: f = R('a^20*x^2*y+a^10+x')
            sage: f._singular_().sage_poly(R) == f
            True
            sage: R = PolynomialRing(GF(2^8,'a'), 'x', implementation='singular')
            sage: f = R('a^20*x^3+x^2+a^10')
            sage: f._singular_().sage_poly(R) == f
            True

        ::

            sage: P.<x,y> = PolynomialRing(QQ, 2)
            sage: f = x*y**3 - 1/9 * x + 1; f
            x*y^3 - 1/9*x + 1
            sage: singular(f)
            x*y^3-1/9*x+1
            sage: P(singular(f))
            x*y^3 - 1/9*x + 1

        TESTS::

            sage: singular.eval('ring r = (3,z),(a,b,c),dp')
            ''
            sage: singular.eval('minpoly = 1+z+z2+z3+z4')
            ''
            sage: p = singular('z^4*a^3+z^2*a*b*c')
            sage: p.sage_poly()
            (-z^3 - z^2 - z - 1)*a^3 + (z^2)*a*b*c
            sage: singular('z^4')
            (-z3-z2-z-1)

        Test that :issue:`25297` is fixed::

            sage: R.<x,y> = QQ[]
            sage: SE.<xbar,ybar> = R.quotient(x^2 + y^2 - 1)
            sage: P = ideal(xbar,ybar)
            sage: P2 = P._singular_().sage()
            sage: P2.0.lift().parent()
            Multivariate Polynomial Ring in x, y over Rational Field

        Test that :issue:`29396` is fixed::

            sage: Rxz.<x,z> = RR[]
            sage: f = x**3 + x*z + 1
            sage: f.discriminant(x)
            -4.00000000000000*z^3 - 27.0000000000000
            sage: Rx.<x> = RR[]
            sage: Rx("x + 7.5")._singular_().sage_poly()
            x + 7.50000
            sage: Rx("x + 7.5")._singular_().sage_poly(Rx)
            x + 7.50000000000000

        AUTHORS:

        - Martin Albrecht (2006-05-18)
        - Simon King (2011-06-06): Deal with Singular's short polynomial representation,
          automatic construction of a polynomial ring, if it is not explicitly given.

        .. NOTE::

           For very simple polynomials
           ``eval(SingularElement.sage_polystring())`` is faster than
           SingularElement.sage_poly(R), maybe we should detect the
           crossover point (in dependence of the string length) and
           choose an appropriate conversion strategy
        """
        # TODO: Refactor imports to move this to the top
        from sage.rings.polynomial.multi_polynomial_ring import MPolynomialRing_polydict
        from sage.rings.polynomial.multi_polynomial_libsingular import MPolynomialRing_libsingular
        from sage.rings.polynomial.polynomial_ring import PolynomialRing_general
        from sage.rings.polynomial.polydict import ETuple
        from sage.rings.polynomial.polynomial_singular_interface import can_convert_to_singular
        from sage.rings.quotient_ring import QuotientRing_generic

        if R is None:
            ring_is_fine = True
            R = self.sage_global_ring()
        else:
            ring_is_fine = can_convert_to_singular(R)

        if not self:
            return R.zero()

        if isinstance(R, QuotientRing_generic) and ring_is_fine:
            p = self.sage_poly(R.ambient(), kcache)
            return R(p)

        sage_repr = {}
        k = R.base_ring()

        P = self.parent()
        variable_prod = P("*".join(R.variable_names()))

        # The output of self.coef is a Singular matrix. When iterating over
        # this matrix, each term is a pair (monomial, coefficient)

        # warning: self.coef has a bug for the zero polynomial !

        # The first elements are monomials occurring in the Singular
        # polynomial and the second elements are the matching coefficients.

        is_short = P.eval('short')
        if is_short != '0':
            P.eval('short=0')
            if isinstance(R, MPolynomialRing_libsingular):
                out = R(self)
                P.eval(f'short={is_short}')
                return out
            singular_poly_list = self.coef(variable_prod)
            P.eval(f'short={is_short}')
        else:
            if isinstance(R, MPolynomialRing_libsingular):
                return R(self)
            singular_poly_list = self.coef(variable_prod)

        # Singular 4 puts parentheses around floats and sign outside them
        charstr = str(singular.charstr('basering')).split(',', 1)[0]
        remove_par = charstr.startswith('Float') or charstr == 'complex'

        if isinstance(R, MPolynomialRing_polydict) and ring_is_fine:
            ngens = R.ngens()

            for mono, coeff in singular_poly_list:
                exp = tuple(int(e) for e in mono.leadexp())
                # coeff = coeff.leadcoef()  # convert to "number" type
                if remove_par:
                    coeff = str(coeff).replace('(', '').replace(')', '')
                else:
                    coeff = str(coeff)

                if kcache is None:
                    sage_repr[ETuple(exp, ngens)] = k(coeff)
                else:
                    elem = coeff
                    if elem not in kcache:
                        kcache[elem] = k(elem)
                    sage_repr[ETuple(exp, ngens)] = kcache[elem]

            return R(sage_repr)

<<<<<<< HEAD
        elif is_PolynomialRing(R) and ring_is_fine:
=======
        elif isinstance(R, PolynomialRing_general) and (ring_is_fine or can_convert_to_singular(R)):
>>>>>>> 24698e7e

            sage_repr = [0] * (int(self.deg()) + 1)

            for mono, coeff in singular_poly_list:
                exp = int(mono.deg())
                # coeff = coeff.leadcoeff()  # convert to "number" type
                if remove_par:
                    coeff = str(coeff).replace('(', '').replace(')', '')
                else:
                    coeff = str(coeff)

                if kcache is None:
                    sage_repr[exp] = k(coeff)
                else:
                    elem = coeff
                    if elem not in kcache:
                        kcache[elem] = k(elem)
                    sage_repr[exp] = kcache[elem]

            return R(sage_repr)

        else:
            raise TypeError("Cannot coerce %s into %s" % (self, R))

    def sage_matrix(self, R, sparse=True):
        """
        Return Sage matrix for ``self``.

        INPUT:

        - ``R`` -- (default: ``None``) an optional ring, over which
          the resulting matrix is going to be defined.
          By default, the output of :meth:`sage_global_ring` is used.

        - ``sparse`` -- boolean (default: ``True``); whether the
          resulting matrix is sparse or not

        EXAMPLES::

            sage: R = singular.ring(0, '(x,y,z)', 'dp')
            sage: A = singular.matrix(2,2)
            sage: A.sage_matrix(ZZ)
            [0 0]
            [0 0]
            sage: A.sage_matrix(RDF)
            [0.0 0.0]
            [0.0 0.0]
        """
        from sage.matrix.constructor import matrix
        nrows, ncols = int(self.nrows()), int(self.ncols())

        if R is None:
            R = self.sage_global_ring()
            A = matrix(R, nrows, ncols, sparse=sparse)
            # this is slow
            for x in range(nrows):
                for y in range(ncols):
                    A[x, y] = self[x + 1, y + 1].sage_poly(R)
            return A

        A = matrix(R, nrows, ncols, sparse=sparse)
        # this is slow
        for x in range(nrows):
            for y in range(ncols):
                A[x, y] = R(self[x + 1, y + 1])

        return A

    def _sage_(self, R=None):
        r"""
        Convert ``self`` to Sage.

        EXAMPLES::

            sage: R = singular.ring(0, '(x,y,z)', 'dp')
            sage: A = singular.matrix(2,2)
            sage: A.sage(ZZ)   # indirect doctest
            [0 0]
            [0 0]
            sage: A = random_matrix(ZZ,3,3); A  # random
            [ -8   2   0]
            [  0   1  -1]
            [  2   1 -95]
            sage: As = singular(A); As  # random
            -8     2     0
            0     1    -1
            2     1   -95
            sage: As.sage() == A
            True

        ::

            sage: singular.eval('ring R = integer, (x,y,z),lp')
            '// ** redefining R (ring R = integer, (x,y,z),lp;)'
            sage: I = singular.ideal(['x^2','y*z','z+x'])
            sage: I.sage()
            Ideal (x^2, y*z, x + z) of Multivariate Polynomial Ring in x, y, z over Integer Ring

        ::

            sage: singular('ringlist(basering)').sage()
            [['integer'], ['x', 'y', 'z'], [['lp', (1, 1, 1)], ['C', (0)]], Ideal (0) of Multivariate Polynomial Ring in x, y, z over Integer Ring]

        ::

            sage: singular.eval('ring r10 = (9,a), (x,y,z),lp')
            ''
            sage: singular.eval('setring R')
            ''
            sage: singular('r10').sage()
            Multivariate Polynomial Ring in x, y, z over Finite Field in a of size 3^2

        Note that the current base ring has not been changed by asking for another ring::

            sage: singular('basering')
            polynomial ring, over a domain, global ordering
            //   coefficients: ZZ
            //   number of vars : 3
            //        block   1 : ordering lp
            //                  : names    x y z
            //        block   2 : ordering C

        ::

            sage: singular.eval('setring r10')
            ''
            sage: Q = singular('std(ideal(x^2,x+y^2+z^3))', type='qring')
            sage: Q.sage()
            Quotient of Multivariate Polynomial Ring in x, y, z over Finite Field in a of size 3^2 by the ideal (y^4 - y^2*z^3 + z^6, x + y^2 + z^3)
            sage: singular('x^2+y').sage()
            y
            sage: singular('x^2+y').sage().parent()
            Quotient of Multivariate Polynomial Ring in x, y, z over Finite Field in a of size 3^2 by the ideal (y^4 - y^2*z^3 + z^6, x + y^2 + z^3)

        Test that :issue:`18848` is fixed::

            sage: singular(5).sage()
            5
            sage: type(singular(int(5)).sage())
            <class 'sage.rings.integer.Integer'>

        Test that bigintvec can be coerced::

            sage: singular('hilb((ideal(x)), 1)').sage()
            (1, -1, 0, 0, -1, 1, 0)

        Test for vector type::

            sage: x, y = polygens(QQ, 'x,y')
            sage: singular.set_ring(singular(x.parent()))
            sage: v = singular.vector([x, y]); v.type()
            'vector'
            sage: singular.vector([x,y]).sage()
            [x, y]
        """
        typ = self.type()
        if typ == 'poly':
            return self.sage_poly(R)
        elif typ == 'int':
            return sage.rings.integer.Integer(repr(self))
        elif typ == 'module':
            return self.sage_matrix(R, sparse=True)
        elif typ == 'matrix':
            return self.sage_matrix(R, sparse=False)
        elif typ == 'list' or typ == 'vector':
            return [f._sage_(R) for f in self]
        elif typ == 'intvec':
            from sage.modules.free_module_element import vector
            return vector([sage.rings.integer.Integer(str(e)) for e in self])
        elif typ == 'bigintvec':
            from sage.modules.free_module_element import vector
            return vector([sage.rings.rational.Rational(str(e)) for e in self])
        elif typ == 'intmat':
            from sage.matrix.constructor import matrix
            from sage.rings.integer_ring import ZZ
            A = matrix(ZZ, int(self.nrows()), int(self.ncols()))
            for i in range(A.nrows()):
                for j in range(A.ncols()):
                    A[i, j] = sage.rings.integer.Integer(str(self[i + 1, j + 1]))
            return A
        elif typ == 'string':
            return repr(self)
        elif typ == 'ideal':
            R = R or self.sage_global_ring()
            return R.ideal([p.sage_poly(R) for p in self])
        elif typ in ['ring', 'qring']:
            br = singular('basering')
            self.set_ring()
            R = self.sage_global_ring()
            br.set_ring()
            return R
        # what to do with "number" type ? it can contain fractions !
        msg = f"coercion of the datatype {typ} not implemented yet"
        raise NotImplementedError(msg)

    def is_string(self) -> bool:
        """
        Tell whether this element is a string.

        EXAMPLES::

            sage: singular('"abc"').is_string()
            True
            sage: singular('1').is_string()
            False
        """
        return self.type() == 'string'

    def set_ring(self):
        """
        Set the current ring in Singular to be ``self``.

        EXAMPLES::

            sage: R = singular.ring(7, '(a,b)', 'ds')
            sage: S = singular.ring('real', '(a,b)', 'lp')
            sage: singular.current_ring()
            polynomial ring, over a field, global ordering
            //   coefficients: Float()
            //   number of vars : 2
            //        block   1 : ordering lp
            //                  : names    a b
            //        block   2 : ordering C
            sage: R.set_ring()
            sage: singular.current_ring()
            polynomial ring, over a field, local ordering
            //   coefficients: ZZ/7
            //   number of vars : 2
            //        block   1 : ordering ds
            //                  : names    a b
            //        block   2 : ordering C
        """
        self.parent().set_ring(self)

    def sage_flattened_str_list(self):
        """
        EXAMPLES::

            sage: R=singular.ring(0,'(x,y)','dp')
            sage: RL = R.ringlist()
            sage: RL.sage_flattened_str_list()
            ['0', 'x', 'y', 'dp', '1,1', 'C', '0', '_[1]=0']
        """
        s = str(self)
        c = r'\[[0-9]*\]:'
        r = re.compile(c)
        s = r.sub('', s).strip()
        return s.split()

    def sage_structured_str_list(self):
        r"""
        If ``self`` is a Singular list of lists of Singular elements, return
        corresponding Sage list of lists of strings.

        EXAMPLES::

            sage: R=singular.ring(0,'(x,y)','dp')
            sage: RL=R.ringlist()
            sage: RL
            [1]:
               0
            [2]:
               [1]:
                  x
               [2]:
                  y
            [3]:
               [1]:
                  [1]:
                     dp
                  [2]:
                     1,1
               [2]:
                  [1]:
                     C
                  [2]:
                     0
            [4]:
               _[1]=0
            sage: RL.sage_structured_str_list()
            ['0', ['x', 'y'], [['dp', '1,\n1'], ['C', '0']], '0']
        """
        if self.type() != 'list':
            return str(self)
        return [X.sage_structured_str_list() for X in self]

    def _tab_completion(self) -> list:
        """
        Return the possible tab-completions for ``self``.

        In this case, we just return all the :kbd:`Tab` completions
        for the Singular object.

        EXAMPLES::

            sage: R = singular.ring(0,'(x,y)','dp')
            sage: R._tab_completion()
            ['exteriorPower',
             ...
             'crossprod']
        """
        return self.parent()._tab_completion()

    def type(self):
        """
        Return the internal type of this element.

        EXAMPLES::

            sage: R = PolynomialRing(GF(2^8,'a'),2,'x')
            sage: R._singular_().type()
            'ring'
            sage: fs = singular('x0^2','poly')
            sage: fs.type()
            'poly'
        """
        # singular reports // $varname $type $stuff
        p = re.compile(r"// [\w]+ (\w+) [\w]*")
        m = p.match(self.parent().eval("type(%s)" % self.name()))
        return m.group(1)

    def __iter__(self):
        """
        EXAMPLES::

            sage: R = singular.ring(0, '(x,y,z)', 'dp')
            sage: A = singular.matrix(2,2)
            sage: list(iter(A))
            [[0], [0]]
            sage: A[1,1] = 1; A[1,2] = 2
            sage: A[2,1] = 3; A[2,2] = 4
            sage: list(iter(A))
            [[1,3], [2,4]]
        """
        if self.type() == 'matrix':
            l = self.ncols()
        else:
            l = len(self)

        for i in range(1, int(l + 1)):
            yield self[i]

    def _singular_(self):
        """
        EXAMPLES::

            sage: R = singular.ring(0, '(x,y,z)', 'dp')
            sage: A = singular.matrix(2,2)
            sage: A._singular_() is A
            True
        """
        return self

    def attrib(self, name, value=None):
        """
        Get and set attributes for ``self``.

        INPUT:

        - ``name`` -- string to choose the attribute

        - ``value`` -- boolean value or ``None`` for reading,
          (default: ``None``)

        VALUES: isSB - the standard basis property is set by all commands
        computing a standard basis like groebner, std, stdhilb etc.; used
        by lift, dim, degree, mult, hilb, vdim, kbase isHomog - the weight
        vector for homogeneous or quasihomogeneous ideals/modules isCI -
        complete intersection property isCM - Cohen-Macaulay property rank
        - set the rank of a module (see nrows) withSB - value of type
        ideal, resp. module, is std withHilb - value of type intvec is
        hilb(_,1) (see hilb) withRes - value of type list is a free
        resolution withDim - value of type int is the dimension (see dim)
        withMult - value of type int is the multiplicity (see mult)

        EXAMPLES::

            sage: P.<x,y,z> = PolynomialRing(QQ)
            sage: I = Ideal([z^2, y*z, y^2, x*z, x*y, x^2])
            sage: Ibar = I._singular_()
            sage: Ibar.attrib('isSB')
            0
            sage: singular.eval('vdim(%s)'%Ibar.name()) # sage7 name is random
            // ** sage7 is no standard basis
            4
            sage: Ibar.attrib('isSB',1)
            sage: singular.eval('vdim(%s)'%Ibar.name())
            '4'
        """
        if value is None:
            return int(self.parent().eval('attrib(%s,"%s")' % (self.name(), name)))
        else:
            self.parent().eval('attrib(%s,"%s",%d)' % (self.name(), name, value))


@instancedoc
class SingularFunction(ExpectFunction):
    def _instancedoc_(self):
        """
        EXAMPLES::

            sage: 'groebner' in singular.groebner.__doc__
            True
        """
        if not nodes:
            generate_docstring_dictionary()

        prefix = """
This function is an automatically generated pexpect wrapper around the Singular
function '%s'.

EXAMPLES::

    sage: groebner = singular.groebner
    sage: P.<x, y> = PolynomialRing(QQ)
    sage: I = P.ideal(x^2-y, y+x)
    sage: groebner(singular(I))
    x+y,
    y^2-y
""" % (self._name,)
        prefix2 = """

The Singular documentation for '%s' is given below.
""" % (self._name,)

        try:
            return prefix + prefix2 + nodes[node_names[self._name]]
        except KeyError:
            return prefix


@instancedoc
class SingularFunctionElement(FunctionElement):
    def _instancedoc_(self):
        r"""
        EXAMPLES::

            sage: R = singular.ring(0, '(x,y,z)', 'dp')
            sage: A = singular.matrix(2,2)
            sage: 'matrix_expression' in A.nrows.__doc__
            True
        """
        if not nodes:
            generate_docstring_dictionary()
        try:
            return nodes[node_names[self._name]]
        except KeyError:
            return ""


def is_SingularElement(x):
    r"""
    Return ``True`` if ``x`` is of type :class:`SingularElement`.

    This function is deprecated; use :func:`isinstance`
    (of :class:`sage.interfaces.abc.SingularElement`) instead.

    EXAMPLES::

        sage: from sage.interfaces.singular import is_SingularElement
        sage: is_SingularElement(singular(2))
        doctest:...: DeprecationWarning: the function is_SingularElement is deprecated; use isinstance(x, sage.interfaces.abc.SingularElement) instead
        See https://github.com/sagemath/sage/issues/34804 for details.
        True
        sage: is_SingularElement(2)
        False
    """
    from sage.misc.superseded import deprecation
    deprecation(34804, "the function is_SingularElement is deprecated; use isinstance(x, sage.interfaces.abc.SingularElement) instead")

    return isinstance(x, SingularElement)


nodes = {}
node_names = {}


def generate_docstring_dictionary():
    """
    Generate global dictionaries which hold the docstrings for
    Singular functions.

    EXAMPLES::

        sage: from sage.interfaces.singular import generate_docstring_dictionary
        sage: generate_docstring_dictionary()
    """

    global nodes
    global node_names

    nodes.clear()
    node_names.clear()

    new_node = re.compile(r"File: singular\.[a-z]*,  Node: ([^,]*),.*")
    new_lookup = re.compile(r"\* ([^:]*):*([^.]*)\..*")

    L, in_node, curr_node = [], False, None

    from sage.libs.singular.singular import get_resource
    singular_info_file = get_resource('i')

    # singular.hlp contains a few iso-8859-1 encoded special characters
    with open(singular_info_file,
              encoding='latin-1') as f:
        for line in f:
            m = re.match(new_node, line)
            if m:
                # a new node starts
                in_node = True
                nodes[curr_node] = "".join(L)
                L = []
                curr_node, = m.groups()
            elif in_node:  # we are in a node
                L.append(line)
            else:
                m = re.match(new_lookup, line)
                if m:
                    a, b = m.groups()
                    node_names[a] = b.strip()

            if line in ("6 Index\n", "F Index\n"):
                in_node = False

    nodes[curr_node] = "".join(L)  # last node


def get_docstring(name):
    """
    Return the docstring for the function ``name``.

    INPUT:

    - ``name`` -- a Singular function name

    EXAMPLES::

        sage: from sage.interfaces.singular import get_docstring
        sage: 'groebner' in get_docstring('groebner')
        True
        sage: 'standard.lib' in get_docstring('groebner')
        True
    """
    if not nodes:
        generate_docstring_dictionary()
    try:
        return nodes[node_names[name]]
    except KeyError:
        return ""


singular = Singular()


def reduce_load_Singular():
    """
    EXAMPLES::

        sage: from sage.interfaces.singular import reduce_load_Singular
        sage: reduce_load_Singular()
        Singular
    """
    return singular


def singular_console():
    r"""
    Spawn a new Singular command-line session.

    EXAMPLES::

        sage: singular_console() #not tested
                             SINGULAR                             /  Development
         A Computer Algebra System for Polynomial Computations   /   version 3-0-4
                                                               0<
             by: G.-M. Greuel, G. Pfister, H. Schoenemann        \   Nov 2007
        FB Mathematik der Universitaet, D-67653 Kaiserslautern    \
    """
    from sage.repl.rich_output.display_manager import get_display_manager
    if not get_display_manager().is_in_terminal():
        raise RuntimeError('Can use the console only in the terminal. Try %%singular magics instead.')
    os.system(sage.features.singular.Singular().absolute_filename())


def singular_version():
    """
    Return the version of Singular being used.

    EXAMPLES::

        sage: singular.version()
        "Singular ... version 4...
    """
    return singular.eval('system("--version");')


class SingularGBLogPrettyPrinter:
    """
    A device which prints Singular Groebner basis computation logs
    more verbatim.
    """
    rng_chng = re.compile(r"\[\d+:\d+\]")
    # [m:n] internal ring change to
    # poly representation with
    # exponent bound m and n words in
    # exponent vector

    new_elem = re.compile("s")          # found a new element of the standard basis
    red_zero = re.compile("-")          # reduced a pair/S-polynomial to 0
    red_post = re.compile(r"\.")         # postponed a reduction of a pair/S-polynomial
    cri_hilb = re.compile("h")          # used Hilbert series criterion
    hig_corn = re.compile(r"H\(\d+\)")   # found a 'highest corner' of degree d, no need to consider higher degrees
    num_crit = re.compile(r"\(\d+\)")    # n critical pairs are still to be reduced
    red_num = re.compile(r"\(S:\d+\)")  # doing complete reduction of n elements
    deg_lead = re.compile(r"\d+")        # the degree of the leading terms is currently d

    # SlimGB
    red_para = re.compile(r"M\[(\d+),(\d+)\]")  # parallel reduction of n elements with m nonzero output elements
    red_betr = re.compile("b")                # exchange of a reductor by a 'better' one
    non_mini = re.compile("e")                # a new reductor with non-minimal leading term

    crt_lne1 = re.compile(r"product criterion:(\d+) chain criterion:(\d+)")
    crt_lne2 = re.compile(r"NF:(\d+) product criterion:(\d+), ext_product criterion:(\d+)")

    pat_sync = re.compile(r"1\+(\d+);")

    global_pattern = re.compile(r"(\[\d+:\d+\]|s|-|\.|h|H\(\d+\)|\(\d+\)|\(S:\d+\)|\d+|M\[\d+,[b,e]*\d+\]|b|e).*")

    def __init__(self, verbosity=1):
        """
        Construct a new Singular Groebner Basis log pretty printer.

        INPUT:

        - ``verbosity`` -- how much information should be printed
          (between 0 and 3)

        EXAMPLES::

            sage: from sage.interfaces.singular import SingularGBLogPrettyPrinter
            sage: s0 = SingularGBLogPrettyPrinter(verbosity=0)
            sage: s1 = SingularGBLogPrettyPrinter(verbosity=1)
            sage: s0.write("[1:2]12")

            sage: s1.write("[1:2]12")
            Leading term degree: 12.
        """
        self.verbosity = verbosity

        self.curr_deg = 0  # current degree
        self.max_deg = 0   # maximal degree in total

        self.nf = 0    # number of normal forms computed (SlimGB only)
        self.prod = 0  # number of S-polynomials discarded using product criterion
        self.ext_prod = 0  # number of S-polynomials discarded using extended product criterion
        self.chain = 0  # number of S-polynomials discarded using chain criterion

        self.storage = ""  # stores incomplete strings
        self.sync = None   # should we expect a sync integer?

    def write(self, s):
        """
        EXAMPLES::

            sage: from sage.interfaces.singular import SingularGBLogPrettyPrinter
            sage: s3 = SingularGBLogPrettyPrinter(verbosity=3)
            sage: s3.write("(S:1337)")
            Performing complete reduction of 1337 elements.
            sage: s3.write("M[389,12]")
            Parallel reduction of 389 elements with 12 nonzero output elements.
        """
        verbosity = self.verbosity

        if self.storage:
            s = self.storage + s
            self.storage = ""

        for line in s.splitlines():
            # deal with the Sage <-> Singular syncing code
            match = re.match(SingularGBLogPrettyPrinter.pat_sync, line)
            if match:
                self.sync = int(match.groups()[0])
                continue

            if self.sync and line == "%d" % (self.sync + 1):
                self.sync = None
                continue

            if line.endswith(";"):
                continue
            if line.startswith(">"):
                continue

            if line.startswith("std") or line.startswith("slimgb"):
                continue

            # collect stats returned about avoided reductions to zero
            match = re.match(SingularGBLogPrettyPrinter.crt_lne1, line)
            if match:
                self.prod, self.chain = map(int, re.match(SingularGBLogPrettyPrinter.crt_lne1, line).groups())
                self.storage = ""
                continue
            match = re.match(SingularGBLogPrettyPrinter.crt_lne2, line)
            if match:
                self.nf, self.prod, self.ext_prod = map(int, re.match(SingularGBLogPrettyPrinter.crt_lne2, line).groups())
                self.storage = ""
                continue

            while line:
                match = re.match(SingularGBLogPrettyPrinter.global_pattern, line)
                if not match:
                    self.storage = line
                    line = None
                    continue

                token, = match.groups()
                line = line[len(token):]

                if re.match(SingularGBLogPrettyPrinter.rng_chng, token):
                    continue

                elif re.match(SingularGBLogPrettyPrinter.new_elem, token) and verbosity >= 3:
                    print("New element found.")

                elif re.match(SingularGBLogPrettyPrinter.red_zero, token) and verbosity >= 2:
                    print("Reduction to zero.")

                elif re.match(SingularGBLogPrettyPrinter.red_post, token) and verbosity >= 2:
                    print("Reduction postponed.")

                elif re.match(SingularGBLogPrettyPrinter.cri_hilb, token) and verbosity >= 2:
                    print("Hilber series criterion applied.")

                elif re.match(SingularGBLogPrettyPrinter.hig_corn, token) and verbosity >= 1:
                    print("Maximal degree found: %s" % token)

                elif re.match(SingularGBLogPrettyPrinter.num_crit, token) and verbosity >= 1:
                    print("Leading term degree: %2d. Critical pairs: %s." % (self.curr_deg, token[1:-1]))

                elif re.match(SingularGBLogPrettyPrinter.red_num, token) and verbosity >= 3:
                    print("Performing complete reduction of %s elements." % token[3:-1])

                elif re.match(SingularGBLogPrettyPrinter.deg_lead, token):
                    if verbosity >= 1:
                        print("Leading term degree: %2d." % int(token))
                    self.curr_deg = int(token)
                    if self.max_deg < self.curr_deg:
                        self.max_deg = self.curr_deg

                elif re.match(SingularGBLogPrettyPrinter.red_para, token) and verbosity >= 3:
                    m, n = re.match(SingularGBLogPrettyPrinter.red_para, token).groups()
                    print("Parallel reduction of %s elements with %s nonzero output elements." % (m, n))

                elif re.match(SingularGBLogPrettyPrinter.red_betr, token) and verbosity >= 3:
                    print("Replaced reductor by 'better' one.")

                elif re.match(SingularGBLogPrettyPrinter.non_mini, token) and verbosity >= 2:
                    print("New reductor with non-minimal leading term found.")

    def flush(self):
        """
        EXAMPLES::

            sage: from sage.interfaces.singular import SingularGBLogPrettyPrinter
            sage: s3 = SingularGBLogPrettyPrinter(verbosity=3)
            sage: s3.flush()
        """
        sys.stdout.flush()


class SingularGBDefaultContext:
    """
    Within this context all Singular Groebner basis calculations are
    reduced automatically.

    AUTHORS:

    - Martin Albrecht
    - Simon King
    """
    def __init__(self, singular=None):
        """
        Within this context all Singular Groebner basis calculations
        are reduced automatically.

        INPUT:

        - ``singular`` -- Singular instance (default: default instance)

        EXAMPLES::

            sage: from sage.interfaces.singular import SingularGBDefaultContext
            sage: P.<a,b,c> = PolynomialRing(QQ,3, order='lex')
            sage: I = sage.rings.ideal.Katsura(P,3)
            sage: singular.option('noredTail')
            sage: singular.option('noredThrough')
            sage: Is = I._singular_()
            sage: gb = Is.groebner()
            sage: gb
            84*c^4-40*c^3+c^2+c,
            7*b+210*c^3-79*c^2+3*c,
            a+2*b+2*c-1

        ::

            sage: with SingularGBDefaultContext(): rgb = Is.groebner()
            sage: rgb
            84*c^4-40*c^3+c^2+c,
            7*b+210*c^3-79*c^2+3*c,
            7*a-420*c^3+158*c^2+8*c-7

        Note that both bases are Groebner bases because they have
        pairwise prime leading monomials but that the monic version of
        the last element in ``rgb`` is smaller than the last element
        of ``gb`` with respect to the lexicographical term ordering. ::

            sage: (7*a-420*c^3+158*c^2+8*c-7)/7 < (a+2*b+2*c-1)
            True

        .. NOTE::

           This context is used automatically internally whenever a
           Groebner basis is computed so the user does not need to use
           it manually.
        """
        if singular is None:
            from sage.interfaces.singular import singular as singular_default
            singular = singular_default
        self.singular = singular

    def __enter__(self):
        """
        EXAMPLES::

            sage: from sage.interfaces.singular import SingularGBDefaultContext
            sage: P.<a,b,c> = PolynomialRing(QQ,3, order='lex')
            sage: I = sage.rings.ideal.Katsura(P,3)
            sage: singular.option('noredTail')
            sage: singular.option('noredThrough')
            sage: Is = I._singular_()
            sage: with SingularGBDefaultContext(): rgb = Is.groebner()
            sage: rgb
            84*c^4-40*c^3+c^2+c,
            7*b+210*c^3-79*c^2+3*c,
            7*a-420*c^3+158*c^2+8*c-7
        """
        try:
            self.bck_degBound = int(self.singular.eval('degBound'))
        except SingularError:
            self.bck_degBound = 0
        try:
            self.bck_multBound = int(self.singular.eval('multBound'))
        except SingularError:
            self.bck_multBound = 0
        self.o = self.singular.option("get")
        self.singular.option('set', self.singular._saved_options)
        self.singular.option("redSB")
        self.singular.option("redTail")
        try:
            self.singular.eval('degBound=0')
        except SingularError:
            pass
        try:
            self.singular.eval('multBound=0')
        except SingularError:
            pass

    def __exit__(self, typ, value, tb):
        """
        EXAMPLES::

            sage: from sage.interfaces.singular import SingularGBDefaultContext
            sage: P.<a,b,c> = PolynomialRing(QQ,3, order='lex')
            sage: I = sage.rings.ideal.Katsura(P,3)
            sage: singular.option('noredTail')
            sage: singular.option('noredThrough')
            sage: Is = I._singular_()
            sage: with SingularGBDefaultContext(): rgb = Is.groebner()
            sage: rgb
            84*c^4-40*c^3+c^2+c,
            7*b+210*c^3-79*c^2+3*c,
            7*a-420*c^3+158*c^2+8*c-7
        """
        self.singular.option("set", self.o)
        try:
            self.singular.eval('degBound=%d' % self.bck_degBound)
        except SingularError:
            pass
        try:
            self.singular.eval('multBound=%d' % self.bck_multBound)
        except SingularError:
            pass


def singular_gb_standard_options(func):
    r"""
    Decorator to force a reduced Singular groebner basis.

    TESTS::

        sage: P.<a,b,c,d,e> = PolynomialRing(GF(127))
        sage: J = sage.rings.ideal.Cyclic(P).homogenize()
        sage: from sage.misc.sageinspect import sage_getsource
        sage: "basis" in sage_getsource(J.interreduced_basis) #indirect doctest
        True

    The following tests against a bug that was fixed in :issue:`11298`::

        sage: from sage.misc.sageinspect import sage_getsourcelines, sage_getargspec
        sage: P.<x,y> = QQ[]
        sage: I = P*[x,y]
        sage: sage_getargspec(I.interreduced_basis)
        FullArgSpec(args=['self'], varargs=None, varkw=None, defaults=None,
                    kwonlyargs=[], kwonlydefaults=None, annotations={})
        sage: sage_getsourcelines(I.interreduced_basis)
        (['    @handle_AA_and_QQbar\n',
          '    @singular_gb_standard_options\n',
          '    @libsingular_gb_standard_options\n',
          '    def interreduced_basis(self):\n', '
          ...
          '        return self.basis.reduced()\n'], ...)

    .. NOTE::

       This decorator is used automatically internally so the user
       does not need to use it manually.
    """
    from sage.misc.decorators import sage_wraps

    @sage_wraps(func)
    def wrapper(*args, **kwds):
        with SingularGBDefaultContext():
            return func(*args, **kwds)
    return wrapper<|MERGE_RESOLUTION|>--- conflicted
+++ resolved
@@ -1724,27 +1724,15 @@
 
         INPUT:
 
-<<<<<<< HEAD
-        -  ``R`` -- (default: None); an optional polynomial ring.
+        -  ``R`` -- (default: ``None``); an optional polynomial ring.
            If it is provided, then you have to make sure that it
            matches the current singular ring as, e.g., returned by
-           singular.current_ring(). By default, the output of
+           ``singular.current_ring()``. By default, the output of
            :meth:`sage_global_ring` is used.
 
-        -  ``kcache`` -- (default: None); an optional dictionary
+        -  ``kcache`` -- (default: ``None``); an optional dictionary
            for faster finite field lookups, this is mainly useful for finite
            extension fields
-=======
-        - ``R`` -- (default: ``None``) an optional polynomial ring.
-          If it is provided, then you have to make sure that it
-          matches the current singular ring as, e.g., returned by
-          ``singular.current_ring()``. By default, the output of
-          :meth:`sage_global_ring` is used.
-
-        - ``kcache`` -- (default: ``None``) an optional dictionary
-          for faster finite field lookups, this is mainly useful for finite
-          extension fields
->>>>>>> 24698e7e
 
         OUTPUT: MPolynomial
 
@@ -1890,11 +1878,7 @@
 
             return R(sage_repr)
 
-<<<<<<< HEAD
-        elif is_PolynomialRing(R) and ring_is_fine:
-=======
-        elif isinstance(R, PolynomialRing_general) and (ring_is_fine or can_convert_to_singular(R)):
->>>>>>> 24698e7e
+        elif isinstance(R, PolynomialRing_general) and ring_is_fine:
 
             sage_repr = [0] * (int(self.deg()) + 1)
 
