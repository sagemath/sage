r"""
Abstract interface to Maxima

Maxima is a free GPL'd general purpose computer algebra system
whose development started in 1968 at MIT. It contains symbolic
manipulation algorithms, as well as implementations of special
functions, including elliptic functions and generalized
hypergeometric functions. Moreover, Maxima has implementations of
many functions relating to the invariant theory of the symmetric
group `S_n`. (However, the commands for group invariants,
and the corresponding Maxima documentation, are in French.) For many
links to Maxima documentation see
http://maxima.sourceforge.net/docs.shtml/.

AUTHORS:

- William Stein (2005-12): Initial version

- David Joyner: Improved documentation

- William Stein (2006-01-08): Fixed bug in parsing

- William Stein (2006-02-22): comparisons (following suggestion of
  David Joyner)

- William Stein (2006-02-24): *greatly* improved robustness by adding
  sequence numbers to IO bracketing in _eval_line

- Robert Bradshaw, Nils Bruin, Jean-Pierre Flori (2010,2011): Binary library
  interface

This is an abstract class implementing the functions shared between the Pexpect
and library interfaces to Maxima.
"""

# ****************************************************************************
#       Copyright (C) 2005 William Stein <wstein@gmail.com>
#
#  Distributed under the terms of the GNU General Public License (GPL)
#
#    This code is distributed in the hope that it will be useful,
#    but WITHOUT ANY WARRANTY; without even the implied warranty of
#    MERCHANTABILITY or FITNESS FOR A PARTICULAR PURPOSE.  See the GNU
#    General Public License for more details.
#
#  The full text of the GPL is available at:
#
#                  https://www.gnu.org/licenses/
# ****************************************************************************

from itertools import islice
import operator
import os
import re
import subprocess
import sys
<<<<<<< HEAD

from sage.env import DOT_SAGE, MAXIMA

COMMANDS_CACHE = '%s/maxima_commandlist_cache.sobj' % DOT_SAGE

from sage.cpython.string import bytes_to_str
from sage.interfaces.interface import (
=======

from sage.cpython.string import bytes_to_str
from sage.env import DOT_SAGE, MAXIMA
from sage.interfaces.tab_completion import ExtraTabCompletion
from sage.misc.cachefunc import cached_method
from sage.misc.instancedoc import instancedoc
from sage.misc.multireplace import multiple_replace
from sage.structure.richcmp import rich_to_bool, richcmp

from .interface import (
>>>>>>> 83b52a79
    AsciiArtString,
    Interface,
    InterfaceElement,
    InterfaceFunction,
    InterfaceFunctionElement,
)
<<<<<<< HEAD
from sage.interfaces.tab_completion import ExtraTabCompletion
from sage.misc.cachefunc import cached_method
from sage.misc.instancedoc import instancedoc
from sage.misc.multireplace import multiple_replace
from sage.structure.richcmp import rich_to_bool, richcmp
=======
COMMANDS_CACHE = '%s/maxima_commandlist_cache.sobj' % DOT_SAGE

>>>>>>> 83b52a79

# The Maxima "apropos" command, e.g., apropos(det) gives a list
# of all identifiers that begin in a certain way.  This could
# maybe be useful somehow... (?)  Also maxima has a lot for getting
# documentation from the system -- this could also be useful.


class MaximaAbstract(ExtraTabCompletion, Interface):
    r"""
    Abstract interface to Maxima.

    INPUT:

    - ``name`` -- string

    OUTPUT: the interface

    EXAMPLES:

    This class should not be instantiated directly,
    but through its subclass MaximaLib (which is a singleton)::

        sage: from sage.interfaces.maxima_abstract import MaximaAbstract
        sage: from sage.interfaces.maxima_lib import maxima
        sage: isinstance(maxima, MaximaAbstract)
        True
    """

    def __init__(self, name='maxima_abstract'):
        r"""
        Create an instance of an abstract interface to Maxima.
        See ``MaximaAbstract`` for full documentation.

        EXAMPLES::

            sage: from sage.interfaces.maxima_abstract import MaximaAbstract
            sage: from sage.interfaces.maxima_lib import maxima
            sage: isinstance(maxima, MaximaAbstract)
            True

        TESTS::

            sage: from sage.interfaces.maxima_abstract import MaximaAbstract
            sage: loads(dumps(MaximaAbstract)) == MaximaAbstract
            True
        """
        Interface.__init__(self, name)

    ###########################################
    # Interactive help
    ###########################################
    def _command_runner(self, command, s, redirect=True):
        r"""
        Run ``command`` in a new Maxima session and return its
        output as an ``AsciiArtString``.

        INPUT:

        - ``command`` -- string; function to call

        - ``s`` -- string; argument to the function

        - ``redirect`` -- boolean (default: ``True``); if redirect is set to False,
          then the output of the command is not returned as a string.
          Instead, it behaves like os.system. This is used for interactive
          things like Maxima's demos. See maxima.demo?

        OUTPUT:

        Output of ``command(s)`` as an ``AsciiArtString`` if ``redirect`` is set
        to False; None otherwise.

        EXAMPLES::

            sage: from sage.interfaces.maxima_lib import maxima
            sage: maxima._command_runner('describe', 'gcd')
            -- Function: gcd (<p_1>, <p_2>, <x_1>, ...)
            ...
        """
        cmd = '{} --very-quiet --batch-string="{}({});" '.format(MAXIMA, command, s)
        env = os.environ.copy()

        if redirect:
            res = bytes_to_str(subprocess.check_output(cmd, shell=True,
                                                       env=env))
            # We get a few lines of commented verbosity every time Maxima starts
            while res.startswith(';;;'):
                newline = res.find('\n')
                if newline == -1:
                    break
                res = res[newline + 1:]
            # The input is echoed, so we need to get rid of it
            res = res[res.find('\n')+1:]

            return AsciiArtString(res)
        else:
            subprocess.check_call(cmd, shell=True, env=env)

    def help(self, s):
        r"""
        Return Maxima's help for ``s``.

        INPUT:

        - ``s`` -- string

        OUTPUT: Maxima's help for ``s``

        EXAMPLES::

            sage: from sage.interfaces.maxima_lib import maxima
            sage: maxima.help('gcd')
            -- Function: gcd (<p_1>, <p_2>, <x_1>, ...)
            ...
        """
        # Should this be implemented without launching a new Maxima session
        # i.e. using eval_line ?
        return self._command_runner("describe", s)

    def example(self, s):
        r"""
        Return Maxima's examples for ``s``.

        INPUT:

        - ``s`` -- string

        OUTPUT: Maxima's examples for ``s``

        EXAMPLES::

            sage: from sage.interfaces.maxima_lib import maxima
            sage: maxima.example('arrays')
            a[n]:=n*a[n-1]
                                            a  := n a
                                             n       n - 1
            a[0]:1
            a[5]
                                                  120
            a[n]:=n
            a[6]
                                                   6
            a[4]
                                                  24
                                                 done
        """
        # Should this be implemented without launching a new Maxima session
        # i.e. using eval_line ?
        return self._command_runner("example", s)

    describe = help

    def demo(self, s):
        r"""
        Run Maxima's demo for ``s``.

        INPUT:

        - ``s`` -- string

        OUTPUT: none

        EXAMPLES::

            sage: from sage.interfaces.maxima_lib import maxima
            sage: maxima.demo('cf') # not tested
            read and interpret file: .../share/maxima/5.34.1/demo/cf.dem

            At the '_' prompt, type ';' and <enter> to get next demonstration.
            frac1:cf([1,2,3,4])
            ...
        """
        # Should this be implemented without launching a new Maxima session
        # i.e. using eval_line ?
        return self._command_runner("demo", s, redirect=False)

    def completions(self, s, verbose=True):
        r"""
        Return all commands that complete the command starting with the
        string ``s``. This is like typing s[tab] in the Maxima interpreter.

        INPUT:

        - ``s`` -- string

        - ``verbose`` -- boolean (default: ``True``)

        OUTPUT: array of strings

        EXAMPLES::

            sage: from sage.interfaces.maxima_lib import maxima
            sage: sorted(maxima.completions('gc', verbose=False))
            ['gc', 'gcd', 'gcdex', 'gcfactor', 'gctime']
        """
        if verbose:
            print(s, end="")
            sys.stdout.flush()
        # in Maxima 5.19.1, apropos returns all commands that contain
        # the given string, instead of all commands that start with
        # the given string
        #
        # Maxima 5.44 changed DEFMFUN so that it creates both $NAME
        # and $NAME-IMPL (although the documentation suggests it would
        # create NAME-IMPL, without the leading $).  This causes
        # name-impl to show up in $APROPOS.  We remove it.
        # https://sourceforge.net/p/maxima/bugs/3643/
        cmd_list = self._eval_line('apropos("%s")' % s, error_check=False)
        cmd_list = cmd_list.replace(' ', '').replace('\n', '').replace('\\ - ', '-').replace('\\-', '-')
        cmd_list = [x for x in cmd_list[1:-1].split(',') if x[0] != '?' and not x.endswith('-impl')]
        return [x for x in cmd_list if x.find(s) == 0]

    @cached_method
    def _commands(self):
        """
        Return list of all commands defined in Maxima.

        OUTPUT:

        A list of strings.

        EXAMPLES:

        The list changes from time to time (with new versions of
        Maxima), so we look only for a few reliable commands::

            sage: # long time
            sage: cs = maxima_calculus._commands()
            sage: "display" in cs
            True
            sage: "gcd" in cs
            True
            sage: "verbose" in cs
            True

        """
        # Passing the empty string to apropos() gets ALL names.
        all_names = self._eval_line('apropos("")',
                                    error_check=False).split(",")

        # At the time of writing, searching a string for a specific
        # character was much much faster than searching a list/tuple.
        a_to_Z = "".join(chr(i+j)
                         for i in range(ord('A'),ord('Z')+1)
                         for j in (0, 32))  # 'a' = 'A' + 32

        # Whack-a-mole to kill junk entries:
        #
        #  * 'erf_%iargs',
        #  * 'exp\\-form'
        #  * 'is\\-boole\\-eval'
        #  * 'is\\-boole\\-verify'
        #  * 'maybe\\-boole\\-verify'
        #  * 'time\\/\\/call'
        #  * 'unknown\\?'
        #  * 'SPLITS\\ IN\\ Q'
        #
        # None of these are documented, and the backslash / question
        # mark / percent symbol probably aren't going to do what you
        # think they're going to do if you type them in an ipython
        # shell. We have to trim spaces too because some names show up
        # with random leading spaces: ' tminverse', ' toeplitz', etc.
        #
        bad_chars = ("\\", "/", "?", "%")
        return [c
                for n in all_names
                if (c := n.strip())
                and c[0] in a_to_Z
                and not any(bad in c for bad in bad_chars)]

    def _tab_completion(self, verbose=True, use_disk_cache=True):
        r"""
        Return all Maxima commands, which is useful for tab completion.

        INPUT:

        - ``verbose`` -- boolean (default: ``True``)

        - ``use_disk_cache`` -- boolean (default: ``True``); if set to True,
          try to read cached result from disk

        OUTPUT: array of strings

        EXAMPLES::

            sage: t = maxima._tab_completion(verbose=False)
            sage: 'gcd' in t
            True
            sage: len(t)    # random output
            1840
        """
        try:
            return self.__tab_completion
        except AttributeError:
            import sage.misc.persist
            if use_disk_cache:
                try:
                    self.__tab_completion = sage.misc.persist.load(COMMANDS_CACHE)
                    return self.__tab_completion
                except OSError:
                    pass
            if verbose:
                print("\nBuilding Maxima command completion list (this takes")
                print("a few seconds only the first time you do it).")
                print("To force rebuild later, delete %s." % COMMANDS_CACHE)
            v = self._commands()
            if verbose:
                print("\nDone!")
            self.__tab_completion = v
            sage.misc.persist.save(v, COMMANDS_CACHE)
            return v

    def console(self):
        r"""
        Start the interactive Maxima console. This is a completely separate
        maxima session from this interface. To interact with this session,
        you should instead use ``maxima.interact()``.

        OUTPUT: none

        EXAMPLES::

            sage: from sage.interfaces.maxima_lib import maxima
            sage: maxima.console()             # not tested (since we can't)
            Maxima 5.46.0 https://maxima.sourceforge.io
            using Lisp ECL 21.2.1
            Distributed under the GNU Public License. See the file COPYING.
            Dedicated to the memory of William Schelter.
            This is a development version of Maxima. The function bug_report()
            provides bug reporting information.
            (%i1)

        ::

            sage: from sage.interfaces.maxima_lib import maxima
            sage: maxima.interact()     # not tested
              --> Switching to Maxima <--
            maxima: 2+2
            4
            maxima:
              --> Exiting back to Sage <--
        """
        maxima_console()

    def cputime(self, t=None):
        r"""
        Return the amount of CPU time that this Maxima session has used.

        INPUT:

        - ``t`` -- float (default: ``None``); if \var{t} is not None, then
          it returns the difference between the current CPU time and \var{t}

        OUTPUT: float

        EXAMPLES::

            sage: from sage.interfaces.maxima_lib import maxima
            sage: t = maxima.cputime()
            sage: _ = maxima.de_solve('diff(y,x,2) + 3*x = y', ['x','y'], [1,1,1])
            sage: maxima.cputime(t) # output random
            0.568913
        """
        if t:
            return float(self.eval('elapsed_run_time()')) - t
        else:
            return float(self.eval('elapsed_run_time()'))

    def version(self):
        r"""
        Return the version of Maxima that Sage includes.

        OUTPUT: none

        EXAMPLES::

            sage: from sage.interfaces.maxima_lib import maxima
            sage: maxima.version()  # random
            '5.41.0'
        """
        return maxima_version()

    ####
    # Overriding default values
    ###

    def _assign_symbol(self):
        r"""
        Return the assign symbol in Maxima.

        OUTPUT: string

        EXAMPLES::

            sage: from sage.interfaces.maxima_lib import maxima
            sage: maxima._assign_symbol()
            ':'
            sage: maxima.eval('t : 8')
            '8'
            sage: maxima.eval('t')
            '8'
        """
        return ":"

    def _true_symbol(self):
        """
        Return the true symbol in Maxima.

        OUTPUT: string

        EXAMPLES::

            sage: from sage.interfaces.maxima_lib import maxima
            sage: maxima._true_symbol()
            'true'
            sage: maxima.eval('is(2 = 2)')
            'true'
        """
        return 'true'

    def _false_symbol(self):
        """
        Return the false symbol in Maxima.

        OUTPUT: string

        EXAMPLES::

            sage: from sage.interfaces.maxima_lib import maxima
            sage: maxima._false_symbol()
            'false'
            sage: maxima.eval('is(2 = 4)')
            'false'
        """
        return 'false'

    def _equality_symbol(self):
        """
        Return the equality symbol in Maxima.

        OUTPUT: string

        EXAMPLES::

            sage: from sage.interfaces.maxima_lib import maxima
            sage: maxima._equality_symbol()
            '='
            sage: var('x y')
            (x, y)
            sage: maxima(x == y)
            _SAGE_VAR_x = _SAGE_VAR_y
        """
        return '='

    def _inequality_symbol(self):
        """
        Return the inequality symbol in Maxima.

        OUTPUT: string

        EXAMPLES::

            sage: from sage.interfaces.maxima_lib import maxima
            sage: maxima._inequality_symbol()
            '#'
            sage: maxima((x != 1))
            _SAGE_VAR_x # 1
        """
        return '#'

    def _function_class(self):
        """
        Return the Python class of Maxima functions.

        OUTPUT: type

        EXAMPLES::

            sage: from sage.interfaces.maxima_lib import maxima
            sage: maxima._function_class()
            <class 'sage.interfaces.interface.InterfaceFunction'>
        """
        return MaximaAbstractFunction

    def _object_class(self):
        """
        Return the Python class of Maxima elements.

        OUTPUT: type

        EXAMPLES::

            sage: from sage.interfaces.maxima_lib import maxima
            sage: maxima._object_class()
            <class 'sage.interfaces.maxima_lib.MaximaLibElement'>
        """
        return MaximaAbstractElement

    def _function_element_class(self):
        """
        Return the Python class of Maxima functions of elements.

        OUTPUT: type

        EXAMPLES::

            sage: maxima._function_element_class()
            <class 'sage.interfaces.interface.InterfaceFunctionElement'>
        """
        return MaximaAbstractFunctionElement

    def _object_function_class(self):
        """
        Return the Python class of Maxima user-defined functions.

        OUTPUT: type

        EXAMPLES::

            sage: from sage.interfaces.maxima_lib import maxima
            sage: maxima._object_function_class()
            <class 'sage.interfaces.maxima_lib.MaximaLibElementFunction'>
        """
        return MaximaAbstractElementFunction

    ####################
    # Maxima functions #
    ####################

    def function(self, args, defn, rep=None, latex=None):
        """
        Return the Maxima function with given arguments and definition.

        INPUT:

        - ``args`` -- string with variable names separated by
          commas

        - ``defn`` -- string (or Maxima expression) that
          defines a function of the arguments in Maxima

        - ``rep`` -- an optional string; if given, this is how
          the function will print

        OUTPUT: Maxima function

        EXAMPLES::

            sage: from sage.interfaces.maxima_lib import maxima
            sage: f = maxima.function('x', 'sin(x)')
            sage: f(3.2)  # abs tol 2e-16
            -0.058374143427579909
            sage: f = maxima.function('x,y', 'sin(x)+cos(y)')
            sage: f(2, 3.5)  # abs tol 2e-16
            sin(2)-0.9364566872907963
            sage: f
            sin(x)+cos(y)

        ::

            sage: g = f.integrate('z')
            sage: g
            (cos(y)+sin(x))*z
            sage: g(1,2,3)
            3*(cos(2)+sin(1))

        The function definition can be a Maxima object::

            sage: an_expr = maxima('sin(x)*gamma(x)')
            sage: t = maxima.function('x', an_expr)
            sage: t
            gamma(x)*sin(x)
            sage: t(2)
             sin(2)
            sage: float(t(2))
            0.9092974268256817
            sage: loads(t.dumps())
            gamma(x)*sin(x)
        """
        name = self._next_var_name()
        if isinstance(defn, MaximaAbstractElement):
            defn = defn.str()
        elif not isinstance(defn, str):
            defn = str(defn)
        if isinstance(args, MaximaAbstractElement):
            args = args.str()
        elif not isinstance(args, str):
            args = str(args)
        cmd = '%s(%s) := %s' % (name, args, defn)
        self._eval_line(cmd)
        if rep is None:
            rep = defn
        f = self._object_function_class()(self, name, rep, args, latex)
        return f

#     def display2d(self, flag=True):
#         """
#         Set the flag that determines whether Maxima objects are
#         printed using their 2-d ASCII art representation.  When the
#         maxima interface starts the default is that objects are not
#         represented in 2-d.

#         INPUT:

#         flag -- boolean (default: ``True``)

#         EXAMPLES::

#             sage: maxima('1/2')
#             1/2
#             sage: maxima.display2d(True)
#             sage: maxima('1/2')
#                                            1
#                                            -
#                                            2
#             sage: maxima.display2d(False)
#         """
#         self._display2d = bool(flag)

    def plot2d(self, *args):
        r"""
        Plot a 2d graph using Maxima / gnuplot.

        maxima.plot2d(f, '[var, min, max]', options)

        INPUT:

        - ``f`` -- string representing a function (such as
          f="sin(x)") [var, xmin, xmax]

        - ``options`` -- an optional string representing plot2d
          options in gnuplot format

        EXAMPLES::

            sage: from sage.interfaces.maxima_lib import maxima
            sage: maxima.plot2d('sin(x)','[x,-5,5]')   # not tested
            sage: opts = '[gnuplot_term, ps], [gnuplot_out_file, "sin-plot.eps"]'
            sage: maxima.plot2d('sin(x)','[x,-5,5]',opts)    # not tested

        The eps file is saved in the current directory.
        """
        self('plot2d(%s)' % (','.join(str(x) for x in args)))

    def plot2d_parametric(self, r, var, trange, nticks=50, options=None):
        r"""
        Plot r = [x(t), y(t)] for t = tmin...tmax using gnuplot with
        options.

        INPUT:

        - ``r`` -- string representing a function (such as
          r="[x(t),y(t)]")

        - ``var`` -- string representing the variable (such
          as var = "t")

        - ``trange`` -- [tmin, tmax] are numbers with tmintmax

        - ``nticks`` -- integer (default: 50)

        - ``options`` -- an optional string representing plot2d
          options in gnuplot format

        EXAMPLES::

            sage: from sage.interfaces.maxima_lib import maxima
            sage: maxima.plot2d_parametric(["sin(t)","cos(t)"], "t",[-3.1,3.1])   # not tested

        ::

            sage: opts = '[gnuplot_preamble, "set nokey"], [gnuplot_term, ps], [gnuplot_out_file, "circle-plot.eps"]'
            sage: maxima.plot2d_parametric(["sin(t)","cos(t)"], "t", [-3.1,3.1], options=opts)   # not tested

        The eps file is saved to the current working directory.

        Here is another fun plot::

            sage: maxima.plot2d_parametric(["sin(5*t)","cos(11*t)"], "t", [0,2*pi()], nticks=400)    # not tested
        """
        tmin = trange[0]
        tmax = trange[1]
        cmd = "plot2d([parametric, %s, %s, [%s, %s, %s], [nticks, %s]]" % (
            r[0], r[1], var, tmin, tmax, nticks)
        if options is None:
            cmd += ")"
        else:
            cmd += ", %s)" % options
        self(cmd)

    def plot3d(self, *args):
        r"""
        Plot a 3d graph using Maxima / gnuplot.

        maxima.plot3d(f, '[x, xmin, xmax]', '[y, ymin, ymax]', '[grid, nx,
        ny]', options)

        INPUT:

        - ``f`` -- string representing a function (such as
          f="sin(x)") [var, min, max]

        - ``args`` should be of the form '[x, xmin, xmax]', '[y, ymin, ymax]',
          '[grid, nx, ny]', options

        EXAMPLES::

            sage: from sage.interfaces.maxima_lib import maxima
            sage: maxima.plot3d('1 + x^3 - y^2', '[x,-2,2]', '[y,-2,2]', '[grid,12,12]')    # not tested
            sage: maxima.plot3d('sin(x)*cos(y)', '[x,-2,2]', '[y,-2,2]', '[grid,30,30]')   # not tested
            sage: opts = '[gnuplot_term, ps], [gnuplot_out_file, "sin-plot.eps"]'
            sage: maxima.plot3d('sin(x+y)', '[x,-5,5]', '[y,-1,1]', opts)    # not tested

        The eps file is saved in the current working directory.
        """
        self('plot3d(%s)' % (','.join(str(x) for x in args)))

    def plot3d_parametric(self, r, vars, urange, vrange, options=None):
        r"""
        Plot a 3d parametric graph with r=(x,y,z), x = x(u,v), y = y(u,v),
        z = z(u,v), for u = umin...umax, v = vmin...vmax using gnuplot with
        options.

        INPUT:

        - ``x``, ``y``, ``z`` -- string representing a function (such
          as ``x="u2+v2"``, ...) vars is a list or two strings
          representing variables (such as vars = ["u","v"])

        - ``urange`` -- [umin, umax]

        - ``vrange`` -- [vmin, vmax] are lists of numbers with
          umin umax, vmin vmax

        - ``options`` -- (optional) string representing plot2d
          options in gnuplot format

        OUTPUT: displays a plot on screen or saves to a file

        EXAMPLES::

            sage: from sage.interfaces.maxima_lib import maxima
            sage: maxima.plot3d_parametric(["v*sin(u)","v*cos(u)","v"], ["u","v"],[-3.2,3.2],[0,3])     # not tested
            sage: opts = '[gnuplot_term, ps], [gnuplot_out_file, "sin-cos-plot.eps"]'
            sage: maxima.plot3d_parametric(["v*sin(u)","v*cos(u)","v"], ["u","v"],[-3.2,3.2],[0,3],opts)      # not tested

        The eps file is saved in the current working directory.

        Here is a torus::

            sage: _ = maxima.eval("expr_1: cos(y)*(10.0+6*cos(x)); expr_2: sin(y)*(10.0+6*cos(x)); expr_3: -6*sin(x);")
            sage: maxima.plot3d_parametric(["expr_1","expr_2","expr_3"], ["x","y"],[0,6],[0,6])  # not tested

        Here is a Möbius strip::

            sage: x = "cos(u)*(3 + v*cos(u/2))"
            sage: y = "sin(u)*(3 + v*cos(u/2))"
            sage: z = "v*sin(u/2)"
            sage: maxima.plot3d_parametric([x,y,z],["u","v"],[-3.1,3.2],[-1/10,1/10])   # not tested
        """
        umin = urange[0]
        umax = urange[1]
        vmin = vrange[0]
        vmax = vrange[1]
        cmd = 'plot3d([%s, %s, %s], [%s, %s, %s], [%s, %s, %s]' % (
            r[0], r[1], r[2], vars[0], umin, umax, vars[1], vmin, vmax)
        if options is None:
            cmd += ')'
        else:
            cmd += ', %s)' % options
        self(cmd)

    def de_solve(self, de, vars, ics=None):
        """
        Solve a 1st or 2nd order ordinary differential equation (ODE) in
        two variables, possibly with initial conditions.

        INPUT:

        - ``de`` -- string representing the ODE

        - ``vars`` -- list of strings representing the two
          variables

        - ``ics`` -- a triple of numbers [a,b1,b2] representing
          y(a)=b1, y'(a)=b2

        EXAMPLES::

            sage: from sage.interfaces.maxima_lib import maxima
            sage: maxima.de_solve('diff(y,x,2) + 3*x = y', ['x','y'], [1,1,1])
            y = 3*x-2*%e^(x-1)
            sage: maxima.de_solve('diff(y,x,2) + 3*x = y', ['x','y'])
            y = %k1*%e^x+%k2*%e^-x+3*x
            sage: maxima.de_solve('diff(y,x) + 3*x = y', ['x','y'])
            y = (%c-3*(...-x...-1)*%e^-x)*%e^x
            sage: maxima.de_solve('diff(y,x) + 3*x = y', ['x','y'],[1,1])
            y = -...%e^-1*(5*%e^x-3*%e*x-3*%e)...
        """
        if not isinstance(vars, str):
            str_vars = '%s, %s' % (vars[1], vars[0])
        else:
            str_vars = vars
        self.eval('depends(%s)' % str_vars)
        m = self(de)
        a = 'ode2(%s, %s)' % (m.name(), str_vars)
        if ics is not None:
            if len(ics) == 3:
                cmd = "ic2("+a+",%s=%s,%s=%s,diff(%s,%s)=%s);" % (vars[0], ics[0], vars[1], ics[1], vars[1], vars[0], ics[2])
                return self(cmd)
            if len(ics) == 2:
                return self("ic1("+a+",%s=%s,%s=%s);" % (vars[0], ics[0],
                                                         vars[1], ics[1]))
        return self(a + ";")

    def de_solve_laplace(self, de, vars, ics=None):
        """
        Solve an ordinary differential equation (ODE) using Laplace
        transforms.

        INPUT:

        - ``de`` -- string representing the ODE (e.g., de =
          "diff(f(x),x,2)=diff(f(x),x)+sin(x)")

        - ``vars`` -- list of strings representing the
          variables (e.g., ``vars = ["x","f"]``)

        - ``ics`` -- list of numbers representing initial
          conditions, with symbols allowed which are represented by strings
          (eg, f(0)=1, f'(0)=2 is ics = [0,1,2])

        EXAMPLES::

            sage: from sage.interfaces.maxima_lib import maxima
            sage: maxima.clear('x'); maxima.clear('f')
            sage: maxima.de_solve_laplace("diff(f(x),x,2) = 2*diff(f(x),x)-f(x)", ["x","f"], [0,1,2])
            f(x) = x*%e^x+%e^x

        ::

            sage: maxima.clear('x'); maxima.clear('f')
            sage: f = maxima.de_solve_laplace("diff(f(x),x,2) = 2*diff(f(x),x)-f(x)", ["x","f"])
            sage: f
            f(x) = x*%e^x*('at('diff(f(x),x,1),x = 0))-f(0)*x*%e^x+f(0)*%e^x
            sage: print(f)
                                               !
                                   x  d        !                  x          x
                        f(x) = x %e  (-- (f(x))!     ) - f(0) x %e  + f(0) %e
                                      dx       !
                                               !x = 0

        .. NOTE::

           The second equation sets the values of `f(0)` and
           `f'(0)` in Maxima, so subsequent ODEs involving these
           variables will have these initial conditions automatically
           imposed.
        """
        if ics is not None:
            d = len(ics)
            for i in range(d - 1):
                ic = 'atvalue(diff(%s(%s), %s, %s), %s = %s, %s)' % (
                    vars[1], vars[0], vars[0], i, vars[0], ics[0], ics[1+i])
                self.eval(ic)
        return self('desolve(%s, %s(%s))' % (de, vars[1], vars[0]))

    def solve_linear(self, eqns, vars):
        """
        Wraps maxima's linsolve.

        INPUT:

        - ``eqns`` -- list of m strings; each representing a linear
          question in m = n variables

        - ``vars`` -- list of n strings; each
          representing a variable

        EXAMPLES::

            sage: from sage.interfaces.maxima_lib import maxima
            sage: eqns = ["x + z = y","2*a*x - y = 2*a^2","y - 2*z = 2"]
            sage: vars = ["x","y","z"]
            sage: maxima.solve_linear(eqns, vars)
            [x = a+1,y = 2*a,z = a-1]
        """
        eqs = "["
        for i in range(len(eqns)):
            if i < len(eqns) - 1:
                eqs = eqs + eqns[i] + ","
            if i == len(eqns) - 1:
                eqs = eqs + eqns[i] + "]"
        vrs = "["
        for i in range(len(vars)):
            if i < len(vars) - 1:
                vrs = vrs + vars[i] + ","
            if i == len(vars) - 1:
                vrs = vrs + vars[i] + "]"
        return self('linsolve(%s, %s)' % (eqs, vrs))

    def unit_quadratic_integer(self, n):
        r"""
        Finds a unit of the ring of integers of the quadratic number field
        `\QQ(\sqrt{n})`, `n>1`, using the qunit maxima command.

        INPUT:

        - ``n`` -- integer

        EXAMPLES::

            sage: from sage.interfaces.maxima_lib import maxima
            sage: u = maxima.unit_quadratic_integer(101); u
            a + 10
            sage: u.parent()
            Number Field in a with defining polynomial x^2 - 101 with a = 10.04987562112089?
            sage: u = maxima.unit_quadratic_integer(13)
            sage: u
            5*a + 18
            sage: u.parent()
            Number Field in a with defining polynomial x^2 - 13 with a = 3.605551275463990?
        """
        from sage.rings.integer import Integer
        from sage.rings.number_field.number_field import QuadraticField
        # Take square-free part so sqrt(n) doesn't get simplified
        # further by maxima
        # (The original version of this function would yield wrong answers if
        # n is not squarefree.)
        n = Integer(n).squarefree_part()
        if n < 1:
            raise ValueError("n (=%s) must be >= 1" % n)
        s = repr(self('qunit(%s)' % n)).lower()
        r = re.compile(r'sqrt\(.*\)')
        Qa = QuadraticField(n, 'a')
        s = r.sub('a', s)
        return Qa(s)

    def plot_list(self, ptsx, ptsy, options=None):
        r"""
        Plots a curve determined by a sequence of points.

        INPUT:

        - ``ptsx`` -- [x1,...,xn], where the xi and yi are
          real,

        - ``ptsy`` -- [y1,...,yn]

        - ``options`` -- string representing maxima plot2d
          options

        The points are (x1,y1), (x2,y2), etc.

        This function requires maxima 5.9.2 or newer.

        .. NOTE::

           More that 150 points can sometimes lead to the program
           hanging. Why?

        EXAMPLES::

            sage: from sage.interfaces.maxima_lib import maxima
            sage: zeta_ptsx = [(pari(1/2 + i*I/10).zeta().real()).precision(1)          # needs sage.libs.pari
            ....:              for i in range(70,150)]
            sage: zeta_ptsy = [(pari(1/2 + i*I/10).zeta().imag()).precision(1)          # needs sage.libs.pari
            ....:              for i in range(70,150)]
            sage: maxima.plot_list(zeta_ptsx, zeta_ptsy)        # not tested            # needs sage.libs.pari
            sage: opts='[gnuplot_preamble, "set nokey"], [gnuplot_term, ps], [gnuplot_out_file, "zeta.eps"]'
            sage: maxima.plot_list(zeta_ptsx, zeta_ptsy, opts)  # not tested            # needs sage.libs.pari
        """
        cmd = 'plot2d([discrete,%s, %s]' % (ptsx, ptsy)
        if options is None:
            cmd += ')'
        else:
            cmd += ', %s)' % options
        self(cmd)

    def plot_multilist(self, pts_list, options=None):
        r"""
        Plots a list of list of points pts_list=[pts1,pts2,...,ptsn],
        where each ptsi is of the form [[x1,y1],...,[xn,yn]] x's must be
        integers and y's reals options is a string representing maxima
        plot2d options.

        INPUT:

        - ``pts_lst`` -- list of points; each point must be of the form [x,y]
          where ``x`` is an integer and ``y`` is a real

        - ``var`` -- string; representing Maxima's plot2d options

        Requires maxima 5.9.2 at least.

        .. NOTE::

           More that 150 points can sometimes lead to the program
           hanging.

        EXAMPLES::

            sage: from sage.interfaces.maxima_lib import maxima
            sage: xx = [i/10.0 for i in range(-10,10)]
            sage: yy = [i/10.0 for i in range(-10,10)]
            sage: x0 = [0 for i in range(-10,10)]
            sage: y0 = [0 for i in range(-10,10)]
            sage: zeta_ptsx1 = [(pari(1/2+i*I/10).zeta().real()).precision(1)           # needs sage.libs.pari
            ....:               for i in range(10)]
            sage: zeta_ptsy1 = [(pari(1/2+i*I/10).zeta().imag()).precision(1)           # needs sage.libs.pari
            ....:               for i in range(10)]
            sage: maxima.plot_multilist([[zeta_ptsx1,zeta_ptsy1], [xx,y0], [x0,yy]])    # not tested
            sage: zeta_ptsx1 = [(pari(1/2+i*I/10).zeta().real()).precision(1)           # needs sage.libs.pari
            ....:               for i in range(10,150)]
            sage: zeta_ptsy1 = [(pari(1/2+i*I/10).zeta().imag()).precision(1)           # needs sage.libs.pari
            ....:               for i in range(10,150)]
            sage: maxima.plot_multilist([[zeta_ptsx1,zeta_ptsy1], [xx,y0], [x0,yy]])    # not tested
            sage: opts='[gnuplot_preamble, "set nokey"]'
            sage: maxima.plot_multilist([[zeta_ptsx1,zeta_ptsy1], [xx,y0], [x0,yy]],    # not tested
            ....:                       opts)
        """
        n = len(pts_list)
        cmd = '['
        for i in range(n):
            if i < n-1:
                cmd = cmd+'[discrete,'+str(pts_list[i][0])+','+str(pts_list[i][1])+'],'
            if i == n-1:
                cmd = cmd+'[discrete,'+str(pts_list[i][0])+','+str(pts_list[i][1])+']]'
        if options is None:
            self('plot2d('+cmd+')')
        else:
            self('plot2d('+cmd+','+options+')')


@instancedoc
class MaximaAbstractElement(ExtraTabCompletion, InterfaceElement):
    r"""
    Element of Maxima through an abstract interface.

    EXAMPLES:

    Elements of this class should not be created directly.
    The targeted parent of a concrete inherited class should be used instead::

        sage: from sage.interfaces.maxima_lib import maxima
        sage: xp = maxima(x)
        sage: type(xp)
        <class 'sage.interfaces.maxima_lib.MaximaLibElement'>
    """
    _cached_repr = True

    def __str__(self):
        """
        Printing an object explicitly gives ASCII art.

        OUTPUT: string

        EXAMPLES::

            sage: from sage.interfaces.maxima_lib import maxima
            sage: f = maxima('1/(x-1)^3'); f
            1/(x-1)^3
            sage: print(f)
                                                  1
                                               --------
                                                      3
                                               (x - 1)
        """
        return self.display2d(onscreen=False)

    def __bool__(self):
        """
        Convert ``self`` into a boolean.

        OUTPUT: boolean

        EXAMPLES::

            sage: from sage.interfaces.maxima_lib import maxima
            sage: bool(maxima(0))
            False
            sage: bool(maxima(1))
            True
            sage: bool(maxima('false'))
            False
            sage: bool(maxima('true'))
            True
        """
        P = self._check_valid()
        return (P.eval('is({0} = 0 or {0} = false);'.format(self.name()))
                != P._true_symbol())
        # but be careful, since for relations things like is(equal(a,b)) are
        # what Maxima needs

    def _richcmp_(self, other, op):
        """
        Compare this Maxima object with ``other``.

        INPUT:

        - ``other`` -- an object to compare to

        OUTPUT: boolean

        EXAMPLES::

            sage: from sage.interfaces.maxima_lib import maxima
            sage: a = maxima(1); b = maxima(2)
            sage: a == b
            False
            sage: a < b
            True
            sage: a > b
            False
            sage: b < a
            False
            sage: b > a
            True

        We can also compare more complicated object such as functions::

            sage: f = maxima('sin(x)'); g = maxima('cos(x)')
            sage: -f == g.diff('x')
            True
        """
        # thanks to David Joyner for telling me about using "is".
        # but be careful, since for relations things like is(equal(a,b))
        # are what Maxima needs
        P = self.parent()
        try:
            if P.eval("is (%s < %s)" % (self.name(), other.name())) == P._true_symbol():
                return rich_to_bool(op, -1)
            elif P.eval("is (%s > %s)" % (self.name(), other.name())) == P._true_symbol():
                return rich_to_bool(op, 1)
            elif P.eval("is (%s = %s)" % (self.name(), other.name())) == P._true_symbol():
                return rich_to_bool(op, 0)
        except TypeError:
            pass
        return richcmp(repr(self), repr(other), op)
        # everything is supposed to be comparable in Python2,
        # so we define the comparison thus when no comparable
        # in interfaced system.

    def _sage_(self):
        """
        Attempt to make a native Sage object out of this Maxima object.
        This is useful for automatic coercions in addition to other
        things.

        OUTPUT: Sage object

        EXAMPLES::

            sage: from sage.interfaces.maxima_lib import maxima
            sage: a = maxima('sqrt(2) + 2.5'); a
            sqrt(2)+2.5
            sage: b = a._sage_(); b
            sqrt(2) + 2.5
            sage: type(b)
            <class 'sage.symbolic.expression.Expression'>

        We illustrate an automatic coercion::

            sage: c = b + sqrt(3); c
            sqrt(3) + sqrt(2) + 2.5
            sage: type(c)
            <class 'sage.symbolic.expression.Expression'>
            sage: d = sqrt(3) + b; d
            sqrt(3) + sqrt(2) + 2.5
            sage: type(d)
            <class 'sage.symbolic.expression.Expression'>

            sage: a = sage.calculus.calculus.maxima('x^(sqrt(y)+%pi) + sin(%e + %pi)')
            sage: a._sage_()
            x^(pi + sqrt(y)) - sin(e)
            sage: var('x, y')
            (x, y)
            sage: v = sage.calculus.calculus.maxima.vandermonde_matrix([x, y, 1/2])
            sage: v._sage_()
            [  1   x x^2]
            [  1   y y^2]
            [  1 1/2 1/4]

        TESTS:

        Check if :issue:`7661` is fixed::

            sage: var('delta')
            delta
            sage: (2*delta).simplify()
            2*delta

        Check conversion of Booleans (:issue:`28705`)::

            sage: from sage.interfaces.maxima_lib import maxima
            sage: maxima('true')._sage_(), maxima('false')._sage_()
            (True, False)
        """
        from sage.calculus import calculus
        return calculus.symbolic_expression_from_maxima_string(self.name(),
                maxima=self.parent())

    def _symbolic_(self, R):
        """
        Return a symbolic expression equivalent to this Maxima object.

        INPUT:

        - ``R`` -- symbolic ring to convert into

        OUTPUT: symbolic expression

        EXAMPLES::

            sage: t = sqrt(2)._maxima_()
            sage: u = t._symbolic_(SR); u
            sqrt(2)
            sage: u.parent()
            Symbolic Ring

        This is used when converting Maxima objects to the Symbolic Ring::

            sage: SR(t)
            sqrt(2)
        """
        return R(self._sage_())

    def __complex__(self):
        """
        Return a complex number equivalent to this Maxima object.

        OUTPUT: complex

        EXAMPLES::

            sage: from sage.interfaces.maxima_lib import maxima
            sage: complex(maxima('sqrt(-2)+1'))
            (1+1.4142135623730951j)
        """
        return complex(self._sage_())

    def _complex_mpfr_field_(self, C):
        """
        Return a mpfr complex number equivalent to this Maxima object.

        INPUT:

        - ``C`` -- complex numbers field to convert into

        OUTPUT: complex

        EXAMPLES::

            sage: from sage.interfaces.maxima_lib import maxima
            sage: CC(maxima('1+%i'))
             1.00000000000000 + 1.00000000000000*I
            sage: CC(maxima('2342.23482943872+234*%i'))
             2342.23482943872 + 234.000000000000*I
            sage: ComplexField(10)(maxima('2342.23482943872+234*%i'))
             2300. + 230.*I
            sage: ComplexField(200)(maxima('1+%i'))
            1.0000000000000000000000000000000000000000000000000000000000 + 1.0000000000000000000000000000000000000000000000000000000000*I
            sage: ComplexField(200)(maxima('sqrt(-2)'))
            1.4142135623730950488016887242096980785696718753769480731767*I
            sage: N(sqrt(-2), 200)
            8.0751148893563733350506651837615871941533119425962889089783e-62 + 1.4142135623730950488016887242096980785696718753769480731767*I
        """
        return C(self._sage_())

    def _mpfr_(self, R):
        """
        Return a mpfr real number equivalent to this Maxima object.

        INPUT:

        - ``R`` -- real numbers field to convert into

        OUTPUT: real

        EXAMPLES::

            sage: from sage.interfaces.maxima_lib import maxima
            sage: RealField(100)(maxima('sqrt(2)+1'))
            2.4142135623730950488016887242
        """
        return R(self._sage_())

    def _complex_double_(self, C):
        """
        Return a double precision complex number equivalent to this Maxima object.

        INPUT:

        - ``C`` -- double precision complex numbers field to convert into

        OUTPUT: complex

        EXAMPLES::

            sage: from sage.interfaces.maxima_lib import maxima
            sage: CDF(maxima('sqrt(2)+1'))
            2.414213562373095
        """
        return C(self._sage_())

    def _real_double_(self, R):
        """
        Return a double precision real number equivalent to this Maxima object.

        INPUT:

        - ``R`` -- double precision real numbers field to convert into

        OUTPUT: real

        EXAMPLES::

            sage: from sage.interfaces.maxima_lib import maxima
            sage: RDF(maxima('sqrt(2)+1'))
            2.414213562373095
        """
        return R(self._sage_())

    def real(self):
        """
        Return the real part of this Maxima element.

        OUTPUT: Maxima real

        EXAMPLES::

            sage: from sage.interfaces.maxima_lib import maxima
            sage: maxima('2 + (2/3)*%i').real()
            2
        """
        return self.realpart()

    def imag(self):
        """
        Return the imaginary part of this Maxima element.

        OUTPUT: Maxima real

        EXAMPLES::

            sage: from sage.interfaces.maxima_lib import maxima
            sage: maxima('2 + (2/3)*%i').imag()
            2/3
        """
        return self.imagpart()

    def numer(self):
        """
        Return numerical approximation to ``self`` as a Maxima object.

        OUTPUT: Maxima object

        EXAMPLES::

            sage: from sage.interfaces.maxima_lib import maxima
            sage: a = maxima('sqrt(2)').numer(); a
            1.41421356237309...
            sage: type(a)
            <class 'sage.interfaces.maxima_lib.MaximaLibElement'>
        """
        return self.comma('numer')

    def str(self):
        """
        Return string representation of this Maxima object.

        OUTPUT: string

        EXAMPLES::

            sage: from sage.interfaces.maxima_lib import maxima
            sage: maxima('sqrt(2) + 1/3').str()
            'sqrt(2)+1/3'
        """
        P = self._check_valid()
        return P.get(self._name)

    def diff(self, var='x', n=1):
        """
        Return the `n`-th derivative of ``self``.

        INPUT:

        - ``var`` -- variable (default: ``'x'``)

        - ``n`` -- integer (default: 1)

        OUTPUT: `n`-th derivative of ``self`` with respect to the variable var

        EXAMPLES::

            sage: from sage.interfaces.maxima_lib import maxima
            sage: f = maxima('x^2')
            sage: f.diff()
            2*x
            sage: f.diff('x')
            2*x
            sage: f.diff('x', 2)
            2
            sage: maxima('sin(x^2)').diff('x',4)
            16*x^4*sin(x^2)-12*sin(x^2)-48*x^2*cos(x^2)

        ::

            sage: from sage.interfaces.maxima_lib import maxima
            sage: f = maxima('x^3 + 17*y^2')
            sage: f.diff('x')
            3*x^2
            sage: f.diff('y')
            34*y
        """
        return InterfaceElement.__getattr__(self, 'diff')(var, n)

    derivative = diff

    def nintegral(self, var='x', a=0, b=1,
                  desired_relative_error='1e-8',
                  maximum_num_subintervals=200):
        r"""
        Return a numerical approximation to the integral of ``self`` from `a`
        to `b`.

        INPUT:

        - ``var`` -- variable to integrate with respect to

        - ``a`` -- lower endpoint of integration

        - ``b`` -- upper endpoint of integration

        - ``desired_relative_error`` -- (default: ``'1e-8'``) the
          desired relative error

        - ``maximum_num_subintervals`` -- (default: 200)
          maxima number of subintervals

        OUTPUT: approximation to the integral

        - estimated absolute error of the
          approximation

        - the number of integrand evaluations

        - an error code:

            - ``0`` -- no problems were encountered

            - ``1`` -- too many subintervals were done

            - ``2`` -- excessive roundoff error

            - ``3`` -- extremely bad integrand behavior

            - ``4`` -- failed to converge

            - ``5`` -- integral is probably divergent or slowly convergent

            - ``6`` -- the input is invalid

        EXAMPLES::

            sage: from sage.interfaces.maxima_lib import maxima
            sage: maxima('exp(-sqrt(x))').nintegral('x',0,1)
            (0.5284822353142306, 4.163...e-11, 231, 0)

        Note that GP also does numerical integration, and can do so to very
        high precision very quickly::

            sage: gp('intnum(x=0,1,exp(-sqrt(x)))')
            0.52848223531423071361790491935415653022
            sage: _ = gp.set_precision(80)
            sage: gp('intnum(x=0,1,exp(-sqrt(x)))')
            0.52848223531423071361790491935415653021675547587292866196865279321015401702040079
        """
        from sage.rings.integer import Integer
        v = self.quad_qags(var, a, b, epsrel=desired_relative_error,
                           limit=maximum_num_subintervals)
        return v[0], v[1], Integer(v[2]), Integer(v[3])

    def integral(self, var='x', min=None, max=None):
        r"""
        Return the integral of ``self`` with respect to the variable `x`.

        INPUT:

        - ``var`` -- variable

        - ``min`` -- (default: ``None``)

        - ``max`` -- (default: ``None``)

        OUTPUT: the definite integral if xmin is not ``None``

        - an indefinite integral otherwise

        EXAMPLES::

            sage: from sage.interfaces.maxima_lib import maxima
            sage: maxima('x^2+1').integral()
            x^3/3+x
            sage: maxima('x^2+ 1 + y^2').integral('y')
            y^3/3+x^2*y+y
            sage: maxima('x / (x^2+1)').integral()
            log(x^2+1)/2
            sage: maxima('1/(x^2+1)').integral()
            atan(x)
            sage: maxima('1/(x^2+1)').integral('x', 0, infinity)
            %pi/2
            sage: maxima('x/(x^2+1)').integral('x', -1, 1)
            0

        ::

            sage: f = maxima('exp(x^2)').integral('x',0,1)
            sage: f.sage()
            -1/2*I*sqrt(pi)*erf(I)
            sage: f.numer()
            1.46265174590718...
        """
        I = InterfaceElement.__getattr__(self, 'integrate')
        if min is None:
            return I(var)
        else:
            if max is None:
                raise ValueError("neither or both of min/max must be specified.")
            return I(var, min, max)

    integrate = integral

    def __float__(self):
        """
        Return floating point version of this Maxima element.

        OUTPUT: real

        EXAMPLES::

            sage: from sage.interfaces.maxima_lib import maxima
            sage: float(maxima("3.14"))
            3.14
            sage: float(maxima("1.7e+17"))
            1.7e+17
            sage: float(maxima("1.7e-17"))
            1.7e-17
        """
        try:
            return float(repr(self.numer()))
        except ValueError:
            raise TypeError("unable to coerce '%s' to float" % repr(self))

    def __len__(self):
        """
        Return the length of a list.

        OUTPUT: integer

        EXAMPLES::

            sage: from sage.interfaces.maxima_lib import maxima
            sage: v = maxima('create_list(x^i,i,0,5)')
            sage: len(v)
            6
        """
        P = self._check_valid()
        return int(P.eval('length(%s)' % self.name()))

    def dot(self, other):
        """
        Implement the notation ``self . other``.

        INPUT:

        - ``other`` -- matrix; argument to dot

        OUTPUT: Maxima matrix

        EXAMPLES::

            sage: from sage.interfaces.maxima_lib import maxima
            sage: A = maxima('matrix ([a1],[a2])')
            sage: B = maxima('matrix ([b1, b2])')
            sage: A.dot(B)
            matrix([a1*b1,a1*b2],[a2*b1,a2*b2])
        """
        P = self._check_valid()
        Q = P(other)
        return P('%s . %s' % (self.name(), Q.name()))

    def __getitem__(self, i):
        r"""
        Return the `i`-th element of this list.

        INPUT:

        - ``i`` -- integer or slice

        OUTPUT: Maxima object

        .. NOTE::

           Lists are 0-based when accessed via the Sage interface, not
           1-based as they are in the Maxima interpreter.

        EXAMPLES::

            sage: from sage.interfaces.maxima_lib import maxima
            sage: v = maxima('create_list(i*x^i,i,0,5)'); v
            [0,x,2*x^2,3*x^3,4*x^4,5*x^5]
            sage: v[3]
            3*x^3
            sage: v[0]
            0
            sage: v[10]
            Traceback (most recent call last):
            ...
            IndexError: i = (10) must be between 0 and 5
            sage: v[2:]
            [2*x^2, 3*x^3, 4*x^4, 5*x^5]
            sage: v[:3]
            [0, x, 2*x^2]
            sage: v[1:4]
            [x, 2*x^2, 3*x^3]
            sage: v[3::-1]
            [3*x^3, 2*x^2, x, 0]
        """
        # Handle slices as well
        if isinstance(i, slice):
            start, stop, step = i.start or 0, i.stop or len(self), i.step or 1
            if start >= 0 and stop >= 0 and step >= 0:
                return list(islice(self, start, stop, step))
            else:
                # Hard to tackle slices esp with negative step
                return list(self)[i]
        else:
            i = operator.index(i)
            if i < 0 or i >= len(self):
                raise IndexError("i = (%s) must be between %s and %s" % (i, 0, len(self)-1))
            # If you change the i+1 to i below, better change __iter__ as well.
            return InterfaceElement.__getitem__(self, i+1)

    def __iter__(self):
        """
        Return an iterator for ``self``.

        OUTPUT: iterator

        EXAMPLES::

            sage: from sage.interfaces.maxima_lib import maxima
            sage: v = maxima('create_list(i*x^i,i,0,5)')
            sage: L = list(v)
            sage: [e._sage_() for e in L]
            [0, x, 2*x^2, 3*x^3, 4*x^4, 5*x^5]
        """
        z = self.copy()
        for _ in range(len(z)):
            yield z.pop()

    def subst(self, val):
        """
        Substitute a value or several values into this Maxima object.

        INPUT:

        - ``val`` -- string representing substitution(s) to perform

        OUTPUT: Maxima object

        EXAMPLES::

            sage: from sage.interfaces.maxima_lib import maxima
            sage: maxima('a^2 + 3*a + b').subst('b=2')
            a^2+3*a+2
            sage: maxima('a^2 + 3*a + b').subst('a=17')
            b+340
            sage: maxima('a^2 + 3*a + b').subst('a=17, b=2')
            342
        """
        return self.comma(val)

    def comma(self, args):
        """
        Form the expression that would be written 'self, args' in Maxima.

        INPUT:

        - ``args`` -- string

        OUTPUT: Maxima object

        EXAMPLES::

            sage: from sage.interfaces.maxima_lib import maxima
            sage: maxima('sqrt(2) + I').comma('numer')
            I+1.41421356237309...
            sage: maxima('sqrt(2) + I*a').comma('a=5')
            5*I+sqrt(2)
        """
        self._check_valid()
        P = self.parent()
        return P('%s, %s' % (self.name(), args))

    def _latex_(self):
        r"""
        Return Latex representation of this Maxima object.

        OUTPUT: string

        This calls the tex command in Maxima, then does a little
        post-processing to fix bugs in the resulting Maxima output.

        EXAMPLES::

            sage: from sage.interfaces.maxima_lib import maxima
            sage: maxima('sqrt(2) + 1/3 + asin(5)')._latex_()
            '\\sin^{-1}\\cdot5+\\sqrt{2}+{{1}\\over{3}}'

            sage: y,d = var('y,d')
            sage: f = function('f')
            sage: latex(maxima(derivative(f(x*y), x)))
            \left(\left.{{{\it \partial}}\over{{\it \partial}\,  {\it \_symbol}_{0}}}\,f\left(  {\it \_symbol}_{0}\right)\right|_{  {\it \_symbol}_{0}={\it x}\,  {\it y}}\right)\,{\it y}
            sage: latex(maxima(derivative(f(x,y,d), d,x,x,y)))
            {{{\it \partial}^4}\over{{\it \partial}\,{\it d}\,  {\it \partial}\,{\it x}^2\,{\it \partial}\,  {\it y}}}\,f\left({\it x} ,  {\it y} , {\it d}\right)
            sage: latex(maxima(d/(d-2)))
            {{{\it d}}\over{{\it d}-2}}
        """
        self._check_valid()
        P = self.parent()
        s = P._eval_line(f"tex({self.name()}, false);", reformat=False)
        if "$$" not in s:
            raise RuntimeError(
                f"Error texing Maxima object {self.name()}. Expected '$$' in output, got: {s!r}"
            )
        i = s.find("$$")
        j = s.rfind("$$")
        s = s[i + 2 : j]
        s = multiple_replace(
            {
                "\r\n": " ",
                "\\\\\\\\": "\\",
                "\\\\\\": "\\",
                "\\\\": "\\",
            },
            s,
        )
        s = multiple_replace(
            {
                "\\%": "",
                "\\arcsin ": "\\sin^{-1} ",
                "\\arccos ": "\\cos^{-1} ",
                "\\arctan ": "\\tan^{-1} ",
                "\\_SAGE\\_VAR\\_": "",
            },
            s,
        )

        # Fix a maxima bug, which gives a latex representation of multiplying
        # two numbers as a single space. This was really bad when 2*17^(1/3)
        # gets TeXed as '2 17^{\frac{1}{3}}'
        #
        # This regex matches a string of spaces preceded by either a '}', a
        # decimal digit, or a ')', and followed by a decimal digit. The spaces
        # get replaced by a '\cdot'.
        return re.sub(r'(?<=[})\d]) +(?=\d)', r'\\cdot', s)

    def _tab_completion(self, verbose=False):
        """
        Return all Maxima commands, which is useful for tab completion.

        INPUT:

        - ``verbose`` -- boolean

        OUTPUT: list of strings

        EXAMPLES::

            sage: from sage.interfaces.maxima_lib import maxima
            sage: m = maxima(2)
            sage: 'gcd' in m._tab_completion()
            True
        """
        return self.parent()._tab_completion(verbose=False)

    def _matrix_(self, R):
        r"""
        If ``self`` is a Maxima matrix, return the corresponding Sage matrix
        over the Sage ring `R`.

        INPUT:

        - ``R`` -- ring to coerce into

        OUTPUT: matrix

        This may or may not work depending in how complicated the entries
        of ``self`` are! It only works if the entries of ``self`` can be coerced as
        strings to produce meaningful elements of `R`.

        EXAMPLES::

            sage: from sage.interfaces.maxima_lib import maxima
            sage: _ = maxima.eval("f[i,j] := i/j")
            sage: A = maxima('genmatrix(f,4,4)'); A
            matrix([1,1/2,1/3,1/4],[2,1,2/3,1/2],[3,3/2,1,3/4],[4,2,4/3,1])
            sage: A._matrix_(QQ)
            [  1 1/2 1/3 1/4]
            [  2   1 2/3 1/2]
            [  3 3/2   1 3/4]
            [  4   2 4/3   1]

        You can also use the ``matrix`` command (which is
        defined in ``sage.misc.functional``)::

            sage: matrix(QQ, A)
            [  1 1/2 1/3 1/4]
            [  2   1 2/3 1/2]
            [  3 3/2   1 3/4]
            [  4   2 4/3   1]
        """
        from sage.matrix.matrix_space import MatrixSpace
        self._check_valid()
        P = self.parent()
        nrows = int(P.eval('length(%s)' % self.name()))
        if nrows == 0:
            return MatrixSpace(R, 0, 0)(0)
        ncols = int(P.eval('length(%s[1])' % self.name()))
        M = MatrixSpace(R, nrows, ncols)
        s = self.str().replace('matrix', '').replace(',', "','").\
            replace("]','[", "','").replace('([', "['").replace('])', "']")
        s = eval(s)
        return M([R(x) for x in s])

    def partial_fraction_decomposition(self, var='x'):
        """
        Return the partial fraction decomposition of ``self`` with respect to
        the variable var.

        INPUT:

        - ``var`` -- string

        OUTPUT: Maxima object

        EXAMPLES::

            sage: from sage.interfaces.maxima_lib import maxima
            sage: f = maxima('1/((1+x)*(x-1))')
            sage: f.partial_fraction_decomposition('x')
            1/(2*(x-1))-1/(2*(x+1))
            sage: print(f.partial_fraction_decomposition('x'))
                                 1           1
                             --------- - ---------
                             2 (x - 1)   2 (x + 1)
        """
        return self.partfrac(var)

    def _operation(self, operation, other=None):
        r"""
        Return the result of applying the binary operation
        ``operation`` on the arguments ``self`` and ``other``, or the
        unary operation on ``self`` if ``other`` is not given.

        This is a utility function which factors out much of the
        commonality used in the arithmetic operations for interface
        elements.

        INPUT:

        - ``operation`` -- string representing the operation
          being performed. For example, '*', or '1/'

        - ``other`` -- the other operand. If ``other`` is ``None``,
          then the operation is assumed to be unary rather than binary

        OUTPUT: Maxima object

        Note that other's parent should already be Maxima since this should
        be called after coercion has been performed.

        If other is a ``MaximaFunction``, then we convert
        ``self`` to a ``MaximaFunction`` that takes
        no arguments, and let the
        ``MaximaFunction._operation`` code handle everything
        from there.

        EXAMPLES::

            sage: from sage.interfaces.maxima_lib import maxima
            sage: f = maxima.cos(x)
            sage: f._operation("+", f)
            2*cos(_SAGE_VAR_x)
        """
        P = self._check_valid()

        if other is None:
            cmd = '%s %s' % (operation, self._name)
        elif isinstance(other, P._object_function_class()):
            fself = P.function('', repr(self))
            return fself._operation(operation, other)
        else:
            cmd = '%s %s %s' % (self._name, operation, other._name)
        try:
            return P.new(cmd)
        except Exception as msg:
            raise TypeError(msg)


MaximaAbstractFunctionElement = InterfaceFunctionElement
MaximaAbstractFunction = InterfaceFunction


class MaximaAbstractElementFunction(MaximaAbstractElement):
    r"""
    Create a Maxima function with the parent ``parent``,
    name ``name``, definition ``defn``, arguments ``args``
    and latex representation ``latex``.

    INPUT:

    - ``parent`` -- an instance of a concrete Maxima interface

    - ``name`` -- string

    - ``defn`` -- string

    - ``args`` -- string; comma separated names of arguments

    - ``latex`` -- string

    OUTPUT: Maxima function

    EXAMPLES::

        sage: from sage.interfaces.maxima_lib import maxima
        sage: maxima.function('x,y','e^cos(x)')
        e^cos(x)
    """

    def __init__(self, parent, name, defn, args, latex):
        """
        Create a Maxima function.
        See ``MaximaAbstractElementFunction`` for full documentation.

        TESTS::

            sage: from sage.interfaces.maxima_lib import maxima
            sage: from sage.interfaces.maxima_abstract import MaximaAbstractElementFunction
            sage: MaximaAbstractElementFunction == loads(dumps(MaximaAbstractElementFunction))
            True
            sage: f = maxima.function('x,y','sin(x+y)')
            sage: f == loads(dumps(f))
            True
        """
        MaximaAbstractElement.__init__(self, parent, name, is_name=True)
        self.__defn = defn
        self.__args = args
        self.__latex = latex

    def __reduce__(self):
        """
        Implement __reduce__ for ``MaximaAbstractElementFunction``.

        OUTPUT: a couple consisting of:

        - the function to call for unpickling

        - a tuple of arguments for the function

        EXAMPLES::

            sage: from sage.interfaces.maxima_lib import maxima
            sage: f = maxima.function('x,y','sin(x+y)')
            sage: f.__reduce__()
            (<function reduce_load_MaximaAbstract_function at 0x...>,
             (Maxima, 'sin(x+y)', 'x,y', None))
        """
        return reduce_load_MaximaAbstract_function, (self.parent(),
                            self.__defn, self.__args, self.__latex)

    def __call__(self, *args):
        """
        Return the result of calling this Maxima function
        with the given arguments.

        INPUT:

        - ``args`` -- a variable number of arguments

        OUTPUT: Maxima object

        EXAMPLES::

            sage: from sage.interfaces.maxima_lib import maxima
            sage: f = maxima.function('x,y','sin(x+y)')
            sage: f(1,2)
            sin(3)
            sage: f(x,x)
            sin(2*x)
        """
        P = self._check_valid()
        if len(args) == 1:
            args = '(%s)' % args
        return P('%s%s' % (self.name(), args))

    def _repr_(self):
        """
        Return print representation of this Maxima function.

        OUTPUT: string

        EXAMPLES::

            sage: from sage.interfaces.maxima_lib import maxima
            sage: f = maxima.function('x,y','sin(x+y)')
            sage: repr(f)    # indirect doctest
            'sin(x+y)'
        """
        return self.definition()

    def _latex_(self):
        r"""
        Return latex representation of this Maxima function.

        OUTPUT: string

        EXAMPLES::

            sage: from sage.interfaces.maxima_lib import maxima
            sage: f = maxima.function('x,y','sin(x+y)')
            sage: latex(f)
            \mathrm{sin(x+y)}
        """
        if self.__latex is None:
            return r'\mathrm{%s}' % self.__defn
        else:
            return self.__latex

    def arguments(self, split=True):
        r"""
        Return the arguments of this Maxima function.

        INPUT:

        - ``split`` -- boolean; if ``True`` return a tuple of strings,
          otherwise return a string of comma-separated arguments

        OUTPUT: string if ``split`` is False

        - a list of strings if ``split`` is True

        EXAMPLES::

            sage: from sage.interfaces.maxima_lib import maxima
            sage: f = maxima.function('x,y','sin(x+y)')
            sage: f.arguments()
            ['x', 'y']
            sage: f.arguments(split=False)
            'x,y'
            sage: f = maxima.function('', 'sin(x)')
            sage: f.arguments()
            []
        """
        if split:
            return self.__args.split(',') if self.__args != '' else []
        else:
            return self.__args

    def definition(self):
        """
        Return the definition of this Maxima function as a string.

        EXAMPLES::

            sage: from sage.interfaces.maxima_lib import maxima
            sage: f = maxima.function('x,y','sin(x+y)')
            sage: f.definition()
            'sin(x+y)'
        """
        return self.__defn

    def integral(self, var):
        """
        Return the integral of ``self`` with respect to the variable var.

        INPUT:

        - ``var`` -- a variable

        OUTPUT: Maxima function

        Note that integrate is an alias of integral.

        EXAMPLES::

            sage: from sage.interfaces.maxima_lib import maxima
            sage: x,y = var('x,y')
            sage: f = maxima.function('x','sin(x)')
            sage: f.integral(x)
            -cos(x)
            sage: f.integral(y)
            sin(x)*y
        """
        var = str(var)
        P = self._check_valid()
        f = P('integrate(%s(%s), %s)' % (self.name(),
                        self.arguments(split=False), var))

        args = self.arguments()
        if var not in args:
            args.append(var)
        return P.function(",".join(args), repr(f))

    integrate = integral

    def _operation(self, operation, other=None):
        r"""
        This is a utility function which factors out much of the
        commonality used in the arithmetic operations for
        ``MaximaAbstractElementFunction``.

        INPUT:

        - ``operation`` -- string representing the operation
          being performed. For example, '\*', or '1/'

        - ``other`` -- the other operand; if ``other`` is
          ``None``, then the operation is assumed to be unary
          rather than binary

        EXAMPLES::

            sage: from sage.interfaces.maxima_lib import maxima
            sage: f = maxima.function('x,y','sin(x+y)')
            sage: f._operation("+", f)
            2*sin(y+x)
            sage: f._operation("+", 2)
            sin(y+x)+2
            sage: f._operation('-')
            -sin(y+x)
            sage: f._operation('1/')
            1/sin(y+x)
        """
        P = self._check_valid()
        if isinstance(other, P._object_function_class()):
            tmp = sorted(set(self.arguments() + other.arguments()))
            args = ','.join(tmp)
            defn = "(%s)%s(%s)" % (self.definition(), operation, other.definition())
        elif other is None:
            args = self.arguments(split=False)
            defn = "%s(%s)" % (operation, self.definition())
        else:
            args = self.arguments(split=False)
            defn = "(%s)%s(%s)" % (self.definition(), operation, repr(other))

        return P.function(args, P.eval(defn))


def reduce_load_MaximaAbstract_function(parent, defn, args, latex):
    r"""
    Unpickle a Maxima function.

    EXAMPLES::

        sage: from sage.interfaces.maxima_lib import maxima
        sage: from sage.interfaces.maxima_abstract import reduce_load_MaximaAbstract_function
        sage: f = maxima.function('x,y','sin(x+y)')
        sage: _,args = f.__reduce__()
        sage: g = reduce_load_MaximaAbstract_function(*args)
        sage: g == f
        True
    """
    return parent.function(args, defn, defn, latex)


def maxima_version():
    """
    Return Maxima version.

    Currently this calls a new copy of Maxima.

    EXAMPLES::

        sage: from sage.interfaces.maxima_abstract import maxima_version
        sage: maxima_version()  # random
        '5.41.0'
    """
    with os.popen('{} --version'.format(MAXIMA)) as p:
        return p.read().split()[-1]


def maxima_console():
    """
    Spawn a new Maxima command-line session.

    EXAMPLES::

        sage: from sage.interfaces.maxima_abstract import maxima_console
        sage: maxima_console()                    # not tested
        Maxima 5.46.0 https://maxima.sourceforge.io
        ...
    """
    from sage.repl.rich_output.display_manager import get_display_manager
    if not get_display_manager().is_in_terminal():
        raise RuntimeError('Can use the console only in the terminal. Try %%maxima magics instead.')
    os.system('{}'.format(MAXIMA))<|MERGE_RESOLUTION|>--- conflicted
+++ resolved
@@ -48,48 +48,30 @@
 #                  https://www.gnu.org/licenses/
 # ****************************************************************************
 
-from itertools import islice
 import operator
 import os
 import re
 import subprocess
 import sys
-<<<<<<< HEAD
-
-from sage.env import DOT_SAGE, MAXIMA
-
-COMMANDS_CACHE = '%s/maxima_commandlist_cache.sobj' % DOT_SAGE
-
-from sage.cpython.string import bytes_to_str
-from sage.interfaces.interface import (
-=======
+from itertools import islice
 
 from sage.cpython.string import bytes_to_str
 from sage.env import DOT_SAGE, MAXIMA
-from sage.interfaces.tab_completion import ExtraTabCompletion
-from sage.misc.cachefunc import cached_method
-from sage.misc.instancedoc import instancedoc
-from sage.misc.multireplace import multiple_replace
-from sage.structure.richcmp import rich_to_bool, richcmp
-
-from .interface import (
->>>>>>> 83b52a79
+from sage.interfaces.interface import (
     AsciiArtString,
     Interface,
     InterfaceElement,
     InterfaceFunction,
     InterfaceFunctionElement,
 )
-<<<<<<< HEAD
 from sage.interfaces.tab_completion import ExtraTabCompletion
 from sage.misc.cachefunc import cached_method
 from sage.misc.instancedoc import instancedoc
 from sage.misc.multireplace import multiple_replace
 from sage.structure.richcmp import rich_to_bool, richcmp
-=======
+
 COMMANDS_CACHE = '%s/maxima_commandlist_cache.sobj' % DOT_SAGE
 
->>>>>>> 83b52a79
 
 # The Maxima "apropos" command, e.g., apropos(det) gives a list
 # of all identifiers that begin in a certain way.  This could
