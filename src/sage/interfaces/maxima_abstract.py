r"""
Abstract interface to Maxima

Maxima is a free GPL'd general purpose computer algebra system
whose development started in 1968 at MIT. It contains symbolic
manipulation algorithms, as well as implementations of special
functions, including elliptic functions and generalized
hypergeometric functions. Moreover, Maxima has implementations of
many functions relating to the invariant theory of the symmetric
group `S_n`. (However, the commands for group invariants,
and the corresponding Maxima documentation, are in French.) For many
links to Maxima documentation see
http://maxima.sourceforge.net/docs.shtml/.

AUTHORS:

- William Stein (2005-12): Initial version

- David Joyner: Improved documentation

- William Stein (2006-01-08): Fixed bug in parsing

- William Stein (2006-02-22): comparisons (following suggestion of
  David Joyner)

- William Stein (2006-02-24): *greatly* improved robustness by adding
  sequence numbers to IO bracketing in _eval_line

- Robert Bradshaw, Nils Bruin, Jean-Pierre Flori (2010,2011): Binary library
  interface

This is an abstract class implementing the functions shared between the Pexpect
and library interfaces to Maxima.
"""

# ****************************************************************************
#       Copyright (C) 2005 William Stein <wstein@gmail.com>
#
#  Distributed under the terms of the GNU General Public License (GPL)
#
#    This code is distributed in the hope that it will be useful,
#    but WITHOUT ANY WARRANTY; without even the implied warranty of
#    MERCHANTABILITY or FITNESS FOR A PARTICULAR PURPOSE.  See the GNU
#    General Public License for more details.
#
#  The full text of the GPL is available at:
#
#                  https://www.gnu.org/licenses/
# ****************************************************************************

import os
import re
import subprocess
import sys

from sage.env import DOT_SAGE, MAXIMA

COMMANDS_CACHE = '%s/maxima_commandlist_cache.sobj' % DOT_SAGE

from sage.cpython.string import bytes_to_str
<<<<<<< HEAD
=======

from sage.misc.cachefunc import cached_method
from sage.misc.multireplace import multiple_replace
from sage.structure.richcmp import richcmp, rich_to_bool

from .interface import (Interface, InterfaceElement, InterfaceFunctionElement,
                        InterfaceFunction, AsciiArtString)
>>>>>>> 1f459003
from sage.interfaces.tab_completion import ExtraTabCompletion
from sage.misc.instancedoc import instancedoc
from sage.misc.multireplace import multiple_replace
from sage.structure.richcmp import rich_to_bool, richcmp

from .interface import (
    AsciiArtString,
    Interface,
    InterfaceElement,
    InterfaceFunction,
    InterfaceFunctionElement,
)

# The Maxima "apropos" command, e.g., apropos(det) gives a list
# of all identifiers that begin in a certain way.  This could
# maybe be useful somehow... (?)  Also maxima has a lot for getting
# documentation from the system -- this could also be useful.


class MaximaAbstract(ExtraTabCompletion, Interface):
    r"""
    Abstract interface to Maxima.

    INPUT:

    - ``name`` -- string

    OUTPUT: the interface

    EXAMPLES:

    This class should not be instantiated directly,
    but through its subclass MaximaLib (which is a singleton)::

        sage: from sage.interfaces.maxima_abstract import MaximaAbstract
        sage: from sage.interfaces.maxima_lib import maxima
        sage: isinstance(maxima, MaximaAbstract)
        True
    """

    def __init__(self, name='maxima_abstract'):
        r"""
        Create an instance of an abstract interface to Maxima.
        See ``MaximaAbstract`` for full documentation.

        EXAMPLES::

            sage: from sage.interfaces.maxima_abstract import MaximaAbstract
            sage: from sage.interfaces.maxima_lib import maxima
            sage: isinstance(maxima, MaximaAbstract)
            True

        TESTS::

            sage: from sage.interfaces.maxima_abstract import MaximaAbstract
            sage: loads(dumps(MaximaAbstract)) == MaximaAbstract
            True
        """
        Interface.__init__(self, name)

    ###########################################
    # Interactive help
    ###########################################
    def _command_runner(self, command, s, redirect=True):
        r"""
        Run ``command`` in a new Maxima session and return its
        output as an ``AsciiArtString``.

        INPUT:

        - ``command`` -- string; function to call

        - ``s`` -- string; argument to the function

        - ``redirect`` -- boolean (default: ``True``); if redirect is set to False,
          then the output of the command is not returned as a string.
          Instead, it behaves like os.system. This is used for interactive
          things like Maxima's demos. See maxima.demo?

        OUTPUT:

        Output of ``command(s)`` as an ``AsciiArtString`` if ``redirect`` is set
        to False; None otherwise.

        EXAMPLES::

            sage: from sage.interfaces.maxima_lib import maxima
            sage: maxima._command_runner('describe', 'gcd')
            -- Function: gcd (<p_1>, <p_2>, <x_1>, ...)
            ...
        """
        cmd = '{} --very-quiet --batch-string="{}({});" '.format(MAXIMA, command, s)
        env = os.environ.copy()

        if redirect:
            res = bytes_to_str(subprocess.check_output(cmd, shell=True,
                                                       env=env))
            # We get a few lines of commented verbosity every time Maxima starts
            while res.startswith(';;;'):
                newline = res.find('\n')
                if newline == -1:
                    break
                res = res[newline + 1:]
            # The input is echoed, so we need to get rid of it
            res = res[res.find('\n')+1:]

            return AsciiArtString(res)
        else:
            subprocess.check_call(cmd, shell=True, env=env)

    def help(self, s):
        r"""
        Return Maxima's help for ``s``.

        INPUT:

        - ``s`` -- string

        OUTPUT: Maxima's help for ``s``

        EXAMPLES::

            sage: from sage.interfaces.maxima_lib import maxima
            sage: maxima.help('gcd')
            -- Function: gcd (<p_1>, <p_2>, <x_1>, ...)
            ...
        """
        # Should this be implemented without launching a new Maxima session
        # i.e. using eval_line ?
        return self._command_runner("describe", s)

    def example(self, s):
        r"""
        Return Maxima's examples for ``s``.

        INPUT:

        - ``s`` -- string

        OUTPUT: Maxima's examples for ``s``

        EXAMPLES::

            sage: from sage.interfaces.maxima_lib import maxima
            sage: maxima.example('arrays')
            a[n]:=n*a[n-1]
                                            a  := n a
                                             n       n - 1
            a[0]:1
            a[5]
                                                  120
            a[n]:=n
            a[6]
                                                   6
            a[4]
                                                  24
                                                 done
        """
        # Should this be implemented without launching a new Maxima session
        # i.e. using eval_line ?
        return self._command_runner("example", s)

    describe = help

    def demo(self, s):
        r"""
        Run Maxima's demo for ``s``.

        INPUT:

        - ``s`` -- string

        OUTPUT: none

        EXAMPLES::

            sage: from sage.interfaces.maxima_lib import maxima
            sage: maxima.demo('cf') # not tested
            read and interpret file: .../share/maxima/5.34.1/demo/cf.dem

            At the '_' prompt, type ';' and <enter> to get next demonstration.
            frac1:cf([1,2,3,4])
            ...
        """
        # Should this be implemented without launching a new Maxima session
        # i.e. using eval_line ?
        return self._command_runner("demo", s, redirect=False)

    def completions(self, s, verbose=True):
        r"""
        Return all commands that complete the command starting with the
        string ``s``. This is like typing s[tab] in the Maxima interpreter.

        INPUT:

        - ``s`` -- string

        - ``verbose`` -- boolean (default: ``True``)

        OUTPUT: array of strings

        EXAMPLES::

            sage: from sage.interfaces.maxima_lib import maxima
            sage: sorted(maxima.completions('gc', verbose=False))
            ['gc', 'gcd', 'gcdex', 'gcfactor', 'gctime']
        """
        if verbose:
            print(s, end="")
            sys.stdout.flush()
        # in Maxima 5.19.1, apropos returns all commands that contain
        # the given string, instead of all commands that start with
        # the given string
        #
        # Maxima 5.44 changed DEFMFUN so that it creates both $NAME
        # and $NAME-IMPL (although the documentation suggests it would
        # create NAME-IMPL, without the leading $).  This causes
        # name-impl to show up in $APROPOS.  We remove it.
        # https://sourceforge.net/p/maxima/bugs/3643/
        cmd_list = self._eval_line('apropos("%s")' % s, error_check=False)
        cmd_list = cmd_list.replace(' ', '').replace('\n', '').replace('\\ - ', '-').replace('\\-', '-')
        cmd_list = [x for x in cmd_list[1:-1].split(',') if x[0] != '?' and not x.endswith('-impl')]
        return [x for x in cmd_list if x.find(s) == 0]

    @cached_method
    def _commands(self):
        """
        Return list of all commands defined in Maxima.

        OUTPUT:

        A list of strings.

        EXAMPLES:

        The list changes from time to time (with new versions of
        Maxima), so we look only for a few reliable commands::

            sage: # long time
            sage: cs = maxima_calculus._commands()
            sage: "display" in cs
            True
            sage: "gcd" in cs
            True
            sage: "verbose" in cs
            True

<<<<<<< HEAD
            # The output is kind of random
            sage: from sage.interfaces.maxima_lib import maxima
            sage: sorted(maxima._commands(verbose=False))  # long time (:issue:`39569`)
            [...
             'display',
             ...
             'gcd',
             ...
             'verbose',
             ...]
=======
>>>>>>> 1f459003
        """
        # Passing the empty string to apropos() gets ALL names.
        all_names = self._eval_line('apropos("")',
                                    error_check=False).split(",")

        # At the time of writing, searching a string for a specific
        # character was much much faster than searching a list/tuple.
        a_to_Z = "".join(chr(i+j)
                         for i in range(ord('A'),ord('Z')+1)
                         for j in (0, 32))  # 'a' = 'A' + 32

        # Whack-a-mole to kill junk entries:
        #
        #  * 'erf_%iargs',
        #  * 'exp\\-form'
        #  * 'is\\-boole\\-eval'
        #  * 'is\\-boole\\-verify'
        #  * 'maybe\\-boole\\-verify'
        #  * 'time\\/\\/call'
        #  * 'unknown\\?'
        #  * 'SPLITS\\ IN\\ Q'
        #
        # None of these are documented, and the backslash / question
        # mark / percent symbol probably aren't going to do what you
        # think they're going to do if you type them in an ipython
        # shell. We have to trim spaces too because some names show up
        # with random leading spaces: ' tminverse', ' toeplitz', etc.
        #
        bad_chars = ("\\", "/", "?", "%")
        return [c
                for n in all_names
                if (c := n.strip())
                and c[0] in a_to_Z
                and not any(bad in c for bad in bad_chars)]

    def _tab_completion(self, verbose=True, use_disk_cache=True):
        r"""
        Return all Maxima commands, which is useful for tab completion.

        INPUT:

        - ``verbose`` -- boolean (default: ``True``)

        - ``use_disk_cache`` -- boolean (default: ``True``); if set to True,
          try to read cached result from disk

        OUTPUT: array of strings

        EXAMPLES::

            sage: t = maxima._tab_completion(verbose=False)
            sage: 'gcd' in t
            True
            sage: len(t)    # random output
            1840
        """
        try:
            return self.__tab_completion
        except AttributeError:
            import sage.misc.persist
            if use_disk_cache:
                try:
                    self.__tab_completion = sage.misc.persist.load(COMMANDS_CACHE)
                    return self.__tab_completion
                except OSError:
                    pass
            if verbose:
                print("\nBuilding Maxima command completion list (this takes")
                print("a few seconds only the first time you do it).")
                print("To force rebuild later, delete %s." % COMMANDS_CACHE)
            v = self._commands()
            if verbose:
                print("\nDone!")
            self.__tab_completion = v
            sage.misc.persist.save(v, COMMANDS_CACHE)
            return v

    def console(self):
        r"""
        Start the interactive Maxima console. This is a completely separate
        maxima session from this interface. To interact with this session,
        you should instead use ``maxima.interact()``.

        OUTPUT: none

        EXAMPLES::

            sage: from sage.interfaces.maxima_lib import maxima
            sage: maxima.console()             # not tested (since we can't)
            Maxima 5.46.0 https://maxima.sourceforge.io
            using Lisp ECL 21.2.1
            Distributed under the GNU Public License. See the file COPYING.
            Dedicated to the memory of William Schelter.
            This is a development version of Maxima. The function bug_report()
            provides bug reporting information.
            (%i1)

        ::

            sage: from sage.interfaces.maxima_lib import maxima
            sage: maxima.interact()     # not tested
              --> Switching to Maxima <--
            maxima: 2+2
            4
            maxima:
              --> Exiting back to Sage <--
        """
        maxima_console()

    def cputime(self, t=None):
        r"""
        Return the amount of CPU time that this Maxima session has used.

        INPUT:

        - ``t`` -- float (default: ``None``); if \var{t} is not None, then
          it returns the difference between the current CPU time and \var{t}

        OUTPUT: float

        EXAMPLES::

            sage: from sage.interfaces.maxima_lib import maxima
            sage: t = maxima.cputime()
            sage: _ = maxima.de_solve('diff(y,x,2) + 3*x = y', ['x','y'], [1,1,1])
            sage: maxima.cputime(t) # output random
            0.568913
        """
        if t:
            return float(self.eval('elapsed_run_time()')) - t
        else:
            return float(self.eval('elapsed_run_time()'))

    def version(self):
        r"""
        Return the version of Maxima that Sage includes.

        OUTPUT: none

        EXAMPLES::

            sage: from sage.interfaces.maxima_lib import maxima
            sage: maxima.version()  # random
            '5.41.0'
        """
        return maxima_version()

    ####
    # Overriding default values
    ###

    def _assign_symbol(self):
        r"""
        Return the assign symbol in Maxima.

        OUTPUT: string

        EXAMPLES::

            sage: from sage.interfaces.maxima_lib import maxima
            sage: maxima._assign_symbol()
            ':'
            sage: maxima.eval('t : 8')
            '8'
            sage: maxima.eval('t')
            '8'
        """
        return ":"

    def _true_symbol(self):
        """
        Return the true symbol in Maxima.

        OUTPUT: string

        EXAMPLES::

            sage: from sage.interfaces.maxima_lib import maxima
            sage: maxima._true_symbol()
            'true'
            sage: maxima.eval('is(2 = 2)')
            'true'
        """
        return 'true'

    def _false_symbol(self):
        """
        Return the false symbol in Maxima.

        OUTPUT: string

        EXAMPLES::

            sage: from sage.interfaces.maxima_lib import maxima
            sage: maxima._false_symbol()
            'false'
            sage: maxima.eval('is(2 = 4)')
            'false'
        """
        return 'false'

    def _equality_symbol(self):
        """
        Return the equality symbol in Maxima.

        OUTPUT: string

        EXAMPLES::

            sage: from sage.interfaces.maxima_lib import maxima
            sage: maxima._equality_symbol()
            '='
            sage: var('x y')
            (x, y)
            sage: maxima(x == y)
            _SAGE_VAR_x = _SAGE_VAR_y
        """
        return '='

    def _inequality_symbol(self):
        """
        Return the inequality symbol in Maxima.

        OUTPUT: string

        EXAMPLES::

            sage: from sage.interfaces.maxima_lib import maxima
            sage: maxima._inequality_symbol()
            '#'
            sage: maxima((x != 1))
            _SAGE_VAR_x # 1
        """
        return '#'

    def _function_class(self):
        """
        Return the Python class of Maxima functions.

        OUTPUT: type

        EXAMPLES::

            sage: from sage.interfaces.maxima_lib import maxima
            sage: maxima._function_class()
            <class 'sage.interfaces.interface.InterfaceFunction'>
        """
        return MaximaAbstractFunction

    def _object_class(self):
        """
        Return the Python class of Maxima elements.

        OUTPUT: type

        EXAMPLES::

            sage: from sage.interfaces.maxima_lib import maxima
            sage: maxima._object_class()
            <class 'sage.interfaces.maxima_lib.MaximaLibElement'>
        """
        return MaximaAbstractElement

    def _function_element_class(self):
        """
        Return the Python class of Maxima functions of elements.

        OUTPUT: type

        EXAMPLES::

            sage: maxima._function_element_class()
            <class 'sage.interfaces.interface.InterfaceFunctionElement'>
        """
        return MaximaAbstractFunctionElement

    def _object_function_class(self):
        """
        Return the Python class of Maxima user-defined functions.

        OUTPUT: type

        EXAMPLES::

            sage: from sage.interfaces.maxima_lib import maxima
            sage: maxima._object_function_class()
            <class 'sage.interfaces.maxima_lib.MaximaLibElementFunction'>
        """
        return MaximaAbstractElementFunction

    ####################
    # Maxima functions #
    ####################

    def function(self, args, defn, rep=None, latex=None):
        """
        Return the Maxima function with given arguments and definition.

        INPUT:

        - ``args`` -- string with variable names separated by
          commas

        - ``defn`` -- string (or Maxima expression) that
          defines a function of the arguments in Maxima

        - ``rep`` -- an optional string; if given, this is how
          the function will print

        OUTPUT: Maxima function

        EXAMPLES::

            sage: from sage.interfaces.maxima_lib import maxima
            sage: f = maxima.function('x', 'sin(x)')
            sage: f(3.2)  # abs tol 2e-16
            -0.058374143427579909
            sage: f = maxima.function('x,y', 'sin(x)+cos(y)')
            sage: f(2, 3.5)  # abs tol 2e-16
            sin(2)-0.9364566872907963
            sage: f
            sin(x)+cos(y)

        ::

            sage: g = f.integrate('z')
            sage: g
            (cos(y)+sin(x))*z
            sage: g(1,2,3)
            3*(cos(2)+sin(1))

        The function definition can be a Maxima object::

            sage: an_expr = maxima('sin(x)*gamma(x)')
            sage: t = maxima.function('x', an_expr)
            sage: t
            gamma(x)*sin(x)
            sage: t(2)
             sin(2)
            sage: float(t(2))
            0.9092974268256817
            sage: loads(t.dumps())
            gamma(x)*sin(x)
        """
        name = self._next_var_name()
        if isinstance(defn, MaximaAbstractElement):
            defn = defn.str()
        elif not isinstance(defn, str):
            defn = str(defn)
        if isinstance(args, MaximaAbstractElement):
            args = args.str()
        elif not isinstance(args, str):
            args = str(args)
        cmd = '%s(%s) := %s' % (name, args, defn)
        self._eval_line(cmd)
        if rep is None:
            rep = defn
        f = self._object_function_class()(self, name, rep, args, latex)
        return f

#     def display2d(self, flag=True):
#         """
#         Set the flag that determines whether Maxima objects are
#         printed using their 2-d ASCII art representation.  When the
#         maxima interface starts the default is that objects are not
#         represented in 2-d.

#         INPUT:

#         flag -- boolean (default: ``True``)

#         EXAMPLES::

#             sage: maxima('1/2')
#             1/2
#             sage: maxima.display2d(True)
#             sage: maxima('1/2')
#                                            1
#                                            -
#                                            2
#             sage: maxima.display2d(False)
#         """
#         self._display2d = bool(flag)

    def plot2d(self, *args):
        r"""
        Plot a 2d graph using Maxima / gnuplot.

        maxima.plot2d(f, '[var, min, max]', options)

        INPUT:

        - ``f`` -- string representing a function (such as
          f="sin(x)") [var, xmin, xmax]

        - ``options`` -- an optional string representing plot2d
          options in gnuplot format

        EXAMPLES::

            sage: from sage.interfaces.maxima_lib import maxima
            sage: maxima.plot2d('sin(x)','[x,-5,5]')   # not tested
            sage: opts = '[gnuplot_term, ps], [gnuplot_out_file, "sin-plot.eps"]'
            sage: maxima.plot2d('sin(x)','[x,-5,5]',opts)    # not tested

        The eps file is saved in the current directory.
        """
        self('plot2d(%s)' % (','.join(str(x) for x in args)))

    def plot2d_parametric(self, r, var, trange, nticks=50, options=None):
        r"""
        Plot r = [x(t), y(t)] for t = tmin...tmax using gnuplot with
        options.

        INPUT:

        - ``r`` -- string representing a function (such as
          r="[x(t),y(t)]")

        - ``var`` -- string representing the variable (such
          as var = "t")

        - ``trange`` -- [tmin, tmax] are numbers with tmintmax

        - ``nticks`` -- integer (default: 50)

        - ``options`` -- an optional string representing plot2d
          options in gnuplot format

        EXAMPLES::

            sage: from sage.interfaces.maxima_lib import maxima
            sage: maxima.plot2d_parametric(["sin(t)","cos(t)"], "t",[-3.1,3.1])   # not tested

        ::

            sage: opts = '[gnuplot_preamble, "set nokey"], [gnuplot_term, ps], [gnuplot_out_file, "circle-plot.eps"]'
            sage: maxima.plot2d_parametric(["sin(t)","cos(t)"], "t", [-3.1,3.1], options=opts)   # not tested

        The eps file is saved to the current working directory.

        Here is another fun plot::

            sage: maxima.plot2d_parametric(["sin(5*t)","cos(11*t)"], "t", [0,2*pi()], nticks=400)    # not tested
        """
        tmin = trange[0]
        tmax = trange[1]
        cmd = "plot2d([parametric, %s, %s, [%s, %s, %s], [nticks, %s]]" % (
            r[0], r[1], var, tmin, tmax, nticks)
        if options is None:
            cmd += ")"
        else:
            cmd += ", %s)" % options
        self(cmd)

    def plot3d(self, *args):
        r"""
        Plot a 3d graph using Maxima / gnuplot.

        maxima.plot3d(f, '[x, xmin, xmax]', '[y, ymin, ymax]', '[grid, nx,
        ny]', options)

        INPUT:

        - ``f`` -- string representing a function (such as
          f="sin(x)") [var, min, max]

        - ``args`` should be of the form '[x, xmin, xmax]', '[y, ymin, ymax]',
          '[grid, nx, ny]', options

        EXAMPLES::

            sage: from sage.interfaces.maxima_lib import maxima
            sage: maxima.plot3d('1 + x^3 - y^2', '[x,-2,2]', '[y,-2,2]', '[grid,12,12]')    # not tested
            sage: maxima.plot3d('sin(x)*cos(y)', '[x,-2,2]', '[y,-2,2]', '[grid,30,30]')   # not tested
            sage: opts = '[gnuplot_term, ps], [gnuplot_out_file, "sin-plot.eps"]'
            sage: maxima.plot3d('sin(x+y)', '[x,-5,5]', '[y,-1,1]', opts)    # not tested

        The eps file is saved in the current working directory.
        """
        self('plot3d(%s)' % (','.join(str(x) for x in args)))

    def plot3d_parametric(self, r, vars, urange, vrange, options=None):
        r"""
        Plot a 3d parametric graph with r=(x,y,z), x = x(u,v), y = y(u,v),
        z = z(u,v), for u = umin...umax, v = vmin...vmax using gnuplot with
        options.

        INPUT:

        - ``x``, ``y``, ``z`` -- string representing a function (such
          as ``x="u2+v2"``, ...) vars is a list or two strings
          representing variables (such as vars = ["u","v"])

        - ``urange`` -- [umin, umax]

        - ``vrange`` -- [vmin, vmax] are lists of numbers with
          umin umax, vmin vmax

        - ``options`` -- (optional) string representing plot2d
          options in gnuplot format

        OUTPUT: displays a plot on screen or saves to a file

        EXAMPLES::

            sage: from sage.interfaces.maxima_lib import maxima
            sage: maxima.plot3d_parametric(["v*sin(u)","v*cos(u)","v"], ["u","v"],[-3.2,3.2],[0,3])     # not tested
            sage: opts = '[gnuplot_term, ps], [gnuplot_out_file, "sin-cos-plot.eps"]'
            sage: maxima.plot3d_parametric(["v*sin(u)","v*cos(u)","v"], ["u","v"],[-3.2,3.2],[0,3],opts)      # not tested

        The eps file is saved in the current working directory.

        Here is a torus::

            sage: _ = maxima.eval("expr_1: cos(y)*(10.0+6*cos(x)); expr_2: sin(y)*(10.0+6*cos(x)); expr_3: -6*sin(x);")
            sage: maxima.plot3d_parametric(["expr_1","expr_2","expr_3"], ["x","y"],[0,6],[0,6])  # not tested

        Here is a Möbius strip::

            sage: x = "cos(u)*(3 + v*cos(u/2))"
            sage: y = "sin(u)*(3 + v*cos(u/2))"
            sage: z = "v*sin(u/2)"
            sage: maxima.plot3d_parametric([x,y,z],["u","v"],[-3.1,3.2],[-1/10,1/10])   # not tested
        """
        umin = urange[0]
        umax = urange[1]
        vmin = vrange[0]
        vmax = vrange[1]
        cmd = 'plot3d([%s, %s, %s], [%s, %s, %s], [%s, %s, %s]' % (
            r[0], r[1], r[2], vars[0], umin, umax, vars[1], vmin, vmax)
        if options is None:
            cmd += ')'
        else:
            cmd += ', %s)' % options
        self(cmd)

    def de_solve(self, de, vars, ics=None):
        """
        Solve a 1st or 2nd order ordinary differential equation (ODE) in
        two variables, possibly with initial conditions.

        INPUT:

        - ``de`` -- string representing the ODE

        - ``vars`` -- list of strings representing the two
          variables

        - ``ics`` -- a triple of numbers [a,b1,b2] representing
          y(a)=b1, y'(a)=b2

        EXAMPLES::

            sage: from sage.interfaces.maxima_lib import maxima
            sage: maxima.de_solve('diff(y,x,2) + 3*x = y', ['x','y'], [1,1,1])
            y = 3*x-2*%e^(x-1)
            sage: maxima.de_solve('diff(y,x,2) + 3*x = y', ['x','y'])
            y = %k1*%e^x+%k2*%e^-x+3*x
            sage: maxima.de_solve('diff(y,x) + 3*x = y', ['x','y'])
            y = (%c-3*(...-x...-1)*%e^-x)*%e^x
            sage: maxima.de_solve('diff(y,x) + 3*x = y', ['x','y'],[1,1])
            y = -...%e^-1*(5*%e^x-3*%e*x-3*%e)...
        """
        if not isinstance(vars, str):
            str_vars = '%s, %s' % (vars[1], vars[0])
        else:
            str_vars = vars
        self.eval('depends(%s)' % str_vars)
        m = self(de)
        a = 'ode2(%s, %s)' % (m.name(), str_vars)
        if ics is not None:
            if len(ics) == 3:
                cmd = "ic2("+a+",%s=%s,%s=%s,diff(%s,%s)=%s);" % (vars[0], ics[0], vars[1], ics[1], vars[1], vars[0], ics[2])
                return self(cmd)
            if len(ics) == 2:
                return self("ic1("+a+",%s=%s,%s=%s);" % (vars[0], ics[0],
                                                         vars[1], ics[1]))
        return self(a + ";")

    def de_solve_laplace(self, de, vars, ics=None):
        """
        Solve an ordinary differential equation (ODE) using Laplace
        transforms.

        INPUT:

        - ``de`` -- string representing the ODE (e.g., de =
          "diff(f(x),x,2)=diff(f(x),x)+sin(x)")

        - ``vars`` -- list of strings representing the
          variables (e.g., ``vars = ["x","f"]``)

        - ``ics`` -- list of numbers representing initial
          conditions, with symbols allowed which are represented by strings
          (eg, f(0)=1, f'(0)=2 is ics = [0,1,2])

        EXAMPLES::

            sage: from sage.interfaces.maxima_lib import maxima
            sage: maxima.clear('x'); maxima.clear('f')
            sage: maxima.de_solve_laplace("diff(f(x),x,2) = 2*diff(f(x),x)-f(x)", ["x","f"], [0,1,2])
            f(x) = x*%e^x+%e^x

        ::

            sage: maxima.clear('x'); maxima.clear('f')
            sage: f = maxima.de_solve_laplace("diff(f(x),x,2) = 2*diff(f(x),x)-f(x)", ["x","f"])
            sage: f
            f(x) = x*%e^x*('at('diff(f(x),x,1),x = 0))-f(0)*x*%e^x+f(0)*%e^x
            sage: print(f)
                                               !
                                   x  d        !                  x          x
                        f(x) = x %e  (-- (f(x))!     ) - f(0) x %e  + f(0) %e
                                      dx       !
                                               !x = 0

        .. NOTE::

           The second equation sets the values of `f(0)` and
           `f'(0)` in Maxima, so subsequent ODEs involving these
           variables will have these initial conditions automatically
           imposed.
        """
        if ics is not None:
            d = len(ics)
            for i in range(d - 1):
                ic = 'atvalue(diff(%s(%s), %s, %s), %s = %s, %s)' % (
                    vars[1], vars[0], vars[0], i, vars[0], ics[0], ics[1+i])
                self.eval(ic)
        return self('desolve(%s, %s(%s))' % (de, vars[1], vars[0]))

    def solve_linear(self, eqns, vars):
        """
        Wraps maxima's linsolve.

        INPUT:

        - ``eqns`` -- list of m strings; each representing a linear
          question in m = n variables

        - ``vars`` -- list of n strings; each
          representing a variable

        EXAMPLES::

            sage: from sage.interfaces.maxima_lib import maxima
            sage: eqns = ["x + z = y","2*a*x - y = 2*a^2","y - 2*z = 2"]
            sage: vars = ["x","y","z"]
            sage: maxima.solve_linear(eqns, vars)
            [x = a+1,y = 2*a,z = a-1]
        """
        eqs = "["
        for i in range(len(eqns)):
            if i < len(eqns) - 1:
                eqs = eqs + eqns[i] + ","
            if i == len(eqns) - 1:
                eqs = eqs + eqns[i] + "]"
        vrs = "["
        for i in range(len(vars)):
            if i < len(vars) - 1:
                vrs = vrs + vars[i] + ","
            if i == len(vars) - 1:
                vrs = vrs + vars[i] + "]"
        return self('linsolve(%s, %s)' % (eqs, vrs))

    def unit_quadratic_integer(self, n):
        r"""
        Finds a unit of the ring of integers of the quadratic number field
        `\QQ(\sqrt{n})`, `n>1`, using the qunit maxima command.

        INPUT:

        - ``n`` -- integer

        EXAMPLES::

            sage: from sage.interfaces.maxima_lib import maxima
            sage: u = maxima.unit_quadratic_integer(101); u
            a + 10
            sage: u.parent()
            Number Field in a with defining polynomial x^2 - 101 with a = 10.04987562112089?
            sage: u = maxima.unit_quadratic_integer(13)
            sage: u
            5*a + 18
            sage: u.parent()
            Number Field in a with defining polynomial x^2 - 13 with a = 3.605551275463990?
        """
        from sage.rings.integer import Integer
        from sage.rings.number_field.number_field import QuadraticField
        # Take square-free part so sqrt(n) doesn't get simplified
        # further by maxima
        # (The original version of this function would yield wrong answers if
        # n is not squarefree.)
        n = Integer(n).squarefree_part()
        if n < 1:
            raise ValueError("n (=%s) must be >= 1" % n)
        s = repr(self('qunit(%s)' % n)).lower()
        r = re.compile(r'sqrt\(.*\)')
        Qa = QuadraticField(n, 'a')
        s = r.sub('a', s)
        return Qa(s)

    def plot_list(self, ptsx, ptsy, options=None):
        r"""
        Plots a curve determined by a sequence of points.

        INPUT:

        - ``ptsx`` -- [x1,...,xn], where the xi and yi are
          real,

        - ``ptsy`` -- [y1,...,yn]

        - ``options`` -- string representing maxima plot2d
          options

        The points are (x1,y1), (x2,y2), etc.

        This function requires maxima 5.9.2 or newer.

        .. NOTE::

           More that 150 points can sometimes lead to the program
           hanging. Why?

        EXAMPLES::

            sage: from sage.interfaces.maxima_lib import maxima
            sage: zeta_ptsx = [(pari(1/2 + i*I/10).zeta().real()).precision(1)          # needs sage.libs.pari
            ....:              for i in range(70,150)]
            sage: zeta_ptsy = [(pari(1/2 + i*I/10).zeta().imag()).precision(1)          # needs sage.libs.pari
            ....:              for i in range(70,150)]
            sage: maxima.plot_list(zeta_ptsx, zeta_ptsy)        # not tested            # needs sage.libs.pari
            sage: opts='[gnuplot_preamble, "set nokey"], [gnuplot_term, ps], [gnuplot_out_file, "zeta.eps"]'
            sage: maxima.plot_list(zeta_ptsx, zeta_ptsy, opts)  # not tested            # needs sage.libs.pari
        """
        cmd = 'plot2d([discrete,%s, %s]' % (ptsx, ptsy)
        if options is None:
            cmd += ')'
        else:
            cmd += ', %s)' % options
        self(cmd)

    def plot_multilist(self, pts_list, options=None):
        r"""
        Plots a list of list of points pts_list=[pts1,pts2,...,ptsn],
        where each ptsi is of the form [[x1,y1],...,[xn,yn]] x's must be
        integers and y's reals options is a string representing maxima
        plot2d options.

        INPUT:

        - ``pts_lst`` -- list of points; each point must be of the form [x,y]
          where ``x`` is an integer and ``y`` is a real

        - ``var`` -- string; representing Maxima's plot2d options

        Requires maxima 5.9.2 at least.

        .. NOTE::

           More that 150 points can sometimes lead to the program
           hanging.

        EXAMPLES::

            sage: from sage.interfaces.maxima_lib import maxima
            sage: xx = [i/10.0 for i in range(-10,10)]
            sage: yy = [i/10.0 for i in range(-10,10)]
            sage: x0 = [0 for i in range(-10,10)]
            sage: y0 = [0 for i in range(-10,10)]
            sage: zeta_ptsx1 = [(pari(1/2+i*I/10).zeta().real()).precision(1)           # needs sage.libs.pari
            ....:               for i in range(10)]
            sage: zeta_ptsy1 = [(pari(1/2+i*I/10).zeta().imag()).precision(1)           # needs sage.libs.pari
            ....:               for i in range(10)]
            sage: maxima.plot_multilist([[zeta_ptsx1,zeta_ptsy1], [xx,y0], [x0,yy]])    # not tested
            sage: zeta_ptsx1 = [(pari(1/2+i*I/10).zeta().real()).precision(1)           # needs sage.libs.pari
            ....:               for i in range(10,150)]
            sage: zeta_ptsy1 = [(pari(1/2+i*I/10).zeta().imag()).precision(1)           # needs sage.libs.pari
            ....:               for i in range(10,150)]
            sage: maxima.plot_multilist([[zeta_ptsx1,zeta_ptsy1], [xx,y0], [x0,yy]])    # not tested
            sage: opts='[gnuplot_preamble, "set nokey"]'
            sage: maxima.plot_multilist([[zeta_ptsx1,zeta_ptsy1], [xx,y0], [x0,yy]],    # not tested
            ....:                       opts)
        """
        n = len(pts_list)
        cmd = '['
        for i in range(n):
            if i < n-1:
                cmd = cmd+'[discrete,'+str(pts_list[i][0])+','+str(pts_list[i][1])+'],'
            if i == n-1:
                cmd = cmd+'[discrete,'+str(pts_list[i][0])+','+str(pts_list[i][1])+']]'
        if options is None:
            self('plot2d('+cmd+')')
        else:
            self('plot2d('+cmd+','+options+')')


@instancedoc
class MaximaAbstractElement(ExtraTabCompletion, InterfaceElement):
    r"""
    Element of Maxima through an abstract interface.

    EXAMPLES:

    Elements of this class should not be created directly.
    The targeted parent of a concrete inherited class should be used instead::

        sage: from sage.interfaces.maxima_lib import maxima
        sage: xp = maxima(x)
        sage: type(xp)
        <class 'sage.interfaces.maxima_lib.MaximaLibElement'>
    """
    _cached_repr = True

    def __str__(self):
        """
        Printing an object explicitly gives ASCII art.

        OUTPUT: string

        EXAMPLES::

            sage: from sage.interfaces.maxima_lib import maxima
            sage: f = maxima('1/(x-1)^3'); f
            1/(x-1)^3
            sage: print(f)
                                                  1
                                               --------
                                                      3
                                               (x - 1)
        """
        return self.display2d(onscreen=False)

    def __bool__(self):
        """
        Convert ``self`` into a boolean.

        OUTPUT: boolean

        EXAMPLES::

            sage: from sage.interfaces.maxima_lib import maxima
            sage: bool(maxima(0))
            False
            sage: bool(maxima(1))
            True
            sage: bool(maxima('false'))
            False
            sage: bool(maxima('true'))
            True
        """
        P = self._check_valid()
        return (P.eval('is({0} = 0 or {0} = false);'.format(self.name()))
                != P._true_symbol())
        # but be careful, since for relations things like is(equal(a,b)) are
        # what Maxima needs

    def _richcmp_(self, other, op):
        """
        Compare this Maxima object with ``other``.

        INPUT:

        - ``other`` -- an object to compare to

        OUTPUT: boolean

        EXAMPLES::

            sage: from sage.interfaces.maxima_lib import maxima
            sage: a = maxima(1); b = maxima(2)
            sage: a == b
            False
            sage: a < b
            True
            sage: a > b
            False
            sage: b < a
            False
            sage: b > a
            True

        We can also compare more complicated object such as functions::

            sage: f = maxima('sin(x)'); g = maxima('cos(x)')
            sage: -f == g.diff('x')
            True
        """
        # thanks to David Joyner for telling me about using "is".
        # but be careful, since for relations things like is(equal(a,b))
        # are what Maxima needs
        P = self.parent()
        try:
            if P.eval("is (%s < %s)" % (self.name(), other.name())) == P._true_symbol():
                return rich_to_bool(op, -1)
            elif P.eval("is (%s > %s)" % (self.name(), other.name())) == P._true_symbol():
                return rich_to_bool(op, 1)
            elif P.eval("is (%s = %s)" % (self.name(), other.name())) == P._true_symbol():
                return rich_to_bool(op, 0)
        except TypeError:
            pass
        return richcmp(repr(self), repr(other), op)
        # everything is supposed to be comparable in Python2,
        # so we define the comparison thus when no comparable
        # in interfaced system.

    def _sage_(self):
        """
        Attempt to make a native Sage object out of this Maxima object.
        This is useful for automatic coercions in addition to other
        things.

        OUTPUT: Sage object

        EXAMPLES::

            sage: from sage.interfaces.maxima_lib import maxima
            sage: a = maxima('sqrt(2) + 2.5'); a
            sqrt(2)+2.5
            sage: b = a._sage_(); b
            sqrt(2) + 2.5
            sage: type(b)
            <class 'sage.symbolic.expression.Expression'>

        We illustrate an automatic coercion::

            sage: c = b + sqrt(3); c
            sqrt(3) + sqrt(2) + 2.5
            sage: type(c)
            <class 'sage.symbolic.expression.Expression'>
            sage: d = sqrt(3) + b; d
            sqrt(3) + sqrt(2) + 2.5
            sage: type(d)
            <class 'sage.symbolic.expression.Expression'>

            sage: a = sage.calculus.calculus.maxima('x^(sqrt(y)+%pi) + sin(%e + %pi)')
            sage: a._sage_()
            x^(pi + sqrt(y)) - sin(e)
            sage: var('x, y')
            (x, y)
            sage: v = sage.calculus.calculus.maxima.vandermonde_matrix([x, y, 1/2])
            sage: v._sage_()
            [  1   x x^2]
            [  1   y y^2]
            [  1 1/2 1/4]

        TESTS:

        Check if :issue:`7661` is fixed::

            sage: var('delta')
            delta
            sage: (2*delta).simplify()
            2*delta

        Check conversion of Booleans (:issue:`28705`)::

            sage: from sage.interfaces.maxima_lib import maxima
            sage: maxima('true')._sage_(), maxima('false')._sage_()
            (True, False)
        """
        from sage.calculus import calculus
        return calculus.symbolic_expression_from_maxima_string(self.name(),
                maxima=self.parent())

    def _symbolic_(self, R):
        """
        Return a symbolic expression equivalent to this Maxima object.

        INPUT:

        - ``R`` -- symbolic ring to convert into

        OUTPUT: symbolic expression

        EXAMPLES::

            sage: t = sqrt(2)._maxima_()
            sage: u = t._symbolic_(SR); u
            sqrt(2)
            sage: u.parent()
            Symbolic Ring

        This is used when converting Maxima objects to the Symbolic Ring::

            sage: SR(t)
            sqrt(2)
        """
        return R(self._sage_())

    def __complex__(self):
        """
        Return a complex number equivalent to this Maxima object.

        OUTPUT: complex

        EXAMPLES::

            sage: from sage.interfaces.maxima_lib import maxima
            sage: complex(maxima('sqrt(-2)+1'))
            (1+1.4142135623730951j)
        """
        return complex(self._sage_())

    def _complex_mpfr_field_(self, C):
        """
        Return a mpfr complex number equivalent to this Maxima object.

        INPUT:

        - ``C`` -- complex numbers field to convert into

        OUTPUT: complex

        EXAMPLES::

            sage: from sage.interfaces.maxima_lib import maxima
            sage: CC(maxima('1+%i'))
             1.00000000000000 + 1.00000000000000*I
            sage: CC(maxima('2342.23482943872+234*%i'))
             2342.23482943872 + 234.000000000000*I
            sage: ComplexField(10)(maxima('2342.23482943872+234*%i'))
             2300. + 230.*I
            sage: ComplexField(200)(maxima('1+%i'))
            1.0000000000000000000000000000000000000000000000000000000000 + 1.0000000000000000000000000000000000000000000000000000000000*I
            sage: ComplexField(200)(maxima('sqrt(-2)'))
            1.4142135623730950488016887242096980785696718753769480731767*I
            sage: N(sqrt(-2), 200)
            8.0751148893563733350506651837615871941533119425962889089783e-62 + 1.4142135623730950488016887242096980785696718753769480731767*I
        """
        return C(self._sage_())

    def _mpfr_(self, R):
        """
        Return a mpfr real number equivalent to this Maxima object.

        INPUT:

        - ``R`` -- real numbers field to convert into

        OUTPUT: real

        EXAMPLES::

            sage: from sage.interfaces.maxima_lib import maxima
            sage: RealField(100)(maxima('sqrt(2)+1'))
            2.4142135623730950488016887242
        """
        return R(self._sage_())

    def _complex_double_(self, C):
        """
        Return a double precision complex number equivalent to this Maxima object.

        INPUT:

        - ``C`` -- double precision complex numbers field to convert into

        OUTPUT: complex

        EXAMPLES::

            sage: from sage.interfaces.maxima_lib import maxima
            sage: CDF(maxima('sqrt(2)+1'))
            2.414213562373095
        """
        return C(self._sage_())

    def _real_double_(self, R):
        """
        Return a double precision real number equivalent to this Maxima object.

        INPUT:

        - ``R`` -- double precision real numbers field to convert into

        OUTPUT: real

        EXAMPLES::

            sage: from sage.interfaces.maxima_lib import maxima
            sage: RDF(maxima('sqrt(2)+1'))
            2.414213562373095
        """
        return R(self._sage_())

    def real(self):
        """
        Return the real part of this Maxima element.

        OUTPUT: Maxima real

        EXAMPLES::

            sage: from sage.interfaces.maxima_lib import maxima
            sage: maxima('2 + (2/3)*%i').real()
            2
        """
        return self.realpart()

    def imag(self):
        """
        Return the imaginary part of this Maxima element.

        OUTPUT: Maxima real

        EXAMPLES::

            sage: from sage.interfaces.maxima_lib import maxima
            sage: maxima('2 + (2/3)*%i').imag()
            2/3
        """
        return self.imagpart()

    def numer(self):
        """
        Return numerical approximation to ``self`` as a Maxima object.

        OUTPUT: Maxima object

        EXAMPLES::

            sage: from sage.interfaces.maxima_lib import maxima
            sage: a = maxima('sqrt(2)').numer(); a
            1.41421356237309...
            sage: type(a)
            <class 'sage.interfaces.maxima_lib.MaximaLibElement'>
        """
        return self.comma('numer')

    def str(self):
        """
        Return string representation of this Maxima object.

        OUTPUT: string

        EXAMPLES::

            sage: from sage.interfaces.maxima_lib import maxima
            sage: maxima('sqrt(2) + 1/3').str()
            'sqrt(2)+1/3'
        """
        P = self._check_valid()
        return P.get(self._name)

    def diff(self, var='x', n=1):
        """
        Return the `n`-th derivative of ``self``.

        INPUT:

        - ``var`` -- variable (default: ``'x'``)

        - ``n`` -- integer (default: 1)

        OUTPUT: `n`-th derivative of ``self`` with respect to the variable var

        EXAMPLES::

            sage: from sage.interfaces.maxima_lib import maxima
            sage: f = maxima('x^2')
            sage: f.diff()
            2*x
            sage: f.diff('x')
            2*x
            sage: f.diff('x', 2)
            2
            sage: maxima('sin(x^2)').diff('x',4)
            16*x^4*sin(x^2)-12*sin(x^2)-48*x^2*cos(x^2)

        ::

            sage: from sage.interfaces.maxima_lib import maxima
            sage: f = maxima('x^3 + 17*y^2')
            sage: f.diff('x')
            3*x^2
            sage: f.diff('y')
            34*y
        """
        return InterfaceElement.__getattr__(self, 'diff')(var, n)

    derivative = diff

    def nintegral(self, var='x', a=0, b=1,
                  desired_relative_error='1e-8',
                  maximum_num_subintervals=200):
        r"""
        Return a numerical approximation to the integral of ``self`` from `a`
        to `b`.

        INPUT:

        - ``var`` -- variable to integrate with respect to

        - ``a`` -- lower endpoint of integration

        - ``b`` -- upper endpoint of integration

        - ``desired_relative_error`` -- (default: ``'1e-8'``) the
          desired relative error

        - ``maximum_num_subintervals`` -- (default: 200)
          maxima number of subintervals

        OUTPUT: approximation to the integral

        - estimated absolute error of the
          approximation

        - the number of integrand evaluations

        - an error code:

            - ``0`` -- no problems were encountered

            - ``1`` -- too many subintervals were done

            - ``2`` -- excessive roundoff error

            - ``3`` -- extremely bad integrand behavior

            - ``4`` -- failed to converge

            - ``5`` -- integral is probably divergent or slowly convergent

            - ``6`` -- the input is invalid

        EXAMPLES::

            sage: from sage.interfaces.maxima_lib import maxima
            sage: maxima('exp(-sqrt(x))').nintegral('x',0,1)
            (0.5284822353142306, 4.163...e-11, 231, 0)

        Note that GP also does numerical integration, and can do so to very
        high precision very quickly::

            sage: gp('intnum(x=0,1,exp(-sqrt(x)))')
            0.52848223531423071361790491935415653022
            sage: _ = gp.set_precision(80)
            sage: gp('intnum(x=0,1,exp(-sqrt(x)))')
            0.52848223531423071361790491935415653021675547587292866196865279321015401702040079
        """
        from sage.rings.integer import Integer
        v = self.quad_qags(var, a, b, epsrel=desired_relative_error,
                           limit=maximum_num_subintervals)
        return v[0], v[1], Integer(v[2]), Integer(v[3])

    def integral(self, var='x', min=None, max=None):
        r"""
        Return the integral of ``self`` with respect to the variable `x`.

        INPUT:

        - ``var`` -- variable

        - ``min`` -- (default: ``None``)

        - ``max`` -- (default: ``None``)

        OUTPUT: the definite integral if xmin is not ``None``

        - an indefinite integral otherwise

        EXAMPLES::

            sage: from sage.interfaces.maxima_lib import maxima
            sage: maxima('x^2+1').integral()
            x^3/3+x
            sage: maxima('x^2+ 1 + y^2').integral('y')
            y^3/3+x^2*y+y
            sage: maxima('x / (x^2+1)').integral()
            log(x^2+1)/2
            sage: maxima('1/(x^2+1)').integral()
            atan(x)
            sage: maxima('1/(x^2+1)').integral('x', 0, infinity)
            %pi/2
            sage: maxima('x/(x^2+1)').integral('x', -1, 1)
            0

        ::

            sage: f = maxima('exp(x^2)').integral('x',0,1)
            sage: f.sage()
            -1/2*I*sqrt(pi)*erf(I)
            sage: f.numer()
            1.46265174590718...
        """
        I = InterfaceElement.__getattr__(self, 'integrate')
        if min is None:
            return I(var)
        else:
            if max is None:
                raise ValueError("neither or both of min/max must be specified.")
            return I(var, min, max)

    integrate = integral

    def __float__(self):
        """
        Return floating point version of this Maxima element.

        OUTPUT: real

        EXAMPLES::

            sage: from sage.interfaces.maxima_lib import maxima
            sage: float(maxima("3.14"))
            3.14
            sage: float(maxima("1.7e+17"))
            1.7e+17
            sage: float(maxima("1.7e-17"))
            1.7e-17
        """
        try:
            return float(repr(self.numer()))
        except ValueError:
            raise TypeError("unable to coerce '%s' to float" % repr(self))

    def __len__(self):
        """
        Return the length of a list.

        OUTPUT: integer

        EXAMPLES::

            sage: from sage.interfaces.maxima_lib import maxima
            sage: v = maxima('create_list(x^i,i,0,5)')
            sage: len(v)
            6
        """
        P = self._check_valid()
        return int(P.eval('length(%s)' % self.name()))

    def dot(self, other):
        """
        Implement the notation ``self . other``.

        INPUT:

        - ``other`` -- matrix; argument to dot

        OUTPUT: Maxima matrix

        EXAMPLES::

            sage: from sage.interfaces.maxima_lib import maxima
            sage: A = maxima('matrix ([a1],[a2])')
            sage: B = maxima('matrix ([b1, b2])')
            sage: A.dot(B)
            matrix([a1*b1,a1*b2],[a2*b1,a2*b2])
        """
        P = self._check_valid()
        Q = P(other)
        return P('%s . %s' % (self.name(), Q.name()))

    def __getitem__(self, n):
        r"""
        Return the `n`-th element of this list.

        INPUT:

        - ``n`` -- integer

        OUTPUT: Maxima object

        .. NOTE::

           Lists are 0-based when accessed via the Sage interface, not
           1-based as they are in the Maxima interpreter.

        EXAMPLES::

            sage: from sage.interfaces.maxima_lib import maxima
            sage: v = maxima('create_list(i*x^i,i,0,5)'); v
            [0,x,2*x^2,3*x^3,4*x^4,5*x^5]
            sage: v[3]
            3*x^3
            sage: v[0]
            0
            sage: v[10]
            Traceback (most recent call last):
            ...
            IndexError: n = (10) must be between 0 and 5
        """
        n = int(n)
        if n < 0 or n >= len(self):
            raise IndexError("n = (%s) must be between %s and %s" % (n, 0, len(self)-1))
        # If you change the n+1 to n below, better change __iter__ as well.
        return InterfaceElement.__getitem__(self, n+1)

    def __iter__(self):
        """
        Return an iterator for ``self``.

        OUTPUT: iterator

        EXAMPLES::

            sage: from sage.interfaces.maxima_lib import maxima
            sage: v = maxima('create_list(i*x^i,i,0,5)')
            sage: L = list(v)
            sage: [e._sage_() for e in L]
            [0, x, 2*x^2, 3*x^3, 4*x^4, 5*x^5]
        """
        for i in range(len(self)):
            yield self[i]

    def subst(self, val):
        """
        Substitute a value or several values into this Maxima object.

        INPUT:

        - ``val`` -- string representing substitution(s) to perform

        OUTPUT: Maxima object

        EXAMPLES::

            sage: from sage.interfaces.maxima_lib import maxima
            sage: maxima('a^2 + 3*a + b').subst('b=2')
            a^2+3*a+2
            sage: maxima('a^2 + 3*a + b').subst('a=17')
            b+340
            sage: maxima('a^2 + 3*a + b').subst('a=17, b=2')
            342
        """
        return self.comma(val)

    def comma(self, args):
        """
        Form the expression that would be written 'self, args' in Maxima.

        INPUT:

        - ``args`` -- string

        OUTPUT: Maxima object

        EXAMPLES::

            sage: from sage.interfaces.maxima_lib import maxima
            sage: maxima('sqrt(2) + I').comma('numer')
            I+1.41421356237309...
            sage: maxima('sqrt(2) + I*a').comma('a=5')
            5*I+sqrt(2)
        """
        self._check_valid()
        P = self.parent()
        return P('%s, %s' % (self.name(), args))

    def _latex_(self):
        r"""
        Return Latex representation of this Maxima object.

        OUTPUT: string

        This calls the tex command in Maxima, then does a little
        post-processing to fix bugs in the resulting Maxima output.

        EXAMPLES::

            sage: from sage.interfaces.maxima_lib import maxima
            sage: maxima('sqrt(2) + 1/3 + asin(5)')._latex_()
            '\\sin^{-1}\\cdot5+\\sqrt{2}+{{1}\\over{3}}'

            sage: y,d = var('y,d')
            sage: f = function('f')
            sage: latex(maxima(derivative(f(x*y), x)))
            \left(\left.{{{\it \partial}}\over{{\it \partial}\,  {\it \_symbol}_{0}}}\,f\left(  {\it \_symbol}_{0}\right)\right|_{  {\it \_symbol}_{0}={\it x}\,  {\it y}}\right)\,{\it y}
            sage: latex(maxima(derivative(f(x,y,d), d,x,x,y)))
            {{{\it \partial}^4}\over{{\it \partial}\,{\it d}\,  {\it \partial}\,{\it x}^2\,{\it \partial}\,  {\it y}}}\,f\left({\it x} ,  {\it y} , {\it d}\right)
            sage: latex(maxima(d/(d-2)))
            {{{\it d}}\over{{\it d}-2}}
        """
        self._check_valid()
        P = self.parent()
        s = P._eval_line(f"tex({self.name()}, false);", reformat=False)
        if "$$" not in s:
            raise RuntimeError(
                f"Error texing Maxima object {self.name()}. Expected '$$' in output, got: {s!r}"
            )
        i = s.find("$$")
        j = s.rfind("$$")
        s = s[i + 2 : j]
        s = multiple_replace(
            {
                "\r\n": " ",
                "\\\\\\\\": "\\",
                "\\\\\\": "\\",
                "\\\\": "\\",
            },
            s,
        )
        s = multiple_replace(
            {
                "\\%": "",
                "\\arcsin ": "\\sin^{-1} ",
                "\\arccos ": "\\cos^{-1} ",
                "\\arctan ": "\\tan^{-1} ",
                "\\_SAGE\\_VAR\\_": "",
            },
            s,
        )

        # Fix a maxima bug, which gives a latex representation of multiplying
        # two numbers as a single space. This was really bad when 2*17^(1/3)
        # gets TeXed as '2 17^{\frac{1}{3}}'
        #
        # This regex matches a string of spaces preceded by either a '}', a
        # decimal digit, or a ')', and followed by a decimal digit. The spaces
        # get replaced by a '\cdot'.
        return re.sub(r'(?<=[})\d]) +(?=\d)', r'\\cdot', s)

    def _tab_completion(self, verbose=False):
        """
        Return all Maxima commands, which is useful for tab completion.

        INPUT:

        - ``verbose`` -- boolean

        OUTPUT: list of strings

        EXAMPLES::

            sage: from sage.interfaces.maxima_lib import maxima
            sage: m = maxima(2)
            sage: 'gcd' in m._tab_completion()
            True
        """
        return self.parent()._tab_completion(verbose=False)

    def _matrix_(self, R):
        r"""
        If ``self`` is a Maxima matrix, return the corresponding Sage matrix
        over the Sage ring `R`.

        INPUT:

        - ``R`` -- ring to coerce into

        OUTPUT: matrix

        This may or may not work depending in how complicated the entries
        of ``self`` are! It only works if the entries of ``self`` can be coerced as
        strings to produce meaningful elements of `R`.

        EXAMPLES::

            sage: from sage.interfaces.maxima_lib import maxima
            sage: _ = maxima.eval("f[i,j] := i/j")
            sage: A = maxima('genmatrix(f,4,4)'); A
            matrix([1,1/2,1/3,1/4],[2,1,2/3,1/2],[3,3/2,1,3/4],[4,2,4/3,1])
            sage: A._matrix_(QQ)
            [  1 1/2 1/3 1/4]
            [  2   1 2/3 1/2]
            [  3 3/2   1 3/4]
            [  4   2 4/3   1]

        You can also use the ``matrix`` command (which is
        defined in ``sage.misc.functional``)::

            sage: matrix(QQ, A)
            [  1 1/2 1/3 1/4]
            [  2   1 2/3 1/2]
            [  3 3/2   1 3/4]
            [  4   2 4/3   1]
        """
        from sage.matrix.matrix_space import MatrixSpace
        self._check_valid()
        P = self.parent()
        nrows = int(P.eval('length(%s)' % self.name()))
        if nrows == 0:
            return MatrixSpace(R, 0, 0)(0)
        ncols = int(P.eval('length(%s[1])' % self.name()))
        M = MatrixSpace(R, nrows, ncols)
        s = self.str().replace('matrix', '').replace(',', "','").\
            replace("]','[", "','").replace('([', "['").replace('])', "']")
        s = eval(s)
        return M([R(x) for x in s])

    def partial_fraction_decomposition(self, var='x'):
        """
        Return the partial fraction decomposition of ``self`` with respect to
        the variable var.

        INPUT:

        - ``var`` -- string

        OUTPUT: Maxima object

        EXAMPLES::

            sage: from sage.interfaces.maxima_lib import maxima
            sage: f = maxima('1/((1+x)*(x-1))')
            sage: f.partial_fraction_decomposition('x')
            1/(2*(x-1))-1/(2*(x+1))
            sage: print(f.partial_fraction_decomposition('x'))
                                 1           1
                             --------- - ---------
                             2 (x - 1)   2 (x + 1)
        """
        return self.partfrac(var)

    def _operation(self, operation, other=None):
        r"""
        Return the result of applying the binary operation
        ``operation`` on the arguments ``self`` and ``other``, or the
        unary operation on ``self`` if ``other`` is not given.

        This is a utility function which factors out much of the
        commonality used in the arithmetic operations for interface
        elements.

        INPUT:

        - ``operation`` -- string representing the operation
          being performed. For example, '*', or '1/'

        - ``other`` -- the other operand. If ``other`` is ``None``,
          then the operation is assumed to be unary rather than binary

        OUTPUT: Maxima object

        Note that other's parent should already be Maxima since this should
        be called after coercion has been performed.

        If other is a ``MaximaFunction``, then we convert
        ``self`` to a ``MaximaFunction`` that takes
        no arguments, and let the
        ``MaximaFunction._operation`` code handle everything
        from there.

        EXAMPLES::

            sage: from sage.interfaces.maxima_lib import maxima
            sage: f = maxima.cos(x)
            sage: f._operation("+", f)
            2*cos(_SAGE_VAR_x)
        """
        P = self._check_valid()

        if other is None:
            cmd = '%s %s' % (operation, self._name)
        elif isinstance(other, P._object_function_class()):
            fself = P.function('', repr(self))
            return fself._operation(operation, other)
        else:
            cmd = '%s %s %s' % (self._name, operation, other._name)
        try:
            return P.new(cmd)
        except Exception as msg:
            raise TypeError(msg)


MaximaAbstractFunctionElement = InterfaceFunctionElement
MaximaAbstractFunction = InterfaceFunction


class MaximaAbstractElementFunction(MaximaAbstractElement):
    r"""
    Create a Maxima function with the parent ``parent``,
    name ``name``, definition ``defn``, arguments ``args``
    and latex representation ``latex``.

    INPUT:

    - ``parent`` -- an instance of a concrete Maxima interface

    - ``name`` -- string

    - ``defn`` -- string

    - ``args`` -- string; comma separated names of arguments

    - ``latex`` -- string

    OUTPUT: Maxima function

    EXAMPLES::

        sage: from sage.interfaces.maxima_lib import maxima
        sage: maxima.function('x,y','e^cos(x)')
        e^cos(x)
    """

    def __init__(self, parent, name, defn, args, latex):
        """
        Create a Maxima function.
        See ``MaximaAbstractElementFunction`` for full documentation.

        TESTS::

            sage: from sage.interfaces.maxima_lib import maxima
            sage: from sage.interfaces.maxima_abstract import MaximaAbstractElementFunction
            sage: MaximaAbstractElementFunction == loads(dumps(MaximaAbstractElementFunction))
            True
            sage: f = maxima.function('x,y','sin(x+y)')
            sage: f == loads(dumps(f))
            True
        """
        MaximaAbstractElement.__init__(self, parent, name, is_name=True)
        self.__defn = defn
        self.__args = args
        self.__latex = latex

    def __reduce__(self):
        """
        Implement __reduce__ for ``MaximaAbstractElementFunction``.

        OUTPUT: a couple consisting of:

        - the function to call for unpickling

        - a tuple of arguments for the function

        EXAMPLES::

            sage: from sage.interfaces.maxima_lib import maxima
            sage: f = maxima.function('x,y','sin(x+y)')
            sage: f.__reduce__()
            (<function reduce_load_MaximaAbstract_function at 0x...>,
             (Maxima, 'sin(x+y)', 'x,y', None))
        """
        return reduce_load_MaximaAbstract_function, (self.parent(),
                            self.__defn, self.__args, self.__latex)

    def __call__(self, *args):
        """
        Return the result of calling this Maxima function
        with the given arguments.

        INPUT:

        - ``args`` -- a variable number of arguments

        OUTPUT: Maxima object

        EXAMPLES::

            sage: from sage.interfaces.maxima_lib import maxima
            sage: f = maxima.function('x,y','sin(x+y)')
            sage: f(1,2)
            sin(3)
            sage: f(x,x)
            sin(2*x)
        """
        P = self._check_valid()
        if len(args) == 1:
            args = '(%s)' % args
        return P('%s%s' % (self.name(), args))

    def _repr_(self):
        """
        Return print representation of this Maxima function.

        OUTPUT: string

        EXAMPLES::

            sage: from sage.interfaces.maxima_lib import maxima
            sage: f = maxima.function('x,y','sin(x+y)')
            sage: repr(f)    # indirect doctest
            'sin(x+y)'
        """
        return self.definition()

    def _latex_(self):
        r"""
        Return latex representation of this Maxima function.

        OUTPUT: string

        EXAMPLES::

            sage: from sage.interfaces.maxima_lib import maxima
            sage: f = maxima.function('x,y','sin(x+y)')
            sage: latex(f)
            \mathrm{sin(x+y)}
        """
        if self.__latex is None:
            return r'\mathrm{%s}' % self.__defn
        else:
            return self.__latex

    def arguments(self, split=True):
        r"""
        Return the arguments of this Maxima function.

        INPUT:

        - ``split`` -- boolean; if ``True`` return a tuple of strings,
          otherwise return a string of comma-separated arguments

        OUTPUT: string if ``split`` is False

        - a list of strings if ``split`` is True

        EXAMPLES::

            sage: from sage.interfaces.maxima_lib import maxima
            sage: f = maxima.function('x,y','sin(x+y)')
            sage: f.arguments()
            ['x', 'y']
            sage: f.arguments(split=False)
            'x,y'
            sage: f = maxima.function('', 'sin(x)')
            sage: f.arguments()
            []
        """
        if split:
            return self.__args.split(',') if self.__args != '' else []
        else:
            return self.__args

    def definition(self):
        """
        Return the definition of this Maxima function as a string.

        EXAMPLES::

            sage: from sage.interfaces.maxima_lib import maxima
            sage: f = maxima.function('x,y','sin(x+y)')
            sage: f.definition()
            'sin(x+y)'
        """
        return self.__defn

    def integral(self, var):
        """
        Return the integral of ``self`` with respect to the variable var.

        INPUT:

        - ``var`` -- a variable

        OUTPUT: Maxima function

        Note that integrate is an alias of integral.

        EXAMPLES::

            sage: from sage.interfaces.maxima_lib import maxima
            sage: x,y = var('x,y')
            sage: f = maxima.function('x','sin(x)')
            sage: f.integral(x)
            -cos(x)
            sage: f.integral(y)
            sin(x)*y
        """
        var = str(var)
        P = self._check_valid()
        f = P('integrate(%s(%s), %s)' % (self.name(),
                        self.arguments(split=False), var))

        args = self.arguments()
        if var not in args:
            args.append(var)
        return P.function(",".join(args), repr(f))

    integrate = integral

    def _operation(self, operation, f=None):
        r"""
        This is a utility function which factors out much of the
        commonality used in the arithmetic operations for
        ``MaximaAbstractElementFunction``.

        INPUT:

        - ``operation`` -- string representing the operation
          being performed. For example, '\*', or '1/'

        - ``f`` -- the other operand; if ``f`` is
          ``None``, then the operation is assumed to be unary
          rather than binary

        EXAMPLES::

            sage: from sage.interfaces.maxima_lib import maxima
            sage: f = maxima.function('x,y','sin(x+y)')
            sage: f._operation("+", f)
            2*sin(y+x)
            sage: f._operation("+", 2)
            sin(y+x)+2
            sage: f._operation('-')
            -sin(y+x)
            sage: f._operation('1/')
            1/sin(y+x)
        """
        P = self._check_valid()
        if isinstance(f, P._object_function_class()):
            tmp = sorted(set(self.arguments() + f.arguments()))
            args = ','.join(tmp)
            defn = "(%s)%s(%s)" % (self.definition(), operation, f.definition())
        elif f is None:
            args = self.arguments(split=False)
            defn = "%s(%s)" % (operation, self.definition())
        else:
            args = self.arguments(split=False)
            defn = "(%s)%s(%s)" % (self.definition(), operation, repr(f))

        return P.function(args, P.eval(defn))


def reduce_load_MaximaAbstract_function(parent, defn, args, latex):
    r"""
    Unpickle a Maxima function.

    EXAMPLES::

        sage: from sage.interfaces.maxima_lib import maxima
        sage: from sage.interfaces.maxima_abstract import reduce_load_MaximaAbstract_function
        sage: f = maxima.function('x,y','sin(x+y)')
        sage: _,args = f.__reduce__()
        sage: g = reduce_load_MaximaAbstract_function(*args)
        sage: g == f
        True
    """
    return parent.function(args, defn, defn, latex)


def maxima_version():
    """
    Return Maxima version.

    Currently this calls a new copy of Maxima.

    EXAMPLES::

        sage: from sage.interfaces.maxima_abstract import maxima_version
        sage: maxima_version()  # random
        '5.41.0'
    """
    with os.popen('{} --version'.format(MAXIMA)) as p:
        return p.read().split()[-1]


def maxima_console():
    """
    Spawn a new Maxima command-line session.

    EXAMPLES::

        sage: from sage.interfaces.maxima_abstract import maxima_console
        sage: maxima_console()                    # not tested
        Maxima 5.46.0 https://maxima.sourceforge.io
        ...
    """
    from sage.repl.rich_output.display_manager import get_display_manager
    if not get_display_manager().is_in_terminal():
        raise RuntimeError('Can use the console only in the terminal. Try %%maxima magics instead.')
    os.system('{}'.format(MAXIMA))<|MERGE_RESOLUTION|>--- conflicted
+++ resolved
@@ -58,28 +58,18 @@
 COMMANDS_CACHE = '%s/maxima_commandlist_cache.sobj' % DOT_SAGE
 
 from sage.cpython.string import bytes_to_str
-<<<<<<< HEAD
-=======
-
-from sage.misc.cachefunc import cached_method
-from sage.misc.multireplace import multiple_replace
-from sage.structure.richcmp import richcmp, rich_to_bool
-
-from .interface import (Interface, InterfaceElement, InterfaceFunctionElement,
-                        InterfaceFunction, AsciiArtString)
->>>>>>> 1f459003
-from sage.interfaces.tab_completion import ExtraTabCompletion
-from sage.misc.instancedoc import instancedoc
-from sage.misc.multireplace import multiple_replace
-from sage.structure.richcmp import rich_to_bool, richcmp
-
-from .interface import (
+from sage.interfaces.interface import (
     AsciiArtString,
     Interface,
     InterfaceElement,
     InterfaceFunction,
     InterfaceFunctionElement,
 )
+from sage.interfaces.tab_completion import ExtraTabCompletion
+from sage.misc.cachefunc import cached_method
+from sage.misc.instancedoc import instancedoc
+from sage.misc.multireplace import multiple_replace
+from sage.structure.richcmp import rich_to_bool, richcmp
 
 # The Maxima "apropos" command, e.g., apropos(det) gives a list
 # of all identifiers that begin in a certain way.  This could
@@ -315,19 +305,6 @@
             sage: "verbose" in cs
             True
 
-<<<<<<< HEAD
-            # The output is kind of random
-            sage: from sage.interfaces.maxima_lib import maxima
-            sage: sorted(maxima._commands(verbose=False))  # long time (:issue:`39569`)
-            [...
-             'display',
-             ...
-             'gcd',
-             ...
-             'verbose',
-             ...]
-=======
->>>>>>> 1f459003
         """
         # Passing the empty string to apropos() gets ALL names.
         all_names = self._eval_line('apropos("")',
