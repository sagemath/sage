fs = import('fs')
sage_install_dir = py.get_install_dir() / 'sage'

# Generate the configuration file
conf_data = configuration_data()
conf_data.set('PACKAGE_VERSION', '1.2.3')
conf_data.set('SAGE_ROOT', meson.current_source_dir() / '..' / '..')
# We use Python's prefix here to make it work with conda
prefix = fs.as_posix(py.get_variable('prefix', ''))
conf_data.set('prefix', prefix)
datadir = fs.expanduser(get_option('datadir'))
if not fs.is_absolute(datadir)
  datadir = prefix / datadir
endif
conf_data.set('SAGE_SHARE', datadir)
if not fs.exists(datadir / 'cremona')
  message(
    'Warning: The specified datadir does not contain the necessary Cremona database. Either specify a different datadir or specify a correct the correct path via the environment variable SAGE_SHARE during runtime.',
  )
endif
conf_data.set('SAGE_MAXIMA', maxima.full_path())
# Conda's ecl does not have any problems with Maxima, so nothing needs to be set here:
conf_data.set('SAGE_MAXIMA_FAS', '')
# Kenzo cannot yet be provided by the system, so we always use the SAGE_LOCAL path for now.
conf_data.set('SAGE_KENZO_FAS', '\'${prefix}\'/lib/ecl/kenzo.fas')
# It can be found, so we don't have to set anything here:
conf_data.set('NTL_INCDIR', '')
conf_data.set('NTL_LIBDIR', '')
ecl_config = find_program('ecl-config', required: true)
conf_data.set('SAGE_ECL_CONFIG', ecl_config.full_path())
conf_data.set('SAGE_ARCHFLAGS', 'unset')
# not needed when using conda, as we then don't build any pc files
conf_data.set('SAGE_PKG_CONFIG_PATH', '')
openmp = dependency('openmp', required: false, disabler: true)
if openmp.found()
  conf_data.set('OPENMP_CFLAGS', '-fopenmp')
  conf_data.set('OPENMP_CXXFLAGS', '-fopenmp')
endif
gap_exe = find_program('gap')
if gap_exe.found()
  gaprun = run_command(
    gap_exe,
    '-r',
    '-q',
    '--bare',
    '--nointeract',
    '-c',
    'Display(JoinStringsWithSeparator(GAPInfo.RootPaths,";"));',
    check: true,
  )
  gap_root_paths = gaprun.stdout().strip()
  gap_root_paths = '${prefix}/lib/gap;${prefix}/share/gap;' + gaprun.stdout().strip()
endif
conf_data.set('GAP_ROOT_PATHS', gap_root_paths)
ecm_bin = find_program(['ecm', 'gmp-ecm'], required: true)
conf_data.set('SAGE_ECMBIN', ecm_bin.full_path())

config_file = configure_file(
  input: '../../pkgs/sage-conf/_sage_conf/_conf.py.in',
  output: 'config.py',
  install_dir: sage_install_dir,
  install: true,
  configuration: conf_data,
)

# Packages that need no processing and can be installed directly
no_processing = [
  'databases',
  'doctest',
  'ext_data',
  'features',
  'game_theory',
  'homology',
  'knots',
  'logic',
  'manifolds',
  'parallel',
  'repl',
  'sandpiles',
  'tensor',
  'topology',
  'typeset',
]
foreach package : no_processing
  install_subdir(package, install_dir: sage_install_dir)
endforeach

py.install_sources(
  '__init__.py',
  'all.py',
  'all__sagemath_bliss.py',
  'all__sagemath_coxeter3.py',
  'all__sagemath_environment.py',
  'all__sagemath_mcqd.py',
  'all__sagemath_meataxe.py',
  'all__sagemath_objects.py',
  'all__sagemath_repl.py',
  'all__sagemath_sirocco.py',
  'all__sagemath_tdlib.py',
  'all_cmdline.py',
  'env.py',
  'version.py',
  subdir: 'sage',
)

subdir('cpython')
subdir('libs')
subdir('misc')
subdir('structure')
subdir('algebras')
subdir('arith')
subdir('ext')
subdir('calculus')
subdir('categories')
subdir('coding')
subdir('combinat')
subdir('crypto')
subdir('data_structures')
subdir('functions')
subdir('games')
subdir('geometry')
subdir('graphs')
subdir('groups')
subdir('interacts')
subdir('interfaces')
subdir('lfunctions')
subdir('matrix')
subdir('matroids')
subdir('modular')
subdir('modules')
subdir('monoids')
subdir('numerical')
subdir('plot')
subdir('probability')
subdir('quadratic_forms')
subdir('quivers')
subdir('rings')
subdir('schemes')
subdir('sets')
subdir('stats')
subdir('symbolic')
subdir('tests')
subdir('dynamics')
subdir('sat')
<<<<<<< HEAD

# Jupyter kernel spec
# meson-python maps 'datadir' currently the python prefix, see
# https://github.com/mesonbuild/meson-python/issues/517
kernel_dir = get_option('datadir') / 'share/jupyter/kernels/sagemath'
install_data('ext_data/notebook-ipython/logo.svg', install_dir: kernel_dir)
install_data('ext_data/notebook-ipython/logo-64x64.png', install_dir: kernel_dir)
kernel_data = configuration_data()
kernel_data.set('SAGE_VERSION', meson.project_version())
configure_file(
  input: 'ext_data/notebook-ipython/kernel.json.in',
  output: 'kernel.json',
  install_dir: kernel_dir,
  install: true,
  configuration: kernel_data,
)
=======
install_subdir('cli', install_dir: sage_install_dir)
>>>>>>> 871ba9da
<|MERGE_RESOLUTION|>--- conflicted
+++ resolved
@@ -65,6 +65,7 @@
 
 # Packages that need no processing and can be installed directly
 no_processing = [
+  'cli',
   'databases',
   'doctest',
   'ext_data',
@@ -142,7 +143,6 @@
 subdir('tests')
 subdir('dynamics')
 subdir('sat')
-<<<<<<< HEAD
 
 # Jupyter kernel spec
 # meson-python maps 'datadir' currently the python prefix, see
@@ -158,7 +158,4 @@
   install_dir: kernel_dir,
   install: true,
   configuration: kernel_data,
-)
-=======
-install_subdir('cli', install_dir: sage_install_dir)
->>>>>>> 871ba9da
+)