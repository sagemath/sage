sage_install_dir = py.get_install_dir() / 'sage'

# Generate the configuration file
conf_data = configuration_data()
conf_data.set('PACKAGE_VERSION', '1.2.3')
# We use Python's prefix here to make it work with conda
prefix = fs.as_posix(py.get_variable('prefix', ''))
conf_data.set('prefix', prefix)
datadir = fs.expanduser(get_option('datadir'))
if not fs.is_absolute(datadir)
  datadir = prefix / datadir
endif
conf_data.set('SAGE_SHARE', datadir)
if not fs.exists(datadir / 'cremona')
  message(
    'Warning: The specified datadir does not contain the necessary Cremona database. Either specify a different datadir or specify a correct the correct path via the environment variable SAGE_SHARE during runtime.',
  )
endif
# Kenzo cannot yet be provided by the system, so we always use the SAGE_LOCAL path for now.
conf_data.set('SAGE_KENZO_FAS', '\'${prefix}\'/lib/ecl/kenzo.fas')
# It can be found, so we don't have to set anything here:
conf_data.set('NTL_INCDIR', '')
conf_data.set('NTL_LIBDIR', '')
ecl_config = find_program('ecl-config', required: false)
if ecl_config.found()
  conf_data.set('SAGE_ECL_CONFIG', ecl_config.full_path())
endif
conf_data.set('SAGE_ARCHFLAGS', 'unset')
# not needed when using conda, as we then don't build any pc files
conf_data.set('SAGE_PKG_CONFIG_PATH', '')
openmp = dependency('openmp', required: false, disabler: true)
if openmp.found()
  conf_data.set('OPENMP_CFLAGS', '-fopenmp')
  conf_data.set('OPENMP_CXXFLAGS', '-fopenmp')
endif
gap_exe = find_program('gap', required: not is_windows, disabler: true)
if gap_exe.found()
  gaprun = run_command(
    gap_exe,
    '-r',
    '-q',
    '--bare',
    '--nointeract',
    '-c',
    'Display(JoinStringsWithSeparator(GAPInfo.RootPaths,";"));',
    check: true,
  )
  gap_root_paths = gaprun.stdout().strip()
  gap_root_paths = '${prefix}/lib/gap;${prefix}/share/gap;' + gaprun.stdout().strip()
  conf_data.set('GAP_ROOT_PATHS', gap_root_paths)
endif
ecm_bin = find_program(
  ['ecm', 'gmp-ecm'],
  required: not is_windows,
  disabler: true,
)
conf_data.set('SAGE_ECMBIN', ecm_bin.full_path())

<<<<<<< HEAD
config_file = configure_file(
  input: 'config.py.in',
  output: 'config.py',
  install_dir: sage_install_dir,
  install: true,
  configuration: conf_data,
)

=======
>>>>>>> 1f459003
# Packages that need no processing and can be installed directly
no_processing = [
  'cli',
  'databases',
  'doctest',
  'ext_data',
  'features',
  'game_theory',
  'homology',
  'knots',
  'logic',
  'manifolds',
  'parallel',
  'repl',
  'sandpiles',
  'tensor',
  'topology',
  'typeset',
]
foreach package : no_processing
  install_subdir(package, install_dir: sage_install_dir)
endforeach

py.install_sources(
  '__init__.py',
  'all.py',
  'all__sagemath_bliss.py',
  'all__sagemath_coxeter3.py',
  'all__sagemath_environment.py',
  'all__sagemath_mcqd.py',
  'all__sagemath_meataxe.py',
  'all__sagemath_objects.py',
  'all__sagemath_repl.py',
  'all__sagemath_sirocco.py',
  'all__sagemath_tdlib.py',
  'all_cmdline.py',
  'env.py',
  'version.py',
  subdir: 'sage',
)

subdir('cpython')
subdir('libs')
subdir('misc')
subdir('structure')
subdir('algebras')
subdir('arith')
subdir('ext')
subdir('calculus')
subdir('categories')
subdir('coding')
subdir('combinat')
subdir('crypto')
subdir('data_structures')
subdir('functions')
subdir('games')
subdir('geometry')
subdir('graphs')
subdir('groups')
subdir('interacts')
subdir('interfaces')
subdir('lfunctions')
subdir('matrix')
subdir('matroids')
subdir('modular')
subdir('modules')
subdir('monoids')
subdir('numerical')
subdir('plot')
subdir('probability')
subdir('quadratic_forms')
subdir('quivers')
subdir('rings')
subdir('schemes')
subdir('sets')
subdir('stats')
subdir('symbolic')
subdir('tests')
subdir('dynamics')
subdir('sat')

# Jupyter kernel spec
# meson-python maps 'datadir' currently the python prefix, see
# https://github.com/mesonbuild/meson-python/issues/517
kernel_dir = get_option('datadir') / 'share/jupyter/kernels/sagemath'
install_data('ext_data/notebook-ipython/logo.svg', install_dir: kernel_dir)
install_data('ext_data/notebook-ipython/logo-64x64.png', install_dir: kernel_dir)
kernel_data = configuration_data()
kernel_data.set('SAGE_VERSION', meson.project_version())
configure_file(
  input: 'ext_data/notebook-ipython/kernel.json.in',
  output: 'kernel.json',
  install_dir: kernel_dir,
  install: true,
  configuration: kernel_data,
)

# Write config file
# Should be last so that subdir calls can modify the config data
config_file = configure_file(
  input: '../../pkgs/sage-conf/_sage_conf/_conf.py.in',
  output: 'config.py',
  install_dir: sage_install_dir,
  install: true,
  configuration: conf_data,
)<|MERGE_RESOLUTION|>--- conflicted
+++ resolved
@@ -56,17 +56,6 @@
 )
 conf_data.set('SAGE_ECMBIN', ecm_bin.full_path())
 
-<<<<<<< HEAD
-config_file = configure_file(
-  input: 'config.py.in',
-  output: 'config.py',
-  install_dir: sage_install_dir,
-  install: true,
-  configuration: conf_data,
-)
-
-=======
->>>>>>> 1f459003
 # Packages that need no processing and can be installed directly
 no_processing = [
   'cli',
