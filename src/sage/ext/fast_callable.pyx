# sage_setup: distribution = sagemath-categories
r"""
Fast Expression Evaluation

For many applications such as numerical integration, differential
equation approximation, plotting a 3d surface, optimization problems,
Monte-Carlo simulations, etc., one wishes to pass around and evaluate
a single algebraic expression many, many times at various floating
point values.  Other applications may need to evaluate an expression
many times in interval arithmetic, or in a finite field.  Doing this
via recursive calls over a python representation of the object (even
if Maxima or other outside packages are not involved) is extremely
inefficient.

This module provides a function, :func:`fast_callable`, to
transform such expressions into a form where they can be evaluated
quickly::

    sage: # needs sage.symbolic
    sage: f = sin(x) + 3*x^2
    sage: ff = fast_callable(f, vars=[x])
    sage: ff(3.5)
    36.3992167723104
    sage: ff(RIF(3.5))
    36.39921677231038?

By default, :func:`fast_callable` only removes some interpretive
overhead from the evaluation, but all of the individual arithmetic
operations are done using standard Sage arithmetic.  This is still a
huge win over :mod:`sage.calculus`, which evidently has a lot of overhead.
Compare the cost of evaluating Wilkinson's polynomial (in unexpanded
form) at `x = 30`::

    sage: # needs sage.symbolic
    sage: wilk = prod((x-i) for i in [1 .. 20]); wilk
    (x - 1)*(x - 2)*(x - 3)*(x - 4)*(x - 5)*(x - 6)*(x - 7)*(x - 8)*(x - 9)*(x - 10)*(x - 11)*(x - 12)*(x - 13)*(x - 14)*(x - 15)*(x - 16)*(x - 17)*(x - 18)*(x - 19)*(x - 20)
    sage: timeit('wilk.subs(x=30)')         # random    # long time
    625 loops, best of 3: 1.43 ms per loop
    sage: fc_wilk = fast_callable(wilk, vars=[x])
    sage: timeit('fc_wilk(30)')             # random    # long time
    625 loops, best of 3: 9.72 us per loop

You can specify a particular domain for the evaluation using
``domain=``::

    sage: fc_wilk_zz = fast_callable(wilk, vars=[x], domain=ZZ)                         # needs sage.symbolic

The meaning of ``domain=D`` is that each intermediate and final result
is converted to type ``D``.  For instance, the previous example of
``sin(x) + 3*x^2`` with ``domain=D`` would be equivalent to
``D(D(sin(D(x))) + D(D(3)*D(D(x)^2)))``.  (This example also
demonstrates the one exception to the general rule: if an exponent is an
integral constant, then it is not wrapped with ``D()``.)

At first glance, this seems like a very bad idea if you want to
compute quickly.  And it is a bad idea, for types where we don't
have a special interpreter.  It's not too bad of a slowdown, though.
To mitigate the costs, we check whether the value already has
the correct parent before we call ``D``.

We don't yet have a special interpreter with domain ``ZZ``, so we can see
<<<<<<< HEAD
how that compares to the generic fc_wilk example above::
=======
how that compares to the generic ``fc_wilk`` example above::
>>>>>>> c3093443

    sage: timeit('fc_wilk_zz(30)')          # random    # long time                     # needs sage.symbolic
    625 loops, best of 3: 15.4 us per loop

However, for other types, using ``domain=D`` will get a large speedup,
because we have special-purpose interpreters for those types.  One
example is ``RDF``.  Since with ``domain=RDF`` we know that every single
operation will be floating-point, we can just execute the
floating-point operations directly and skip all the Python object
creations that you would get from actually using ``RDF`` objects::

    sage: fc_wilk_rdf = fast_callable(wilk, vars=[x], domain=RDF)                       # needs sage.symbolic
    sage: timeit('fc_wilk_rdf(30.0)')       # random    # long time                     # needs sage.symbolic
    625 loops, best of 3: 7 us per loop

The domain does not need to be a Sage type; for instance, ``domain=float``
also works.  (We actually use the same fast interpreter for ``domain=float``
and ``domain=RDF``; the only difference is that when ``domain=RDF`` is used,
the return value is an ``RDF`` element, and when ``domain=float`` is used,
the return value is a Python :class:`float`.) ::

    sage: fc_wilk_float = fast_callable(wilk, vars=[x], domain=float)                   # needs sage.symbolic
    sage: timeit('fc_wilk_float(30.0)')     # random    # long time                     # needs sage.symbolic
    625 loops, best of 3: 5.04 us per loop

We also have support for ``RR``::

    sage: fc_wilk_rr = fast_callable(wilk, vars=[x], domain=RR)                         # needs sage.symbolic
    sage: timeit('fc_wilk_rr(30.0)')        # random    # long time                     # needs sage.symbolic
    625 loops, best of 3: 13 us per loop

For ``CC``::

    sage: fc_wilk_cc = fast_callable(wilk, vars=[x], domain=CC)                         # needs sage.symbolic
    sage: timeit('fc_wilk_cc(30.0)')        # random    # long time                     # needs sage.symbolic
    625 loops, best of 3: 23 us per loop

And support for ``CDF``::

    sage: fc_wilk_cdf = fast_callable(wilk, vars=[x], domain=CDF)                       # needs sage.symbolic
    sage: timeit('fc_wilk_cdf(30.0)')       # random    # long time                     # needs sage.symbolic
    625 loops, best of 3: 10.2 us per loop

Currently, :func:`fast_callable` can accept two kinds of objects:
polynomials (univariate and multivariate) and symbolic expressions
(elements of the Symbolic Ring).  For polynomials, you can omit the
``vars`` argument; the variables will default to the ring generators (in
the order used when creating the ring). ::

    sage: K.<x,y,z> = QQ[]
    sage: p = 10*y + 100*z + x
    sage: fp = fast_callable(p)
    sage: fp(1,2,3)
    321

But you can also specify the variable names to override the default
ordering (you can include extra variable names here, too). ::

    sage: fp = fast_callable(p, vars=('x','w','z','y'))

For symbolic expressions, you need to specify the variable names, so
that :func:`fast_callable` knows what order to use. ::

    sage: # needs sage.symbolic
    sage: var('y,z,x')
    (y, z, x)
    sage: f = 10*y + 100*z + x
    sage: ff = fast_callable(f, vars=(x,y,z))
    sage: ff(1,2,3)
    321

You can also specify extra variable names::

    sage: ff = fast_callable(f, vars=('x','w','z','y'))                                 # needs sage.symbolic
    sage: ff(1,2,3,4)                                                                   # needs sage.symbolic
    341

This should be enough for normal use of :func:`fast_callable`; let's
discuss some more advanced topics.

Sometimes it may be useful to create a fast version of an expression
without going through symbolic expressions or polynomials; perhaps
because you want to describe to :func:`fast_callable` an expression
with common subexpressions.

Internally, :func:`fast_callable` works in two stages: it constructs
an expression tree from its argument, and then it builds a
fast evaluator from that expression tree.  You can bypass the first phase
by building your own expression tree and passing that directly to
:func:`fast_callable`, using an :class:`ExpressionTreeBuilder`. ::

    sage: from sage.ext.fast_callable import ExpressionTreeBuilder
    sage: etb = ExpressionTreeBuilder(vars=('x','y','z'))

An :class:`ExpressionTreeBuilder` has three interesting methods:
:meth:`constant`, :meth:`var`, and :meth:`call`.
All of these methods return :class:`ExpressionTree` objects.

The :meth:`var` method takes a string, and returns an expression tree
for the corresponding variable. ::

    sage: x = etb.var('x')
    sage: y = etb.var('y')
    sage: z = etb.var('y')

Expression trees support Python's numeric operators, so you can easily
build expression trees representing arithmetic expressions. ::

    sage: v1 = (x+y)*(y+z) + (y//z)

The :meth:`constant` method takes a Sage value, and returns an
expression tree representing that value. ::

    sage: v2 = etb.constant(3.14159) * x + etb.constant(1729) * y

The :meth:`call` method takes a sage/Python function and zero or more
expression trees, and returns an expression tree representing
the function call. ::

    sage: v3 = etb.call(sin, v1+v2)
    sage: v3                                                                            # needs sage.symbolic
    sin(add(add(mul(add(v_0, v_1), add(v_1, v_1)), floordiv(v_1, v_1)),
            add(mul(3.14159000000000, v_0), mul(1729, v_1))))

Many sage/Python built-in functions are specially handled; for instance,
when evaluating an expression involving :func:`sin` over ``RDF``,
the C math library function :func:`sin` is called.  Arbitrary functions
are allowed, but will be much slower since they will call back to
Python code on every call; for example, the following will work. ::

    sage: def my_sqrt(x): return pow(x, 0.5)
    sage: e = etb.call(my_sqrt, v1); e
    {my_sqrt}(add(mul(add(v_0, v_1), add(v_1, v_1)), floordiv(v_1, v_1)))
    sage: fast_callable(e)(1, 2, 3)
    3.60555127546399

To provide :func:`fast_callable` for your own class (so that
``fast_callable(x)`` works when ``x`` is an instance of your
class), implement a method ``_fast_callable_(self, etb)`` for your class.
This method takes an :class:`ExpressionTreeBuilder`, and returns an
expression tree built up using the methods described above.

EXAMPLES::

    sage: var('x')                                                                      # needs sage.symbolic
    x
    sage: f = fast_callable(sqrt(x^7+1), vars=[x], domain=float)                        # needs sage.symbolic

::

    sage: f(1)                                                                          # needs sage.symbolic
    1.4142135623730951
    sage: f.op_list()                                                                   # needs sage.symbolic
    [('load_arg', 0), ('ipow', 7), ('load_const', 1.0), 'add', 'sqrt', 'return']

To interpret that last line, we load argument 0 (``x`` in this case) onto
the stack, push the constant `7.0` onto the stack, call the :func:`pow`
functionn(which takes 2 arguments from the stack), push the constant `1.0`,
add the top two arguments of the stack, and then call :func:`sqrt`.

Here we take :func:`sin` of the first argument and add it to ``f``::

    sage: from sage.ext.fast_callable import ExpressionTreeBuilder
    sage: etb = ExpressionTreeBuilder('x')
    sage: x = etb.var('x')
    sage: f = etb.call(sqrt, x^7 + 1)
    sage: g = etb.call(sin, x)
    sage: fast_callable(f+g).op_list()
    [('load_arg', 0), ('ipow', 7), ('load_const', 1), 'add',
     ('py_call', <function sqrt at ...>, 1), ('load_arg', 0), ('py_call', sin, 1),
     'add', 'return']


AUTHOR:

- Carl Witty (2009-02): initial version (heavily inspired by
  Robert Bradshaw's fast_eval.pyx)

.. TODO::

    The following bits of text were written for the module docstring.
    They are not true yet, but I hope they will be true someday, at
    which point I will move them into the main text.

    The final interesting method of :class:`ExpressionTreeBuilder` is
    :meth:`choice`.  This produces conditional expressions, like the C
    ``COND ? T : F`` expression or the Python ``T if COND else F``.
    This lets you define piecewise functions using :func:`fast_callable`. ::

        sage: v4 = etb.choice(v3 >= etb.constant(0), v1, v2)  # not tested

    The arguments are ``(COND, T, F)`` (the same order as in C), so the
    above means that if ``v3`` evaluates to a nonnegative number,
    then ``v4`` will evaluate to the result of ``v1``;
    otherwise, ``v4`` will evaluate to the result of ``v2``.

    Let's see an example where we see that :func:`fast_callable` does not
    evaluate common subexpressions more than once.  We'll make a
    :func:`fast_callable` expression that gives the result
    of 16 iterations of the Mandelbrot function. ::

        sage: etb = ExpressionTreeBuilder('c')
        sage: z = etb.constant(0)
        sage: c = etb.var('c')
        sage: for i in range(16):
        ....:     z = z*z + c
        sage: mand = fast_callable(z, domain=CDF)                                       # needs sage.rings.complex_double

    Now ``ff`` does 32 complex arithmetic operations on each call
    (16 additions and 16 multiplications).  However, if ``z*z`` produced
    code that evaluated ``z`` twice, then this would do many
    thousands of arithmetic operations instead.

    Note that the handling for common subexpressions only checks whether
    expression trees are the same Python object; for instance, the following
    code will evaluate ``x+1`` twice::

        sage: etb = ExpressionTreeBuilder('x')
        sage: x = etb.var('x')
        sage: (x+1)*(x+1)
        mul(add(v_0, 1), add(v_0, 1))

    but this code will only evaluate ``x+1`` once::

        sage: v = x+1; v*v
        mul(add(v_0, 1), add(v_0, 1))
"""


#*****************************************************************************
#       Copyright (C) 2008 Robert Bradshaw <robertwb@math.washington.edu>
#       Copyright (C) 2009 Carl Witty <Carl.Witty@gmail.com>
#
#  Distributed under the terms of the GNU General Public License (GPL)
#
#    This code is distributed in the hope that it will be useful,
#    but WITHOUT ANY WARRANTY; without even the implied warranty of
#    MERCHANTABILITY or FITNESS FOR A PARTICULAR PURPOSE.  See the GNU
#    General Public License for more details.
#
#  The full text of the GPL is available at:
#
#                  http://www.gnu.org/licenses/
#*****************************************************************************

import operator
from copy import copy
from math import isnan, nan

import sage.rings.abc
from sage.rings.integer import Integer
from sage.rings.integer_ring import ZZ
from sage.structure.element cimport parent
from sage.structure.element cimport Expression as Expression_abc


def fast_callable(x, domain=None, vars=None,
                  expect_one_var=False):
    r"""
    Given an expression ``x``, compile it into a form that can be quickly
    evaluated, given values for the variables in ``x``.

    Currently, ``x`` can be an expression object, an element of ``SR``, or a
    (univariate or multivariate) polynomial; this list will probably
    be extended soon.

    By default, ``x`` is evaluated the same way that a Python function
    would evaluate it -- addition maps to ``PyNumber_Add``, etc.  However,
    you can specify ``domain=D`` where ``D`` is some Sage parent or Python
    type; in this case, all arithmetic is done in that domain.  If we
<<<<<<< HEAD
    have a special-purpose interpreter for that parent (like ``RDF`` or :class:`float`),
    ``domain=...`` will trigger the use of that interpreter.

    If ``vars`` is ``None`` and ``x`` is a polynomial, then we will use the
    generators of parent(x) as the variables; otherwise, ``vars`` must be
=======
    have a special-purpose interpreter for that parent (like ``RDF`` or
    :class:`float`), ``domain=...`` will trigger the use of that interpreter.

    If ``vars`` is ``None`` and ``x`` is a polynomial, then we will use the
    generators of ``parent(x)`` as the variables; otherwise, ``vars`` must be
>>>>>>> c3093443
    specified (unless ``x`` is a symbolic expression with only one variable,
    and ``expect_one_var`` is ``True``, in which case we will use that variable).

    EXAMPLES::

        sage: # needs sage.symbolic
        sage: var('x')
        x
        sage: expr = sin(x) + 3*x^2
        sage: f = fast_callable(expr, vars=[x])
        sage: f(2)
        sin(2) + 12
        sage: f(2.0)
        12.9092974268257

    We have special fast interpreters for ``domain=float`` and ``domain=RDF``.
    (Actually it's the same interpreter; only the return type varies.)
    Note that the float interpreter is not actually more accurate than
    the ``RDF`` interpreter; elements of ``RDF`` just don't display all
    their digits. We have special fast interpreter for ``domain=CDF``::

        sage: # needs sage.symbolic
        sage: f_float = fast_callable(expr, vars=[x], domain=float)
        sage: f_float(2)
        12.909297426825681
        sage: f_rdf = fast_callable(expr, vars=[x], domain=RDF)
        sage: f_rdf(2)
        12.909297426825681
        sage: f_cdf = fast_callable(expr, vars=[x], domain=CDF)
        sage: f_cdf(2)
        12.909297426825681
        sage: f_cdf(2+I)
        10.40311925062204 + 11.510943740958707*I
        sage: f = fast_callable(expr, vars=('z','x','y'))
        sage: f(1, 2, 3)
        sin(2) + 12

        sage: K.<x> = QQ[]
        sage: p = -1/4*x^6 + 1/2*x^5 - x^4 - 12*x^3 + 1/2*x^2 - 1/95*x - 1/2
        sage: fp = fast_callable(p, domain=RDF)
        sage: fp.op_list()
        [('load_arg', 0), ('load_const', -0.25), 'mul', ('load_const', 0.5), 'add',
         ('load_arg', 0), 'mul', ('load_const', -1.0), 'add', ('load_arg', 0), 'mul',
         ('load_const', -12.0), 'add', ('load_arg', 0), 'mul', ('load_const', 0.5),
         'add', ('load_arg', 0), 'mul', ('load_const', -0.010526315789473684),
         'add', ('load_arg', 0), 'mul', ('load_const', -0.5), 'add', 'return']
        sage: fp(3.14159)
        -552.4182988917153

        sage: K.<x,y,z> = QQ[]
        sage: p = x*y^2 + 1/3*y^2 - x*z - y*z
        sage: fp = fast_callable(p, domain=RDF)
        sage: fp.op_list()
        [('load_const', 0.0), ('load_const', 1.0), ('load_arg', 0), ('ipow', 1),
         ('load_arg', 1), ('ipow', 2), 'mul', 'mul', 'add',
         ('load_const', 0.3333333333333333), ('load_arg', 1), ('ipow', 2), 'mul', 'add',
         ('load_const', -1.0), ('load_arg', 0), ('ipow', 1), ('load_arg', 2),
         ('ipow', 1), 'mul', 'mul', 'add', ('load_const', -1.0), ('load_arg', 1),
         ('ipow', 1), ('load_arg', 2), ('ipow', 1), 'mul', 'mul', 'add', 'return']
        sage: fp(e, pi, sqrt(2))   # abs tol 3e-14                                      # needs sage.symbolic
        21.831120464939584
        sage: symbolic_result = p(e, pi, sqrt(2)); symbolic_result                      # needs sage.symbolic
        pi^2*e + 1/3*pi^2 - sqrt(2)*pi - sqrt(2)*e
        sage: n(symbolic_result)                                                        # needs sage.symbolic
        21.8311204649396

    ::

        sage: from sage.ext.fast_callable import ExpressionTreeBuilder
        sage: etb = ExpressionTreeBuilder(vars=('x','y'), domain=float)
        sage: x = etb.var('x')
        sage: y = etb.var('y')
        sage: expr = etb.call(sin, x^2 + y); expr
        sin(add(ipow(v_0, 2), v_1))
        sage: fc = fast_callable(expr, domain=float)
        sage: fc(5, 7)
        0.5514266812416906

<<<<<<< HEAD
    Check that :func:`fast_callable` also works for symbolic functions with evaluation
    functions::
=======
    Check that :func:`fast_callable` also works for symbolic functions with
    evaluation functions::
>>>>>>> c3093443

        sage: # needs sage.symbolic
        sage: def evalf_func(self, x, y, parent):
        ....:     return parent(x*y) if parent is not None else x*y
        sage: x,y = var('x,y')
        sage: f = function('f', evalf_func=evalf_func)
        sage: fc = fast_callable(f(x, y), vars=[x, y])
        sage: fc(3, 4)
        f(3, 4)

    And also when there are complex values involved::

        sage: # needs sage.symbolic
        sage: def evalf_func(self, x, y, parent):
        ....:     return parent(I*x*y) if parent is not None else I*x*y
        sage: g = function('g', evalf_func=evalf_func)
        sage: fc = fast_callable(g(x, y), vars=[x, y])
        sage: fc(3, 4)
        g(3, 4)
        sage: fc2 = fast_callable(g(x, y), domain=complex, vars=[x, y])
        sage: fc2(3, 4)
        12j
        sage: fc3 = fast_callable(g(x, y), domain=float, vars=[x, y])
        sage: fc3(3, 4)
        Traceback (most recent call last):
            ...
        TypeError: unable to simplify to float approximation
    """
    cdef Expression et
    if isinstance(x, Expression):
        et = x
        vars = et._etb._vars
    else:
        if not vars:
            # fast_float passes empty list/tuple
            vars = None

        if isinstance(x, Expression_abc) and x.is_callable():
            if vars is None:
                vars = x.arguments()
            if expect_one_var and len(vars) != 1:
                raise ValueError(f"passed expect_one_var=True, but the callable expression takes {len(vars)} arguments")
        elif isinstance(x, Expression_abc):
            if vars is None:
                vars = x.variables()
                if expect_one_var and len(vars) <= 1:
                    if not vars:
                        vars = ['EXTRA_VAR0']
                else:
                    raise ValueError("list of variables must be specified for symbolic expressions")

            def to_var(var):
                if isinstance(var, Expression_abc) and var.is_symbol():
                    return var
                from sage.symbolic.ring import SR
                return SR.var(var)
            vars = [to_var(var) for var in vars]
            # Convert to a callable symbolic expression
            x = x.function(*vars)

        if vars is None:
            from sage.rings.polynomial.polynomial_ring import is_PolynomialRing
            from sage.rings.polynomial.multi_polynomial_ring import is_MPolynomialRing
            if is_PolynomialRing(x.parent()) or is_MPolynomialRing(x.parent()):
                vars = x.parent().variable_names()
            else:
                # constant
                vars = ()

        etb = ExpressionTreeBuilder(vars=vars, domain=domain)
        et = x._fast_callable_(etb)

    builder, str = _builder_and_stream(vars=vars, domain=domain)

    generate_code(et, str)
    str.instr('return')
    return builder(str.get_current())


def _builder_and_stream(vars, domain):
    r"""
    Return a builder and a stream.

    This is an internal function used only once, by :func:`fast_callable`.

    INPUT:

    - ``vars`` -- a sequence of variable names

    - ``domain`` -- a Sage parent or Python type or ``None``; if non-``None``,
      all arithmetic is done in that domain

    OUTPUT: A :class:`Wrapper`, an class:`InstructionStream`

    EXAMPLES::

        sage: from sage.ext.fast_callable import _builder_and_stream
        sage: _builder_and_stream(["x", "y"], ZZ)
        (<class 'sage.ext.interpreters.wrapper_el.Wrapper_el'>,
         <sage.ext.fast_callable.InstructionStream object at 0x...>)
        sage: _builder_and_stream(["x", "y"], RR)                                       # needs sage.rings.real_mpfr
        (<class 'sage.ext.interpreters.wrapper_rr.Wrapper_rr'>,
         <sage.ext.fast_callable.InstructionStream object at 0x...>)

    Modularized test with sagemath-categories after :issue:`35095`, which has
    (a basic version of) ``RDF`` but not the specialized interpreter for it.
    In this case, the function falls back to using the :class:`Element`
    interpreter::

        sage: domain = RDF
        sage: from sage.structure.element import Element as domain
        sage: _builder_and_stream(["x", "y"], domain)
        (<class 'sage.ext.interpreters.wrapper_el.Wrapper_el'>,
         <sage.ext.fast_callable.InstructionStream object at 0x...>)
    """
    if isinstance(domain, sage.rings.abc.RealField):
        try:
            from sage.ext.interpreters.wrapper_rr import metadata, Wrapper_rr as builder
        except ImportError:
            pass
        else:
            return builder, InstructionStream(metadata, len(vars), domain)

    if isinstance(domain, sage.rings.abc.ComplexField):
        try:
            from sage.ext.interpreters.wrapper_cc import metadata, Wrapper_cc as builder
        except ImportError:
            pass
        else:
            return builder, InstructionStream(metadata, len(vars), domain)

    if isinstance(domain, sage.rings.abc.RealDoubleField) or domain is float:
        try:
            from sage.ext.interpreters.wrapper_rdf import metadata, Wrapper_rdf as builder
        except ImportError:
            pass
        else:
            return builder, InstructionStream(metadata, len(vars), domain)

    if isinstance(domain, sage.rings.abc.ComplexDoubleField):
        try:
            from sage.ext.interpreters.wrapper_cdf import metadata, Wrapper_cdf as builder
        except ImportError:
            pass
        else:
            return builder, InstructionStream(metadata, len(vars), domain)

    if domain is None:
        from sage.ext.interpreters.wrapper_py import metadata, Wrapper_py as builder
        return builder, InstructionStream(metadata, len(vars))

    from sage.ext.interpreters.wrapper_el import metadata, Wrapper_el as builder
    return builder, InstructionStream(metadata, len(vars), domain)


def function_name(fn):
    r"""
    Given a function, return a string giving a name for the function.

    For functions we recognize, we use our standard opcode name for the
    function (so :func:`operator.add` becomes ``'add'``, and
    :func:`sage.functions.trig.sin` becomes ``'sin'``).

    For functions we don't recognize, we try to come up with a name,
    but the name will be wrapped in braces; this is a signal that
    we'll definitely use a slow Python call to call this function.
    (We may use a slow Python call even for functions we do recognize,
    if we're targeting an interpreter without an opcode for the function.)

    Only used when printing Expressions.

    EXAMPLES::

        sage: from sage.ext.fast_callable import function_name
        sage: function_name(operator.pow)
        'pow'
        sage: function_name(cos)                                                        # needs sage.symbolic
        'cos'
        sage: function_name(factorial)
        '{factorial}'
    """
    from sage.structure.dynamic_class import DynamicMetaclass
    if isinstance(type(fn), DynamicMetaclass):
        return "{%r}" % fn
    builtins = get_builtin_functions()
    if fn in builtins:
        return builtins[fn]
    try:
        return "{%s}" % fn.__name__
    except AttributeError:
        return "{%r}" % fn


cdef class ExpressionTreeBuilder:
    r"""
    A class with helper methods for building Expressions.

    An instance of this class is passed to :meth:`_fast_callable_` methods;
    you can also instantiate it yourself to create your own expressions
    for :func:`fast_callable`, bypassing :meth:`_fast_callable_`.

    EXAMPLES::

        sage: from sage.ext.fast_callable import ExpressionTreeBuilder
        sage: etb = ExpressionTreeBuilder('x')
        sage: x = etb.var('x')
        sage: (x+3)*5
        mul(add(v_0, 3), 5)
    """

    cdef readonly object _domain
    cdef readonly object _vars

    def __init__(self, vars, domain=None):
        r"""
        Initialize an instance of :class:`ExpressionTreeBuilder`.

        Takes a list or tuple of variable names to use, and also an optional
<<<<<<< HEAD
        ``domain``.  If a ``domain`` is given, then creating an :class:`ExpressionConstant`
        node with the :meth:`__call__`, make, or constant methods will convert
        the value into the given domain.
=======
        ``domain``.  If a ``domain`` is given, then creating an
        :class:`ExpressionConstant` node with the :meth:`__call__`, make, or
        constant methods will convert the value into the given domain.
>>>>>>> c3093443

        Note that this is the only effect of the domain parameter.  It
        is quite possible to use different domains for
        :class:`ExpressionTreeBuilder` and for :func:`fast_callable`; in that case,
        constants will be converted twice (once when building the
        :class:`Expression`, and once when generating code).

        EXAMPLES::

            sage: from sage.ext.fast_callable import ExpressionTreeBuilder
            sage: etb = ExpressionTreeBuilder('x')
            sage: etb(3^50)
            717897987691852588770249
            sage: etb = ExpressionTreeBuilder('x', domain=RR)
            sage: etb(3^50)
            7.17897987691853e23
        """

        if isinstance(vars, tuple):
            vars = list(vars)
        elif not isinstance(vars, list):
            vars = [vars]

        vars = [self._clean_var(v) for v in vars]

        self._domain = domain
        self._vars = vars

    def __call__(self, x):
        r"""
        Try to convert the given value to an :class:`Expression`.

<<<<<<< HEAD
        If it is already an Expression, just return it.  If it has a :meth:`_fast_callable_`
        method, then call the method with ``self`` as an argument.  Otherwise,
        use ``self.constant()`` to turn it into a constant.
=======
        If it is already an Expression, just return it.  If it has a
        :meth:`_fast_callable_` method, then call the method with ``self`` as
        an argument.  Otherwise, use ``self.constant()`` to turn it into a constant.
>>>>>>> c3093443

        EXAMPLES::

            sage: from sage.ext.fast_callable import ExpressionTreeBuilder
            sage: etb = ExpressionTreeBuilder('x')
            sage: v = etb(3); v, type(v)
            (3, <class 'sage.ext.fast_callable.ExpressionConstant'>)
            sage: v = etb(polygen(QQ)); v, type(v)
            (v_0, <class 'sage.ext.fast_callable.ExpressionVariable'>)
            sage: v is etb(v)
            True
        """
        if isinstance(x, Expression):
            return x

        try:
            fc = x._fast_callable_
        except AttributeError:
            return self.constant(x)

        return fc(self)

    def _clean_var(self, v):
        r"""
        Give a variable name, given a variable.

        EXAMPLES::

            sage: from sage.ext.fast_callable import ExpressionTreeBuilder
            sage: etb = ExpressionTreeBuilder('x')
            sage: var('x')                                                              # needs sage.symbolic
            x
            sage: etb._clean_var(x)                                                     # needs sage.symbolic
            'x'
            sage: x = polygen(RR); x
            x
            sage: etb._clean_var(x)
            'x'
        """
        # There should be a better way to do this.  (Maybe there is.)
        if not isinstance(v, str):
            v = str(v)
            if '*' in v:
                v = v[v.index('*')+1:]
        return v

    def constant(self, c):
        r"""
        Turn the argument into an :class:`ExpressionConstant`, converting it to
        our domain if we have one.

        EXAMPLES::

            sage: from sage.ext.fast_callable import ExpressionTreeBuilder
            sage: etb = ExpressionTreeBuilder('x')
            sage: etb.constant(pi)                                                      # needs sage.symbolic
            pi
            sage: etb = ExpressionTreeBuilder('x', domain=RealField(200))               # needs sage.rings.real_mpfr
            sage: etb.constant(pi)                                                      # needs sage.rings.real_mpfr sage.symbolic
            3.1415926535897932384626433832795028841971693993751058209749
        """
        if self._domain is not None:
            c = self._domain(c)
        return ExpressionConstant(self, c)

    def var(self, v):
        r"""
        Turn the argument into an :class:`ExpressionVariable`.  Look it up in
        the list of variables.  (Variables are matched by name.)

        EXAMPLES::

            sage: # needs sage.symbolic
            sage: from sage.ext.fast_callable import ExpressionTreeBuilder
            sage: var('a,b,some_really_long_name')
            (a, b, some_really_long_name)
            sage: x = polygen(QQ)
            sage: etb = ExpressionTreeBuilder(vars=('a','b',some_really_long_name, x))
            sage: etb.var(some_really_long_name)
            v_2
            sage: etb.var('some_really_long_name')
            v_2
            sage: etb.var(x)
            v_3
            sage: etb.var('y')
            Traceback (most recent call last):
            ...
            ValueError: Variable 'y' not found...
        """
        var_name = self._clean_var(v)
        try:
            ind = self._vars.index(var_name)
        except ValueError:
            raise ValueError(f"Variable '{var_name}' not found in {self._vars}")
        return ExpressionVariable(self, ind)

    def _var_number(self, n):
        r"""
        Given an integer, return the variable with that index.

        EXAMPLES::

            sage: from sage.ext.fast_callable import ExpressionTreeBuilder
            sage: etb = ExpressionTreeBuilder(vars=('a','b','c','d'))
            sage: etb._var_number(0)
            v_0
            sage: etb._var_number(3)
            v_3
            sage: etb._var_number(4)
            Traceback (most recent call last):
            ...
            ValueError: Variable number 4 out of range
        """
        if 0 <= n < len(self._vars):
            return ExpressionVariable(self, n)
        raise ValueError("Variable number %d out of range" % n)

    def call(self, fn, *args):
        r"""
        Construct a call node, given a function and a list of arguments.

        The arguments will be converted to Expressions using
        :meth:`ExpressionTreeBuilder.__call__`.

<<<<<<< HEAD
        As a special case, notices if the function is :func:`operator.pow` and
        the second argument is integral, and constructs an :class:`ExpressionIPow`
=======
        As a special case, notice if the function is :func:`operator.pow` and
        the second argument is integral, and construct an :class:`ExpressionIPow`
>>>>>>> c3093443
        instead.

        EXAMPLES::

            sage: # needs sage.symbolic
            sage: from sage.ext.fast_callable import ExpressionTreeBuilder
            sage: etb = ExpressionTreeBuilder(vars=(x,))
            sage: etb.call(cos, x)
            cos(v_0)
            sage: etb.call(sin, 1)
            sin(1)
            sage: etb.call(sin, etb(1))
            sin(1)
            sage: etb.call(factorial, x+57)
            {factorial}(add(v_0, 57))
            sage: etb.call(operator.pow, x, 543)
            ipow(v_0, 543)
        """
        if fn is operator.pow:
            base, exponent = args
            return self(base)**exponent
        else:
            return ExpressionCall(self, fn, [self(a) for a in args])

    def choice(self, cond, iftrue, iffalse):
        r"""
        Construct a choice node (a conditional expression), given the
        condition, and the values for the true and false cases.

        (It's possible to create choice nodes, but they don't work yet.)

        EXAMPLES::

            sage: from sage.ext.fast_callable import ExpressionTreeBuilder
            sage: etb = ExpressionTreeBuilder(vars=(x,))                                # needs sage.symbolic
            sage: etb.choice(etb.call(operator.eq, x, 0), 0, 1/x)                       # needs sage.symbolic
            (0 if {eq}(v_0, 0) else div(1, v_0))
        """
        return ExpressionChoice(self,
                                cond,
                                self(iftrue),
                                self(iffalse))


# Cache these values, to make expression building a tiny bit faster
# (by skipping the hash-table lookup in the operator module).
cdef op_add = operator.add
cdef op_sub = operator.sub
cdef op_mul = operator.mul
cdef op_div
try:
    op_div = operator.div
except AttributeError:
    op_div = object()  # Unique object not equal to anything else
cdef op_truediv = operator.truediv
cdef op_floordiv = operator.floordiv
cdef op_pow = operator.pow
cdef op_neg = operator.neg
cdef op_abs = operator.abs
cdef op_inv = operator.inv


cdef class Expression:
    r"""
    Represent an expression for :func:`fast_callable`.

    Supports the standard Python arithmetic operators; if arithmetic
    is attempted between an Expression and a non-Expression, the
    non-Expression is converted to an expression (using the
    :meth:`__call__` method of the Expression's :class:`ExpressionTreeBuilder`).

    EXAMPLES::

        sage: # needs sage.symbolic
        sage: from sage.ext.fast_callable import ExpressionTreeBuilder
        sage: etb = ExpressionTreeBuilder(vars=(x,))
        sage: x = etb.var(x)
        sage: etb(x)
        v_0
        sage: etb(3)
        3
        sage: etb.call(sin, x)
        sin(v_0)
        sage: (x+1)/(x-1)
        div(add(v_0, 1), sub(v_0, 1))
        sage: x//5
        floordiv(v_0, 5)
        sage: -abs(~x)
        neg(abs(inv(v_0)))
    """

    cdef ExpressionTreeBuilder _etb

    def __init__(self, etb):
        r"""
        Initialize an Expression.  Sets the _etb member.

        EXAMPLES::

            sage: from sage.ext.fast_callable import ExpressionTreeBuilder
            sage: etb = ExpressionTreeBuilder(vars=(x,))                                # needs sage.symbolic
            sage: v = etb(3); v  # indirect doctest                                     # needs sage.symbolic
            3
            sage: v._get_etb() is etb                                                   # needs sage.symbolic
            True
        """
        self._etb = etb

    def _get_etb(self):
        r"""
        Return the ExpressionTreeBuilder used to build a given expression.

        EXAMPLES::

            sage: from sage.ext.fast_callable import ExpressionTreeBuilder
            sage: etb = ExpressionTreeBuilder(vars=(x,))                                # needs sage.symbolic
            sage: v = etb(3); v                                                         # needs sage.symbolic
            3
            sage: v._get_etb() is etb                                                   # needs sage.symbolic
            True
        """
        return self._etb

    def __add__(s, o):
        r"""
        Compute a sum of two Expressions.

        EXAMPLES::

            sage: # needs sage.symbolic
            sage: from sage.ext.fast_callable import ExpressionTreeBuilder
            sage: etb = ExpressionTreeBuilder(vars=(x,))
            sage: x = etb(x)
            sage: x+x
            add(v_0, v_0)
            sage: x+1
            add(v_0, 1)
            sage: 1+x
            add(1, v_0)
            sage: x.__add__(1)
            add(v_0, 1)
            sage: x.__radd__(1)
            add(1, v_0)
        """
        return _expression_binop_helper(s, o, op_add)

    def __sub__(s, o):
        r"""
        Compute a difference of two Expressions.

        EXAMPLES::

            sage: # needs sage.symbolic
            sage: from sage.ext.fast_callable import ExpressionTreeBuilder
            sage: etb = ExpressionTreeBuilder(vars=(x,))
            sage: x = etb(x)
            sage: x-x
            sub(v_0, v_0)
            sage: x-1
            sub(v_0, 1)
            sage: 1-x
            sub(1, v_0)
            sage: x.__sub__(1)
            sub(v_0, 1)
            sage: x.__rsub__(1)
            sub(1, v_0)
        """
        return _expression_binop_helper(s, o, op_sub)

    def __mul__(s, o):
        r"""
        Compute a product of two Expressions.

        EXAMPLES::

            sage: # needs sage.symbolic
            sage: from sage.ext.fast_callable import ExpressionTreeBuilder
            sage: etb = ExpressionTreeBuilder(vars=(x,))
            sage: x = etb(x)
            sage: x*x
            mul(v_0, v_0)
            sage: x*1
            mul(v_0, 1)
            sage: 1*x
            mul(1, v_0)
            sage: x.__mul__(1)
            mul(v_0, 1)
            sage: x.__rmul__(1)
            mul(1, v_0)
        """
        return _expression_binop_helper(s, o, op_mul)

    def __truediv__(s, o):
        r"""
        Compute a quotient of two Expressions.

        EXAMPLES::

            sage: # needs sage.symbolic
            sage: from sage.ext.fast_callable import ExpressionTreeBuilder
            sage: etb = ExpressionTreeBuilder(vars=(x,))
            sage: x = etb(x)
            sage: x/x
            div(v_0, v_0)
            sage: x/1
            div(v_0, 1)
            sage: 1/x
            div(1, v_0)
            sage: x.__truediv__(1)
            div(v_0, 1)
            sage: x.__rtruediv__(1)
            div(1, v_0)
        """
        return _expression_binop_helper(s, o, op_truediv)

    def __floordiv__(s, o):
        r"""
        Compute the floordiv (the floor of the quotient) of two Expressions.

        EXAMPLES::

            sage: # needs sage.symbolic
            sage: from sage.ext.fast_callable import ExpressionTreeBuilder
            sage: etb = ExpressionTreeBuilder(vars=(x,))
            sage: x = etb(x)
            sage: x//x
            floordiv(v_0, v_0)
            sage: x//1
            floordiv(v_0, 1)
            sage: 1//x
            floordiv(1, v_0)
            sage: x.__floordiv__(1)
            floordiv(v_0, 1)
            sage: x.__rfloordiv__(1)
            floordiv(1, v_0)
        """
        return _expression_binop_helper(s, o, op_floordiv)

    def __pow__(s, o, dummy):
        r"""
        Compute a power expression from two Expressions.

        If the second Expression is a constant integer, then return
        an :class:`ExpressionIPow` instead of an :class:`ExpressionCall`.

        EXAMPLES::

            sage: # needs sage.symbolic
            sage: from sage.ext.fast_callable import ExpressionTreeBuilder
            sage: etb = ExpressionTreeBuilder(vars=(x,))
            sage: x = etb(x)
            sage: x^x
            pow(v_0, v_0)
            sage: x^1
            ipow(v_0, 1)
            sage: x.__pow__(1)
            ipow(v_0, 1)
            sage: x.__pow__(1.0)
            pow(v_0, 1.00000000000000)
            sage: x.__rpow__(1)
            pow(1, v_0)
        """
        # XXX There is a performance regression from the original
        # fast_float here; it would replace small integer powers with
        # multiplication.  We can't do this safely until we support
        # common subexpression elimination (or at least the dup instruction).
        # (Plus, we should consider how strict a semantics we want;
        # probably this sort of optimization should be controlled by a
        # flag.)

        cdef Expression es
        if isinstance(o, (int, Integer)):
            es = s
            return ExpressionIPow(es._etb, s, o)
        else:
            # I really don't like this, but I can't think of a better way
            if isinstance(o, Expression_abc) and o in ZZ:
                es = s
                return ExpressionIPow(es._etb, s, ZZ(o))
            else:
                return _expression_binop_helper(s, o, op_pow)

    def __neg__(self):
        r"""
        Compute the negation of an Expression.

        EXAMPLES::

            sage: # needs sage.symbolic
            sage: from sage.ext.fast_callable import ExpressionTreeBuilder
            sage: etb = ExpressionTreeBuilder(vars=(x,))
            sage: x = etb(x)
            sage: -x
            neg(v_0)
            sage: x.__neg__()
            neg(v_0)
        """
        return ExpressionCall(self._etb, op_neg, [self])

    def __abs__(self):
        r"""
        Compute the absolute value of an Expression.

        EXAMPLES::

            sage: # needs sage.symbolic
            sage: from sage.ext.fast_callable import ExpressionTreeBuilder
            sage: etb = ExpressionTreeBuilder(vars=(x,))
            sage: x = etb(x)
            sage: abs(x)
            abs(v_0)
            sage: x.abs()
            abs(v_0)
            sage: x.__abs__()
            abs(v_0)
        """
        return ExpressionCall(self._etb, op_abs, [self])

    def abs(self):
        r"""
        Compute the absolute value of an Expression.

        EXAMPLES::

            sage: # needs sage.symbolic
            sage: from sage.ext.fast_callable import ExpressionTreeBuilder
            sage: etb = ExpressionTreeBuilder(vars=(x,))
            sage: x = etb(x)
            sage: abs(x)
            abs(v_0)
            sage: x.abs()
            abs(v_0)
            sage: x.__abs__()
            abs(v_0)
        """
        return ExpressionCall(self._etb, op_abs, [self])

    def __invert__(self):
        r"""
        Compute the inverse of an Expression.

        EXAMPLES::

            sage: # needs sage.symbolic
            sage: from sage.ext.fast_callable import ExpressionTreeBuilder
            sage: etb = ExpressionTreeBuilder(vars=(x,))
            sage: x = etb(x)
            sage: ~x
            inv(v_0)
            sage: x.__invert__()
            inv(v_0)
        """
        return ExpressionCall(self._etb, op_inv, [self])


cdef class ExpressionConstant(Expression):
    r"""
    An Expression that represents an arbitrary constant.

    EXAMPLES::

        sage: from sage.ext.fast_callable import ExpressionTreeBuilder
        sage: etb = ExpressionTreeBuilder(vars=(x,))                                    # needs sage.symbolic
        sage: type(etb(3))                                                              # needs sage.symbolic
        <class 'sage.ext.fast_callable.ExpressionConstant'>
    """

    cdef object _value

    def __init__(self, etb, c):
        r"""
        Initialize an :class:`ExpressionConstant`.

        EXAMPLES::

            sage: # needs sage.symbolic
            sage: from sage.ext.fast_callable import ExpressionTreeBuilder, ExpressionConstant
            sage: etb = ExpressionTreeBuilder(vars=(x,))
            sage: etb(3)
            3
            sage: v = ExpressionConstant(etb, 3); v
            3
            sage: v._get_etb() is etb
            True
            sage: v.value()
            3
            sage: v.value() == 3
            True
        """
        Expression.__init__(self, etb)
        self._value = c

    def value(self):
        r"""
        Return the constant value of an :class:`ExpressionConstant`.

        EXAMPLES::

            sage: from sage.ext.fast_callable import ExpressionTreeBuilder
            sage: etb = ExpressionTreeBuilder(vars=(x,))                                # needs sage.symbolic
            sage: etb(3).value()                                                        # needs sage.symbolic
            3
        """
        return self._value

    def __repr__(self):
        r"""
        Give a string representing this :class:`ExpressionConstant`.
        (We use the repr of its value.)

        EXAMPLES::

            sage: # needs sage.symbolic
            sage: from sage.ext.fast_callable import ExpressionTreeBuilder
            sage: etb = ExpressionTreeBuilder(vars=(x,))
            sage: v = etb.constant(pi)
            sage: v
            pi
            sage: repr(v)
            'pi'
            sage: v.__repr__()
            'pi'
        """
        return repr(self._value)

cdef class ExpressionVariable(Expression):
    r"""
    An Expression that represents a variable.

    EXAMPLES::

        sage: from sage.ext.fast_callable import ExpressionTreeBuilder
        sage: etb = ExpressionTreeBuilder(vars=(x,))                                    # needs sage.symbolic
        sage: type(etb.var(x))                                                          # needs sage.symbolic
        <class 'sage.ext.fast_callable.ExpressionVariable'>
    """
    cdef int _variable_index

    def __init__(self, etb, int n):
        r"""
        Initialize an ExpressionVariable.

        EXAMPLES::

            sage: # needs sage.symbolic
            sage: from sage.ext.fast_callable import ExpressionTreeBuilder, ExpressionVariable
            sage: etb = ExpressionTreeBuilder(vars=(x,))
            sage: etb(x)
            v_0
            sage: v = ExpressionVariable(etb, 0); v
            v_0
            sage: v._get_etb() is etb
            True
            sage: v.variable_index()
            0
        """
        Expression.__init__(self, etb)
        self._variable_index = n

    def variable_index(self):
        r"""
        Return the variable index of an :class:`ExpressionVariable`.

        EXAMPLES::

            sage: from sage.ext.fast_callable import ExpressionTreeBuilder
            sage: etb = ExpressionTreeBuilder(vars=(x,))                                # needs sage.symbolic
            sage: etb(x).variable_index()                                               # needs sage.symbolic
            0
        """
        return self._variable_index

    def __repr__(self):
        r"""
        Give a string representing this :class:`ExpressionVariable`.

        EXAMPLES::

            sage: # needs sage.symbolic
            sage: from sage.ext.fast_callable import ExpressionTreeBuilder
            sage: etb = ExpressionTreeBuilder(vars=(x,))
            sage: v = etb._var_number(0)
            sage: v
            v_0
            sage: repr(v)
            'v_0'
            sage: v.__repr__()
            'v_0'
        """
        # Should we look up the variable name in self._etb, instead?
        # I think not.. I like the emphasis that we're totally removed
        # from the original expression when we have an Expression.
        return "v_%d" % self._variable_index


cdef class ExpressionCall(Expression):
    r"""
    An Expression that represents a function call.

    EXAMPLES::

        sage: from sage.ext.fast_callable import ExpressionTreeBuilder
        sage: etb = ExpressionTreeBuilder(vars=(x,))                                    # needs sage.symbolic
        sage: type(etb.call(sin, x))                                                    # needs sage.symbolic
        <class 'sage.ext.fast_callable.ExpressionCall'>
    """
    cdef object _function
    cdef object _arguments

    def __init__(self, etb, fn, args):
        r"""
        Initialize an :class:`ExpressionCall`.

        EXAMPLES::

            sage: # needs sage.symbolic
            sage: from sage.ext.fast_callable import ExpressionTreeBuilder, ExpressionCall
            sage: etb = ExpressionTreeBuilder(vars=(x,))
            sage: x = etb(x)
            sage: etb.call(factorial, x)
            {factorial}(v_0)
            sage: v = ExpressionCall(etb, factorial, [x]); v
            {factorial}(v_0)
            sage: v._get_etb() is etb
            True
            sage: v.function()
            factorial
            sage: v.arguments()
            [v_0]
        """
        Expression.__init__(self, etb)
        self._function = fn
        self._arguments = args

    def function(self):
        r"""
        Return the function from this :class:`ExpressionCall`.

        EXAMPLES::

            sage: from sage.ext.fast_callable import ExpressionTreeBuilder
            sage: etb = ExpressionTreeBuilder(vars=(x,))                                # needs sage.symbolic
            sage: etb.call(sin, x).function()                                           # needs sage.symbolic
            sin
        """
        return self._function

    def arguments(self):
        r"""
        Return the arguments from this :class:`ExpressionCall`.

        EXAMPLES::

            sage: from sage.ext.fast_callable import ExpressionTreeBuilder
            sage: etb = ExpressionTreeBuilder(vars=(x,))                                # needs sage.symbolic
            sage: etb.call(sin, x).arguments()                                          # needs sage.symbolic
            [v_0]
        """
        return copy(self._arguments)

    def __repr__(self):
        r"""
        Give a string representing this :class:`ExpressionCall`.

        EXAMPLES::

            sage: # needs sage.symbolic
            sage: from sage.ext.fast_callable import ExpressionTreeBuilder
            sage: etb = ExpressionTreeBuilder(vars=(x,))
            sage: x = etb.var(x)
            sage: etb.call(operator.add, x, 1)
            add(v_0, 1)
            sage: etb.call(factorial, x)
            {factorial}(v_0)
            sage: v = etb.call(sin, x)
            sage: v
            sin(v_0)
            sage: repr(v)
            'sin(v_0)'
            sage: v.__repr__()
            'sin(v_0)'
        """
        fn = function_name(self._function)
        return '%s(%s)' % (fn, ', '.join(repr(a) for a in self._arguments))


cdef class ExpressionIPow(Expression):
    r"""
    A power Expression with an integer exponent.

    EXAMPLES::

        sage: from sage.ext.fast_callable import ExpressionTreeBuilder
        sage: etb = ExpressionTreeBuilder(vars=(x,))                                    # needs sage.symbolic
        sage: type(etb.var('x')^17)                                                     # needs sage.symbolic
        <class 'sage.ext.fast_callable.ExpressionIPow'>
    """
    cdef object _base
    cdef object _exponent

    def __init__(self, etb, base, exponent):
        r"""
        Initialize an ExpressionIPow.

        EXAMPLES::

            sage: # needs sage.symbolic
            sage: from sage.ext.fast_callable import ExpressionTreeBuilder, ExpressionIPow
            sage: etb = ExpressionTreeBuilder(vars=(x,))
            sage: x = etb(x)
            sage: x^(-12)
            ipow(v_0, -12)
            sage: v = ExpressionIPow(etb, x, 55); v
            ipow(v_0, 55)
            sage: v._get_etb() is etb
            True
            sage: v.base()
            v_0
            sage: v.exponent()
            55
        """
        Expression.__init__(self, etb)
        self._base = base
        self._exponent = exponent

    def base(self):
        r"""
        Return the base from this :class:`ExpressionIPow`.

        EXAMPLES::

            sage: from sage.ext.fast_callable import ExpressionTreeBuilder
            sage: etb = ExpressionTreeBuilder(vars=(x,))                                # needs sage.symbolic
            sage: (etb(33)^42).base()                                                   # needs sage.symbolic
            33
        """
        return self._base

    def exponent(self):
        r"""
        Return the exponent from this :class:`ExpressionIPow`.

        EXAMPLES::

            sage: from sage.ext.fast_callable import ExpressionTreeBuilder
            sage: etb = ExpressionTreeBuilder(vars=(x,))                                # needs sage.symbolic
            sage: (etb(x)^(-1)).exponent()                                              # needs sage.symbolic
            -1
        """
        return self._exponent

    def __repr__(self):
        r"""
        Give a string representing this :class:`ExpressionIPow`.

        EXAMPLES::

            sage: # needs sage.symbolic
            sage: from sage.ext.fast_callable import ExpressionTreeBuilder
            sage: etb = ExpressionTreeBuilder(vars=(x,))
            sage: x = etb.var(x)
            sage: x^3
            ipow(v_0, 3)
            sage: x^(-2)
            ipow(v_0, -2)
            sage: v = (x+1)^3
            sage: v
            ipow(add(v_0, 1), 3)
            sage: repr(v)
            'ipow(add(v_0, 1), 3)'
            sage: v.__repr__()
            'ipow(add(v_0, 1), 3)'
        """
        return 'ipow(%s, %d)' % (repr(self._base), self._exponent)


cdef class ExpressionChoice(Expression):
    r"""
    A conditional expression.

    (It's possible to create choice nodes, but they don't work yet.)

    EXAMPLES::

        sage: from sage.ext.fast_callable import ExpressionTreeBuilder
        sage: etb = ExpressionTreeBuilder(vars=(x,))                                    # needs sage.symbolic
        sage: etb.choice(etb.call(operator.eq, x, 0), 0, 1/x)                           # needs sage.symbolic
        (0 if {eq}(v_0, 0) else div(1, v_0))
    """

    cdef object _cond
    cdef object _iftrue
    cdef object _iffalse

    def __init__(self, etb, cond, iftrue, iffalse):
        r"""
        Initialize an :class:`ExpressionChoice`.

        EXAMPLES::

            sage: # needs sage.symbolic
            sage: from sage.ext.fast_callable import ExpressionTreeBuilder, ExpressionChoice
            sage: etb = ExpressionTreeBuilder(vars=(x,))
            sage: x = etb(x)
            sage: etb.choice(x, ~x, 0)
            (inv(v_0) if v_0 else 0)
            sage: v = ExpressionChoice(etb, x, ~x, etb(0)); v
            (inv(v_0) if v_0 else 0)
            sage: v._get_etb() is etb
            True
            sage: v.condition()
            v_0
            sage: v.if_true()
            inv(v_0)
            sage: v.if_false()
            0
        """
        Expression.__init__(self, etb)
        self._cond = cond
        self._iftrue = iftrue
        self._iffalse = iffalse

    def condition(self):
        r"""
        Return the condition of an :class:`ExpressionChoice`.

        EXAMPLES::

            sage: from sage.ext.fast_callable import ExpressionTreeBuilder
            sage: etb = ExpressionTreeBuilder(vars=(x,))                                # needs sage.symbolic
            sage: x = etb(x)                                                            # needs sage.symbolic
            sage: etb.choice(x, ~x, 0).condition()                                      # needs sage.symbolic
            v_0
        """
        return self._cond

    def if_true(self):
        r"""
        Return the true branch of an :class:`ExpressionChoice`.

        EXAMPLES::

            sage: from sage.ext.fast_callable import ExpressionTreeBuilder
            sage: etb = ExpressionTreeBuilder(vars=(x,))                                # needs sage.symbolic
            sage: x = etb(x)                                                            # needs sage.symbolic
            sage: etb.choice(x, ~x, 0).if_true()                                        # needs sage.symbolic
            inv(v_0)
        """
        return self._iftrue

    def if_false(self):
        r"""
        Return the false branch of an :class:`ExpressionChoice`.

        EXAMPLES::

            sage: from sage.ext.fast_callable import ExpressionTreeBuilder
            sage: etb = ExpressionTreeBuilder(vars=(x,))                                # needs sage.symbolic
            sage: x = etb(x)                                                            # needs sage.symbolic
            sage: etb.choice(x, ~x, 0).if_false()                                       # needs sage.symbolic
            0
        """
        return self._iffalse

    def __repr__(self):
        r"""
        Give a string representation for this :class:`ExpressionChoice`.
        (Based on the syntax for Python conditional expressions.)

        EXAMPLES::

            sage: # needs sage.symbolic
            sage: from sage.ext.fast_callable import ExpressionTreeBuilder
            sage: etb = ExpressionTreeBuilder(vars=(x,))
            sage: x = etb(x)
            sage: v = etb.choice(x, ~x, 0)
            sage: v
            (inv(v_0) if v_0 else 0)
            sage: repr(v)
            '(inv(v_0) if v_0 else 0)'
            sage: v.__repr__()
            '(inv(v_0) if v_0 else 0)'
        """
        return '(%s if %s else %s)' % (repr(self._iftrue),
                                       repr(self._cond),
                                       repr(self._iffalse))


cpdef _expression_binop_helper(s, o, op):
    r"""
    Make an :class:`Expression` for (``s`` ``op`` ``o``).

    Either ``s`` or ``o`` (or both) must already be an :class:`Expression`.

    EXAMPLES::

        sage: from sage.ext.fast_callable import _expression_binop_helper, ExpressionTreeBuilder
        sage: var('x,y')                                                                # needs sage.symbolic
        (x, y)
        sage: etb = ExpressionTreeBuilder(vars=(x,y))                                   # needs sage.symbolic
        sage: x = etb(x)                                                                # needs sage.symbolic

    Now ``x`` is an :class:`Expression`, but ``y`` is not.  Still, all the following
    cases work::

        sage: _expression_binop_helper(x, x, operator.add)                              # needs sage.symbolic
        add(v_0, v_0)
        sage: _expression_binop_helper(x, y, operator.add)                              # needs sage.symbolic
        add(v_0, v_1)
        sage: _expression_binop_helper(y, x, operator.add)                              # needs sage.symbolic
        add(v_1, v_0)

    """
    # The Cython way of handling operator overloading on cdef classes
    # (which is inherited from Python) is quite annoying.  Inside the
    # code for a binary operator, you know that either the first or
    # second argument (or both) is a member of your class, but you
    # don't know which.

    # If there is an arithmetic operator between an Expression and
    # a non-Expression, I want to convert the non-Expression into
    # an Expression.  But to do that, I need the ExpressionTreeBuilder
    # from the Expression.

    cdef Expression self
    cdef Expression other

    if not isinstance(o, Expression):
        self = s
        other = self._etb(o)
    elif not isinstance(s, Expression):
        other = o
        self = other._etb(s)
    else:
        self = s
        other = o
        assert self._etb is other._etb

    return ExpressionCall(self._etb, op, [self, other])


class IntegerPowerFunction():
    r"""
    This class represents the function `x^n` for an arbitrary integral power `n`.

    That is, ``IntegerPowerFunction(2)`` is the squaring function;
    ``IntegerPowerFunction(-1)`` is the reciprocal function.

    EXAMPLES::

        sage: from sage.ext.fast_callable import IntegerPowerFunction
        sage: square = IntegerPowerFunction(2)
        sage: square
        (^2)
        sage: square(pi)                                                                # needs sage.symbolic
        pi^2
        sage: square(I)                                                                 # needs sage.symbolic
        -1
        sage: square(RIF(-1, 1)).str(style='brackets')                                  # needs sage.rings.real_interval_field
        '[0.0000000000000000 .. 1.0000000000000000]'
        sage: IntegerPowerFunction(-1)
        (^(-1))
        sage: IntegerPowerFunction(-1)(22/7)
        7/22
        sage: v = Integers(123456789)(54321)
        sage: v^9876543210
        79745229
        sage: IntegerPowerFunction(9876543210)(v)
        79745229
    """

    def __init__(self, n):
        r"""
        Initialize an :class:`IntegerPowerFunction`.

        EXAMPLES::

            sage: from sage.ext.fast_callable import IntegerPowerFunction
            sage: cube = IntegerPowerFunction(3)
            sage: cube
            (^3)
            sage: cube(AA(7)^(1/3))                                                     # needs sage.rings.number_field
            7.000000000000000?
            sage: cube.exponent
            3
        """
        self.exponent = n

    def __repr__(self):
        r"""
        Return a string representing this :class:`IntegerPowerFunction`.

        EXAMPLES::

            sage: from sage.ext.fast_callable import IntegerPowerFunction
            sage: square = IntegerPowerFunction(2)
            sage: square
            (^2)
            sage: repr(square)
            '(^2)'
            sage: square.__repr__()
            '(^2)'
            sage: repr(IntegerPowerFunction(-57))
            '(^(-57))'
        """
        if self.exponent >= 0:
            return "(^%s)" % self.exponent
        else:
            return "(^(%s))" % self.exponent

    def __call__(self, x):
        r"""
        Call this :class:`IntegerPowerFunction`, to compute a power of its argument.

        EXAMPLES::

            sage: from sage.ext.fast_callable import IntegerPowerFunction
            sage: square = IntegerPowerFunction(2)
            sage: square.__call__(5)
            25
            sage: square(5)
            25
        """
        return x**self.exponent


cdef dict builtin_functions = None
cpdef dict get_builtin_functions():
    r"""
    Return a dictionary from Sage and Python functions to opcode names.

    The result is cached.

    The dictionary is used in :class:`ExpressionCall`.

    EXAMPLES::

        sage: from sage.ext.fast_callable import get_builtin_functions
        sage: builtins = get_builtin_functions()
        sage: sorted(set(builtins.values()))                                            # needs sage.symbolic
        ['abs', 'acos', 'acosh', 'add', 'asin', 'asinh', 'atan', 'atanh', 'ceil',
         'cos', 'cosh', 'cot', 'csc', 'div', 'exp', 'floor', 'floordiv', 'inv', 'log',
         'mul', 'neg', 'pow', 'sec', 'sin', 'sinh', 'sqrt', 'sub', 'tan', 'tanh']
        sage: builtins[sin]                                                             # needs sage.symbolic
        'sin'
        sage: builtins[ln]
        'log'
    """
    # We delay building builtin_functions to break a circular import
    # between sage.functions and this file.
    global builtin_functions
    if builtin_functions is not None:
        return builtin_functions
    builtin_functions = {
        op_add: 'add',
        op_sub: 'sub',
        op_mul: 'mul',
        op_div: 'div',
        op_truediv: 'div',
        op_floordiv: 'floordiv',
        op_abs: 'abs',
        op_neg: 'neg',
        op_inv: 'inv',
        op_pow: 'pow',
    }

    try:
        import sage.functions.all as func_all
    except ImportError:
        pass
    else:
        # not handled: atan2, log2, log10
        for fn in ('sqrt', 'ceil', 'floor',
                   'sin', 'cos', 'tan', 'sec', 'csc', 'cot',
                   'asin', 'acos', 'atan', 'sinh', 'cosh', 'tanh',
                   'asinh', 'acosh', 'atanh', 'exp', 'log'):
            builtin_functions[getattr(func_all, fn)] = fn
        builtin_functions[func_all.abs_symbolic] = 'abs'
        builtin_functions[func_all.ln] = 'log'
    return builtin_functions


cdef class InstructionStream  # forward declaration


cpdef generate_code(Expression expr, InstructionStream stream):
    r"""
    Generate code from an :class:`Expression` tree; write the result into an
    :class:`InstructionStream`.

    In :func:`fast_callable`, first we create an :class:`Expression`, either directly
    with an :class:`ExpressionTreeBuilder` or with :meth:`_fast_callable_` methods.
    Then we optimize the :class:`Expression` in tree form.  (Unfortunately,
    this step is currently missing -- we do no optimizations.)

    Then we linearize the :class:`Expression` into a sequence of instructions,
    by walking the :class:`Expression` and sending the corresponding stack
    instructions to an :class:`InstructionStream`.

    EXAMPLES::

        sage: from sage.ext.fast_callable import ExpressionTreeBuilder, generate_code, InstructionStream

        sage: # needs sage.symbolic
        sage: etb = ExpressionTreeBuilder('x')
        sage: x = etb.var('x')
        sage: expr = (x+pi) * (x+1)
        sage: from sage.ext.interpreters.wrapper_py import metadata, Wrapper_py
        sage: instr_stream = InstructionStream(metadata, 1)
        sage: generate_code(expr, instr_stream)
        sage: instr_stream.instr('return')
        sage: v = Wrapper_py(instr_stream.get_current())
        sage: type(v)
        <class 'sage.ext.interpreters.wrapper_py.Wrapper_py'>
        sage: v(7)
        8*pi + 56

    TESTS::

        sage: def my_sin(x): return sin(x)
        sage: def my_norm(x, y): return x*x + y*y
        sage: def my_sqrt(x):
        ....:     if x < 0: raise ValueError("sqrt of negative number")
        ....:     return sqrt(x, extend=False)

        sage: # needs sage.symbolic
        sage: fc = fast_callable(expr, domain=RealField(130))
        sage: fc(0)
        3.1415926535897932384626433832795028842
        sage: fc(1)
        8.2831853071795864769252867665590057684
        sage: fc = fast_callable(expr, domain=RDF)
        sage: fc(0)
        3.141592653589793
        sage: fc(1)
        8.283185307179586
        sage: fc.op_list()
        [('load_arg', 0), ('load_const', pi), 'add', ('load_arg', 0), ('load_const', 1), 'add', 'mul', 'return']
        sage: fc = fast_callable(etb.call(sin, x) + etb.call(sqrt, x), domain=RDF)
        sage: fc(1)
        1.8414709848078965
        sage: fc.op_list()
        [('load_arg', 0), 'sin', ('load_arg', 0), 'sqrt', 'add', 'return']
        sage: fc = fast_callable(etb.call(sin, x) + etb.call(sqrt, x))
        sage: fc(1)
        sin(1) + 1
        sage: fc.op_list()
        [('load_arg', 0), ('py_call', sin, 1), ('load_arg', 0), ('py_call', <function sqrt at ...>, 1), 'add', 'return']
        sage: fc = fast_callable(etb.call(my_sin, x), domain=RDF)
        sage: fc(3)
        0.1411200080598672

        sage: # needs sage.rings.real_mpfr sage.symbolic
        sage: fc = fast_callable(etb.call(my_sin, x), domain=RealField(100))
        sage: fc(3)
        0.14112000805986722210074480281
        sage: fc.op_list()
        [('load_arg', 0), ('py_call', <function my_sin at 0x...>, 1), 'return']

        sage: # needs sage.symbolic
        sage: fc = fast_callable(etb.call(my_sqrt, x), domain=RDF)
        sage: fc(3)
        1.7320508075688772
        sage: parent(fc(3))
        Real Double Field
        sage: fc(-3)
        Traceback (most recent call last):
        ...
        ValueError: sqrt of negative number
        sage: fc = fast_callable(etb.call(my_sqrt, x), domain=RR)
        sage: fc(3)
        1.73205080756888
        sage: fc(-3)
        Traceback (most recent call last):
        ...
        ValueError: sqrt of negative number

        sage: etb2 = ExpressionTreeBuilder(('y','z'))
        sage: y = etb2.var('y')
        sage: z = etb2.var('z')
        sage: fc = fast_callable(etb2.call(sqrt, etb2.call(my_norm, y, z)), domain=RDF)
        sage: fc(3, 4)
        5.0
        sage: fc.op_list()
        [('load_arg', 0), ('load_arg', 1), ('py_call', <function my_norm at 0x...>, 2), 'sqrt', 'return']
        sage: fc.python_calls()
        [<function my_norm at 0x...>]
        sage: fc = fast_callable(etb2.call(sqrt, etb2.call(my_norm, y, z)), domain=RR)  # needs sage.rings.real_mpfr
        sage: fc(3, 4)                                                                  # needs sage.rings.real_mpfr
        5.00000000000000
        sage: fc = fast_callable(etb2.call(my_norm, y, z), domain=ZZ)
        sage: fc(3, 4)
        25
        sage: fc.op_list()
        [('load_arg', 0), ('load_arg', 1), ('py_call', <function my_norm at 0x...>, 2), 'return']

        sage: # needs sage.symbolic
        sage: fc = fast_callable(expr)
        sage: fc(3.0r)
        4.0*pi + 12.0
        sage: fc = fast_callable(x+3, domain=ZZ)
        sage: fc(4)
        7
        sage: fc = fast_callable(x/3, domain=ZZ)
        sage: fc(4)
        Traceback (most recent call last):
        ...
        TypeError: no conversion of this rational to integer
        sage: fc(6)
        2
        sage: fc = fast_callable(etb.call(sin, x), domain=ZZ)
        sage: fc(0)
        0
        sage: fc(3)
        Traceback (most recent call last):
        ...
        TypeError: unable to convert sin(3) to an integer

    ::

        sage: # needs sage.symbolic
        sage: fc = fast_callable(etb(x)^100)
        sage: fc(pi)
        pi^100
        sage: fc = fast_callable(etb(x)^100, domain=ZZ)
        sage: fc(2)
        1267650600228229401496703205376
        sage: fc = fast_callable(etb(x)^100, domain=RIF)
        sage: fc(RIF(-2))
        1.2676506002282295?e30
        sage: fc = fast_callable(etb(x)^100, domain=RDF)
        sage: fc.op_list()
        [('load_arg', 0), ('ipow', 100), 'return']
        sage: fc(1.1)
        13780.61233982...
        sage: fc = fast_callable(etb(x)^100, domain=RR)                                 # needs sage.rings.real_mpfr
        sage: fc.op_list()                                                              # needs sage.rings.real_mpfr
        [('load_arg', 0), ('ipow', 100), 'return']
        sage: fc(1.1)                                                                   # needs sage.rings.real_mpfr
        13780.6123398224
        sage: fc = fast_callable(etb(x)^(-100), domain=RDF)
        sage: fc.op_list()
        [('load_arg', 0), ('ipow', -100), 'return']
        sage: fc(1.1)
        7.25657159014...e-05
        sage: fc = fast_callable(etb(x)^(-100), domain=RR)                              # needs sage.rings.real_mpfr
        sage: fc(1.1)                                                                   # needs sage.rings.real_mpfr
        0.0000725657159014814
        sage: expo = 2^32
        sage: base = (1.0).nextabove()
        sage: fc = fast_callable(etb(x)^expo, domain=RDF)
        sage: fc.op_list()
        [('load_arg', 0), ('py_call', (^4294967296), 1), 'return']
        sage: fc(base)        # rel tol 1e-15
        1.0000009536747712
        sage: RDF(base)^expo
        1.0000009536747712
        sage: fc = fast_callable(etb(x)^expo, domain=RR)                                # needs sage.rings.real_mpfr
        sage: fc.op_list()                                                              # needs sage.rings.real_mpfr
        [('load_arg', 0), ('py_call', (^4294967296), 1), 'return']
        sage: fc(base)                                                                  # needs sage.rings.real_mpfr
        1.00000095367477
        sage: base^expo
        1.00000095367477

    Make sure we do not overflow the stack with highly nested expressions
    (:issue:`11766`)::

        sage: # needs sage.rings.real_mpfr
        sage: R.<x> = CC[]
        sage: f = R(list(range(100000)))
        sage: ff = fast_callable(f)
        sage: f(0.5)
        2.00000000000000
        sage: ff(0.5)
        2.00000000000000
        sage: f(0.9), ff(0.9)
        (90.0000000000000, 90.0000000000000)
    """
    cdef ExpressionConstant econst
    cdef ExpressionVariable evar
    cdef ExpressionCall ecall
    cdef ExpressionChoice echoice

    # Maintain our own stack to avoid crashing on deeply-nested expressions.
    cdef list todo = [expr]
    do_call = Expression(None)
    while len(todo):
        expr = todo.pop()
        if isinstance(expr, ExpressionConstant):
            econst = expr
            stream.load_const(econst._value)
        elif isinstance(expr, ExpressionVariable):
            evar = expr
            stream.load_arg(evar._variable_index)
        elif isinstance(expr, ExpressionCall):
            ecall = expr
            todo.append(expr)
            todo.append(do_call)
            for arg in reversed(ecall._arguments):
                todo.append(arg)
            continue
        elif expr is do_call:
            # arguments already evaluated, make the call
            ecall = todo.pop()
            fn = ecall._function
            opname = get_builtin_functions().get(fn)
            if opname is not None:
                if stream.has_instr(opname):
                    stream.instr0(opname, ())
                    continue
            if stream.has_instr('py_call'):
                stream.instr('py_call', fn, len(ecall._arguments))
            else:
                raise ValueError("Unhandled function %s in generate_code" % fn)
        elif isinstance(expr, ExpressionIPow):
            base = expr.base()
            exponent = expr.exponent()
            metadata = stream.get_metadata()
            ipow_range = metadata.ipow_range
            if ipow_range is True:
                use_ipow = True
            elif isinstance(ipow_range, tuple):
                a,b = ipow_range
                use_ipow = (a <= exponent <= b)
            else:
                use_ipow = False
            generate_code(base, stream)
            if use_ipow:
                stream.instr('ipow', exponent)
            else:
                stream.instr('py_call', IntegerPowerFunction(exponent), 1)
        else:
            raise ValueError("Unhandled expression kind %s in generate_code" % type(expr))


cdef class InterpreterMetadata  # forward declaration


cdef class InstructionStream:
    r"""
    An :class:`InstructionStream` takes a sequence of instructions (passed in by
    a series of method calls) and computes the data structures needed
    by the interpreter.  This is the stage where we switch from operating
    on :class:`Expression` trees to a linear representation.  If we had a peephole
    optimizer (we don't) it would go here.

    Currently, this class is not very general; it only works for
    interpreters with a fixed set of memory chunks (with fixed names).
    Basically, it only works for stack-based expression interpreters.
    It should be generalized, so that the interpreter metadata includes
    a description of the memory chunks involved and the instruction stream
    can handle any interpreter.

    Once you're done adding instructions, you call :meth:`get_current` to retrieve
    the information needed by the interpreter (as a Python dictionary).
    """

    cdef InterpreterMetadata _metadata
    cdef list _instrs
    cdef list _bytecode
    cdef list _constants
    cdef object _constant_locs
    cdef object _py_constants
    cdef object _py_constant_locs
    cdef int _stack_cur_size
    cdef int _stack_max_size
    cdef int _n_args
    cdef object _domain

    def __init__(self, metadata, n_args, domain=None):
        r"""
        Initialize an :class:`InstructionStream`.

        INPUT:

        - ``metadata`` -- The ``metadata_by_opname`` from a wrapper module

        - ``n_args`` -- The number of arguments accessible by the generated code
          (this is just passed to the wrapper class)

        - ``domain`` -- The domain of interpretation (this is just passed to the
          wrapper class)

        EXAMPLES::

            sage: from sage.ext.interpreters.wrapper_el import metadata
            sage: from sage.ext.interpreters.wrapper_rdf import metadata                # needs sage.modules
            sage: from sage.ext.fast_callable import InstructionStream
            sage: instr_stream = InstructionStream(metadata, 1)
            sage: instr_stream.get_current()
            {'args': 1,
             'code': [],
             'constants': [],
             'domain': None,
             'py_constants': [],
             'stack': 0}
            sage: md = instr_stream.get_metadata()
            sage: type(md)
            <class 'sage.ext.fast_callable.InterpreterMetadata'>
            sage: md.by_opname['py_call']
            (CompilerInstrSpec(0, 1, ['py_constants', 'n_inputs']), 3)
            sage: md.by_opcode[3]
            ('py_call', CompilerInstrSpec(0, 1, ['py_constants', 'n_inputs']))
        """
        self._metadata = metadata
        self._instrs = []
        self._bytecode = []
        self._constants = []
        self._constant_locs = {}
        self._py_constants = []
        self._py_constant_locs = {}
        self._stack_cur_size = 0
        self._stack_max_size = 0
        self._domain = domain
        self._n_args = n_args

    def load_const(self, c):
        r"""
        Add a ``'load_const'`` instruction to this :class:`InstructionStream`.

        EXAMPLES::

            sage: from sage.ext.interpreters.wrapper_el import metadata
            sage: from sage.ext.interpreters.wrapper_rdf import metadata                # needs sage.modules
            sage: from sage.ext.fast_callable import InstructionStream, op_list
            sage: instr_stream = InstructionStream(metadata, 1)
            sage: instr_stream.load_const(5)
            sage: instr_stream.current_op_list()
            [('load_const', 5)]
            sage: instr_stream.load_const(7)
            sage: instr_stream.load_const(5)
            sage: instr_stream.current_op_list()
            [('load_const', 5), ('load_const', 7), ('load_const', 5)]

        Note that constants are shared: even though we load 5 twice, it
        only appears once in the constant table. ::

            sage: instr_stream.get_current()['constants']
            [5, 7]
        """
        self.instr('load_const', c)

    def load_arg(self, n):
        r"""
        Add a ``'load_arg'`` instruction to this :class:`InstructionStream`.

        EXAMPLES::

            sage: from sage.ext.interpreters.wrapper_el import metadata
            sage: from sage.ext.interpreters.wrapper_rdf import metadata                # needs sage.modules
            sage: from sage.ext.fast_callable import InstructionStream
            sage: instr_stream = InstructionStream(metadata, 12)
            sage: instr_stream.load_arg(5)
            sage: instr_stream.current_op_list()
            [('load_arg', 5)]
            sage: instr_stream.load_arg(3)
            sage: instr_stream.current_op_list()
            [('load_arg', 5), ('load_arg', 3)]
        """
        self.instr('load_arg', n)

    cpdef bint has_instr(self, opname) noexcept:
        r"""
        Check whether this :class:`InstructionStream` knows how to generate code
        for a given instruction.

        EXAMPLES::

            sage: from sage.ext.interpreters.wrapper_el import metadata
            sage: from sage.ext.interpreters.wrapper_rdf import metadata                # needs sage.modules
            sage: from sage.ext.fast_callable import InstructionStream
            sage: instr_stream = InstructionStream(metadata, 1)
            sage: instr_stream.has_instr('return')
            True
            sage: instr_stream.has_instr('factorial')
            False
            sage: instr_stream.has_instr('abs')
            True
        """
        return (opname in self._metadata.by_opname)

    def instr(self, opname, *args):
        r"""
        Generate code in this :class:`InstructionStream` for the given instruction
        and arguments.

        The opname is used to look up a :class:`CompilerInstrSpec`; the
        :class:`CompilerInstrSpec` describes how to interpret the arguments.
        (This is documented in the class docstring for :class:`CompilerInstrSpec`.)

        EXAMPLES::

            sage: from sage.ext.interpreters.wrapper_el import metadata
            sage: from sage.ext.interpreters.wrapper_rdf import metadata                # needs sage.modules
            sage: from sage.ext.fast_callable import InstructionStream
            sage: instr_stream = InstructionStream(metadata, 1)
            sage: instr_stream.instr('load_arg', 0)
            sage: instr_stream.instr('sin')                                             # needs sage.symbolic
            sage: instr_stream.instr('py_call', math.sin, 1)
            sage: instr_stream.instr('abs')
            sage: instr_stream.instr('factorial')
            Traceback (most recent call last):
            ...
            KeyError: 'factorial'
            sage: instr_stream.instr('return')
            sage: instr_stream.current_op_list()                                        # needs sage.symbolic
            [('load_arg', 0), 'sin', ('py_call', <built-in function sin>, 1), 'abs', 'return']
        """
        self.instr0(opname, args)

    cdef instr0(self, opname, tuple args):
        """
        Cdef version of instr. (Can't cpdef because of star args.)
        """
        cdef int i

        spec, opcode = self._metadata.by_opname[opname]
        assert len(spec.parameters) == len(args)

        cdef int n_inputs = spec.n_inputs
        cdef int n_outputs = spec.n_outputs

        self._bytecode.append(opcode)
        for i in range(len(args)):
            if spec.parameters[i] == 'constants':
                # XXX bad for strict-mode floating-point constants
                # (doesn't handle signed 0, NaN)
                arg = args[i]
                if (arg,parent(arg)) in self._constant_locs:
                    self._bytecode.append(self._constant_locs[(arg,parent(arg))])
                else:
                    loc = len(self._constants)
                    self._constants.append(arg)
                    self._constant_locs[(arg,parent(arg))] = loc
                    self._bytecode.append(loc)
            elif spec.parameters[i] == 'args':
                self._bytecode.append(args[i])
            elif spec.parameters[i] == 'code':
                self._bytecode.append(args[i])
            elif spec.parameters[i] == 'n_inputs':
                self._bytecode.append(args[i])
                n_inputs = args[i]
            elif spec.parameters[i] == 'n_outputs':
                self._bytecode.append(args[i])
                n_outputs = args[i]
            elif spec.parameters[i] == 'py_constants':
                arg = args[i]
                if arg in self._py_constant_locs:
                    self._bytecode.append(self._py_constant_locs[arg])
                else:
                    loc = len(self._py_constants)
                    self._py_constants.append(arg)
                    self._py_constant_locs[arg] = loc
                    self._bytecode.append(loc)
            else:
                raise ValueError

        self._stack_cur_size -= n_inputs
        self._stack_cur_size += n_outputs
        self._stack_max_size = max(self._stack_max_size, self._stack_cur_size)

    def get_metadata(self):
        r"""
        Return the interpreter metadata being used by the current :class:`InstructionStream`.

        The code generator sometimes uses this to decide which code
        to generate.

        EXAMPLES::

            sage: from sage.ext.interpreters.wrapper_el import metadata
            sage: from sage.ext.interpreters.wrapper_rdf import metadata                # needs sage.modules
            sage: from sage.ext.fast_callable import InstructionStream
            sage: instr_stream = InstructionStream(metadata, 1)
            sage: md = instr_stream.get_metadata()
            sage: type(md)
            <class 'sage.ext.fast_callable.InterpreterMetadata'>
        """
        return self._metadata

    def current_op_list(self):
        r"""
        Return the list of instructions that have been added to this
        :class:`InstructionStream` so far.

        It's OK to call this, then add more instructions.

        EXAMPLES::

            sage: from sage.ext.interpreters.wrapper_el import metadata
            sage: from sage.ext.interpreters.wrapper_rdf import metadata                # needs sage.modules
            sage: from sage.ext.fast_callable import InstructionStream
            sage: instr_stream = InstructionStream(metadata, 1)
            sage: instr_stream.instr('load_arg', 0)
            sage: instr_stream.instr('py_call', math.sin, 1)
            sage: instr_stream.instr('abs')
            sage: instr_stream.instr('return')
            sage: instr_stream.current_op_list()
            [('load_arg', 0), ('py_call', <built-in function sin>, 1), 'abs', 'return']
        """
        return op_list(self.get_current(), self._metadata)

    def get_current(self):
        r"""
        Return the current state of the :class:`InstructionStream`, as a dictionary
        suitable for passing to a wrapper class.

        NOTE: The dictionary includes internal data structures of the
        :class:`InstructionStream`; you must not modify it.

        EXAMPLES::

            sage: from sage.ext.interpreters.wrapper_el import metadata
            sage: from sage.ext.interpreters.wrapper_rdf import metadata                # needs sage.modules
            sage: from sage.ext.fast_callable import InstructionStream
            sage: instr_stream = InstructionStream(metadata, 1)
            sage: instr_stream.get_current()
            {'args': 1,
             'code': [],
             'constants': [],
             'domain': None,
             'py_constants': [],
             'stack': 0}
            sage: instr_stream.instr('load_arg', 0)
            sage: instr_stream.instr('py_call', math.sin, 1)
            sage: instr_stream.instr('abs')
            sage: instr_stream.instr('return')
            sage: instr_stream.current_op_list()
            [('load_arg', 0), ('py_call', <built-in function sin>, 1), 'abs', 'return']
            sage: instr_stream.get_current()
            {'args': 1,
             'code': [0, 0, 3, 0, 1, 12, 2],
             'constants': [],
             'domain': None,
             'py_constants': [<built-in function sin>],
             'stack': 1}
        """
        d = {'args': self._n_args,
             'constants': self._constants,
             'py_constants': self._py_constants,
             'stack': self._stack_max_size,
             'code': self._bytecode,
             'domain': self._domain}
        return d


cdef class InterpreterMetadata():
    r"""
    The interpreter metadata for a :func:`fast_callable` interpreter.

    Currently consists of a dictionary mapping instruction names to
    (:class:`CompilerInstrSpec`, opcode) pairs, a list mapping opcodes to
    (instruction name, :class:`CompilerInstrSpec`) pairs, and a range of exponents
    for which the ``'ipow'`` instruction can be used.  This range can be
    ``False`` (if the ``'ipow'`` instruction should never be used), a pair of
<<<<<<< HEAD
    two integers ``(a, b)``, if ``'ipow'`` should be used for a<=n<=b, or ``True``,
    if ``'ipow'`` should always be used.  When ``'ipow'`` cannot be used, then
    we fall back on calling :class:`IntegerPowerFunction`.
=======
    two integers `(a, b)`, if ``'ipow'`` should be used for `a \le n \le b`, or
    ``True``, if ``'ipow'`` should always be used.  When ``'ipow'`` cannot be
    used, then we fall back on calling :class:`IntegerPowerFunction`.
>>>>>>> c3093443

    See the class docstring for :class:`CompilerInstrSpec` for more information.

    NOTE: You must not modify the metadata.
    """
    cdef public dict by_opname
    cdef public list by_opcode
    cdef public ipow_range

    def __init__(self, by_opname, by_opcode, ipow_range):
        r"""
        Initialize an InterpreterMetadata object.

        EXAMPLES::

            sage: from sage.ext.fast_callable import InterpreterMetadata
            sage: metadata = InterpreterMetadata(by_opname={'opname dict goes here': True},
            ....:                                by_opcode=['opcode list goes here'],
            ....:                                ipow_range=(2, 57))
            sage: metadata.by_opname
            {'opname dict goes here': True}
            sage: metadata.by_opcode
            ['opcode list goes here']
            sage: metadata.ipow_range
            (2, 57)
        """
        self.by_opname = by_opname
        self.by_opcode = by_opcode
        self.ipow_range = ipow_range


class CompilerInstrSpec():
    r"""
    Describe a single instruction to the :func:`fast_callable` code generator.

    An instruction has a number of stack inputs, a number of stack
    outputs, and a parameter list describing extra arguments that
    must be passed to the :meth:`InstructionStream.instr` method (that end up
    as extra words in the code).

    The parameter list is a list of strings.  Each string is one of
    the following:

    - ``'args'`` - The instruction argument refers to an input argument of the
      wrapper class; it is just appended to the code.

    - ``'constants'``, ``'py_constants'`` - The instruction argument is a value; the
      value is added to the corresponding list (if it's not already there) and
      the index is appended to the code.

    - ``'n_inputs'``, ``'n_outputs'`` - The instruction actually takes a variable
      number of inputs or outputs (the ``n_inputs`` and ``n_outputs`` attributes of
      this instruction are ignored). The instruction argument specifies the
      number of inputs or outputs (respectively); it is just appended to the
      code.
    """

    def __init__(self, n_inputs, n_outputs, parameters):
        r"""
        Initialize a :class:`CompilerInstrSpec`.

        EXAMPLES::

            sage: from sage.ext.fast_callable import CompilerInstrSpec
            sage: CompilerInstrSpec(0, 1, ['py_constants', 'n_inputs'])
            CompilerInstrSpec(0, 1, ['py_constants', 'n_inputs'])
        """
        self.n_inputs = n_inputs
        self.n_outputs = n_outputs
        self.parameters = parameters

    def __repr__(self):
        r"""
        Give a string representation for this :class:`CompilerInstrSpec`.

        EXAMPLES::

            sage: from sage.ext.fast_callable import CompilerInstrSpec
            sage: v = CompilerInstrSpec(0, 1, ['py_constants', 'n_inputs'])
            sage: v
            CompilerInstrSpec(0, 1, ['py_constants', 'n_inputs'])
            sage: repr(v)
            "CompilerInstrSpec(0, 1, ['py_constants', 'n_inputs'])"
            sage: v.__repr__()
            "CompilerInstrSpec(0, 1, ['py_constants', 'n_inputs'])"
        """
        return "CompilerInstrSpec(%d, %d, %s)" % (self.n_inputs, self.n_outputs, self.parameters)


def op_list(args, metadata):
    r"""
    Given a dictionary with the result of calling :meth:`get_current` on an
    :class:`InstructionStream`, and the corresponding interpreter metadata,
    return a list of the instructions, in a simple somewhat
    human-readable format.

    For debugging only.  (That is, it's probably not a good idea to
    try to programmatically manipulate the result of this function;
    the expected use is just to print the returned list to the
    screen.)

    There's probably no reason to call this directly; if you
    have a wrapper object, call :func:`op_list` on it; if you have an
    :class:`InstructionStream` object, call :meth:`current_op_list` on it.

    EXAMPLES::

        sage: from sage.ext.interpreters.wrapper_el import metadata
        sage: from sage.ext.interpreters.wrapper_rdf import metadata                    # needs sage.modules
        sage: from sage.ext.fast_callable import InstructionStream, op_list
        sage: instr_stream = InstructionStream(metadata, 1)
        sage: instr_stream.instr('load_arg', 0)
        sage: instr_stream.instr('abs')
        sage: instr_stream.instr('return')
        sage: instr_stream.current_op_list()
        [('load_arg', 0), 'abs', 'return']
        sage: op_list(instr_stream.get_current(), metadata)
        [('load_arg', 0), 'abs', 'return']
    """
    ops = []
    code = args['code']
    while len(code):
        opcode = code[0]
        code = code[1:]
        (opname, instr) = metadata.by_opcode[opcode]
        if len(instr.parameters):
            op = [opname]
            for p in instr.parameters:
                p_loc = code[0]
                code = code[1:]
                if p in ('args', 'code', 'n_inputs', 'n_outputs'):
                    op.append(p_loc)
                else:
                    op.append(args[p][p_loc])
            ops.append(tuple(op))
        else:
            ops.append(opname)
    return ops


cdef class Wrapper:
    r"""
    The parent class for all :func:`fast_callable` wrappers.

    Implements shared behavior (currently only debugging).
    """

    def __init__(self, args, metadata):
        r"""
        Initialize a Wrapper object.

        EXAMPLES::

            sage: # needs sage.symbolic
            sage: from sage.ext.fast_callable import ExpressionTreeBuilder, generate_code, InstructionStream
            sage: etb = ExpressionTreeBuilder('x')
            sage: x = etb.var('x')
            sage: expr = (x+pi) * (x+1)
            sage: from sage.ext.interpreters.wrapper_py import metadata, Wrapper_py
            sage: instr_stream = InstructionStream(metadata, 1)
            sage: generate_code(expr, instr_stream)
            sage: instr_stream.instr('return')
            sage: v = Wrapper_py(instr_stream.get_current())
            sage: v.get_orig_args()
            {'args': 1,
             'code': [0, 0, 1, 0, 4, 0, 0, 1, 1, 4, 6, 2],
             'constants': [pi, 1],
             'domain': None,
             'py_constants': [],
             'stack': 3}
            sage: v.op_list()
            [('load_arg', 0), ('load_const', pi), 'add', ('load_arg', 0), ('load_const', 1), 'add', 'mul', 'return']
        """

        # We only keep the original arguments for debugging (op_list(), etc.);
        # is it worth the memory cost?  (Note that we may be holding on to
        # large objects that could otherwise be garbage collected, for
        # instance.)
        self._orig_args = args
        self._metadata = metadata

    def get_orig_args(self):
        r"""
        Get the original arguments used when initializing this wrapper.

        (Probably only useful when writing doctests.)

        EXAMPLES::

            sage: fast_callable(sin(x)/x, vars=[x], domain=RDF).get_orig_args()         # needs sage.symbolic
            {'args': 1,
             'code': [0, 0, 16, 0, 0, 8, 2],
             'constants': [],
             'domain': Real Double Field,
             'py_constants': [],
             'stack': 2}
        """
        return self._orig_args

    def op_list(self):
        r"""
        Return the list of instructions in this wrapper.

        EXAMPLES::

            sage: fast_callable(cos(x) * x, vars=[x], domain=RDF).op_list()             # needs sage.symbolic
            [('load_arg', 0), ('load_arg', 0), 'cos', 'mul', 'return']
        """
        return op_list(self._orig_args, self._metadata)

    def python_calls(self):
        r"""
        List the Python functions that are called in this wrapper.

        (Python function calls are slow, so ideally this list would
        be empty.  If it is not empty, then perhaps there is an
        optimization opportunity where a Sage developer could speed
        this up by adding a new instruction to the interpreter.)

        EXAMPLES::

            sage: fast_callable(abs(sin(x)), vars=[x], domain=RDF).python_calls()       # needs sage.symbolic
            []
            sage: fast_callable(abs(sin(factorial(x))), vars=[x]).python_calls()        # needs sage.symbolic
            [factorial, sin]
        """
        ops = self.op_list()
        py_calls = []
        for op in ops:
            if isinstance(op, tuple) and op[0] == 'py_call':
                py_calls.append(op[1])
        return py_calls


class FastCallableFloatWrapper:
    r"""
    A class to alter the return types of the fast-callable functions.

    When applying numerical routines (including plotting) to symbolic
    expressions and functions, we generally first convert them to a
    faster form with :func:`fast_callable`.  That function takes a
    ``domain`` parameter that forces the end (and all intermediate)
    results of evaluation to a specific type.  Though usually always
    want the end result to be of type :class:`float`, correctly choosing
    the ``domain`` presents some problems:

      * :class:`float` is a bad choice because it's common for real
        functions to have complex terms in them. Moreover precision
        issues can produce terms like ``1.0 + 1e-12*I`` that are hard
        to avoid if calling ``real()`` on everything is infeasible.

      * :class:`complex` has essentially the same problem as :class:`float`.
        There are several symbolic functions like :func:`min_symbolic`,
        :func:`max_symbolic`, and :func:`floor` that are unable to
        operate on complex numbers.

      * ``None`` leaves the types of the inputs/outputs alone, but due
        to the lack of a specialized interpreter, slows down evaluation
        by an unacceptable amount.

      * ``CDF`` has none of the other issues, because ``CDF`` has its
        own specialized interpreter, a lexicographic ordering (for
        min/max), and supports :func:`floor`. However, most numerical
        functions cannot handle complex numbers, so using ``CDF``
        would require us to wrap every evaluation in a
        ``CDF``-to-:class:`float` conversion routine. That would slow
        things down less than a domain of ``None`` would, but is
        unattractive mainly because of how invasive it would be to
        "fix" the output everywhere.

    Creating a new fast-callable interpreter that has different input
    and output types solves most of the problems with a ``CDF``
    domain, but :func:`fast_callable` and the interpreter classes in
    :mod:`sage.ext.interpreters` are not really written with that in
    mind. The ``domain`` parameter to :func:`fast_callable`, for
    example, is expecting a single Sage ring that corresponds to one
    interpreter. You can make it accept, for example, a string like
    "CDF-to-float", but the hacks required to make that work feel
    wrong.

    Thus we arrive at this solution: a class to wrap the result of
    :func:`fast_callable`. Whenever we need to support intermediate
    complex terms in a numerical routine, we can set ``domain=CDF``
    while creating its fast-callable incarnation, and then wrap the
    result in this class. The :meth:`__call__` method of this class then
    ensures that the ``CDF`` output is converted to a :class:`float` if
    its imaginary part is within an acceptable tolerance.

    EXAMPLES:

    An error is thrown if the answer is complex::

        sage: # needs sage.symbolic
        sage: from sage.ext.fast_callable import FastCallableFloatWrapper
        sage: f = sqrt(x)
        sage: ff = fast_callable(f, vars=[x], domain=CDF)
        sage: fff = FastCallableFloatWrapper(ff, imag_tol=1e-8)
        sage: fff(1)
        1.0
        sage: fff(-1)
        Traceback (most recent call last):
        ...
        ValueError: complex fast-callable function result
        1.0*I for arguments (-1,)

    """
    def __init__(self, ff, imag_tol):
        r"""
        Construct a :class:`FastCallableFloatWrapper`.

        INPUT:

          - ``ff`` -- a fast-callable wrapper over ``CDF``; an instance of
            :class:`sage.ext.interpreters.Wrapper_cdf`, usually constructed
            with :func:`fast_callable`.

          - ``imag_tol`` -- float; how big of an imaginary part we're willing
            to ignore before raising an error.

        OUTPUT:

        An instance of :class:`FastCallableFloatWrapper` that can be
        called just like ``ff``, but that always returns a :class:`float`
        if no error is raised. A :class:`ValueError` is raised if the
        imaginary part of the result exceeds ``imag_tol``.

        EXAMPLES:

        The wrapper will ignore an imaginary part smaller in magnitude
        than ``imag_tol``, but not one larger::

            sage: # needs sage.symbolic
            sage: from sage.ext.fast_callable import FastCallableFloatWrapper
            sage: f = x
            sage: ff = fast_callable(f, vars=[x], domain=CDF)
            sage: fff = FastCallableFloatWrapper(ff, imag_tol=1e-8)
            sage: fff(I*1e-9)
            0.0
            sage: fff = FastCallableFloatWrapper(ff, imag_tol=1e-12)
            sage: fff(I*1e-9)
            Traceback (most recent call last):
            ...
            ValueError: complex fast-callable function result 1e-09*I for
            arguments (1.00000000000000e-9*I,)

        """
        self._ff = ff
        self._imag_tol = imag_tol

    def __call__(self, *args):
        r"""
        Evaluate the underlying fast-callable and convert the result to :class:`float`.

        TESTS:

        Evaluation either returns a :class:`float`, or raises a :class:`ValueError`::

            sage: # needs sage.symbolic
            sage: from sage.ext.fast_callable import FastCallableFloatWrapper
            sage: f = x
            sage: ff = fast_callable(f, vars=[x], domain=CDF)
            sage: fff = FastCallableFloatWrapper(ff, imag_tol=0.1)
            sage: try:
            ....:     result = fff(CDF.random_element())
            ....: except ValueError:
            ....:     result = float(0)
            sage: type(result) is float
            True

        """
        z = self._ff(*args)

        if abs(z.imag()) < self._imag_tol:
            return float(z.real())
        elif isnan(z.real()) and isnan(z.imag()):
            # A fast-callable with domain=float or domain=RDF will
            # return NaN if that's what the underlying function itself
            # returns. When performing the same computation over CDF,
            # however, we get something special; witness:
            #
            #     sage: RDF(0)*math.inf
            #     NaN
            #     sage: CDF(0)*math.inf
            #     NaN + NaN*I
            #
            # Thus for backwards-compatibility, we handle this special
            # case to return NaN to anyone expecting it.
            return nan
        else:
            raise ValueError(f"complex fast-callable function result {z} " +
                             f"for arguments {args}")<|MERGE_RESOLUTION|>--- conflicted
+++ resolved
@@ -59,11 +59,7 @@
 the correct parent before we call ``D``.
 
 We don't yet have a special interpreter with domain ``ZZ``, so we can see
-<<<<<<< HEAD
-how that compares to the generic fc_wilk example above::
-=======
 how that compares to the generic ``fc_wilk`` example above::
->>>>>>> c3093443
 
     sage: timeit('fc_wilk_zz(30)')          # random    # long time                     # needs sage.symbolic
     625 loops, best of 3: 15.4 us per loop
@@ -334,19 +330,11 @@
     would evaluate it -- addition maps to ``PyNumber_Add``, etc.  However,
     you can specify ``domain=D`` where ``D`` is some Sage parent or Python
     type; in this case, all arithmetic is done in that domain.  If we
-<<<<<<< HEAD
-    have a special-purpose interpreter for that parent (like ``RDF`` or :class:`float`),
-    ``domain=...`` will trigger the use of that interpreter.
-
-    If ``vars`` is ``None`` and ``x`` is a polynomial, then we will use the
-    generators of parent(x) as the variables; otherwise, ``vars`` must be
-=======
     have a special-purpose interpreter for that parent (like ``RDF`` or
     :class:`float`), ``domain=...`` will trigger the use of that interpreter.
 
     If ``vars`` is ``None`` and ``x`` is a polynomial, then we will use the
     generators of ``parent(x)`` as the variables; otherwise, ``vars`` must be
->>>>>>> c3093443
     specified (unless ``x`` is a symbolic expression with only one variable,
     and ``expect_one_var`` is ``True``, in which case we will use that variable).
 
@@ -425,13 +413,8 @@
         sage: fc(5, 7)
         0.5514266812416906
 
-<<<<<<< HEAD
-    Check that :func:`fast_callable` also works for symbolic functions with evaluation
-    functions::
-=======
     Check that :func:`fast_callable` also works for symbolic functions with
     evaluation functions::
->>>>>>> c3093443
 
         sage: # needs sage.symbolic
         sage: def evalf_func(self, x, y, parent):
@@ -650,15 +633,9 @@
         Initialize an instance of :class:`ExpressionTreeBuilder`.
 
         Takes a list or tuple of variable names to use, and also an optional
-<<<<<<< HEAD
-        ``domain``.  If a ``domain`` is given, then creating an :class:`ExpressionConstant`
-        node with the :meth:`__call__`, make, or constant methods will convert
-        the value into the given domain.
-=======
         ``domain``.  If a ``domain`` is given, then creating an
         :class:`ExpressionConstant` node with the :meth:`__call__`, make, or
         constant methods will convert the value into the given domain.
->>>>>>> c3093443
 
         Note that this is the only effect of the domain parameter.  It
         is quite possible to use different domains for
@@ -691,15 +668,9 @@
         r"""
         Try to convert the given value to an :class:`Expression`.
 
-<<<<<<< HEAD
-        If it is already an Expression, just return it.  If it has a :meth:`_fast_callable_`
-        method, then call the method with ``self`` as an argument.  Otherwise,
-        use ``self.constant()`` to turn it into a constant.
-=======
         If it is already an Expression, just return it.  If it has a
         :meth:`_fast_callable_` method, then call the method with ``self`` as
         an argument.  Otherwise, use ``self.constant()`` to turn it into a constant.
->>>>>>> c3093443
 
         EXAMPLES::
 
@@ -824,13 +795,8 @@
         The arguments will be converted to Expressions using
         :meth:`ExpressionTreeBuilder.__call__`.
 
-<<<<<<< HEAD
-        As a special case, notices if the function is :func:`operator.pow` and
-        the second argument is integral, and constructs an :class:`ExpressionIPow`
-=======
         As a special case, notice if the function is :func:`operator.pow` and
         the second argument is integral, and construct an :class:`ExpressionIPow`
->>>>>>> c3093443
         instead.
 
         EXAMPLES::
@@ -2387,15 +2353,9 @@
     (instruction name, :class:`CompilerInstrSpec`) pairs, and a range of exponents
     for which the ``'ipow'`` instruction can be used.  This range can be
     ``False`` (if the ``'ipow'`` instruction should never be used), a pair of
-<<<<<<< HEAD
-    two integers ``(a, b)``, if ``'ipow'`` should be used for a<=n<=b, or ``True``,
-    if ``'ipow'`` should always be used.  When ``'ipow'`` cannot be used, then
-    we fall back on calling :class:`IntegerPowerFunction`.
-=======
     two integers `(a, b)`, if ``'ipow'`` should be used for `a \le n \le b`, or
     ``True``, if ``'ipow'`` should always be used.  When ``'ipow'`` cannot be
     used, then we fall back on calling :class:`IntegerPowerFunction`.
->>>>>>> c3093443
 
     See the class docstring for :class:`CompilerInstrSpec` for more information.
 
