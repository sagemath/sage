--- conflicted
+++ resolved
@@ -1585,12 +1585,8 @@
                                        repr(self._cond),
                                        repr(self._iffalse))
 
-<<<<<<< HEAD
-
-cpdef _expression_binop_helper(s, o, op) noexcept:
-=======
+
 cpdef _expression_binop_helper(s, o, op):
->>>>>>> 5ae0bc7a
     r"""
     Make an :class:`Expression` for (``s`` ``op`` ``o``).
 
@@ -1788,12 +1784,8 @@
 
 cdef class InstructionStream  # forward declaration
 
-<<<<<<< HEAD
-
-cpdef generate_code(Expression expr, InstructionStream stream) noexcept:
-=======
+
 cpdef generate_code(Expression expr, InstructionStream stream):
->>>>>>> 5ae0bc7a
     r"""
     Generate code from an :class:`Expression` tree; write the result into an
     :class:`InstructionStream`.
