r"""
Fast Expression Evaluation

For many applications such as numerical integration, differential
equation approximation, plotting a 3d surface, optimization problems,
Monte-Carlo simulations, etc., one wishes to pass around and evaluate
a single algebraic expression many, many times at various floating
point values.  Other applications may need to evaluate an expression
many times in interval arithmetic, or in a finite field.  Doing this
via recursive calls over a python representation of the object (even
if Maxima or other outside packages are not involved) is extremely
inefficient.

This module provides a function, :func:`fast_callable`, to
transform such expressions into a form where they can be evaluated
quickly::

    sage: # needs sage.symbolic
    sage: f = sin(x) + 3*x^2
    sage: ff = fast_callable(f, vars=[x])
    sage: ff(3.5)
    36.3992167723104
    sage: ff(RIF(3.5))
    36.39921677231038?

By default, :func:`fast_callable` only removes some interpretive
overhead from the evaluation, but all of the individual arithmetic
operations are done using standard Sage arithmetic.  This is still a
huge win over :mod:`sage.calculus`, which evidently has a lot of overhead.
Compare the cost of evaluating Wilkinson's polynomial (in unexpanded
form) at x=30::

    sage: # needs sage.symbolic
    sage: wilk = prod((x-i) for i in [1 .. 20]); wilk
    (x - 1)*(x - 2)*(x - 3)*(x - 4)*(x - 5)*(x - 6)*(x - 7)*(x - 8)*(x - 9)*(x - 10)*(x - 11)*(x - 12)*(x - 13)*(x - 14)*(x - 15)*(x - 16)*(x - 17)*(x - 18)*(x - 19)*(x - 20)
<<<<<<< HEAD
    sage: timeit('wilk.subs(x=30)')             # long time
    625 loops, best of 3: 1.43 ms per loop
    sage: fc_wilk = fast_callable(wilk, vars=[x])
    sage: timeit('fc_wilk(30)')                 # long time
=======
    sage: timeit('wilk.subs(x=30)')         # random    # long time
    625 loops, best of 3: 1.43 ms per loop
    sage: fc_wilk = fast_callable(wilk, vars=[x])
    sage: timeit('fc_wilk(30)')             # random    # long time
>>>>>>> 5212775b
    625 loops, best of 3: 9.72 us per loop

You can specify a particular domain for the evaluation using
``domain=``::

    sage: fc_wilk_zz = fast_callable(wilk, vars=[x], domain=ZZ)                         # needs sage.symbolic

The meaning of ``domain=D`` is that each intermediate and final result
is converted to type ``D``.  For instance, the previous example of
``sin(x) + 3*x^2`` with ``domain=D`` would be equivalent to
``D(D(sin(D(x))) + D(D(3)*D(D(x)^2)))``.  (This example also
demonstrates the one exception to the general rule: if an exponent is an
integral constant, then it is not wrapped with ``D()``.)

At first glance, this seems like a very bad idea if you want to
compute quickly.  And it is a bad idea, for types where we don't
have a special interpreter.  It's not too bad of a slowdown, though.
To mitigate the costs, we check whether the value already has
the correct parent before we call ``D``.

We don't yet have a special interpreter with domain ``ZZ``, so we can see
how that compares to the generic fc_wilk example above::

<<<<<<< HEAD
    sage: timeit('fc_wilk_zz(30)')              # long time                             # needs sage.symbolic
=======
    sage: timeit('fc_wilk_zz(30)')          # random    # long time                     # needs sage.symbolic
>>>>>>> 5212775b
    625 loops, best of 3: 15.4 us per loop

However, for other types, using ``domain=D`` will get a large speedup,
because we have special-purpose interpreters for those types.  One
example is ``RDF``.  Since with ``domain=RDF`` we know that every single
operation will be floating-point, we can just execute the
floating-point operations directly and skip all the Python object
creations that you would get from actually using ``RDF`` objects::

    sage: fc_wilk_rdf = fast_callable(wilk, vars=[x], domain=RDF)                       # needs sage.symbolic
<<<<<<< HEAD
    sage: timeit('fc_wilk_rdf(30.0)')           # long time                             # needs sage.symbolic
=======
    sage: timeit('fc_wilk_rdf(30.0)')       # random    # long time                     # needs sage.symbolic
>>>>>>> 5212775b
    625 loops, best of 3: 7 us per loop

The domain does not need to be a Sage type; for instance, ``domain=float``
also works.  (We actually use the same fast interpreter for ``domain=float``
and ``domain=RDF``; the only difference is that when ``domain=RDF`` is used,
the return value is an ``RDF`` element, and when ``domain=float`` is used,
the return value is a Python :class:`float`.) ::

    sage: fc_wilk_float = fast_callable(wilk, vars=[x], domain=float)                   # needs sage.symbolic
<<<<<<< HEAD
    sage: timeit('fc_wilk_float(30.0)')         # long time                             # needs sage.symbolic
=======
    sage: timeit('fc_wilk_float(30.0)')     # random    # long time                     # needs sage.symbolic
>>>>>>> 5212775b
    625 loops, best of 3: 5.04 us per loop

We also have support for ``RR``::

    sage: fc_wilk_rr = fast_callable(wilk, vars=[x], domain=RR)                         # needs sage.symbolic
<<<<<<< HEAD
    sage: timeit('fc_wilk_rr(30.0)')            # long time                             # needs sage.symbolic
=======
    sage: timeit('fc_wilk_rr(30.0)')        # random    # long time                     # needs sage.symbolic
>>>>>>> 5212775b
    625 loops, best of 3: 13 us per loop

For ``CC``::

    sage: fc_wilk_cc = fast_callable(wilk, vars=[x], domain=CC)                         # needs sage.symbolic
<<<<<<< HEAD
    sage: timeit('fc_wilk_cc(30.0)')            # long time                             # needs sage.symbolic
=======
    sage: timeit('fc_wilk_cc(30.0)')        # random    # long time                     # needs sage.symbolic
>>>>>>> 5212775b
    625 loops, best of 3: 23 us per loop

And support for ``CDF``::

    sage: fc_wilk_cdf = fast_callable(wilk, vars=[x], domain=CDF)                       # needs sage.symbolic
<<<<<<< HEAD
    sage: timeit('fc_wilk_cdf(30.0)')           # long time                             # needs sage.symbolic
=======
    sage: timeit('fc_wilk_cdf(30.0)')       # random    # long time                     # needs sage.symbolic
>>>>>>> 5212775b
    625 loops, best of 3: 10.2 us per loop

Currently, :func:`fast_callable` can accept two kinds of objects:
polynomials (univariate and multivariate) and symbolic expressions
(elements of the Symbolic Ring).  (This list is likely to grow
significantly in the near future.)  For polynomials, you can omit the
'vars' argument; the variables will default to the ring generators (in
the order used when creating the ring). ::

    sage: K.<x,y,z> = QQ[]
    sage: p = 10*y + 100*z + x
    sage: fp = fast_callable(p)
    sage: fp(1,2,3)
    321

But you can also specify the variable names to override the default
ordering (you can include extra variable names here, too). ::

    sage: fp = fast_callable(p, vars=('x','w','z','y'))

For symbolic expressions, you need to specify the variable names, so
that :func:`fast_callable` knows what order to use. ::

    sage: # needs sage.symbolic
    sage: var('y,z,x')
    (y, z, x)
    sage: f = 10*y + 100*z + x
    sage: ff = fast_callable(f, vars=(x,y,z))
    sage: ff(1,2,3)
    321

You can also specify extra variable names::

    sage: ff = fast_callable(f, vars=('x','w','z','y'))                                 # needs sage.symbolic
    sage: ff(1,2,3,4)                                                                   # needs sage.symbolic
    341

This should be enough for normal use of :func:`fast_callable`; let's
discuss some more advanced topics.

Sometimes it may be useful to create a fast version of an expression
without going through symbolic expressions or polynomials; perhaps
because you want to describe to :func:`fast_callable` an expression
with common subexpressions.

Internally, :func:`fast_callable` works in two stages: it constructs
an expression tree from its argument, and then it builds a
fast evaluator from that expression tree.  You can bypass the first phase
by building your own expression tree and passing that directly to
:func:`fast_callable`, using an :class:`ExpressionTreeBuilder`. ::

    sage: from sage.ext.fast_callable import ExpressionTreeBuilder
    sage: etb = ExpressionTreeBuilder(vars=('x','y','z'))

An :class:`ExpressionTreeBuilder` has three interesting methods:
:meth:`constant`, :meth:`var`, and :meth:`call`.
All of these methods return :class:`ExpressionTree` objects.

The :meth:`var` method takes a string, and returns an expression tree
for the corresponding variable. ::

    sage: x = etb.var('x')
    sage: y = etb.var('y')
    sage: z = etb.var('y')

Expression trees support Python's numeric operators, so you can easily
build expression trees representing arithmetic expressions. ::

    sage: v1 = (x+y)*(y+z) + (y//z)

The :meth:`constant` method takes a Sage value, and returns an
expression tree representing that value. ::

    sage: v2 = etb.constant(3.14159) * x + etb.constant(1729) * y

The :meth:`call` method takes a sage/Python function and zero or more
expression trees, and returns an expression tree representing
the function call. ::

    sage: v3 = etb.call(sin, v1+v2)
    sage: v3                                                                            # needs sage.symbolic
    sin(add(add(mul(add(v_0, v_1), add(v_1, v_1)), floordiv(v_1, v_1)),
            add(mul(3.14159000000000, v_0), mul(1729, v_1))))

Many sage/Python built-in functions are specially handled; for instance,
when evaluating an expression involving :func:`sin` over ``RDF``,
the C math library function :func:`sin` is called.  Arbitrary functions
are allowed, but will be much slower since they will call back to
Python code on every call; for example, the following will work. ::

    sage: def my_sqrt(x): return pow(x, 0.5)
    sage: e = etb.call(my_sqrt, v1); e
    {my_sqrt}(add(mul(add(v_0, v_1), add(v_1, v_1)), floordiv(v_1, v_1)))
    sage: fast_callable(e)(1, 2, 3)
    3.60555127546399

To provide :func:`fast_callable` for your own class (so that
``fast_callable(x)`` works when ``x`` is an instance of your
class), implement a method ``_fast_callable_(self, etb)`` for your class.
This method takes an :class:`ExpressionTreeBuilder`, and returns an
expression tree built up using the methods described above.

EXAMPLES::

    sage: var('x')                                                                      # needs sage.symbolic
    x
    sage: f = fast_callable(sqrt(x^7+1), vars=[x], domain=float)                        # needs sage.symbolic

::

    sage: f(1)                                                                          # needs sage.symbolic
    1.4142135623730951
    sage: f.op_list()                                                                   # needs sage.symbolic
    [('load_arg', 0), ('ipow', 7), ('load_const', 1.0), 'add', 'sqrt', 'return']

To interpret that last line, we load argument 0 ('x' in this case) onto
the stack, push the constant 7.0 onto the stack, call the pow function
(which takes 2 arguments from the stack), push the constant 1.0, add the
top two arguments of the stack, and then call sqrt.

Here we take sin of the first argument and add it to f::

    sage: from sage.ext.fast_callable import ExpressionTreeBuilder
    sage: etb = ExpressionTreeBuilder('x')
    sage: x = etb.var('x')
    sage: f = etb.call(sqrt, x^7 + 1)
    sage: g = etb.call(sin, x)
    sage: fast_callable(f+g).op_list()
    [('load_arg', 0), ('ipow', 7), ('load_const', 1), 'add',
     ('py_call', <function sqrt at ...>, 1), ('load_arg', 0), ('py_call', sin, 1),
     'add', 'return']


AUTHOR:

- Carl Witty (2009-02): initial version (heavily inspired by
  Robert Bradshaw's fast_eval.pyx)

.. TODO::

    The following bits of text were written for the module docstring.
    They are not true yet, but I hope they will be true someday, at
    which point I will move them into the main text.

    The final interesting method of :class:`ExpressionTreeBuilder` is
    :meth:`choice`.  This produces conditional expressions, like the C
    ``COND ? T : F`` expression or the Python ``T if COND else F``.
    This lets you define piecewise functions using :func:`fast_callable`. ::

        sage: v4 = etb.choice(v3 >= etb.constant(0), v1, v2)  # not tested

    The arguments are ``(COND, T, F)`` (the same order as in C), so the
    above means that if ``v3`` evaluates to a nonnegative number,
    then ``v4`` will evaluate to the result of ``v1``;
    otherwise, ``v4`` will evaluate to the result of ``v2``.

    Let's see an example where we see that :func:`fast_callable` does not
    evaluate common subexpressions more than once.  We'll make a
    :func:`fast_callable` expression that gives the result
    of 16 iterations of the Mandelbrot function. ::

        sage: etb = ExpressionTreeBuilder('c')
        sage: z = etb.constant(0)
        sage: c = etb.var('c')
        sage: for i in range(16):
        ....:     z = z*z + c
        sage: mand = fast_callable(z, domain=CDF)                                       # needs sage.rings.complex_double

    Now ``ff`` does 32 complex arithmetic operations on each call
    (16 additions and 16 multiplications).  However, if ``z*z`` produced
    code that evaluated ``z`` twice, then this would do many
    thousands of arithmetic operations instead.

    Note that the handling for common subexpressions only checks whether
    expression trees are the same Python object; for instance, the following
    code will evaluate ``x+1`` twice::

        sage: etb = ExpressionTreeBuilder('x')
        sage: x = etb.var('x')
        sage: (x+1)*(x+1)
        mul(add(v_0, 1), add(v_0, 1))

    but this code will only evaluate ``x+1`` once::

        sage: v = x+1; v*v
        mul(add(v_0, 1), add(v_0, 1))
"""


#*****************************************************************************
#       Copyright (C) 2008 Robert Bradshaw <robertwb@math.washington.edu>
#       Copyright (C) 2009 Carl Witty <Carl.Witty@gmail.com>
#
#  Distributed under the terms of the GNU General Public License (GPL)
#
#    This code is distributed in the hope that it will be useful,
#    but WITHOUT ANY WARRANTY; without even the implied warranty of
#    MERCHANTABILITY or FITNESS FOR A PARTICULAR PURPOSE.  See the GNU
#    General Public License for more details.
#
#  The full text of the GPL is available at:
#
#                  http://www.gnu.org/licenses/
#*****************************************************************************

import operator
from copy import copy
from math import isnan, nan

import sage.rings.abc
from sage.rings.integer import Integer
from sage.rings.integer_ring import ZZ
from sage.structure.element cimport parent
from sage.structure.element cimport Expression as Expression_abc


def fast_callable(x, domain=None, vars=None,
                  expect_one_var=False):
    r"""
    Given an expression ``x``, compile it into a form that can be quickly
    evaluated, given values for the variables in ``x``.

    Currently, ``x`` can be an expression object, an element of ``SR``, or a
    (univariate or multivariate) polynomial; this list will probably
    be extended soon.

    By default, ``x`` is evaluated the same way that a Python function
    would evaluate it -- addition maps to ``PyNumber_Add``, etc.  However,
    you can specify ``domain=D`` where ``D`` is some Sage parent or Python
    type; in this case, all arithmetic is done in that domain.  If we
    have a special-purpose interpreter for that parent (like ``RDF`` or :class:`float`),
    ``domain=...`` will trigger the use of that interpreter.

    If ``vars`` is ``None`` and ``x`` is a polynomial, then we will use the
    generators of parent(x) as the variables; otherwise, ``vars`` must be
    specified (unless ``x`` is a symbolic expression with only one variable,
    and ``expect_one_var`` is ``True``, in which case we will use that variable).

    EXAMPLES::

        sage: # needs sage.symbolic
        sage: var('x')
        x
        sage: expr = sin(x) + 3*x^2
        sage: f = fast_callable(expr, vars=[x])
        sage: f(2)
        sin(2) + 12
        sage: f(2.0)
        12.9092974268257

    We have special fast interpreters for ``domain=float`` and ``domain=RDF``.
    (Actually it's the same interpreter; only the return type varies.)
    Note that the float interpreter is not actually more accurate than
    the ``RDF`` interpreter; elements of ``RDF`` just don't display all
    their digits. We have special fast interpreter for ``domain=CDF``::

        sage: # needs sage.symbolic
        sage: f_float = fast_callable(expr, vars=[x], domain=float)
        sage: f_float(2)
        12.909297426825681
        sage: f_rdf = fast_callable(expr, vars=[x], domain=RDF)
        sage: f_rdf(2)
        12.909297426825681
        sage: f_cdf = fast_callable(expr, vars=[x], domain=CDF)
        sage: f_cdf(2)
        12.909297426825681
        sage: f_cdf(2+I)
        10.40311925062204 + 11.510943740958707*I
        sage: f = fast_callable(expr, vars=('z','x','y'))
        sage: f(1, 2, 3)
        sin(2) + 12

        sage: K.<x> = QQ[]
        sage: p = -1/4*x^6 + 1/2*x^5 - x^4 - 12*x^3 + 1/2*x^2 - 1/95*x - 1/2
        sage: fp = fast_callable(p, domain=RDF)
        sage: fp.op_list()
        [('load_arg', 0), ('load_const', -0.25), 'mul', ('load_const', 0.5), 'add',
         ('load_arg', 0), 'mul', ('load_const', -1.0), 'add', ('load_arg', 0), 'mul',
         ('load_const', -12.0), 'add', ('load_arg', 0), 'mul', ('load_const', 0.5),
         'add', ('load_arg', 0), 'mul', ('load_const', -0.010526315789473684),
         'add', ('load_arg', 0), 'mul', ('load_const', -0.5), 'add', 'return']
        sage: fp(3.14159)
        -552.4182988917153

        sage: K.<x,y,z> = QQ[]
        sage: p = x*y^2 + 1/3*y^2 - x*z - y*z
        sage: fp = fast_callable(p, domain=RDF)
        sage: fp.op_list()
        [('load_const', 0.0), ('load_const', 1.0), ('load_arg', 0), ('ipow', 1),
         ('load_arg', 1), ('ipow', 2), 'mul', 'mul', 'add',
         ('load_const', 0.3333333333333333), ('load_arg', 1), ('ipow', 2), 'mul', 'add',
         ('load_const', -1.0), ('load_arg', 0), ('ipow', 1), ('load_arg', 2),
         ('ipow', 1), 'mul', 'mul', 'add', ('load_const', -1.0), ('load_arg', 1),
         ('ipow', 1), ('load_arg', 2), ('ipow', 1), 'mul', 'mul', 'add', 'return']
        sage: fp(e, pi, sqrt(2))   # abs tol 3e-14                                      # needs sage.symbolic
        21.831120464939584
        sage: symbolic_result = p(e, pi, sqrt(2)); symbolic_result                      # needs sage.symbolic
        pi^2*e + 1/3*pi^2 - sqrt(2)*pi - sqrt(2)*e
        sage: n(symbolic_result)                                                        # needs sage.symbolic
        21.8311204649396

    ::

        sage: from sage.ext.fast_callable import ExpressionTreeBuilder
        sage: etb = ExpressionTreeBuilder(vars=('x','y'), domain=float)
        sage: x = etb.var('x')
        sage: y = etb.var('y')
        sage: expr = etb.call(sin, x^2 + y); expr
        sin(add(ipow(v_0, 2), v_1))
        sage: fc = fast_callable(expr, domain=float)
        sage: fc(5, 7)
        0.5514266812416906

    Check that :func:`fast_callable` also works for symbolic functions with evaluation
    functions::

        sage: # needs sage.symbolic
        sage: def evalf_func(self, x, y, parent):
        ....:     return parent(x*y) if parent is not None else x*y
        sage: x,y = var('x,y')
        sage: f = function('f', evalf_func=evalf_func)
        sage: fc = fast_callable(f(x, y), vars=[x, y])
        sage: fc(3, 4)
        f(3, 4)

    And also when there are complex values involved::

        sage: # needs sage.symbolic
        sage: def evalf_func(self, x, y, parent):
        ....:     return parent(I*x*y) if parent is not None else I*x*y
        sage: g = function('g', evalf_func=evalf_func)
        sage: fc = fast_callable(g(x, y), vars=[x, y])
        sage: fc(3, 4)
        g(3, 4)
        sage: fc2 = fast_callable(g(x, y), domain=complex, vars=[x, y])
        sage: fc2(3, 4)
        12j
        sage: fc3 = fast_callable(g(x, y), domain=float, vars=[x, y])
        sage: fc3(3, 4)
        Traceback (most recent call last):
            ...
        TypeError: unable to simplify to float approximation
    """
    cdef Expression et
    if isinstance(x, Expression):
        et = x
        vars = et._etb._vars
    else:
        if not vars:
            # fast_float passes empty list/tuple
            vars = None

        if isinstance(x, Expression_abc) and x.is_callable():
            if vars is None:
                vars = x.arguments()
            if expect_one_var and len(vars) != 1:
                raise ValueError(f"passed expect_one_var=True, but the callable expression takes {len(vars)} arguments")
        elif isinstance(x, Expression_abc):
            if vars is None:
                vars = x.variables()
                if expect_one_var and len(vars) <= 1:
                    if not vars:
                        vars = ['EXTRA_VAR0']
                else:
                    raise ValueError("list of variables must be specified for symbolic expressions")

            def to_var(var):
                if isinstance(var, Expression_abc) and var.is_symbol():
                    return var
                from sage.symbolic.ring import SR
                return SR.var(var)
            vars = [to_var(var) for var in vars]
            # Convert to a callable symbolic expression
            x = x.function(*vars)

        if vars is None:
            from sage.rings.polynomial.polynomial_ring import is_PolynomialRing
            from sage.rings.polynomial.multi_polynomial_ring import is_MPolynomialRing
            if is_PolynomialRing(x.parent()) or is_MPolynomialRing(x.parent()):
                vars = x.parent().variable_names()
            else:
                # constant
                vars = ()

        etb = ExpressionTreeBuilder(vars=vars, domain=domain)
        et = x._fast_callable_(etb)

    builder, str = _builder_and_stream(vars=vars, domain=domain)

    generate_code(et, str)
    str.instr('return')
    return builder(str.get_current())


def _builder_and_stream(vars, domain):
    r"""
    Return a builder and a stream.

    This is an internal function used only once, by :func:`fast_callable`.

    INPUT:

    - ``vars`` -- a sequence of variable names

    - ``domain`` -- a Sage parent or Python type or ``None``; if non-``None``,
      all arithmetic is done in that domain

    OUTPUT: A :class:`Wrapper`, an class:`InstructionStream`

    EXAMPLES::

        sage: from sage.ext.fast_callable import _builder_and_stream
        sage: _builder_and_stream(["x", "y"], ZZ)
        (<class 'sage.ext.interpreters.wrapper_el.Wrapper_el'>,
         <sage.ext.fast_callable.InstructionStream object at 0x...>)
        sage: _builder_and_stream(["x", "y"], RR)                                       # needs sage.rings.real_mpfr
        (<class 'sage.ext.interpreters.wrapper_rr.Wrapper_rr'>,
         <sage.ext.fast_callable.InstructionStream object at 0x...>)

    Modularized test with sagemath-categories after :issue:`35095`, which has
    (a basic version of) ``RDF`` but not the specialized interpreter for it.
    In this case, the function falls back to using the :class:`Element`
    interpreter::

        sage: domain = RDF
        sage: from sage.structure.element import Element as domain
        sage: _builder_and_stream(["x", "y"], domain)
        (<class 'sage.ext.interpreters.wrapper_el.Wrapper_el'>,
         <sage.ext.fast_callable.InstructionStream object at 0x...>)
    """
    if isinstance(domain, sage.rings.abc.RealField):
        try:
            from sage.ext.interpreters.wrapper_rr import metadata, Wrapper_rr as builder
        except ImportError:
            pass
        else:
            return builder, InstructionStream(metadata, len(vars), domain)

    if isinstance(domain, sage.rings.abc.ComplexField):
        try:
            from sage.ext.interpreters.wrapper_cc import metadata, Wrapper_cc as builder
        except ImportError:
            pass
        else:
            return builder, InstructionStream(metadata, len(vars), domain)

    if isinstance(domain, sage.rings.abc.RealDoubleField) or domain is float:
        try:
            from sage.ext.interpreters.wrapper_rdf import metadata, Wrapper_rdf as builder
        except ImportError:
            pass
        else:
            return builder, InstructionStream(metadata, len(vars), domain)

    if isinstance(domain, sage.rings.abc.ComplexDoubleField):
        try:
            from sage.ext.interpreters.wrapper_cdf import metadata, Wrapper_cdf as builder
        except ImportError:
            pass
        else:
            return builder, InstructionStream(metadata, len(vars), domain)

    if domain is None:
        from sage.ext.interpreters.wrapper_py import metadata, Wrapper_py as builder
        return builder, InstructionStream(metadata, len(vars))

    from sage.ext.interpreters.wrapper_el import metadata, Wrapper_el as builder
    return builder, InstructionStream(metadata, len(vars), domain)


def function_name(fn):
    r"""
    Given a function, return a string giving a name for the function.

    For functions we recognize, we use our standard opcode name for the
    function (so :func:`operator.add` becomes ``'add'``, and :func:`sage.all.sin`
    becomes ``'sin'``).

    For functions we don't recognize, we try to come up with a name,
    but the name will be wrapped in braces; this is a signal that
    we'll definitely use a slow Python call to call this function.
    (We may use a slow Python call even for functions we do recognize,
    if we're targeting an interpreter without an opcode for the function.)

    Only used when printing Expressions.

    EXAMPLES::

        sage: from sage.ext.fast_callable import function_name
        sage: function_name(operator.pow)
        'pow'
        sage: function_name(cos)                                                        # needs sage.symbolic
        'cos'
        sage: function_name(factorial)
        '{factorial}'
    """
    from sage.structure.dynamic_class import DynamicMetaclass
    if isinstance(type(fn), DynamicMetaclass):
        return "{%r}" % fn
    builtins = get_builtin_functions()
    if fn in builtins:
        return builtins[fn]
    try:
        return "{%s}" % fn.__name__
    except AttributeError:
        return "{%r}" % fn


cdef class ExpressionTreeBuilder:
    r"""
    A class with helper methods for building Expressions.

    An instance of this class is passed to :meth:`_fast_callable_` methods;
    you can also instantiate it yourself to create your own expressions
    for :func:`fast_callable`, bypassing :meth:`_fast_callable_`.

    EXAMPLES::

        sage: from sage.ext.fast_callable import ExpressionTreeBuilder
        sage: etb = ExpressionTreeBuilder('x')
        sage: x = etb.var('x')
        sage: (x+3)*5
        mul(add(v_0, 3), 5)
    """

    cdef readonly object _domain
    cdef readonly object _vars

    def __init__(self, vars, domain=None):
        r"""
        Initialize an instance of :class:`ExpressionTreeBuilder`.

        Takes a list or tuple of variable names to use, and also an optional
        ``domain``.  If a ``domain`` is given, then creating an :class:`ExpressionConstant`
        node with the :meth:`__call__`, make, or constant methods will convert
        the value into the given domain.

        Note that this is the only effect of the domain parameter.  It
        is quite possible to use different domains for
        :class:`ExpressionTreeBuilder` and for :func:`fast_callable`; in that case,
        constants will be converted twice (once when building the
        :class:`Expression`, and once when generating code).

        EXAMPLES::

            sage: from sage.ext.fast_callable import ExpressionTreeBuilder
            sage: etb = ExpressionTreeBuilder('x')
            sage: etb(3^50)
            717897987691852588770249
            sage: etb = ExpressionTreeBuilder('x', domain=RR)
            sage: etb(3^50)
            7.17897987691853e23
        """

        if isinstance(vars, tuple):
            vars = list(vars)
        elif not isinstance(vars, list):
            vars = [vars]

        vars = [self._clean_var(v) for v in vars]

        self._domain = domain
        self._vars = vars

    def __call__(self, x):
        r"""
        Try to convert the given value to an :class:`Expression`.

        If it is already an Expression, just return it.  If it has a :meth:`_fast_callable_`
        method, then call the method with ``self`` as an argument.  Otherwise,
        use ``self.constant()`` to turn it into a constant.

        EXAMPLES::

            sage: from sage.ext.fast_callable import ExpressionTreeBuilder
            sage: etb = ExpressionTreeBuilder('x')
            sage: v = etb(3); v, type(v)
            (3, <class 'sage.ext.fast_callable.ExpressionConstant'>)
            sage: v = etb(polygen(QQ)); v, type(v)
            (v_0, <class 'sage.ext.fast_callable.ExpressionVariable'>)
            sage: v is etb(v)
            True
        """
        if isinstance(x, Expression):
            return x

        try:
            fc = x._fast_callable_
        except AttributeError:
            return self.constant(x)

        return fc(self)

    def _clean_var(self, v):
        r"""
        Give a variable name, given a variable.

        EXAMPLES::

            sage: from sage.ext.fast_callable import ExpressionTreeBuilder
            sage: etb = ExpressionTreeBuilder('x')
            sage: var('x')                                                              # needs sage.symbolic
            x
            sage: etb._clean_var(x)                                                     # needs sage.symbolic
            'x'
            sage: x = polygen(RR); x
            x
            sage: etb._clean_var(x)
            'x'
        """
        # There should be a better way to do this.  (Maybe there is.)
        if not isinstance(v, str):
            v = str(v)
            if '*' in v:
                v = v[v.index('*')+1:]
        return v

    def constant(self, c):
        r"""
        Turn the argument into an :class:`ExpressionConstant`, converting it to
        our domain if we have one.

        EXAMPLES::

            sage: from sage.ext.fast_callable import ExpressionTreeBuilder
            sage: etb = ExpressionTreeBuilder('x')
            sage: etb.constant(pi)                                                      # needs sage.symbolic
            pi
            sage: etb = ExpressionTreeBuilder('x', domain=RealField(200))               # needs sage.rings.real_mpfr
            sage: etb.constant(pi)                                                      # needs sage.rings.real_mpfr sage.symbolic
            3.1415926535897932384626433832795028841971693993751058209749
        """
        if self._domain is not None:
            c = self._domain(c)
        return ExpressionConstant(self, c)

    def var(self, v):
        r"""
        Turn the argument into an :class:`ExpressionVariable`.  Look it up in
        the list of variables.  (Variables are matched by name.)

        EXAMPLES::

            sage: # needs sage.symbolic
            sage: from sage.ext.fast_callable import ExpressionTreeBuilder
            sage: var('a,b,some_really_long_name')
            (a, b, some_really_long_name)
            sage: x = polygen(QQ)
            sage: etb = ExpressionTreeBuilder(vars=('a','b',some_really_long_name, x))
            sage: etb.var(some_really_long_name)
            v_2
            sage: etb.var('some_really_long_name')
            v_2
            sage: etb.var(x)
            v_3
            sage: etb.var('y')
            Traceback (most recent call last):
            ...
            ValueError: Variable 'y' not found...
        """
        var_name = self._clean_var(v)
        try:
            ind = self._vars.index(var_name)
        except ValueError:
            raise ValueError(f"Variable '{var_name}' not found in {self._vars}")
        return ExpressionVariable(self, ind)

    def _var_number(self, n):
        r"""
        Given an integer, return the variable with that index.

        EXAMPLES::

            sage: from sage.ext.fast_callable import ExpressionTreeBuilder
            sage: etb = ExpressionTreeBuilder(vars=('a','b','c','d'))
            sage: etb._var_number(0)
            v_0
            sage: etb._var_number(3)
            v_3
            sage: etb._var_number(4)
            Traceback (most recent call last):
            ...
            ValueError: Variable number 4 out of range
        """
        if 0 <= n < len(self._vars):
            return ExpressionVariable(self, n)
        raise ValueError("Variable number %d out of range" % n)

    def call(self, fn, *args):
        r"""
        Construct a call node, given a function and a list of arguments.

        The arguments will be converted to Expressions using
        :meth:`ExpressionTreeBuilder.__call__`.

        As a special case, notices if the function is :func:`operator.pow` and
        the second argument is integral, and constructs an :class:`ExpressionIPow`
        instead.

        EXAMPLES::

            sage: # needs sage.symbolic
            sage: from sage.ext.fast_callable import ExpressionTreeBuilder
            sage: etb = ExpressionTreeBuilder(vars=(x,))
            sage: etb.call(cos, x)
            cos(v_0)
            sage: etb.call(sin, 1)
            sin(1)
            sage: etb.call(sin, etb(1))
            sin(1)
            sage: etb.call(factorial, x+57)
            {factorial}(add(v_0, 57))
            sage: etb.call(operator.pow, x, 543)
            ipow(v_0, 543)
        """
        if fn is operator.pow:
            base, exponent = args
            return self(base)**exponent
        else:
            return ExpressionCall(self, fn, [self(a) for a in args])

    def choice(self, cond, iftrue, iffalse):
        r"""
        Construct a choice node (a conditional expression), given the
        condition, and the values for the true and false cases.

        (It's possible to create choice nodes, but they don't work yet.)

        EXAMPLES::

            sage: from sage.ext.fast_callable import ExpressionTreeBuilder
            sage: etb = ExpressionTreeBuilder(vars=(x,))                                # needs sage.symbolic
            sage: etb.choice(etb.call(operator.eq, x, 0), 0, 1/x)                       # needs sage.symbolic
            (0 if {eq}(v_0, 0) else div(1, v_0))
        """
        return ExpressionChoice(self,
                                cond,
                                self(iftrue),
                                self(iffalse))


# Cache these values, to make expression building a tiny bit faster
# (by skipping the hash-table lookup in the operator module).
cdef op_add = operator.add
cdef op_sub = operator.sub
cdef op_mul = operator.mul
cdef op_div
try:
    op_div = operator.div
except AttributeError:
    op_div = object()  # Unique object not equal to anything else
cdef op_truediv = operator.truediv
cdef op_floordiv = operator.floordiv
cdef op_pow = operator.pow
cdef op_neg = operator.neg
cdef op_abs = operator.abs
cdef op_inv = operator.inv


cdef class Expression:
    r"""
    Represent an expression for :func:`fast_callable`.

    Supports the standard Python arithmetic operators; if arithmetic
    is attempted between an Expression and a non-Expression, the
    non-Expression is converted to an expression (using the
    :meth:`__call__` method of the Expression's :class:`ExpressionTreeBuilder`).

    EXAMPLES::

        sage: # needs sage.symbolic
        sage: from sage.ext.fast_callable import ExpressionTreeBuilder
        sage: etb = ExpressionTreeBuilder(vars=(x,))
        sage: x = etb.var(x)
        sage: etb(x)
        v_0
        sage: etb(3)
        3
        sage: etb.call(sin, x)
        sin(v_0)
        sage: (x+1)/(x-1)
        div(add(v_0, 1), sub(v_0, 1))
        sage: x//5
        floordiv(v_0, 5)
        sage: -abs(~x)
        neg(abs(inv(v_0)))
    """

    cdef ExpressionTreeBuilder _etb

    def __init__(self, etb):
        r"""
        Initialize an Expression.  Sets the _etb member.

        EXAMPLES::

            sage: from sage.ext.fast_callable import ExpressionTreeBuilder
            sage: etb = ExpressionTreeBuilder(vars=(x,))                                # needs sage.symbolic
            sage: v = etb(3); v # indirect doctest                                      # needs sage.symbolic
            3
            sage: v._get_etb() is etb                                                   # needs sage.symbolic
            True
        """
        self._etb = etb

    def _get_etb(self):
        r"""
        Return the ExpressionTreeBuilder used to build a given expression.

        EXAMPLES::

            sage: from sage.ext.fast_callable import ExpressionTreeBuilder
            sage: etb = ExpressionTreeBuilder(vars=(x,))                                # needs sage.symbolic
            sage: v = etb(3); v                                                         # needs sage.symbolic
            3
            sage: v._get_etb() is etb                                                   # needs sage.symbolic
            True
        """
        return self._etb

    def __add__(s, o):
        r"""
        Compute a sum of two Expressions.

        EXAMPLES::

            sage: # needs sage.symbolic
            sage: from sage.ext.fast_callable import ExpressionTreeBuilder
            sage: etb = ExpressionTreeBuilder(vars=(x,))
            sage: x = etb(x)
            sage: x+x
            add(v_0, v_0)
            sage: x+1
            add(v_0, 1)
            sage: 1+x
            add(1, v_0)
            sage: x.__add__(1)
            add(v_0, 1)
            sage: x.__radd__(1)
            add(1, v_0)
        """
        return _expression_binop_helper(s, o, op_add)

    def __sub__(s, o):
        r"""
        Compute a difference of two Expressions.

        EXAMPLES::

            sage: # needs sage.symbolic
            sage: from sage.ext.fast_callable import ExpressionTreeBuilder
            sage: etb = ExpressionTreeBuilder(vars=(x,))
            sage: x = etb(x)
            sage: x-x
            sub(v_0, v_0)
            sage: x-1
            sub(v_0, 1)
            sage: 1-x
            sub(1, v_0)
            sage: x.__sub__(1)
            sub(v_0, 1)
            sage: x.__rsub__(1)
            sub(1, v_0)
        """
        return _expression_binop_helper(s, o, op_sub)

    def __mul__(s, o):
        r"""
        Compute a product of two Expressions.

        EXAMPLES::

            sage: # needs sage.symbolic
            sage: from sage.ext.fast_callable import ExpressionTreeBuilder
            sage: etb = ExpressionTreeBuilder(vars=(x,))
            sage: x = etb(x)
            sage: x*x
            mul(v_0, v_0)
            sage: x*1
            mul(v_0, 1)
            sage: 1*x
            mul(1, v_0)
            sage: x.__mul__(1)
            mul(v_0, 1)
            sage: x.__rmul__(1)
            mul(1, v_0)
        """
        return _expression_binop_helper(s, o, op_mul)

    def __truediv__(s, o):
        r"""
        Compute a quotient of two Expressions.

        EXAMPLES::

            sage: # needs sage.symbolic
            sage: from sage.ext.fast_callable import ExpressionTreeBuilder
            sage: etb = ExpressionTreeBuilder(vars=(x,))
            sage: x = etb(x)
            sage: x/x
            div(v_0, v_0)
            sage: x/1
            div(v_0, 1)
            sage: 1/x
            div(1, v_0)
            sage: x.__truediv__(1)
            div(v_0, 1)
            sage: x.__rtruediv__(1)
            div(1, v_0)
        """
        return _expression_binop_helper(s, o, op_truediv)

    def __floordiv__(s, o):
        r"""
        Compute the floordiv (the floor of the quotient) of two Expressions.

        EXAMPLES::

            sage: # needs sage.symbolic
            sage: from sage.ext.fast_callable import ExpressionTreeBuilder
            sage: etb = ExpressionTreeBuilder(vars=(x,))
            sage: x = etb(x)
            sage: x//x
            floordiv(v_0, v_0)
            sage: x//1
            floordiv(v_0, 1)
            sage: 1//x
            floordiv(1, v_0)
            sage: x.__floordiv__(1)
            floordiv(v_0, 1)
            sage: x.__rfloordiv__(1)
            floordiv(1, v_0)
        """
        return _expression_binop_helper(s, o, op_floordiv)

    def __pow__(s, o, dummy):
        r"""
        Compute a power expression from two Expressions.

        If the second Expression is a constant integer, then return
        an :class:`ExpressionIPow` instead of an :class:`ExpressionCall`.

        EXAMPLES::

            sage: # needs sage.symbolic
            sage: from sage.ext.fast_callable import ExpressionTreeBuilder
            sage: etb = ExpressionTreeBuilder(vars=(x,))
            sage: x = etb(x)
            sage: x^x
            pow(v_0, v_0)
            sage: x^1
            ipow(v_0, 1)
            sage: x.__pow__(1)
            ipow(v_0, 1)
            sage: x.__pow__(1.0)
            pow(v_0, 1.00000000000000)
            sage: x.__rpow__(1)
            pow(1, v_0)
        """
        # XXX There is a performance regression from the original
        # fast_float here; it would replace small integer powers with
        # multiplication.  We can't do this safely until we support
        # common subexpression elimination (or at least the dup instruction).
        # (Plus, we should consider how strict a semantics we want;
        # probably this sort of optimization should be controlled by a
        # flag.)

        cdef Expression es
        if isinstance(o, (int, Integer)):
            es = s
            return ExpressionIPow(es._etb, s, o)
        else:
            # I really don't like this, but I can't think of a better way
            if isinstance(o, Expression_abc) and o in ZZ:
                es = s
                return ExpressionIPow(es._etb, s, ZZ(o))
            else:
                return _expression_binop_helper(s, o, op_pow)

    def __neg__(self):
        r"""
        Compute the negation of an Expression.

        EXAMPLES::

            sage: # needs sage.symbolic
            sage: from sage.ext.fast_callable import ExpressionTreeBuilder
            sage: etb = ExpressionTreeBuilder(vars=(x,))
            sage: x = etb(x)
            sage: -x
            neg(v_0)
            sage: x.__neg__()
            neg(v_0)
        """
        return ExpressionCall(self._etb, op_neg, [self])

    def __abs__(self):
        r"""
        Compute the absolute value of an Expression.

        EXAMPLES::

            sage: # needs sage.symbolic
            sage: from sage.ext.fast_callable import ExpressionTreeBuilder
            sage: etb = ExpressionTreeBuilder(vars=(x,))
            sage: x = etb(x)
            sage: abs(x)
            abs(v_0)
            sage: x.abs()
            abs(v_0)
            sage: x.__abs__()
            abs(v_0)
        """
        return ExpressionCall(self._etb, op_abs, [self])

    def abs(self):
        r"""
        Compute the absolute value of an Expression.

        EXAMPLES::

            sage: # needs sage.symbolic
            sage: from sage.ext.fast_callable import ExpressionTreeBuilder
            sage: etb = ExpressionTreeBuilder(vars=(x,))
            sage: x = etb(x)
            sage: abs(x)
            abs(v_0)
            sage: x.abs()
            abs(v_0)
            sage: x.__abs__()
            abs(v_0)
        """
        return ExpressionCall(self._etb, op_abs, [self])

    def __invert__(self):
        r"""
        Compute the inverse of an Expression.

        EXAMPLES::

            sage: # needs sage.symbolic
            sage: from sage.ext.fast_callable import ExpressionTreeBuilder
            sage: etb = ExpressionTreeBuilder(vars=(x,))
            sage: x = etb(x)
            sage: ~x
            inv(v_0)
            sage: x.__invert__()
            inv(v_0)
        """
        return ExpressionCall(self._etb, op_inv, [self])


cdef class ExpressionConstant(Expression):
    r"""
    An Expression that represents an arbitrary constant.

    EXAMPLES::

        sage: from sage.ext.fast_callable import ExpressionTreeBuilder
        sage: etb = ExpressionTreeBuilder(vars=(x,))                                    # needs sage.symbolic
        sage: type(etb(3))                                                              # needs sage.symbolic
        <class 'sage.ext.fast_callable.ExpressionConstant'>
    """

    cdef object _value

    def __init__(self, etb, c):
        r"""
        Initialize an :class:`ExpressionConstant`.

        EXAMPLES::

            sage: # needs sage.symbolic
            sage: from sage.ext.fast_callable import ExpressionTreeBuilder, ExpressionConstant
            sage: etb = ExpressionTreeBuilder(vars=(x,))
            sage: etb(3)
            3
            sage: v = ExpressionConstant(etb, 3); v
            3
            sage: v._get_etb() is etb
            True
            sage: v.value()
            3
            sage: v.value() == 3
            True
        """
        Expression.__init__(self, etb)
        self._value = c

    def value(self):
        r"""
        Return the constant value of an :class:`ExpressionConstant`.

        EXAMPLES::

            sage: from sage.ext.fast_callable import ExpressionTreeBuilder
            sage: etb = ExpressionTreeBuilder(vars=(x,))                                # needs sage.symbolic
            sage: etb(3).value()                                                        # needs sage.symbolic
            3
        """
        return self._value

    def __repr__(self):
        r"""
        Give a string representing this :class:`ExpressionConstant`.
        (We use the repr of its value.)

        EXAMPLES::

            sage: # needs sage.symbolic
            sage: from sage.ext.fast_callable import ExpressionTreeBuilder
            sage: etb = ExpressionTreeBuilder(vars=(x,))
            sage: v = etb.constant(pi)
            sage: v
            pi
            sage: repr(v)
            'pi'
            sage: v.__repr__()
            'pi'
        """
        return repr(self._value)

cdef class ExpressionVariable(Expression):
    r"""
    An Expression that represents a variable.

    EXAMPLES::

        sage: from sage.ext.fast_callable import ExpressionTreeBuilder
        sage: etb = ExpressionTreeBuilder(vars=(x,))                                    # needs sage.symbolic
        sage: type(etb.var(x))                                                          # needs sage.symbolic
        <class 'sage.ext.fast_callable.ExpressionVariable'>
    """
    cdef int _variable_index

    def __init__(self, etb, int n):
        r"""
        Initialize an ExpressionVariable.

        EXAMPLES::

            sage: # needs sage.symbolic
            sage: from sage.ext.fast_callable import ExpressionTreeBuilder, ExpressionVariable
            sage: etb = ExpressionTreeBuilder(vars=(x,))
            sage: etb(x)
            v_0
            sage: v = ExpressionVariable(etb, 0); v
            v_0
            sage: v._get_etb() is etb
            True
            sage: v.variable_index()
            0
        """
        Expression.__init__(self, etb)
        self._variable_index = n

    def variable_index(self):
        r"""
        Return the variable index of an :class:`ExpressionVariable`.

        EXAMPLES::

            sage: from sage.ext.fast_callable import ExpressionTreeBuilder
            sage: etb = ExpressionTreeBuilder(vars=(x,))                                # needs sage.symbolic
            sage: etb(x).variable_index()                                               # needs sage.symbolic
            0
        """
        return self._variable_index

    def __repr__(self):
        r"""
        Give a string representing this :class:`ExpressionVariable`.

        EXAMPLES::

            sage: # needs sage.symbolic
            sage: from sage.ext.fast_callable import ExpressionTreeBuilder
            sage: etb = ExpressionTreeBuilder(vars=(x,))
            sage: v = etb._var_number(0)
            sage: v
            v_0
            sage: repr(v)
            'v_0'
            sage: v.__repr__()
            'v_0'
        """
        # Should we look up the variable name in self._etb, instead?
        # I think not.. I like the emphasis that we're totally removed
        # from the original expression when we have an Expression.
        return "v_%d" % self._variable_index


cdef class ExpressionCall(Expression):
    r"""
    An Expression that represents a function call.

    EXAMPLES::

        sage: from sage.ext.fast_callable import ExpressionTreeBuilder
        sage: etb = ExpressionTreeBuilder(vars=(x,))                                    # needs sage.symbolic
        sage: type(etb.call(sin, x))                                                    # needs sage.symbolic
        <class 'sage.ext.fast_callable.ExpressionCall'>
    """
    cdef object _function
    cdef object _arguments

    def __init__(self, etb, fn, args):
        r"""
        Initialize an :class:`ExpressionCall`.

        EXAMPLES::

            sage: # needs sage.symbolic
            sage: from sage.ext.fast_callable import ExpressionTreeBuilder, ExpressionCall
            sage: etb = ExpressionTreeBuilder(vars=(x,))
            sage: x = etb(x)
            sage: etb.call(factorial, x)
            {factorial}(v_0)
            sage: v = ExpressionCall(etb, factorial, [x]); v
            {factorial}(v_0)
            sage: v._get_etb() is etb
            True
            sage: v.function()
            factorial
            sage: v.arguments()
            [v_0]
        """
        Expression.__init__(self, etb)
        self._function = fn
        self._arguments = args

    def function(self):
        r"""
        Return the function from this :class:`ExpressionCall`.

        EXAMPLES::

            sage: from sage.ext.fast_callable import ExpressionTreeBuilder
            sage: etb = ExpressionTreeBuilder(vars=(x,))                                # needs sage.symbolic
            sage: etb.call(sin, x).function()                                           # needs sage.symbolic
            sin
        """
        return self._function

    def arguments(self):
        r"""
        Return the arguments from this :class:`ExpressionCall`.

        EXAMPLES::

            sage: from sage.ext.fast_callable import ExpressionTreeBuilder
            sage: etb = ExpressionTreeBuilder(vars=(x,))                                # needs sage.symbolic
            sage: etb.call(sin, x).arguments()                                          # needs sage.symbolic
            [v_0]
        """
        return copy(self._arguments)

    def __repr__(self):
        r"""
        Give a string representing this :class:`ExpressionCall`.

        EXAMPLES::

            sage: # needs sage.symbolic
            sage: from sage.ext.fast_callable import ExpressionTreeBuilder
            sage: etb = ExpressionTreeBuilder(vars=(x,))
            sage: x = etb.var(x)
            sage: etb.call(operator.add, x, 1)
            add(v_0, 1)
            sage: etb.call(factorial, x)
            {factorial}(v_0)
            sage: v = etb.call(sin, x)
            sage: v
            sin(v_0)
            sage: repr(v)
            'sin(v_0)'
            sage: v.__repr__()
            'sin(v_0)'
        """
        fn = function_name(self._function)
        return '%s(%s)' % (fn, ', '.join(repr(a) for a in self._arguments))


cdef class ExpressionIPow(Expression):
    r"""
    A power Expression with an integer exponent.

    EXAMPLES::

        sage: from sage.ext.fast_callable import ExpressionTreeBuilder
        sage: etb = ExpressionTreeBuilder(vars=(x,))                                    # needs sage.symbolic
        sage: type(etb.var('x')^17)                                                     # needs sage.symbolic
        <class 'sage.ext.fast_callable.ExpressionIPow'>
    """
    cdef object _base
    cdef object _exponent

    def __init__(self, etb, base, exponent):
        r"""
        Initialize an ExpressionIPow.

        EXAMPLES::

            sage: # needs sage.symbolic
            sage: from sage.ext.fast_callable import ExpressionTreeBuilder, ExpressionIPow
            sage: etb = ExpressionTreeBuilder(vars=(x,))
            sage: x = etb(x)
            sage: x^(-12)
            ipow(v_0, -12)
            sage: v = ExpressionIPow(etb, x, 55); v
            ipow(v_0, 55)
            sage: v._get_etb() is etb
            True
            sage: v.base()
            v_0
            sage: v.exponent()
            55
        """
        Expression.__init__(self, etb)
        self._base = base
        self._exponent = exponent

    def base(self):
        r"""
        Return the base from this :class:`ExpressionIPow`.

        EXAMPLES::

            sage: from sage.ext.fast_callable import ExpressionTreeBuilder
            sage: etb = ExpressionTreeBuilder(vars=(x,))                                # needs sage.symbolic
            sage: (etb(33)^42).base()                                                   # needs sage.symbolic
            33
        """
        return self._base

    def exponent(self):
        r"""
        Return the exponent from this :class:`ExpressionIPow`.

        EXAMPLES::

            sage: from sage.ext.fast_callable import ExpressionTreeBuilder
            sage: etb = ExpressionTreeBuilder(vars=(x,))                                # needs sage.symbolic
            sage: (etb(x)^(-1)).exponent()                                              # needs sage.symbolic
            -1
        """
        return self._exponent

    def __repr__(self):
        r"""
        Give a string representing this :class:`ExpressionIPow`.

        EXAMPLES::

            sage: # needs sage.symbolic
            sage: from sage.ext.fast_callable import ExpressionTreeBuilder
            sage: etb = ExpressionTreeBuilder(vars=(x,))
            sage: x = etb.var(x)
            sage: x^3
            ipow(v_0, 3)
            sage: x^(-2)
            ipow(v_0, -2)
            sage: v = (x+1)^3
            sage: v
            ipow(add(v_0, 1), 3)
            sage: repr(v)
            'ipow(add(v_0, 1), 3)'
            sage: v.__repr__()
            'ipow(add(v_0, 1), 3)'
        """
        return 'ipow(%s, %d)' % (repr(self._base), self._exponent)


cdef class ExpressionChoice(Expression):
    r"""
    A conditional expression.

    (It's possible to create choice nodes, but they don't work yet.)

    EXAMPLES::

        sage: from sage.ext.fast_callable import ExpressionTreeBuilder
        sage: etb = ExpressionTreeBuilder(vars=(x,))                                    # needs sage.symbolic
        sage: etb.choice(etb.call(operator.eq, x, 0), 0, 1/x)                           # needs sage.symbolic
        (0 if {eq}(v_0, 0) else div(1, v_0))
    """

    cdef object _cond
    cdef object _iftrue
    cdef object _iffalse

    def __init__(self, etb, cond, iftrue, iffalse):
        r"""
        Initialize an :class:`ExpressionChoice`.

        EXAMPLES::

            sage: # needs sage.symbolic
            sage: from sage.ext.fast_callable import ExpressionTreeBuilder, ExpressionChoice
            sage: etb = ExpressionTreeBuilder(vars=(x,))
            sage: x = etb(x)
            sage: etb.choice(x, ~x, 0)
            (inv(v_0) if v_0 else 0)
            sage: v = ExpressionChoice(etb, x, ~x, etb(0)); v
            (inv(v_0) if v_0 else 0)
            sage: v._get_etb() is etb
            True
            sage: v.condition()
            v_0
            sage: v.if_true()
            inv(v_0)
            sage: v.if_false()
            0
        """
        Expression.__init__(self, etb)
        self._cond = cond
        self._iftrue = iftrue
        self._iffalse = iffalse

    def condition(self):
        r"""
        Return the condition of an :class:`ExpressionChoice`.

        EXAMPLES::

            sage: from sage.ext.fast_callable import ExpressionTreeBuilder
            sage: etb = ExpressionTreeBuilder(vars=(x,))                                # needs sage.symbolic
            sage: x = etb(x)                                                            # needs sage.symbolic
            sage: etb.choice(x, ~x, 0).condition()                                      # needs sage.symbolic
            v_0
        """
        return self._cond

    def if_true(self):
        r"""
        Return the true branch of an :class:`ExpressionChoice`.

        EXAMPLES::

            sage: from sage.ext.fast_callable import ExpressionTreeBuilder
            sage: etb = ExpressionTreeBuilder(vars=(x,))                                # needs sage.symbolic
            sage: x = etb(x)                                                            # needs sage.symbolic
            sage: etb.choice(x, ~x, 0).if_true()                                        # needs sage.symbolic
            inv(v_0)
        """
        return self._iftrue

    def if_false(self):
        r"""
        Return the false branch of an :class:`ExpressionChoice`.

        EXAMPLES::

            sage: from sage.ext.fast_callable import ExpressionTreeBuilder
            sage: etb = ExpressionTreeBuilder(vars=(x,))                                # needs sage.symbolic
            sage: x = etb(x)                                                            # needs sage.symbolic
            sage: etb.choice(x, ~x, 0).if_false()                                       # needs sage.symbolic
            0
        """
        return self._iffalse

    def __repr__(self):
        r"""
        Give a string representation for this :class:`ExpressionChoice`.
        (Based on the syntax for Python conditional expressions.)

        EXAMPLES::

            sage: # needs sage.symbolic
            sage: from sage.ext.fast_callable import ExpressionTreeBuilder
            sage: etb = ExpressionTreeBuilder(vars=(x,))
            sage: x = etb(x)
            sage: v = etb.choice(x, ~x, 0)
            sage: v
            (inv(v_0) if v_0 else 0)
            sage: repr(v)
            '(inv(v_0) if v_0 else 0)'
            sage: v.__repr__()
            '(inv(v_0) if v_0 else 0)'
        """
        return '(%s if %s else %s)' % (repr(self._iftrue),
                                       repr(self._cond),
                                       repr(self._iffalse))


cpdef _expression_binop_helper(s, o, op):
    r"""
    Make an :class:`Expression` for (``s`` ``op`` ``o``).

    Either ``s`` or ``o`` (or both) must already be an :class:`Expression`.

    EXAMPLES::

        sage: from sage.ext.fast_callable import _expression_binop_helper, ExpressionTreeBuilder
        sage: var('x,y')                                                                # needs sage.symbolic
        (x, y)
        sage: etb = ExpressionTreeBuilder(vars=(x,y))                                   # needs sage.symbolic
        sage: x = etb(x)                                                                # needs sage.symbolic

    Now ``x`` is an :class:`Expression`, but ``y`` is not.  Still, all the following
    cases work::

        sage: _expression_binop_helper(x, x, operator.add)                              # needs sage.symbolic
        add(v_0, v_0)
        sage: _expression_binop_helper(x, y, operator.add)                              # needs sage.symbolic
        add(v_0, v_1)
        sage: _expression_binop_helper(y, x, operator.add)                              # needs sage.symbolic
        add(v_1, v_0)

    """
    # The Cython way of handling operator overloading on cdef classes
    # (which is inherited from Python) is quite annoying.  Inside the
    # code for a binary operator, you know that either the first or
    # second argument (or both) is a member of your class, but you
    # don't know which.

    # If there is an arithmetic operator between an Expression and
    # a non-Expression, I want to convert the non-Expression into
    # an Expression.  But to do that, I need the ExpressionTreeBuilder
    # from the Expression.

    cdef Expression self
    cdef Expression other

    if not isinstance(o, Expression):
        self = s
        other = self._etb(o)
    elif not isinstance(s, Expression):
        other = o
        self = other._etb(s)
    else:
        self = s
        other = o
        assert self._etb is other._etb

    return ExpressionCall(self._etb, op, [self, other])


class IntegerPowerFunction():
    r"""
    This class represents the function `x^n` for an arbitrary integral power `n`.

    That is, ``IntegerPowerFunction(2)`` is the squaring function;
    ``IntegerPowerFunction(-1)`` is the reciprocal function.

    EXAMPLES::

        sage: from sage.ext.fast_callable import IntegerPowerFunction
        sage: square = IntegerPowerFunction(2)
        sage: square
        (^2)
        sage: square(pi)                                                                # needs sage.symbolic
        pi^2
        sage: square(I)                                                                 # needs sage.symbolic
        -1
        sage: square(RIF(-1, 1)).str(style='brackets')
        '[0.0000000000000000 .. 1.0000000000000000]'
        sage: IntegerPowerFunction(-1)
        (^(-1))
        sage: IntegerPowerFunction(-1)(22/7)
        7/22
        sage: v = Integers(123456789)(54321)
        sage: v^9876543210
        79745229
        sage: IntegerPowerFunction(9876543210)(v)
        79745229
    """

    def __init__(self, n):
        r"""
        Initialize an :class:`IntegerPowerFunction`.

        EXAMPLES::

            sage: from sage.ext.fast_callable import IntegerPowerFunction
            sage: cube = IntegerPowerFunction(3)
            sage: cube
            (^3)
            sage: cube(AA(7)^(1/3))                                                     # needs sage.rings.number_field
            7.000000000000000?
            sage: cube.exponent
            3
        """
        self.exponent = n

    def __repr__(self):
        r"""
        Return a string representing this :class:`IntegerPowerFunction`.

        EXAMPLES::

            sage: from sage.ext.fast_callable import IntegerPowerFunction
            sage: square = IntegerPowerFunction(2)
            sage: square
            (^2)
            sage: repr(square)
            '(^2)'
            sage: square.__repr__()
            '(^2)'
            sage: repr(IntegerPowerFunction(-57))
            '(^(-57))'
        """
        if self.exponent >= 0:
            return "(^%s)" % self.exponent
        else:
            return "(^(%s))" % self.exponent

    def __call__(self, x):
        r"""
        Call this :class:`IntegerPowerFunction`, to compute a power of its argument.

        EXAMPLES::

            sage: from sage.ext.fast_callable import IntegerPowerFunction
            sage: square = IntegerPowerFunction(2)
            sage: square.__call__(5)
            25
            sage: square(5)
            25
        """
        return x**self.exponent


cdef dict builtin_functions = None
cpdef dict get_builtin_functions():
    r"""
    To handle ExpressionCall, we need to map from Sage and
    Python functions to opcode names.

    This returns a dictionary which is that map.

    We delay building builtin_functions to break a circular import
    between sage.calculus and this file.

    EXAMPLES::

        sage: from sage.ext.fast_callable import get_builtin_functions
        sage: builtins = get_builtin_functions()
        sage: sorted(set(builtins.values()))                                            # needs sage.symbolic
        ['abs', 'acos', 'acosh', 'add', 'asin', 'asinh', 'atan', 'atanh', 'ceil',
         'cos', 'cosh', 'cot', 'csc', 'div', 'exp', 'floor', 'floordiv', 'inv', 'log',
         'mul', 'neg', 'pow', 'sec', 'sin', 'sinh', 'sqrt', 'sub', 'tan', 'tanh']
        sage: builtins[sin]                                                             # needs sage.symbolic
        'sin'
        sage: builtins[ln]
        'log'
    """
    # We delay building builtin_functions to break a circular import
    # between sage.functions and this file.
    global builtin_functions
    if builtin_functions is not None:
        return builtin_functions
    builtin_functions = {
        op_add: 'add',
        op_sub: 'sub',
        op_mul: 'mul',
        op_div: 'div',
        op_truediv: 'div',
        op_floordiv: 'floordiv',
        op_abs: 'abs',
        op_neg: 'neg',
        op_inv: 'inv',
        op_pow: 'pow',
    }

    try:
        import sage.functions.all as func_all
    except ImportError:
        pass
    else:
        # not handled: atan2, log2, log10
        for fn in ('sqrt', 'ceil', 'floor',
                   'sin', 'cos', 'tan', 'sec', 'csc', 'cot',
                   'asin', 'acos', 'atan', 'sinh', 'cosh', 'tanh',
                   'asinh', 'acosh', 'atanh', 'exp', 'log'):
            builtin_functions[getattr(func_all, fn)] = fn
        builtin_functions[func_all.abs_symbolic] = 'abs'
        builtin_functions[func_all.ln] = 'log'
    return builtin_functions


cdef class InstructionStream  # forward declaration


cpdef generate_code(Expression expr, InstructionStream stream):
    r"""
    Generate code from an :class:`Expression` tree; write the result into an
    :class:`InstructionStream`.

    In :func:`fast_callable`, first we create an :class:`Expression`, either directly
    with an :class:`ExpressionTreeBuilder` or with :meth:`_fast_callable_` methods.
    Then we optimize the :class:`Expression` in tree form.  (Unfortunately,
    this step is currently missing -- we do no optimizations.)

    Then we linearize the :class:`Expression` into a sequence of instructions,
    by walking the :class:`Expression` and sending the corresponding stack
    instructions to an :class:`InstructionStream`.

    EXAMPLES::

        sage: from sage.ext.fast_callable import ExpressionTreeBuilder, generate_code, InstructionStream

        sage: # needs sage.symbolic
        sage: etb = ExpressionTreeBuilder('x')
        sage: x = etb.var('x')
        sage: expr = (x+pi) * (x+1)
        sage: from sage.ext.interpreters.wrapper_py import metadata, Wrapper_py
        sage: instr_stream = InstructionStream(metadata, 1)
        sage: generate_code(expr, instr_stream)
        sage: instr_stream.instr('return')
        sage: v = Wrapper_py(instr_stream.get_current())
        sage: type(v)
        <class 'sage.ext.interpreters.wrapper_py.Wrapper_py'>
        sage: v(7)
        8*pi + 56

    TESTS::

        sage: def my_sin(x): return sin(x)
        sage: def my_norm(x, y): return x*x + y*y
        sage: def my_sqrt(x):
        ....:     if x < 0: raise ValueError("sqrt of negative number")
        ....:     return sqrt(x, extend=False)

        sage: # needs sage.symbolic
        sage: fc = fast_callable(expr, domain=RealField(130))
        sage: fc(0)
        3.1415926535897932384626433832795028842
        sage: fc(1)
        8.2831853071795864769252867665590057684
        sage: fc = fast_callable(expr, domain=RDF)
        sage: fc(0)
        3.141592653589793
        sage: fc(1)
        8.283185307179586
        sage: fc.op_list()
        [('load_arg', 0), ('load_const', pi), 'add', ('load_arg', 0), ('load_const', 1), 'add', 'mul', 'return']
        sage: fc = fast_callable(etb.call(sin, x) + etb.call(sqrt, x), domain=RDF)
        sage: fc(1)
        1.8414709848078965
        sage: fc.op_list()
        [('load_arg', 0), 'sin', ('load_arg', 0), 'sqrt', 'add', 'return']
        sage: fc = fast_callable(etb.call(sin, x) + etb.call(sqrt, x))
        sage: fc(1)
        sin(1) + 1
        sage: fc.op_list()
        [('load_arg', 0), ('py_call', sin, 1), ('load_arg', 0), ('py_call', <function sqrt at ...>, 1), 'add', 'return']
        sage: fc = fast_callable(etb.call(my_sin, x), domain=RDF)
        sage: fc(3)
        0.1411200080598672

        sage: # needs sage.rings.real_mpfr sage.symbolic
        sage: fc = fast_callable(etb.call(my_sin, x), domain=RealField(100))
        sage: fc(3)
        0.14112000805986722210074480281
        sage: fc.op_list()
        [('load_arg', 0), ('py_call', <function my_sin at 0x...>, 1), 'return']

        sage: # needs sage.symbolic
        sage: fc = fast_callable(etb.call(my_sqrt, x), domain=RDF)
        sage: fc(3)
        1.7320508075688772
        sage: parent(fc(3))
        Real Double Field
        sage: fc(-3)
        Traceback (most recent call last):
        ...
        ValueError: sqrt of negative number
        sage: fc = fast_callable(etb.call(my_sqrt, x), domain=RR)
        sage: fc(3)
        1.73205080756888
        sage: fc(-3)
        Traceback (most recent call last):
        ...
        ValueError: sqrt of negative number

        sage: etb2 = ExpressionTreeBuilder(('y','z'))
        sage: y = etb2.var('y')
        sage: z = etb2.var('z')
        sage: fc = fast_callable(etb2.call(sqrt, etb2.call(my_norm, y, z)), domain=RDF)
        sage: fc(3, 4)
        5.0
        sage: fc.op_list()
        [('load_arg', 0), ('load_arg', 1), ('py_call', <function my_norm at 0x...>, 2), 'sqrt', 'return']
        sage: fc.python_calls()
        [<function my_norm at 0x...>]
        sage: fc = fast_callable(etb2.call(sqrt, etb2.call(my_norm, y, z)), domain=RR)  # needs sage.rings.real_mpfr
        sage: fc(3, 4)                                                                  # needs sage.rings.real_mpfr
        5.00000000000000
        sage: fc = fast_callable(etb2.call(my_norm, y, z), domain=ZZ)
        sage: fc(3, 4)
        25
        sage: fc.op_list()
        [('load_arg', 0), ('load_arg', 1), ('py_call', <function my_norm at 0x...>, 2), 'return']

        sage: # needs sage.symbolic
        sage: fc = fast_callable(expr)
        sage: fc(3.0r)
        4.0*pi + 12.0
        sage: fc = fast_callable(x+3, domain=ZZ)
        sage: fc(4)
        7
        sage: fc = fast_callable(x/3, domain=ZZ)
        sage: fc(4)
        Traceback (most recent call last):
        ...
        TypeError: no conversion of this rational to integer
        sage: fc(6)
        2
        sage: fc = fast_callable(etb.call(sin, x), domain=ZZ)
        sage: fc(0)
        0
        sage: fc(3)
        Traceback (most recent call last):
        ...
        TypeError: unable to convert sin(3) to an integer

    ::

        sage: # needs sage.symbolic
        sage: fc = fast_callable(etb(x)^100)
        sage: fc(pi)
        pi^100
        sage: fc = fast_callable(etb(x)^100, domain=ZZ)
        sage: fc(2)
        1267650600228229401496703205376
        sage: fc = fast_callable(etb(x)^100, domain=RIF)
        sage: fc(RIF(-2))
        1.2676506002282295?e30
        sage: fc = fast_callable(etb(x)^100, domain=RDF)
        sage: fc.op_list()
        [('load_arg', 0), ('ipow', 100), 'return']
        sage: fc(1.1)
        13780.61233982...
        sage: fc = fast_callable(etb(x)^100, domain=RR)                                 # needs sage.rings.real_mpfr
        sage: fc.op_list()                                                              # needs sage.rings.real_mpfr
        [('load_arg', 0), ('ipow', 100), 'return']
        sage: fc(1.1)                                                                   # needs sage.rings.real_mpfr
        13780.6123398224
        sage: fc = fast_callable(etb(x)^(-100), domain=RDF)
        sage: fc.op_list()
        [('load_arg', 0), ('ipow', -100), 'return']
        sage: fc(1.1)
        7.25657159014...e-05
        sage: fc = fast_callable(etb(x)^(-100), domain=RR)                              # needs sage.rings.real_mpfr
        sage: fc(1.1)                                                                   # needs sage.rings.real_mpfr
        0.0000725657159014814
        sage: expo = 2^32
        sage: base = (1.0).nextabove()
        sage: fc = fast_callable(etb(x)^expo, domain=RDF)
        sage: fc.op_list()
        [('load_arg', 0), ('py_call', (^4294967296), 1), 'return']
        sage: fc(base)        # rel tol 1e-15
        1.0000009536747712
        sage: RDF(base)^expo
        1.0000009536747712
        sage: fc = fast_callable(etb(x)^expo, domain=RR)                                # needs sage.rings.real_mpfr
        sage: fc.op_list()                                                              # needs sage.rings.real_mpfr
        [('load_arg', 0), ('py_call', (^4294967296), 1), 'return']
        sage: fc(base)                                                                  # needs sage.rings.real_mpfr
        1.00000095367477
        sage: base^expo
        1.00000095367477

    Make sure we do not overflow the stack with highly nested expressions
    (:trac:`11766`)::

        sage: # needs sage.rings.real_mpfr
        sage: R.<x> = CC[]
        sage: f = R(list(range(100000)))
        sage: ff = fast_callable(f)
        sage: f(0.5)
        2.00000000000000
        sage: ff(0.5)
        2.00000000000000
        sage: f(0.9), ff(0.9)
        (90.0000000000000, 90.0000000000000)
    """
    cdef ExpressionConstant econst
    cdef ExpressionVariable evar
    cdef ExpressionCall ecall
    cdef ExpressionChoice echoice

    # Maintain our own stack to avoid crashing on deeply-nested expressions.
    cdef list todo = [expr]
    do_call = Expression(None)
    while len(todo):
        expr = todo.pop()
        if isinstance(expr, ExpressionConstant):
            econst = expr
            stream.load_const(econst._value)
        elif isinstance(expr, ExpressionVariable):
            evar = expr
            stream.load_arg(evar._variable_index)
        elif isinstance(expr, ExpressionCall):
            ecall = expr
            todo.append(expr)
            todo.append(do_call)
            for arg in reversed(ecall._arguments):
                todo.append(arg)
            continue
        elif expr is do_call:
            # arguments already evaluated, make the call
            ecall = todo.pop()
            fn = ecall._function
            opname = get_builtin_functions().get(fn)
            if opname is not None:
                if stream.has_instr(opname):
                    stream.instr0(opname, ())
                    continue
            if stream.has_instr('py_call'):
                stream.instr('py_call', fn, len(ecall._arguments))
            else:
                raise ValueError("Unhandled function %s in generate_code" % fn)
        elif isinstance(expr, ExpressionIPow):
            base = expr.base()
            exponent = expr.exponent()
            metadata = stream.get_metadata()
            ipow_range = metadata.ipow_range
            if ipow_range is True:
                use_ipow = True
            elif isinstance(ipow_range, tuple):
                a,b = ipow_range
                use_ipow = (a <= exponent <= b)
            else:
                use_ipow = False
            generate_code(base, stream)
            if use_ipow:
                stream.instr('ipow', exponent)
            else:
                stream.instr('py_call', IntegerPowerFunction(exponent), 1)
        else:
            raise ValueError("Unhandled expression kind %s in generate_code" % type(expr))


cdef class InterpreterMetadata  # forward declaration


cdef class InstructionStream:
    r"""
    An :class:`InstructionStream` takes a sequence of instructions (passed in by
    a series of method calls) and computes the data structures needed
    by the interpreter.  This is the stage where we switch from operating
    on :classL`Expression` trees to a linear representation.  If we had a peephole
    optimizer (we don't) it would go here.

    Currently, this class is not very general; it only works for
    interpreters with a fixed set of memory chunks (with fixed names).
    Basically, it only works for stack-based expression interpreters.
    It should be generalized, so that the interpreter metadata includes
    a description of the memory chunks involved and the instruction stream
    can handle any interpreter.

    Once you're done adding instructions, you call :meth:`get_current` to retrieve
    the information needed by the interpreter (as a Python dictionary).
    """

    cdef InterpreterMetadata _metadata
    cdef list _instrs
    cdef list _bytecode
    cdef list _constants
    cdef object _constant_locs
    cdef object _py_constants
    cdef object _py_constant_locs
    cdef int _stack_cur_size
    cdef int _stack_max_size
    cdef int _n_args
    cdef object _domain

    def __init__(self, metadata, n_args, domain=None):
        r"""
        Initialize an :class:`InstructionStream`.

        INPUT:

        - ``metadata`` -- The ``metadata_by_opname`` from a wrapper module

        - ``n_args`` -- The number of arguments accessible by the generated code
          (this is just passed to the wrapper class)

        - ``domain`` -- The domain of interpretation (this is just passed to the
          wrapper class)

        EXAMPLES::

            sage: from sage.ext.interpreters.wrapper_el import metadata
            sage: from sage.ext.interpreters.wrapper_rdf import metadata                # needs sage.modules
            sage: from sage.ext.fast_callable import InstructionStream
            sage: instr_stream = InstructionStream(metadata, 1)
            sage: instr_stream.get_current()
            {'args': 1,
             'code': [],
             'constants': [],
             'domain': None,
             'py_constants': [],
             'stack': 0}
            sage: md = instr_stream.get_metadata()
            sage: type(md)
            <class 'sage.ext.fast_callable.InterpreterMetadata'>
            sage: md.by_opname['py_call']
            (CompilerInstrSpec(0, 1, ['py_constants', 'n_inputs']), 3)
            sage: md.by_opcode[3]
            ('py_call', CompilerInstrSpec(0, 1, ['py_constants', 'n_inputs']))
        """
        self._metadata = metadata
        self._instrs = []
        self._bytecode = []
        self._constants = []
        self._constant_locs = {}
        self._py_constants = []
        self._py_constant_locs = {}
        self._stack_cur_size = 0
        self._stack_max_size = 0
        self._domain = domain
        self._n_args = n_args

    def load_const(self, c):
        r"""
        Add a ``'load_const'`` instruction to this :class:`InstructionStream`.

        EXAMPLES::

            sage: from sage.ext.interpreters.wrapper_el import metadata
            sage: from sage.ext.interpreters.wrapper_rdf import metadata                # needs sage.modules
            sage: from sage.ext.fast_callable import InstructionStream, op_list
            sage: instr_stream = InstructionStream(metadata, 1)
            sage: instr_stream.load_const(5)
            sage: instr_stream.current_op_list()
            [('load_const', 5)]
            sage: instr_stream.load_const(7)
            sage: instr_stream.load_const(5)
            sage: instr_stream.current_op_list()
            [('load_const', 5), ('load_const', 7), ('load_const', 5)]

        Note that constants are shared: even though we load 5 twice, it
        only appears once in the constant table. ::

            sage: instr_stream.get_current()['constants']
            [5, 7]
        """
        self.instr('load_const', c)

    def load_arg(self, n):
        r"""
        Add a ``'load_arg'`` instruction to this :class:`InstructionStream`.

        EXAMPLES::

            sage: from sage.ext.interpreters.wrapper_el import metadata
            sage: from sage.ext.interpreters.wrapper_rdf import metadata                # needs sage.modules
            sage: from sage.ext.fast_callable import InstructionStream
            sage: instr_stream = InstructionStream(metadata, 12)
            sage: instr_stream.load_arg(5)
            sage: instr_stream.current_op_list()
            [('load_arg', 5)]
            sage: instr_stream.load_arg(3)
            sage: instr_stream.current_op_list()
            [('load_arg', 5), ('load_arg', 3)]
        """
        self.instr('load_arg', n)

    cpdef bint has_instr(self, opname):
        r"""
        Check whether this :class:`InstructionStream` knows how to generate code
        for a given instruction.

        EXAMPLES::

            sage: from sage.ext.interpreters.wrapper_el import metadata
            sage: from sage.ext.interpreters.wrapper_rdf import metadata                # needs sage.modules
            sage: from sage.ext.fast_callable import InstructionStream
            sage: instr_stream = InstructionStream(metadata, 1)
            sage: instr_stream.has_instr('return')
            True
            sage: instr_stream.has_instr('factorial')
            False
            sage: instr_stream.has_instr('abs')
            True
        """
        return (opname in self._metadata.by_opname)

    def instr(self, opname, *args):
        r"""
        Generate code in this :class:`InstructionStream` for the given instruction
        and arguments.

        The opname is used to look up a :class:`CompilerInstrSpec`; the
        :class:`CompilerInstrSpec` describes how to interpret the arguments.
        (This is documented in the class docstring for :class:`CompilerInstrSpec`.)

        EXAMPLES::

            sage: from sage.ext.interpreters.wrapper_el import metadata
            sage: from sage.ext.interpreters.wrapper_rdf import metadata                # needs sage.modules
            sage: from sage.ext.fast_callable import InstructionStream
            sage: instr_stream = InstructionStream(metadata, 1)
            sage: instr_stream.instr('load_arg', 0)
            sage: instr_stream.instr('sin')                                             # needs sage.symbolic
            sage: instr_stream.instr('py_call', math.sin, 1)
            sage: instr_stream.instr('abs')
            sage: instr_stream.instr('factorial')
            Traceback (most recent call last):
            ...
            KeyError: 'factorial'
            sage: instr_stream.instr('return')
            sage: instr_stream.current_op_list()                                        # needs sage.symbolic
            [('load_arg', 0), 'sin', ('py_call', <built-in function sin>, 1), 'abs', 'return']
        """
        self.instr0(opname, args)

    cdef instr0(self, opname, tuple args):
        """
        Cdef version of instr. (Can't cpdef because of star args.)
        """
        cdef int i

        spec, opcode = self._metadata.by_opname[opname]
        assert len(spec.parameters) == len(args)

        cdef int n_inputs = spec.n_inputs
        cdef int n_outputs = spec.n_outputs

        self._bytecode.append(opcode)
        for i in range(len(args)):
            if spec.parameters[i] == 'constants':
                # XXX bad for strict-mode floating-point constants
                # (doesn't handle signed 0, NaN)
                arg = args[i]
                if (arg,parent(arg)) in self._constant_locs:
                    self._bytecode.append(self._constant_locs[(arg,parent(arg))])
                else:
                    loc = len(self._constants)
                    self._constants.append(arg)
                    self._constant_locs[(arg,parent(arg))] = loc
                    self._bytecode.append(loc)
            elif spec.parameters[i] == 'args':
                self._bytecode.append(args[i])
            elif spec.parameters[i] == 'code':
                self._bytecode.append(args[i])
            elif spec.parameters[i] == 'n_inputs':
                self._bytecode.append(args[i])
                n_inputs = args[i]
            elif spec.parameters[i] == 'n_outputs':
                self._bytecode.append(args[i])
                n_outputs = args[i]
            elif spec.parameters[i] == 'py_constants':
                arg = args[i]
                if arg in self._py_constant_locs:
                    self._bytecode.append(self._py_constant_locs[arg])
                else:
                    loc = len(self._py_constants)
                    self._py_constants.append(arg)
                    self._py_constant_locs[arg] = loc
                    self._bytecode.append(loc)
            else:
                raise ValueError

        self._stack_cur_size -= n_inputs
        self._stack_cur_size += n_outputs
        self._stack_max_size = max(self._stack_max_size, self._stack_cur_size)

    def get_metadata(self):
        r"""
        Return the interpreter metadata being used by the current :class:`InstructionStream`.

        The code generator sometimes uses this to decide which code
        to generate.

        EXAMPLES::

            sage: from sage.ext.interpreters.wrapper_el import metadata
            sage: from sage.ext.interpreters.wrapper_rdf import metadata                # needs sage.modules
            sage: from sage.ext.fast_callable import InstructionStream
            sage: instr_stream = InstructionStream(metadata, 1)
            sage: md = instr_stream.get_metadata()
            sage: type(md)
            <class 'sage.ext.fast_callable.InterpreterMetadata'>
        """
        return self._metadata

    def current_op_list(self):
        r"""
        Return the list of instructions that have been added to this
        :class:`InstructionStream` so far.

        It's OK to call this, then add more instructions.

        EXAMPLES::

            sage: from sage.ext.interpreters.wrapper_el import metadata
            sage: from sage.ext.interpreters.wrapper_rdf import metadata                # needs sage.modules
            sage: from sage.ext.fast_callable import InstructionStream
            sage: instr_stream = InstructionStream(metadata, 1)
            sage: instr_stream.instr('load_arg', 0)
            sage: instr_stream.instr('py_call', math.sin, 1)
            sage: instr_stream.instr('abs')
            sage: instr_stream.instr('return')
            sage: instr_stream.current_op_list()
            [('load_arg', 0), ('py_call', <built-in function sin>, 1), 'abs', 'return']
        """
        return op_list(self.get_current(), self._metadata)

    def get_current(self):
        r"""
        Return the current state of the :class:`InstructionStream`, as a dictionary
        suitable for passing to a wrapper class.

        NOTE: The dictionary includes internal data structures of the
        :class:`InstructionStream`; you must not modify it.

        EXAMPLES::

            sage: from sage.ext.interpreters.wrapper_el import metadata
            sage: from sage.ext.interpreters.wrapper_rdf import metadata                # needs sage.modules
            sage: from sage.ext.fast_callable import InstructionStream
            sage: instr_stream = InstructionStream(metadata, 1)
            sage: instr_stream.get_current()
            {'args': 1,
             'code': [],
             'constants': [],
             'domain': None,
             'py_constants': [],
             'stack': 0}
            sage: instr_stream.instr('load_arg', 0)
            sage: instr_stream.instr('py_call', math.sin, 1)
            sage: instr_stream.instr('abs')
            sage: instr_stream.instr('return')
            sage: instr_stream.current_op_list()
            [('load_arg', 0), ('py_call', <built-in function sin>, 1), 'abs', 'return']
            sage: instr_stream.get_current()
            {'args': 1,
             'code': [0, 0, 3, 0, 1, 12, 2],
             'constants': [],
             'domain': None,
             'py_constants': [<built-in function sin>],
             'stack': 1}
        """
        d = {'args': self._n_args,
             'constants': self._constants,
             'py_constants': self._py_constants,
             'stack': self._stack_max_size,
             'code': self._bytecode,
             'domain': self._domain}
        return d


cdef class InterpreterMetadata():
    r"""
    The interpreter metadata for a :func:`fast_callable` interpreter.

    Currently consists of a dictionary mapping instruction names to
    (:class:`CompilerInstrSpec`, opcode) pairs, a list mapping opcodes to
    (instruction name, :class:`CompilerInstrSpec`) pairs, and a range of exponents
    for which the ``'ipow'`` instruction can be used.  This range can be
    ``False`` (if the ``'ipow'`` instruction should never be used), a pair of
    two integers ``(a, b)``, if ``'ipow'`` should be used for a<=n<=b, or ``True``,
    if ``'ipow'`` should always be used.  When ``'ipow'`` cannot be used, then
    we fall back on calling :class:`IntegerPowerFunction`.

    See the class docstring for :class:`CompilerInstrSpec` for more information.

    NOTE: You must not modify the metadata.
    """
    cdef public dict by_opname
    cdef public list by_opcode
    cdef public ipow_range

    def __init__(self, by_opname, by_opcode, ipow_range):
        r"""
        Initialize an InterpreterMetadata object.

        EXAMPLES::

            sage: from sage.ext.fast_callable import InterpreterMetadata
            sage: metadata = InterpreterMetadata(by_opname={'opname dict goes here': True},
            ....:                                by_opcode=['opcode list goes here'],
            ....:                                ipow_range=(2, 57))
            sage: metadata.by_opname
            {'opname dict goes here': True}
            sage: metadata.by_opcode
            ['opcode list goes here']
            sage: metadata.ipow_range
            (2, 57)
        """
        self.by_opname = by_opname
        self.by_opcode = by_opcode
        self.ipow_range = ipow_range


class CompilerInstrSpec():
    r"""
    Describe a single instruction to the :func:`fast_callable` code generator.

    An instruction has a number of stack inputs, a number of stack
    outputs, and a parameter list describing extra arguments that
    must be passed to the :meth:`InstructionStream.instr` method (that end up
    as extra words in the code).

    The parameter list is a list of strings.  Each string is one of
    the following:

    - ``'args'`` - The instruction argument refers to an input argument of the
      wrapper class; it is just appended to the code.

    - ``'constants'``, ``'py_constants'`` - The instruction argument is a value; the
      value is added to the corresponding list (if it's not already there) and
      the index is appended to the code.

    - ``'n_inputs'``, ``'n_outputs'`` - The instruction actually takes a variable
      number of inputs or outputs (the ``n_inputs`` and ``n_outputs`` attributes of
      this instruction are ignored). The instruction argument specifies the
      number of inputs or outputs (respectively); it is just appended to the
      code.
    """

    def __init__(self, n_inputs, n_outputs, parameters):
        r"""
        Initialize a :class:`CompilerInstrSpec`.

        EXAMPLES::

            sage: from sage.ext.fast_callable import CompilerInstrSpec
            sage: CompilerInstrSpec(0, 1, ['py_constants', 'n_inputs'])
            CompilerInstrSpec(0, 1, ['py_constants', 'n_inputs'])
        """
        self.n_inputs = n_inputs
        self.n_outputs = n_outputs
        self.parameters = parameters

    def __repr__(self):
        r"""
        Give a string representation for this :class:`CompilerInstrSpec`.

        EXAMPLES::

            sage: from sage.ext.fast_callable import CompilerInstrSpec
            sage: v = CompilerInstrSpec(0, 1, ['py_constants', 'n_inputs'])
            sage: v
            CompilerInstrSpec(0, 1, ['py_constants', 'n_inputs'])
            sage: repr(v)
            "CompilerInstrSpec(0, 1, ['py_constants', 'n_inputs'])"
            sage: v.__repr__()
            "CompilerInstrSpec(0, 1, ['py_constants', 'n_inputs'])"
        """
        return "CompilerInstrSpec(%d, %d, %s)" % (self.n_inputs, self.n_outputs, self.parameters)


def op_list(args, metadata):
    r"""
    Given a dictionary with the result of calling :meth:`get_current` on an
    :class:`InstructionStream`, and the corresponding interpreter metadata,
    return a list of the instructions, in a simple somewhat
    human-readable format.

    For debugging only.  (That is, it's probably not a good idea to
    try to programmatically manipulate the result of this function;
    the expected use is just to print the returned list to the
    screen.)

    There's probably no reason to call this directly; if you
    have a wrapper object, call :func:`op_list` on it; if you have an
    :class:`InstructionStream` object, call :meth:`current_op_list` on it.

    EXAMPLES::

        sage: from sage.ext.interpreters.wrapper_el import metadata
        sage: from sage.ext.interpreters.wrapper_rdf import metadata                    # needs sage.modules
        sage: from sage.ext.fast_callable import InstructionStream, op_list
        sage: instr_stream = InstructionStream(metadata, 1)
        sage: instr_stream.instr('load_arg', 0)
        sage: instr_stream.instr('abs')
        sage: instr_stream.instr('return')
        sage: instr_stream.current_op_list()
        [('load_arg', 0), 'abs', 'return']
        sage: op_list(instr_stream.get_current(), metadata)
        [('load_arg', 0), 'abs', 'return']
    """
    ops = []
    code = args['code']
    while len(code):
        opcode = code[0]
        code = code[1:]
        (opname, instr) = metadata.by_opcode[opcode]
        if len(instr.parameters):
            op = [opname]
            for p in instr.parameters:
                p_loc = code[0]
                code = code[1:]
                if p in ('args', 'code', 'n_inputs', 'n_outputs'):
                    op.append(p_loc)
                else:
                    op.append(args[p][p_loc])
            ops.append(tuple(op))
        else:
            ops.append(opname)
    return ops


cdef class Wrapper:
    r"""
    The parent class for all :func:`fast_callable` wrappers.

    Implements shared behavior (currently only debugging).
    """

    def __init__(self, args, metadata):
        r"""
        Initialize a Wrapper object.

        EXAMPLES::

            sage: # needs sage.symbolic
            sage: from sage.ext.fast_callable import ExpressionTreeBuilder, generate_code, InstructionStream
            sage: etb = ExpressionTreeBuilder('x')
            sage: x = etb.var('x')
<<<<<<< HEAD
            sage: expr = (x+pi) * (x+1)                                                 # needs sage.symbolic
=======
            sage: expr = (x+pi) * (x+1)
>>>>>>> 5212775b
            sage: from sage.ext.interpreters.wrapper_py import metadata, Wrapper_py
            sage: instr_stream = InstructionStream(metadata, 1)
            sage: generate_code(expr, instr_stream)                                     # needs sage.symbolic
            sage: instr_stream.instr('return')
            sage: v = Wrapper_py(instr_stream.get_current())
            sage: v.get_orig_args()                                                     # needs sage.symbolic
            {'args': 1,
             'code': [0, 0, 1, 0, 4, 0, 0, 1, 1, 4, 6, 2],
             'constants': [pi, 1],
             'domain': None,
             'py_constants': [],
             'stack': 3}
            sage: v.op_list()                                                           # needs sage.symbolic
            [('load_arg', 0), ('load_const', pi), 'add', ('load_arg', 0), ('load_const', 1), 'add', 'mul', 'return']
        """

        # We only keep the original arguments for debugging (op_list(), etc.);
        # is it worth the memory cost?  (Note that we may be holding on to
        # large objects that could otherwise be garbage collected, for
        # instance.)
        self._orig_args = args
        self._metadata = metadata

    def get_orig_args(self):
        r"""
        Get the original arguments used when initializing this wrapper.

        (Probably only useful when writing doctests.)

        EXAMPLES::

            sage: fast_callable(sin(x)/x, vars=[x], domain=RDF).get_orig_args()         # needs sage.symbolic
            {'args': 1,
             'code': [0, 0, 16, 0, 0, 8, 2],
             'constants': [],
             'domain': Real Double Field,
             'py_constants': [],
             'stack': 2}
        """
        return self._orig_args

    def op_list(self):
        r"""
        Return the list of instructions in this wrapper.

        EXAMPLES::

            sage: fast_callable(cos(x) * x, vars=[x], domain=RDF).op_list()             # needs sage.symbolic
            [('load_arg', 0), ('load_arg', 0), 'cos', 'mul', 'return']
        """
        return op_list(self._orig_args, self._metadata)

    def python_calls(self):
        r"""
        List the Python functions that are called in this wrapper.

        (Python function calls are slow, so ideally this list would
        be empty.  If it is not empty, then perhaps there is an
        optimization opportunity where a Sage developer could speed
        this up by adding a new instruction to the interpreter.)

        EXAMPLES::

            sage: fast_callable(abs(sin(x)), vars=[x], domain=RDF).python_calls()       # needs sage.symbolic
            []
            sage: fast_callable(abs(sin(factorial(x))), vars=[x]).python_calls()        # needs sage.symbolic
            [factorial, sin]
        """
        ops = self.op_list()
        py_calls = []
        for op in ops:
            if isinstance(op, tuple) and op[0] == 'py_call':
                py_calls.append(op[1])
        return py_calls


class FastCallableFloatWrapper:
    r"""
    A class to alter the return types of the fast-callable functions.

    When applying numerical routines (including plotting) to symbolic
    expressions and functions, we generally first convert them to a
    faster form with :func:`fast_callable`.  That function takes a
    ``domain`` parameter that forces the end (and all intermediate)
    results of evaluation to a specific type.  Though usually always
    want the end result to be of type :class:`float`, correctly choosing
    the ``domain`` presents some problems:

      * :class:`float` is a bad choice because it's common for real
        functions to have complex terms in them. Moreover precision
        issues can produce terms like ``1.0 + 1e-12*I`` that are hard
        to avoid if calling ``real()`` on everything is infeasible.

      * :class:`complex` has essentially the same problem as :class:`float`.
        There are several symbolic functions like :func:`min_symbolic`,
        :func:`max_symbolic`, and :func:`floor` that are unable to
        operate on complex numbers.

      * ``None`` leaves the types of the inputs/outputs alone, but due
        to the lack of a specialized interpreter, slows down evaluation
        by an unacceptable amount.

      * ``CDF`` has none of the other issues, because ``CDF`` has its
        own specialized interpreter, a lexicographic ordering (for
        min/max), and supports :func:`floor`. However, most numerical
        functions cannot handle complex numbers, so using ``CDF``
        would require us to wrap every evaluation in a
        ``CDF``-to-:class:`float` conversion routine. That would slow
        things down less than a domain of ``None`` would, but is
        unattractive mainly because of how invasive it would be to
        "fix" the output everywhere.

    Creating a new fast-callable interpreter that has different input
    and output types solves most of the problems with a ``CDF``
    domain, but :func:`fast_callable` and the interpreter classes in
    :mod:`sage.ext.interpreters` are not really written with that in
    mind. The ``domain`` parameter to :func:`fast_callable`, for
    example, is expecting a single Sage ring that corresponds to one
    interpreter. You can make it accept, for example, a string like
    "CDF-to-float", but the hacks required to make that work feel
    wrong.

    Thus we arrive at this solution: a class to wrap the result of
    :func:`fast_callable`. Whenever we need to support intermediate
    complex terms in a numerical routine, we can set ``domain=CDF``
    while creating its fast-callable incarnation, and then wrap the
    result in this class. The :meth:`__call__` method of this class then
    ensures that the ``CDF`` output is converted to a :class:`float` if
    its imaginary part is within an acceptable tolerance.

    EXAMPLES:

    An error is thrown if the answer is complex::

        sage: # needs sage.symbolic
        sage: from sage.ext.fast_callable import FastCallableFloatWrapper
        sage: f = sqrt(x)
        sage: ff = fast_callable(f, vars=[x], domain=CDF)
        sage: fff = FastCallableFloatWrapper(ff, imag_tol=1e-8)
        sage: fff(1)
        1.0
        sage: fff(-1)
        Traceback (most recent call last):
        ...
        ValueError: complex fast-callable function result
        1.0*I for arguments (-1,)

    """
    def __init__(self, ff, imag_tol):
        r"""
        Construct a :class:`FastCallableFloatWrapper`.

        INPUT:

          - ``ff`` -- a fast-callable wrapper over ``CDF``; an instance of
            :class:`sage.ext.interpreters.Wrapper_cdf`, usually constructed
            with :func:`fast_callable`.

          - ``imag_tol`` -- float; how big of an imaginary part we're willing
            to ignore before raising an error.

        OUTPUT:

        An instance of :class:`FastCallableFloatWrapper` that can be
        called just like ``ff``, but that always returns a :class:`float`
        if no error is raised. A :class:`ValueError` is raised if the
        imaginary part of the result exceeds ``imag_tol``.

        EXAMPLES:

        The wrapper will ignore an imaginary part smaller in magnitude
        than ``imag_tol``, but not one larger::

            sage: # needs sage.symbolic
            sage: from sage.ext.fast_callable import FastCallableFloatWrapper
            sage: f = x
            sage: ff = fast_callable(f, vars=[x], domain=CDF)
            sage: fff = FastCallableFloatWrapper(ff, imag_tol=1e-8)
            sage: fff(I*1e-9)
            0.0
            sage: fff = FastCallableFloatWrapper(ff, imag_tol=1e-12)
            sage: fff(I*1e-9)
            Traceback (most recent call last):
            ...
            ValueError: complex fast-callable function result 1e-09*I for
            arguments (1.00000000000000e-9*I,)

        """
        self._ff = ff
        self._imag_tol = imag_tol

    def __call__(self, *args):
        r"""
        Evaluate the underlying fast-callable and convert the result to :class:`float`.

        TESTS:

        Evaluation either returns a :class:`float`, or raises a :class:`ValueError`::

            sage: # needs sage.symbolic
            sage: from sage.ext.fast_callable import FastCallableFloatWrapper
            sage: f = x
            sage: ff = fast_callable(f, vars=[x], domain=CDF)
            sage: fff = FastCallableFloatWrapper(ff, imag_tol=0.1)
            sage: try:
            ....:     result = fff(CDF.random_element())
            ....: except ValueError:
            ....:     result = float(0)
            sage: type(result) is float
            True

        """
        z = self._ff(*args)

        if abs(z.imag()) < self._imag_tol:
            return float(z.real())
        elif isnan(z.real()) and isnan(z.imag()):
            # A fast-callable with domain=float or domain=RDF will
            # return NaN if that's what the underlying function itself
            # returns. When performing the same computation over CDF,
            # however, we get something special; witness:
            #
            #     sage: RDF(0)*math.inf
            #     NaN
            #     sage: CDF(0)*math.inf
            #     NaN + NaN*I
            #
            # Thus for backwards-compatibility, we handle this special
            # case to return NaN to anyone expecting it.
            return nan
        else:
            raise ValueError(f"complex fast-callable function result {z} " +
                             f"for arguments {args}")<|MERGE_RESOLUTION|>--- conflicted
+++ resolved
@@ -33,17 +33,10 @@
     sage: # needs sage.symbolic
     sage: wilk = prod((x-i) for i in [1 .. 20]); wilk
     (x - 1)*(x - 2)*(x - 3)*(x - 4)*(x - 5)*(x - 6)*(x - 7)*(x - 8)*(x - 9)*(x - 10)*(x - 11)*(x - 12)*(x - 13)*(x - 14)*(x - 15)*(x - 16)*(x - 17)*(x - 18)*(x - 19)*(x - 20)
-<<<<<<< HEAD
-    sage: timeit('wilk.subs(x=30)')             # long time
-    625 loops, best of 3: 1.43 ms per loop
-    sage: fc_wilk = fast_callable(wilk, vars=[x])
-    sage: timeit('fc_wilk(30)')                 # long time
-=======
     sage: timeit('wilk.subs(x=30)')         # random    # long time
     625 loops, best of 3: 1.43 ms per loop
     sage: fc_wilk = fast_callable(wilk, vars=[x])
     sage: timeit('fc_wilk(30)')             # random    # long time
->>>>>>> 5212775b
     625 loops, best of 3: 9.72 us per loop
 
 You can specify a particular domain for the evaluation using
@@ -67,11 +60,7 @@
 We don't yet have a special interpreter with domain ``ZZ``, so we can see
 how that compares to the generic fc_wilk example above::
 
-<<<<<<< HEAD
-    sage: timeit('fc_wilk_zz(30)')              # long time                             # needs sage.symbolic
-=======
     sage: timeit('fc_wilk_zz(30)')          # random    # long time                     # needs sage.symbolic
->>>>>>> 5212775b
     625 loops, best of 3: 15.4 us per loop
 
 However, for other types, using ``domain=D`` will get a large speedup,
@@ -82,11 +71,7 @@
 creations that you would get from actually using ``RDF`` objects::
 
     sage: fc_wilk_rdf = fast_callable(wilk, vars=[x], domain=RDF)                       # needs sage.symbolic
-<<<<<<< HEAD
-    sage: timeit('fc_wilk_rdf(30.0)')           # long time                             # needs sage.symbolic
-=======
     sage: timeit('fc_wilk_rdf(30.0)')       # random    # long time                     # needs sage.symbolic
->>>>>>> 5212775b
     625 loops, best of 3: 7 us per loop
 
 The domain does not need to be a Sage type; for instance, ``domain=float``
@@ -96,41 +81,25 @@
 the return value is a Python :class:`float`.) ::
 
     sage: fc_wilk_float = fast_callable(wilk, vars=[x], domain=float)                   # needs sage.symbolic
-<<<<<<< HEAD
-    sage: timeit('fc_wilk_float(30.0)')         # long time                             # needs sage.symbolic
-=======
     sage: timeit('fc_wilk_float(30.0)')     # random    # long time                     # needs sage.symbolic
->>>>>>> 5212775b
     625 loops, best of 3: 5.04 us per loop
 
 We also have support for ``RR``::
 
     sage: fc_wilk_rr = fast_callable(wilk, vars=[x], domain=RR)                         # needs sage.symbolic
-<<<<<<< HEAD
-    sage: timeit('fc_wilk_rr(30.0)')            # long time                             # needs sage.symbolic
-=======
     sage: timeit('fc_wilk_rr(30.0)')        # random    # long time                     # needs sage.symbolic
->>>>>>> 5212775b
     625 loops, best of 3: 13 us per loop
 
 For ``CC``::
 
     sage: fc_wilk_cc = fast_callable(wilk, vars=[x], domain=CC)                         # needs sage.symbolic
-<<<<<<< HEAD
-    sage: timeit('fc_wilk_cc(30.0)')            # long time                             # needs sage.symbolic
-=======
     sage: timeit('fc_wilk_cc(30.0)')        # random    # long time                     # needs sage.symbolic
->>>>>>> 5212775b
     625 loops, best of 3: 23 us per loop
 
 And support for ``CDF``::
 
     sage: fc_wilk_cdf = fast_callable(wilk, vars=[x], domain=CDF)                       # needs sage.symbolic
-<<<<<<< HEAD
-    sage: timeit('fc_wilk_cdf(30.0)')           # long time                             # needs sage.symbolic
-=======
     sage: timeit('fc_wilk_cdf(30.0)')       # random    # long time                     # needs sage.symbolic
->>>>>>> 5212775b
     625 loops, best of 3: 10.2 us per loop
 
 Currently, :func:`fast_callable` can accept two kinds of objects:
@@ -2546,11 +2515,7 @@
             sage: from sage.ext.fast_callable import ExpressionTreeBuilder, generate_code, InstructionStream
             sage: etb = ExpressionTreeBuilder('x')
             sage: x = etb.var('x')
-<<<<<<< HEAD
-            sage: expr = (x+pi) * (x+1)                                                 # needs sage.symbolic
-=======
             sage: expr = (x+pi) * (x+1)
->>>>>>> 5212775b
             sage: from sage.ext.interpreters.wrapper_py import metadata, Wrapper_py
             sage: instr_stream = InstructionStream(metadata, 1)
             sage: generate_code(expr, instr_stream)                                     # needs sage.symbolic
