--- conflicted
+++ resolved
@@ -31,11 +31,7 @@
 }
 
 foreach name, pyx : extension_data
-<<<<<<< HEAD
-  dependencies = [py_dep, cysignals, gmp, numpy]
-=======
   deps = [py_dep, cysignals, gmp, numpy]
->>>>>>> d617df42
   if name == 'parametric_surface'
     deps += [interpreters_dep]
   endif
@@ -45,10 +41,6 @@
     subdir: 'sage/plot/plot3d',
     install: true,
     include_directories: [inc_cpython, inc_ext],
-<<<<<<< HEAD
-    dependencies: dependencies,
-=======
     dependencies: deps,
->>>>>>> d617df42
   )
 endforeach