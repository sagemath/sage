--- conflicted
+++ resolved
@@ -670,13 +670,6 @@
 
     We can call this on grids of values::
 
-<<<<<<< HEAD
-        sage: import numpy as np                                                                                        # optional - numpy
-        sage: from sage.plot.complex_plot import add_lightness_smoothing_to_rgb                                         # optional - numpy
-        sage: add_lightness_smoothing_to_rgb(np.array([[[0, 0.25, 0.5]]]), np.array([[0.75]]))  # abs tol 1e-4          # optional - numpy
-        array([[[0.75  , 0.8125, 0.875 ]]])
-        sage: add_lightness_smoothing_to_rgb(np.array([[[0, 0.25, 0.5]]]), np.array([[0.75]]))  # abs tol 1e-4          # optional - numpy
-=======
         sage: import numpy as np                                                        # optional - numpy
         sage: from sage.plot.complex_plot import add_lightness_smoothing_to_rgb         # optional - numpy
         sage: add_lightness_smoothing_to_rgb(  # abs tol 1e-4                           # optional - numpy
@@ -684,7 +677,6 @@
         array([[[0.75  , 0.8125, 0.875 ]]])
         sage: add_lightness_smoothing_to_rgb(  # abs tol 1e-4                           # optional - numpy
         ....:     np.array([[[0, 0.25, 0.5]]]), np.array([[0.75]]))
->>>>>>> a36b1230
         array([[[0.75  , 0.8125, 0.875 ]]])
     """
     import numpy as np
@@ -742,15 +734,6 @@
 
     EXAMPLES::
 
-<<<<<<< HEAD
-        sage: import numpy as np                                                                                        # optional - numpy
-        sage: from sage.plot.complex_plot import add_contours_to_rgb                                                    # optional - numpy
-        sage: add_contours_to_rgb(np.array([[[0, 0.25, 0.5]]]), np.array([[0.75]]))  # abs tol 1e-4                     # optional - numpy
-        array([[[0.25 , 0.625, 1.   ]]])
-        sage: add_contours_to_rgb(np.array([[[0, 0, 0]]]), np.array([[1]]))  # abs tol 1e-4                             # optional - numpy
-        array([[[0.5, 0.5, 0.5]]])
-        sage: add_contours_to_rgb(np.array([[[1, 1, 1]]]), np.array([[-0.5]])) # abs tol 1e-4                           # optional - numpy
-=======
         sage: import numpy as np                                                        # optional - numpy
         sage: from sage.plot.complex_plot import add_contours_to_rgb                    # optional - numpy
         sage: add_contours_to_rgb(np.array([[[0, 0.25, 0.5]]]),  # abs tol 1e-4         # optional - numpy
@@ -761,22 +744,14 @@
         array([[[0.5, 0.5, 0.5]]])
         sage: add_contours_to_rgb(np.array([[[1, 1, 1]]]),  # abs tol 1e-4              # optional - numpy
         ....:                     np.array([[-0.5]]))
->>>>>>> a36b1230
         array([[[0.75, 0.75, 0.75]]])
 
     Raising ``dark_rate`` leads to bigger adjustments::
 
-<<<<<<< HEAD
-        sage: add_contours_to_rgb(np.array([[[0.5, 0.5, 0.5]]]),  # abs tol 1e-4                                        # optional - numpy
-        ....:                     np.array([[0.5]]), dark_rate=0.1)
-        array([[[0.55, 0.55, 0.55]]])
-        sage: add_contours_to_rgb(np.array([[[0.5, 0.5, 0.5]]]),  # abs tol 1e-4                                        # optional - numpy
-=======
         sage: add_contours_to_rgb(np.array([[[0.5, 0.5, 0.5]]]),  # abs tol 1e-4        # optional - numpy
         ....:                     np.array([[0.5]]), dark_rate=0.1)
         array([[[0.55, 0.55, 0.55]]])
         sage: add_contours_to_rgb(np.array([[[0.5, 0.5, 0.5]]]),  # abs tol 1e-4        # optional - numpy
->>>>>>> a36b1230
         ....:                     np.array([[0.5]]), dark_rate=0.5)
         array([[[0.75, 0.75, 0.75]]])
     """
