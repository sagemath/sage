r"""
Morphisms of chain complexes

AUTHORS:

- Benjamin Antieau <d.ben.antieau@gmail.com> (2009.06)

- Travis Scrimshaw (2012-08-18): Made all simplicial complexes immutable to
  work with the homset cache.

This module implements morphisms of chain complexes. The input is a dictionary
whose keys are in the grading group of the chain complex and whose values are
matrix morphisms.

EXAMPLES::

<<<<<<< HEAD
    sage: S = simplicial_complexes.Sphere(1); S                                         # needs sage.graphs
    Minimal triangulation of the 1-sphere
    sage: C = S.chain_complex()                                                         # needs sage.graphs
    sage: C.differential()                                                              # needs sage.graphs
=======
    sage: # needs sage.graphs
    sage: S = simplicial_complexes.Sphere(1); S
    Minimal triangulation of the 1-sphere
    sage: C = S.chain_complex()
    sage: C.differential()
>>>>>>> 5d9bdcb3
    {0: [], 1: [-1 -1  0]
     [ 1  0 -1]
     [ 0  1  1], 2: []}
    sage: f = {0: zero_matrix(ZZ,3,3), 1: zero_matrix(ZZ,3,3)}
<<<<<<< HEAD
    sage: G = Hom(C, C)                                                                 # needs sage.graphs
    sage: x = G(f); x                                                                   # needs sage.graphs
    Chain complex endomorphism of
     Chain complex with at most 2 nonzero terms over Integer Ring
    sage: x._matrix_dictionary                                                          # needs sage.graphs
=======
    sage: G = Hom(C, C)
    sage: x = G(f); x
    Chain complex endomorphism of
     Chain complex with at most 2 nonzero terms over Integer Ring
    sage: x._matrix_dictionary
>>>>>>> 5d9bdcb3
    {0: [0 0 0]
        [0 0 0]
        [0 0 0],
     1: [0 0 0]
        [0 0 0]
        [0 0 0]}
"""

# ****************************************************************************
# Copyright (C) 2009 D. Benjamin Antieau <d.ben.antieau@gmail.com>
#
#  Distributed under the terms of the GNU General Public License (GPL)
#
#    This code is distributed in the hope that it will be useful,
#    but WITHOUT ANY WARRANTY; without even the implied warranty
#    of MERCHANTABILITY or FITNESS FOR A PARTICULAR PURPOSE.
#
#  See the GNU General Public License for more details; the full text
#  is available at:
#
#                  https://www.gnu.org/licenses/
#
# ****************************************************************************

from sage.matrix.constructor import block_diagonal_matrix, zero_matrix
from sage.categories.morphism import Morphism
from sage.categories.homset import Hom
from sage.categories.chain_complexes import ChainComplexes


def is_ChainComplexMorphism(x):
    """
    Return ``True`` if and only if ``x`` is a chain complex morphism.

    EXAMPLES::

        sage: # needs sage.graphs
        sage: from sage.homology.chain_complex_morphism import is_ChainComplexMorphism
        sage: S = simplicial_complexes.Sphere(14)
        sage: H = Hom(S,S)
        sage: i = H.identity()                  # long time (8s on sage.math, 2011)
        sage: S = simplicial_complexes.Sphere(6)
        sage: H = Hom(S,S)
        sage: i = H.identity()
        sage: x = i.associated_chain_complex_morphism()
        sage: x # indirect doctest
        Chain complex morphism:
          From: Chain complex with at most 7 nonzero terms over Integer Ring
          To: Chain complex with at most 7 nonzero terms over Integer Ring
        sage: is_ChainComplexMorphism(x)
        True
    """
    return isinstance(x, ChainComplexMorphism)


class ChainComplexMorphism(Morphism):
    """
    An element of this class is a morphism of chain complexes.
    """
    def __init__(self, matrices, C, D, check=True):
        """
        Create a morphism from a dictionary of matrices.

        EXAMPLES::

<<<<<<< HEAD
            sage: S = simplicial_complexes.Sphere(1); S                                 # needs sage.graphs
            Minimal triangulation of the 1-sphere
            sage: C = S.chain_complex()                                                 # needs sage.graphs
            sage: C.differential()                                                      # needs sage.graphs
=======
            sage: # needs sage.graphs
            sage: S = simplicial_complexes.Sphere(1); S
            Minimal triangulation of the 1-sphere
            sage: C = S.chain_complex()
            sage: C.differential()
>>>>>>> 5d9bdcb3
            {0: [],
             1: [-1 -1  0]
                [ 1  0 -1]
                [ 0  1  1],
             2: []}
            sage: f = {0:zero_matrix(ZZ,3,3),1:zero_matrix(ZZ,3,3)}
<<<<<<< HEAD
            sage: G = Hom(C,C)                                                          # needs sage.graphs
            sage: x = G(f); x                                                           # needs sage.graphs
            Chain complex endomorphism of
             Chain complex with at most 2 nonzero terms over Integer Ring
            sage: x._matrix_dictionary                                                  # needs sage.graphs
=======
            sage: G = Hom(C,C)
            sage: x = G(f); x
            Chain complex endomorphism of
             Chain complex with at most 2 nonzero terms over Integer Ring
            sage: x._matrix_dictionary
>>>>>>> 5d9bdcb3
            {0: [0 0 0]
                [0 0 0]
                [0 0 0],
             1: [0 0 0]
                [0 0 0]
                [0 0 0]}

        Check that the bug in :trac:`13220` has been fixed::

            sage: # needs sage.graphs
            sage: X = simplicial_complexes.Simplex(1)
            sage: Y = simplicial_complexes.Simplex(0)
            sage: g = Hom(X,Y)({0: 0, 1: 0})
            sage: g.associated_chain_complex_morphism()
            Chain complex morphism:
              From: Chain complex with at most 2 nonzero terms over Integer Ring
              To: Chain complex with at most 1 nonzero terms over Integer Ring

        Check that an error is raised if the matrices are the wrong size::

            sage: C = ChainComplex({0: zero_matrix(ZZ, 0, 1)})
            sage: D = ChainComplex({0: zero_matrix(ZZ, 0, 2)})
            sage: Hom(C,D)({0: matrix(1, 2, [1, 1])})  # 1x2 is the wrong size.
            Traceback (most recent call last):
            ...
            ValueError: matrix in degree 0 is not the right size
            sage: Hom(C,D)({0: matrix(2, 1, [1, 1])})  # 2x1 is right.
            Chain complex morphism:
              From: Chain complex with at most 1 nonzero terms over Integer Ring
              To: Chain complex with at most 1 nonzero terms over Integer Ring
        """
        if not C.base_ring() == D.base_ring():
            raise NotImplementedError('morphisms between chain complexes of different'
                                      ' base rings are not implemented')
        d = C.degree_of_differential()
        if d != D.degree_of_differential():
            raise ValueError('degree of differential does not match')

        degrees = list(C.differential()) + list(D.differential())
        degrees = sorted(set(degrees))
        initial_matrices = dict(matrices)
        matrices = dict()
        for i in degrees:
            if i - d not in degrees:
                if not (C.free_module_rank(i) == D.free_module_rank(i) == 0):
                    raise ValueError('{} and {} are not rank 0 in degree {}'.format(C, D, i))
                continue
            try:
                matrices[i] = initial_matrices.pop(i)
            except KeyError:
                matrices[i] = zero_matrix(C.base_ring(),
                                          D.differential(i).ncols(),
                                          C.differential(i).ncols(), sparse=True)
        if check:
            # All remaining matrices given must be 0x0.
            if not all(m.ncols() == m.nrows() == 0 for m in initial_matrices.values()):
                raise ValueError('the remaining matrices are not empty')
            # Check sizes of matrices.
            for i in matrices:
                if (matrices[i].nrows() != D.free_module_rank(i) or
                        matrices[i].ncols() != C.free_module_rank(i)):
                    raise ValueError(f'matrix in degree {i} is not the right size')
            # Check commutativity.
            for i in degrees:
                if i - d not in degrees:
                    if not (C.free_module_rank(i) == D.free_module_rank(i) == 0):
                        raise ValueError('{} and {} are not rank 0 in degree {}'.format(C, D, i))
                    continue
                if i + d not in degrees:
                    if not (C.free_module_rank(i+d) == D.free_module_rank(i+d) == 0):
                        raise ValueError('{} and {} are not rank 0 in degree {}'.format(C, D, i+d))
                    continue
                Dm = D.differential(i) * matrices[i]
                mC = matrices[i+d] * C.differential(i)
                if mC != Dm:
                    raise ValueError('matrices must define a chain complex morphism')
        self._matrix_dictionary = {}
        for i in matrices:
            m = matrices[i]
            # Use immutable matrices because they're hashable.
            m.set_immutable()
            self._matrix_dictionary[i] = m
        Morphism.__init__(self, Hom(C, D, ChainComplexes(C.base_ring())))

    def in_degree(self, n):
        """
        The matrix representing this morphism in degree `n`.

        INPUT:

        - ``n`` -- degree

        EXAMPLES::

            sage: C = ChainComplex({0: identity_matrix(ZZ, 1)})
            sage: D = ChainComplex({0: zero_matrix(ZZ, 1), 1: zero_matrix(ZZ, 1)})
            sage: f = Hom(C,D)({0: identity_matrix(ZZ, 1), 1: zero_matrix(ZZ, 1)})
            sage: f.in_degree(0)
            [1]

        Note that if the matrix is not specified in the definition of
        the map, it is assumed to be zero::

            sage: f.in_degree(2)
            []
            sage: f.in_degree(2).nrows(), f.in_degree(2).ncols()
            (1, 0)
            sage: C.free_module(2)
            Ambient free module of rank 0 over the principal ideal domain Integer Ring
            sage: D.free_module(2)
            Ambient free module of rank 1 over the principal ideal domain Integer Ring
        """
        try:
            return self._matrix_dictionary[n]
        except KeyError:
            rows = self.codomain().free_module_rank(n)
            cols = self.domain().free_module_rank(n)
            return zero_matrix(self.domain().base_ring(), rows, cols)

    def to_matrix(self, deg=None):
        """
        The matrix representing this chain map.

        If the degree ``deg`` is specified, return the matrix in that
        degree; otherwise, return the (block) matrix for the whole
        chain map.

        INPUT:

        - ``deg`` -- (optional, default ``None``) the degree

        EXAMPLES::

            sage: C = ChainComplex({0: identity_matrix(ZZ, 1)})
            sage: D = ChainComplex({0: zero_matrix(ZZ, 1), 1: zero_matrix(ZZ, 1)})
            sage: f = Hom(C,D)({0: identity_matrix(ZZ, 1), 1: zero_matrix(ZZ, 1)})
            sage: f.to_matrix(0)
            [1]
            sage: f.to_matrix()
            [1|0|]
            [-+-+]
            [0|0|]
            [-+-+]
            [0|0|]
        """
        if deg is not None:
            return self.in_degree(deg)
        blocks = [self._matrix_dictionary[n]
                  for n in sorted(self._matrix_dictionary)]
        return block_diagonal_matrix(blocks)

    def dual(self):
        """
        The dual chain map to this one.

        That is, the map from the dual of the codomain of this one to
        the dual of its domain, represented in each degree by the
        transpose of the corresponding matrix.

        EXAMPLES::

            sage: # needs sage.graphs
            sage: X = simplicial_complexes.Simplex(1)
            sage: Y = simplicial_complexes.Simplex(0)
            sage: g = Hom(X,Y)({0:0, 1:0})
            sage: f = g.associated_chain_complex_morphism()
            sage: f.in_degree(0)
            [1 1]
            sage: f.dual()
            Chain complex morphism:
              From: Chain complex with at most 1 nonzero terms over Integer Ring
                To: Chain complex with at most 2 nonzero terms over Integer Ring
            sage: f.dual().in_degree(0)
            [1]
            [1]
            sage: ascii_art(f.domain())
                        [-1]
                        [ 1]
             0 <-- C_0 <----- C_1 <-- 0
            sage: ascii_art(f.dual().codomain())
                        [-1  1]
             0 <-- C_1 <-------- C_0 <-- 0
        """
        matrix_dict = self._matrix_dictionary
        matrices = {i: matrix_dict[i].transpose() for i in matrix_dict}
        return ChainComplexMorphism(matrices, self.codomain().dual(), self.domain().dual())

    def __neg__(self):
        """
        Return ``-x``.

        EXAMPLES::

            sage: # needs sage.graphs
            sage: S = simplicial_complexes.Sphere(2)
            sage: H = Hom(S,S)
            sage: i = H.identity()
            sage: x = i.associated_chain_complex_morphism()
            sage: w = -x
            sage: w._matrix_dictionary
            {0: [-1  0  0  0]
                [ 0 -1  0  0]
                [ 0  0 -1  0]
                [ 0  0  0 -1],
             1: [-1  0  0  0  0  0]
                [ 0 -1  0  0  0  0]
                [ 0  0 -1  0  0  0]
                [ 0  0  0 -1  0  0]
                [ 0  0  0  0 -1  0]
                [ 0  0  0  0  0 -1],
             2: [-1  0  0  0]
                [ 0 -1  0  0]
                [ 0  0 -1  0]
                [ 0  0  0 -1]}

        """
        f = dict()
        for i in self._matrix_dictionary.keys():
            f[i] = -self._matrix_dictionary[i]
        return ChainComplexMorphism(f, self.domain(), self.codomain())

    def __add__(self, x):
        """
        Return ``self + x``.

        EXAMPLES::

            sage: # needs sage.graphs
            sage: S = simplicial_complexes.Sphere(2)
            sage: H = Hom(S,S)
            sage: i = H.identity()
            sage: x = i.associated_chain_complex_morphism()
            sage: z = x+x
            sage: z._matrix_dictionary
            {0: [2 0 0 0]
                [0 2 0 0]
                [0 0 2 0]
                [0 0 0 2],
             1: [2 0 0 0 0 0]
                [0 2 0 0 0 0]
                [0 0 2 0 0 0]
                [0 0 0 2 0 0]
                [0 0 0 0 2 0]
                [0 0 0 0 0 2],
             2: [2 0 0 0]
                [0 2 0 0]
                [0 0 2 0]
                [0 0 0 2]}
        """
        if not isinstance(x, ChainComplexMorphism) or self.codomain() != x.codomain() or self.domain() != x.domain() or self._matrix_dictionary.keys() != x._matrix_dictionary.keys():
            raise TypeError("unsupported operation")
        f = dict()
        for i in self._matrix_dictionary.keys():
            f[i] = self._matrix_dictionary[i] + x._matrix_dictionary[i]
        return ChainComplexMorphism(f, self.domain(), self.codomain())

    def __mul__(self, x):
        """
        Return ``self * x`` if ``self`` and ``x`` are composable morphisms
        or if ``x`` is an element of the base ring.

        EXAMPLES::

            sage: # needs sage.graphs
            sage: S = simplicial_complexes.Sphere(2)
            sage: H = Hom(S,S)
            sage: i = H.identity()
            sage: x = i.associated_chain_complex_morphism()
            sage: y = x*2
            sage: y._matrix_dictionary
            {0: [2 0 0 0]
                [0 2 0 0]
                [0 0 2 0]
                [0 0 0 2],
             1: [2 0 0 0 0 0]
                [0 2 0 0 0 0]
                [0 0 2 0 0 0]
                [0 0 0 2 0 0]
                [0 0 0 0 2 0]
                [0 0 0 0 0 2],
             2: [2 0 0 0]
                [0 2 0 0]
                [0 0 2 0]
                [0 0 0 2]}
            sage: z = y*y
            sage: z._matrix_dictionary
            {0: [4 0 0 0]
                [0 4 0 0]
                [0 0 4 0]
                [0 0 0 4],
             1: [4 0 0 0 0 0]
                [0 4 0 0 0 0]
                [0 0 4 0 0 0]
                [0 0 0 4 0 0]
                [0 0 0 0 4 0]
                [0 0 0 0 0 4],
             2: [4 0 0 0]
                [0 4 0 0]
                [0 0 4 0]
                [0 0 0 4]}

        TESTS:

        Make sure that the product is taken in the correct order
        (``self * x``, not ``x * self`` -- see :trac:`19065`)::

            sage: C = ChainComplex({0: zero_matrix(ZZ, 0, 2)})
            sage: D = ChainComplex({0: zero_matrix(ZZ, 0, 1)})
            sage: f = Hom(C,D)({0: matrix(1, 2, [1, 1])})
            sage: g = Hom(D,C)({0: matrix(2, 1, [1, 1])})
            sage: (f*g).in_degree(0)
            [2]

        Before :trac:`19065`, the following multiplication produced a
        ``KeyError`` because `f` was not explicitly defined in degree 2::

            sage: C0 = ChainComplex({0: zero_matrix(ZZ, 0, 1)})
            sage: C1 = ChainComplex({1: zero_matrix(ZZ, 0, 1)})
            sage: C2 = ChainComplex({2: zero_matrix(ZZ, 0, 1)})
            sage: f = ChainComplexMorphism({}, C0, C1)
            sage: g = ChainComplexMorphism({}, C1, C2)
            sage: g * f
            Chain complex morphism:
              From: Chain complex with at most 1 nonzero terms over Integer Ring
              To: Chain complex with at most 1 nonzero terms over Integer Ring
            sage: f._matrix_dictionary
            {0: [], 1: []}
            sage: g._matrix_dictionary
            {1: [], 2: []}
        """
        if not isinstance(x, ChainComplexMorphism) or self.domain() != x.codomain():
            try:
                y = self.domain().base_ring()(x)
            except TypeError:
                raise TypeError("multiplication is not defined")
            f = dict()
            for i in self._matrix_dictionary:
                f[i] = self._matrix_dictionary[i] * y
            return ChainComplexMorphism(f, self.domain(), self.codomain())
        f = {}
        for i in self._matrix_dictionary:
            f[i] = self._matrix_dictionary[i]*x.in_degree(i)
        return ChainComplexMorphism(f, x.domain(), self.codomain())

    def __rmul__(self, x):
        """
        Return ``x * self`` if ``x`` is an element of the base ring.

        EXAMPLES::

            sage: # needs sage.graphs
            sage: S = simplicial_complexes.Sphere(2)
            sage: H = Hom(S,S)
            sage: i = H.identity()
            sage: x = i.associated_chain_complex_morphism()
            sage: 2*x == x*2
            True
            sage: 3*x == x*2
            False
        """
        try:
            y = self.domain().base_ring()(x)
        except TypeError:
            raise TypeError("multiplication is not defined")
        f = dict()
        for i in self._matrix_dictionary:
            f[i] = y * self._matrix_dictionary[i]
        return ChainComplexMorphism(f, self.domain(), self.codomain())

    def __sub__(self, x):
        """
        Return ``self - x``.

        EXAMPLES::

            sage: # needs sage.graphs
            sage: S = simplicial_complexes.Sphere(2)
            sage: H = Hom(S,S)
            sage: i = H.identity()
            sage: x = i.associated_chain_complex_morphism()
            sage: y = x - x
            sage: y._matrix_dictionary
            {0: [0 0 0 0]
            [0 0 0 0]
            [0 0 0 0]
            [0 0 0 0],
             1: [0 0 0 0 0 0]
            [0 0 0 0 0 0]
            [0 0 0 0 0 0]
            [0 0 0 0 0 0]
            [0 0 0 0 0 0]
            [0 0 0 0 0 0],
             2: [0 0 0 0]
            [0 0 0 0]
            [0 0 0 0]
            [0 0 0 0]}
        """
        return self + (-x)

    def __eq__(self, x):
        """
        Return ``True`` if and only if ``self == x``.

        EXAMPLES::

            sage: # needs sage.graphs
            sage: S = SimplicialComplex(is_mutable=False)
            sage: H = Hom(S,S)
            sage: i = H.identity()
            sage: x = i.associated_chain_complex_morphism(); x
            Chain complex morphism:
              From: Trivial chain complex over Integer Ring
              To: Trivial chain complex over Integer Ring
            sage: f = x._matrix_dictionary
            sage: C = S.chain_complex()
            sage: G = Hom(C,C)
            sage: y = G(f)
            sage: x == y
            True
        """
        return isinstance(x, ChainComplexMorphism) \
            and self.codomain() == x.codomain() \
            and self.domain() == x.domain() \
            and self._matrix_dictionary == x._matrix_dictionary

    def is_identity(self) -> bool:
        """
        Return ``True`` if this is the identity map.

        EXAMPLES::

            sage: # needs sage.graphs
            sage: S = SimplicialComplex(is_mutable=False)
            sage: H = Hom(S,S)
            sage: i = H.identity()
            sage: x = i.associated_chain_complex_morphism()
            sage: x.is_identity()
            True
        """
        return self.to_matrix().is_one()

    def is_surjective(self) -> bool:
        """
        Return ``True`` if this map is surjective.

        EXAMPLES::

            sage: # needs sage.graphs
            sage: S1 = simplicial_complexes.Sphere(1)
            sage: H = Hom(S1, S1)
            sage: flip = H({0:0, 1:2, 2:1})
            sage: flip.associated_chain_complex_morphism().is_surjective()
            True

            sage: # needs sage.graphs
            sage: pt = simplicial_complexes.Simplex(0)
            sage: inclusion = Hom(pt, S1)({0:2})
            sage: inclusion.associated_chain_complex_morphism().is_surjective()
            False
            sage: inclusion.associated_chain_complex_morphism(cochain=True).is_surjective()
            True
        """
        m = self.to_matrix()
        return m.rank() == m.nrows()

    def is_injective(self):
        """
        Return ``True`` if this map is injective.

        EXAMPLES::

            sage: # needs sage.graphs
            sage: S1 = simplicial_complexes.Sphere(1)
            sage: H = Hom(S1, S1)
            sage: flip = H({0:0, 1:2, 2:1})
            sage: flip.associated_chain_complex_morphism().is_injective()
            True

            sage: # needs sage.graphs
            sage: pt = simplicial_complexes.Simplex(0)
            sage: inclusion = Hom(pt, S1)({0:2})
            sage: inclusion.associated_chain_complex_morphism().is_injective()
            True
            sage: inclusion.associated_chain_complex_morphism(cochain=True).is_injective()
            False
        """
        return self.to_matrix().right_nullity() == 0

    def __hash__(self):
        """
        TESTS::

            sage: C = ChainComplex({0: identity_matrix(ZZ, 1)})
            sage: D = ChainComplex({0: zero_matrix(ZZ, 1)})
            sage: f = Hom(C,D)({0: identity_matrix(ZZ, 1), 1: zero_matrix(ZZ, 1)})
            sage: hash(f)  # random
            17
        """
        return hash(self.domain()) ^ hash(self.codomain()) ^ hash(tuple(self._matrix_dictionary.items()))

    def _repr_type(self):
        """
        EXAMPLES::

            sage: C = ChainComplex({0: identity_matrix(ZZ, 1)})
            sage: D = ChainComplex({0: zero_matrix(ZZ, 1)})
            sage: Hom(C,D)({0: identity_matrix(ZZ, 1), 1: zero_matrix(ZZ, 1)})._repr_type()
            'Chain complex'
        """
        return "Chain complex"<|MERGE_RESOLUTION|>--- conflicted
+++ resolved
@@ -14,35 +14,20 @@
 
 EXAMPLES::
 
-<<<<<<< HEAD
-    sage: S = simplicial_complexes.Sphere(1); S                                         # needs sage.graphs
-    Minimal triangulation of the 1-sphere
-    sage: C = S.chain_complex()                                                         # needs sage.graphs
-    sage: C.differential()                                                              # needs sage.graphs
-=======
     sage: # needs sage.graphs
     sage: S = simplicial_complexes.Sphere(1); S
     Minimal triangulation of the 1-sphere
     sage: C = S.chain_complex()
     sage: C.differential()
->>>>>>> 5d9bdcb3
     {0: [], 1: [-1 -1  0]
      [ 1  0 -1]
      [ 0  1  1], 2: []}
     sage: f = {0: zero_matrix(ZZ,3,3), 1: zero_matrix(ZZ,3,3)}
-<<<<<<< HEAD
-    sage: G = Hom(C, C)                                                                 # needs sage.graphs
-    sage: x = G(f); x                                                                   # needs sage.graphs
-    Chain complex endomorphism of
-     Chain complex with at most 2 nonzero terms over Integer Ring
-    sage: x._matrix_dictionary                                                          # needs sage.graphs
-=======
     sage: G = Hom(C, C)
     sage: x = G(f); x
     Chain complex endomorphism of
      Chain complex with at most 2 nonzero terms over Integer Ring
     sage: x._matrix_dictionary
->>>>>>> 5d9bdcb3
     {0: [0 0 0]
         [0 0 0]
         [0 0 0],
@@ -108,37 +93,22 @@
 
         EXAMPLES::
 
-<<<<<<< HEAD
-            sage: S = simplicial_complexes.Sphere(1); S                                 # needs sage.graphs
-            Minimal triangulation of the 1-sphere
-            sage: C = S.chain_complex()                                                 # needs sage.graphs
-            sage: C.differential()                                                      # needs sage.graphs
-=======
             sage: # needs sage.graphs
             sage: S = simplicial_complexes.Sphere(1); S
             Minimal triangulation of the 1-sphere
             sage: C = S.chain_complex()
             sage: C.differential()
->>>>>>> 5d9bdcb3
             {0: [],
              1: [-1 -1  0]
                 [ 1  0 -1]
                 [ 0  1  1],
              2: []}
             sage: f = {0:zero_matrix(ZZ,3,3),1:zero_matrix(ZZ,3,3)}
-<<<<<<< HEAD
-            sage: G = Hom(C,C)                                                          # needs sage.graphs
-            sage: x = G(f); x                                                           # needs sage.graphs
-            Chain complex endomorphism of
-             Chain complex with at most 2 nonzero terms over Integer Ring
-            sage: x._matrix_dictionary                                                  # needs sage.graphs
-=======
             sage: G = Hom(C,C)
             sage: x = G(f); x
             Chain complex endomorphism of
              Chain complex with at most 2 nonzero terms over Integer Ring
             sage: x._matrix_dictionary
->>>>>>> 5d9bdcb3
             {0: [0 0 0]
                 [0 0 0]
                 [0 0 0],
