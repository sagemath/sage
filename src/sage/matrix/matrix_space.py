--- conflicted
+++ resolved
@@ -498,27 +498,16 @@
 
     Check that libgap matrices over finite fields are working properly::
 
-<<<<<<< HEAD
-        sage: M2 = MatrixSpace(GF(2), 5, implementation='gap')                  # optional - sage.libs.pari
-        sage: M2.one()                                                          # optional - sage.libs.pari
-=======
         sage: M2 = MatrixSpace(GF(2), 5, implementation='gap')                          # optional - sage.libs.gap sage.libs.pari
         sage: M2.one()                                                                  # optional - sage.libs.gap sage.libs.pari
->>>>>>> 98b9451f
         [1 0 0 0 0]
         [0 1 0 0 0]
         [0 0 1 0 0]
         [0 0 0 1 0]
         [0 0 0 0 1]
-<<<<<<< HEAD
-        sage: m = M2.random_element()                                           # optional - sage.libs.pari
-        sage: M1 = MatrixSpace(GF(2), 5)                                        # optional - sage.libs.pari
-        sage: M1(m * m) == M1(m) * M1(m)                                        # optional - sage.libs.pari
-=======
         sage: m = M2.random_element()                                                   # optional - sage.libs.gap sage.libs.pari
         sage: M1 = MatrixSpace(GF(2), 5)                                                # optional - sage.libs.pari
         sage: M1(m * m) == M1(m) * M1(m)                                                # optional - sage.libs.pari
->>>>>>> 98b9451f
         True
     """
 
@@ -837,11 +826,7 @@
 
         EXAMPLES::
 
-<<<<<<< HEAD
-            sage: k = GF(7)
-=======
             sage: k = GF(7)                                                             # optional - sage.libs.pari
->>>>>>> 98b9451f
             sage: G = MatrixGroup([matrix(k, 2, [1,1,0,1]), matrix(k, 2, [1,0,0,2])])   # optional - sage.libs.pari
             sage: g = G.0                                                               # optional - sage.libs.pari
             sage: MatrixSpace(k, 2)(g)                                                  # optional - sage.libs.pari
@@ -2474,32 +2459,18 @@
         sage: tinv(QQ, sparse=True)
         sage: tinv(QQ, sparse=False, implementation='flint')                            # optional - sage.libs.flint
         sage: tinv(QQ, sparse=False, implementation='generic')
-<<<<<<< HEAD
-        sage: tinv(GF(11), sparse=True)                                         # optional - sage.libs.pari
-        sage: tinv(GF(11), sparse=False)                                        # optional - sage.libs.pari
-        sage: tinv(GF(2), sparse=True)                                          # optional - sage.libs.pari
-        sage: tinv(GF(2), sparse=False)                                         # optional - sage.libs.pari
-        sage: tinv(SR, sparse=True)
-        sage: tinv(SR, sparse=False)
-=======
         sage: tinv(GF(11), sparse=True)                                                 # optional - sage.libs.pari
         sage: tinv(GF(11), sparse=False)                                                # optional - sage.libs.pari
         sage: tinv(GF(2), sparse=True)                                                  # optional - sage.libs.pari
         sage: tinv(GF(2), sparse=False)                                                 # optional - sage.libs.pari
         sage: tinv(SR, sparse=True)                                                     # optional - sage.symbolic
         sage: tinv(SR, sparse=False)                                                    # optional - sage.symbolic
->>>>>>> 98b9451f
         sage: tinv(RDF, sparse=True)
         sage: tinv(RDF, sparse=False)
         sage: tinv(CDF, sparse=True)
         sage: tinv(CDF, sparse=False)
-<<<<<<< HEAD
-        sage: tinv(CyclotomicField(7), sparse=True)                             # optional - sage.rings.number_field
-        sage: tinv(CyclotomicField(7), sparse=False)                            # optional - sage.rings.number_field
-=======
         sage: tinv(CyclotomicField(7), sparse=True)                                     # optional - sage.rings.number_field
         sage: tinv(CyclotomicField(7), sparse=False)                                    # optional - sage.rings.number_field
->>>>>>> 98b9451f
         sage: tinv(QQ['x,y'], sparse=True)
         sage: tinv(QQ['x,y'], sparse=False)
 
