--- conflicted
+++ resolved
@@ -188,20 +188,12 @@
 
     An example over a finite field::
 
-<<<<<<< HEAD
-        sage: E = matrix(GF(7), 8, 8, [0, -1/2, -2, 1/2, 2, 0, -2, 1, 1/2, 0, -1, -3, 0, 2, 5/2,    # optional - sage.libs.pari
-        ....:                          -3, 2, 1, 0, 3/2, -1, 0, -1, -2, -1/2, 3, -3/2, 0, 1, 3/2,
-        ....:                          -1/2, -1/2, -2, 0, 1, -1, 0, 0, 1, -1, 0, -2, 0, -3/2, 0,
-        ....:                          0, 1/2, -2, 2, -5/2, 1, 1/2, -1, -1/2, 0, -1, -1, 3, 2,
-        ....:                          1/2, 1, 2, 1, 0]); E
-=======
         sage: E = matrix(GF(7), 8, 8,                                                   # optional - sage.rings.finite_rings
         ....:            [0, -1/2, -2, 1/2, 2, 0, -2, 1, 1/2, 0, -1, -3, 0, 2, 5/2,
         ....:             -3, 2, 1, 0, 3/2, -1, 0, -1, -2, -1/2, 3, -3/2, 0, 1, 3/2,
         ....:             -1/2, -1/2, -2, 0, 1, -1, 0, 0, 1, -1, 0, -2, 0, -3/2, 0,
         ....:             0, 1/2, -2, 2, -5/2, 1, 1/2, -1, -1/2, 0, -1, -1, 3, 2,
         ....:             1/2, 1, 2, 1, 0]); E
->>>>>>> a36b1230
         [0 3 5 4 2 0 5 1]
         [4 0 6 4 0 2 6 4]
         [2 1 0 5 6 0 6 5]
@@ -210,11 +202,7 @@
         [0 5 0 2 0 0 4 5]
         [2 1 1 4 6 3 0 6]
         [6 3 2 4 1 2 1 0]
-<<<<<<< HEAD
-        sage: F, C = symplectic_basis_over_field(E); F                                              # optional - sage.libs.pari
-=======
         sage: F, C = symplectic_basis_over_field(E); F                                  # optional - sage.rings.finite_rings
->>>>>>> a36b1230
         [0 0 0 0 1 0 0 0]
         [0 0 0 0 0 1 0 0]
         [0 0 0 0 0 0 1 0]
@@ -223,27 +211,16 @@
         [0 6 0 0 0 0 0 0]
         [0 0 6 0 0 0 0 0]
         [0 0 0 6 0 0 0 0]
-<<<<<<< HEAD
-        sage: F == C * E * C.transpose()                                                            # optional - sage.libs.pari
-=======
         sage: F == C * E * C.transpose()                                                # optional - sage.rings.finite_rings
->>>>>>> a36b1230
         True
 
     The tricky case of characteristic 2::
 
-<<<<<<< HEAD
-        sage: E = matrix(GF(2), 8, 8, [0, 0, 1, 1, 0, 1, 0, 1, 0, 0, 0, 0, 0, 0, 0, 0, 1, 0, 0, 0,  # optional - sage.libs.pari
-        ....:                          0, 0, 1, 1, 1, 0, 0, 0, 0, 0, 0, 1, 0, 0, 0, 0, 0, 1, 1, 0,
-        ....:                          1, 0, 0, 0, 1, 0, 1, 1, 0, 0, 1, 0, 1, 1, 0, 0, 1, 0, 1, 1,
-        ....:                          0, 1, 0, 0]); E
-=======
         sage: E = matrix(GF(2), 8, 8,                                                   # optional - sage.rings.finite_rings
         ....:            [0, 0, 1, 1, 0, 1, 0, 1, 0, 0, 0, 0, 0, 0, 0, 0, 1, 0, 0, 0,
         ....:            0, 0, 1, 1, 1, 0, 0, 0, 0, 0, 0, 1, 0, 0, 0, 0, 0, 1, 1, 0,
         ....:            1, 0, 0, 0, 1, 0, 1, 1, 0, 0, 1, 0, 1, 1, 0, 0, 1, 0, 1, 1,
         ....:            0, 1, 0, 0]); E
->>>>>>> a36b1230
         [0 0 1 1 0 1 0 1]
         [0 0 0 0 0 0 0 0]
         [1 0 0 0 0 0 1 1]
@@ -252,11 +229,7 @@
         [1 0 0 0 1 0 1 1]
         [0 0 1 0 1 1 0 0]
         [1 0 1 1 0 1 0 0]
-<<<<<<< HEAD
-        sage: F, C = symplectic_basis_over_field(E); F                                              # optional - sage.libs.pari
-=======
         sage: F, C = symplectic_basis_over_field(E); F                                  # optional - sage.rings.finite_rings
->>>>>>> a36b1230
         [0 0 0 1 0 0 0 0]
         [0 0 0 0 1 0 0 0]
         [0 0 0 0 0 1 0 0]
@@ -265,11 +238,7 @@
         [0 0 1 0 0 0 0 0]
         [0 0 0 0 0 0 0 0]
         [0 0 0 0 0 0 0 0]
-<<<<<<< HEAD
-        sage: F == C * E * C.transpose()                                                            # optional - sage.libs.pari
-=======
         sage: F == C * E * C.transpose()                                                # optional - sage.rings.finite_rings
->>>>>>> a36b1230
         True
 
     An inexact example::
