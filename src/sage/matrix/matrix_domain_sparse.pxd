--- conflicted
+++ resolved
@@ -1,8 +1,7 @@
-<<<<<<< HEAD
 # sage_setup: distribution = sagemath-modules
-=======
->>>>>>> ffa0785a
+
 from sage.matrix.matrix cimport Matrix
+
 
 cdef class Matrix_domain_sparse(Matrix):
     pass