--- conflicted
+++ resolved
@@ -1,9 +1,5 @@
-<<<<<<< HEAD
 # sage_setup: distribution = sagemath-ntl
-"""
-=======
 r"""
->>>>>>> 871c3904
 Dense matrices over `\ZZ/n\ZZ` for `n` small using the LinBox library (FFLAS/FFPACK)
 
 FFLAS/FFPACK are libraries to provide BLAS/LAPACK-style routines for
