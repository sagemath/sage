--- conflicted
+++ resolved
@@ -1,10 +1,6 @@
 # sage_setup: distribution = sagemath-linbox
-<<<<<<< HEAD
 
 from sage.matrix.matrix_dense cimport Matrix_dense
-=======
-from .matrix_dense cimport Matrix_dense
->>>>>>> 5ae0bc7a
 from sage.libs.m4ri cimport *
 
 cdef class Matrix_mod2_dense(Matrix_dense):
