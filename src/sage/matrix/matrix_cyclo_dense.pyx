--- conflicted
+++ resolved
@@ -985,21 +985,7 @@
 
         INPUT:
 
-<<<<<<< HEAD
-        -  ``col`` -- Integer, indicating the column; must be coercible to
-           ``int``, and this must lie between 0 (inclusive) and
-           ``self._ncols`` (exclusive), since no bounds-checking is performed
-        -  ``nump1`` -- Integer, numerator bound plus one
-        -  ``denp1`` -- Integer, denominator bound plus one
-        -  ``distribution`` -- ``None`` or '1/n' (default: ``None``); if '1/n'
-           then ``num_bound``, ``den_bound`` are ignored and numbers are chosen
-           using the GMP function ``mpq_randomize_entry_recip_uniform``
-        -  ``nonzero`` -- Bool (default: ``False``); whether the new entries
-           are forced to be non-zero
-
-        OUTPUT:
-=======
-        - ``col`` -- integer indicating the column; must be coercable to
+        - ``col`` -- integer indicating the column; must be coercible to
           ``int``, and this must lie between 0 (inclusive) and
           ``self._ncols`` (exclusive), since no bounds-checking is performed
         - ``nump1`` -- integer; numerator bound plus one
@@ -1009,7 +995,6 @@
           using the GMP function ``mpq_randomize_entry_recip_uniform``
         - ``nonzero`` -- boolean (default: ``False``); whether the new entries
           are forced to be nonzero
->>>>>>> e042294b
 
         OUTPUT: none, the matrix is modified in-space
 
