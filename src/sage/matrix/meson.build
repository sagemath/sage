iml = cc.find_library('iml', required: not is_windows, disabler: true)


py.install_sources(
  '__init__.py',
  'action.pxd',
  'all.py',
  'all__sagemath_meataxe.py',
  'args.pxd',
  'benchmark.py',
  'berlekamp_massey.py',
  'compute_J_ideal.py',
  'docs.py',
  'matrix.pxd',
  'matrix0.pxd',
  'matrix1.pxd',
  'matrix2.pxd',
  'matrix_cdv.pxd',
  'matrix_complex_ball_dense.pxd',
  'matrix_complex_double_dense.pxd',
  'matrix_cyclo_dense.pxd',
  'matrix_dense.pxd',
  'matrix_domain_dense.pxd',
  'matrix_domain_sparse.pxd',
  'matrix_double_dense.pxd',
  'matrix_double_sparse.pxd',
  'matrix_gap.pxd',
  'matrix_generic_dense.pxd',
  'matrix_generic_sparse.pxd',
  'matrix_gf2e_dense.pxd',
  'matrix_gfpn_dense.pxd',
  'matrix_integer_dense.pxd',
  'matrix_integer_dense_hnf.py',
  'matrix_integer_dense_saturation.py',
  'matrix_integer_sparse.pxd',
  'matrix_laurent_mpolynomial_dense.pxd',
  'matrix_misc.py',
  'matrix_mod2_dense.pxd',
  'matrix_modn_dense_double.pxd',
  'matrix_modn_dense_float.pxd',
  'matrix_modn_sparse.pxd',
  'matrix_mpolynomial_dense.pxd',
  'matrix_numpy_dense.pxd',
  'matrix_numpy_integer_dense.pxd',
  'matrix_polynomial_dense.pxd',
  'matrix_rational_dense.pxd',
  'matrix_rational_sparse.pxd',
  'matrix_real_double_dense.pxd',
  'matrix_space.py',
  'matrix_sparse.pxd',
  'matrix_symbolic_dense.pxd',
  'matrix_symbolic_sparse.pxd',
  'matrix_window.pxd',
  'operation_table.py',
  'special.py',
  'symplectic_basis.py',
  'template.pxd',
  'tests.py',
  subdir: 'sage/matrix',
)

extension_data = {
  'action' : files('action.pyx'),
  'args' : files('args.pyx'),
  'change_ring' : files('change_ring.pyx'),
  'constructor' : files('constructor.pyx'),
  'echelon_matrix' : files('echelon_matrix.pyx'),
  'matrix0' : files('matrix0.pyx'),
  'matrix1' : files('matrix1.pyx'),
  'matrix2' : files('matrix2.pyx'),
  'matrix_cdv' : files('matrix_cdv.pyx'),
  'matrix_complex_ball_dense' : files('matrix_complex_ball_dense.pyx'),
  'matrix_complex_double_dense' : files('matrix_complex_double_dense.pyx'),
  'matrix_dense' : files('matrix_dense.pyx'),
  'matrix_double_dense' : files('matrix_double_dense.pyx'),
  'matrix_double_sparse' : files('matrix_double_sparse.pyx'),
  'matrix_gap' : files('matrix_gap.pyx'),
  'matrix_generic_dense' : files('matrix_generic_dense.pyx'),
  'matrix_generic_sparse' : files('matrix_generic_sparse.pyx'),
  'matrix_gfpn_dense' : files('matrix_gfpn_dense.pyx'),
  'matrix_laurent_mpolynomial_dense' : files(
    'matrix_laurent_mpolynomial_dense.pyx',
  ),
  'matrix_numpy_dense' : files('matrix_numpy_dense.pyx'),
  'matrix_numpy_integer_dense' : files('matrix_numpy_integer_dense.pyx'),
  'matrix_polynomial_dense' : files('matrix_polynomial_dense.pyx'),
  'matrix_rational_sparse' : files('matrix_rational_sparse.pyx'),
  'matrix_real_double_dense' : files('matrix_real_double_dense.pyx'),
  'matrix_sparse' : files('matrix_sparse.pyx'),
  'matrix_symbolic_dense' : files('matrix_symbolic_dense.pyx'),
  'matrix_symbolic_sparse' : files('matrix_symbolic_sparse.pyx'),
  'matrix_window' : files('matrix_window.pyx'),
  'misc' : files('misc.pyx'),
  'misc_flint' : files('misc_flint.pyx'),
  'misc_mpfr' : files('misc_mpfr.pyx'),
  'strassen' : files('strassen.pyx'),
}

foreach name, pyx : extension_data
<<<<<<< HEAD
  dependencies = [py_dep, cysignals, gmp, numpy]
=======
  deps = [py_dep, cysignals, gmp, numpy]
>>>>>>> d617df42
  if name == 'matrix_gfpn_dense'
    deps += [mtx]
  elif name == 'matrix_gap'
    deps += [gap]
  elif name == 'misc_mpfr'
    deps += [mpfr]
  elif name == 'matrix_complex_ball_dense'
    deps += [flint, mpfi]
  elif name == 'misc_flint' or name == 'matrix_rational_sparse' or name == 'change_ring'
    deps += [flint]
  endif

  py.extension_module(
    name,
    sources: pyx,
    subdir: 'sage/matrix',
    install: true,
    include_directories: [
      inc_cpython,
      inc_ext,
      inc_flint,
      inc_ntl,
      inc_rings,
      inc_rings_finite,
    ],
    dependencies: deps,
  )
endforeach

extension_data_cpp = {
  'matrix_cyclo_dense': files('matrix_cyclo_dense.pyx'),
  'matrix_gf2e_dense': files('matrix_gf2e_dense.pyx'),
  'matrix_integer_dense': files('matrix_integer_dense.pyx'),
  'matrix_integer_sparse': files('matrix_integer_sparse.pyx'),
  'matrix_mod2_dense': files('matrix_mod2_dense.pyx'),
  'matrix_modn_dense_double': files('matrix_modn_dense_double.pyx'),
  'matrix_modn_dense_float': files('matrix_modn_dense_float.pyx'),
  'matrix_modn_sparse': files('matrix_modn_sparse.pyx'),
  'matrix_mpolynomial_dense': files('matrix_mpolynomial_dense.pyx'),
  'matrix_rational_dense': files('matrix_rational_dense.pyx'),
}

foreach name, pyx : extension_data_cpp
  override_options = ['cython_language=cpp']
  if name in [
    'matrix_integer_dense',
    'matrix_integer_sparse',
    'matrix_modn_dense_float',
    'matrix_modn_dense_double',
    'matrix_modn_sparse',
  ]
    # Temporary workaround for https://github.com/linbox-team/linbox/issues/306
    override_options += ['cpp_std=c++11']
  endif

  py.extension_module(
    name,
    sources: pyx,
    subdir: 'sage/matrix',
    install: true,
    override_options: override_options,
    include_directories: [
      inc_cpython,
      inc_ext,
      inc_flint,
      inc_ntl,
      inc_rings,
      inc_rings_finite,
    ],
    dependencies: [
      py_dep,
      blas,
      cypari2,
      cysignals,
      fflas,
      flint,
      gd,
      givaro,
      gmp,
      gmpxx,
      iml,
      linbox,
      m,
      m4ri,
      m4rie,
      mpfi,
      mpfr,
      ntl,
      numpy,
      pari,
      png,
      singular,
      zlib,
    ],
  )
endforeach
<|MERGE_RESOLUTION|>--- conflicted
+++ resolved
@@ -97,11 +97,7 @@
 }
 
 foreach name, pyx : extension_data
-<<<<<<< HEAD
-  dependencies = [py_dep, cysignals, gmp, numpy]
-=======
   deps = [py_dep, cysignals, gmp, numpy]
->>>>>>> d617df42
   if name == 'matrix_gfpn_dense'
     deps += [mtx]
   elif name == 'matrix_gap'
