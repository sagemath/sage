"""
Base class for matrices, part 1

For design documentation see :mod:`sage.matrix.docs`.

TESTS::

    sage: A = Matrix(GF(5), 3, 3, srange(9))
    sage: TestSuite(A).run()
"""

# ***************************************************************************
#       Copyright (C) 2005, 2006 William Stein <wstein@gmail.com>
#
# This program is free software: you can redistribute it and/or modify
# it under the terms of the GNU General Public License as published by
# the Free Software Foundation, either version 2 of the License, or
# (at your option) any later version.
#                  https://www.gnu.org/licenses/
# ***************************************************************************

from cpython.sequence cimport PySequence_Fast

import sage.modules.free_module
from sage.structure.coerce cimport coercion_model


_MISSING = object()


cdef class Matrix(Matrix0):
    ###################################################
    # Coercion to Various Systems
    ###################################################

    def _pari_init_(self):
        """
        Return a string defining a GP representation of ``self``.

        EXAMPLES::

            sage: R.<x> = QQ['x']
            sage: a = matrix(R,2,[x+1,2/3,  x^2/2, 1+x^3]); a
            [  x + 1     2/3]
            [1/2*x^2 x^3 + 1]
            sage: b = gp(a); b   # indirect doctest                                     # needs sage.libs.pari
            [x + 1, 2/3; 1/2*x^2, x^3 + 1]
            sage: a.determinant()
            x^4 + x^3 - 1/3*x^2 + x + 1
            sage: b.matdet()                                                            # needs sage.libs.pari
            x^4 + x^3 - 1/3*x^2 + x + 1
        """
        w = self.list()
        cdef Py_ssize_t nr, nc, i, j
        nr = self._nrows
        nc = self._ncols
        v = []
        for i from 0 <= i < nr:
            tmp = []
            for j from 0 <= j < nc:
                tmp.append(w[i * nc + j]._pari_init_())
            v.append(','.join(tmp))
        return 'Mat([%s])' % (';'.join(v))

    def __pari__(self):
        """
        Return the Pari matrix corresponding to ``self``.

        EXAMPLES::

            sage: R.<x> = QQ['x']
            sage: a = matrix(R,2,[x+1,2/3,  x^2/2, 1+x^3]); a
            [  x + 1     2/3]
            [1/2*x^2 x^3 + 1]
            sage: b = pari(a); b  # indirect doctest                                    # needs sage.libs.pari
            [x + 1, 2/3; 1/2*x^2, x^3 + 1]
            sage: a.determinant()
            x^4 + x^3 - 1/3*x^2 + x + 1
            sage: b.matdet()                                                            # needs sage.libs.pari
            x^4 + x^3 - 1/3*x^2 + x + 1

        This function preserves precision for entries of inexact type (e.g.
        reals)::

            sage: R = RealField(4)       # 4 bits of precision
            sage: a = matrix(R, 2, [1, 2, 3, 1]); a
            [1.0 2.0]
            [3.0 1.0]
            sage: b = pari(a); b                                                        # needs sage.libs.pari
            [1.000000000, 2.000000000; 3.000000000, 1.000000000] # 32-bit
            [1.00000000000000, 2.00000000000000; 3.00000000000000, 1.00000000000000] # 64-bit
        """
        from sage.libs.pari import pari
        return pari.matrix(self._nrows, self._ncols, self._list())

    def _gap_init_(self):
        """
        Return a string defining a gap representation of ``self``.

        EXAMPLES::

            sage: # needs sage.libs.gap
            sage: A = MatrixSpace(QQ,3,3)([0,1,2,3,4,5,6,7,8])
            sage: g = gap(A)  # indirect doctest
            sage: g
            [ [ 0, 1, 2 ], [ 3, 4, 5 ], [ 6, 7, 8 ] ]
            sage: g.CharacteristicPolynomial()
            x_1^3-12*x_1^2-18*x_1
            sage: A.characteristic_polynomial()                                         # needs sage.libs.pari
            x^3 - 12*x^2 - 18*x
            sage: matrix(QQ, g) == A
            True

        Particularly difficult is the case of matrices over cyclotomic
        fields and general number fields. See :issue:`5618` and :issue:`8909`::

            sage: # needs sage.libs.gap sage.rings.number_field
            sage: K.<zeta> = CyclotomicField(8)
            sage: A = MatrixSpace(K, 2, 2)([0, 1+zeta, 2*zeta, 3])
            sage: g = gap(A); g
            [ [ 0, 1+E(8) ], [ 2*E(8), 3 ] ]
            sage: matrix(K, g) == A
            True
            sage: g.IsMatrix()
            true

            sage: # needs sage.libs.gap sage.rings.number_field
            sage: x = polygen(ZZ, 'x')
            sage: L.<tau> = NumberField(x^3 - 2)
            sage: A = MatrixSpace(L, 2, 2)([0, 1+tau, 2*tau, 3])
            sage: g = gap(A); g
            [ [ !0, tau+1 ], [ 2*tau, !3 ] ]
            sage: matrix(L, g) == A
            True
        """
        cdef Py_ssize_t i, j
        v = []
        for i from 0 <= i < self._nrows:
            tmp = []
            for j from 0 <= j < self._ncols:
                tmp.append(self.get_unsafe(i, j)._gap_init_())
            v.append('[%s]' % (','.join(tmp)))
        # It is needed to multiply with 'One(...)', because
        # otherwise the result would not be a gap matrix
        return '[%s]*One(%s)' % (','.join(v),
                                 sage.interfaces.gap.gap(self.base_ring()).name())

    def _libgap_(self):
        """
        Construct a LibGAP matrix.

        INPUT:

        - ``M`` -- a matrix

        OUTPUT:

        A GAP matrix, that is, a list of lists with entries over a
        common ring.

        EXAMPLES::

            sage: libgap(identity_matrix(ZZ, 2))                                        # needs sage.libs.gap
            [ [ 1, 0 ], [ 0, 1 ] ]
            sage: libgap(matrix(GF(3), 2, 2, [4,5,6,7]))                                # needs sage.libs.gap
            [ [ Z(3)^0, Z(3) ], [ 0*Z(3), Z(3)^0 ] ]
        """
        from sage.libs.gap.libgap import libgap
        return libgap._construct_matrix(self)

    def _fricas_init_(self):
        """
        Return a FriCAS string representation of this matrix.

        EXAMPLES::

            sage: M = matrix(ZZ,2,range(4))
            sage: fricas(M)                                                     # optional - fricas
            +0  1+
            |    |
            +2  3+

        ::

            sage: M = matrix(QQ,3,[1,2,3,4/3,5/3,6/4,7,8,9])
            sage: fricas(M).sage().parent()                                     # optional - fricas
            Full MatrixSpace of 3 by 3 dense matrices over Rational Field

        ::

            sage: P.<x> = ZZ[]
            sage: M = matrix(P, 2, [-9*x^2-2*x+2, x-1, x^2+8*x, -3*x^2+5])
            sage: fricas(M)                                                     # optional - fricas
            +     2                      +
            |- 9 x  - 2 x + 2    x - 1   |
            |                            |
            |     2                 2    |
            +    x  + 8 x      - 3 x  + 5+

        ::

            sage: y = var('y')                                                          # needs sage.symbolic
            sage: M = matrix(SR, 2, [y+sin(y), y - 4, 1/y, dilog(y)])                   # needs sage.symbolic
            sage: M == fricas(M).sage()         # optional - fricas                     # needs sage.symbolic
            True
        """
        s = ','.join('[' + ','.join(cf._fricas_init_() for cf in row) + ']'
                     for row in self.rows())
        R = self.base_ring()
        try:
            R._fricas_()
        except TypeError:
            return "matrix([%s])" % s
        return "matrix([%s])$Matrix(%s)" % (s, R._fricas_init_())

    def _giac_init_(self):
        """
        Return a Giac string representation of this matrix.

        EXAMPLES::

            sage: M = matrix(ZZ, 2, range(4))
            sage: giac(M)                                                               # needs giac
            [[0,1],[2,3]]

            sage: M = matrix(QQ, 3, [1,2,3, 4/3,5/3,6/4, 7,8,9])
            sage: giac(M)                                                               # needs giac
            [[1,2,3],[4/3,5/3,3/2],[7,8,9]]

            sage: P.<x> = ZZ[]
            sage: M = matrix(P, 2, [-9*x^2-2*x+2, x-1, x^2+8*x, -3*x^2+5])
            sage: giac(M)                                                               # needs giac
            [[-9*sageVARx^2-2*sageVARx+2,sageVARx-1],[sageVARx^2+8*sageVARx,-3*sageVARx^2+5]]

            sage: y = var('y')                                                          # needs sage.symbolic
            sage: M = matrix(SR, 2, [y+sin(y), y - 4, 1/y, dilog(y)])                   # needs sage.symbolic
            sage: giac(M).det().sage()                                                  # needs giac sage.symbolic
            (y^2*dilog(y) + y*dilog(y)*sin(y) - y + 4)/y
        """
        s = ','.join('[' + ','.join(cf._giac_init_() for cf in row) + ']'
                     for row in self.rows())
        return "([%s])" % s

    def _maxima_init_(self):
        """
        Return a string representation of this matrix in Maxima.

        EXAMPLES::

            sage: m = matrix(3,range(9)); m
            [0 1 2]
            [3 4 5]
            [6 7 8]
            sage: m._maxima_init_()                                                     # needs sage.symbolic
            'matrix([0,1,2],[3,4,5],[6,7,8])'
            sage: a = maxima(m); a                                                      # needs sage.symbolic
            matrix([0,1,2],[3,4,5],[6,7,8])
            sage: a.charpoly('x').expand()                                              # needs sage.symbolic
            ...-x^3...+12*x^2+18*x
            sage: m.charpoly()
            x^3 - 12*x^2 - 18*x
        """
        cdef Py_ssize_t i, j
        v = []
        for i from 0 <= i < self._nrows:
            tmp = []
            for j from 0 <= j < self._ncols:
                tmp.append(self.get_unsafe(i, j)._maxima_init_())
            v.append('[%s]' % (','.join(tmp)))
        return 'matrix(%s)' % (','.join(v))

    def _mathematica_init_(self):
        """
        Return Mathematica string representation of this matrix.

        EXAMPLES::

            sage: A = MatrixSpace(QQ,3)([1,2,3,4/3,5/3,6/4,7,8,9])
            sage: g = mathematica(A); g                  # optional - mathematica
            {{1, 2, 3}, {4/3, 5/3, 3/2}, {7, 8, 9}}
            sage: A._mathematica_init_()                                                # needs sage.symbolic
            '{{1/1, 2/1, 3/1}, {4/3, 5/3, 3/2}, {7/1, 8/1, 9/1}}'

        ::

            sage: A = matrix([[1,2],[3,4]])
            sage: g = mathematica(A); g                  # optional - mathematica
            {{1, 2}, {3, 4}}

        ::

            sage: a = matrix([[pi, sin(x)], [cos(x), 1/e]]); a                          # needs sage.symbolic
            [    pi sin(x)]
            [cos(x) e^(-1)]
            sage: a._mathematica_init_()                                                # needs sage.symbolic
            '{{Pi, Sin[x]}, {Cos[x], Exp[-1]}}'
        """
        return '{' + ', '.join(v._mathematica_init_() for v in self.rows()) + '}'

    def _magma_init_(self, magma) -> str:
        r"""
        Return a string that evaluates in the given Magma session to this
        matrix.

        EXAMPLES:

        We first coerce a square matrix. ::

            sage: # optional - magma
            sage: A = MatrixSpace(QQ,3)([1,2,3,4/3,5/3,6/4,7,8,9])
            sage: B = magma(A); B  # indirect doctest
            [  1   2   3]
            [4/3 5/3 3/2]
            [  7   8   9]
            sage: B.Type()
            AlgMatElt
            sage: B.Parent()
            Full Matrix Algebra of degree 3 over Rational Field

        We coerce a non-square matrix over
        `\ZZ/8\ZZ`. ::

            sage: # optional - magma
            sage: A = MatrixSpace(Integers(8),2,3)([-1,2,3,4,4,-2])
            sage: B = magma(A); B
            [7 2 3]
            [4 4 6]
            sage: B.Type()
            ModMatRngElt
            sage: B.Parent()
            Full RMatrixSpace of 2 by 3 matrices over IntegerRing(8)

            sage: R.<x,y> = QQ[]
            sage: A = MatrixSpace(R,2,2)([x+y,x-1,y+5,x*y])
            sage: B = magma(A); B                       # optional - magma
            [x + y x - 1]
            [y + 5   x*y]

            sage: R.<x,y> = ZZ[]
            sage: A = MatrixSpace(R,2,2)([x+y,x-1,y+5,x*y])
            sage: B = magma(A); B                       # optional - magma
            [x + y x - 1]
            [y + 5   x*y]

        We coerce a matrix over a cyclotomic field, where the generator
        must be named during the coercion. ::

            sage: # optional - magma, needs sage.rings.number_field
            sage: K = CyclotomicField(9); z = K.0
            sage: M = matrix(K, 3, 3, [0,1,3,z,z**4,z-1,z**17,1,0]); M
            [                 0                  1                  3]
            [             zeta9            zeta9^4          zeta9 - 1]
            [-zeta9^5 - zeta9^2                  1                  0]
            sage: magma(M)
            [                 0                  1                  3]
            [             zeta9            zeta9^4          zeta9 - 1]
            [-zeta9^5 - zeta9^2                  1                  0]
            sage: magma(M**2) == magma(M)**2
            True

        One sparse matrix::

            sage: M = matrix(QQ,2,2,[4,6,55,0],sparse=True)
            sage: T = magma(M); T    # optional - magma
            Sparse matrix with 2 rows and 2 columns over Rational Field
            sage: T.Determinant()    # optional - magma
            -330
        """
        if self.is_sparse():
            R = magma(self.base_ring())
            s = "SparseMatrix({}, {}, {}, ["
            s = s.format(R.name(), self.nrows(), self.ncols())
            entries = ("<{}, {}, {}>".format(ij[0] + 1, ij[1] + 1,
                                             mij._magma_init_(magma))
                       for ij, mij in self.dict().items())
            return s + ', '.join(entries) + "])"
        else:
            P = magma(self.parent())
            v = [x._magma_init_(magma) for x in self.list()]
            return '%s![%s]' % (P.name(), ','.join(v))

    def _maple_init_(self):
        """
        Return a Maple string representation of this matrix.

        EXAMPLES::

            sage: M = matrix(ZZ,2,range(4))
            sage: maple(M)  # optional - maple
            Matrix(2, 2, [[0,1],[2,3]])

            sage: M = matrix(QQ,3,[1,2,3,4/3,5/3,6/4,7,8,9])
            sage: maple(M)  # optional - maple
            Matrix(3, 3, [[1,2,3],[4/3,5/3,3/2],[7,8,9]])

            sage: P.<x> = ZZ[]
            sage: M = matrix(P, 2, [-9*x^2-2*x+2, x-1, x^2+8*x, -3*x^2+5])
            sage: maple(M)  # optional - maple
            Matrix(2, 2, [[-9*x^2-2*x+2,x-1],[x^2+8*x,-3*x^2+5]])

            sage: y = var('y')                                                          # needs sage.symbolic
            sage: M = matrix(SR, 2, [y+sin(y), y - 4, 1/y, dilog(y)])                   # needs sage.symbolic
            sage: M == maple(M).sage()          # optional - maple                      # needs sage.symbolic
            True
        """
        s = ','.join('[' + ','.join(cf._maple_init_() for cf in row) + ']'
                     for row in self.rows())
        return "Matrix(%s,%s,[%s])" % (self.nrows(), self.ncols(), s)

    def _polymake_(self, polymake=None):
        """
        Try to coerce this matrix to a polymake matrix.

        EXAMPLES::

            sage: M = matrix(ZZ,2,range(4))
            sage: polymake(M)                           # optional - jupymake
            0 1
            2 3
            sage: K.<sqrt5> = QuadraticField(5)                                         # needs sage.rings.number_field
            sage: M = matrix(K, [[1, 2], [sqrt5, 3]])                                   # needs sage.rings.number_field
            sage: polymake(M)                           # optional - jupymake           # needs sage.rings.number_field
            1 2
            0+1r5 3
        """
        P = polymake(self.parent())
        return polymake.new_object(P, [list(r) for r in self.rows(copy=False)])

    def _singular_(self, singular=None):
        """
        Try to coerce this matrix to a singular matrix.
        """
        if singular is None:
            from sage.interfaces.singular import singular as singular_default
            singular = singular_default
        try:
            self.base_ring()._singular_(singular)
        except (NotImplementedError, AttributeError):
            raise TypeError("Cannot coerce to Singular")

        return singular.matrix(self.nrows(), self.ncols(),
                               singular(self.list()))

    def _macaulay2_(self, macaulay2=None):
        """
        EXAMPLES::

            sage: m = matrix(ZZ, [[1,2],[3,4]])
            sage: macaulay2(m)  # indirect doctest              # optional - macaulay2
            | 1 2 |
            | 3 4 |

        ::

            sage: R.<x,y> = QQ[]
            sage: m = matrix([[x,y],[1+x,1+y]])
            sage: macaulay2(m)                                  # optional - macaulay2
            | x   y   |
            | x+1 y+1 |

        TESTS:

        Entries of the matrix get promoted to the base ring (:issue:`28566`)::

            sage: R.<x,y> = QQ[]
            sage: m = macaulay2(matrix(R, [[1, 2], [3, 4]]))    # optional - macaulay2
            sage: m.ring()._operator('===', R).sage()           # optional - macaulay2
            True

        Check that degenerate matrix dimensions are handled correctly
        (:issue:`28591`)::

            sage: macaulay2(matrix(QQ, 2, 0)).numrows()         # optional - macaulay2
            2
            sage: macaulay2(matrix(QQ, 0, 2)).numcols()         # optional - macaulay2
            2
        """
        if macaulay2 is None:
            from sage.interfaces.macaulay2 import macaulay2 as m2_default
            macaulay2 = m2_default
        if not self.nrows():
            return (macaulay2(self.base_ring())
                    .matrix('toList(%s:{})' % self.ncols()).transpose())
        entries = [list(row) for row in self]
        return macaulay2(self.base_ring()).matrix(entries)

    def _scilab_init_(self):
        """
        Return a string defining a Scilab representation of ``self``.

        EXAMPLES::

            sage: a = matrix([[1,2,3],[4,5,6],[7,8,9]]); a
            [1 2 3]
            [4 5 6]
            [7 8 9]
            sage: a._scilab_init_()                                                     # needs sage.libs.pari
            '[1,2,3;4,5,6;7,8,9]'

        AUTHORS:

        - Ronan Paixao (2008-12-12)
        """
        w = self.list()
        cdef Py_ssize_t nr, nc, i, j
        nr = self._nrows
        nc = self._ncols
        v = []
        for i from 0 <= i < nr:
            tmp = []
            for j from 0 <= j < nc:
                tmp.append(w[i * nc + j]._pari_init_())
            v.append(','.join(tmp))
        return '[%s]' % (';'.join(v))

    def _scilab_(self, scilab=None):
        """
        Create a ScilabElement object based on ``self`` and returns it.

        EXAMPLES::

            sage: a = matrix([[1,2,3],[4,5,6],[7,8,9]]); a
            [1 2 3]
            [4 5 6]
            [7 8 9]
            sage: b = scilab(a); b  # indirect doctest      # optional - scilab
                1.    2.    3.
                4.    5.    6.
                7.    8.    9.

        AUTHORS:

        - Ronan Paixao (2008-12-12)
        """
        return scilab(self._scilab_init_())

    def _sympy_(self):
        r"""
        Return a SymPy matrix corresponding to ``self``.

        OUTPUT:

        - An instance of either an ``ImmutableMatrix`` or ``ImmutableSparseMatrix``,
          regardless of whether ``self`` is mutable or not.

        EXAMPLES::

            sage: A = matrix([[1, 2, 3], [4, 5, 6], [7, 8, 9]]); A
            [1 2 3]
            [4 5 6]
            [7 8 9]
            sage: sA = A._sympy_(); sA                                                  # needs sympy
            Matrix([
            [1, 2, 3],
            [4, 5, 6],
            [7, 8, 9]])
            sage: type(sA)                                                              # needs sympy
            <class 'sympy.matrices.immutable.ImmutableDenseMatrix'>

            sage: I = MatrixSpace(QQ, 5, 5, sparse=True).identity_matrix()
            sage: sI = I._sympy_(); sI                                                  # needs sympy
            Matrix([
            [1, 0, 0, 0, 0],
            [0, 1, 0, 0, 0],
            [0, 0, 1, 0, 0],
            [0, 0, 0, 1, 0],
            [0, 0, 0, 0, 1]])
            sage: type(sI)                                                              # needs sympy
            <class 'sympy.matrices.immutable.ImmutableSparseMatrix'>

        If ``self`` was immutable, then converting the result to Sage gives
        back ``self``::

            sage: immA = matrix([[1, 2, 3], [4, 5, 6], [7, 8, 9]], immutable=True)
            sage: immA._sympy_()._sage_() is immA                                       # needs sympy
            True

        If ``self`` was mutable, then converting back to Sage creates a new matrix::

            sage: sA._sage_() is A                                                      # needs sympy sage.symbolic
            False
            sage: sA._sage_() == A                                                      # needs sympy sage.symbolic
            True

        Symbolic matrices are supported::

            sage: # needs sympy sage.symbolic
            sage: M = matrix([[sin(x), cos(x)], [-cos(x), sin(x)]]); M
            [ sin(x)  cos(x)]
            [-cos(x)  sin(x)]
            sage: sM = M._sympy_(); sM
            Matrix([
            [ sin(x), cos(x)],
            [-cos(x), sin(x)]])
            sage: sM.subs(x, pi/4)
            Matrix([
            [ sqrt(2)/2, sqrt(2)/2],
            [-sqrt(2)/2, sqrt(2)/2]])

        TESTS:

        Dense 0-column/0-row matrices::

            sage: ZeroCol = matrix(QQ, 3, 0, sparse=False); ZeroCol
            []
            sage: sZeroCol = ZeroCol._sympy_(); sZeroCol                                # needs sympy
            Matrix(3, 0, [])

            sage: ZeroRow = matrix(QQ, 0, 2, sparse=False); ZeroRow
            []
            sage: sZeroRow = ZeroRow._sympy_(); sZeroRow                                # needs sympy
            Matrix(0, 2, [])
        """
        from sage.interfaces.sympy import sympy_init
        sympy_init()
        from sympy.matrices import ImmutableMatrix, ImmutableSparseMatrix
        if self.is_sparse():
            matrix = ImmutableSparseMatrix(self.nrows(), self.ncols(),
                                           self.dict(copy=False))
        else:
            if not self.nrows() or not self.ncols():
                matrix = ImmutableMatrix(self.nrows(), self.ncols(), ())
            else:
                matrix = ImmutableMatrix(self.rows())
        if self.is_immutable():
            matrix._sage_object = self
        return matrix

    def _sage_input_(self, sib, coerce):
        r"""
        Produce an expression which will reproduce this value when evaluated.

        EXAMPLES::

            sage: sage_input(matrix(QQ, 3, 3, [5..13])/7, verify=True)
            # Verified
            matrix(QQ, [[5/7, 6/7, 1], [8/7, 9/7, 10/7], [11/7, 12/7, 13/7]])
            sage: M = MatrixSpace(GF(5), 50, 50, sparse=True).random_element(density=0.002)
            sage: input = sage_input(M, verify=True)
            sage: sage_eval(input) == M
            True
            sage: from sage.misc.sage_input import SageInputBuilder
            sage: matrix(RDF, [[3, 1], [4, 1]])._sage_input_(SageInputBuilder(), False)
            {call: {atomic:matrix}({atomic:RDF}, {list: ({list: ({atomic:3}, {atomic:1})}, {list: ({atomic:4}, {atomic:1})})})}
            sage: matrix(ZZ, 50, 50, {(9,17):1})._sage_input_(SageInputBuilder(), False)
            {call: {atomic:matrix}({atomic:ZZ}, {atomic:50}, {atomic:50}, {dict: {{atomic:(9,17)}:{atomic:1}}})}

        TESTS::

            sage: sage_input(matrix(RR, 0, 3, []), verify=True)
            # Verified
            matrix(RR, 0, 3)
            sage: sage_input(matrix(RR, 3, 0, []), verify=True)
            # Verified
            matrix(RR, 3, 0)
            sage: sage_input(matrix(RR, 0, 0, []), verify=True)
            # Verified
            matrix(RR, 0, 0)
        """
        if self.is_sparse():
            entries = list(self.dict().items())
            entries.sort()
            # We hand-format the keys to get rid of the space that would
            # normally follow the comma
            entries = [(sib.name('(%d,%d)' % k), sib(v, 2))
                       for k, v in entries]
            return sib.name('matrix')(self.base_ring(),
                                      sib.int(self.nrows()),
                                      sib.int(self.ncols()),
                                      sib.dict(entries))
        elif self.nrows() == 0 or self.ncols() == 0:
            return sib.name('matrix')(self.base_ring(),
                                      sib.int(self.nrows()),
                                      sib.int(self.ncols()))
        else:
            entries = [[sib(v, 2) for v in row] for row in self.rows()]
            return sib.name('matrix')(self.base_ring(), entries)

    def numpy(self, dtype=None, copy=_MISSING):
        """
        Return the Numpy matrix associated to this matrix.

        INPUT:

        - ``dtype`` -- the desired data-type for the array. If not given,
          then the type will be determined as the minimum type required
          to hold the objects in the sequence.

        EXAMPLES::

            sage: # needs numpy
            sage: a = matrix(3, range(12))
            sage: a.numpy()
            array([[ 0,  1,  2,  3],
                   [ 4,  5,  6,  7],
                   [ 8,  9, 10, 11]])
            sage: a.numpy('f')
            array([[  0.,   1.,   2.,   3.],
                   [  4.,   5.,   6.,   7.],
                   [  8.,   9.,  10.,  11.]], dtype=float32)
            sage: a.numpy('d')
            array([[  0.,   1.,   2.,   3.],
                   [  4.,   5.,   6.,   7.],
                   [  8.,   9.,  10.,  11.]])
            sage: a.numpy('B')
            array([[ 0,  1,  2,  3],
                   [ 4,  5,  6,  7],
                   [ 8,  9, 10, 11]], dtype=uint8)

        Type ``numpy.typecodes`` for a list of the possible
        typecodes::

            sage: import numpy                                                          # needs numpy
            sage: numpy.typecodes.items()                                               # needs numpy  # random
            [('All', '?bhilqpBHILQPefdgFDGSUVOMm'), ('AllFloat', 'efdgFDG'),
            ...

        For instance, you can see possibilities for real floating point numbers::

            sage: numpy.typecodes['Float']                                              # needs numpy
            'efdg'

        Alternatively, numpy automatically calls this function (via
        the magic :meth:`__array__` method) to convert Sage matrices
        to numpy arrays::

            sage: # needs numpy
            sage: import numpy
            sage: b = numpy.array(a); b
            array([[ 0,  1,  2,  3],
                   [ 4,  5,  6,  7],
                   [ 8,  9, 10, 11]])
            sage: b.dtype
            dtype('int32')  # 32-bit
            dtype('int64')  # 64-bit
            sage: b.shape
            (3, 4)

        TESTS::

            sage: # needs numpy
            sage: matrix(3, range(12)).numpy(copy=False)
            doctest:warning...
            DeprecationWarning: passing copy argument to numpy() is deprecated
            See https://github.com/sagemath/sage/issues/39152 for details.
            array([[ 0,  1,  2,  3],
                   [ 4,  5,  6,  7],
                   [ 8,  9, 10, 11]])
        """
        if copy is not _MISSING:
            from sage.misc.superseded import deprecation
            deprecation(39152, "passing copy argument to numpy() is deprecated")
        import numpy
<<<<<<< HEAD
        return numpy.asarray(self.list(), dtype=dtype).reshape(self.nrows(), self.ncols())

    def __array__(self, dtype=None, copy=None):
        """
        Define the magic ``__array__`` function so that ``numpy.array(m)`` can convert
        a matrix ``m`` to a numpy array. See
        `Interoperability with NumPy <https://numpy.org/doc/1.26/user/basics.interoperability.html>`_.

        Note that subclasses should override :meth:`numpy`, but usually not this method.

        INPUT:

        - ``dtype`` -- the desired data-type for the array. If not given,
          then the type will be determined automatically.

        - ``copy`` -- required for numpy 2.0 compatibility.
          See <https://numpy.org/devdocs/numpy_2_0_migration_guide.html#adapting-to-changes-in-the-copy-keyword>`_.
          Note that ``copy=False`` is not supported.

        TESTS::

            sage: # needs numpy
            sage: import numpy as np
            sage: a = matrix(3, range(12))
            sage: if np.lib.NumpyVersion(np.__version__) >= '2.0.0':
            ....:     try:
            ....:         np.array(a, copy=False)  # in numpy 2.0, this raises an error
            ....:     except ValueError:
            ....:         pass
            ....:     else:
            ....:         assert False
            ....: else:
            ....:     b = np.array(a, copy=False)  # in numpy 1.26, this means "avoid copy if possible"
            ....:     # https://numpy.org/doc/1.26/reference/generated/numpy.array.html#numpy.array
            ....:     # but no-copy is not supported so it will copy anyway
            ....:     a[0,0] = 1
            ....:     assert b[0,0] == 0
            ....:     b = np.asarray(a)
            ....:     a[0,0] = 2
            ....:     assert b[0,0] == 1
        """
        import numpy as np
        if np.lib.NumpyVersion(np.__version__) >= '2.0.0':
            if copy is False:
                raise ValueError("Sage matrix cannot be converted to numpy array without copying")
        else:
            assert copy is None  # numpy versions before 2.0 should not pass copy argument
        return self.numpy(dtype)
=======
        A = numpy.matrix(self.list(), dtype=dtype, copy=copy)
        return numpy.resize(A, (self.nrows(), self.ncols()))

    def _mpmath_(self, prec=None, rounding=None):
        """
        Return a ``mpmath`` matrix.

        INPUT: See :meth:`sage.structure.element.Element._mpmath_`.

        EXAMPLES::

            sage: # needs mpmath
            sage: m = matrix(SR, 2, 2, [1, 2, 3, pi])
            sage: from mpmath import mp
            sage: mp.dps = 30
            sage: mp.matrix(m)  # not tested (doesn't work yet)
            sage: m._mpmath_(mp.prec)
            matrix(
            [['1.0', '2.0'],
             ['3.0', '3.14159265358979323846264338328']])
        """
        if prec is None:
            R = self.base_ring()
            try:
                prec = R.precision()
            except AttributeError:
                prec = 53
        from mpmath import mp
        return mp.matrix([[item._mpmath_(prec, rounding) for item in row] for row in self])

    # Define the magic "__array__" function so that numpy.array(m) can convert
    # a matrix m to a numpy array.
    # See http://docs.scipy.org/doc/numpy/user/c-info.how-to-extend.html#converting-an-arbitrary-sequence-object
    __array__ = numpy
>>>>>>> e0cf1e41

    ###################################################
    # Construction functions
    ###################################################

    def matrix_over_field(self):
        """
        Return copy of this matrix, but with entries viewed as elements of
        the fraction field of the base ring (assuming it is defined).

        EXAMPLES::

            sage: A = MatrixSpace(IntegerRing(),2)([1,2,3,4])
            sage: B = A.matrix_over_field()
            sage: B
            [1 2]
            [3 4]
            sage: B.parent()
            Full MatrixSpace of 2 by 2 dense matrices over Rational Field
        """
        return self.change_ring(self.base_ring().fraction_field())

    def lift(self):
        """
        Return lift of ``self`` to the covering ring of the base ring R,
        which is by definition the ring returned by calling
        cover_ring() on R, or just R itself if the cover_ring method
        is not defined.

        EXAMPLES::

            sage: M = Matrix(Integers(7), 2, 2, [5, 9, 13, 15]); M
            [5 2]
            [6 1]
            sage: M.lift()
            [5 2]
            [6 1]
            sage: parent(M.lift())
            Full MatrixSpace of 2 by 2 dense matrices over Integer Ring

        The field QQ doesn't have a cover_ring method::

            sage: hasattr(QQ, 'cover_ring')
            False

        So lifting a matrix over QQ gives back the same exact matrix.

        ::

            sage: B = matrix(QQ, 2, [1..4])
            sage: B.lift()
            [1 2]
            [3 4]
            sage: B.lift() is B
            True
        """
        if hasattr(self._base_ring, 'cover_ring'):
            S = self._base_ring.cover_ring()
            if S is not self._base_ring:
                return self.change_ring(S)
        return self

    def lift_centered(self):
        """
        Apply the lift_centered method to every entry of ``self``.

        OUTPUT:

        If ``self`` is a matrix over the Integers mod `n`, this method returns the
        unique matrix `m` such that `m` is congruent to ``self`` mod `n` and for
        every entry `m[i,j]` we have `-n/2 < m[i,j] \\leq n/2`. If the
        coefficient ring does not have a cover_ring method, return ``self``.

        EXAMPLES::

            sage: M = Matrix(Integers(8), 2, 4, range(8)); M
            [0 1 2 3]
            [4 5 6 7]
            sage: L = M.lift_centered(); L
            [ 0  1  2  3]
            [ 4 -3 -2 -1]
            sage: parent(L)
            Full MatrixSpace of 2 by 4 dense matrices over Integer Ring

        The returned matrix is congruent to M modulo 8.::

            sage: L.mod(8)
            [0 1 2 3]
            [4 5 6 7]

        The field QQ doesn't have a cover_ring method::

            sage: hasattr(QQ, 'cover_ring')
            False

        So lifting a matrix over QQ gives back the same exact matrix.

        ::

            sage: B = matrix(QQ, 2, [1..4])
            sage: B.lift_centered()
            [1 2]
            [3 4]
            sage: B.lift_centered() is B
            True
        """
        try:
            S = self._base_ring.cover_ring()
            if S is not self._base_ring:
                return self.parent().change_ring(S)([v.lift_centered() for v in self])
        except AttributeError:
            pass
        return self

    #############################################################################################
    # rows, columns, sparse_rows, sparse_columns, dense_rows, dense_columns, row, column
    #############################################################################################
    cpdef row_ambient_module(self, base_ring=None, sparse=None):
        r"""
        Return the free module that contains the rows of the matrix.

        EXAMPLES::

            sage: M = matrix(Zmod(5), 2, 3)
            sage: M.row_ambient_module()
            Vector space of dimension 3 over Ring of integers modulo 5
            sage: M.row(1).parent() == M.row_ambient_module()
            True

            sage: M = Matrix(ZZ, 3, 4)
            sage: M.row_ambient_module()
            Ambient free module of rank 4 over the principal ideal domain Integer Ring
            sage: M.row_ambient_module(QQ)
            Vector space of dimension 4 over Rational Field

            sage: M = Matrix(QQ, 4, 5)
            sage: M.row_ambient_module()
            Vector space of dimension 5 over Rational Field
            sage: M.row_ambient_module(ZZ)
            Ambient free module of rank 5 over the principal ideal domain Integer Ring
        """
        if base_ring is not None or sparse is not None:
            if base_ring is None:
                base_ring = self._base_ring
            if sparse is None:
                sparse = self.is_sparse_c()
            if base_ring is self._base_ring and sparse == self.is_sparse_c():
                return self.row_ambient_module()
            return sage.modules.free_module.FreeModule(base_ring, self._ncols, sparse=sparse)

        x = self.fetch('row_ambient_module')
        if x is not None:
            return x
        x = sage.modules.free_module.FreeModule(self._base_ring, self._ncols,
                                                sparse=self.is_sparse_c())
        self.cache('row_ambient_module', x)
        return x

    def _row_ambient_module(self, base_ring=None):
        r"""
        TESTS::

            sage: M = matrix(Zmod(5), 2, 3)
            sage: M._row_ambient_module()
            doctest:warning
            ...
            DeprecationWarning: the method _row_ambient_module is deprecated use row_ambient_module (without underscore) instead
            See https://github.com/sagemath/sage/issues/32984 for details.
            Vector space of dimension 3 over Ring of integers modulo 5
        """
        from sage.misc.superseded import deprecation
        deprecation(32984, 'the method _row_ambient_module is deprecated use row_ambient_module (without underscore) instead')
        return self.row_ambient_module(base_ring)

    cpdef column_ambient_module(self, base_ring=None, sparse=None):
        r"""
        Return the free module that contains the columns of the matrix.

        EXAMPLES::

            sage: M = matrix(Zmod(5), 2, 3)
            sage: M.column_ambient_module()
            Vector space of dimension 2 over Ring of integers modulo 5
            sage: M.column(1).parent() == M.column_ambient_module()
            True

            sage: M = Matrix(ZZ, 3, 4)
            sage: M.column_ambient_module()
            Ambient free module of rank 3 over the principal ideal domain Integer Ring
            sage: M.column_ambient_module(QQ)
            Vector space of dimension 3 over Rational Field

            sage: M = Matrix(QQ, 4, 5)
            sage: M.column_ambient_module()
            Vector space of dimension 4 over Rational Field
            sage: M.column_ambient_module(ZZ)
            Ambient free module of rank 4 over the principal ideal domain Integer Ring
        """
        if base_ring is not None or sparse is not None:
            if base_ring is None:
                base_ring = self._base_ring
            if sparse is None:
                sparse = self.is_sparse_c()
            if base_ring is self._base_ring and sparse == self.is_sparse_c():
                return self.column_ambient_module()
            return sage.modules.free_module.FreeModule(base_ring, self._nrows, sparse=sparse)

        x = self.fetch('column_ambient_module')
        if x is not None:
            return x
        x = sage.modules.free_module.FreeModule(self._base_ring, self._nrows,
                                                sparse=self.is_sparse_c())
        self.cache('column_ambient_module', x)
        return x

    def _column_ambient_module(self):
        r"""
        TESTS::

            sage: M = matrix(Zmod(5), 2, 3)
            sage: M._column_ambient_module()
            doctest:warning
            ...
            DeprecationWarning: the method _column_ambient_module is deprecated use column_ambient_module (without underscore) instead
            See https://github.com/sagemath/sage/issues/32984 for details.
            Vector space of dimension 2 over Ring of integers modulo 5
        """
        from sage.misc.superseded import deprecation
        deprecation(32984, 'the method _column_ambient_module is deprecated use column_ambient_module (without underscore) instead')
        return self.column_ambient_module()

    def columns(self, copy=True):
        r"""
        Return a list of the columns of ``self``.

        INPUT:

        - ``copy`` -- boolean (default: ``True``); if ``True``, return a copy of the list
          of columns which is safe to change

        If ``self`` is a sparse matrix, columns are returned as sparse vectors,
        otherwise returned vectors are dense.

        EXAMPLES::

            sage: matrix(3, [1..9]).columns()
            [(1, 4, 7), (2, 5, 8), (3, 6, 9)]
            sage: matrix(RR, 2, [sqrt(2), pi, exp(1), 0]).columns()                     # needs sage.symbolic
            [(1.41421356237310, 2.71828182845905), (3.14159265358979, 0.000000000000000)]
            sage: matrix(RR, 0, 2, []).columns()
            [(), ()]
            sage: matrix(RR, 2, 0, []).columns()
            []
            sage: m = matrix(RR, 3, 3, {(1,2): pi, (2, 2): -1, (0,1): sqrt(2)})         # needs sage.symbolic
            sage: parent(m.columns()[0])                                                # needs sage.symbolic
            Sparse vector space of dimension 3 over Real Field with 53 bits of precision

        Sparse matrices produce sparse columns.  ::

            sage: A = matrix(QQ, 2, range(4), sparse=True)
            sage: v = A.columns()[0]
            sage: v.is_sparse()
            True

        TESTS::

            sage: A = matrix(QQ, 4, range(16))
            sage: A.columns('junk')
            Traceback (most recent call last):
            ...
            ValueError: 'copy' must be ``True`` or False, not junk
        """
        if copy not in [True, False]:
            msg = "'copy' must be ``True`` or False, not {0}"
            raise ValueError(msg.format(copy))
        x = self.fetch('columns')
        if x is not None:
            if copy:
                return list(x)
            return x
        if self.is_sparse():
            columns = self.sparse_columns(copy=copy)
        else:
            columns = self.dense_columns(copy=copy)
        self.cache('columns', columns)
        if copy:
            return list(columns)
        return columns

    def rows(self, copy=True):
        r"""
        Return a list of the rows of ``self``.

        INPUT:

        - ``copy`` -- boolean (default: ``True``); if ``True``, return a copy of the list
          of rows which is safe to change

        If ``self`` is a sparse matrix, rows are returned as sparse vectors,
        otherwise returned vectors are dense.

        EXAMPLES::

            sage: matrix(3, [1..9]).rows()
            [(1, 2, 3), (4, 5, 6), (7, 8, 9)]
            sage: matrix(RR, 2, [sqrt(2), pi, exp(1), 0]).rows()                        # needs sage.symbolic
            [(1.41421356237310, 3.14159265358979), (2.71828182845905, 0.000000000000000)]
            sage: matrix(RR, 0, 2, []).rows()
            []
            sage: matrix(RR, 2, 0, []).rows()
            [(), ()]
            sage: m = matrix(RR, 3, 3, {(1,2): pi, (2, 2): -1, (0,1): sqrt(2)})         # needs sage.symbolic
            sage: parent(m.rows()[0])                                                   # needs sage.symbolic
            Sparse vector space of dimension 3 over Real Field with 53 bits of precision

        Sparse matrices produce sparse rows.  ::

            sage: A = matrix(QQ, 2, range(4), sparse=True)
            sage: v = A.rows()[0]
            sage: v.is_sparse()
            True

        TESTS::

            sage: A = matrix(QQ, 4, range(16))
            sage: A.rows('junk')
            Traceback (most recent call last):
            ...
            ValueError: 'copy' must be ``True`` or False, not junk
        """
        if copy not in [True, False]:
            msg = "'copy' must be ``True`` or False, not {0}"
            raise ValueError(msg.format(copy))
        x = self.fetch('rows')
        if x is not None:
            if copy:
                return list(x)
            return x
        if self.is_sparse():
            rows = self.sparse_rows(copy=copy)
        else:
            rows = self.dense_rows(copy=copy)
        self.cache('rows', rows)
        if copy:
            return list(rows)
        return rows

    def dense_columns(self, copy=True):
        """
        Return list of the dense columns of ``self``.

        INPUT:

        - ``copy`` -- boolean (default: ``True``); if ``True``, return a copy so you can
          modify it safely

        EXAMPLES:

        An example over the integers::

            sage: a = matrix(3, 3, range(9)); a
            [0 1 2]
            [3 4 5]
            [6 7 8]
            sage: a.dense_columns()
            [(0, 3, 6), (1, 4, 7), (2, 5, 8)]

        We do an example over a polynomial ring::

            sage: R.<x> = QQ[]
            sage: a = matrix(R, 2, [x,x^2, 2/3*x,1+x^5]); a
            [      x     x^2]
            [  2/3*x x^5 + 1]
            sage: a.dense_columns()
            [(x, 2/3*x), (x^2, x^5 + 1)]
            sage: a = matrix(R, 2, [x,x^2, 2/3*x,1+x^5], sparse=True)
            sage: c = a.dense_columns(); c
            [(x, 2/3*x), (x^2, x^5 + 1)]
            sage: parent(c[1])
            Ambient free module of rank 2 over the principal ideal domain
             Univariate Polynomial Ring in x over Rational Field

        TESTS:

        Check that the returned rows are immutable as per :issue:`14874`::

            sage: m = Mat(ZZ, 3, 3)(range(9))
            sage: v = m.dense_columns()
            sage: [x.is_mutable() for x in v]
            [False, False, False]
        """
        x = self.fetch('dense_columns')
        if x is not None:
            if copy:
                return list(x)
            return x
        cdef Py_ssize_t i
        A = self if self.is_dense() else self.dense_matrix()
        C = [A.column(i) for i in range(self._ncols)]

        # Make the vectors immutable since we are caching them
        for x in C:
            x.set_immutable()

        # cache result
        self.cache('dense_columns', C)
        if copy:
            return list(C)
        else:
            return C

    def dense_rows(self, copy=True):
        """
        Return list of the dense rows of ``self``.

        INPUT:

        - ``copy`` -- boolean (default: ``True``); if ``True``, return a copy so you can
          modify it safely (note that the individual vectors in the copy
          should not be modified since they are mutable!)

        EXAMPLES::

            sage: m = matrix(3, range(9)); m
            [0 1 2]
            [3 4 5]
            [6 7 8]
            sage: v = m.dense_rows(); v
            [(0, 1, 2), (3, 4, 5), (6, 7, 8)]
            sage: v is m.dense_rows()
            False
            sage: m.dense_rows(copy=False) is m.dense_rows(copy=False)
            True
            sage: m[0,0] = 10
            sage: m.dense_rows()
            [(10, 1, 2), (3, 4, 5), (6, 7, 8)]

        TESTS:

        Check that the returned rows are immutable as per :issue:`14874`::

            sage: m = Mat(ZZ, 3, 3)(range(9))
            sage: v = m.dense_rows()
            sage: [x.is_mutable() for x in v]
            [False, False, False]
        """
        x = self.fetch('dense_rows')
        if x is not None:
            if copy:
                return list(x)
            return x

        cdef Py_ssize_t i
        A = self if self.is_dense() else self.dense_matrix()
        R = [A.row(i) for i in range(self._nrows)]

        # Make the vectors immutable since we are caching them
        for x in R:
            x.set_immutable()

        # cache result
        self.cache('dense_rows', R)
        if copy:
            return list(R)
        else:
            return R

    def sparse_columns(self, copy=True):
        r"""
        Return a list of the columns of ``self`` as sparse vectors (or free module elements).

        INPUT:

        - ``copy`` -- boolean (default: ``True``); if ``True``, return a copy so you can
          modify it safely

        EXAMPLES::

            sage: a = matrix(2, 3, range(6)); a
            [0 1 2]
            [3 4 5]
            sage: v = a.sparse_columns(); v
            [(0, 3), (1, 4), (2, 5)]
            sage: v[1].is_sparse()
            True

        TESTS:

        Columns of sparse matrices having no columns were fixed on :issue:`10714`::

            sage: m = matrix(10, 0, sparse=True)
            sage: m.ncols()
            0
            sage: m.columns()
            []

        Check that the returned columns are immutable as per :issue:`14874`::

            sage: m = Mat(ZZ, 3, 3, sparse=True)(range(9))
            sage: v = m.sparse_columns()
            sage: [x.is_mutable() for x in v]
            [False, False, False]
        """
        x = self.fetch('sparse_columns')
        if x is not None:
            if copy:
                return list(x)
            return x

        cdef Py_ssize_t i, j
        C = []
        if self._ncols > 0:
            F = sage.modules.free_module.FreeModule(self._base_ring, self._nrows, sparse=True)

            k = 0
            entries = {}
            for i, j in self.nonzero_positions(copy=False, column_order=True):
                if j > k:
                    # new column -- emit vector
                    while len(C) < k:
                        C.append(F(0))
                    C.append(F(entries, coerce=False, copy=False, check=False))
                    entries = {}
                    k = j
                entries[i] = self.get_unsafe(i, j)

            # finish up
            while len(C) < k:
                C.append(F(0))
            C.append(F(entries, coerce=False, copy=False, check=False))
            while len(C) < self._ncols:
                C.append(F(0))

        # Make the vectors immutable since we are caching them
        for x in C:
            x.set_immutable()

        # cache and return result
        self.cache('sparse_columns', C)
        if copy:
            return list(C)
        else:
            return C

    def sparse_rows(self, copy=True):
        r"""
        Return a list of the rows of ``self`` as sparse vectors (or free module elements).

        INPUT:

        - ``copy`` -- boolean (default: ``True``); if ``True``, return a copy so you can
          modify it safely

        EXAMPLES::

            sage: m = Mat(ZZ, 3, 3, sparse=True)(range(9)); m
            [0 1 2]
            [3 4 5]
            [6 7 8]
            sage: v = m.sparse_rows(); v
            [(0, 1, 2), (3, 4, 5), (6, 7, 8)]
            sage: m.sparse_rows(copy=False) is m.sparse_rows(copy=False)
            True
            sage: v[1].is_sparse()
            True
            sage: m[0,0] = 10
            sage: m.sparse_rows()
            [(10, 1, 2), (3, 4, 5), (6, 7, 8)]

        TESTS:

        Rows of sparse matrices having no rows were fixed on :issue:`10714`::

            sage: m = matrix(0, 10, sparse=True)
            sage: m.nrows()
            0
            sage: m.rows()
            []

        Check that the returned rows are immutable as per :issue:`14874`::

            sage: m = Mat(ZZ, 3, 3, sparse=True)(range(9))
            sage: v = m.sparse_rows()
            sage: [x.is_mutable() for x in v]
            [False, False, False]
        """
        x = self.fetch('sparse_rows')
        if x is not None:
            if copy:
                return list(x)
            return x

        cdef Py_ssize_t i, j
        R = []
        if self._nrows > 0:
            F = sage.modules.free_module.FreeModule(self._base_ring, self._ncols, sparse=True)

            k = 0
            entries = {}
            for i, j in self.nonzero_positions(copy=False):
                if i > k:
                    # new row -- emit vector
                    while len(R) < k:
                        R.append(F(0))
                    R.append(F(entries, coerce=False, copy=False, check=False))
                    entries = {}
                    k = i
                entries[j] = self.get_unsafe(i, j)

            # finish up
            while len(R) < k:
                R.append(F(0))
            R.append(F(entries, coerce=False, copy=False, check=False))
            while len(R) < self._nrows:
                R.append(F(0))

        # Make the vectors immutable since we are caching them
        for x in R:
            x.set_immutable()

        # cache and return result
        self.cache('sparse_rows', R)
        if copy:
            return list(R)
        else:
            return R

    def column(self, Py_ssize_t i, from_list=False):
        """
        Return the ``i``-th column of this matrix as a vector.

        This column is a dense vector if and only if the matrix is a dense
        matrix.

        INPUT:

        - ``i`` -- integer

        - ``from_list`` -- boolean (default: ``False``); if ``True``, returns the
          ``i``-th element of ``self.columns()`` (see :func:`columns()`),
          which may be faster, but requires building a list of all
          columns the first time it is called after an entry of the
          matrix is changed.

        EXAMPLES::

            sage: a = matrix(2, 3, range(6)); a
            [0 1 2]
            [3 4 5]
            sage: a.column(1)
            (1, 4)

        If the column is negative, it wraps around, just like with list
        indexing, e.g., -1 gives the right-most column::

            sage: a.column(-1)
            (2, 5)

        TESTS::

            sage: a = matrix(2, 3, range(6)); a
            [0 1 2]
            [3 4 5]
            sage: a.column(3)
            Traceback (most recent call last):
            ...
            IndexError: column index out of range
            sage: a.column(-4)
            Traceback (most recent call last):
            ...
            IndexError: column index out of range
        """
        if self._ncols == 0:
            raise IndexError("matrix has no columns")
        if i >= self._ncols or i < -self._ncols:
            raise IndexError("column index out of range")
        i = i % self._ncols
        if i < 0:
            i = i + self._ncols
        if from_list:
            return self.columns(copy=False)[i]
        cdef Py_ssize_t j
        V = self.column_ambient_module()
        tmp = [self.get_unsafe(j, i) for j in range(self._nrows)]
        return V(tmp, coerce=False, copy=False, check=False)

    def row(self, Py_ssize_t i, from_list=False):
        """
        Return the ``i``-th row of this matrix as a vector.

        This row is a dense vector if and only if the matrix is a dense
        matrix.

        INPUT:

        - ``i`` -- integer

        - ``from_list`` -- boolean (default: ``False``); if ``True``, returns the
          ``i``-th element of ``self.rows()`` (see :func:`rows`), which
          may be faster, but requires building a list of all rows the
          first time it is called after an entry of the matrix is
          changed.

        EXAMPLES::

            sage: a = matrix(2, 3, range(6)); a
            [0 1 2]
            [3 4 5]
            sage: a.row(0)
            (0, 1, 2)
            sage: a.row(1)
            (3, 4, 5)
            sage: a.row(-1)  # last row
            (3, 4, 5)

        TESTS::

            sage: a = matrix(2, 3, range(6)); a
            [0 1 2]
            [3 4 5]
            sage: a.row(2)
            Traceback (most recent call last):
            ...
            IndexError: row index out of range
            sage: a.row(-3)
            Traceback (most recent call last):
            ...
            IndexError: row index out of range
        """
        if self._nrows == 0:
            raise IndexError("matrix has no rows")
        if i >= self._nrows or i < -self._nrows:
            raise IndexError("row index out of range")
        i = i % self._nrows
        if i < 0:
            i = i + self._nrows
        if from_list:
            return self.rows(copy=False)[i]
        cdef Py_ssize_t j
        V = self.row_ambient_module()
        tmp = [self.get_unsafe(i, j) for j in range(self._ncols)]
        return V(tmp, coerce=False, copy=False, check=False)

    ###########################################################################
    # Building matrices out of other matrices, rows, or columns
    ###########################################################################

    def stack(self, bottom, subdivide=False):
        r"""
        Return a new matrix formed by appending the matrix (or vector)
        ``bottom`` below ``self``::

            [  self  ]
            [ bottom ]

        INPUT:

        - ``bottom`` -- a matrix, vector or free module element, whose
          dimensions are compatible with ``self``

        - ``subdivide`` -- (default: ``False``) request the resulting
          matrix to have a new subdivision, separating ``self`` from ``bottom``

        OUTPUT:

        A new matrix formed by appending ``bottom`` beneath ``self``.
        If ``bottom`` is a vector (or free module element) then in this context
        it is appropriate to consider it as a row vector.  (The code first
        converts a vector to a 1-row matrix.)

        If ``subdivide`` is ``True`` then any row subdivisions for
        the two matrices are preserved, and a new subdivision is added
        between ``self`` and ``bottom``.  If the column divisions are
        identical, then they are preserved, otherwise they are discarded.
        When ``subdivide`` is ``False`` there is no subdivision information
        in the result.

        .. warning::

            If ``subdivide`` is ``True`` then unequal column subdivisions
            will be discarded, since it would be ambiguous how to interpret
            them.  If the subdivision behavior is not what you need,
            you can manage subdivisions yourself with methods like
            :meth:`~sage.matrix.matrix2.Matrix.subdivisions`
            and
            :meth:`~sage.matrix.matrix2.Matrix.subdivide`.
            You might also find :func:`~sage.matrix.constructor.block_matrix`
            or
            :func:`~sage.matrix.constructor.block_diagonal_matrix`
            useful and simpler in some instances.

        EXAMPLES:

        Stacking with a matrix. ::

            sage: A = matrix(QQ, 4, 3, range(12))
            sage: B = matrix(QQ, 3, 3, range(9))
            sage: A.stack(B)
            [ 0  1  2]
            [ 3  4  5]
            [ 6  7  8]
            [ 9 10 11]
            [ 0  1  2]
            [ 3  4  5]
            [ 6  7  8]

        Stacking with a vector. ::

            sage: A = matrix(QQ, 3, 2, [0, 2, 4, 6, 8, 10])
            sage: v = vector(QQ, 2, [100, 200])
            sage: A.stack(v)
            [  0   2]
            [  4   6]
            [  8  10]
            [100 200]

        Errors are raised if the sizes are incompatible. ::

            sage: A = matrix(RR, [[1, 2],[3, 4]])
            sage: B = matrix(RR, [[10, 20, 30], [40, 50, 60]])
            sage: A.stack(B)
            Traceback (most recent call last):
            ...
            TypeError: number of columns must be the same, not 2 and 3

            sage: v = vector(RR, [100, 200, 300])
            sage: A.stack(v)
            Traceback (most recent call last):
            ...
            TypeError: number of columns must be the same, not 2 and 3

        Setting ``subdivide`` to ``True`` will, in its simplest form,
        add a subdivision between ``self`` and ``bottom``. ::

            sage: A = matrix(QQ, 2, 5, range(10))
            sage: B = matrix(QQ, 3, 5, range(15))
            sage: A.stack(B, subdivide=True)
            [ 0  1  2  3  4]
            [ 5  6  7  8  9]
            [--------------]
            [ 0  1  2  3  4]
            [ 5  6  7  8  9]
            [10 11 12 13 14]

        Row subdivisions are preserved by stacking, and enriched,
        if subdivisions are requested.  (So multiple stackings can
        be recorded.) ::

            sage: A = matrix(QQ, 2, 4, range(8))
            sage: A.subdivide([1], None)
            sage: B = matrix(QQ, 3, 4, range(12))
            sage: B.subdivide([2], None)
            sage: A.stack(B, subdivide=True)
            [ 0  1  2  3]
            [-----------]
            [ 4  5  6  7]
            [-----------]
            [ 0  1  2  3]
            [ 4  5  6  7]
            [-----------]
            [ 8  9 10 11]

        Column subdivisions can be preserved, but only if they are identical.
        Otherwise, this information is discarded and must be managed
        separately. ::

            sage: A = matrix(QQ, 2, 5, range(10))
            sage: A.subdivide(None, [2,4])
            sage: B = matrix(QQ, 3, 5, range(15))
            sage: B.subdivide(None, [2,4])
            sage: A.stack(B, subdivide=True)
            [ 0  1| 2  3| 4]
            [ 5  6| 7  8| 9]
            [-----+-----+--]
            [ 0  1| 2  3| 4]
            [ 5  6| 7  8| 9]
            [10 11|12 13|14]

            sage: A.subdivide(None, [1,2])
            sage: A.stack(B, subdivide=True)
            [ 0  1  2  3  4]
            [ 5  6  7  8  9]
            [--------------]
            [ 0  1  2  3  4]
            [ 5  6  7  8  9]
            [10 11 12 13 14]

        The base ring of the result is the common parent for the base
        rings of ``self`` and ``bottom``. In particular, the parent for
        ``A.stack(B)`` and ``B.stack(A)`` should be equal::

            sage: A = matrix(QQ, 1, 2, [1,2])
            sage: B = matrix(RR, 1, 2, [sin(1.1), sin(2.2)])
            sage: C = A.stack(B); C
            [ 1.00000000000000  2.00000000000000]
            [0.891207360061435 0.808496403819590]
            sage: C.parent()
            Full MatrixSpace of 2 by 2 dense matrices
             over Real Field with 53 bits of precision

            sage: D = B.stack(A); D
            [0.891207360061435 0.808496403819590]
            [ 1.00000000000000  2.00000000000000]
            sage: D.parent()
            Full MatrixSpace of 2 by 2 dense matrices
             over Real Field with 53 bits of precision

        ::

            sage: R.<y> = PolynomialRing(ZZ)
            sage: A = matrix(QQ, 1, 2, [1, 2/3])
            sage: B = matrix(R, 1, 2, [y, y^2])

            sage: C = A.stack(B); C
            [  1 2/3]
            [  y y^2]
            sage: C.parent()
            Full MatrixSpace of 2 by 2 dense matrices over
             Univariate Polynomial Ring in y over Rational Field

        Stacking a dense matrix atop a sparse one returns a sparse
        matrix::

            sage: M = Matrix(ZZ, 2, 3, range(6), sparse=False)
            sage: N = diagonal_matrix([10,11,12], sparse=True)
            sage: P = M.stack(N); P
            [ 0  1  2]
            [ 3  4  5]
            [10  0  0]
            [ 0 11  0]
            [ 0  0 12]
            sage: P.is_sparse()
            True
            sage: P = N.stack(M); P
            [10  0  0]
            [ 0 11  0]
            [ 0  0 12]
            [ 0  1  2]
            [ 3  4  5]
            sage: P.is_sparse()
            True

        One can stack matrices over different rings (:issue:`16399`). ::

            sage: M = Matrix(ZZ, 2, 3, range(6))
            sage: N = Matrix(QQ, 1, 3, [10,11,12])
            sage: M.stack(N)
            [ 0  1  2]
            [ 3  4  5]
            [10 11 12]
            sage: N.stack(M)
            [10 11 12]
            [ 0  1  2]
            [ 3  4  5]

        TESTS:

        A legacy test from the original implementation.  ::

            sage: M = Matrix(QQ, 2, 3, range(6))
            sage: N = Matrix(QQ, 1, 3, [10,11,12])
            sage: M.stack(N)
            [ 0  1  2]
            [ 3  4  5]
            [10 11 12]

        Non-matrices fail gracefully::

            sage: M.stack(polygen(QQ))
            Traceback (most recent call last):
            ...
            TypeError: a matrix must be stacked with another matrix or a vector

        AUTHORS:

        - Rob Beezer (2011-03-19): rewritten to mirror code for :meth:`augment`

        - Jeroen Demeyer (2015-01-06): refactor, see :issue:`16399`.
          Put all boilerplate in one place (here) and put the actual
          type-dependent implementation in ``_stack_impl``.
        """
        cdef Matrix other
        if isinstance(bottom, Matrix):
            other = <Matrix>bottom
        else:
            if hasattr(bottom, '_vector_'):
                bottom = bottom.row()
            else:
                raise TypeError('a matrix must be stacked with '
                                'another matrix or a vector')
            other = <Matrix?>bottom

        if self._ncols != other._ncols:
            raise TypeError("number of columns must be the same, not %s and %s" %
                            (self.ncols(), bottom.ncols()))

        top_ring = self._base_ring
        bottom_ring = other._base_ring
        if top_ring is not bottom_ring:
            R = coercion_model.common_parent(top_ring, bottom_ring)
            if top_ring is not R:
                self = self.change_ring(R)
            if bottom_ring is not R:
                other = other.change_ring(R)

        if type(self) is not type(other):
            # If one of the matrices is sparse, return a sparse matrix
            if self.is_sparse_c() and not other.is_sparse_c():
                other = other.sparse_matrix()
            elif other.is_sparse_c() and not self.is_sparse_c():
                self = self.sparse_matrix()

        Z = self._stack_impl(other)
        if subdivide:
            Z._subdivide_on_stack(self, other)
        return Z

    cdef _stack_impl(self, bottom):
        """
        Implementation of :meth:`stack`.

        Assume that ``self`` and ``other`` are compatible in the sense
        that they have the same base ring and that both are either
        dense or sparse.
        """
        cdef Matrix other = <Matrix>bottom
        cdef Matrix Z
        Z = self.new_matrix(nrows=self._nrows + other._nrows, ncols=self._ncols)

        cdef Py_ssize_t r, c
        cdef Py_ssize_t nr = self._nrows
        for r in range(self._nrows):
            for c in range(self._ncols):
                Z.set_unsafe(r, c, self.get_unsafe(r, c))
        for r in range(other._nrows):
            for c in range(other._ncols):
                Z.set_unsafe(r + nr, c, other.get_unsafe(r, c))

        return Z

    def augment(self, right, subdivide=False):
        r"""
        Return a new matrix formed by appending the matrix (or vector)
        ``right`` on the right side of ``self``.

        INPUT:

        - ``right`` -- a matrix, vector or free module element, whose
          dimensions are compatible with ``self``

        - ``subdivide`` -- (default: ``False``) request the resulting
          matrix to have a new subdivision, separating ``self`` from
          ``right``.

        OUTPUT:

        A new matrix formed by appending ``right`` onto the right side
        of ``self``.  If ``right`` is a vector (or free module element)
        then in this context it is appropriate to consider it as a
        column vector.  (The code first converts a vector to a 1-column
        matrix.)

        If ``subdivide`` is ``True`` then any column subdivisions for
        the two matrices are preserved, and a new subdivision is added
        between ``self`` and ``right``.  If the row divisions are
        identical, then they are preserved, otherwise they are
        discarded.  When ``subdivide`` is ``False`` there is no
        subdivision information in the result.

        .. warning::
            If ``subdivide`` is ``True`` then unequal row subdivisions
            will be discarded, since it would be ambiguous how to
            interpret them.  If the subdivision behavior is not what you
            need, you can manage subdivisions yourself with methods like
            :meth:`~sage.matrix.matrix2.Matrix.get_subdivisions` and
            :meth:`~sage.matrix.matrix2.Matrix.subdivide`.  You might
            also find :func:`~sage.matrix.constructor.block_matrix` or
            :func:`~sage.matrix.constructor.block_diagonal_matrix`
            useful and simpler in some instances.

        EXAMPLES:

        Augmenting with a matrix. ::

            sage: A = matrix(QQ, 3, range(12))
            sage: B = matrix(QQ, 3, range(9))
            sage: A.augment(B)
            [ 0  1  2  3  0  1  2]
            [ 4  5  6  7  3  4  5]
            [ 8  9 10 11  6  7  8]

        Augmenting with a vector. ::

            sage: A = matrix(QQ, 2, [0, 2, 4, 6, 8, 10])
            sage: v = vector(QQ, 2, [100, 200])
            sage: A.augment(v)
            [  0   2   4 100]
            [  6   8  10 200]

        Errors are raised if the sizes are incompatible. ::

            sage: A = matrix(RR, [[1, 2],[3, 4]])
            sage: B = matrix(RR, [[10, 20], [30, 40], [50, 60]])
            sage: A.augment(B)
            Traceback (most recent call last):
            ...
            TypeError: number of rows must be the same, 2 != 3

            sage: v = vector(RR, [100, 200, 300])
            sage: A.augment(v)
            Traceback (most recent call last):
            ...
            TypeError: number of rows must be the same, 2 != 3

        Setting ``subdivide`` to ``True`` will, in its simplest form,
        add a subdivision between ``self`` and ``right``. ::

            sage: A = matrix(QQ, 3, range(12))
            sage: B = matrix(QQ, 3, range(15))
            sage: A.augment(B, subdivide=True)
            [ 0  1  2  3| 0  1  2  3  4]
            [ 4  5  6  7| 5  6  7  8  9]
            [ 8  9 10 11|10 11 12 13 14]

        Column subdivisions are preserved by augmentation, and enriched,
        if subdivisions are requested.  (So multiple augmentations can
        be recorded.) ::

            sage: A = matrix(QQ, 3, range(6))
            sage: A.subdivide(None, [1])
            sage: B = matrix(QQ, 3, range(9))
            sage: B.subdivide(None, [2])
            sage: A.augment(B, subdivide=True)
            [0|1|0 1|2]
            [2|3|3 4|5]
            [4|5|6 7|8]

        Row subdivisions can be preserved, but only if they are
        identical.  Otherwise, this information is discarded and must be
        managed separately. ::

            sage: A = matrix(QQ, 3, range(6))
            sage: A.subdivide([1,3], None)
            sage: B = matrix(QQ, 3, range(9))
            sage: B.subdivide([1,3], None)
            sage: A.augment(B, subdivide=True)
            [0 1|0 1 2]
            [---+-----]
            [2 3|3 4 5]
            [4 5|6 7 8]
            [---+-----]

            sage: A.subdivide([1,2], None)
            sage: A.augment(B, subdivide=True)
            [0 1|0 1 2]
            [2 3|3 4 5]
            [4 5|6 7 8]

        The result retains the base ring of ``self`` by coercing the
        elements of ``right`` into the base ring of ``self``. ::

            sage: A = matrix(QQ, 2, [1,2])
            sage: B = matrix(RR, 2, [sin(1.1), sin(2.2)])
            sage: C = A.augment(B); C                                                   # needs sage.symbolic
            [                  1 183017397/205358938]
            [                  2 106580492/131825561]
            sage: C.parent()                                                            # needs sage.symbolic
            Full MatrixSpace of 2 by 2 dense matrices over Rational Field

            sage: D = B.augment(A); D
            [0.89120736006...  1.00000000000000]
            [0.80849640381...  2.00000000000000]
            sage: D.parent()
            Full MatrixSpace of 2 by 2 dense matrices
             over Real Field with 53 bits of precision

        Sometimes it is not possible to coerce into the base ring of
        ``self``.  A solution is to change the base ring of ``self`` to
        a more expansive ring.  Here we mix the rationals with a ring of
        polynomials with rational coefficients.  ::

            sage: R.<y> = PolynomialRing(QQ)
            sage: A = matrix(QQ, 1, [1,2])
            sage: B = matrix(R, 1, [y, y^2])

            sage: C = B.augment(A); C
            [  y y^2   1   2]
            sage: C.parent()
            Full MatrixSpace of 1 by 4 dense matrices over
             Univariate Polynomial Ring in y over Rational Field

            sage: D = A.augment(B)
            Traceback (most recent call last):
            ...
            TypeError: y is not a constant polynomial

            sage: E = A.change_ring(R)
            sage: F = E.augment(B); F
            [  1   2   y y^2]
            sage: F.parent()
            Full MatrixSpace of 1 by 4 dense matrices over
             Univariate Polynomial Ring in y over Rational Field

        AUTHORS:

        - Naqi Jaffery (2006-01-24): examples
        - Rob Beezer (2010-12-07): vector argument, docstring, subdivisions
        """
        from sage.matrix.constructor import matrix

        if not isinstance(right, sage.matrix.matrix1.Matrix):
            if hasattr(right, '_vector_'):
                right = right.column()
            else:
                raise TypeError("a matrix must be augmented with another matrix, "
                                "or a vector")

        cdef Matrix other
        other = right

        if self._nrows != other._nrows:
            raise TypeError('number of rows must be the same, '
                            '{0} != {1}'.format(self._nrows, other._nrows))
        if not (self._base_ring is other.base_ring()):
            other = other.change_ring(self._base_ring)

        cdef Matrix Z
        Z = self.new_matrix(ncols=self._ncols + other._ncols)

        cdef Py_ssize_t r, c
        for r from 0 <= r < self._nrows:
            for c from 0 <= c < self._ncols:
                Z.set_unsafe(r, c, self.get_unsafe(r, c))
        nc = self.ncols()

        for r from 0 <= r < other._nrows:
            for c from 0 <= c < other._ncols:
                Z.set_unsafe(r, c + nc, other.get_unsafe(r, c))

        if subdivide:
            Z._subdivide_on_augment(self, other)

        return Z

    def matrix_from_columns(self, columns):
        """
        Return the matrix constructed from ``self`` using columns with indices
        in the columns list.

        EXAMPLES::

            sage: M = MatrixSpace(Integers(8), 3, 3)
            sage: A = M(range(9)); A
            [0 1 2]
            [3 4 5]
            [6 7 0]
            sage: A.matrix_from_columns([2,1])
            [2 1]
            [5 4]
            [0 7]
        """
        columns = PySequence_Fast(columns, "columns is not iterable")
        cdef Py_ssize_t ncols = len(columns)

        # Construct new matrix
        cdef Matrix A = self.new_matrix(ncols=ncols)
        cdef Py_ssize_t i, j, col
        for j, col in enumerate(columns):
            if col < 0 or col >= self._ncols:
                raise IndexError("column index out of range")
            for i in range(self._nrows):
                A.set_unsafe(i, j, self.get_unsafe(i, col))
        return A

    def delete_columns(self, dcols, check=True):
        """
        Return the matrix constructed from deleting the columns with indices in the ``dcols`` list.

        INPUT:

        - ``dcols`` -- list of indices of columns to be deleted from ``self``
        - ``check`` -- boolean (default: ``True``); check whether any index in
          ``dcols`` is out of range

        .. SEEALSO::

            The methods :meth:`delete_rows` and :meth:`matrix_from_columns`
            are related.

        EXAMPLES::

            sage: A = Matrix(3, 4, range(12)); A
            [ 0  1  2  3]
            [ 4  5  6  7]
            [ 8  9 10 11]
            sage: A.delete_columns([0,2])
            [ 1  3]
            [ 5  7]
            [ 9 11]

        ``dcols`` can be a tuple. But only the underlying set of indices matters. ::

            sage: A.delete_columns((2,0,2))
            [ 1  3]
            [ 5  7]
            [ 9 11]

        The default is to check whether any index in ``dcols`` is out of range. ::

            sage: A.delete_columns([-1,2,4])
            Traceback (most recent call last):
            ...
            IndexError: [-1, 4] contains invalid indices
            sage: A.delete_columns([-1,2,4], check=False)
            [ 0  1  3]
            [ 4  5  7]
            [ 8  9 11]

        TESTS:

        The list of indices is checked.  ::

            sage: A.delete_columns("junk")
            Traceback (most recent call last):
            ...
            IndexError: ['j', 'k', 'n', 'u'] contains invalid indices

        AUTHORS:

        - Wai Yan Pong (2012-03-05)
        """
        if not isinstance(dcols, (list, tuple)):
            dcols = list(dcols)

        cdef list cols, diff_cols

        if check:
            diff_cols = sorted(set(dcols).difference(set(range(self._ncols))))
            if diff_cols:
                raise IndexError("{d} contains invalid indices".format(d=diff_cols))
        cols = [k for k in range(self._ncols) if k not in dcols]
        return self.matrix_from_columns(cols)

    def matrix_from_rows(self, rows):
        """
        Return the matrix constructed from ``self`` using rows with indices in
        the rows list.

        EXAMPLES::

            sage: M = MatrixSpace(Integers(8), 3, 3)
            sage: A = M(range(9)); A
            [0 1 2]
            [3 4 5]
            [6 7 0]
            sage: A.matrix_from_rows([2,1])
            [6 7 0]
            [3 4 5]
        """
        rows = PySequence_Fast(rows, "rows is not iterable")
        cdef Py_ssize_t nrows = len(rows)

        # Construct new matrix
        cdef Matrix A = self.new_matrix(nrows=nrows)
        cdef Py_ssize_t i, j, row
        for i, row in enumerate(rows):
            if row < 0 or row >= self._nrows:
                raise IndexError("row index out of range")
            for j in range(self._ncols):
                A.set_unsafe(i, j, self.get_unsafe(row, j))
        return A

    def delete_rows(self, drows, check=True):
        """
        Return the matrix constructed from deleting the rows with indices in the ``drows`` list.

        INPUT:

        - ``drows`` -- list of indices of rows to be deleted from ``self``
        - ``check`` -- boolean (default: ``True``); whether to check if any
          index in ``drows`` is out of range

        .. SEEALSO::

            The methods :meth:`delete_columns` and :meth:`matrix_from_rows`
            are related.

        EXAMPLES::

            sage: A = Matrix(4, 3, range(12)); A
            [ 0  1  2]
            [ 3  4  5]
            [ 6  7  8]
            [ 9 10 11]
            sage: A.delete_rows([0,2])
            [ 3  4  5]
            [ 9 10 11]

        ``drows`` can be a tuple. But only the underlying set of indices matters. ::

            sage: A.delete_rows((2,0,2))
            [ 3  4  5]
            [ 9 10 11]

        The default is to check whether the any index in ``drows`` is out of range. ::

            sage: A.delete_rows([-1,2,4])
            Traceback (most recent call last):
            ...
            IndexError: [-1, 4] contains invalid indices
            sage: A.delete_rows([-1,2,4], check=False)
            [ 0  1  2]
            [ 3  4  5]
            [ 9 10 11]

        TESTS:

        The list of indices is checked.  ::

            sage: A.delete_rows("junk")
            Traceback (most recent call last):
            ...
            IndexError: ['j', 'k', 'n', 'u'] contains invalid indices

        AUTHORS

        - Wai Yan Pong (2012-03-05)
        """
        if not isinstance(drows, (list, tuple)):
            drows = list(drows)

        cdef list rows, diff_rows

        if check:
            diff_rows = sorted(set(drows).difference(set(range(self._nrows))))
            if diff_rows:
                raise IndexError("{d} contains invalid indices".format(d=diff_rows))
        rows = [k for k in range(self._nrows) if k not in drows]
        return self.matrix_from_rows(rows)

    def matrix_from_rows_and_columns(self, rows, columns):
        """
        Return the matrix constructed from ``self`` from the given rows and
        columns.

        EXAMPLES::

            sage: M = MatrixSpace(Integers(8), 3, 3)
            sage: A = M(range(9)); A
            [0 1 2]
            [3 4 5]
            [6 7 0]
            sage: A.matrix_from_rows_and_columns([1], [0,2])
            [3 5]
            sage: A.matrix_from_rows_and_columns([1,2], [1,2])
            [4 5]
            [7 0]

        Note that row and column indices can be reordered or repeated::

            sage: A.matrix_from_rows_and_columns([2,1], [2,1])
            [0 7]
            [5 4]

        For example here we take from row 1 columns 2 then 0 twice, and do
        this 3 times::

            sage: A.matrix_from_rows_and_columns([1,1,1], [2,0,0])
            [5 3 3]
            [5 3 3]
            [5 3 3]

        AUTHORS:

        - Jaap Spies (2006-02-18)

        - Didier Deshommes: some Pyrex speedups implemented
        """
        rows = PySequence_Fast(rows, "rows is not iterable")
        columns = PySequence_Fast(columns, "columns is not iterable")

        cdef Py_ssize_t ncols = len(columns)
        cdef Py_ssize_t nrows = len(rows)

        # Check whether column indices are valid
        cdef Py_ssize_t i, j, row, col
        for col in columns:
            if col < 0 or col >= self._ncols:
                raise IndexError("column index out of range")

        # Construct new matrix
        cdef Matrix A = self.new_matrix(nrows=nrows, ncols=ncols)
        for i, row in enumerate(rows):
            if row < 0 or row >= self._nrows:
                raise IndexError("row index out of range")
            for j, col in enumerate(columns):
                A.set_unsafe(i, j, self.get_unsafe(row, col))
        return A

    def submatrix(self, Py_ssize_t row=0, Py_ssize_t col=0,
                  Py_ssize_t nrows=-1, Py_ssize_t ncols=-1):
        """
        Return the matrix constructed from ``self`` using the specified
        range of rows and columns.

        INPUT:

        - ``row``, ``col`` -- index of the starting row and column (indices
          start at zero)

        - ``nrows``, ``ncols`` -- (optional) number of rows and columns to
          take. If not provided, take all rows below and all columns to
          the right of the starting entry.

        .. SEEALSO::

            The functions :func:`matrix_from_rows`,
            :func:`matrix_from_columns`, and
            :func:`matrix_from_rows_and_columns` allow one to select
            arbitrary subsets of rows and/or columns.

        EXAMPLES:

        Take the `3 \\times 3` submatrix starting from entry (1,1) in a
        `4 \\times 4` matrix::

            sage: m = matrix(4, [1..16])
            sage: m.submatrix(1, 1)
            [ 6  7  8]
            [10 11 12]
            [14 15 16]

        Same thing, except take only two rows::

            sage: m.submatrix(1, 1, 2)
            [ 6  7  8]
            [10 11 12]

        And now take only one column::

            sage: m.submatrix(1, 1, 2, 1)
            [ 6]
            [10]

        You can take zero rows or columns if you want::

            sage: m.submatrix(1, 1, 0)
            []
            sage: parent(m.submatrix(1, 1, 0))
            Full MatrixSpace of 0 by 3 dense matrices over Integer Ring
        """
        if nrows == -1:
            nrows = self._nrows - row
        if ncols == -1:
            ncols = self._ncols - col
        return self.matrix_from_rows_and_columns(range(row, row + nrows),
                                                 range(col, col + ncols))

    def set_row(self, row, v):
        r"""
        Set the entries of row ``row`` to the entries of ``v``.

        INPUT:

        - ``row`` -- index of row to be set

        - ``v`` -- list or vector of the new entries

        OUTPUT:

        Changes the matrix in-place, so there is no output.

        EXAMPLES:

        New entries may be contained in a vector.::

            sage: A = matrix(QQ, 5, range(25))
            sage: u = vector(QQ, [0, -1, -2, -3, -4])
            sage: A.set_row(2, u)
            sage: A
            [ 0  1  2  3  4]
            [ 5  6  7  8  9]
            [ 0 -1 -2 -3 -4]
            [15 16 17 18 19]
            [20 21 22 23 24]

        New entries may be in any sort of list.::

            sage: A = matrix([[1, 2], [3, 4]]); A
            [1 2]
            [3 4]
            sage: A.set_row(0, [0, 0]); A
            [0 0]
            [3 4]
            sage: A.set_row(1, (0, 0)); A
            [0 0]
            [0 0]

        TESTS::

            sage: A = matrix([[1, 2], [3, 4]])
            sage: A.set_row(2, [0, 0]); A
            Traceback (most recent call last):
            ...
            ValueError: row number must be between 0 and 1 (inclusive), not 2

            sage: A.set_row(0, [0, 0, 0])
            Traceback (most recent call last):
            ...
            ValueError: list of new entries must be of length 2 (not 3)

            sage: A = matrix(2, [1, 2, 3, 4])
            sage: A.set_row(0, [1/3, 1]); A
            Traceback (most recent call last):
            ...
            TypeError: Cannot set row with Rational Field elements over Integer Ring, use change_ring first.
        """
        if len(v) != self._ncols:
            msg = "list of new entries must be of length {0} (not {1})"
            raise ValueError(msg.format(self._ncols, len(v)))
        if (row < 0) or (row >= self._nrows):
            msg = "row number must be between 0 and {0} (inclusive), not {1}"
            raise ValueError(msg.format(self._nrows - 1, row))

        try:
            for j in range(self._ncols):
                self[row, j] = v[j]
        except TypeError:
            msg = "Cannot set row with {0} elements over {1}, use change_ring first."
            raise TypeError(msg.format(v[j].parent(), self.base_ring()))

    def set_column(self, col, v):
        r"""
        Set the entries of column ``col`` to the entries of ``v``.

        INPUT:

        - ``col`` -- index of column to be set

        - ``v`` -- list or vector of the new entries

        OUTPUT:

        Changes the matrix in-place, so there is no output.

        EXAMPLES:

        New entries may be contained in a vector.::

            sage: A = matrix(QQ, 5, range(25))
            sage: u = vector(QQ, [0, -1, -2, -3, -4])
            sage: A.set_column(2, u)
            sage: A
            [ 0  1  0  3  4]
            [ 5  6 -1  8  9]
            [10 11 -2 13 14]
            [15 16 -3 18 19]
            [20 21 -4 23 24]

        New entries may be in any sort of list.::

            sage: A = matrix([[1, 2], [3, 4]]); A
            [1 2]
            [3 4]
            sage: A.set_column(0, [0, 0]); A
            [0 2]
            [0 4]
            sage: A.set_column(1, (0, 0)); A
            [0 0]
            [0 0]

        TESTS::

            sage: A = matrix([[1, 2], [3, 4]])
            sage: A.set_column(2, [0, 0]); A
            Traceback (most recent call last):
            ...
            ValueError: column number must be between 0 and 1 (inclusive), not 2

            sage: A.set_column(0, [0, 0, 0])
            Traceback (most recent call last):
            ...
            ValueError: list of new entries must be of length 2 (not 3)

            sage: A = matrix(2, [1, 2, 3, 4])
            sage: A.set_column(0, [1/4, 1]); A
            Traceback (most recent call last):
            ...
            TypeError: Cannot set column with Rational Field elements
            over Integer Ring, use change_ring first.
        """
        if len(v) != self._nrows:
            msg = "list of new entries must be of length {0} (not {1})"
            raise ValueError(msg.format(self._nrows, len(v)))
        if (col < 0) or (col >= self._ncols):
            msg = "column number must be between 0 and {0} (inclusive), not {1}"
            raise ValueError(msg.format(self._ncols - 1, col))

        try:
            for i in range(self._nrows):
                self[i, col] = v[i]
        except TypeError:
            msg = "Cannot set column with {0} elements over {1}, use change_ring first."
            raise TypeError(msg.format(v[i].parent(), self.base_ring()))

    def zero_pattern_matrix(self, ring=None):
        """
        Return a matrix that contains one for corresponding zero entries.

        All other entries are zero.

        INPUT:

        - ``ring`` -- (optional); base ring of the output; default is ``ZZ``

        OUTPUT:

        A new dense matrix with same dimensions as ``self``
        and with base ring ``ring``.

        EXAMPLES::

            sage: M = Matrix(ZZ, 2, [1,2,-2,0])
            sage: M.zero_pattern_matrix()
            [0 0]
            [0 1]

            sage: M = Matrix(QQ, 2, [1,2/3,-2,0])
            sage: M.zero_pattern_matrix()
            [0 0]
            [0 1]

        Default base ring for the output is ``ZZ``::

            sage: M.zero_pattern_matrix().base_ring()
            Integer Ring

        Specify a different base ring for the output::

            sage: M.zero_pattern_matrix(GF(2)).base_ring()
            Finite Field of size 2

        Examples for different base rings for ``self``::

            sage: M = Matrix(Zmod(8), 3, 2, [2, 3, 9, 8, 1, 0]); M
            [2 3]
            [1 0]
            [1 0]
            sage: M.zero_pattern_matrix()
            [0 0]
            [0 1]
            [0 1]

        ::

            sage: W.<a> = CyclotomicField(100)                                          # needs sage.rings.number_field
            sage: M = Matrix(2, 3, [a, a/2, 0, a^2, a^100-1, a^2 - a]); M               # needs sage.rings.number_field
            [      a   1/2*a       0]
            [    a^2       0 a^2 - a]
            sage: M.zero_pattern_matrix()                                               # needs sage.rings.number_field
            [0 0 1]
            [0 1 0]

        ::

            sage: # needs sage.rings.finite_rings
            sage: K.<a> = GF(2^4)
            sage: l = [a^2 + 1, a^3 + 1, 0, 0, a, a^3 + a + 1, a + 1,
            ....:      a + 1, a^2, a^3 + a + 1, a^3 + a, a^3 + a]
            sage: M = Matrix(K, 3, 4, l); M
            [    a^2 + 1     a^3 + 1           0           0]
            [          a a^3 + a + 1       a + 1       a + 1]
            [        a^2 a^3 + a + 1     a^3 + a     a^3 + a]
            sage: M.zero_pattern_matrix()
            [0 0 1 1]
            [0 0 0 0]
            [0 0 0 0]

        ::

            sage: # needs sage.rings.finite_rings
            sage: K.<a> = GF(25)
            sage: M = Matrix(K, 2, 3, [0, 2, 3, 5, a, a^2])
            sage: M
            [    0     2     3]
            [    0     a a + 3]
            sage: M.zero_pattern_matrix()
            [1 0 0]
            [1 0 0]

        .. NOTE::

            This method can be optimized by improving
            :meth:`get_is_zero_unsafe` for derived matrix classes.
        """
        if ring is None:
            from sage.rings.integer_ring import ZZ
            ring = ZZ

        cdef object one = ring.one()
        cdef Py_ssize_t i, j

        from sage.matrix.matrix_space import MatrixSpace
        MZ = MatrixSpace(ring, self._nrows, self._ncols, sparse=False)
        cdef Matrix M = MZ(ring.zero())

        for i from 0 <= i < self._nrows:
            for j from 0 <= j < self._ncols:
                if self.get_is_zero_unsafe(i, j):
                    M.set_unsafe(i, j, one)
        return M

    ######################################################################
    # Change of representation between dense and sparse.
    ######################################################################

    def dense_matrix(self):
        """
        If this matrix is sparse, return a dense matrix with the same
        entries. If this matrix is dense, return this matrix (not a copy).

        .. NOTE::

           The definition of "dense" and "sparse" in Sage have nothing to
           do with the number of nonzero entries. Sparse and dense are
           properties of the underlying representation of the matrix.

        EXAMPLES::

            sage: A = MatrixSpace(QQ,2, sparse=True)([1,2,0,1])
            sage: A.is_sparse()
            True
            sage: B = A.dense_matrix()
            sage: B.is_sparse()
            False
            sage: A == B
            True
            sage: B.dense_matrix() is B
            True
            sage: A*B
            [1 4]
            [0 1]
            sage: A.parent()
            Full MatrixSpace of 2 by 2 sparse matrices over Rational Field
            sage: B.parent()
            Full MatrixSpace of 2 by 2 dense matrices over Rational Field

        In Sage, the product of a sparse and a dense matrix is always
        dense::

            sage: (A*B).parent()
            Full MatrixSpace of 2 by 2 dense matrices over Rational Field
            sage: (B*A).parent()
            Full MatrixSpace of 2 by 2 dense matrices over Rational Field

        TESTS:

        Make sure that subdivisions are preserved when switching
        between dense and sparse matrices::

            sage: a = matrix(ZZ, 3, range(9))
            sage: a.subdivide([1,2],2)
            sage: a.subdivisions()
            ([1, 2], [2])
            sage: b = a.sparse_matrix().dense_matrix()
            sage: b.subdivisions()
            ([1, 2], [2])

        Ensure we can compute the correct dense matrix even if the
        dict items are ETuples (see :issue:`17658`)::

            sage: from sage.rings.polynomial.polydict import ETuple
            sage: matrix(GF(5^2, "z"), {ETuple((1, 1)): 2}).dense_matrix()              # needs sage.rings.finite_rings
            [0 0]
            [0 2]
        """
        if self.is_dense():
            return self
        cdef Matrix A
        A = self.new_matrix(self._nrows, self._ncols, self,
                            coerce=False, sparse=False)
        if self._subdivisions is not None:
            A.subdivide(self.subdivisions())
        return A

    def sparse_matrix(self):
        """
        If this matrix is dense, return a sparse matrix with the same
        entries. If this matrix is sparse, return this matrix (not a
        copy).

        .. NOTE::

           The definition of "dense" and "sparse" in Sage have nothing
           to do with the number of nonzero entries. Sparse and dense are
           properties of the underlying representation of the matrix.

        EXAMPLES::

            sage: A = MatrixSpace(QQ,2, sparse=False)([1,2,0,1])
            sage: A.is_sparse()
            False
            sage: B = A.sparse_matrix()
            sage: B.is_sparse()
            True
            sage: A == B
            True
            sage: B.sparse_matrix() is B
            True
            sage: A*B
            [1 4]
            [0 1]
            sage: A.parent()
            Full MatrixSpace of 2 by 2 dense matrices over Rational Field
            sage: B.parent()
            Full MatrixSpace of 2 by 2 sparse matrices over Rational Field
            sage: (A*B).parent()
            Full MatrixSpace of 2 by 2 dense matrices over Rational Field
            sage: (B*A).parent()
            Full MatrixSpace of 2 by 2 dense matrices over Rational Field
        """
        if self.is_sparse():
            return self
        A = self.new_matrix(self._nrows, self._ncols, self,
                            coerce=False, sparse=True)
        if self._subdivisions is not None:
            A.subdivide(self.subdivisions())
        return A

    def matrix_space(self, nrows=None, ncols=None, sparse=None):
        """
        Return the ambient matrix space of ``self``.

        INPUT:

        - ``nrows``, ``ncols`` -- (optional) number of rows and columns in
          returned matrix space

        - ``sparse`` -- whether the returned matrix space uses sparse or
          dense matrices

        EXAMPLES::

            sage: m = matrix(3, [1..9])
            sage: m.matrix_space()
            Full MatrixSpace of 3 by 3 dense matrices over Integer Ring
            sage: m.matrix_space(ncols=2)
            Full MatrixSpace of 3 by 2 dense matrices over Integer Ring
            sage: m.matrix_space(1)
            Full MatrixSpace of 1 by 3 dense matrices over Integer Ring
            sage: m.matrix_space(1, 2, True)
            Full MatrixSpace of 1 by 2 sparse matrices over Integer Ring

            sage: M = MatrixSpace(QQ, 3, implementation='generic')
            sage: m = M.an_element()
            sage: m.matrix_space()
            Full MatrixSpace of 3 by 3 dense matrices over Rational Field
             (using Matrix_generic_dense)
            sage: m.matrix_space(nrows=2, ncols=12)
            Full MatrixSpace of 2 by 12 dense matrices over Rational Field
             (using Matrix_generic_dense)
            sage: m.matrix_space(nrows=2, sparse=True)
            Full MatrixSpace of 2 by 3 sparse matrices over Rational Field
        """
        if nrows is None:
            nrows = self._nrows
        if ncols is None:
            ncols = self._ncols
        if sparse is None:
            sparse = self.is_sparse()

        base_ring = self._base_ring

        if nrows == self._nrows and ncols == self._ncols and sparse == self.is_sparse():
            return self._parent
        else:
            if sparse == self.is_sparse():
                implementation = self.__class__
            else:
                implementation = None
            from sage.matrix.matrix_space import MatrixSpace
            return MatrixSpace(base_ring, nrows, ncols, sparse, implementation)

    def new_matrix(self, nrows=None, ncols=None, entries=None,
                   coerce=True, copy=True, sparse=None):
        """
        Create a matrix in the parent of this matrix with the given number
        of rows, columns, etc. The default parameters are the same as for
        ``self``.

        INPUT:

        These three variables get sent to :func:`matrix_space`:

        - ``nrows``, ``ncols`` -- number of rows and columns in returned
          matrix. If not specified, defaults to ``None`` and will give a
          matrix of the same size as ``self``.
        - ``sparse`` -- whether returned matrix is sparse or not. Defaults
          to same value as self

        The remaining three variables (``coerce``, ``entries``, and
        ``copy``) are used by
        :func:`sage.matrix.matrix_space.MatrixSpace` to construct the
        new matrix.

        .. warning::

           This function called with no arguments returns the zero
           matrix of the same dimension and sparseness of ``self``.

        EXAMPLES::

            sage: A = matrix(ZZ,2,2,[1,2,3,4]); A
            [1 2]
            [3 4]
            sage: A.new_matrix()
            [0 0]
            [0 0]
            sage: A.new_matrix(1,1)
            [0]
            sage: A.new_matrix(3,3).parent()
            Full MatrixSpace of 3 by 3 dense matrices over Integer Ring

        ::

            sage: A = matrix(RR,2,3,[1.1,2.2,3.3,4.4,5.5,6.6]); A
            [1.10000000000000 2.20000000000000 3.30000000000000]
            [4.40000000000000 5.50000000000000 6.60000000000000]
            sage: A.new_matrix()
            [0.000000000000000 0.000000000000000 0.000000000000000]
            [0.000000000000000 0.000000000000000 0.000000000000000]
            sage: A.new_matrix().parent()
            Full MatrixSpace of 2 by 3 dense matrices
             over Real Field with 53 bits of precision

        ::

            sage: M = MatrixSpace(ZZ, 2, 3, implementation='generic')
            sage: m = M.an_element()
            sage: m.new_matrix().parent()
            Full MatrixSpace of 2 by 3 dense matrices over Integer Ring
             (using Matrix_generic_dense)
            sage: m.new_matrix(3,3).parent()
            Full MatrixSpace of 3 by 3 dense matrices over Integer Ring
             (using Matrix_generic_dense)
            sage: m.new_matrix(3,3, sparse=True).parent()
            Full MatrixSpace of 3 by 3 sparse matrices over Integer Ring
        """
        if (sparse is None or self.is_sparse() == sparse):
            if self._nrows == nrows and self._ncols == ncols:
                return self._parent(entries, coerce=coerce, copy=copy)
            elif self._nrows == ncols and self._ncols == nrows:
                return self._parent.transposed(entries, coerce=coerce, copy=copy)
        return self.matrix_space(nrows, ncols, sparse)(entries, coerce=coerce, copy=copy)

    def block_sum(self, Matrix other):
        """
        Return the block matrix that has ``self`` and ``other`` on the diagonal::

            [ self     0 ]
            [    0 other ]

        EXAMPLES::

            sage: A = matrix(QQ[['t']], 2, range(1, 5))
            sage: A.block_sum(100*A)
            [  1   2   0   0]
            [  3   4   0   0]
            [  0   0 100 200]
            [  0   0 300 400]
        """
        if not isinstance(other, Matrix):
            raise TypeError("other must be a Matrix")
        top = self.augment(self.new_matrix(ncols=other._ncols))
        bottom = other.new_matrix(ncols=self._ncols).augment(other)
        return top.stack(bottom)<|MERGE_RESOLUTION|>--- conflicted
+++ resolved
@@ -751,7 +751,6 @@
             from sage.misc.superseded import deprecation
             deprecation(39152, "passing copy argument to numpy() is deprecated")
         import numpy
-<<<<<<< HEAD
         return numpy.asarray(self.list(), dtype=dtype).reshape(self.nrows(), self.ncols())
 
     def __array__(self, dtype=None, copy=None):
@@ -800,9 +799,6 @@
         else:
             assert copy is None  # numpy versions before 2.0 should not pass copy argument
         return self.numpy(dtype)
-=======
-        A = numpy.matrix(self.list(), dtype=dtype, copy=copy)
-        return numpy.resize(A, (self.nrows(), self.ncols()))
 
     def _mpmath_(self, prec=None, rounding=None):
         """
@@ -830,12 +826,6 @@
                 prec = 53
         from mpmath import mp
         return mp.matrix([[item._mpmath_(prec, rounding) for item in row] for row in self])
-
-    # Define the magic "__array__" function so that numpy.array(m) can convert
-    # a matrix m to a numpy array.
-    # See http://docs.scipy.org/doc/numpy/user/c-info.how-to-extend.html#converting-an-arbitrary-sequence-object
-    __array__ = numpy
->>>>>>> e0cf1e41
 
     ###################################################
     # Construction functions
