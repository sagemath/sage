--- conflicted
+++ resolved
@@ -152,15 +152,9 @@
 
         EXAMPLES::
 
-<<<<<<< HEAD
-            sage: libgap(identity_matrix(ZZ, 2))
-            [ [ 1, 0 ], [ 0, 1 ] ]
-            sage: libgap(matrix(GF(3), 2, 2, [4,5,6,7]))                        # optional - sage.libs.pari
-=======
             sage: libgap(identity_matrix(ZZ, 2))                                        # optional - sage.libs.gap
             [ [ 1, 0 ], [ 0, 1 ] ]
             sage: libgap(matrix(GF(3), 2, 2, [4,5,6,7]))                                # optional - sage.libs.gap sage.libs.pari
->>>>>>> 98b9451f
             [ [ Z(3)^0, Z(3) ], [ 0*Z(3), Z(3)^0 ] ]
         """
         from sage.libs.gap.libgap import libgap
