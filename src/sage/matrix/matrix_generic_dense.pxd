--- conflicted
+++ resolved
@@ -1,8 +1,5 @@
 # sage_setup: distribution = sagemath-modules
-<<<<<<< HEAD
 
-=======
->>>>>>> 5ae0bc7a
 from sage.matrix.matrix_dense cimport Matrix_dense
 
 
