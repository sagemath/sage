"""
Saturation over ZZ
"""

from copy import copy

from sage.arith.misc import binomial, GCD as gcd
<<<<<<< HEAD
=======
from sage.matrix import matrix_integer_dense_hnf
from sage.matrix.constructor import identity_matrix, random_matrix
>>>>>>> 453378ba
from sage.misc.randstate import current_randstate
from sage.misc.verbose import verbose
from sage.rings.finite_rings.finite_field_constructor import FiniteField as GF
from sage.rings.integer_ring import ZZ
<<<<<<< HEAD

from . import matrix_integer_dense_hnf
from .constructor import identity_matrix, random_matrix
=======
>>>>>>> 453378ba


def p_saturation(A, p, proof=True):
    """
    INPUT:

    - A -- a matrix over ZZ
    - p -- a prime
    - proof -- bool (default: True)

    OUTPUT:

    The p-saturation of the matrix A, i.e., a new matrix in Hermite form
    whose row span a ZZ-module that is p-saturated.

    EXAMPLES::

        sage: from sage.matrix.matrix_integer_dense_saturation import p_saturation
        sage: A = matrix(ZZ, 2, 2, [3,2,3,4]); B = matrix(ZZ, 2,3,[1,2,3,4,5,6])
        sage: A.det()
        6
        sage: C = A*B; C
        [11 16 21]
        [19 26 33]
        sage: C2 = p_saturation(C, 2); C2
        [ 1  8 15]
        [ 0  9 18]
        sage: C2.index_in_saturation()
        9
        sage: C3 = p_saturation(C, 3); C3
        [ 1  0 -1]
        [ 0  2  4]
        sage: C3.index_in_saturation()
        2
    """
    tm = verbose("%s-saturating a %sx%s matrix"%(p, A.nrows(), A.ncols()))
    H = A.hermite_form(include_zero_rows=False, proof=proof)
    while True:
        if p == 2:
            A = H.change_ring(GF(p))
        else:
            try:
                # Faster than change_ring
                A = H._reduce(p)
            except OverflowError:
                # fall back to generic GF(p) matrices
                A = H.change_ring(GF(p))
        assert A.nrows() <= A.ncols()
        K = A.kernel()
        if K.dimension() == 0:
            verbose("done saturating", tm)
            return H
        B = K.basis_matrix().lift()
        C = ((B * H) / p).change_ring(ZZ)
        H = H.stack(C).hermite_form(include_zero_rows=False, proof=proof)
    verbose("done saturating", tm)

def random_sublist_of_size(k, n):
    """
    INPUT:

    - k -- an integer
    - n -- an integer

    OUTPUT:

    a randomly chosen sublist of range(k) of size n.

    EXAMPLES::

        sage: import sage.matrix.matrix_integer_dense_saturation as s
        sage: l = s.random_sublist_of_size(10, 3)
        sage: len(l)
        3
        sage: l_check = [-1] + l + [10]
        sage: all(l_check[i] < l_check[i+1] for i in range(4))
        True
        sage: l = s.random_sublist_of_size(10, 7)
        sage: len(l)
        7
        sage: l_check = [-1] + l + [10]
        sage: all(l_check[i] < l_check[i+1] for i in range(8))
        True
    """
    if n > k:
        raise ValueError("n must be <= len(v)")
    if n == k:
        return list(range(k))
    if n >= k // 2 + 5:
        # use complement
        w = random_sublist_of_size(k, k - n)
        m = set(w)
        w = [z for z in range(k) if z not in m]
        assert len(w) == n
        return w

    randrange = current_randstate().python_random().randrange

    w = set()
    while len(w) < n:
        z = randrange(k)
        if z not in w:
            w.add(z)
    return sorted(w)


def solve_system_with_difficult_last_row(B, A):
    """
    Solve the matrix equation B*Z = A when the last row of `B`
    contains huge entries.

    INPUT:

    - B -- a square n x n nonsingular matrix with painful big bottom row.
    - A -- an n x k matrix.

    OUTPUT:

    the unique solution to B*Z = A.

    EXAMPLES::

        sage: from sage.matrix.matrix_integer_dense_saturation import solve_system_with_difficult_last_row
        sage: B = matrix(ZZ, 3, [1,2,3, 3,-1,2,939239082,39202803080,2939028038402834]); A = matrix(ZZ,3,2,[1,2,4,3,-1,0])
        sage: X = solve_system_with_difficult_last_row(B, A); X
        [  290668794698843/226075992027744         468068726971/409557956572]
        [-226078357385539/1582531944194208       1228691305937/2866905696004]
        [      2365357795/1582531944194208           -17436221/2866905696004]
        sage: B*X == A
        True
    """
    # See the comments in the function of the same name in matrix_integer_dense_hnf.py.
    # This function is just a generalization of that one to A a matrix.
    C = copy(B)
    while True:
        C[C.nrows()-1] = random_matrix(ZZ,1,C.ncols()).row(0)
        try:
            X = C.solve_right(A)
        except ValueError:
            verbose("Try difficult solve again with different random vector")
        else:
            break
    D = B.matrix_from_rows(range(C.nrows()-1))
    N = D._rational_kernel_flint()
    if N.ncols() != 1:
        verbose("Difficult solve quickly failed.  Using direct approach.")
        return B.solve_right(A)

    tm = verbose("Recover correct linear combinations")
    k = N.matrix_from_columns([0])

    # The sought for solution Z to B*Z = A is some linear combination
    #       Z = X + alpha*k
    #  Let w be the last row of B; then Z satisfies
    #       w * Z = A'
    # where A' is the last row of A.  Thus
    #       w * (X + alpha*k) = A'
    # so    w * X + alpha*w*k = A'
    # so    alpha*w*k  = A' - w*X.
    w = B[-1]  # last row of B
    A_prime = A[-1]  # last row of A
    lhs = w*k
    rhs = A_prime - w * X

    if lhs[0] == 0:
        verbose("Difficult solve quickly failed.  Using direct approach.")
        return B.solve_right(A)

    for i in range(X.ncols()):
        alpha = rhs[i] / lhs[0]
        X.set_column(i, (X.matrix_from_columns([i]) + alpha*k).list())
    verbose("Done getting linear combinations.", tm)
    return X

def saturation(A, proof=True, p=0, max_dets=5):
    """
    Compute a saturation matrix of A.

    INPUT:

    - A     -- a matrix over ZZ
    - proof -- bool (default: True)
    - p     -- int (default: 0); if not 0 only guarantees that output is
      p-saturated
    - max_dets -- int (default: 4) max number of dets of submatrices to
      compute.

    OUTPUT:

    matrix -- saturation of the matrix A.

    EXAMPLES::

        sage: from sage.matrix.matrix_integer_dense_saturation import saturation
        sage: A = matrix(ZZ, 2, 2, [3,2,3,4]); B = matrix(ZZ, 2,3,[1,2,3,4,5,6]); C = A*B
        sage: C
        [11 16 21]
        [19 26 33]
        sage: C.index_in_saturation()
        18
        sage: S = saturation(C); S
        [11 16 21]
        [-2 -3 -4]
        sage: S.index_in_saturation()
        1
        sage: saturation(C, proof=False)
        [11 16 21]
        [-2 -3 -4]
        sage: saturation(C, p=2)
        [11 16 21]
        [-2 -3 -4]
        sage: saturation(C, p=2, max_dets=1)
        [11 16 21]
        [-2 -3 -4]
    """
    # Find a submatrix of full rank and instead saturate that matrix.
    r = A.rank()
    if A.is_square() and r == A.nrows():
        return identity_matrix(ZZ, r)
    if A.nrows() > r:
        P = []
        while len(P) < r:
            P = matrix_integer_dense_hnf.probable_pivot_rows(A)
        A = A.matrix_from_rows(P)

    # Factor out all common factors from all rows, just in case.
    A = copy(A)
    A._factor_out_common_factors_from_each_row()

    if A.nrows() <= 1:
        return A

    A, zero_cols = A._delete_zero_columns()

    if max_dets > 0:
        # Take the GCD of at most num_dets randomly chosen determinants.
        nr = A.nrows()
        nc = A.ncols()
        d = 0
        trials = min(binomial(nc, nr), max_dets)
        already_tried = []
        while len(already_tried) < trials:
            v = random_sublist_of_size(nc, nr)
            tm = verbose('saturation -- checking det condition on submatrix')
            d = gcd(d, A.matrix_from_columns(v).determinant(proof=proof))
            verbose('saturation -- got det down to %s'%d, tm)
            if gcd(d, p) == 1:
                return A._insert_zero_columns(zero_cols)
            already_tried.append(v)

        if gcd(d, p) == 1:
            # already p-saturated
            return A._insert_zero_columns(zero_cols)

        # Factor and p-saturate at each p.
        # This is not a good algorithm, because all the HNF's in it are really slow!
        #
        #tm = verbose('factoring gcd %s of determinants'%d)
        #limit = 2**31-1
        #F = d.factor(limit = limit)
        #D = [p for p, e in F if p <= limit]
        #B = [n for n, e in F if n > limit]  # all big factors -- there will only be at most one
        #assert len(B) <= 1
        #C = B[0]
        #for p in D:
        #    A = p_saturation(A, p=p, proof=proof)

    # This is a really simple but powerful algorithm.
    # FACT: If A is a matrix of full rank, then hnf(transpose(A))^(-1)*A is a saturation of A.
    # To make this practical we use solve_system_with_difficult_last_row, since the
    # last column of HNF's are typically the only really big ones.
    B = A.transpose().hermite_form(include_zero_rows=False, proof=proof)
    B = B.transpose()

    # Now compute B^(-1) * A
    C = solve_system_with_difficult_last_row(B, A)
    return C.change_ring(ZZ)._insert_zero_columns(zero_cols)

def index_in_saturation(A, proof=True):
    r"""
    The index of A in its saturation.

    INPUT:

    - ``A`` -- matrix over `\ZZ`

    - ``proof`` -- boolean (``True`` or ``False``)

    OUTPUT:

    An integer

    EXAMPLES::

        sage: from sage.matrix.matrix_integer_dense_saturation import index_in_saturation
        sage: A = matrix(ZZ, 2, 2, [3,2,3,4]); B = matrix(ZZ, 2,3,[1,2,3,4,5,6]); C = A*B; C
        [11 16 21]
        [19 26 33]
        sage: index_in_saturation(C)
        18
        sage: W = C.row_space()
        sage: S = W.saturation()
        sage: W.index_in(S)
        18

    For any zero matrix the index in its saturation is 1 (see :trac:`13034`)::

        sage: m = matrix(ZZ, 3)
        sage: m
        [0 0 0]
        [0 0 0]
        [0 0 0]
        sage: m.index_in_saturation()
        1
        sage: m = matrix(ZZ, 2, 3)
        sage: m
        [0 0 0]
        [0 0 0]
        sage: m.index_in_saturation()
        1

    TESTS::

        sage: zero = matrix(ZZ, [[]])
        sage: zero.index_in_saturation()
        1
    """
    r = A.rank()
    if r == 0:
        return ZZ.one()
    if r < A.nrows():
        A = A.hermite_form(proof=proof, include_zero_rows=False)
    if A.is_square():
        return abs(A.determinant(proof=proof))
    A = A.transpose()
    A = A.hermite_form(proof=proof, include_zero_rows=False)
    return abs(A.determinant(proof=proof))<|MERGE_RESOLUTION|>--- conflicted
+++ resolved
@@ -5,21 +5,12 @@
 from copy import copy
 
 from sage.arith.misc import binomial, GCD as gcd
-<<<<<<< HEAD
-=======
 from sage.matrix import matrix_integer_dense_hnf
 from sage.matrix.constructor import identity_matrix, random_matrix
->>>>>>> 453378ba
 from sage.misc.randstate import current_randstate
 from sage.misc.verbose import verbose
 from sage.rings.finite_rings.finite_field_constructor import FiniteField as GF
 from sage.rings.integer_ring import ZZ
-<<<<<<< HEAD
-
-from . import matrix_integer_dense_hnf
-from .constructor import identity_matrix, random_matrix
-=======
->>>>>>> 453378ba
 
 
 def p_saturation(A, p, proof=True):
