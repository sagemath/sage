--- conflicted
+++ resolved
@@ -956,26 +956,15 @@
 
         - ``element_names`` - (default : ``True``) Whether to display text with element names on the image
 
-<<<<<<< HEAD
-        - ``cmap`` - (default: :obj:`matplotlib.cm.gist_rainbow`) color map for plot, see :mod:`matplotlib.cm`
-
-        - ``**options`` - passed on to :func:`~sage.plot.matrix_plot.matrix_plot`
-=======
         - ``cmap`` -- (default: :obj:`matplotlib.cm.gist_rainbow`) color map for plot, see :mod:`matplotlib.cm`
 
         - ``**options`` -- passed on to :func:`~sage.plot.matrix_plot.matrix_plot`
->>>>>>> 15315e36
 
         EXAMPLES::
 
             sage: from sage.matrix.operation_table import OperationTable
-<<<<<<< HEAD
             sage: OTa = OperationTable(SymmetricGroup(3), operation=operator.mul)       # optional - sage.plot sage.groups
             sage: OTa.color_table()                                                     # optional - sage.plot sage.groups
-=======
-            sage: OTa = OperationTable(SymmetricGroup(3), operation=operator.mul)       # optional - sage.plot, sage.groups
-            sage: OTa.color_table()                                                     # optional - sage.plot, sage.groups
->>>>>>> 15315e36
             Graphics object consisting of 37 graphics primitives
 
         .. PLOT::
@@ -1027,26 +1016,15 @@
 
         INPUT:
 
-<<<<<<< HEAD
-        - ``element_names`` - (default: ``True``) Whether to display text with element names on the image
-
-        - ``**options`` - passed on to :func:`~sage.plot.matrix_plot.matrix_plot`
-=======
         - ``element_names`` -- (default: ``True``) whether to display text with element names on the image
 
         - ``**options`` -- passed on to :func:`~sage.plot.matrix_plot.matrix_plot`
->>>>>>> 15315e36
 
         EXAMPLES::
 
             sage: from sage.matrix.operation_table import OperationTable
-<<<<<<< HEAD
             sage: OTa = OperationTable(SymmetricGroup(3), operation=operator.mul)       # optional - sage.plot sage.groups
             sage: OTa.gray_table()                                                      # optional - sage.plot sage.groups
-=======
-            sage: OTa = OperationTable(SymmetricGroup(3), operation=operator.mul)       # optional - sage.plot, sage.groups
-            sage: OTa.gray_table()                                                      # optional - sage.plot, sage.groups
->>>>>>> 15315e36
             Graphics object consisting of 37 graphics primitives
 
         .. PLOT::
