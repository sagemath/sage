# -*- coding: utf-8 -*-
r"""
Common Graphs

All graphs in Sage can be built through the ``graphs`` object. In order to
build a complete graph on 15 elements, one can do::

    sage: g = graphs.CompleteGraph(15)

To get a path with 4 vertices, and the house graph::

    sage: p = graphs.PathGraph(4)
    sage: h = graphs.HouseGraph()

More interestingly, one can get the list of all graphs that Sage knows how to
build by typing ``graphs.`` in Sage and then hitting tab.
"""

# This method appends a list of methods to the doc as a 3xN table.

# Here's the point :
#
# we just have to insert the method's name in this file to add it to
# the tab, and in exchange the doc contains a table of width 3 with
# all methods listed, so that the reading order is Column1, then
# Column2, then Column3. Doing this by hand is hell with Sphinx when
# you need to insert a new method inside of the list !

def __append_to_doc(methods):
    global __doc__
    __doc__ += ("\n.. csv-table::\n"
    "    :class: contentstable\n"
    "    :widths: 33, 33, 33\n"
    "    :delim: |\n\n")

    h = (len(methods)+2)//3
    # Reorders the list of methods for horizontal reading, the only one Sphinx understands
    reordered_methods = [0]*3*h
    for i, m in enumerate(methods):
        reordered_methods[3*(i%h)+(i//h)] = m
    methods = reordered_methods

    # Adding the list to the __doc__ string
    wrap_name = lambda x : ":meth:`"+str(x)+" <GraphGenerators."+str(x)+">`" if x else ""
    while methods:
        a = methods.pop(0)
        b = methods.pop(0)
        c = methods.pop(0)
        __doc__ += "    "+wrap_name(a)+" | "+wrap_name(b)+" | "+wrap_name(c)+"\n"

__doc__ += """
**Basic structures**
"""

__append_to_doc(
    ["BullGraph",
     "ButterflyGraph",
     "CircularLadderGraph",
     "ClawGraph",
     "CycleGraph",
     "CompleteBipartiteGraph",
     "CompleteGraph",
     "CompleteMultipartiteGraph",
     "DiamondGraph",
     "EmptyGraph",
     "Grid2dGraph",
     "GridGraph",
     "HouseGraph",
     "HouseXGraph",
     "LadderGraph",
     "LollipopGraph",
     "PathGraph",
     "StarGraph",
     "ToroidalGrid2dGraph",
     "Toroidal6RegularGrid2dGraph"]
    )

__doc__ += """
**Small Graphs**

A small graph is just a single graph and has no parameter influencing
the number of edges or vertices.
"""

__append_to_doc(
    ["Balaban10Cage",
     "Balaban11Cage",
     "BidiakisCube",
     "BiggsSmithGraph",
     "BlanusaFirstSnarkGraph",
     "BlanusaSecondSnarkGraph",
     "BrinkmannGraph",
     "BrouwerHaemersGraph",
     "BuckyBall",
     "CameronGraph",
     "Cell600",
     "Cell120",
     "ChvatalGraph",
     "ClebschGraph",
     "CoxeterGraph",
     "DesarguesGraph",
     "DoubleStarSnark",
     "DurerGraph",
     "DyckGraph",
     "EllinghamHorton54Graph",
     "EllinghamHorton78Graph",
     "ErreraGraph",
     "FlowerSnark",
     "FolkmanGraph",
     "FosterGraph",
     "FranklinGraph",
     "FruchtGraph",
     "GoldnerHararyGraph",
     "GrayGraph",
     "GrotzschGraph",
     "HallJankoGraph",
     "HarriesGraph",
     "HarriesWongGraph",
     "HeawoodGraph",
     "HerschelGraph",
     "HigmanSimsGraph",
     "HoffmanGraph",
     "HoffmanSingletonGraph",
     "HoltGraph",
     "HortonGraph",
     "KittellGraph",
     "KrackhardtKiteGraph",
     "LjubljanaGraph",
     "M22Graph",
     "MarkstroemGraph",
     "McGeeGraph",
     "McLaughlinGraph",
     "MeredithGraph",
     "MoebiusKantorGraph",
     "MoserSpindle",
     "NauruGraph",
     "PappusGraph",
     "PoussinGraph",
     "PetersenGraph",
     "RobertsonGraph",
     "SchlaefliGraph",
     "ShrikhandeGraph",
     "SimsGewirtzGraph",
     "SousselierGraph",
     "SylvesterGraph",
     "SzekeresSnarkGraph",
     "ThomsenGraph",
     "TietzeGraph",
     "Tutte12Cage",
     "TutteCoxeterGraph",
     "TutteGraph",
     "WagnerGraph",
     "WatkinsSnarkGraph",
     "WellsGraph",
     "WienerArayaGraph"])

__doc__ += """
*Platonic solids* (ordered ascending by number of vertices)
"""

__append_to_doc(
    ["TetrahedralGraph",
     "OctahedralGraph",
     "HexahedralGraph",
     "IcosahedralGraph",
     "DodecahedralGraph"])

__doc__ += """
**Families of graphs**

A family of graph is an infinite set of graphs which can be indexed by fixed
number of parameters, e.g. two integer parameters. (A method whose name starts
with a small letter does not return a single graph object but a graph iterator
or a list of graphs or ...)
"""

__append_to_doc(
    ["AffineOrthogonalPolarGraph",
     "BalancedTree",
     "BarbellGraph",
     "BubbleSortGraph",
     "CirculantGraph",
     "cospectral_graphs",
     "CubeGraph",
     "DorogovtsevGoltsevMendesGraph",
     "FibonacciTree",
     "FoldedCubeGraph",
     "FriendshipGraph",
     "fullerenes",
     "fusenes",
     "FuzzyBallGraph",
     "GeneralizedPetersenGraph",
     "HanoiTowerGraph",
     "HararyGraph",
     "HyperStarGraph",
     "JohnsonGraph",
     "KneserGraph",
     "LCFGraph",
     "line_graph_forbidden_subgraphs",
     "MycielskiGraph",
     "MycielskiStep",
     "NKStarGraph",
     "NStarGraph",
     "OddGraph",
     "OrthogonalPolarGraph",
     "PaleyGraph",
     "petersen_family",
     "planar_graphs",
     "quadrangulations",
     "RingedTree",
     "SymplecticGraph",
     "trees",
     "triangulations",
     "WheelGraph"])

__doc__ += """
*Chessboard Graphs*
"""

__append_to_doc(
    ["BishopGraph",
     "KingGraph",
     "KnightGraph",
     "QueenGraph",
     "RookGraph"])

__doc__ += """
**Intersection graphs**

These graphs are generated by geometric representations. The objects of
the representation correspond to the graph vertices and the intersections
of objects yield the graph edges.
"""

__append_to_doc(
    ["IntersectionGraph",
     "IntervalGraph",
     "OrthogonalArrayBlockGraph",
     "PermutationGraph",
     "ToleranceGraph"])

__doc__ += """
**Random graphs**
"""

__append_to_doc(
    ["RandomBarabasiAlbert",
     "RandomBipartite",
     "RandomBoundedToleranceGraph",
     "RandomGNM",
     "RandomGNP",
     "RandomHolmeKim",
     "RandomIntervalGraph",
     "RandomLobster",
     "RandomNewmanWattsStrogatz",
     "RandomRegular",
     "RandomShell",
     "RandomToleranceGraph",
     "RandomTree",
     "RandomTreePowerlaw"])

__doc__ += """
**Graphs with a given degree sequence**
"""

__append_to_doc(
    ["DegreeSequence",
     "DegreeSequenceBipartite",
     "DegreeSequenceConfigurationModel",
     "DegreeSequenceExpected",
     "DegreeSequenceTree"])

__doc__ += """
**Miscellaneous**
"""

__append_to_doc(
    ["WorldMap"]
    )

__doc__ += """

AUTHORS:

- Robert Miller (2006-11-05): initial version, empty, random, petersen

- Emily Kirkman (2006-11-12): basic structures, node positioning for
  all constructors

- Emily Kirkman (2006-11-19): docstrings, examples

- William Stein (2006-12-05): Editing.

- Robert Miller (2007-01-16): Cube generation and plotting

- Emily Kirkman (2007-01-16): more basic structures, docstrings

- Emily Kirkman (2007-02-14): added more named graphs

- Robert Miller (2007-06-08-11): Platonic solids, random graphs,
  graphs with a given degree sequence, random directed graphs

- Robert Miller (2007-10-24): Isomorph free exhaustive generation

- Nathann Cohen (2009-08-12): WorldMap

- Michael Yurko (2009-9-01): added hyperstar, (n,k)-star, n-star, and
  bubblesort graphs

- Anders Jonsson (2009-10-15): added generalized Petersen graphs

- Harald Schilly and Yann Laigle-Chapuy (2010-03-24): added Fibonacci Tree

- Jason Grout (2010-06-04): cospectral_graphs

- Edward Scheinerman (2010-08-11): RandomTree

- Ed Scheinerman (2010-08-21): added Grotzsch graph and Mycielski graphs

- Minh Van Nguyen (2010-11-26): added more named graphs

- Keshav Kini (2011-02-16): added Shrikhande and Dyck graphs

- David Coudert (2012-02-10): new RandomGNP generator

- David Coudert (2012-08-02): added chessboard graphs: Queen, King,
  Knight, Bishop, and Rook graphs

- Nico Van Cleemput (2013-05-26): added fullerenes

- Nico Van Cleemput (2013-07-01): added benzenoids

- Birk Eisermann (2013-07-29): new section 'intersection graphs',
  added (random, bounded) tolerance graphs


Functions and methods
---------------------
"""

###########################################################################

#           Copyright (C) 2006 Robert L. Miller <rlmillster@gmail.com>
#                              and Emily A. Kirkman
#           Copyright (C) 2009 Michael C. Yurko <myurko@gmail.com>
#
# Distributed  under  the  terms  of  the  GNU  General  Public  License (GPL)
#                         http://www.gnu.org/licenses/
###########################################################################

# import from Python standard library

# import from Sage library
import graph

class GraphGenerators():
    r"""
    A class consisting of constructors for several common graphs, as well as
    orderly generation of isomorphism class representatives. See the
    :mod:`module's help <sage.graphs.graph_generators>` for a list of supported
    constructors.

    A list of all graphs and graph structures (other than isomorphism class
    representatives) in this database is available via tab completion. Type
    "graphs." and then hit the tab key to see which graphs are available.

    The docstrings include educational information about each named
    graph with the hopes that this class can be used as a reference.

    For all the constructors in this class (except the octahedral,
    dodecahedral, random and empty graphs), the position dictionary is
    filled to override the spring-layout algorithm.


    ORDERLY GENERATION::

        graphs(vertices, property=lambda x: True, augment='edges', size=None)

    This syntax accesses the generator of isomorphism class
    representatives. Iterates over distinct, exhaustive
    representatives.

    Also: see the use of the optional nauty package for generating graphs
    at the :meth:`nauty_geng` method.

    INPUT:

    - ``vertices`` -- natural number.

    - ``property`` -- (default: ``lambda x: True``) any property to be
      tested on graphs before generation, but note that in general the
      graphs produced are not the same as those produced by using the
      property function to filter a list of graphs produced by using
      the ``lambda x: True`` default. The generation process assumes
      the property has certain characteristics set by the ``augment``
      argument, and only in the case of inherited properties such that
      all subgraphs of the relevant kind (for ``augment='edges'`` or
      ``augment='vertices'``) of a graph with the property also
      possess the property will there be no missing graphs.  (The
      ``property`` argument is ignored if ``degree_sequence`` is
      specified.)

    - ``augment`` -- (default: ``'edges'``) possible values:

      - ``'edges'`` -- augments a fixed number of vertices by
        adding one edge. In this case, all graphs on exactly ``n=vertices`` are
        generated. If for any graph G satisfying the property, every
        subgraph, obtained from G by deleting one edge but not the vertices
        incident to that edge, satisfies the property, then this will
        generate all graphs with that property. If this does not hold, then
        all the graphs generated will satisfy the property, but there will
        be some missing.

      - ``'vertices'`` -- augments by adding a vertex and
        edges incident to that vertex. In this case, all graphs up to
        ``n=vertices`` are generated. If for any graph G satisfying the
        property, every subgraph, obtained from G by deleting one vertex
        and only edges incident to that vertex, satisfies the property,
        then this will generate all graphs with that property. If this does
        not hold, then all the graphs generated will satisfy the property,
        but there will be some missing.

    - ``size`` -- (default: ``None``) the size of the graph to be generated.

    - ``degree_sequence`` -- (default: ``None``) a sequence of non-negative integers,
      or ``None``. If specified, the generated graphs will have these
      integers for degrees. In this case, property and size are both
      ignored.

    - ``loops`` -- (default: ``False``) whether to allow loops in the graph
      or not.

    - ``implementation`` -- (default: ``'c_graph'``) which underlying
      implementation to use (see ``Graph?``).

    - ``sparse`` -- (default: ``True``) ignored if implementation is not
      ``'c_graph'``.

    - ``copy`` (boolean) -- If set to ``True`` (default)
      this method makes copies of the graphs before returning
      them. If set to ``False`` the method returns the graph it
      is working on. The second alternative is faster, but modifying
      any of the graph instances returned by the method may break
      the function's behaviour, as it is using these graphs to
      compute the next ones : only use ``copy_graph = False`` when
      you stick to *reading* the graphs returned.

    EXAMPLES:

    Print graphs on 3 or less vertices::

        sage: for G in graphs(3, augment='vertices'):
        ...    print G
        Graph on 0 vertices
        Graph on 1 vertex
        Graph on 2 vertices
        Graph on 3 vertices
        Graph on 3 vertices
        Graph on 3 vertices
        Graph on 2 vertices
        Graph on 3 vertices

    Note that we can also get graphs with underlying Cython implementation::

        sage: for G in graphs(3, augment='vertices', implementation='c_graph'):
        ...    print G
        Graph on 0 vertices
        Graph on 1 vertex
        Graph on 2 vertices
        Graph on 3 vertices
        Graph on 3 vertices
        Graph on 3 vertices
        Graph on 2 vertices
        Graph on 3 vertices

    Print graphs on 3 vertices.

    ::

        sage: for G in graphs(3):
        ...    print G
        Graph on 3 vertices
        Graph on 3 vertices
        Graph on 3 vertices
        Graph on 3 vertices

    Generate all graphs with 5 vertices and 4 edges.

    ::

        sage: L = graphs(5, size=4)
        sage: len(list(L))
        6

    Generate all graphs with 5 vertices and up to 4 edges.

    ::

        sage: L = list(graphs(5, lambda G: G.size() <= 4))
        sage: len(L)
        14
        sage: graphs_list.show_graphs(L) # long time

    Generate all graphs with up to 5 vertices and up to 4 edges.

    ::

        sage: L = list(graphs(5, lambda G: G.size() <= 4, augment='vertices'))
        sage: len(L)
        31
        sage: graphs_list.show_graphs(L)              # long time

    Generate all graphs with degree at most 2, up to 6 vertices.

    ::

        sage: property = lambda G: ( max([G.degree(v) for v in G] + [0]) <= 2 )
        sage: L = list(graphs(6, property, augment='vertices'))
        sage: len(L)
        45

    Generate all bipartite graphs on up to 7 vertices: (see
    http://oeis.org/classic/A033995)

    ::

        sage: L = list( graphs(7, lambda G: G.is_bipartite(), augment='vertices') )
        sage: [len([g for g in L if g.order() == i]) for i in [1..7]]
        [1, 2, 3, 7, 13, 35, 88]

    Generate all bipartite graphs on exactly 7 vertices::

        sage: L = list( graphs(7, lambda G: G.is_bipartite()) )
        sage: len(L)
        88

    Generate all bipartite graphs on exactly 8 vertices::

        sage: L = list( graphs(8, lambda G: G.is_bipartite()) ) # long time
        sage: len(L)                                            # long time
        303

    Remember that the property argument does not behave as a filter,
    except for appropriately inheritable properties::

        sage: property = lambda G: G.is_vertex_transitive()
        sage: len(list(graphs(4, property)))
        1
        sage: len(filter(property, graphs(4)))
        4
        sage: property = lambda G: G.is_bipartite()
        sage: len(list(graphs(4, property)))
        7
        sage: len(filter(property, graphs(4)))
        7

    Generate graphs on the fly: (see http://oeis.org/classic/A000088)

    ::

        sage: for i in range(0, 7):
        ...    print len(list(graphs(i)))
        1
        1
        2
        4
        11
        34
        156

    Generate all simple graphs, allowing loops: (see
    http://oeis.org/classic/A000666)

    ::

        sage: L = list(graphs(5,augment='vertices',loops=True))               # long time
        sage: for i in [0..5]: print i, len([g for g in L if g.order() == i]) # long time
        0 1
        1 2
        2 6
        3 20
        4 90
        5 544

    Generate all graphs with a specified degree sequence (see
    http://oeis.org/classic/A002851)::

        sage: for i in [4,6,8]:  # long time (4s on sage.math, 2012)
        ...       print i, len([g for g in graphs(i, degree_sequence=[3]*i) if g.is_connected()])
        4 1
        6 2
        8 5
        sage: for i in [4,6,8]:  # long time (7s on sage.math, 2012)
        ...       print i, len([g for g in graphs(i, augment='vertices', degree_sequence=[3]*i) if g.is_connected()])
        4 1
        6 2
        8 5

    ::

        sage: print 10, len([g for g in graphs(10,degree_sequence=[3]*10) if g.is_connected()]) # not tested
        10 19

    Make sure that the graphs are really independent and the generator
    survives repeated vertex removal (trac 8458)::

        sage: for G in graphs(3):
        ...       G.delete_vertex(0)
        ...       print(G.order())
        2
        2
        2
        2

    REFERENCE:

    - Brendan D. McKay, Isomorph-Free Exhaustive generation.  *Journal
      of Algorithms*, Volume 26, Issue 2, February 1998, pages 306-324.
    """

###########################################################################
#   Graph Iterators
###########################################################################

    def __call__(self, vertices=None, property=lambda x: True, augment='edges',
        size=None, deg_seq=None, degree_sequence=None, loops=False, implementation='c_graph',
        sparse=True, copy = True):
        """
        Accesses the generator of isomorphism class representatives.
        Iterates over distinct, exhaustive representatives. See the docstring
        of this class for full documentation.

        EXAMPLES:

        Print graphs on 3 or less vertices::

            sage: for G in graphs(3, augment='vertices'):
            ...    print G
            Graph on 0 vertices
            Graph on 1 vertex
            Graph on 2 vertices
            Graph on 3 vertices
            Graph on 3 vertices
            Graph on 3 vertices
            Graph on 2 vertices
            Graph on 3 vertices

        ::

            sage: for g in graphs():
            ...    if g.num_verts() > 3: break
            ...    print g
            Graph on 0 vertices
            Graph on 1 vertex
            Graph on 2 vertices
            Graph on 2 vertices
            Graph on 3 vertices
            Graph on 3 vertices
            Graph on 3 vertices
            Graph on 3 vertices

        For more examples, see the class level documentation, or type::

            sage: graphs? # not tested

        REFERENCE:

        - Brendan D. McKay, Isomorph-Free Exhaustive generation.
          Journal of Algorithms Volume 26, Issue 2, February 1998,
          pages 306-324.
        """
        from sage.graphs.all import Graph
        from sage.misc.superseded import deprecation
        from copy import copy as copyfun

        if deg_seq is not None:
            deprecation(11927, "The argument name deg_seq is deprecated. It will be "
                        "removed in a future release of Sage. So, please use "
                        "degree_sequence instead.")
        if degree_sequence is None:
            degree_sequence=deg_seq
        if degree_sequence is not None:
            if vertices is None:
                raise NotImplementedError
            if len(degree_sequence) != vertices or sum(degree_sequence)%2 or sum(degree_sequence) > vertices*(vertices-1):
                raise ValueError("Invalid degree sequence.")
            degree_sequence = sorted(degree_sequence)
            if augment == 'edges':
                property = lambda x: all([degree_sequence[i] >= d for i,d in enumerate(sorted(x.degree()))])
                extra_property = lambda x: degree_sequence == sorted(x.degree())
            else:
                property = lambda x: all([degree_sequence[i] >= d for i,d in enumerate(sorted(x.degree() + [0]*(vertices-x.num_verts()) ))])
                extra_property = lambda x: x.num_verts() == vertices and degree_sequence == sorted(x.degree())
        elif size is not None:
            extra_property = lambda x: x.size() == size
        else:
            extra_property = lambda x: True

        if augment == 'vertices':
            if vertices is None:
                raise NotImplementedError
            g = Graph(loops=loops, implementation=implementation, sparse=sparse)
            for gg in canaug_traverse_vert(g, [], vertices, property, loops=loops, implementation=implementation, sparse=sparse):
                if extra_property(gg):
                    yield copyfun(gg) if copy else gg
        elif augment == 'edges':
            if vertices is None:
                from sage.rings.all import Integer
                vertices = Integer(0)
                while True:
                    for g in self(vertices, loops=loops, implementation=implementation, sparse=sparse):
                        yield copyfun(g) if copy else g
                    vertices += 1
            g = Graph(vertices, loops=loops, implementation=implementation, sparse=sparse)
            gens = []
            for i in range(vertices-1):
                gen = range(i)
                gen.append(i+1); gen.append(i)
                gen += range(i+2, vertices)
                gens.append(gen)
            for gg in canaug_traverse_edge(g, gens, property, loops=loops, implementation=implementation, sparse=sparse):
                if extra_property(gg):
                    yield copyfun(gg) if copy else gg
        else:
            raise NotImplementedError


    def nauty_geng(self, options="", debug=False):
        r"""
        Returns a generator which creates graphs from nauty's geng program.

        .. note::

            Due to license restrictions, the nauty package is distributed
            as a Sage optional package.  At a system command line, execute
            ``sage -i nauty`` to see the nauty license and install the
            package.

        INPUT:

        - ``options`` - a string passed to  geng  as if it was run at
          a system command line. At a minimum, you *must* pass the
          number of vertices you desire.  Sage expects the graphs to be
          in nauty's "graph6" format, do not set an option to change
          this default or results will be unpredictable.

        - ``debug`` - default: ``False`` - if ``True`` the first line of
          geng's output to standard error is captured and the first call
          to the generator's ``next()`` function will return this line
          as a string.  A line leading with ">A" indicates a successful
          initiation of the program with some information on the arguments,
          while a line beginning with ">E" indicates an error with the input.

        The possible options, obtained as output of ``geng --help``::

                 n    : the number of vertices
            mine:maxe : a range for the number of edges
                        #:0 means '# or more' except in the case 0:0
              res/mod : only generate subset res out of subsets 0..mod-1

                -c    : only write connected graphs
                -C    : only write biconnected graphs
                -t    : only generate triangle-free graphs
                -f    : only generate 4-cycle-free graphs
                -b    : only generate bipartite graphs
                            (-t, -f and -b can be used in any combination)
                -m    : save memory at the expense of time (only makes a
                            difference in the absence of -b, -t, -f and n <= 28).
                -d#   : a lower bound for the minimum degree
                -D#   : a upper bound for the maximum degree
                -v    : display counts by number of edges
                -l    : canonically label output graphs

                -q    : suppress auxiliary output (except from -v)

        Options which cause geng to use an output format different
        than the graph6 format are not listed above (-u, -g, -s, -y, -h)
        as they will confuse the creation of a Sage graph.  The res/mod
        option can be useful when using the output in a routine run
        several times in parallel.

        OUTPUT:

        A generator which will produce the graphs as Sage graphs.
        These will be simple graphs: no loops, no multiple edges, no
        directed edges.

        .. SEEALSO::

            :meth:`Graph.is_strongly_regular` -- tests whether a graph is
            strongly regular and/or returns its parameters.

        EXAMPLES:

        The generator can be used to construct graphs for testing,
        one at a time (usually inside a loop).  Or it can be used to
        create an entire list all at once if there is sufficient memory
        to contain it.  ::

            sage: gen = graphs.nauty_geng("2") # optional nauty
            sage: gen.next() # optional nauty
            Graph on 2 vertices
            sage: gen.next() # optional nauty
            Graph on 2 vertices
            sage: gen.next() # optional nauty
            Traceback (most recent call last):
            ...
            StopIteration: Exhausted list of graphs from nauty geng

        A list of all graphs on 7 vertices.  This agrees with
        Sloane's OEIS sequence A000088.  ::

            sage: gen = graphs.nauty_geng("7") # optional nauty
            sage: len(list(gen))  # optional nauty
            1044

        A list of just the connected graphs on 7 vertices.  This agrees with
        Sloane's OEIS sequence A001349.  ::

            sage: gen = graphs.nauty_geng("7 -c") # optional nauty
            sage: len(list(gen))  # optional nauty
            853

        The ``debug`` switch can be used to examine geng's reaction
        to the input in the ``options`` string.  We illustrate success.
        (A failure will be a string beginning with ">E".)  Passing the
        "-q" switch to geng will supress the indicator of a
        successful initiation.  ::

            sage: gen = graphs.nauty_geng("4", debug=True) # optional nauty
            sage: print gen.next() # optional nauty
            >A nauty-geng -d0D3 n=4 e=0-6
        """
        import subprocess
        from sage.misc.package import is_package_installed
        if not is_package_installed("nauty"):
            raise TypeError("the optional nauty package is not installed")
        sp = subprocess.Popen("nauty-geng {0}".format(options), shell=True,
                              stdin=subprocess.PIPE, stdout=subprocess.PIPE,
                              stderr=subprocess.PIPE, close_fds=True)
        if debug:
            yield sp.stderr.readline()
        gen = sp.stdout
        while True:
            try:
                s = gen.next()
            except StopIteration:
                raise StopIteration("Exhausted list of graphs from nauty geng")
            G = graph.Graph(s[:-1], format='graph6')
            yield G


    def cospectral_graphs(self, vertices, matrix_function=lambda g: g.adjacency_matrix(), graphs=None):
        r"""
        Find all sets of graphs on ``vertices`` vertices (with
        possible restrictions) which are cospectral with respect to a
        constructed matrix.

        INPUT:

        - ``vertices`` - The number of vertices in the graphs to be tested

        - ``matrix_function`` - A function taking a graph and giving back
          a matrix.  This defaults to the adjacency matrix.  The spectra
          examined are the spectra of these matrices.

        - ``graphs`` - One of three things:

           - ``None`` (default) - test all graphs having ``vertices``
             vertices

           - a function taking a graph and returning ``True`` or ``False``
             - test only the graphs on ``vertices`` vertices for which
             the function returns ``True``

           - a list of graphs (or other iterable object) - these graphs
             are tested for cospectral sets.  In this case,
             ``vertices`` is ignored.

        OUTPUT:

           A list of lists of graphs.  Each sublist will be a list of
           cospectral graphs (lists of cadinality 1 being omitted).


        .. SEEALSO::

            :meth:`Graph.is_strongly_regular` -- tests whether a graph is
            strongly regular and/or returns its parameters.

        EXAMPLES::

            sage: g=graphs.cospectral_graphs(5)
            sage: sorted(sorted(g.graph6_string() for g in glist) for glist in g)
            [['Dr?', 'Ds_']]
            sage: g[0][1].am().charpoly()==g[0][1].am().charpoly()
            True

        There are two sets of cospectral graphs on six vertices with no isolated vertices::

            sage: g=graphs.cospectral_graphs(6, graphs=lambda x: min(x.degree())>0)
            sage: sorted(sorted(g.graph6_string() for g in glist) for glist in g)
            [['Ep__', 'Er?G'], ['ExGg', 'ExoG']]
            sage: g[0][1].am().charpoly()==g[0][1].am().charpoly()
            True
            sage: g[1][1].am().charpoly()==g[1][1].am().charpoly()
            True

        There is one pair of cospectral trees on eight vertices::

            sage: g=graphs.cospectral_graphs(6, graphs=graphs.trees(8))
            sage: sorted(sorted(g.graph6_string() for g in glist) for glist in g)
            [['GiPC?C', 'GiQCC?']]
            sage: g[0][1].am().charpoly()==g[0][1].am().charpoly()
            True

        There are two sets of cospectral graphs (with respect to the
        Laplacian matrix) on six vertices::

            sage: g=graphs.cospectral_graphs(6, matrix_function=lambda g: g.laplacian_matrix())
            sage: sorted(sorted(g.graph6_string() for g in glist) for glist in g)
            [['Edq_', 'ErcG'], ['Exoo', 'EzcG']]
            sage: g[0][1].laplacian_matrix().charpoly()==g[0][1].laplacian_matrix().charpoly()
            True
            sage: g[1][1].laplacian_matrix().charpoly()==g[1][1].laplacian_matrix().charpoly()
            True

        To find cospectral graphs with respect to the normalized
        Laplacian, assuming the graphs do not have an isolated vertex, it
        is enough to check the spectrum of the matrix `D^{-1}A`, where `D`
        is the diagonal matrix of vertex degrees, and A is the adjacency
        matrix.  We find two such cospectral graphs (for the normalized
        Laplacian) on five vertices::

            sage: def DinverseA(g):
            ...     A=g.adjacency_matrix().change_ring(QQ)
            ...     for i in range(g.order()):
            ...         A.rescale_row(i, 1/len(A.nonzero_positions_in_row(i)))
            ...     return A
            sage: g=graphs.cospectral_graphs(5, matrix_function=DinverseA, graphs=lambda g: min(g.degree())>0)
            sage: sorted(sorted(g.graph6_string() for g in glist) for glist in g)
            [['Dlg', 'Ds_']]
            sage: g[0][1].laplacian_matrix(normalized=True).charpoly()==g[0][1].laplacian_matrix(normalized=True).charpoly()
            True
        """
        from sage.graphs.all import graphs as graph_gen
        if graphs is None:
            graph_list=graph_gen(vertices)
        elif callable(graphs):
            graph_list=iter(g for g in graph_gen(vertices) if graphs(g))
        else:
            graph_list=iter(graphs)

        from collections import defaultdict
        charpolys=defaultdict(list)
        for g in graph_list:
            cp=matrix_function(g).charpoly()
            charpolys[cp].append(g)

        cospectral_graphs=[]
        for cp,g_list in charpolys.items():
            if len(g_list)>1:
                cospectral_graphs.append(g_list)

        return cospectral_graphs

    def _read_planar_code(self, code_input):
        r"""
        Returns a generator for the plane graphs in planar code format in
        the file code_input (see [plantri-guide]_).

        A file with planar code starts with a header ``>>planar_code<<``.
        After the header each graph is stored in the following way :

        The first character is the number of vertices, followed by
        n11,...,n1k,null character,n21,...,n2k',null character, ...

        where the n1* are all neighbors of n1 and all n2* are the 
        neighbors of n2, ...
        Besides, these neighbors are enumerated in clockwise order.

        INPUT:

        - ``code_input`` - a file containing valid planar code data.

        OUTPUT:

        A generator which will produce the plane graphs as Sage graphs
        with an embedding set. These will be simple graphs: no loops, no
        multiple edges, no directed edges.

        .. SEEALSO::

            - :meth:`~sage.graphs.generic_graph.GenericGraph.set_embedding`,
              :meth:`~sage.graphs.generic_graph.GenericGraph.get_embedding` --
              get/set methods for embeddings.

        EXAMPLES:

        The following example creates a small planar code file in memory and
        reads it using the ``_read_planar_code`` method:  ::

            sage: import StringIO
            sage: code_input = StringIO.StringIO('>>planar_code<<')
            sage: code_input.write('>>planar_code<<')
            sage: for c in [4,2,3,4,0,1,4,3,0,1,2,4,0,1,3,2,0]:
            ....:     code_input.write('{:c}'.format(c))
            sage: code_input.seek(0)
            sage: gen = graphs._read_planar_code(code_input)
            sage: l = list(gen)
            sage: l
            [Graph on 4 vertices]
            sage: l[0].is_isomorphic(graphs.CompleteGraph(4))
            True
            sage: l[0].get_embedding()
            {1: [2, 3, 4],
             2: [1, 4, 3],
             3: [1, 2, 4],
             4: [1, 3, 2]}

        REFERENCE:

        .. [plantri-guide] http://cs.anu.edu.au/~bdm/plantri/plantri-guide.txt
        """
        #start of code to read planar code

        header = code_input.read(15)
        assert header == '>>planar_code<<', 'Not a valid planar code header'

        #read graph per graph
        while True:
            c = code_input.read(1)
            if len(c)==0:
                return

            # Each graph is stored in the following way :
            #
            # The first character is the number of vertices, followed by
            # n11,...,n1k,null character,n21,...,n2k',null character, ...
            #
            # where the n1* are all neighbors of n1 and all n2* are the
            # neighbors of n2, ...
            #
            # Besides, these neighbors are enumerated in clockwise order.
            order = ord(c)

            zeroCount = 0

            g = [[] for i in range(order)]

            while zeroCount < order:
                c = code_input.read(1)
                if ord(c)==0:
                    zeroCount += 1
                else:
                    g[zeroCount].append(ord(c))

            #construct graph based on g
            g = {i+1:di for i,di in enumerate(g)}
            G = graph.Graph(g)
            G.set_embedding(g)
            yield(G)

    def fullerenes(self, order, ipr=False):
        r"""
        Returns a generator which creates fullerene graphs using
        the buckygen generator (see [buckygen]_).

        INPUT:

        - ``order`` - a positive even integer smaller than or equal to 254.
          This specifies the number of vertices in the generated fullerenes.

        - ``ipr`` - default: ``False`` - if ``True`` only fullerenes that
          satisfy the Isolated Pentagon Rule are generated. This means that
          no pentagonal faces share an edge.

        OUTPUT:

        A generator which will produce the fullerene graphs as Sage graphs
        with an embedding set. These will be simple graphs: no loops, no
        multiple edges, no directed edges.

        .. SEEALSO::

            - :meth:`~sage.graphs.generic_graph.GenericGraph.set_embedding`,
              :meth:`~sage.graphs.generic_graph.GenericGraph.get_embedding` --
              get/set methods for embeddings.

        EXAMPLES:

        There are 1812 isomers of `\textrm{C}_{60}`, i.e., 1812 fullerene graphs
        on 60 vertices:  ::

            sage: gen = graphs.fullerenes(60)  # optional buckygen
            sage: len(list(gen))  # optional buckygen
            1812

        However, there is only one IPR fullerene graph on 60 vertices: the famous
        Buckminster Fullerene:  ::

            sage: gen = graphs.fullerenes(60, ipr=True)  # optional buckygen
            sage: gen.next()  # optional buckygen
            Graph on 60 vertices
            sage: gen.next()  # optional buckygen
            Traceback (most recent call last):
            ...
            StopIteration

        The unique fullerene graph on 20 vertices is isomorphic to the dodecahedron
        graph. ::

            sage: gen = graphs.fullerenes(20)  # optional buckygen
            sage: g = gen.next()  # optional buckygen
            sage: g.is_isomorphic(graphs.DodecahedralGraph()) # optional buckygen
            True
            sage: g.get_embedding()  # optional buckygen
            {1: [2, 3, 4],
             2: [1, 5, 6],
             3: [1, 7, 8],
             4: [1, 9, 10],
             5: [2, 10, 11],
             6: [2, 12, 7],
             7: [3, 6, 13],
             8: [3, 14, 9],
             9: [4, 8, 15],
             10: [4, 16, 5],
             11: [5, 17, 12],
             12: [6, 11, 18],
             13: [7, 18, 14],
             14: [8, 13, 19],
             15: [9, 19, 16],
             16: [10, 15, 17],
             17: [11, 16, 20],
             18: [12, 20, 13],
             19: [14, 20, 15],
             20: [17, 19, 18]}
            sage: g.plot3d(layout='spring')  # optional buckygen

        REFERENCE:

        .. [buckygen] G. Brinkmann, J. Goedgebeur and B.D. McKay, Generation of Fullerenes,
          Journal of Chemical Information and Modeling, 52(11):2910-2918, 2012.
        """
        from sage.misc.package import is_package_installed
        if not is_package_installed("buckygen"):
            raise TypeError("the optional buckygen package is not installed")

        # number of vertices should be positive
        if order < 0:
            raise ValueError("Number of vertices should be positive.")

        # buckygen can only output fullerenes on up to 254 vertices
        if order > 254:
            raise ValueError("Number of vertices should be at most 254.")

        # fullerenes only exist for an even number of vertices, larger than 20
        # and different from 22
        if order % 2 == 1 or order < 20 or order == 22:
            return

        command = 'buckygen -'+('I' if ipr else '')+'d {0}d'.format(order)

        import subprocess
        sp = subprocess.Popen(command, shell=True,
                              stdin=subprocess.PIPE, stdout=subprocess.PIPE,
                              stderr=subprocess.PIPE, close_fds=True)

        for G in graphs._read_planar_code(sp.stdout):
            yield(G)

    def fusenes(self, hexagon_count, benzenoids=False):
        r"""
        Returns a generator which creates fusenes and benzenoids using
        the benzene generator (see [benzene]_). Fusenes are planar
        polycyclic hydrocarbons with all bounded faces hexagons. Benzenoids
        are fusenes that are subgraphs of the hexagonal lattice.

        INPUT:

        - ``hexagon_count`` - a positive integer smaller than or equal to 30.
          This specifies the number of hexagons in the generated benzenoids.

        - ``benzenoids`` - default: ``False`` - if ``True`` only benzenoids are
          generated.

        OUTPUT:

        A generator which will produce the fusenes as Sage graphs
        with an embedding set. These will be simple graphs: no loops, no
        multiple edges, no directed edges.

        .. SEEALSO::

            - :meth:`~sage.graphs.generic_graph.GenericGraph.set_embedding`,
              :meth:`~sage.graphs.generic_graph.GenericGraph.get_embedding` --
              get/set methods for embeddings.

        EXAMPLES:

        There is a unique fusene with 2 hexagons:  ::

            sage: gen = graphs.fusenes(2)  # optional benzene
            sage: len(list(gen))  # optional benzene
            1

        This fusene is naphtalene (`\textrm{C}_{10}\textrm{H}_{8}`).
        In the fusene graph the H-atoms are not stored, so this is
        a graph on just 10 vertices:  ::

            sage: gen = graphs.fusenes(2)  # optional benzene
            sage: gen.next()  # optional benzene
            Graph on 10 vertices
            sage: gen.next()  # optional benzene
            Traceback (most recent call last):
            ...
            StopIteration

        There are 6505 benzenoids with 9 hexagons:  ::

            sage: gen = graphs.fusenes(9, benzenoids=True)  # optional benzene
            sage: len(list(gen))  # optional benzene
            6505

        REFERENCE:

        .. [benzene] G. Brinkmann, G. Caporossi and P. Hansen, A Constructive Enumeration of Fusenes and Benzenoids,
          Journal of Algorithms, 45:155-166, 2002.
        """
        from sage.misc.package import is_package_installed
        if not is_package_installed("benzene"):
            raise TypeError("the optional benzene package is not installed")

        # number of hexagons should be positive
        if hexagon_count < 0:
            raise ValueError("Number of hexagons should be positive.")

        # benzene is only built for fusenes with up to 30 hexagons
        if hexagon_count > 30:
            raise ValueError("Number of hexagons should be at most 30.")

        # there are no fusenes with 0 hexagons
        if hexagon_count == 0:
            return

        # there is only one unique fusene with 1 hexagon (and benzene doesn't generate it)
        if hexagon_count == 1:
            g = {1:[6, 2], 2:[1, 3], 3:[2, 4], 4:[3, 5], 5:[4, 6], 6:[5, 1]}
            G = graph.Graph(g)
            G.set_embedding(g)
            yield(G)
            return

        command = 'benzene '+('b' if benzenoids else '')+' {0} p'.format(hexagon_count)

        import subprocess
        sp = subprocess.Popen(command, shell=True,
                              stdin=subprocess.PIPE, stdout=subprocess.PIPE,
                              stderr=subprocess.PIPE, close_fds=True)
<<<<<<< HEAD

=======

        for G in graphs._read_planar_code(sp.stdout):
            yield(G)

    def planar_graphs(self, order, minimum_degree=None, minimum_connectivity=None,
                      exact_connectivity=False, only_bipartite=False):
        r"""
        An iterator over connected planar graphs using the plantri generator.

        This uses the plantri generator (see [plantri]_) which is available
        through the optional package plantri.

        .. NOTE::

            The non-3-connected graphs will be returned several times, with all
            its possible embeddings.

        INPUT:

        - ``order`` - a positive integer smaller than or equal to 64.
          This specifies the number of vertices in the generated graphs.

        - ``minimum_degree`` - default: ``None`` - a value `\geq 1` and `\leq
          5`, or ``None``. This specifies the minimum degree of the generated
          graphs. If this is ``None`` and the order is 1, then this is set to
          0. If this is ``None`` and the minimum connectivity is specified, then
          this is set to the same value as the minimum connectivity.  If the
          minimum connectivity is also equal to ``None``, then this is set to 1.

        - ``minimum_connectivity`` - default: ``None`` - a value `\geq 1`
          and `\leq 3`, or ``None``. This specifies the minimum connectivity of the
          generated graphs. If this is ``None`` and the minimum degree is
          specified, then this is set to the minimum of the minimum degree
          and 3. If the minimum degree is also equal to ``None``, then this
          is set to 1.

        - ``exact_connectivity`` - default: ``False`` - if ``True`` only
          graphs with exactly the specified connectivity will be generated.
          This option cannot be used with ``minimum_connectivity=3``, or if
          the minimum connectivity is not explicitely set.

        - ``only_bipartite`` - default: ``False`` - if ``True`` only bipartite
          graphs will be generated. This option cannot be used for graphs with
          a minimum degree larger than 3.

        OUTPUT:

        An iterator which will produce all planar graphs with the given
        number of vertices as Sage graphs with an embedding set. These will be
        simple graphs (no loops, no multiple edges, no directed edges).

        .. SEEALSO::

            - :meth:`~sage.graphs.generic_graph.GenericGraph.set_embedding`,
              :meth:`~sage.graphs.generic_graph.GenericGraph.get_embedding` --
              get/set methods for embeddings.

        EXAMPLES:

        There are 6 planar graphs on 4 vertices::

            sage: gen = graphs.planar_graphs(4)  # optional plantri
            sage: len(list(gen))  # optional plantri
            6

        Three of these planar graphs are bipartite::

            sage: gen = graphs.planar_graphs(4, only_bipartite=True)  # optional plantri
            sage: len(list(gen))  # optional plantri
            3

        The cycle of length 4 is the only 2-connected bipartite planar graph
        on 4 vertices::

            sage: l = list(graphs.planar_graphs(4, minimum_connectivity=2, only_bipartite=True))  # optional plantri
            sage: l[0].get_embedding()  # optional plantri
            {1: [2, 3],
             2: [1, 4],
             3: [1, 4],
             4: [2, 3]}

        There is one planar graph with one vertex. This graph obviously has
        minimum degree equal to 0::

            sage: list(graphs.planar_graphs(1))  # optional plantri
            [Graph on 1 vertex]
            sage: list(graphs.planar_graphs(1, minimum_degree=1))  # optional plantri
            []

        REFERENCE:

        .. [plantri] G. Brinkmann and B.D. McKay, Fast generation of planar graphs,
           MATCH-Communications in Mathematical and in Computer Chemistry, 58(2):323-357, 2007.
        """
        from sage.misc.package import is_package_installed
        if not is_package_installed("plantri"):
            raise TypeError("the optional plantri package is not installed")

        # number of vertices should be positive
        if order < 0:
            raise ValueError("Number of vertices should be positive.")

        # plantri can only output general planar graphs on up to 64 vertices
        if order > 64:
            raise ValueError("Number of vertices should be at most 64.")

        if exact_connectivity and minimum_connectivity is None:
            raise ValueError("Minimum connectivity must be specified to use the exact_connectivity option.")

        # minimum connectivity should be None or a number between 1 and 3
        if minimum_connectivity is  not None and not (1 <= minimum_connectivity <= 3):
            raise ValueError("Minimum connectivity should be a number between 1 and 3.")

        # minimum degree should be None or a number between 1 and 5
        if minimum_degree == 0:
            if order != 1:
                raise ValueError("Minimum degree equal to 0 is only possible if the graphs have 1 vertex.")
        elif minimum_degree is not None and not (1 <= minimum_degree <= 5):
            raise ValueError("Minimum degree should be a number between 1 and 5 if the order is greater than 1.")
        elif minimum_degree is None and order == 1:
            minimum_degree = 0

        # check combination of values of minimum degree and minimum connectivity
        if minimum_connectivity is None:
            if minimum_degree is not None:
                minimum_connectivity = min(3, minimum_degree)
            elif minimum_degree is None:
                minimum_degree, minimum_connectivity = 1, 1
        else:
            if minimum_degree is None:
                minimum_degree = minimum_connectivity
            elif (minimum_degree < minimum_connectivity and
                  minimum_degree > 0):
                raise ValueError("Minimum connectivity can be at most the minimum degree.")

        #exact connectivity is not implemented for minimum connectivity 3
        if exact_connectivity and minimum_connectivity==3:
            raise NotImplementedError("Generation of planar graphs with connectivity exactly 3 is not implemented.")

        if only_bipartite and minimum_degree > 3:
            raise NotImplementedError("Generation of bipartite planar graphs with minimum degree 4 or 5 is not implemented.")

        if order == 0:
            return

        minimum_order = {0:1, 1:2, 2:3, 3:4, 4:6, 5:12}[minimum_degree]

        if order < minimum_order:
            return

        if order == 1:
            if minimum_degree == 0:
                G = graph.Graph(1)
                G.set_embedding({0: []})
                yield(G)
            return

        command = ('plantri -p{}m{}c{}{} {}'.format('b' if only_bipartite else '',
                                                    minimum_degree,
                                                    minimum_connectivity,
                                                    'x' if exact_connectivity else '',
                                                    order))

        import subprocess
        sp = subprocess.Popen(command, shell=True,
                              stdin=subprocess.PIPE, stdout=subprocess.PIPE,
                              stderr=subprocess.PIPE, close_fds=True)

        for G in graphs._read_planar_code(sp.stdout):
            yield(G)

    def triangulations(self, order, minimum_degree=None, minimum_connectivity=None,
                     exact_connectivity=False, only_eulerian=False):
        r"""
        An iterator over connected planar triangulations using the plantri generator.

        This uses the plantri generator (see [plantri]_) which is available
        through the optional package plantri.

        INPUT:

        - ``order`` - a positive integer smaller than or equal to 64.
          This specifies the number of vertices in the generated triangulations.

        - ``minimum_degree`` - default: ``None`` - a value `\geq 3` and `\leq 5`,
          or ``None``. This specifies the minimum degree of the generated
          triangulations. If this is ``None`` and the minimum connectivity
          is specified, then this is set to the same value as the minimum
          connectivity. If the minimum connectivity is also equal to ``None``,
          then this is set to 3.

        - ``minimum_connectivity`` - default: ``None`` - a value `\geq 3` and
          `\leq 5`, or ``None``. This specifies the minimum connectivity of the
          generated triangulations. If this is ``None`` and the minimum degree
          is specified, then this is set to the minimum of the minimum degree
          and 3. If the minimum degree is also equal to ``None``, then this is
          set to 3.

        - ``exact_connectivity`` - default: ``False`` - if ``True`` only
          triangulations with exactly the specified connectivity will be generated.
          This option cannot be used with ``minimum_connectivity=3``, or if
          the minimum connectivity is not explicitely set.

        - ``only_eulerian`` - default: ``False`` - if ``True`` only eulerian
          triangulations will be generated. This option cannot be used if the
          minimum degree is explicitely set to anything else than 4.

        OUTPUT:

        An iterator which will produce all planar triangulations with the given
        number of vertices as Sage graphs with an embedding set. These will be
        simple graphs (no loops, no multiple edges, no directed edges).

        .. SEEALSO::

            - :meth:`~sage.graphs.generic_graph.GenericGraph.set_embedding`,
              :meth:`~sage.graphs.generic_graph.GenericGraph.get_embedding` --
              get/set methods for embeddings.

        EXAMPLES:

        The unique planar embedding of the `K_4` is the only planar triangulations
        on 4 vertices::

            sage: gen = graphs.triangulations(4)    # optional plantri
            sage: [g.get_embedding() for g in gen]  # optional plantri
            [{1: [2, 3, 4], 2: [1, 4, 3], 3: [1, 2, 4], 4: [1, 3, 2]}]

        but, of course, this graph is not eulerian::

            sage: gen = graphs.triangulations(4, only_eulerian=True)  # optional plantri
            sage: len(list(gen))                                      # optional plantri
            0

        The unique eulerian triangulation on 6 vertices is isomorphic to the octahedral
        graph. ::

            sage: gen = graphs.triangulations(6, only_eulerian=True)  # optional plantri
            sage: g = gen.next()                                      # optional plantri
            sage: g.is_isomorphic(graphs.OctahedralGraph())           # optional plantri
            True

        An overview of the number of 5-connected triangulations on up to 22 vertices. This
        agrees with Sloane's OEIS sequence A081621::

            sage: for i in range(12, 23):                                             # optional plantri
            ....:     L = len(list(graphs.triangulations(i, minimum_connectivity=5))) # optional plantri
            ....:     print("{}   {:3d}".format(i,L))                                 # optional plantri
            12     1
            13     0
            14     1
            15     1
            16     3
            17     4
            18    12
            19    23
            20    71
            21   187
            22   627

        The minimum connectivity can be at most the minimum degree::

            sage: gen = graphs.triangulations(10, minimum_degree=3, minimum_connectivity=5).next()  # optional plantri
            Traceback (most recent call last):
            ...
            ValueError: Minimum connectivity can be at most the minimum degree.

        There are 5 triangulations with 9 vertices and minimum degree equal to 4
        that are 3-connected, but only one of them is not 4-connected::

            sage: len([g for g in graphs.triangulations(9, minimum_degree=4, minimum_connectivity=3)]) # optional plantri
            5
            sage: len([g for g in graphs.triangulations(9, minimum_degree=4, minimum_connectivity=3, exact_connectivity=True)]) # optional plantri
            1
        """
        from sage.misc.package import is_package_installed
        if not is_package_installed("plantri"):
            raise TypeError("the optional plantri package is not installed")

        # number of vertices should be positive
        if order < 0:
            raise ValueError("Number of vertices should be positive.")

        # plantri can only output planar triangulations on up to 64 vertices
        if order > 64:
            raise ValueError("Number of vertices should be at most 64.")

        if exact_connectivity and minimum_connectivity is None:
            raise ValueError("Minimum connectivity must be specified to use the exact_connectivity option.")

        # minimum connectivity should be None or a number between 3 and 5
        if minimum_connectivity is  not None and not (3 <= minimum_connectivity <= 5):
            raise ValueError("Minimum connectivity should be None or a number between 3 and 5.")

        # minimum degree should be None or a number between 3 and 5
        if minimum_degree is  not None and not (3 <= minimum_degree <= 5):
            raise ValueError("Minimum degree should be None or a number between 3 and 5.")

        # for eulerian triangulations the minimum degree is set to 4 (unless it was already specifically set)
        if only_eulerian and minimum_degree is None:
            minimum_degree = 4

        # check combination of values of minimum degree and minimum connectivity
        if minimum_connectivity is None:
            if minimum_degree is not None:
                minimum_connectivity = min(3, minimum_degree)
            else:
                minimum_degree, minimum_connectivity = 3, 3
        else:
            if minimum_degree is None:
                minimum_degree = minimum_connectivity
            elif minimum_degree < minimum_connectivity:
                raise ValueError("Minimum connectivity can be at most the minimum degree.")

        #exact connectivity is not implemented for minimum connectivity equal to minimum degree
        if exact_connectivity and minimum_connectivity==minimum_degree:
            raise NotImplementedError("Generation of triangulations with minimum connectivity equal to minimum degree is not implemented.")

        minimum_order = {3:4, 4:6, 5:12}[minimum_degree]

        if order < minimum_order:
            return

        if only_eulerian and order < 6:
            return

        command = ('plantri -{}m{}c{}{} {}'.format('b' if only_eulerian else '',
                                                   minimum_degree,
                                                   minimum_connectivity,
                                                   'x' if exact_connectivity else '',
                                                   order))

        import subprocess
        sp = subprocess.Popen(command, shell=True,
                              stdin=subprocess.PIPE, stdout=subprocess.PIPE,
                              stderr=subprocess.PIPE, close_fds=True)

        for G in graphs._read_planar_code(sp.stdout):
            yield(G)

    def quadrangulations(self, order, minimum_degree=None, minimum_connectivity=None,
                        no_nonfacial_quadrangles=False):
        r"""
        An iterator over planar quadrangulations using the plantri generator.

        This uses the plantri generator (see [plantri]_) which is available
        through the optional package plantri.

        INPUT:

        - ``order`` - a positive integer smaller than or equal to 64.
          This specifies the number of vertices in the generated quadrangulations.

        - ``minimum_degree`` - default: ``None`` - a value `\geq 2` and `\leq
          3`, or ``None``. This specifies the minimum degree of the generated
          quadrangulations. If this is ``None`` and the minimum connectivity is
          specified, then this is set to the same value as the minimum
          connectivity. If the minimum connectivity is also equal to ``None``,
          then this is set to 2.

        - ``minimum_connectivity`` - default: ``None`` - a value `\geq 2` and
          `\leq 3`, or ``None``. This specifies the minimum connectivity of the
          generated quadrangulations. If this is ``None`` and the option
          ``no_nonfacial_quadrangles`` is set to ``True``, then this is set to
          3. Otherwise if this is ``None`` and the minimum degree is specified,
          then this is set to the minimum degree. If the minimum degree is also
          equal to ``None``, then this is set to 3.

        - ``no_nonfacial_quadrangles`` - default: ``False`` - if ``True`` only
          quadrangulations with no non-facial quadrangles are generated. This
          option cannot be used if ``minimum_connectivity`` is set to 2.

        OUTPUT:

        An iterator which will produce all planar quadrangulations with the given
        number of vertices as Sage graphs with an embedding set. These will be
        simple graphs (no loops, no multiple edges, no directed edges).

        .. SEEALSO::

            - :meth:`~sage.graphs.generic_graph.GenericGraph.set_embedding`,
              :meth:`~sage.graphs.generic_graph.GenericGraph.get_embedding` --
              get/set methods for embeddings.

        EXAMPLES:

        The cube is the only 3-connected planar quadrangulation on 8 vertices::

            sage: gen = graphs.quadrangulations(8, minimum_connectivity=3)  # optional plantri
            sage: g = gen.next()                                            # optional plantri
            sage: g.is_isomorphic(graphs.CubeGraph(3))                      # optional plantri
            True
            sage: gen.next()                                                # optional plantri
            Traceback (most recent call last):
            ...
            StopIteration

        An overview of the number of quadrangulations on up to 12 vertices. This
        agrees with Sloane's OEIS sequence A113201::

            sage: for i in range(4,13):                          # optional plantri
            ....:     L =  len(list(graphs.quadrangulations(i))) # optional plantri
            ....:     print("{:2d}   {:3d}".format(i,L))         # optional plantri
             4     1
             5     1
             6     2
             7     3
             8     9
             9    18
            10    62
            11   198
            12   803

        There are 2 planar quadrangulation on 12 vertices that do not have a
        non-facial quadrangle::

            sage: len([g for g in graphs.quadrangulations(12, no_nonfacial_quadrangles=True)])  # optional plantri
            2
        """
        from sage.misc.package import is_package_installed
        if not is_package_installed("plantri"):
            raise TypeError("the optional plantri package is not installed")

        # number of vertices should be positive
        if order < 0:
            raise ValueError("Number of vertices should be positive.")

        # plantri can only output planar quadrangulations on up to 64 vertices
        if order > 64:
            raise ValueError("Number of vertices should be at most 64.")

        # minimum connectivity should be None, 2 or 3
        if minimum_connectivity not in {None, 2, 3}:
            raise ValueError("Minimum connectivity should be None, 2 or 3.")

        # minimum degree should be None, 2 or 3
        if minimum_degree not in {None, 2, 3}:
            raise ValueError("Minimum degree should be None, 2 or 3.")

        if (no_nonfacial_quadrangles and
            minimum_connectivity == 2):
                raise NotImplementedError("Generation of no non-facial quadrangles and minimum connectivity 2 is not implemented")

        # check combination of values of minimum degree and minimum connectivity
        if minimum_connectivity is None:
            if minimum_degree is not None:
                minimum_connectivity = min(2, minimum_degree)
            else:
                minimum_degree, minimum_connectivity = 2, 2
        else:
            if minimum_degree is None:
                minimum_degree = minimum_connectivity
            elif minimum_degree < minimum_connectivity:
                raise ValueError("Minimum connectivity can be at most the minimum degree.")

        minimum_order = {2:4, 3:8}[minimum_degree]

        if order < minimum_order:
            return

        if no_nonfacial_quadrangles:
            # for plantri -q the option -c4 means 3-connected with no non-facial quadrangles
            minimum_connectivity = 4

        command = ('plantri -qm{}c{} {}'.format(minimum_degree, minimum_connectivity, order))

        import subprocess
        sp = subprocess.Popen(command, shell=True,
                              stdin=subprocess.PIPE, stdout=subprocess.PIPE,
                              stderr=subprocess.PIPE, close_fds=True)

>>>>>>> 9876879b
        for G in graphs._read_planar_code(sp.stdout):
            yield(G)

###########################################################################
# Basic Graphs
###########################################################################
    import sage.graphs.generators.basic
    BullGraph                = staticmethod(sage.graphs.generators.basic.BullGraph)
    ButterflyGraph           = staticmethod(sage.graphs.generators.basic.ButterflyGraph)
    CircularLadderGraph      = staticmethod(sage.graphs.generators.basic.CircularLadderGraph)
    ClawGraph                = staticmethod(sage.graphs.generators.basic.ClawGraph)
    CycleGraph               = staticmethod(sage.graphs.generators.basic.CycleGraph)
    CompleteGraph            = staticmethod(sage.graphs.generators.basic.CompleteGraph)
    CompleteBipartiteGraph   = staticmethod(sage.graphs.generators.basic.CompleteBipartiteGraph)
    CompleteMultipartiteGraph= staticmethod(sage.graphs.generators.basic.CompleteMultipartiteGraph)
    DiamondGraph             = staticmethod(sage.graphs.generators.basic.DiamondGraph)
    EmptyGraph               = staticmethod(sage.graphs.generators.basic.EmptyGraph)
    Grid2dGraph              = staticmethod(sage.graphs.generators.basic.Grid2dGraph)
    GridGraph                = staticmethod(sage.graphs.generators.basic.GridGraph)
    HouseGraph               = staticmethod(sage.graphs.generators.basic.HouseGraph)
    HouseXGraph              = staticmethod(sage.graphs.generators.basic.HouseXGraph)
    LadderGraph              = staticmethod(sage.graphs.generators.basic.LadderGraph)
    LollipopGraph            = staticmethod(sage.graphs.generators.basic.LollipopGraph)
    PathGraph                = staticmethod(sage.graphs.generators.basic.PathGraph)
    StarGraph                = staticmethod(sage.graphs.generators.basic.StarGraph)
    Toroidal6RegularGrid2dGraph = staticmethod(sage.graphs.generators.basic.Toroidal6RegularGrid2dGraph)
    ToroidalGrid2dGraph      = staticmethod(sage.graphs.generators.basic.ToroidalGrid2dGraph)

###########################################################################
# Small Graphs
###########################################################################
    import sage.graphs.generators.smallgraphs
    Balaban10Cage            = staticmethod(sage.graphs.generators.smallgraphs.Balaban10Cage)
    Balaban11Cage            = staticmethod(sage.graphs.generators.smallgraphs.Balaban11Cage)
    BidiakisCube             = staticmethod(sage.graphs.generators.smallgraphs.BidiakisCube)
    BiggsSmithGraph          = staticmethod(sage.graphs.generators.smallgraphs.BiggsSmithGraph)
    BlanusaFirstSnarkGraph   = staticmethod(sage.graphs.generators.smallgraphs.BlanusaFirstSnarkGraph)
    BlanusaSecondSnarkGraph  = staticmethod(sage.graphs.generators.smallgraphs.BlanusaSecondSnarkGraph)
    BrinkmannGraph           = staticmethod(sage.graphs.generators.smallgraphs.BrinkmannGraph)
    BrouwerHaemersGraph      = staticmethod(sage.graphs.generators.smallgraphs.BrouwerHaemersGraph)
    BuckyBall                = staticmethod(sage.graphs.generators.smallgraphs.BuckyBall)
    CameronGraph             = staticmethod(sage.graphs.generators.smallgraphs.CameronGraph)
    Cell600                  = staticmethod(sage.graphs.generators.smallgraphs.Cell600)
    Cell120                  = staticmethod(sage.graphs.generators.smallgraphs.Cell120)
    ChvatalGraph             = staticmethod(sage.graphs.generators.smallgraphs.ChvatalGraph)
    ClebschGraph             = staticmethod(sage.graphs.generators.smallgraphs.ClebschGraph)
    CoxeterGraph             = staticmethod(sage.graphs.generators.smallgraphs.CoxeterGraph)
    DesarguesGraph           = staticmethod(sage.graphs.generators.smallgraphs.DesarguesGraph)
    DoubleStarSnark          = staticmethod(sage.graphs.generators.smallgraphs.DoubleStarSnark)
    DurerGraph               = staticmethod(sage.graphs.generators.smallgraphs.DurerGraph)
    DyckGraph                = staticmethod(sage.graphs.generators.smallgraphs.DyckGraph)
    EllinghamHorton54Graph   = staticmethod(sage.graphs.generators.smallgraphs.EllinghamHorton54Graph)
    EllinghamHorton78Graph   = staticmethod(sage.graphs.generators.smallgraphs.EllinghamHorton78Graph)
    ErreraGraph              = staticmethod(sage.graphs.generators.smallgraphs.ErreraGraph)
    FlowerSnark              = staticmethod(sage.graphs.generators.smallgraphs.FlowerSnark)
    FolkmanGraph             = staticmethod(sage.graphs.generators.smallgraphs.FolkmanGraph)
    FosterGraph              = staticmethod(sage.graphs.generators.smallgraphs.FosterGraph)
    FranklinGraph            = staticmethod(sage.graphs.generators.smallgraphs.FranklinGraph)
    FruchtGraph              = staticmethod(sage.graphs.generators.smallgraphs.FruchtGraph)
    GoldnerHararyGraph       = staticmethod(sage.graphs.generators.smallgraphs.GoldnerHararyGraph)
    GrayGraph                = staticmethod(sage.graphs.generators.smallgraphs.GrayGraph)
    GrotzschGraph            = staticmethod(sage.graphs.generators.smallgraphs.GrotzschGraph)
    HallJankoGraph           = staticmethod(sage.graphs.generators.smallgraphs.HallJankoGraph)
    WellsGraph               = staticmethod(sage.graphs.generators.smallgraphs.WellsGraph)
    HarriesGraph             = staticmethod(sage.graphs.generators.smallgraphs.HarriesGraph)
    HarriesWongGraph         = staticmethod(sage.graphs.generators.smallgraphs.HarriesWongGraph)
    HeawoodGraph             = staticmethod(sage.graphs.generators.smallgraphs.HeawoodGraph)
    HerschelGraph            = staticmethod(sage.graphs.generators.smallgraphs.HerschelGraph)
    HigmanSimsGraph          = staticmethod(sage.graphs.generators.smallgraphs.HigmanSimsGraph)
    HoffmanGraph             = staticmethod(sage.graphs.generators.smallgraphs.HoffmanGraph)
    HoffmanSingletonGraph    = staticmethod(sage.graphs.generators.smallgraphs.HoffmanSingletonGraph)
    HoltGraph                = staticmethod(sage.graphs.generators.smallgraphs.HoltGraph)
    HortonGraph              = staticmethod(sage.graphs.generators.smallgraphs.HortonGraph)
    KittellGraph             = staticmethod(sage.graphs.generators.smallgraphs.KittellGraph)
    KrackhardtKiteGraph      = staticmethod(sage.graphs.generators.smallgraphs.KrackhardtKiteGraph)
    LjubljanaGraph           = staticmethod(sage.graphs.generators.smallgraphs.LjubljanaGraph)
    M22Graph                 = staticmethod(sage.graphs.generators.smallgraphs.M22Graph)
    MarkstroemGraph          = staticmethod(sage.graphs.generators.smallgraphs.MarkstroemGraph)
    McGeeGraph               = staticmethod(sage.graphs.generators.smallgraphs.McGeeGraph)
    McLaughlinGraph          = staticmethod(sage.graphs.generators.smallgraphs.McLaughlinGraph)
    MeredithGraph            = staticmethod(sage.graphs.generators.smallgraphs.MeredithGraph)
    MoebiusKantorGraph       = staticmethod(sage.graphs.generators.smallgraphs.MoebiusKantorGraph)
    MoserSpindle             = staticmethod(sage.graphs.generators.smallgraphs.MoserSpindle)
    NauruGraph               = staticmethod(sage.graphs.generators.smallgraphs.NauruGraph)
    PappusGraph              = staticmethod(sage.graphs.generators.smallgraphs.PappusGraph)
    PoussinGraph             = staticmethod(sage.graphs.generators.smallgraphs.PoussinGraph)
    PetersenGraph            = staticmethod(sage.graphs.generators.smallgraphs.PetersenGraph)
    RobertsonGraph           = staticmethod(sage.graphs.generators.smallgraphs.RobertsonGraph)
    SchlaefliGraph           = staticmethod(sage.graphs.generators.smallgraphs.SchlaefliGraph)
    ShrikhandeGraph          = staticmethod(sage.graphs.generators.smallgraphs.ShrikhandeGraph)
    SimsGewirtzGraph         = staticmethod(sage.graphs.generators.smallgraphs.SimsGewirtzGraph)
    SousselierGraph          = staticmethod(sage.graphs.generators.smallgraphs.SousselierGraph)
    SylvesterGraph           = staticmethod(sage.graphs.generators.smallgraphs.SylvesterGraph)
    SzekeresSnarkGraph       = staticmethod(sage.graphs.generators.smallgraphs.SzekeresSnarkGraph)
    ThomsenGraph             = staticmethod(sage.graphs.generators.smallgraphs.ThomsenGraph)
    TietzeGraph              = staticmethod(sage.graphs.generators.smallgraphs.TietzeGraph)
    Tutte12Cage              = staticmethod(sage.graphs.generators.smallgraphs.Tutte12Cage)
    TutteCoxeterGraph        = staticmethod(sage.graphs.generators.smallgraphs.TutteCoxeterGraph)
    TutteGraph               = staticmethod(sage.graphs.generators.smallgraphs.TutteGraph)
    WagnerGraph              = staticmethod(sage.graphs.generators.smallgraphs.WagnerGraph)
    WatkinsSnarkGraph        = staticmethod(sage.graphs.generators.smallgraphs.WatkinsSnarkGraph)
    WienerArayaGraph         = staticmethod(sage.graphs.generators.smallgraphs.WienerArayaGraph)

###########################################################################
# Platonic Solids
###########################################################################
    import sage.graphs.generators.platonic_solids
    DodecahedralGraph        = staticmethod(sage.graphs.generators.platonic_solids.DodecahedralGraph)
    HexahedralGraph          = staticmethod(sage.graphs.generators.platonic_solids.HexahedralGraph)
    IcosahedralGraph         = staticmethod(sage.graphs.generators.platonic_solids.IcosahedralGraph)
    OctahedralGraph          = staticmethod(sage.graphs.generators.platonic_solids.OctahedralGraph)
    TetrahedralGraph         = staticmethod(sage.graphs.generators.platonic_solids.TetrahedralGraph)

###########################################################################
# Families
###########################################################################
    import sage.graphs.generators.families
    AffineOrthogonalPolarGraph = staticmethod(sage.graphs.generators.families.AffineOrthogonalPolarGraph)
    BalancedTree           = staticmethod(sage.graphs.generators.families.BalancedTree)
    BarbellGraph           = staticmethod(sage.graphs.generators.families.BarbellGraph)
    BubbleSortGraph        = staticmethod(sage.graphs.generators.families.BubbleSortGraph)
    CirculantGraph         = staticmethod(sage.graphs.generators.families.CirculantGraph)
    CubeGraph              = staticmethod(sage.graphs.generators.families.CubeGraph)
    DorogovtsevGoltsevMendesGraph = staticmethod(sage.graphs.generators.families.DorogovtsevGoltsevMendesGraph)
    FibonacciTree          = staticmethod(sage.graphs.generators.families.FibonacciTree)
    FoldedCubeGraph        = staticmethod(sage.graphs.generators.families.FoldedCubeGraph)
    FriendshipGraph        = staticmethod(sage.graphs.generators.families.FriendshipGraph)
    FuzzyBallGraph         = staticmethod(sage.graphs.generators.families.FuzzyBallGraph)
    GeneralizedPetersenGraph = staticmethod(sage.graphs.generators.families.GeneralizedPetersenGraph)
    HanoiTowerGraph        = staticmethod(sage.graphs.generators.families.HanoiTowerGraph)
    HararyGraph            = staticmethod(sage.graphs.generators.families.HararyGraph)
    HyperStarGraph         = staticmethod(sage.graphs.generators.families.HyperStarGraph)
    JohnsonGraph           = staticmethod(sage.graphs.generators.families.JohnsonGraph)
    KneserGraph            = staticmethod(sage.graphs.generators.families.KneserGraph)
    LCFGraph               = staticmethod(sage.graphs.generators.families.LCFGraph)
    line_graph_forbidden_subgraphs = staticmethod(sage.graphs.generators.families.line_graph_forbidden_subgraphs)
    MycielskiGraph         = staticmethod(sage.graphs.generators.families.MycielskiGraph)
    MycielskiStep          = staticmethod(sage.graphs.generators.families.MycielskiStep)
    NKStarGraph            = staticmethod(sage.graphs.generators.families.NKStarGraph)
    NStarGraph             = staticmethod(sage.graphs.generators.families.NStarGraph)
    OddGraph               = staticmethod(sage.graphs.generators.families.OddGraph)
    OrthogonalPolarGraph   = staticmethod(sage.graphs.generators.families.OrthogonalPolarGraph)
    PaleyGraph             = staticmethod(sage.graphs.generators.families.PaleyGraph)
    petersen_family        = staticmethod(sage.graphs.generators.families.petersen_family)
    RingedTree             = staticmethod(sage.graphs.generators.families.RingedTree)
    SymplecticGraph        = staticmethod(sage.graphs.generators.families.SymplecticGraph)
    trees                  = staticmethod(sage.graphs.generators.families.trees)
    WheelGraph             = staticmethod(sage.graphs.generators.families.WheelGraph)

###########################################################################
# Chessboard Graphs
###########################################################################
    import sage.graphs.generators.chessboard
    ChessboardGraphGenerator = staticmethod(sage.graphs.generators.chessboard.ChessboardGraphGenerator)
    BishopGraph              = staticmethod(sage.graphs.generators.chessboard.BishopGraph)
    KingGraph                = staticmethod(sage.graphs.generators.chessboard.KingGraph)
    KnightGraph              = staticmethod(sage.graphs.generators.chessboard.KnightGraph)
    QueenGraph               = staticmethod(sage.graphs.generators.chessboard.QueenGraph)
    RookGraph                = staticmethod(sage.graphs.generators.chessboard.RookGraph)

###########################################################################
# Intersection graphs
###########################################################################
    import sage.graphs.generators.intersection
    IntervalGraph            = staticmethod(sage.graphs.generators.intersection.IntervalGraph)
    IntersectionGraph        = staticmethod(sage.graphs.generators.intersection.IntersectionGraph)
    PermutationGraph         = staticmethod(sage.graphs.generators.intersection.PermutationGraph)
    OrthogonalArrayBlockGraph  = staticmethod(sage.graphs.generators.intersection.OrthogonalArrayBlockGraph)
    ToleranceGraph           = staticmethod(sage.graphs.generators.intersection.ToleranceGraph)

###########################################################################
# Random Graphs
###########################################################################
    import sage.graphs.generators.random
    RandomBarabasiAlbert     = staticmethod(sage.graphs.generators.random.RandomBarabasiAlbert)
    RandomBipartite          = staticmethod(sage.graphs.generators.random.RandomBipartite)
    RandomBoundedToleranceGraph = staticmethod(sage.graphs.generators.random.RandomBoundedToleranceGraph)
    RandomGNM                = staticmethod(sage.graphs.generators.random.RandomGNM)
    RandomGNP                = staticmethod(sage.graphs.generators.random.RandomGNP)
    RandomHolmeKim           = staticmethod(sage.graphs.generators.random.RandomHolmeKim)
    RandomInterval           = staticmethod(sage.graphs.generators.random.RandomInterval) # deprecated
    RandomIntervalGraph      = staticmethod(sage.graphs.generators.random.RandomIntervalGraph)
    RandomLobster            = staticmethod(sage.graphs.generators.random.RandomLobster)
    RandomNewmanWattsStrogatz = staticmethod(sage.graphs.generators.random.RandomNewmanWattsStrogatz)
    RandomRegular            = staticmethod(sage.graphs.generators.random.RandomRegular)
    RandomShell              = staticmethod(sage.graphs.generators.random.RandomShell)
    RandomToleranceGraph     = staticmethod(sage.graphs.generators.random.RandomToleranceGraph)
    RandomTreePowerlaw       = staticmethod(sage.graphs.generators.random.RandomTreePowerlaw)
    RandomTree               = staticmethod(sage.graphs.generators.random.RandomTree)

###########################################################################
# World Map
###########################################################################
    import sage.graphs.generators.world_map
    WorldMap = staticmethod(sage.graphs.generators.world_map.WorldMap)

###########################################################################
# Degree Sequence
###########################################################################
    import sage.graphs.generators.degree_sequence
    DegreeSequence           = staticmethod(sage.graphs.generators.degree_sequence.DegreeSequence)
    DegreeSequenceBipartite  = staticmethod(sage.graphs.generators.degree_sequence.DegreeSequenceBipartite)
    DegreeSequenceConfigurationModel = staticmethod(sage.graphs.generators.degree_sequence.DegreeSequenceConfigurationModel)
    DegreeSequenceTree       = staticmethod(sage.graphs.generators.degree_sequence.DegreeSequenceTree)
    DegreeSequenceExpected   = staticmethod(sage.graphs.generators.degree_sequence.DegreeSequenceExpected)

def canaug_traverse_vert(g, aut_gens, max_verts, property, dig=False, loops=False, implementation='c_graph', sparse=True):
    """
    Main function for exhaustive generation. Recursive traversal of a
    canonically generated tree of isomorph free (di)graphs satisfying a
    given property.

    INPUT:


    -  ``g`` - current position on the tree.

    -  ``aut_gens`` - list of generators of Aut(g), in
       list notation.

    -  ``max_verts`` - when to retreat.

    -  ``property`` - check before traversing below g.

    -  ``degree_sequence`` - specify a degree sequence to try to
       obtain.


    EXAMPLES::

        sage: from sage.graphs.graph_generators import canaug_traverse_vert
        sage: list(canaug_traverse_vert(Graph(), [], 3, lambda x: True))
        [Graph on 0 vertices, ... Graph on 3 vertices]

    The best way to access this function is through the graphs()
    iterator:

    Print graphs on 3 or less vertices.

    ::

        sage: for G in graphs(3, augment='vertices'):
        ...    print G
        ...
        Graph on 0 vertices
        Graph on 1 vertex
        Graph on 2 vertices
        Graph on 3 vertices
        Graph on 3 vertices
        Graph on 3 vertices
        Graph on 2 vertices
        Graph on 3 vertices

    Print digraphs on 2 or less vertices.

    ::

        sage: for D in digraphs(2, augment='vertices'):
        ...    print D
        ...
        Digraph on 0 vertices
        Digraph on 1 vertex
        Digraph on 2 vertices
        Digraph on 2 vertices
        Digraph on 2 vertices
    """
    from sage.groups.perm_gps.partn_ref.refinement_graphs import search_tree

    if not property(g):
        return
    yield g

    n = g.order()
    if n < max_verts:

        # build a list representing C(g) - the vertex to be added
        # is at the end, so only specify which edges...
        # in the case of graphs, there are n possibilities,
        # and in the case of digraphs, there are 2*n.
        if dig:
            possibilities = 2*n
        else:
            possibilities = n
        num_roots = 2**possibilities
        children = [-1]*num_roots

        # union-find C(g) under Aut(g)
        for gen in aut_gens:
            for i in xrange(len(children)):
                k = 0
                for j in xrange(possibilities):
                    if (1 << j)&i:
                        if dig and j >= n:
                            k += (1 << (gen[j-n]+n))
                        else:
                            k += (1 << gen[j])
                while children[k] != -1:
                    k = children[k]
                while children[i] != -1:
                    i = children[i]
                if i != k:
                    # union i & k
                    smaller, larger = sorted([i,k])
                    children[larger] = smaller
                    num_roots -= 1

        # find representatives of orbits of C(g)
        roots = []
        found_roots = 0
        i = 0
        while found_roots < num_roots:
            if children[i] == -1:
                found_roots += 1
                roots.append(i)
            i += 1
        for i in roots:
            # construct a z for each number in roots...
            z = g.copy(implementation=implementation, sparse=sparse)
            z.add_vertex(n)
            edges = []
            if dig:
                index = 0
                while index < possibilities/2:
                    if (1 << index)&i:
                        edges.append((index,n))
                    index += 1
                while index < possibilities:
                    if (1 << index)&i:
                        edges.append((n,index-n))
                    index += 1
            else:
                index = 0
                while (1 << index) <= i:
                    if (1 << index)&i:
                        edges.append((index,n))
                    index += 1
            z.add_edges(edges)
            z_s = []
            if property(z):
                z_s.append(z)
            if loops:
                z = z.copy(implementation=implementation, sparse=sparse)
                z.add_edge((n,n))
                if property(z):
                    z_s.append(z)
            for z in z_s:
                z_aut_gens, _, canonical_relabeling = search_tree(z, [z.vertices()], certify=True, dig=(dig or loops))
                cut_vert = 0
                while canonical_relabeling[cut_vert] != n:
                    cut_vert += 1
                sub_verts = [v for v in z if v != cut_vert]
                m_z = z.subgraph(sub_verts)

                if m_z == g:
                    for a in canaug_traverse_vert(z, z_aut_gens, max_verts, property, dig=dig, loops=loops, implementation=implementation, sparse=sparse):
                        yield a
                else:
                    for possibility in check_aut(z_aut_gens, cut_vert, n):
                        if m_z.relabel(dict(enumerate(possibility)), check_input=False, inplace=False) == g:
                            for a in canaug_traverse_vert(z, z_aut_gens, max_verts, property, dig=dig, loops=loops, implementation=implementation, sparse=sparse):
                                yield a
                            break

def check_aut(aut_gens, cut_vert, n):
    """
    Helper function for exhaustive generation.

    At the start, check_aut is given a set of generators for the
    automorphism group, aut_gens. We already know we are looking for
    an element of the auto- morphism group that sends cut_vert to n,
    and check_aut generates these for the canaug_traverse function.

    EXAMPLE: Note that the last two entries indicate that none of the
    automorphism group has yet been searched - we are starting at the
    identity [0, 1, 2, 3] and so far that is all we have seen. We
    return automorphisms mapping 2 to 3.

    ::

        sage: from sage.graphs.graph_generators import check_aut
        sage: list( check_aut( [ [0, 3, 2, 1], [1, 0, 3, 2], [2, 1, 0, 3] ], 2, 3))
        [[1, 0, 3, 2], [1, 2, 3, 0]]
    """
    from copy import copy
    perm = range(n+1)
    seen_perms = [perm]
    unchecked_perms = [perm]
    while len(unchecked_perms) != 0:
        perm = unchecked_perms.pop(0)
        for gen in aut_gens:
            new_perm = copy(perm)
            for i in xrange(len(perm)):
                new_perm[i] = gen[perm[i]]
            if new_perm not in seen_perms:
                seen_perms.append(new_perm)
                unchecked_perms.append(new_perm)
                if new_perm[cut_vert] == n:
                    yield new_perm

def canaug_traverse_edge(g, aut_gens, property, dig=False, loops=False, implementation='c_graph', sparse=True):
    """
    Main function for exhaustive generation. Recursive traversal of a
    canonically generated tree of isomorph free graphs satisfying a
    given property.

    INPUT:


    -  ``g`` - current position on the tree.

    -  ``aut_gens`` - list of generators of Aut(g), in
       list notation.

    -  ``property`` - check before traversing below g.


    EXAMPLES::

        sage: from sage.graphs.graph_generators import canaug_traverse_edge
        sage: G = Graph(3)
        sage: list(canaug_traverse_edge(G, [], lambda x: True))
        [Graph on 3 vertices, ... Graph on 3 vertices]

    The best way to access this function is through the graphs()
    iterator:

    Print graphs on 3 or less vertices.

    ::

        sage: for G in graphs(3):
        ...    print G
        ...
        Graph on 3 vertices
        Graph on 3 vertices
        Graph on 3 vertices
        Graph on 3 vertices

    Print digraphs on 3 or less vertices.

    ::

        sage: for G in digraphs(3):
        ...    print G
        ...
        Digraph on 3 vertices
        Digraph on 3 vertices
        ...
        Digraph on 3 vertices
        Digraph on 3 vertices
    """
    from sage.groups.perm_gps.partn_ref.refinement_graphs import search_tree

    if not property(g):
        return
    yield g
    n = g.order()
    if dig:
        max_size = n*(n-1)
    else:
        max_size = (n*(n-1))>>1 # >> 1 is just / 2 (this is n choose 2)
    if loops: max_size += n
    if g.size() < max_size:
        # build a list representing C(g) - the edge to be added
        # is one of max_size choices
        if dig:
            children = [[(j,i) for i in xrange(n)] for j in xrange(n)]
        else:
            children = [[(j,i) for i in xrange(j)] for j in xrange(n)]
        # union-find C(g) under Aut(g)
        orbits = range(n)
        for gen in aut_gens:
            for iii in xrange(n):
                if orbits[gen[iii]] != orbits[iii]:
                    temp = orbits[gen[iii]]
                    for jjj in xrange(n):
                        if orbits[jjj] == temp:
                            orbits[jjj] = orbits[iii]
                if dig:
                    jjj_range = range(iii) + range(iii+1, n)
                else:
                    jjj_range = xrange(iii) # iii > jjj
                for jjj in jjj_range:
                    i, j = iii, jjj
                    if dig:
                        x, y = gen[i], gen[j]
                    else:
                        y, x = sorted([gen[i], gen[j]])
                    if children[i][j] != children[x][y]:
                        x_val, y_val = x, y
                        i_val, j_val = i, j
                        if dig:
                            while (x_val, y_val) != children[x_val][y_val]:
                                x_val, y_val = children[x_val][y_val]
                            while (i_val, j_val) != children[i_val][j_val]:
                                i_val, j_val = children[i_val][j_val]
                        else:
                            while (x_val, y_val) != children[x_val][y_val]:
                                y_val, x_val = sorted(children[x_val][y_val])
                            while (i_val, j_val) != children[i_val][j_val]:
                                j_val, i_val = sorted(children[i_val][j_val])
                        while (x, y) != (x_val, y_val):
                            xx, yy = x, y
                            x, y = children[x][y]
                            children[xx][yy] = (x_val, y_val)
                        while (i, j) != (i_val, j_val):
                            ii, jj = i, j
                            i, j = children[i][j]
                            children[ii][jj] = (i_val, j_val)
                        if x < i:
                            children[i][j] = (x, y)
                        elif x > i:
                            children[x][y] = (i, j)
                        elif y < j:
                            children[i][j] = (x, y)
                        elif y > j:
                            children[x][y] = (i, j)
                        else:
                            continue
        # find representatives of orbits of C(g)
        roots = []
        for i in range(n):
            if dig:
                j_range = range(i) + range(i+1, n)
            else:
                j_range = range(i)
            for j in j_range:
                if children[i][j] == (i, j):
                    roots.append((i,j))
        if loops:
            seen = []
            for i in xrange(n):
                if orbits[i] not in seen:
                    roots.append((i,i))
                    seen.append(orbits[i])
        for i, j in roots:
            if g.has_edge(i, j):
                continue
            # construct a z for each edge in roots...
            z = g.copy(implementation=implementation, sparse=sparse)
            z.add_edge(i, j)
            if not property(z):
                continue
            z_aut_gens, _, canonical_relabeling = search_tree(z, [z.vertices()], certify=True, dig=(dig or loops))
            relabel_inverse = [0]*n
            for ii in xrange(n):
                relabel_inverse[canonical_relabeling[ii]] = ii
            z_can = z.relabel(canonical_relabeling, inplace=False)
            cut_edge_can = z_can.edges(labels=False, sort=True)[-1]
            cut_edge = [relabel_inverse[cut_edge_can[0]], relabel_inverse[cut_edge_can[1]]]
            if dig:
                cut_edge = tuple(cut_edge)
            else:
                cut_edge = tuple(sorted(cut_edge))

            from copy import copy
            m_z = copy(z)
            m_z.delete_edge(cut_edge)
            if m_z == g:
                for a in canaug_traverse_edge(z, z_aut_gens, property, dig=dig, loops=loops, implementation=implementation, sparse=sparse):
                    yield a
            else:
                for possibility in check_aut_edge(z_aut_gens, cut_edge, i, j, n, dig=dig):
                    if m_z.relabel(possibility, inplace=False) == g:
                        for a in canaug_traverse_edge(z, z_aut_gens, property, dig=dig, loops=loops, implementation=implementation, sparse=sparse):
                            yield a
                        break

def check_aut_edge(aut_gens, cut_edge, i, j, n, dig=False):
    """
    Helper function for exhaustive generation.

    At the start, check_aut_edge is given a set of generators for the
    automorphism group, aut_gens. We already know we are looking for
    an element of the auto- morphism group that sends cut_edge to {i,
    j}, and check_aut generates these for the canaug_traverse
    function.

    EXAMPLE: Note that the last two entries indicate that none of the
    automorphism group has yet been searched - we are starting at the
    identity [0, 1, 2, 3] and so far that is all we have seen. We
    return automorphisms mapping 2 to 3.

    ::

        sage: from sage.graphs.graph_generators import check_aut
        sage: list( check_aut( [ [0, 3, 2, 1], [1, 0, 3, 2], [2, 1, 0, 3] ], 2, 3))
        [[1, 0, 3, 2], [1, 2, 3, 0]]
    """
    from copy import copy
    perm = range(n)
    seen_perms = [perm]
    unchecked_perms = [perm]
    while len(unchecked_perms) != 0:
        perm = unchecked_perms.pop(0)
        for gen in aut_gens:
            new_perm = copy(perm)
            for ii in xrange(n):
                new_perm[ii] = gen[perm[ii]]
            if new_perm not in seen_perms:
                seen_perms.append(new_perm)
                unchecked_perms.append(new_perm)
                if new_perm[cut_edge[0]] == i and new_perm[cut_edge[1]] == j:
                    yield new_perm
                if not dig and new_perm[cut_edge[0]] == j and new_perm[cut_edge[1]] == i:
                    yield new_perm


# Easy access to the graph generators from the command line:
graphs = GraphGenerators()<|MERGE_RESOLUTION|>--- conflicted
+++ resolved
@@ -1257,9 +1257,6 @@
         sp = subprocess.Popen(command, shell=True,
                               stdin=subprocess.PIPE, stdout=subprocess.PIPE,
                               stderr=subprocess.PIPE, close_fds=True)
-<<<<<<< HEAD
-
-=======
 
         for G in graphs._read_planar_code(sp.stdout):
             yield(G)
@@ -1731,7 +1728,6 @@
                               stdin=subprocess.PIPE, stdout=subprocess.PIPE,
                               stderr=subprocess.PIPE, close_fds=True)
 
->>>>>>> 9876879b
         for G in graphs._read_planar_code(sp.stdout):
             yield(G)
 
