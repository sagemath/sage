--- conflicted
+++ resolved
@@ -1160,15 +1160,9 @@
     EXAMPLES::
 
         sage: from sage.graphs.strongly_regular_db import is_RSHCD
-<<<<<<< HEAD
         sage: t = is_RSHCD(64,27,10,12); t                                              # needs sage.combinat sage.modules
-        [<built-in function SRG_from_RSHCD>, 64, 27, 10, 12]
+        [<cyfunction SRG_from_RSHCD at ...>, 64, 27, 10, 12]
         sage: g = t[0](*t[1:]); g                                                       # needs sage.combinat sage.modules
-=======
-        sage: t = is_RSHCD(64,27,10,12); t
-        [<cyfunction SRG_from_RSHCD at ...>, 64, 27, 10, 12]
-        sage: g = t[0](*t[1:]); g
->>>>>>> 326f19c6
         Graph on 64 vertices
         sage: g.is_strongly_regular(parameters=True)                                    # needs sage.combinat sage.modules
         (64, 27, 10, 12)
