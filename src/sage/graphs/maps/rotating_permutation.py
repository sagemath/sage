"""Define the RotatingPermutation class, with fast mutable operations."""

from sage.graphs.maps.cycle_utils_provider import CycleUtilsProvider
from sage.graphs.maps.cyclic_chained_list import CyclicChainedList
from sage.all import Permutation
from sage.graphs.maps.map_permutation import MapPermutation
from typing import Any


class RotatingPermutation(MapPermutation):
    """
    A class representing permutation where it is fast to:
    - delete (O(log(n))) element,
    - check if two indices are in the same cycle (O(log(n))),
    - add (O(log(n))) element in its cycles representation,
    - and more things useful in MutableLabelledMap.

    Note that compared to simple MapPermutation,
    RotatingPermutation are more heavy objects; hence they are more demanding when initializing.
    If you don't need all the power of RotatingPermutation, consider using the simple MapPermutation.

    Another thing: for compatibility reasons between MutableLabelledMap and LabelledMap,
    every method that returns a permutation must return MapPermutation.
    Hence, don't assume that the permutation you get is a RotatingPermutation;
    you should do it yourself.

    WARNING: We take as a convention for this class that if i is bigger than the size of self,
    then self(i) = i.
      """

    def __init__(self, lst: int | Permutation | list[int] | list[tuple[int, ...]]):
        """
        This function initiate the rotating permutation, lst can be  a Permutation or a list of int or list of tuple representing the cycle of
        the permutation or a MapPermutation or an integer representing the size of the permutation(in this case self will represent the identity permutation of size lst).

        INPUT:
<<<<<<< HEAD
        - ``lst`` -- List[int] | List[Tuples] | int | Permutation | MapPermutation ; a list representing the permutation or a list of tuples representing
        the cycle of the permutationor an integer representing the size of the permutation(In This case it will return the identify of size lst)
        or a Permutation or a MapPermutation.
=======

        - ``lst`` -- List[int] | List[Tuples] | int | Permutation | MapPermutation ; a list representing the permutation or a list of tuples representing
            the cycle of the permutationor an integer representing the size of the permutation(In This case it will return the identify of size lst)
            or a Permutation or a MapPermutation.
>>>>>>> c2fa35e7

        EXAMPLES::

            sage: from sage.graphs.maps.rotating_permutation import RotatingPermutation
            sage: RotatingPermutation([(1,3,4),(7,8,10),(9,6)])
            [3, 2, 4, 1, 5, 9, 8, 10, 6, 7]

        NOTE:

            O(nlog(n)) where n is the size of the permutation
        """
        if isinstance(lst, Permutation) or isinstance(lst, MapPermutation):
            self.__init__(list(lst))
            return

        # Important will stay
        # Associate to a node its image
        self._permCycle = {}
        # Size of the permutation
        self._n = 0
        # Number of cycles in the permutation
        self._numCycles = 0

        # Number of fixed point in the permutation
        self._numberOfFixedPoint = 0

        try:
            if lst == int(lst) and lst > 0:
                # If lst is an integer we just set our permutation to be the
                # identity
                self._n = int(lst)
                self._numCycles = self._n
                self.provider = CycleUtilsProvider([])
                return
        except BaseException:
            pass

        mx = 0
        seen = []
        try:
            # We're directly using the cycle representation to initialise the
            # permutation
            if isinstance(lst[0], type((42,))):
                for l in lst:
                    for i in l:
                        mx = max(i, mx)
                        if i != int(i) or i <= 0:
                            raise ValueError(
                                f"Invalid argument: {i} isn't a strictly positive integer in the list given")
                seen = [False for i in range(mx + 1)]
                cnt = 0
                for l in lst:
                    k = 0
                    while k < len(l):
                        i = l[k]
                        if seen[i]:
                            raise ValueError(
                                f"Invalid argument: {i} appears at least two times in list given it cannot be a permutation.")
                        seen[i] = True
                        k += 1
                        while k < len(l) and l[k] == i:
                            k += 1
                            continue
                        cnt += 1
                self._numCycles += mx - cnt
                self._numberOfFixedPoint += mx - cnt
                for l in lst:
                    prevNode = None
                    for i in l:
                        newNode = CyclicChainedList(i)
                        self._permCycle[i] = newNode
                        if prevNode is not None:
                            prevNode.insertAfter(newNode)
                        prevNode = newNode
                    self._numberOfFixedPoint += len(l) == 1
                    self._numCycles += 1

            else:
                mx = len(lst)
                for i in lst:
                    if i != int(i) or i <= 0:
                        raise ValueError(
                            f"Invalid argument : {i} isn't a strictly positive integer in the list given")
                    if i > len(lst):
                        raise ValueError(
                            f"{i} is bigger than the size of the given list")
                seen = [False for i in range(mx + 1)]
                for i in lst:
                    if seen[i]:
                        raise ValueError(
                            f"Invalid argument: {i} appears at least two time in the list given it cannot be a permutation..")
                    seen[i] = True

                seen = [False for i in range(mx + 1)]
                for i in range(1, mx + 1):
                    if seen[i]:
                        continue
                    prevNode = None
                    curElement = i
                    cnt = 0
                    while not seen[curElement]:
                        newNode = CyclicChainedList(curElement)
                        self._permCycle[curElement] = newNode
                        if prevNode is not None:
                            prevNode.insertAfter(newNode)
                        prevNode = newNode
                        seen[curElement] = True
                        curElement = lst[curElement - 1]
                        cnt += 1
                    self._numCycles += 1
                    self._numberOfFixedPoint += cnt == 1
        except ValueError as e:
            raise
        except BaseException:
            raise ValueError("Invalid argument: The argument given must be Permutation or MapPermutation or a non empty list of integers representing the permutation or a non empty list of tuples representing the cycles of the permutations or a positive integer.")
        self._n = mx
        self.provider = CycleUtilsProvider(self.to_cycles())

    def to_list(self) -> list[int]:
        """
        Return the permutation self, as a list of integers.

        EXAMPLES::

            sage: from sage.graphs.maps.rotating_permutation import RotatingPermutation
            sage: RotatingPermutation([(2,3,4),(6,7)]).to_list()
            [1, 3, 4, 2, 5, 7, 6]

        NOTE:

            O(n)
        """
        return [self(i) for i in range(1, self.size() + 1)]

    # OK
    def size(self) -> int:
        """
        OUTPUT:

            The size of the permutation

        EXAMPLES::

            sage: from sage.graphs.maps.rotating_permutation import RotatingPermutation
            sage: rperm = RotatingPermutation([(1,3,4), (7,8,2,5)])
            sage: rperm.size()
            8

        NOTE:

            O(1)
        """
        return self._n

    # OK
    def deleteLastKIndex(self, k: int) -> None:
        """
        This function will delete the last k index from self

        INPUT:

        -``k`` -- int ; the number of node to delete

        EXAMPLES::

            sage: from sage.graphs.maps.rotating_permutation import RotatingPermutation
            sage: rperm = RotatingPermutation([(1,3,4),(7,8,10),(9,6)])
            sage: rperm
            [3, 2, 4, 1, 5, 9, 8, 10, 6, 7]
            sage: rperm.deleteLastKIndex(3)
            sage: rperm
            [3, 2, 4, 1, 5, 6, 7]

        NOTE:

            O(klog(n)) where n is the size of self
        """
        if k > self.size():
            raise ValueError(
                f"Cannot delete {k} last element in a RotatingPermutation of size {self.size()}")
        for _ in range(k):
            self.delete(self._n)

    # OK

    def delete(self, index: int) -> None:
        """
        This will delete index of the corresponding cycle note that after this operation if we note the original
        size of self as n, the which contained index will count one less element,
        self will be of size n-1 and if n != index the element numbered n will relabeled as index.
        For instance if self is the permutation(1, 2, 3)(4, 5) and we delete 2 it will become(1, 3)(4, 2),
        If n = 1 an error or index is not a strictly positive integer <= n an error will be raised.

        INPUT:

        - ``index`` -- int ;

        EXAMPLES::

            sage: from sage.graphs.maps.rotating_permutation import RotatingPermutation
            sage: rperm = RotatingPermutation([(1,3,4),(7,8,10),(9,6)])
            sage: rperm
            [3, 2, 4, 1, 5, 9, 8, 10, 6, 7]
            sage: rperm.delete(10)
            sage: rperm
            [3, 2, 4, 1, 5, 9, 8, 7, 6]

        NOTE:
<<<<<<< HEAD
=======

>>>>>>> c2fa35e7
            O(log(n)),index must be an strictly positive integer and self.size() >= 2 otherwise an error will be raised
        """
        if self.size() == 1:
            raise ValueError(
                "Cannot delete an element from a Permutation of size 1")
        if index != int(index) or index <= 0 or index > self.size():
            raise ValueError(
                "{index} isn't a strictly positive integer <= self.size()")

        nPrev = self.size()
        node = self.getNode(index)

        node.remove()

        if self.provider.numberInCycle(index) == 2:
            self._numberOfFixedPoint += 1

        if self.provider.numberInCycle(index) == 1:
            self._numberOfFixedPoint -= 1
            self._numCycles -= 1

        self._n -= 1

        self._permCycle.pop(index)

        self.provider.swapIndex(nPrev, index)
        self.provider.detach(nPrev)

        if nPrev != index:
            try:
                self._permCycle[nPrev].val = index

                self._permCycle[index] = self._permCycle[nPrev]

                self._permCycle.pop(nPrev)
            except BaseException:
                pass

    # OK
    def inverseApply(self, i: int) -> int:
        """
        This function apply  the inverse self on i, we take as a convention i if i is an integer > self.size(), self.inverseApply(i) = i

        INPUT:

        - ``i`` -- int

        OUTPUT:

            j such that self(j) = i


        EXAMPLES::

            sage: from sage.graphs.maps.rotating_permutation import RotatingPermutation
            sage: rperm = RotatingPermutation([(1,3,4),(7,8,10),(9,6)])
            sage: rperm.inverseApply(10)
            8

        NOTE:

            O(1)
        """
        if i != int(i) or i <= 0:
            raise ValueError("{i} isn't a positive integer")
        try:
            return self._permCycle[i].prev.val
        except BaseException:
            return i
    # OK

    def checkTwoInTheSameCycle(self, listIndexes: list[int]) -> bool:
        """
        This function will return a boolean indicating if there is two index in listIndexes in the sameCycle

        INPUT:

        - ``listIndexes`` -- List[int] ; A list of indexes

        OUTPUT:

            A boolean indicating if two indexes in listIndexes are in the same cycle

        EXAMPLES::

            sage: from sage.graphs.maps.rotating_permutation import RotatingPermutation
            sage: rperm = RotatingPermutation([(1,3,4),(7,8,10),(9,6)])
            sage: rperm.checkTwoInTheSameCycle([1,7,9])
            False

        NOTE:

            O(plog(n)) where p = len(listIndexes) and n is the size
        """
        return self.provider.checkTwoInTheSameCycle(listIndexes)
    # OK

    def swapIndex(self, index: int, otherIndex: int) -> None:
        """
        This function swap the index role in the permutation

        INPUT:

        - ``index`` -- int ;<= self.size()
        - ``otherIndex`` -- int ; <= self.size()

        EXAMPLES::

            sage: from sage.graphs.maps.rotating_permutation import RotatingPermutation
            sage: rperm = RotatingPermutation([(1,3,4),(7,8,10),(9,6)])
            sage: rperm
            [3, 2, 4, 1, 5, 9, 8, 10, 6, 7]
            sage: rperm.swapIndex(1,10)
            sage: rperm
            [7, 2, 4, 10, 5, 9, 8, 1, 6, 3]

        NOTE:

            O(log(n)), where n is the size of self
        """
        self.provider.swapIndex(index, otherIndex)
        nodeIndex = self.getNode(index)
        nodeOther = self.getNode(otherIndex)
        self._permCycle[otherIndex] = nodeIndex
        self._permCycle[index] = nodeOther
        self._permCycle[otherIndex].val = otherIndex
        self._permCycle[index].val = index

    def cutDelete(self, startIndex: int, endIndex: int) -> None:
        """
        This will cut the cycle in two part startIndex...endIndex and the rest , and than will delete startIndex and endIndex

        INPUT:
<<<<<<< HEAD
=======

>>>>>>> c2fa35e7
        - ``startIndex`` -- int ; on the same cycle as endIndex such that (startIndex,endIndex)=(self.size(),self.size()-1)
        - ``endIndex`` -- int ;  on the same cycle as startIndex such that (startIndex,endIndex)=(self.size(),self.size()-1)

        EXAMPLES::

            sage: from sage.graphs.maps.rotating_permutation import RotatingPermutation
            sage: rperm = RotatingPermutation([(1,3,4),(2,7,11,8,10),(9,6)])
            sage: rperm.pretty_print()
            Rotating permutation: [(1, 3, 4), (2, 7, 11, 8, 10), (5,), (6, 9)]
            sage: rperm.cutDelete(10,11)
            sage: rperm.pretty_print()
            Rotating permutation: [(1, 3, 4), (2, 7), (5,), (6, 9), (8,)]

        NOTE:

            O(log(m))
        """

        assert startIndex != endIndex
        assert self.sameCycle(startIndex, endIndex)

        tempNewIndex = self._n+1
        tempNewIndexOther = self._n+2
        self.cutAdd(startIndex, endIndex, tempNewIndex, tempNewIndexOther)

        self.deleteLastKIndex(4)

    # OK

    def cutAdd(self, startIndex: int, endIndex: int, newIndexStart: int, newIndexEnd: int) -> None:
        """
        This implement a special operation.In a nutshell it cut a cycle and add two index in each cycle,
        let denote A = startIndex, B = endIndex, C = newIndexStart, D = newIndexEnd and say the cycle is of the form F -> A -> S -> .. -> T -> B -> R -> ... -> F
        than the situation will be the following after a call to this function, A -> S -> ... -> T -> D -> A and F -> C -> B -> R -> ... -> F

        INPUT:

        - ``startIndex`` -- int ; on same cycle as ``endIndex``
        - ``endIndex ``  -- int ; on same cycle as ``startIndex``
        - ``newIndexStart`` -- int; such that {newIndexEnd, newIndexStart} = {n+1, n+2}
        - ``newIndexEnd`` -- int : such that {newIndexEnd, newIndexStart} = {n+1, n+2}

        EXAMPLES::

            sage: from sage.graphs.maps.rotating_permutation import RotatingPermutation
            sage: rperm = RotatingPermutation([(1,3,4),(2,7,11,8,10),(9,6)])
            sage: rperm.pretty_print()
            Rotating permutation: [(1, 3, 4), (2, 7, 11, 8, 10), (5,), (6, 9)]
            sage: rperm.cutAdd(1,4,12,13)
            sage: rperm.pretty_print()
            Rotating permutation: [(1, 3, 13), (2, 7, 11, 8, 10), (4, 12), (5,), (6, 9)]

        NOTE:

            O(log(n))
        """
        if newIndexEnd == newIndexStart:
            raise ValueError(
                f"{newIndexEnd} and {newIndexStart} must be different")
        if newIndexStart <= self.size() or newIndexStart > self.size() + 2:
            raise ValueError(
                f"{newIndexStart} must be  >{self.size()} and <= {self.size() + 2}")
        if newIndexEnd <= self.size() or newIndexEnd > self.size() + 2:
            raise ValueError(
                f"{newIndexEnd} must be  >{self.size()} and <= {self.size() + 2}")
        if not self.sameCycle(startIndex, endIndex):
            raise ValueError(
                f"{newIndexEnd} and {newIndexStart} must be in the same cycle to use cutAdd")
        if startIndex == endIndex:
            self.addBefore(startIndex)
            self.stretch(1)
            return

        nodeStartIndex = self.getNode(startIndex)
        nodeEndIndex = self.getNode(endIndex)

        # Updating scalar attribute accordingly
        self._numCycles += 1
        self._n += 2

        nodeNewIndexStart = self.getNode(newIndexStart)
        nodeNewIndexEnd = self.getNode(newIndexEnd)

        # NodeNewIndexStart processing
        comeBeforeEnd = self.inverseApply(endIndex)
        tmpNode = self.getNode(self.inverseApply(startIndex))
        nodeNewIndexStart.prev = tmpNode
        tmpNode.nxt = nodeNewIndexStart

        nodeNewIndexStart.nxt = nodeEndIndex

        # NodeNewIndexEnd processing
        tmpNode = self.getNode(self.inverseApply(endIndex))
        nodeNewIndexEnd.prev = tmpNode
        tmpNode.nxt = nodeNewIndexEnd

        nodeNewIndexEnd.nxt = nodeStartIndex

        nodeEndIndex.prev = nodeNewIndexStart
        nodeStartIndex.prev = nodeNewIndexEnd

        # Updating the provider
        self.provider.cut(startIndex,
                          comeBeforeEnd)

        self.provider.addBefore(startIndex, newIndexEnd)
        self.provider.addBefore(endIndex, newIndexStart)

    # OK
    def labelToTheEnd(self, listIndexes: int) -> dict[int, int]:
        """
        This is a helper function  it just move all of the element in listIndexes to the last indices

        INPUT:

        - ``listIndexes`` -- List[int]

        OUTPUT:

            A map giving a correspondence between the old index and the new
            if it was changed.

        EXAMPLES::

            sage: from sage.graphs.maps.rotating_permutation import RotatingPermutation
            sage: rperm = RotatingPermutation([(1,3,4),(2,7,11,8,10),(9,6)])
            sage: rperm
            [3, 7, 4, 1, 5, 9, 11, 10, 6, 2, 8]
            sage: rperm.labelToTheEnd([3,2,11])
            {2: 9, 3: 10}
            sage: rperm
            [10, 6, 9, 1, 5, 2, 11, 3, 7, 4, 8]

        NOTE:

            O(len(listIndexes)*log(n)) where n is the size of the permutation
        """
        for index in listIndexes:
            if index != int(index) or index <= 0 or index > self.size():
                raise ValueError(
                    f"In labelToTheEnd : {index} isn't a strictly positive integer <= {self.size()}")

        indexMap = set()
        for index in listIndexes:
            indexMap.add(index)

        indexCandidate = set()
        for j in range(len(indexMap)):
            indexCandidate.add(self.size() - j)

        for index in list(indexCandidate):
            if index in indexMap:
                indexCandidate.remove(index)
                indexMap.remove(index)

        corresOut = {}
        for index in list(indexMap):
            if index not in indexMap:
                continue
            corresIndex = indexCandidate.pop()
            corresOut[index] = corresIndex
            indexMap.remove(index)
            self.swapIndex(index, corresIndex)
        return corresOut
    # OK

    def bruteAddCycles(self, cycles: list[tuple[int, ...]]) -> None:
        """
        Another helper function that add cyclein cycles, this one assumed is more dangerous than addCycles
        cause it assumed that the cycles are well formed thus the term brute

        INPUT:

        - ``cycles`` -- List[Tuple] ; list of cycles as tuple

        EXAMPLES::

            sage: from sage.graphs.maps.rotating_permutation import RotatingPermutation
            sage: rperm = RotatingPermutation([(1,3,4)])
            sage: rperm.pretty_print()
            Rotating permutation: [(1, 3, 4), (2,)]
            sage: rperm.stretch(3)
            sage: rperm.bruteAddCycles([(5,6,2)] )
            sage: rperm.pretty_print()
            Rotating permutation: [(1, 3, 4), (2, 5, 6), (7,)]

        NOTE:

            O(len(cycles)*log(n))
        """
        for c in cycles:
            for i in range(len(c) - 1):
                self.addAfterGeneral(c[i], c[i + 1])

    # OK
    def addCycles(self, cycles: list[tuple[int, ...]]) -> None:
        """
        Another helper function it will raise an error if element of the cycles
        are not > self.size() and <= self.size()+len(cycles), the cycle must be well formed

        INPUT:

        -- ``cycles`` -- List[Tuple] ; list of cycles

        EXAMPLES::

            sage: from sage.graphs.maps.rotating_permutation import RotatingPermutation
            sage: rperm = RotatingPermutation([(1,3,4)])
            sage: rperm.addCycles([(5,6)])
            sage: rperm
            [3, 2, 4, 1, 6, 5]

        NOTE:

            O(len(cycles)*log(n))
        """

        testSet = set()
        N = 0
        for c in cycles:
            N += len(c)

        for c in cycles:
            for e in c:
                testSet.add(e)
                if e <= self.size() or e <= 0 or e != int(e) or e > self.size() + N:
                    raise ValueError("{cycles} isn't valid")
        if len(testSet) != N:
            raise ValueError("{cycles} isn't valid")

        self.stretch(N)

        self.bruteAddCycles(cycles)

    # OK
    def isValidIndex(self, index: int) -> bool:
        """
        Check if index is a integer > 0 and <=self.size()
        otherwise raise an Error

        INPUT:

        - ``index`` -- int

        EXAMPLES::

            sage: from sage.graphs.maps.rotating_permutation import RotatingPermutation
            sage: rperm = RotatingPermutation([(1,3,4)])
            sage: try :
            ....:     rperm.isValidIndex(100)
            ....: except:
            ....:     pass
            ....:

        NOTE:

            O(1)
        """
        if index <= 0 or index != int(index) or index > self.size():
            raise ValueError(f"{index} isn't valid")
    # OK

    def addAfterGeneral(self, index: int, otherIndex: int) -> None:
        """
        This is a more general version of addAfter it only assumed that otherIndex is a fixed point
        and will add it after index in its cycle

        INPUT:

        - ``index`` -- int
        - ``otherIndex`` -- int

        EXAMPLES::

            sage: from sage.graphs.maps.rotating_permutation import RotatingPermutation
            sage: rperm = RotatingPermutation([(1,3,4)])
            sage: rperm.pretty_print()
            Rotating permutation: [(1, 3, 4), (2,)]
            sage: rperm.addAfterGeneral(4,2)
            sage: rperm.pretty_print()
            Rotating permutation: [(1, 3, 4, 2)]

        NOTE:

            O(log(n)), where n is the size of the permutation
        """
        self.isValidIndex(index)
        self.isValidIndex(otherIndex)
        if index == otherIndex:
            return
        if not self.provider.isFixedPoint(otherIndex):
            raise ValueError(
                f"Can only add after fixed point {otherIndex} isn't one")

        self._numberOfFixedPoint -= self.provider.isFixedPoint(index)
        self.provider.addAfter(index, otherIndex)

        node = self.getNode(index)

        newNode = self.getNode(otherIndex)

        self._numberOfFixedPoint -= 1
        self._numCycles -= 1

        node.insertAfter(newNode)

    # OK
    def addBeforeGeneral(self, index: int, otherIndex: int) -> None:
        """
        More general version of addBeforeit only assumed that otherIndex is a fixed point
        and will add it before index in its cycle

        INPUT:

        - ``index``  -- int
        - ``otherIndex`` -- int

        EXAMPLES::

            sage: from sage.graphs.maps.rotating_permutation import RotatingPermutation
            sage: rperm = RotatingPermutation([(1,3,4)])
            sage: rperm.pretty_print()
            Rotating permutation: [(1, 3, 4), (2,)]
            sage: rperm.addBeforeGeneral(3,2)
            sage: rperm.pretty_print()
            Rotating permutation: [(1, 2, 3, 4)]

        NOTE:

            O(log(n)), where n is the size of the permutation
        """
        self.isValidIndex(index)
        indexPrev = self.inverseApply(index)
        self.addAfterGeneral(indexPrev, otherIndex)

    # OK
    def mergeDelete(self, index: int, otherIndex: int) -> None:
        """
        Assuming that index and otherIndex are not in the same cycle it will do the
        following first index and otherIndex will be sent to self.size() self.size()-1 they will be deleted and given
        that before we add: U -> ... -> V -> index -> R -> U and F -> ... -> T -> otherIndex -> Q -> F, we will have after
        U -> ... -> V -> Q -> F -> ... -> T -> R -> U

        INPUT:

        - ``index`` -- int
        - ``otherIndex`` -- int

        EXAMPLES::

            sage: from sage.graphs.maps.rotating_permutation import RotatingPermutation
            sage: rperm = RotatingPermutation([(1,3,4), (7,8,2,5)])
            sage: rperm.pretty_print()
            Rotating permutation: [(1, 3, 4), (2, 5, 7, 8), (6,)]
            sage: rperm.mergeDelete(3,7)
            sage: rperm.pretty_print()
            Rotating permutation: [(1, 3, 2, 5, 4), (6,)]

        NOTE:

            O(log(n))
        """
        if self.sameCycle(index, otherIndex):
            raise ValueError("Cannot merge delete two index on the sameCycle")

        backUpNumberOfFixedPoint = self.number_of_fixed_points()

        self.labelToTheEnd([index, otherIndex])

        if self.provider.isFixedPoint(
                self._n) or self.provider.isFixedPoint(self._n - 1):
            self.deleteLastKIndex(2)
            return

        beforeIndex = self.inverseApply(self._n)
        afterIndex = self.apply(self._n - 1)

        self.deleteLastKIndex(2)

        nodeBefore = self.getNode(beforeIndex)
        nodeAfter = self.getNode(afterIndex)

        if nodeBefore.nxt == nodeBefore:
            if nodeAfter.nxt == nodeAfter:
                nodeBefore.nxt = nodeAfter
                nodeBefore.prev = nodeAfter
                nodeAfter.nxt = nodeBefore
                nodeAfter.prev = nodeBefore
            else:
                tmpNode = nodeAfter.prev
                tmpNode.nxt = nodeBefore
                nodeBefore.prev = tmpNode
                nodeAfter.prev = nodeBefore
                nodeBefore.nxt = nodeAfter

        else:
            if nodeAfter.nxt == nodeAfter:
                tmpNode = nodeBefore.nxt
                tmpNode.prev = nodeAfter
                nodeAfter.nxt = tmpNode
                nodeAfter.prev = nodeBefore
                nodeBefore.nxt = nodeAfter
            else:
                tmpNodeBefore = nodeBefore.nxt
                tmpNodeAfter = nodeAfter.prev
                tmpNodeBefore.prev = tmpNodeAfter
                tmpNodeAfter.nxt = tmpNodeBefore

                nodeBefore.nxt = nodeAfter
                nodeAfter.prev = nodeBefore

        self._numCycles -= 1
        self._numberOfFixedPoint = backUpNumberOfFixedPoint
        self.provider.merge(beforeIndex, afterIndex)

    # OK
    def getNode(self, index: int) -> CyclicChainedList:
        """
        This function will return the node associated to index
        and if it doesn't exit it will create one note that if index > self.size()
        it will raise an error.

        INPUT:

        - ``index`` -- int

        OUTPUT:

            The node associated to index

        EXAMPLES::

            sage: from sage.graphs.maps.rotating_permutation import RotatingPermutation
            sage: rperm = RotatingPermutation([(1,3,4), (7,8,2,5)])
            sage: rperm.getNode(3) != rperm.getNode(4)
            True

        NOTE:

            O(1)
        """
        if index != int(index) or index <= 0 or index > self.size():
            raise ValueError(
                "{index} isn't a strictly positive integer <= self.size()")

        try:
            node = self._permCycle[index]
        except BaseException:
            node = CyclicChainedList(index)
            self._permCycle[index] = node
        return node

    # OK

    def stretch(self, m: int) -> None:
        """
        This function will increase the size of the permutation by m,all the new index will
        be fixed point

        INPUT:
<<<<<<< HEAD
        - ``m`` -- int; ``m``  >= 0

=======

        - ``m`` -- int; ``m``  >= 0

>>>>>>> c2fa35e7
        EXAMPLES::

            sage: from sage.graphs.maps.rotating_permutation import RotatingPermutation
            sage: rperm = RotatingPermutation([(1,3,4), (7,8,2,5)])
            sage: rperm
            [3, 5, 4, 1, 7, 6, 8, 2]
            sage: rperm.stretch(5)
            sage: rperm
            [3, 5, 4, 1, 7, 6, 8, 2, 9, 10, 11, 12, 13]

        NOTE:

            O(1)
        """
        self._n += m
        self._numberOfFixedPoint += m
        self._numCycles += m
    # OK

    def addAfter(self, index: int) -> None:
        """
        Let denote n=self.size() given that  n>=index>=1, this will increase the size of self by one and add
        the new element n+1 on the cycle of index after index.You should note that if index>self.size() this will raise an error.

        INPUT:

        - ``index`` -- int

        EXAMPLES::

            sage: from sage.graphs.maps.rotating_permutation import RotatingPermutation
            sage: rperm = RotatingPermutation([(1,3,4), (7,8,2,5)])
            sage: rperm.pretty_print()
            Rotating permutation: [(1, 3, 4), (2, 5, 7, 8), (6,)]
            sage: rperm.addAfter(6)
            sage: rperm.pretty_print()
            Rotating permutation: [(1, 3, 4), (2, 5, 7, 8), (6, 9)]

        NOTE:

            O(log(n)), where n is the size of self
        """
        if index != int(index) or index <= 0 or index > self.size():
            raise ValueError(
                f"{index} isn't a strictly positive integer <= {self.size()}")

        self._numberOfFixedPoint -= self.provider.isFixedPoint(index)
        nPrev = self.size()

        self.stretch(1)

        self.provider.addAfter(index, nPrev + 1)

        node = self.getNode(index)

        newNode = self.getNode(nPrev + 1)

        self._numberOfFixedPoint -= 1
        self._numCycles -= 1

        node.insertAfter(newNode)
    # OK

    def addBefore(self, index: int) -> None:
        """
        Let denote n=self.size() given that  n>=index>=1, this will increase the size of self by one and add
        the new element n+1 on the cycle of index before index.You should note that if index>self.size() this will raise an error.

        INPUT:

        - ``index`` -- int

        EXAMPLES::

            sage: from sage.graphs.maps.rotating_permutation import RotatingPermutation
            sage: rperm = RotatingPermutation([(1,3,4), (7,8,2,5)])
            sage: rperm.pretty_print()
            Rotating permutation: [(1, 3, 4), (2, 5, 7, 8), (6,)]
            sage: rperm.addBefore(3)
            sage: rperm.pretty_print()
            Rotating permutation: [(1, 9, 3, 4), (2, 5, 7, 8), (6,)]

        NOTE:

            O(log(n)), where n is the size of self
        """
        if index != int(index) or index <= 0 or index > self.size():
            raise ValueError(
                "{index} isn't a strictly positive integer <= self.size()")

        node = self.getNode(index)
        prevIndex = node.prev.val

        self.addAfter(prevIndex)

    # OK

    def numberInCycle(self, index: int) -> int:
        """
        INPUT:

        - ``i`` -- int

        OUTPUT:

            -A integer representing the number of element in the same cycle as index note that
            if index > self.size() it will return 1(which is coherent with the convention that self(i) = i)

        EXAMPLES::

            sage: from sage.graphs.maps.rotating_permutation import RotatingPermutation
            sage: rperm = RotatingPermutation([(1,3,4), (7,8,2,5)])
            sage: rperm.pretty_print()
            Rotating permutation: [(1, 3, 4), (2, 5, 7, 8), (6,)]
            sage: rperm.numberInCycle(5)
            4

        NOTE:

            O(log(n))
        """
        return self.provider.numberInCycle(index)

    # OK
    def numberOfCycles(self) -> int:
        """
        OUTPUT:
<<<<<<< HEAD
=======

>>>>>>> c2fa35e7
            the number of cycle of self

        EXAMPLES::

            sage: from sage.graphs.maps.rotating_permutation import RotatingPermutation
            sage: rperm = RotatingPermutation([(1,3,4), (7,8,2,5)])
            sage: rperm.pretty_print()
            Rotating permutation: [(1, 3, 4), (2, 5, 7, 8), (6,)]
            sage: rperm.numberOfCycles()
            3

        NOTE:

            O(1)
        """
        return self._numCycles

    # OK
    def sameCycle(self, i: int, j: int) -> bool:
        """
        INPUT:

        -``i`` -- int ; a strictly positive integer
        -``j`` -- int ; a strictly positive integer

        OUTPUT:

            A boolean indicating whether of not i and j are on the same cycle of self

        EXAMPLES::

            sage: from sage.graphs.maps.rotating_permutation import RotatingPermutation
            sage: rperm = RotatingPermutation([(1,3,4), (7,8,2,5)])
            sage: rperm.pretty_print()
            Rotating permutation: [(1, 3, 4), (2, 5, 7, 8), (6,)]
            sage: rperm.sameCycle(1,7)
            False
            sage: rperm.sameCycle(1,3)
            True

        NOTE:

            O(log(n))
        """
        if i <= 0 or j <= 0 or i != int(i) or j != int(j):
            raise ValueError("{i} or {j} isn't a strictly positive integer")

        return self.provider.sameCycle(i, j)

    # OK
    def __repr__(self) -> str:
        """
        OUTPUT:

        A string representation of self

        EXAMPLES::

            sage: from sage.graphs.maps.rotating_permutation import RotatingPermutation
            sage: rperm = RotatingPermutation([(1,3,4), (7,8,2,5)])
            sage: rperm
            [3, 5, 4, 1, 7, 6, 8, 2]
        """
        return "[" + ", ".join(map(str, self)) + "]"  # Permet d'afficher de la même manière les int et les np.int64
        # return str(list(self))

    # OK

    def pretty_repr(self) -> str:
        """
        OUTPUT:

            Return a string representation of self in a more pretty form

        EXAMPLES::

            sage: from sage.graphs.maps.rotating_permutation import RotatingPermutation
            sage: rperm = RotatingPermutation([(1,3,4), (7,8,2,5)])
            sage: rperm.pretty_repr()
            'Rotating permutation: [(1, 3, 4), (2, 5, 7, 8), (6,)]'
        """
        return f"Rotating permutation: {self.to_cycles()}"

    # OK
    def pretty_print(self) -> None:
        """
        Print self in a more pretty form

        EXAMPLES::

            sage: from sage.graphs.maps.rotating_permutation import RotatingPermutation
            sage: rperm = RotatingPermutation([(1,3,4), (7,8,2,5)])
            sage: rperm.pretty_print()
            Rotating permutation: [(1, 3, 4), (2, 5, 7, 8), (6,)]
<<<<<<< HEAD

=======
>>>>>>> c2fa35e7
        """
        print(self.pretty_repr())

    # OK
    def to_cycles(self) -> list[tuple[int, ...]]:
        """
        This method calculate a list of tuple representing the cycle of self

        OUTPUT:

            - lst a list of tuples representing the cycles of self given in increasing order of their minimum elements

        EXAMPLES::

            sage: from sage.graphs.maps.rotating_permutation import RotatingPermutation
            sage: rperm = RotatingPermutation([(1,3,4), (7,8,2,5)])
            sage: rperm.to_cycles()
            [(1, 3, 4), (2, 5, 7, 8), (6,)]

        NOTE:

            O(n),where n is the number of element of self
        """
        seen = [False for i in range(self.size() + 1)]
        cycles = []
        for i in range(1, self.size() + 1):
            if seen[i]:
                continue
            try:
                node = self._permCycle[i]
                cycle = node.getValList()
                cycles.append(tuple(map(int, cycle)))
                for j in cycle:
                    seen[j] = True
            except BaseException:
                cycles.append((int(i),))

        return cycles

    # OK
    def inverse(self) -> "RotatingPermutation":
        """
        This function calculate  the inverse of self

        OUTPUT:

            - The inverse of self

        EXAMPLES::

            sage: from sage.graphs.maps.rotating_permutation import RotatingPermutation
            sage: rperm = RotatingPermutation([(1,3,4), (7,8,2,5)])
            sage: rperm.inverse()*rperm
            [1, 2, 3, 4, 5, 6, 7, 8]

        NOTE:

            O(n),where n is the number of element of the permutation
        """
        cycles = self.to_cycles()
        return RotatingPermutation([tuple(reversed(e)) for e in cycles])

    # OK
    def apply(self, i: int) -> int:
        """
        This function apply self on i , we take as a convention i if i is an integer > self.size() , self.apply(i) = i

        INPUT:

        - ``i`` -- int

        OUTPUT:

            self(i)

        EXAMPLES::

            sage: from sage.graphs.maps.rotating_permutation import RotatingPermutation
            sage: rperm = RotatingPermutation([(1,3,4), (7,8,2,5)])
            sage: rperm.apply(7)
            8

        NOTE:

            O(1)
        """
        if i != int(i) or i <= 0:
            raise ValueError("{i} isn't a positive integer")
        try:
            return self._permCycle[i].nxt.val
        except BaseException:
            return i

    # OK

    def number_of_fixed_points(self) -> int:
        """
        OUTPUT:
<<<<<<< HEAD
=======

>>>>>>> c2fa35e7
            the number of fixed point ( we only consider i such that i<=self.size())

        EXAMPLES::

            sage: from sage.graphs.maps.rotating_permutation import RotatingPermutation
            sage: rperm = RotatingPermutation([(1,3,4), (7,8,2,5)])
            sage: rperm.number_of_fixed_points()
            1

        NOTE:

            O(1)
        """
        return self._numberOfFixedPoint

    def __eq__(self, other: Any) -> bool:
        """
        INPUT:
<<<<<<< HEAD
=======

>>>>>>> c2fa35e7
        - ``other`` -- MapPermutation

        OUTPUT:

            A boolean indicating if self and other are equal

        EXAMPLES::

            sage: from sage.graphs.maps.rotating_permutation import RotatingPermutation
            sage: rperm = RotatingPermutation([(1,3,4), (7,8,2,5)])
            sage: rperm == rperm
            True
<<<<<<< HEAD

=======
>>>>>>> c2fa35e7
        """
        if isinstance(other, MapPermutation):
            return list(other) == list(self)
        return False<|MERGE_RESOLUTION|>--- conflicted
+++ resolved
@@ -34,16 +34,10 @@
         the permutation or a MapPermutation or an integer representing the size of the permutation(in this case self will represent the identity permutation of size lst).
 
         INPUT:
-<<<<<<< HEAD
-        - ``lst`` -- List[int] | List[Tuples] | int | Permutation | MapPermutation ; a list representing the permutation or a list of tuples representing
-        the cycle of the permutationor an integer representing the size of the permutation(In This case it will return the identify of size lst)
-        or a Permutation or a MapPermutation.
-=======
 
         - ``lst`` -- List[int] | List[Tuples] | int | Permutation | MapPermutation ; a list representing the permutation or a list of tuples representing
             the cycle of the permutationor an integer representing the size of the permutation(In This case it will return the identify of size lst)
             or a Permutation or a MapPermutation.
->>>>>>> c2fa35e7
 
         EXAMPLES::
 
@@ -252,10 +246,7 @@
             [3, 2, 4, 1, 5, 9, 8, 7, 6]
 
         NOTE:
-<<<<<<< HEAD
-=======
-
->>>>>>> c2fa35e7
+
             O(log(n)),index must be an strictly positive integer and self.size() >= 2 otherwise an error will be raised
         """
         if self.size() == 1:
@@ -389,10 +380,7 @@
         This will cut the cycle in two part startIndex...endIndex and the rest , and than will delete startIndex and endIndex
 
         INPUT:
-<<<<<<< HEAD
-=======
-
->>>>>>> c2fa35e7
+
         - ``startIndex`` -- int ; on the same cycle as endIndex such that (startIndex,endIndex)=(self.size(),self.size()-1)
         - ``endIndex`` -- int ;  on the same cycle as startIndex such that (startIndex,endIndex)=(self.size(),self.size()-1)
 
@@ -853,14 +841,9 @@
         be fixed point
 
         INPUT:
-<<<<<<< HEAD
+
         - ``m`` -- int; ``m``  >= 0
 
-=======
-
-        - ``m`` -- int; ``m``  >= 0
-
->>>>>>> c2fa35e7
         EXAMPLES::
 
             sage: from sage.graphs.maps.rotating_permutation import RotatingPermutation
@@ -988,10 +971,7 @@
     def numberOfCycles(self) -> int:
         """
         OUTPUT:
-<<<<<<< HEAD
-=======
-
->>>>>>> c2fa35e7
+
             the number of cycle of self
 
         EXAMPLES::
@@ -1086,10 +1066,6 @@
             sage: rperm = RotatingPermutation([(1,3,4), (7,8,2,5)])
             sage: rperm.pretty_print()
             Rotating permutation: [(1, 3, 4), (2, 5, 7, 8), (6,)]
-<<<<<<< HEAD
-
-=======
->>>>>>> c2fa35e7
         """
         print(self.pretty_repr())
 
@@ -1188,10 +1164,7 @@
     def number_of_fixed_points(self) -> int:
         """
         OUTPUT:
-<<<<<<< HEAD
-=======
-
->>>>>>> c2fa35e7
+
             the number of fixed point ( we only consider i such that i<=self.size())
 
         EXAMPLES::
@@ -1210,10 +1183,7 @@
     def __eq__(self, other: Any) -> bool:
         """
         INPUT:
-<<<<<<< HEAD
-=======
-
->>>>>>> c2fa35e7
+
         - ``other`` -- MapPermutation
 
         OUTPUT:
@@ -1226,10 +1196,6 @@
             sage: rperm = RotatingPermutation([(1,3,4), (7,8,2,5)])
             sage: rperm == rperm
             True
-<<<<<<< HEAD
-
-=======
->>>>>>> c2fa35e7
         """
         if isinstance(other, MapPermutation):
             return list(other) == list(self)
