"""Define the MapExample class, meant to show how to use the maps library."""

from sage.all import Permutation
from sage.graphs.maps.labelled_map import LabelledMap
from sage.graphs.maps.mutable_labelled_map import MutableLabelledMap
from sage.graphs.maps.rooted_map import RootedMap
from sage.graphs.maps.map_generator import MapGenerator
from sage.graphs.maps.banner import bannerExampleStart, bannerExampleEnd, mapBanner
from sage.graphs.maps.dynamic_planar_map_show import DynamicPlanarMapShow


class MapExample:
    """Class to represents example of use of the library."""

    def __init__(self) -> None:
        """
        Init the MapExample object.

        EXAMPLES::

            sage: from sage.graphs.maps.example import MapExample
            sage: MapExample()
            MapExample
        """
        pass

    def __repr__(self) -> str:
        """
        Return the string representation of self.

        EXAMPLES::

            sage: from sage.graphs.maps.example import MapExample
            sage: MapExample()
            MapExample
        """

        return "MapExample"

    def run(self, false_run=False) -> None:
        """
        Run the example.

        INPUT:

        - ``false_run`` -- bool ; indicate if it is a false run default False

        EXAMPLES::

            sage: from sage.graphs.maps.example import MapExample
            sage: MapExample().run(false_run=True)
        """
        if false_run:
            return
        print(bannerExampleStart)
        print("Starting to show some examples in action")
        self.showExample("Random rooted tree of with 4 edge",
                         self.exampleRandomRootedTree(4))

        self.showExample("Random rooted map with 4 edges",
                         self.exampleRandomRootedMap(4))

        self.showExample("Triangle ", self.exampleSimpleGone(3))

        self.showExample("A X", self.exampleX(2))

        self.showExample("3 triangle linked together",
                         self.exampleRepeatingPolygon(3, 3))
        print(mapBanner)
        print("Image : https://igor-kortchemski.perso.math.cnrs.fr/hdr.pdf")
        print(bannerExampleEnd)

    @staticmethod
    def showExample(name: str, myMap: LabelledMap, false_run=False) -> None:
        """
        show the example.

        INPUT:

        - ``name`` -- str ; the name of the example
        - ``myMap`` -- LabelledMap ; the map used as example
        - ``false_run`` -- bool ; indicate if it is a false run default False

        EXAMPLES::

            sage: from sage.graphs.maps.example import MapExample
            sage: MapExample.showExample("A X",MapExample.exampleX(2),false_run=True)
        """

        if false_run:
            return

        print("="*100)
        print("Example : ", name)

        print("Number of node:", myMap.n)
        print("Number of edge:", myMap.m)
        print("Number of face", myMap.f)
        print("Genus", myMap.g)

        print("Permutations:")
        myMap.pretty_print()

        print("Showing the map...")
        print("With the basic show method...")
        myMap.show(show_halfedges=False)
        print("Using dynamicShow...")
        ds = DynamicPlanarMapShow(myMap)
        ds.start(show_halfedges=False)
        print("Done")

        print("Showing the dual of the map")
        print("With the basic show method...")
        myMapDual = myMap.dual()
        myMapDual.show(show_halfedges=False)
        print("Using dynamicShow...")
        ds = DynamicPlanarMapShow(myMapDual)
        ds.start(show_halfedges=False)
        print("Done")

        print("="*100)

    def exampleRandomRootedTree(self, m: int, seed: int | None = None) -> RootedMap:
        """
        Random rooted tree of size m.

        INPUT:
<<<<<<< HEAD
=======

>>>>>>> c2fa35e7
        - ``m`` -- int ; the size of the tree
        - ``seed`` int | None ;  the seed to use for the random number generator default None

        EXAMPLES::

            sage: from sage.graphs.maps.example import MapExample
            sage: MapExample().exampleRandomRootedTree(3, seed=1)
            Rooted map | Sigma : [1, 3, 4, 2, 5, 6] Alpha : [2, 1, 5, 6, 3, 4]

        NOTE:

            O(m)
        """
        mapGenerator = MapGenerator()

        return mapGenerator.getRandomTree(m, seed=seed)

    def exampleRandomRootedMap(self, m: int, seed=None) -> RootedMap:
        """
        Random rooted planar map of size m.

        INPUT:

        - ``m`` -- int ; the size of the planar map
        - ``seed`` -- int | None ; the seed to use for the random number generator default None


        EXAMPLES::

            sage: from sage.graphs.maps.example import MapExample
            sage: MapExample().exampleRandomRootedMap(3, seed=1)
            Rooted map | Sigma : [1, 3, 4, 5, 6, 2] Alpha : [2, 1, 4, 3, 6, 5]

        NOTE:

            O(m)
        """
        mapGenerator = MapGenerator()

        return mapGenerator.getRandomPlanarMap(m, seed=seed)

    def exampleSimpleGone(self, n: int) -> MutableLabelledMap:
        """
        A n gone.

        INPUT:
<<<<<<< HEAD
=======

>>>>>>> c2fa35e7
        - ``n`` -- int ; the size of the n-gone

        EXAMPLES::

            sage: from sage.graphs.maps.example import MapExample
            sage: MapExample().exampleSimpleGone(3)
            Labelled map | Sigma : [3, 6, 1, 5, 4, 2], Alpha : [2, 1, 4, 3, 6, 5]

        NOTE:

            O(nlog(n))
        """

        sigma = Permutation([(1,), (2,)])
        alpha = Permutation([(1, 2)])
        myMap = MutableLabelledMap(sigma=sigma, alpha=alpha)

        A = myMap.X(1)
        B = A.c
        C = A
        for _ in range(n - 1):
            C = C.addEdgeAfter()
        U, _ = C.link(B)
        U.contract()
        return myMap

    @staticmethod
    def exampleX(n: int) -> LabelledMap:
        """
        A x with each segment of the x containing n edges

        INPUT:

        - ``n`` -- int ; The number of segment in each  segment of the x

        EXAMPLES::

            sage: from sage.graphs.maps.example import MapExample
            sage: MapExample().exampleX(3)
            Labelled map | Sigma : [3, 2, 9, 5, 4, 7, 6, 8, 15, 11, 10, 13, 12, 14, 1, 17, 16, 19, 18, 20], Alpha : [2, 1, 4, 3, 6, 5, 8, 7, 10, 9, 12, 11, 14, 13, 16, 15, 18, 17, 20, 19]

        NOTE:

            O(nlog(n))
        """
        sigma = Permutation([(1,), (2,)])
        alpha = Permutation([(1, 2)])

        myMap = MutableLabelledMap(sigma=sigma, alpha=alpha)

        A = myMap.X(1)
        for _ in range(3):
            T = A
            for _ in range(n):
                T = T.addEdgeAfter()
            A = A.n

        return myMap

    def exampleRepeatingPolygon(self, n: int, p: int) -> LabelledMap:
        """

        A repeated  n-gone p times link by edge.

        INPUT:

        - ``n`` -- int ; the number of side of the n-gone
        - ``p``-- int ; the number of time to repeat the n-gone

        EXAMPLES::

            sage: from sage.graphs.maps.example import MapExample
            sage: MapExample().exampleX(3)
            Labelled map | Sigma : [3, 2, 9, 5, 4, 7, 6, 8, 15, 11, 10, 13, 12, 14, 1, 17, 16, 19, 18, 20], Alpha : [2, 1, 4, 3, 6, 5, 8, 7, 10, 9, 12, 11, 14, 13, 16, 15, 18, 17, 20, 19]

        NOTE:

            O(pn(log(n)+log(p)))
        """

        # First draw a n-gone
        polygon = self.exampleSimpleGone(n)

        myMap = polygon.copy()

        A = myMap.X(1)
        A = A.addEdgeBefore()
        B = polygon.X(1)
        for _ in range(p - 1):
            A = A.copyOn(B)[1][0]
            A = A.addEdgeAfter()
        A.contract()

        return myMap


if __name__ == "__main__":
    mapExample = MapExample()
    mapExample.run()<|MERGE_RESOLUTION|>--- conflicted
+++ resolved
@@ -125,10 +125,7 @@
         Random rooted tree of size m.
 
         INPUT:
-<<<<<<< HEAD
-=======
-
->>>>>>> c2fa35e7
+
         - ``m`` -- int ; the size of the tree
         - ``seed`` int | None ;  the seed to use for the random number generator default None
 
@@ -175,10 +172,7 @@
         A n gone.
 
         INPUT:
-<<<<<<< HEAD
-=======
-
->>>>>>> c2fa35e7
+
         - ``n`` -- int ; the size of the n-gone
 
         EXAMPLES::
