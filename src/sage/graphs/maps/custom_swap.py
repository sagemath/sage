"""
Defines the internal CustomSwap class.

The CustomSwap class allows fast creation of permutations from a
list of transpositions.
"""

from typing import Any
from sage.graphs.maps.map_permutation import MapPermutation


class CustomSwap (MapPermutation):
<<<<<<< HEAD
    """An internal class which allows to initialize permutations from a list of transpositions."""
=======
    """
    A custom class that permit to Initializes faster simple transposition permutation.
    """
>>>>>>> eb768993

    def __init__(self, lst: list[tuple[int, int]]):
        """
<<<<<<< HEAD
        Initialize the CustomSwap structure.

        INPUT:
        - ``lst`` -- int: a list of transpositions of the form [(a,b)], where a,b are integers >=1
=======

        Initialize the CustomSwap.

        INPUT:
        - ``lst`` -- List[Tuples] ; a list of the form [(a,b)] where a,b are integer a,b>=1.
>>>>>>> eb768993

        EXAMPLES::

            sage: from sage.graphs.maps.custom_swap import CustomSwap
            sage: CustomSwap([(12,8)])
            [1, 2, 3, 4, 5, 6, 7, 12, 9, 10, 11, 8]

        NOTE:
<<<<<<< HEAD
            O(1); note that as of now, only arguments of the form [(i,j)] (of length 1) are supported.
            This class is not intended to be used by the user.
=======
            O(1)
>>>>>>> eb768993
        """
        try:
            assert len(lst) == 1
            assert len(lst[0]) == 2

            self.a = min(lst[0][0], lst[0][1])
            self.b = max(lst[0][0], lst[0][1])

        except BaseException:
            raise

    def __eq__(self, other: Any) -> bool:
        """
<<<<<<< HEAD
        Return whether self is structurally equal to the given Permutation.
        
        INPUT:
        - ``other`` -- Any
=======
        A boolean indicating if self equal other structurally.

        INPUT:
        - ``other`` -- MapPermutation 
>>>>>>> eb768993

        EXAMPLES:: 

            sage: from sage.graphs.maps.custom_swap import CustomSwap
            sage: c = CustomSwap([(12,8)])
            sage: c == c
            True

        NOTE:
<<<<<<< HEAD
            O(n), where n is the size of the permutation.
=======

            O(n) where n is the size of the permutation.
>>>>>>> eb768993

        """
        if isinstance(other, MapPermutation):
            return list(other) == list(self)
        return False

    def size(self) -> int:
        """
<<<<<<< HEAD
        Return the size of self.
=======
        The size of self.
>>>>>>> eb768993

        EXAMPLES::

            sage: from sage.graphs.maps.custom_swap import CustomSwap
            sage: CustomSwap([(12,8)]).size()
            12

        NOTE:
            O(1)
        """
        return self.b

    def apply(self, i: int) -> int:
        """
<<<<<<< HEAD
        Return self(i).
=======
        Apply self on i.
>>>>>>> eb768993

        INPUT:
        - ``i`` -- int

        EXAMPLES::

            sage: from sage.graphs.maps.custom_swap import CustomSwap
            sage: CustomSwap([(12,8)]).apply(8)
            12

        NOTE:
            O(1)
        """
        if i != self.a and i != self.b:
            return i
        return self.a + self.b - i

    def inverseApply(self, i: int) -> int:
        """
<<<<<<< HEAD
        Return self^-1(i) (ie. j such that self(j) = i).
=======
        Returns j such that self(j) = i
>>>>>>> eb768993

        INPUT:
        - ``i`` -- int

        EXAMPLES::

            sage: from sage.graphs.maps.custom_swap import CustomSwap
            sage: CustomSwap([(12,8)]).inverseApply(8)
            12

        NOTE:
            O(1)
        """
        return self(i)

    def number_of_fixed_points(self) -> int:
        """
<<<<<<< HEAD
        Return the number of fixed point (only considering those lower than self.size()).
=======
        The number of fixed point ( we only consider i such that i<=self.size())
>>>>>>> eb768993

        EXAMPLES::

            sage: from sage.graphs.maps.custom_swap import CustomSwap
            sage: CustomSwap([(12,8)]).number_of_fixed_points()
            10

        NOTE:
            O(1)
        """
        return self.b - (self.a != self.b)*2

    def to_cycles(self):
        """
        A list of tuple representing the cycle decomposition of self.

        EXAMPLES::

            sage: from sage.graphs.maps.custom_swap import CustomSwap
            sage: CustomSwap([(12,8)]).to_cycles()
            [(1,), (2,), (3,), (4,), (5,), (6,), (7,), (8, 12), (8,), (9,), (10,), (11,)]

        NOTE:
            O(n) where n is the size of the permutation
        """
        if self.a == self.b:
            return [(i,) for i in range(1, self.b + 1)]

        return [(i,) for i in range(1, self.a)] + [(self.a, self.b)] + [(j,)
                                                                        for j in range(self.a, self.b)]

    def inverse(self):
        """ 
        OUTPUT: 
            The inverse of self

        EXAMPLES::

            sage: from sage.graphs.maps.custom_swap import CustomSwap
            sage: CustomSwap([(12,8)]).inverse()
            [1, 2, 3, 4, 5, 6, 7, 12, 9, 10, 11, 8]

        NOTE:
            O(1)
        """
        return self<|MERGE_RESOLUTION|>--- conflicted
+++ resolved
@@ -10,28 +10,14 @@
 
 
 class CustomSwap (MapPermutation):
-<<<<<<< HEAD
     """An internal class which allows to initialize permutations from a list of transpositions."""
-=======
-    """
-    A custom class that permit to Initializes faster simple transposition permutation.
-    """
->>>>>>> eb768993
 
     def __init__(self, lst: list[tuple[int, int]]):
         """
-<<<<<<< HEAD
         Initialize the CustomSwap structure.
 
         INPUT:
-        - ``lst`` -- int: a list of transpositions of the form [(a,b)], where a,b are integers >=1
-=======
-
-        Initialize the CustomSwap.
-
-        INPUT:
-        - ``lst`` -- List[Tuples] ; a list of the form [(a,b)] where a,b are integer a,b>=1.
->>>>>>> eb768993
+        - ``lst`` -- list[tuple[int,int]]: a list of transpositions of the form [(a,b)], where a,b are integers >=1
 
         EXAMPLES::
 
@@ -40,12 +26,8 @@
             [1, 2, 3, 4, 5, 6, 7, 12, 9, 10, 11, 8]
 
         NOTE:
-<<<<<<< HEAD
             O(1); note that as of now, only arguments of the form [(i,j)] (of length 1) are supported.
             This class is not intended to be used by the user.
-=======
-            O(1)
->>>>>>> eb768993
         """
         try:
             assert len(lst) == 1
@@ -59,17 +41,10 @@
 
     def __eq__(self, other: Any) -> bool:
         """
-<<<<<<< HEAD
         Return whether self is structurally equal to the given Permutation.
         
         INPUT:
         - ``other`` -- Any
-=======
-        A boolean indicating if self equal other structurally.
-
-        INPUT:
-        - ``other`` -- MapPermutation 
->>>>>>> eb768993
 
         EXAMPLES:: 
 
@@ -79,12 +54,7 @@
             True
 
         NOTE:
-<<<<<<< HEAD
             O(n), where n is the size of the permutation.
-=======
-
-            O(n) where n is the size of the permutation.
->>>>>>> eb768993
 
         """
         if isinstance(other, MapPermutation):
@@ -93,11 +63,7 @@
 
     def size(self) -> int:
         """
-<<<<<<< HEAD
         Return the size of self.
-=======
-        The size of self.
->>>>>>> eb768993
 
         EXAMPLES::
 
@@ -112,11 +78,7 @@
 
     def apply(self, i: int) -> int:
         """
-<<<<<<< HEAD
         Return self(i).
-=======
-        Apply self on i.
->>>>>>> eb768993
 
         INPUT:
         - ``i`` -- int
@@ -136,11 +98,7 @@
 
     def inverseApply(self, i: int) -> int:
         """
-<<<<<<< HEAD
         Return self^-1(i) (ie. j such that self(j) = i).
-=======
-        Returns j such that self(j) = i
->>>>>>> eb768993
 
         INPUT:
         - ``i`` -- int
@@ -158,11 +116,7 @@
 
     def number_of_fixed_points(self) -> int:
         """
-<<<<<<< HEAD
         Return the number of fixed point (only considering those lower than self.size()).
-=======
-        The number of fixed point ( we only consider i such that i<=self.size())
->>>>>>> eb768993
 
         EXAMPLES::
 
