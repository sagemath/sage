--- conflicted
+++ resolved
@@ -230,11 +230,7 @@
     def _safeIndex(self, index):
         """
         Used internally,because we don't have node for fixed point index , it may create a different logic for them
-<<<<<<< HEAD
         this will temporarily create a node during this operations , the use must be careful that after having used 
-=======
-        this will temporarily create a node during this operations , the use must be careful that after having used
->>>>>>> 64e3ec1b
         this temporary node , that it is deleted from node map or isn't anymore a fixed point.
 
         EXAMPLES::
