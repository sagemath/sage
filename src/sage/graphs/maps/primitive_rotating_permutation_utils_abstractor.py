--- conflicted
+++ resolved
@@ -107,11 +107,7 @@
         """
         return self.rpermutation.number_of_fixed_points()
 
-<<<<<<< HEAD
-    def checkTwoInTheSameCycle(self, listIndexes):
-=======
     def checkTwoInTheSameCycle(self, listIndexes: list[int]) -> bool:
->>>>>>> c2fa35e7
         """
         Not implemented for PrimitiveRotatingPermutationUtilsAbstractor
 
