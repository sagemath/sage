--- conflicted
+++ resolved
@@ -19,18 +19,10 @@
         the permutation or a MapPermutation or an integer representing the size of the permutation(in this case self will represent the identity permutation of size lst).
 
         INPUT:
-<<<<<<< HEAD
-        - ``lst`` -- List[int] | List[Tuples] | int | Permutation | MapPermutation ; a list representing the permutation or a list of tuples representing
-        the cycle of the permutationor an integer representing the size of the permutation(In This case it will return the identify of size lst)
-        or a Permutation or a MapPermutation.
-
-=======
 
         - ``lst`` -- List[int] | List[Tuples] | int | Permutation | MapPermutation ; a list representing the permutation or a list of tuples representing
             the cycle of the permutationor an integer representing the size of the permutation(In This case it will return the identify of size lst)
             or a Permutation or a MapPermutation.
->>>>>>> c2fa35e7
-
 
         EXAMPLES::
 
@@ -189,10 +181,7 @@
             [3, 2, 4, 1, 5, 6, 7]
 
         NOTE:
-<<<<<<< HEAD
-=======
-
->>>>>>> c2fa35e7
+
             O(k)
         """
 
@@ -227,10 +216,7 @@
             [3, 2, 4, 1, 5, 9, 8, 7, 6]
 
         NOTE:
-<<<<<<< HEAD
-=======
-
->>>>>>> c2fa35e7
+
             O(1),index must be an strictly positive integer and self.size() >= 2 otherwise an error will be raised
         """
 
@@ -340,10 +326,7 @@
         This will cut the cycle in two part startIndex...endIndex and the rest , and than will delete startIndex and endIndex.
 
         INPUT:
-<<<<<<< HEAD
-=======
-
->>>>>>> c2fa35e7
+
         - ``startIndex`` -- int ; on the same cycle as endIndex such that (startIndex,endIndex)=(self.size(),self.size()-1)
         - ``endIndex`` -- int ;  on the same cycle as startIndex such that (startIndex,endIndex)=(self.size(),self.size()-1)
 
@@ -798,14 +781,9 @@
         be fixed point
 
         INPUT:
-<<<<<<< HEAD
+
         - ``m`` -- int; ``m``  >= 0
 
-=======
-
-        - ``m`` -- int; ``m``  >= 0
-
->>>>>>> c2fa35e7
         EXAMPLES::
 
             sage: from sage.graphs.maps.primitive_rotating_permutation import PrimitiveRotatingPermutation
@@ -923,10 +901,7 @@
     def numberOfCycles(self) -> int:
         """
         OUTPUT:
-<<<<<<< HEAD
-=======
-
->>>>>>> c2fa35e7
+
             the number of cycle of self
 
         EXAMPLES::
@@ -1012,10 +987,6 @@
             sage: rperm = PrimitiveRotatingPermutation([(1,3,4), (7,8,2,5)])
             sage: rperm.pretty_print()
             Primitive Rotating permutation: [(1, 3, 4), (2, 5, 7, 8), (6,)]
-<<<<<<< HEAD
-
-=======
->>>>>>> c2fa35e7
         """
 
         print(self.pretty_repr())
@@ -1118,10 +1089,7 @@
     def number_of_fixed_points(self) -> int:
         """
         OUTPUT:
-<<<<<<< HEAD
-=======
-
->>>>>>> c2fa35e7
+
             the number of fixed point ( we only consider i such that i<=self.size())
 
         EXAMPLES::
@@ -1140,10 +1108,7 @@
     def __eq__(self, other: Any) -> bool:
         """
         INPUT:
-<<<<<<< HEAD
-=======
-
->>>>>>> c2fa35e7
+
         - ``other`` -- MapPermutation
 
         OUTPUT:
@@ -1156,10 +1121,6 @@
             sage: rperm = PrimitiveRotatingPermutation([(1,3,4), (7,8,2,5)])
             sage: rperm == rperm
             True
-<<<<<<< HEAD
-
-=======
->>>>>>> c2fa35e7
         """
 
         if isinstance(other, MapPermutation):
