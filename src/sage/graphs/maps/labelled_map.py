--- conflicted
+++ resolved
@@ -30,12 +30,6 @@
     - ``sigma`` -- Permutation or MapPermutation;
     - ``alpha`` -- Permutation or MapPermutation;
 
-<<<<<<< HEAD
-    Returns, a boolean indicating if sigma and alpha
-    act transitively.
-
-=======
->>>>>>> c2fa35e7
     EXAMPLES::
 
         sage: sigma = Permutation([2, 4, 3, 1, 5, 7, 8, 6, 11, 10, 12, 14, 16, 9, 15, 13, 19, 18, 17, 20])
@@ -106,24 +100,12 @@
 
         INPUT:
 
-<<<<<<< HEAD
-        - ``sigma`` -- Permutation | MapPermutation | None; Permutation that maps a half-edge
-          to the half-edge incident to it in anti-clockwise direction around
-          the vertex it belongs to.
-        - ``alpha`` -- Permutation | MapPermutation | None ; Permutation that maps a half-edge
-            Fixed-point free involution whose cycles are given by the edges.
-        - ``ajd``-- List[Tuples] | None ; an adjacency list be careful the order of the
-            node in your adjaceny will be used to choose the embedding
-        - ``trust`` --  bool  ; A parameter that indicates whether the validity check (i.e., whether the map is connex, etc.)
-          should be skipped when initializing the map. It makes initialization faster but can be dangerous because
-=======
         - ``sigma`` -- Permutation | MapPermutation | None; Permutation that maps a half-edge to the half-edge incident to it in anti-clockwise direction around the vertex it belongs to.
         - ``alpha`` -- Permutation | MapPermutation | None ; Fixed-point free involution whose cycles are given by the edges.
         - ``ajd``-- List[Tuples] | None ; an adjacency list (the order of the neighbors will be used to choose the embedding)
         - ``trust`` --  bool  ; A parameter that indicates whether the validity check (i.e., whether the map is connex, etc.) should be skipped when initializing the map.
 
           It makes initialization faster but can be dangerous because
->>>>>>> c2fa35e7
           if the map isn't well-formed, all the other methods become unsafe. You should be absolutely sure of your
           map's validity if you set this to true.The advantage of setting `trust` to true is that it makes the initialization faster,
           which is useful when you are initializing a lot of big maps (like in long bijections).Therefore, the best workflow is
@@ -237,20 +219,10 @@
         Initialize the labelled map from the underlying permutations.
 
         INPUT:
-<<<<<<< HEAD
-        - ``sigma`` -- Permutation | MapPermutation ; Permutation that maps a half-edge
-        to the half-edge incident to it in anti-clockwise direction around
-        the vertex it belongs to.
-        - ``alpha`` -- Permutation | MapPermutation ; Fixed-point free involution whose
-        cycles are given by the edges.
-        - ``trust`` -- A parameter that indicates to trust the user on whether alpha
-        and sigma are valid.
-=======
 
         - ``sigma`` -- Permutation | MapPermutation ; Permutation that maps a half-edge to the half-edge incident to it in anti-clockwise direction around the vertex it belongs to.
         - ``alpha`` -- Permutation | MapPermutation ; Fixed-point free involution whose cycles are given by the edges.
         - ``trust`` -- bool ; A parameter that indicates to trust the user on whether alpha and sigma are valid.
->>>>>>> c2fa35e7
 
         EXAMPLES::
 
@@ -301,15 +273,8 @@
 
         INPUT:
 
-<<<<<<< HEAD
-        - ``adj`` -- List[Tuples] ;adjacency list be careful the order of the
-            node in your adjaceny will be used to choose the embedding
-        - ``trust`` -- bool ;A parameter that indicates to trust the user on whether the alpha
-          and sigma obteined are valid.
-=======
         - ``adj`` -- List[Tuples] ;adjacency list be careful the order of the node in your adjaceny will be used to choose the embedding
         - ``trust`` -- bool ;A parameter that indicates to trust the user on whether the alpha and sigma obteined are valid.
->>>>>>> c2fa35e7
 
         EXAMPLES::
 
@@ -413,22 +378,11 @@
         closest to the node they depart from.
 
         INPUT:
-<<<<<<< HEAD
-        - ``show_halfedges`` -- bool; whether to show half-edges
-        numbers on the plot (default: True).
-        - ``show_vertices`` -- bool; whether to show vertex labels
-        (default: False).
-        - ``ax`` -- matplotlib.axes._axes.Axes; if specified, draw
-        the graph into the given matplotlib axes (default: None).
-        - ``use_sage_viewer`` -- bool; use the default sage viewer
-        if True (default: False).
-=======
 
         - ``show_halfedges`` -- bool; whether to show half-edges numbers on the plot (default: True).
         - ``show_vertices`` -- bool; whether to show vertex labels (default: False).
         - ``ax`` -- matplotlib.axes._axes.Axes; if specified, draw the graph into the given matplotlib axes (default: None).
         - ``use_sage_viewer`` -- bool; use the default sage viewer if True (default: False).
->>>>>>> c2fa35e7
 
         EXAMPLES::
 
@@ -2474,14 +2428,9 @@
         A boolean indicating whether or note demiEdgeA and demiEdgeB are on the node
 
         INPUT:
-<<<<<<< HEAD
+
             -``demiEdgeA`` -- int ; an index associated to a demiEdge
             -``demiEdgeB`` -- int ;  an index associated to a demiEdge
-=======
->>>>>>> c2fa35e7
-
-            -``demiEdgeA`` -- int ; an index associated to a demiEdge
-            -``demiEdgeB`` -- int ;  an index associated to a demiEdge
 
         EXAMPLES::
 
@@ -2503,11 +2452,6 @@
         A boolean indicating whether or note demiEdgeA and demiEdgeB are on the face.
 
         INPUT:
-<<<<<<< HEAD
-            -``demiEdgeA`` -- int ;an index associated to a demiEdge
-            -``demiEdgeB`` -- int ;an index associated to a demiEdge
-=======
->>>>>>> c2fa35e7
 
         -``demiEdgeA`` -- int ;an index associated to a demiEdge
         -``demiEdgeB`` -- int ;an index associated to a demiEdge
@@ -2532,12 +2476,8 @@
         A list of demiEdge on the same node as demiEdge
 
         INPUT:
-<<<<<<< HEAD
-            - ``demiEdge`` -- int ; an index associated to a demiEdge
-=======
 
         - ``demiEdge`` -- int ; an index associated to a demiEdge
->>>>>>> c2fa35e7
 
         EXAMPLES::
 
@@ -2565,12 +2505,8 @@
         A list of demiEdge on the same face as demiEdge
 
         INPUT:
-<<<<<<< HEAD
-            -``demiEdge`` -- int ; an index associated to a demiEdge
-=======
 
         -``demiEdge`` -- int ; an index associated to a demiEdge
->>>>>>> c2fa35e7
 
         EXAMPLES::
 
@@ -2596,12 +2532,8 @@
     def numberInTheSameFace(self, demiEdge: int) -> int:
         """
         INPUT:
-<<<<<<< HEAD
-            -``demiEdge`` -- int ;an index associated to a demiEdge
-=======
 
         -``demiEdge`` -- int ;an index associated to a demiEdge
->>>>>>> c2fa35e7
 
         OUTPUT:
 
@@ -2625,12 +2557,8 @@
     def numberInTheSameNode(self, demiEdge: int) -> int:
         """
         INPUT:
-<<<<<<< HEAD
-            -``demiEdge`` -- int ; an index associated to a demiEdge
-=======
 
         -``demiEdge`` -- int ; an index associated to a demiEdge
->>>>>>> c2fa35e7
 
         OUTPUT:
 
