--- conflicted
+++ resolved
@@ -1507,72 +1507,7 @@
     return g
 
 
-<<<<<<< HEAD
-=======
-def FibonacciTree(n):
-    r"""
-    Return the graph of the Fibonacci Tree `F_{i}` of order `n`.
-
-    The Fibonacci tree `F_{i}` is recursively defined as the tree
-    with a root vertex and two attached child trees `F_{i-1}` and
-    `F_{i-2}`, where `F_{1}` is just one vertex and `F_{0}` is empty.
-
-    INPUT:
-
-    - ``n`` -- the recursion depth of the Fibonacci Tree
-
-    EXAMPLES::
-
-        sage: g = graphs.FibonacciTree(3)                                               # needs sage.libs.pari
-        sage: g.is_tree()                                                               # needs sage.libs.pari
-        True
-
-    ::
-
-        sage: l1 = [ len(graphs.FibonacciTree(_)) + 1 for _ in range(6) ]               # needs sage.libs.pari
-        sage: l2 = list(fibonacci_sequence(2,8))                                        # needs sage.libs.pari
-        sage: l1 == l2                                                                  # needs sage.libs.pari
-        True
-
-    AUTHORS:
-
-    - Harald Schilly and Yann Laigle-Chapuy (2010-03-25)
-    """
-    T = Graph(name=f"Fibonacci-Tree-{n}")
-    if n == 1:
-        T.add_vertex(0)
-    if n < 2:
-        return T
-
-    from sage.combinat.combinat import fibonacci_sequence
-    F = list(fibonacci_sequence(n + 2))
-    s = 1.618 ** (n / 1.618 - 1.618)
-    pos = {}
-
-    def fib(level, node, y):
-        pos[node] = (node, y)
-        if level < 2:
-            return
-        level -= 1
-        y -= s
-        diff = F[level]
-        T.add_edge(node, node - diff)
-        if level == 1:  # only one child
-            pos[node - diff] = (node, y)
-            return
-        T.add_edge(node, node + diff)
-        fib(level, node - diff, y)
-        fib(level - 1, node + diff, y)
-
-    T.add_vertices(range(sum(F[:-1])))
-    fib(n, F[n + 1] - 1, 0)
-    T.set_pos(pos)
-
-    return T
-
-
->>>>>>> 94baf41d
-def GeneralizedPetersenGraph(n, k):
+  def GeneralizedPetersenGraph(n, k):
     r"""
     Return a generalized Petersen graph with `2n` nodes. The variables
     `n`, `k` are integers such that `n>2` and `0<k\leq\lfloor(n-1)`/`2\rfloor`
