# -*- coding: utf-8 -*-
r"""
Various families of graphs

The methods defined here appear in :mod:`sage.graphs.graph_generators`.
"""

# ****************************************************************************
#       Copyright (C) 2006 Robert L. Miller <rlmillster@gmail.com>
#                          Emily A. Kirkman
#                     2009 Michael C. Yurko <myurko@gmail.com>
#                     2016 Rowan Schrecker <rowan.schrecker@hertford.ox.ac.uk>
#
# This program is free software: you can redistribute it and/or modify
# it under the terms of the GNU General Public License as published by
# the Free Software Foundation, either version 2 of the License, or
# (at your option) any later version.
#                  https://www.gnu.org/licenses/
# ****************************************************************************

from copy import copy
from math import sin, cos, pi
from sage.graphs.graph import Graph
from itertools import combinations
import subprocess


def JohnsonGraph(n, k):
    r"""
    Returns the Johnson graph with parameters `n, k`.

    Johnson graphs are a special class of undirected graphs defined from systems
    of sets. The vertices of the Johnson graph `J(n,k)` are the `k`-element
    subsets of an `n`-element set; two vertices are adjacent when they meet in a
    `(k-1)`-element set. See the :wikipedia:`Johnson_graph` for more
    information.

    EXAMPLES:

    The Johnson graph is a Hamiltonian graph::

        sage: g = graphs.JohnsonGraph(7, 3)
        sage: g.is_hamiltonian()
        True

    Every Johnson graph is vertex transitive::

        sage: g = graphs.JohnsonGraph(6, 4)
        sage: g.is_vertex_transitive()
        True

    The complement of the Johnson graph `J(n,2)` is isomorphic to the Kneser
    Graph `K(n,2)`.  In particular the complement of `J(5,2)` is isomorphic to
    the Petersen graph.::

        sage: g = graphs.JohnsonGraph(5,2)
        sage: g.complement().is_isomorphic(graphs.PetersenGraph())
        True
    """

    g = Graph(name="Johnson graph with parameters "+str(n)+","+str(k))
    from sage.combinat.subset import Set, Subsets

    S = Set(range(n))
    g.add_vertices(Subsets(S, k))

    for sub in Subsets(S, k-1):
        elem_left = S - sub
        for i in elem_left:
            for j in elem_left:
                if j <= i:
                    continue
                g.add_edge(sub + Set([i]), sub + Set([j]))

    return g


def KneserGraph(n, k):
    r"""
    Returns the Kneser Graph with parameters `n, k`.

    The Kneser Graph with parameters `n,k` is the graph
    whose vertices are the `k`-subsets of `[0,1,\dots,n-1]`, and such
    that two vertices are adjacent if their corresponding sets
    are disjoint.

    For example, the Petersen Graph can be defined
    as the Kneser Graph with parameters `5,2`.

    EXAMPLES::

        sage: KG = graphs.KneserGraph(5,2)
        sage: sorted(KG.vertex_iterator(), key=str)
        [{1, 2}, {1, 3}, {1, 4}, {1, 5}, {2, 3}, {2, 4}, {2, 5},
         {3, 4}, {3, 5}, {4, 5}]
        sage: P = graphs.PetersenGraph()
        sage: P.is_isomorphic(KG)
        True

    TESTS::

        sage: KG = graphs.KneserGraph(0,0)
        Traceback (most recent call last):
        ...
        ValueError: Parameter n should be a strictly positive integer
        sage: KG = graphs.KneserGraph(5,6)
        Traceback (most recent call last):
        ...
        ValueError: Parameter k should be a strictly positive integer inferior to n
    """

    if n <= 0:
        raise ValueError("Parameter n should be a strictly positive integer")
    if k <= 0 or k > n:
        raise ValueError("Parameter k should be a strictly positive integer inferior to n")

    g = Graph(name="Kneser graph with parameters {},{}".format(n, k))

    from sage.combinat.subset import Subsets
    S = Subsets(n, k)
    if 2 * k > n:
        g.add_vertices(S)

    s0 = S.underlying_set()    # {1,2,...,n}
    for s in S:
        for t in Subsets(s0.difference(s), k):
            g.add_edge(s, t)

    return g


def FurerGadget(k, prefix=None):
    r"""
    Return a Furer gadget of order ``k`` and their coloring.

    Construct the Furer gadget described in [CFI1992]_,
    a graph composed by a middle layer of `2^(k-1)` nodes
    and two sets of nodes `(a_0, ... , a_{k-1})` and
    `(b_0, ... , b_{k-1})`.
    Each node in the middle is connected to either `a_i` or `b_i`,
    for each i in [0,k[.
    To read about the complete construction, see [CFI1992]_.
    The returned coloring colors the middle section with one color, and
    then each pair `(a_i, b_i)` with another color.
    Since this method is mainly used to create Furer gadgets for the
    Cai-Furer-Immerman construction, returning gadgets that don't
    always have the same vertex labels is important, that's why there is
    a parameter to manually set a prefix to be appended to each vertex label.

    INPUT:

    - ``k``      -- The order of the returned Furer gadget, greater than 0.

    - ``prefix`` -- Prefix of to be appended to each vertex label,
                    so as to individualise the returned Furer gadget.
                    Must be comparable for equality and hashable.

    OUTPUT:

    - ``G``        -- The Furer gadget of order ``k``

    - ``coloring`` -- A list of list of vertices, representing the
                      partition induced by the coloring of ``G``'s
                      vertices

    EXAMPLES:

    Furer gadget of order 3, without any prefix. ::

        sage: G, p = graphs.FurerGadget(3)
        sage: sorted(G, key=str)
        [(), (0, 'a'), (0, 'b'), (0, 1), (0, 2),
         (1, 'a'), (1, 'b'), (1, 2), (2, 'a'), (2, 'b')]
        sage: sorted(G.edge_iterator(), key=str)
        [((), (0, 'b'), None), ((), (1, 'b'), None),
         ((), (2, 'b'), None), ((0, 'b'), (1, 2), None),
         ((0, 1), (0, 'a'), None), ((0, 1), (1, 'a'), None),
         ((0, 1), (2, 'b'), None), ((0, 2), (0, 'a'), None),
         ((0, 2), (1, 'b'), None), ((0, 2), (2, 'a'), None),
         ((1, 2), (1, 'a'), None), ((1, 2), (2, 'a'), None)]

    Furer gadget of order 3, with a prefix. ::

        sage: G, p = graphs.FurerGadget(3, 'Prefix')
        sage: sorted(G, key=str)
        [('Prefix', ()), ('Prefix', (0, 'a')), ('Prefix', (0, 'b')),
         ('Prefix', (0, 1)), ('Prefix', (0, 2)), ('Prefix', (1, 'a')),
         ('Prefix', (1, 'b')), ('Prefix', (1, 2)), ('Prefix', (2, 'a')),
         ('Prefix', (2, 'b'))]
        sage: sorted(G.edge_iterator(), key=str)
        [(('Prefix', ()), ('Prefix', (0, 'b')), None),
         (('Prefix', ()), ('Prefix', (1, 'b')), None),
         (('Prefix', ()), ('Prefix', (2, 'b')), None),
         (('Prefix', (0, 'b')), ('Prefix', (1, 2)), None),
         (('Prefix', (0, 1)), ('Prefix', (0, 'a')), None),
         (('Prefix', (0, 1)), ('Prefix', (1, 'a')), None),
         (('Prefix', (0, 1)), ('Prefix', (2, 'b')), None),
         (('Prefix', (0, 2)), ('Prefix', (0, 'a')), None),
         (('Prefix', (0, 2)), ('Prefix', (1, 'b')), None),
         (('Prefix', (0, 2)), ('Prefix', (2, 'a')), None),
         (('Prefix', (1, 2)), ('Prefix', (1, 'a')), None),
         (('Prefix', (1, 2)), ('Prefix', (2, 'a')), None)]
    """
    from itertools import repeat as rep, chain
    if k <= 0:
        raise ValueError("The order of the Furer gadget must be greater than zero")
    G = Graph()
    V_a = list(enumerate(rep('a', k)))
    V_b = list(enumerate(rep('b', k)))
    if prefix is not None:
        V_a = list(zip(rep(prefix, k), V_a))
        V_b = list(zip(rep(prefix, k), V_b))
    G.add_vertices(V_a)
    G.add_vertices(V_b)
    powerset = list(chain.from_iterable(combinations(range(k), r) for r in range(0, k + 1, 2)))
    if prefix is not None:
        G.add_edges(chain.from_iterable([((prefix, s), (prefix, (i, 'a'))) for i in s] for s in powerset))
        G.add_edges(chain.from_iterable([((prefix, s), (prefix, (i, 'b'))) for i in range(k) if i not in s] for s in powerset))
    else:
        G.add_edges(chain.from_iterable([(s, (i, 'a')) for i in s] for s in powerset))
        G.add_edges(chain.from_iterable([(s, (i, 'b')) for i in range(k) if i not in s] for s in powerset))
    partition = []
    for i in range(k):
        partition.append([V_a[i], V_b[i]])
    if prefix is not None:
        powerset = [(prefix, s) for s in powerset]
    partition.append(powerset)
    return G, partition


def CaiFurerImmermanGraph(G, twisted=False):
    r"""
    Return the a Cai-Furer-Immerman graph from `G`, possibly a twisted
    one, and a partition of its nodes.

    A Cai-Furer-Immerman graph from/on `G` is a graph created by
    applying the transformation described in [CFI1992]_ on a graph
    `G`, that is substituting every vertex v in `G` with a
    Furer gadget `F(v)` of order d equal to the degree of the vertex,
    and then substituting every edge `(v,u)` in `G`
    with a pair of edges, one connecting the two "a" nodes of
    `F(v)` and `F(u)` and the other their two "b" nodes.
    The returned coloring of the vertices is made by the union of the
    colorings of each single Furer gadget, individualised for each
    vertex of `G`.
    To understand better what these "a" and "b" nodes are, see the
    documentation on  Furer gadgets.

    Furthermore, this method can apply what is described in the paper
    mentioned above as a "twist" on an edge, that is taking only one of
    the pairs of edges introduced in the new graph and swap two of their
    extremes, making each edge go from an "a" node to a "b" node.
    This is only doable if the original graph G is connected.

    A CaiFurerImmerman graph on a graph with no balanced vertex
    separators smaller than s and its twisted version
    cannot be distinguished by k-WL for any k < s.

    INPUT:

    - ``G``       -- An undirected graph on which to construct the
                     Cai-Furer-Immerman graph

    - ``twisted`` -- A boolean indicating if the version to construct
                     is a twisted one or not

    OUTPUT:

    - ``H``        -- The Cai-Furer-Immerman graph on ``G``

    - ``coloring`` -- A list of list of vertices, representing the
                      partition induced by the coloring on ``H``

    EXAMPLES:

    CaiFurerImmerman graph with no balanced vertex separator smaller
    than 2 ::

        sage: G = graphs.CycleGraph(4)
        sage: CFI, p = graphs.CaiFurerImmermanGraph(G)
        sage: sorted(CFI, key=str)
        [(0, ()), (0, (0, 'a')), (0, (0, 'b')), (0, (0, 1)), (0, (1, 'a')),
         (0, (1, 'b')), (1, ()), (1, (0, 'a')), (1, (0, 'b')), (1, (0, 1)),
         (1, (1, 'a')), (1, (1, 'b')), (2, ()), (2, (0, 'a')), (2, (0, 'b')),
         (2, (0, 1)), (2, (1, 'a')), (2, (1, 'b')), (3, ()), (3, (0, 'a')),
         (3, (0, 'b')), (3, (0, 1)), (3, (1, 'a')), (3, (1, 'b'))]
        sage: sorted(CFI.edge_iterator(), key=str)
        [((0, ()), (0, (0, 'b')), None),
         ((0, ()), (0, (1, 'b')), None),
         ((0, (0, 'a')), (1, (0, 'a')), None),
         ((0, (0, 'b')), (1, (0, 'b')), None),
         ((0, (0, 1)), (0, (0, 'a')), None),
         ((0, (0, 1)), (0, (1, 'a')), None),
         ((0, (1, 'a')), (3, (0, 'a')), None),
         ((0, (1, 'b')), (3, (0, 'b')), None),
         ((1, ()), (1, (0, 'b')), None),
         ((1, ()), (1, (1, 'b')), None),
         ((1, (0, 1)), (1, (0, 'a')), None),
         ((1, (0, 1)), (1, (1, 'a')), None),
         ((1, (1, 'a')), (2, (0, 'a')), None),
         ((1, (1, 'b')), (2, (0, 'b')), None),
         ((2, ()), (2, (0, 'b')), None),
         ((2, ()), (2, (1, 'b')), None),
         ((2, (0, 1)), (2, (0, 'a')), None),
         ((2, (0, 1)), (2, (1, 'a')), None),
         ((2, (1, 'a')), (3, (1, 'a')), None),
         ((2, (1, 'b')), (3, (1, 'b')), None),
         ((3, ()), (3, (0, 'b')), None),
         ((3, ()), (3, (1, 'b')), None),
         ((3, (0, 1)), (3, (0, 'a')), None),
         ((3, (0, 1)), (3, (1, 'a')), None)]
    """
    isConnected = G.is_connected()
    newG = Graph()
    total_partition = []
    edge_index = {}
    for v in G:
        Fk, p = FurerGadget(G.degree(v), v)
        total_partition += p
        newG = newG.union(Fk)
        edge_index[v] = 0
    for v, u in G.edge_iterator(labels=False):
        i = edge_index[v]
        edge_index[v] += 1
        j = edge_index[u]
        edge_index[u] += 1
        edge_va = (v, (i, 'a'))
        edge_vb = (v, (i, 'b'))
        edge_ua = (u, (j, 'a'))
        edge_ub = (u, (j, 'b'))
        if isConnected and twisted:
            temp = edge_ua
            edge_ua = edge_ub
            edge_ub = temp
            isConnected = False
        newG.add_edge(edge_va, edge_ua)
        newG.add_edge(edge_vb, edge_ub)
    if twisted and G.is_connected():
        s = " twisted"
    else:
        s = ""
    newG.name("CaiFurerImmerman" + s + " graph constructed from a " + G.name())
    return newG, total_partition


def EgawaGraph(p, s):
    r"""
    Return the Egawa graph with parameters `p`, `s`.

    Egawa graphs are a peculiar family of graphs devised by Yoshimi
    Egawa in  [Ega1981]_ .
    The Shrikhande graph is a special case of this family of graphs,
    with parameters `(1,0)`.
    All the graphs in this family are not recognizable by 1-WL
    (Weisfeiler Lehamn algorithm of the first order) and 2-WL, that is
    their orbits are not correctly returned by k-WL for k lower than 3.

    Furthermore, all the graphs in this family are distance-regular, but
    they are not distance-transitive if `p \neq 0`.

    The Egawa graph with parameters `(0, s)` is isomorphic to the
    Hamming graph with parameters `(s, 4)`, when the underlying
    set of the Hamming graph is `[0,1,2,3]`

    INPUT:

    - ``p`` -- power to which the graph named `Y` in the reference
               provided above will be raised

    - ``s`` -- power to which the graph named `X` in the reference
               provided above will be raised

    OUTPUT:

    - ``G`` -- The Egawa graph with parameters (p,s)

    EXAMPLES:

    Every Egawa graph is distance regular.  ::

        sage: g = graphs.EgawaGraph(1, 2)
        sage: g.is_distance_regular()
        True

    An Egawa graph with parameters (0,s) is isomorphic to the Hamming
    graph with parameters (s, 4).  ::

        sage: g = graphs.EgawaGraph(0, 4)
        sage: g.is_isomorphic(graphs.HammingGraph(4,4))
        True
    """
    from sage.graphs.generators.basic import CompleteGraph
    from itertools import product, chain, repeat
    g = Graph(name="Egawa Graph with parameters " + str(p) + "," + str(s), multiedges=False)
    X = CompleteGraph(4)
    Y = Graph('O?Wse@UgqqT_LUebWkbT_')
    g.add_vertices(product(*chain(repeat(Y, p), repeat(X, s))))
    for v in g:
        for i in range(p):
            prefix = v[:i]
            suffix = v[i+1:]
            for el in Y.neighbor_iterator(v[i]):
                u = prefix + (el,) + suffix
                g.add_edge(v, u)
        for i in range(p, s + p):
            prefix = v[:i]
            suffix = v[i+1:]
            for el in X:
                if el == v[i]:
                    continue
                u = prefix + (el,) + suffix
                g.add_edge(v, u)
    return g


def HammingGraph(n, q, X=None):
    r"""
    Returns the Hamming graph with parameters ``n``, ``q`` over ``X``.

    Hamming graphs are graphs over the cartesian product of n copies
    of ``X``, where `q = |X|`, where the vertices, labelled with the
    corresponding tuple in `X^n`, are connected if the Hamming distance
    between their labels is 1. All Hamming graphs are regular,
    vertex-transitive and distance-regular.

    Hamming graphs with parameters `(1,q)` represent the complete graph
    with q vertices over the set ``X``.

    INPUT:

    - ``n`` -- power to which ``X`` will be raised to provide vertices
               for the Hamming graph

    - ``q`` -- cardinality of ``X``

    - ``X`` -- list of labels representing the vertices of the
                underlying graph the Hamming graph will be based on; if
                ``None`` (or left unused), the list `[0, ... , q-1]`
                will be used

    OUTPUT:

    - ``G`` -- The Hamming graph with parameters `(n,q,X)`

    EXAMPLES:

    Every Hamming graph is distance-regular, regular and
    vertex-transitive.  ::

        sage: g = graphs.HammingGraph(3, 7)
        sage: g.is_distance_regular()
        True
        sage: g.is_regular()
        True
        sage: g.is_vertex_transitive()
        True

    A Hamming graph with parameters (1,q) is isomorphic to the
    Complete graph with parameter q.  ::

        sage: g = graphs.HammingGraph(1, 23)
        sage: g.is_isomorphic(graphs.CompleteGraph(23))
        True

    If a parameter ``q`` is provided which is not equal to ``X``'s
    cardinality, an exception is raised. ::

        sage: X = ['a','b','c','d','e']
        sage: g = graphs.HammingGraph(2, 3, X)
        Traceback (most recent call last):
        ...
        ValueError: q must be the cardinality of X

    REFERENCES:

    For a more accurate description, see the following wikipedia page:
    :wikipedia:`Hamming_graph`
    """
    from itertools import product, repeat
    if not X:
        X = list(range(q))
    if q != len(X):
        raise ValueError("q must be the cardinality of X")
    g = Graph(name="Hamming Graph with parameters " + str(n) + "," + str(q), multiedges=False)
    g.add_vertices(product(*repeat(X, n)))
    for v in g:
        for i in range(n):
            prefix = v[:i]
            suffix = v[i+1:]
            for el in X:
                if el == v[i]:
                    continue
                u = prefix + (el,) + suffix
                g.add_edge(v, u)
    return g


def BalancedTree(r, h):
    r"""
    Returns the perfectly balanced tree of height `h \geq 1`,
    whose root has degree `r \geq 2`.

    The number of vertices of this graph is
    `1 + r + r^2 + \cdots + r^h`, that is,
    `\frac{r^{h+1} - 1}{r - 1}`. The number of edges is one
    less than the number of vertices.

    INPUT:

    - ``r`` -- positive integer `\geq 2`. The degree of the root node.

    - ``h`` -- positive integer `\geq 1`. The height of the balanced tree.

    OUTPUT:

    The perfectly balanced tree of height `h \geq 1` and whose root has
    degree `r \geq 2`. A ``NetworkXError`` is returned if `r < 2` or
    `h < 1`.

    ALGORITHM:

    Uses `NetworkX <http://networkx.lanl.gov>`_.

    EXAMPLES:

    A balanced tree whose root node has degree `r = 2`, and of height
    `h = 1`, has order 3 and size 2::

        sage: G = graphs.BalancedTree(2, 1); G
        Balanced tree: Graph on 3 vertices
        sage: G.order(); G.size()
        3
        2
        sage: r = 2; h = 1
        sage: v = 1 + r
        sage: v; v - 1
        3
        2

    Plot a balanced tree of height 5, whose root node has degree `r = 3`::

        sage: G = graphs.BalancedTree(3, 5)
        sage: G.show()   # long time

    A tree is bipartite. If its vertex set is finite, then it is planar. ::

        sage: r = randint(2, 5); h = randint(1, 7)
        sage: T = graphs.BalancedTree(r, h)
        sage: T.is_bipartite()
        True
        sage: T.is_planar()
        True
        sage: v = (r^(h + 1) - 1) / (r - 1)
        sage: T.order() == v
        True
        sage: T.size() == v - 1
        True

    TESTS:

    Normally we would only consider balanced trees whose root node
    has degree `r \geq 2`, but the construction degenerates
    gracefully::

        sage: graphs.BalancedTree(1, 10)
        Balanced tree: Graph on 11 vertices

    Similarly, we usually want the tree must have height `h \geq 1`
    but the algorithm also degenerates gracefully here::

        sage: graphs.BalancedTree(3, 0)
        Balanced tree: Graph on 1 vertex
    """
    import networkx
    return Graph(networkx.balanced_tree(r, h), name="Balanced tree")


def BarbellGraph(n1, n2):
    r"""
    Returns a barbell graph with ``2*n1 + n2`` nodes. The argument ``n1``
    must be greater than or equal to 2.

    A barbell graph is a basic structure that consists of a path graph
    of order ``n2`` connecting two complete graphs of order ``n1`` each.

    INPUT:

    - ``n1`` -- integer `\geq 2`. The order of each of the two
      complete graphs.

    - ``n2`` -- nonnegative integer. The order of the path graph
      connecting the two complete graphs.

    OUTPUT:

    A barbell graph of order ``2*n1 + n2``. A ``ValueError`` is
    returned if ``n1 < 2`` or ``n2 < 0``.

    PLOTTING:

    Upon construction, the position dictionary is filled to
    override the spring-layout algorithm. By convention, each barbell
    graph will be displayed with the two complete graphs in the
    lower-left and upper-right corners, with the path graph connecting
    diagonally between the two. Thus the ``n1``-th node will be drawn at a
    45 degree angle from the horizontal right center of the first
    complete graph, and the ``n1 + n2 + 1``-th node will be drawn 45
    degrees below the left horizontal center of the second complete graph.

    EXAMPLES:

    Construct and show a barbell graph ``Bar = 4``, ``Bells = 9``::

        sage: g = graphs.BarbellGraph(9, 4); g
        Barbell graph: Graph on 22 vertices
        sage: g.show() # long time

    An ``n1 >= 2``, ``n2 >= 0`` barbell graph has order ``2*n1 + n2``. It
    has the complete graph on ``n1`` vertices as a subgraph. It also has
    the path graph on ``n2`` vertices as a subgraph. ::

        sage: n1 = randint(2, 2*10^2)
        sage: n2 = randint(0, 2*10^2)
        sage: g = graphs.BarbellGraph(n1, n2)
        sage: v = 2*n1 + n2
        sage: g.order() == v
        True
        sage: K_n1 = graphs.CompleteGraph(n1)
        sage: P_n2 = graphs.PathGraph(n2)
        sage: s_K = g.subgraph_search(K_n1, induced=True)
        sage: s_P = g.subgraph_search(P_n2, induced=True)
        sage: K_n1.is_isomorphic(s_K)
        True
        sage: P_n2.is_isomorphic(s_P)
        True

    TESTS::

        sage: n1, n2 = randint(3, 10), randint(0, 10)
        sage: g = graphs.BarbellGraph(n1, n2)
        sage: g.num_verts() == 2 * n1 + n2
        True
        sage: g.num_edges() == 2 * binomial(n1, 2) + n2 + 1
        True
        sage: g.is_connected()
        True
        sage: g.girth() == 3
        True

    The input ``n1`` must be `\geq 2`::

        sage: graphs.BarbellGraph(1, randint(0, 10^6))
        Traceback (most recent call last):
        ...
        ValueError: invalid graph description, n1 should be >= 2
        sage: graphs.BarbellGraph(randint(-10^6, 1), randint(0, 10^6))
        Traceback (most recent call last):
        ...
        ValueError: invalid graph description, n1 should be >= 2

    The input ``n2`` must be `\geq 0`::

        sage: graphs.BarbellGraph(randint(2, 10^6), -1)
        Traceback (most recent call last):
        ...
        ValueError: invalid graph description, n2 should be >= 0
        sage: graphs.BarbellGraph(randint(2, 10^6), randint(-10^6, -1))
        Traceback (most recent call last):
        ...
        ValueError: invalid graph description, n2 should be >= 0
        sage: graphs.BarbellGraph(randint(-10^6, 1), randint(-10^6, -1))
        Traceback (most recent call last):
        ...
        ValueError: invalid graph description, n1 should be >= 2
    """
    # sanity checks
    if n1 < 2:
        raise ValueError("invalid graph description, n1 should be >= 2")
    if n2 < 0:
        raise ValueError("invalid graph description, n2 should be >= 0")

    G = Graph(name="Barbell graph")
    G.add_clique(list(range(n1)))
    G.add_path(list(range(n1 - 1, n1 + n2 + 1)))
    G.add_clique(list(range(n1 + n2, n1 + n2 + n1)))

    G._circle_embedding(list(range(n1)), shift=1, angle=pi/4)
    G._line_embedding(list(range(n1, n1 + n2)), first=(2, 2), last=(n2 + 1, n2 + 1))
    G._circle_embedding(list(range(n1 + n2, n1 + n2 + n1)), center=(n2 + 3, n2 + 3), angle=5*pi/4)
    return G


def LollipopGraph(n1, n2):
    r"""
    Returns a lollipop graph with n1+n2 nodes.

    A lollipop graph is a path graph (order n2) connected to a complete
    graph (order n1). (A barbell graph minus one of the bells).

    PLOTTING: Upon construction, the position dictionary is filled to
    override the spring-layout algorithm. By convention, the complete
    graph will be drawn in the lower-left corner with the (n1)th node
    at a 45 degree angle above the right horizontal center of the
    complete graph, leading directly into the path graph.

    EXAMPLES:

    Construct and show a lollipop graph Candy = 13, Stick = 4::

        sage: g = graphs.LollipopGraph(13,4); g
        Lollipop graph: Graph on 17 vertices
        sage: g.show() # long time

    TESTS::

        sage: n1, n2 = randint(3, 10), randint(0, 10)
        sage: g = graphs.LollipopGraph(n1, n2)
        sage: g.num_verts() == n1 + n2
        True
        sage: g.num_edges() == binomial(n1, 2) + n2
        True
        sage: g.is_connected()
        True
        sage: g.girth() == 3
        True
        sage: graphs.LollipopGraph(n1, 0).is_isomorphic(graphs.CompleteGraph(n1))
        True
        sage: graphs.LollipopGraph(0, n2).is_isomorphic(graphs.PathGraph(n2))
        True
        sage: graphs.LollipopGraph(0, 0).is_isomorphic(graphs.EmptyGraph())
        True

        The input ``n1`` must be `\geq 0`::

        sage: graphs.LollipopGraph(-1, randint(0, 10^6))
        Traceback (most recent call last):
        ...
        ValueError: invalid graph description, n1 should be >= 0

    The input ``n2`` must be `\geq 0`::

        sage: graphs.LollipopGraph(randint(2, 10^6), -1)
        Traceback (most recent call last):
        ...
        ValueError: invalid graph description, n2 should be >= 0
    """
    # sanity checks
    if n1 < 0:
        raise ValueError("invalid graph description, n1 should be >= 0")
    if n2 < 0:
        raise ValueError("invalid graph description, n2 should be >= 0")

    G = Graph(n1 + n2, name="Lollipop graph")
    G.add_clique(list(range(n1)))
    G.add_path(list(range(n1, n1 + n2)))
    if n1 * n2 > 0:
        G.add_edge(n1 - 1, n1)
    if n1 == 1:
        G.set_pos({0: (0, 0)})
    else:
        G._circle_embedding(list(range(n1)), shift=1, angle=pi/4)
    G._line_embedding(list(range(n1, n1 + n2)), first=(2, 2), last=(n2 + 1, n2 + 1))
    return G


def TadpoleGraph(n1, n2):
    r"""
    Return a tadpole graph with n1+n2 nodes.

    A tadpole graph is a path graph (order n2) connected to a cycle graph
    (order n1).

    PLOTTING: Upon construction, the position dictionary is filled to override
    the spring-layout algorithm. By convention, the cycle graph will be drawn
    in the lower-left corner with the (n1)th node at a 45 degree angle above
    the right horizontal center of the cycle graph, leading directly into the
    path graph.

    EXAMPLES:

    Construct and show a tadpole graph Cycle = 13, Stick = 4::

        sage: g = graphs.TadpoleGraph(13, 4); g
        Tadpole graph: Graph on 17 vertices
        sage: g.show() # long time

    TESTS::

        sage: n1, n2 = randint(3, 10), randint(0, 10)
        sage: g = graphs.TadpoleGraph(n1, n2)
        sage: g.num_verts() == n1 + n2
        True
        sage: g.num_edges() == n1 + n2
        True
        sage: g.girth() == n1
        True
        sage: graphs.TadpoleGraph(n1, 0).is_isomorphic(graphs.CycleGraph(n1))
        True

    The input ``n1`` must be `\geq 3`::

        sage: graphs.TadpoleGraph(2, randint(0, 10^6))
        Traceback (most recent call last):
        ...
        ValueError: invalid graph description, n1 should be >= 3

    The input ``n2`` must be `\geq 0`::

        sage: graphs.TadpoleGraph(randint(2, 10^6), -1)
        Traceback (most recent call last):
        ...
        ValueError: invalid graph description, n2 should be >= 0
    """
    # sanity checks
    if n1 < 3:
        raise ValueError("invalid graph description, n1 should be >= 3")
    if n2 < 0:
        raise ValueError("invalid graph description, n2 should be >= 0")

    G = Graph(n1 + n2, name="Tadpole graph")
    G.add_cycle(list(range(n1)))
    G.add_path(list(range(n1, n1 + n2)))
    if n1 * n2 > 0:
        G.add_edge(n1 - 1, n1)
    G._circle_embedding(list(range(n1)), shift=1, angle=pi/4)
    G._line_embedding(list(range(n1, n1 + n2)), first=(2, 2), last=(n2 + 1, n2 + 1))
    return G


def AztecDiamondGraph(n):
    """
    Return the Aztec Diamond graph of order ``n``.

    See the :wikipedia:`Aztec_diamond` for more information.

    EXAMPLES::

        sage: graphs.AztecDiamondGraph(2)
        Aztec Diamond graph of order 2

        sage: [graphs.AztecDiamondGraph(i).num_verts() for i in range(8)]
        [0, 4, 12, 24, 40, 60, 84, 112]

        sage: [graphs.AztecDiamondGraph(i).num_edges() for i in range(8)]
        [0, 4, 16, 36, 64, 100, 144, 196]

        sage: G = graphs.AztecDiamondGraph(3)
        sage: sum(1 for p in G.perfect_matchings())
        64
    """
    from sage.graphs.generators.basic import Grid2dGraph
    if n:
        N = 2 * n
        G = Grid2dGraph(N, N)
        H = G.subgraph([(i, j) for i in range(N) for j in range(N)
                        if i - n <= j <= n + i and
                        n - 1 - i <= j <= 3 * n - i - 1])
    else:
        H = Graph()
    H.rename('Aztec Diamond graph of order {}'.format(n))
    return H


def DipoleGraph(n):
    r"""
    Returns a dipole graph with n edges.

    A dipole graph is a multigraph consisting of 2 vertices connected with n
    parallel edges.

    EXAMPLES:

    Construct and show a dipole graph with 13 edges::

        sage: g = graphs.DipoleGraph(13); g
        Dipole graph: Multi-graph on 2 vertices
        sage: g.show() # long time

    TESTS::

        sage: n = randint(0, 10)
        sage: g = graphs.DipoleGraph(n)
        sage: g.num_verts() == 2
        True
        sage: g.num_edges() == n
        True
        sage: g.is_connected() == (n > 0)
        True
        sage: g.diameter() == (1 if n > 0 else infinity)
        True

    The input ``n`` must be `\geq 0`::

        sage: graphs.DipoleGraph(-randint(1, 10))
        Traceback (most recent call last):
        ...
        ValueError: invalid graph description, n should be >= 0
    """
    # sanity checks
    if n < 0:
        raise ValueError("invalid graph description, n should be >= 0")

    return Graph([[0, 1], [(0, 1)]*n], name="Dipole graph", multiedges=True)


def BubbleSortGraph(n):
    r"""
    Returns the bubble sort graph `B(n)`.

    The vertices of the bubble sort graph are the set of permutations
    on `n` symbols. Two vertices are adjacent if one can be obtained
    from the other by swapping the labels in the `i`-th and `(i+1)`-th
    positions for `1 \leq i \leq n-1`. In total, `B(n)` has order
    `n!`. Swapping two labels as described previously corresponds to
    multiplying on the right the permutation corresponding to the node
    by an elementary transposition in the
    :class:`~sage.groups.perm_gps.permgroup_named.SymmetricGroup`.

    The bubble sort graph is the underlying graph of the
    :meth:`~sage.geometry.polyhedron.library.Polytopes.permutahedron`.

    INPUT:

    - ``n`` -- positive integer. The number of symbols to permute.

    OUTPUT:

    The bubble sort graph `B(n)` on `n` symbols. If `n < 1`, a
    ``ValueError`` is returned.

    EXAMPLES::

        sage: g = graphs.BubbleSortGraph(4); g
        Bubble sort: Graph on 24 vertices
        sage: g.plot() # long time
        Graphics object consisting of 61 graphics primitives

    The bubble sort graph on `n = 1` symbol is the trivial graph `K_1`::

        sage: graphs.BubbleSortGraph(1)
        Bubble sort: Graph on 1 vertex

    If `n \geq 1`, then the order of `B(n)` is `n!`::

        sage: n = randint(1, 8)
        sage: g = graphs.BubbleSortGraph(n)
        sage: g.order() == factorial(n)
        True

    .. SEEALSO::

        * :meth:`~sage.geometry.polyhedron.library.Polytopes.permutahedron`

    TESTS:

    Input ``n`` must be positive::

        sage: graphs.BubbleSortGraph(0)
        Traceback (most recent call last):
        ...
        ValueError: Invalid number of symbols to permute, n should be >= 1
        sage: graphs.BubbleSortGraph(randint(-10^6, 0))
        Traceback (most recent call last):
        ...
        ValueError: Invalid number of symbols to permute, n should be >= 1

    AUTHORS:

    - Michael Yurko (2009-09-01)
    """
    # sanity checks
    if n < 1:
        raise ValueError(
            "Invalid number of symbols to permute, n should be >= 1")
    if n == 1:
        from sage.graphs.generators.basic import CompleteGraph
        return Graph(CompleteGraph(n), name="Bubble sort")
    from sage.combinat.permutation import Permutations
    # create set from which to permute
    label_set = [str(i) for i in range(1, n + 1)]
    d = {}
    # iterate through all vertices
    for v in Permutations(label_set):
        v = list(v)  # So we can easily mutate it
        tmp_dict = {}
        # add all adjacencies
        for i in range(n - 1):
            # swap entries
            v[i], v[i + 1] = v[i + 1], v[i]
            # add new vertex
            new_vert = ''.join(v)
            tmp_dict[new_vert] = None
            # swap back
            v[i], v[i + 1] = v[i + 1], v[i]
        # add adjacency dict
        d[''.join(v)] = tmp_dict
    return Graph(d, name="Bubble sort")


def chang_graphs():
    r"""
    Return the three Chang graphs.

    Three of the four strongly regular graphs of parameters `(28,12,6,4)` are
    called the Chang graphs. The fourth is the line graph of `K_8`. For more
    information about the Chang graphs, see the :wikipedia:`Chang_graphs` or
    https://www.win.tue.nl/~aeb/graphs/Chang.html.

    EXAMPLES: check that we get 4 non-isomorphic s.r.g.'s with the
    same parameters::

        sage: chang_graphs = graphs.chang_graphs()
        sage: K8 = graphs.CompleteGraph(8)
        sage: T8 = K8.line_graph()
        sage: four_srg = chang_graphs + [T8]
        sage: for g in four_srg:
        ....:     print(g.is_strongly_regular(parameters=True))
        (28, 12, 6, 4)
        (28, 12, 6, 4)
        (28, 12, 6, 4)
        (28, 12, 6, 4)
        sage: from itertools import combinations
        sage: for g1,g2 in combinations(four_srg,2):
        ....:     assert not g1.is_isomorphic(g2)

    Construct the Chang graphs by Seidel switching::

        sage: c3c5=graphs.CycleGraph(3).disjoint_union(graphs.CycleGraph(5))
        sage: c8=graphs.CycleGraph(8)
        sage: s=[K8.subgraph_search(c8).edges(sort=False),
        ....:    [(0,1,None),(2,3,None),(4,5,None),(6,7,None)],
        ....:    K8.subgraph_search(c3c5).edges(sort=False)]
        sage: list(map(lambda x,G: T8.seidel_switching(x, inplace=False).is_isomorphic(G),
        ....:                  s, chang_graphs))
        [True, True, True]

    """
    g1 = Graph("[}~~EebhkrRb_~SoLOIiAZ?LBBxDb?bQcggjHKEwoZFAaiZ?Yf[?dxb@@tdWGkwn",
               loops=False, multiedges=False)
    g2 = Graph("[~z^UipkkZPr_~Y_LOIiATOLBBxPR@`acoojBBSoWXTaabN?Yts?Yji_QyioClXZ",
               loops=False, multiedges=False)
    g3 = Graph(r"[~~vVMWdKFpV`^UGIaIERQ`\DBxpA@g`CbGRI`AxICNaFM[?fM\?Ytj@CxrGGlYt",
               loops=False, multiedges=False)
    return [g1, g2, g3]


def CirculantGraph(n, adjacency):
    r"""
    Returns a circulant graph with n nodes.

    A circulant graph has the property that the vertex `i` is connected
    with the vertices `i+j` and `i-j` for each j in ``adjacency``.

    INPUT:


    -  ``n`` - number of vertices in the graph

    -  ``adjacency`` - the list of j values


    PLOTTING: Upon construction, the position dictionary is filled to
    override the spring-layout algorithm. By convention, each circulant
    graph will be displayed with the first (0) node at the top, with
    the rest following in a counterclockwise manner.

    Filling the position dictionary in advance adds O(n) to the
    constructor.

    .. SEEALSO::

        * :meth:`sage.graphs.generic_graph.GenericGraph.is_circulant`
          -- checks whether a (di)graph is circulant, and/or returns
          all possible sets of parameters.

    EXAMPLES: Compare plotting using the predefined layout and
    networkx::

        sage: import networkx                                                           # optional - networkx
        sage: n = networkx.cycle_graph(23)                                              # optional - networkx
        sage: spring23 = Graph(n)                                                       # optional - networkx
        sage: posdict23 = graphs.CirculantGraph(23,2)
        sage: spring23.show() # long time                                               # optional - networkx
        sage: posdict23.show() # long time

    We next view many cycle graphs as a Sage graphics array. First we
    use the ``CirculantGraph`` constructor, which fills in
    the position dictionary::

        sage: g = []
        sage: j = []
        sage: for i in range(9):
        ....:     k = graphs.CirculantGraph(i+4, i+1)
        ....:     g.append(k)
        sage: for i in range(3):
        ....:     n = []
        ....:     for m in range(3):
        ....:         n.append(g[3*i + m].plot(vertex_size=50, vertex_labels=False))
        ....:     j.append(n)
        sage: G = graphics_array(j)
        sage: G.show() # long time

    Compare to plotting with the spring-layout algorithm::

        sage: g = []
        sage: j = []
        sage: for i in range(9):
        ....:     spr = networkx.cycle_graph(i+3)
        ....:     k = Graph(spr)
        ....:     g.append(k)
        sage: for i in range(3):
        ....:  n = []
        ....:  for m in range(3):
        ....:      n.append(g[3*i + m].plot(vertex_size=50, vertex_labels=False))
        ....:  j.append(n)
        sage: G = graphics_array(j)
        sage: G.show() # long time

    Passing a 1 into adjacency should give the cycle.

    ::

        sage: graphs.CirculantGraph(6,1)==graphs.CycleGraph(6)
        True
        sage: graphs.CirculantGraph(7,[1,3]).edges(sort=True, labels=false)
        [(0, 1),
        (0, 3),
        (0, 4),
        (0, 6),
        (1, 2),
        (1, 4),
        (1, 5),
        (2, 3),
        (2, 5),
        (2, 6),
        (3, 4),
        (3, 6),
        (4, 5),
        (5, 6)]
    """
    if not isinstance(adjacency, list):
        adjacency = [adjacency]

    G = Graph(n, name="Circulant graph (" + str(adjacency) + ")")
    G._circle_embedding(list(range(n)))

    for v in G:
        G.add_edges([(v, (v + j) % n) for j in adjacency])

    return G


def CubeGraph(n, embedding=1):
    r"""
    Return the `n`-cube graph, also called the hypercube in `n` dimensions.

    The hypercube in `n` dimension is build upon the binary strings on `n` bits,
    two of them being adjacent if they differ in exactly one bit. Hence, the
    distance between two vertices in the hypercube is the Hamming distance.

    INPUT:

    - ``n`` -- integer; the dimension of the cube graph

    - ``embedding`` -- integer (default: ``1``); two embeddings of the `n`-cube
      are available:

      - ``1``: the `n`-cube is projected inside a regular `2n`-gonal polygon by
        a skew orthogonal projection. See the :wikipedia:`Hypercube` for more
        details.

      - ``2``: orthogonal projection of the `n`-cube. This orientation shows
        columns of independent vertices such that the neighbors of a vertex are
        located in the columns on the left and on the right. The number of
        vertices in each column represents rows in Pascal's triangle. See for
        instance the :wikipedia:`10-cube` for more details.

      - ``None`` or ``O``: no embedding is provided

    EXAMPLES:

    The distance between `0100110` and `1011010` is `5`, as expected::

        sage: g = graphs.CubeGraph(7)
        sage: g.distance('0100110','1011010')
        5

    Plot several `n`-cubes in a Sage Graphics Array::

        sage: g = []
        sage: j = []
        sage: for i in range(6):
        ....:  k = graphs.CubeGraph(i+1)
        ....:  g.append(k)
        ...
        sage: for i in range(2):
        ....:  n = []
        ....:  for m in range(3):
        ....:      n.append(g[3*i + m].plot(vertex_size=50, vertex_labels=False))
        ....:  j.append(n)
        ...
        sage: G = graphics_array(j)
        sage: G.show(figsize=[6,4])  # long time

    Use the plot options to display larger `n`-cubes::

        sage: g = graphs.CubeGraph(9, embedding=1)
        sage: g.show(figsize=[12,12],vertex_labels=False, vertex_size=20)  # long time
        sage: g = graphs.CubeGraph(9, embedding=2)
        sage: g.show(figsize=[12,12],vertex_labels=False, vertex_size=20)  # long time

    AUTHORS:

    - Robert Miller
    - David Coudert
    """
    if embedding == 1:
        # construct recursively the adjacency dict and the embedding
        theta = float(pi/n)
        d = {'': []}
        dn = {}
        p = {'': (float(0), float(0))}
        pn = {}

        for i in range(n):
            ci = float(cos(i*theta))
            si = float(sin(i*theta))
            for v, e in d.items():
                v0 = v + '0'
                v1 = v + '1'
                l0 = [v1]
                l1 = [v0]
                for m in e:
                    l0.append(m + '0')
                    l1.append(m + '1')
                dn[v0] = l0
                dn[v1] = l1
                x, y = p[v]
                pn[v0] = (x, y)
                pn[v1] = (x + ci, y + si)
            d, dn = dn, {}
            p, pn = pn, {}

        # construct the graph
        G = Graph(d, format='dict_of_lists', pos=p, name="%d-Cube" % n)

    else:
        # construct recursively the adjacency dict
        d = {'': []}
        dn = {}

        for i in range(n):
            for v, e in d.items():
                v0 = v + '0'
                v1 = v + '1'
                l0 = [v1]
                l1 = [v0]
                for m in e:
                    l0.append(m + '0')
                    l1.append(m + '1')
                dn[v0] = l0
                dn[v1] = l1
            d, dn = dn, {}

        # construct the graph
        G = Graph(d, name="%d-Cube" % n, format='dict_of_lists')

        if embedding == 2:
            # Orthogonal projection
            s = '0'*n
            L = [[] for _ in range(n + 1)]
            for u, d in G.breadth_first_search(s, report_distance=True):
                L[d].append(u)

            p = G._circle_embedding(list(range(2*n)), radius=(n + 1)//2, angle=pi, return_dict=True)
            for i in range(n + 1):
                y = p[i][1] / 1.5
                G._line_embedding(L[i], first=(i, y), last=(i, -y), return_dict=False)

    return G


def GoethalsSeidelGraph(k, r):
    r"""
    Returns the graph `\text{Goethals-Seidel}(k,r)`.

    The graph `\text{Goethals-Seidel}(k,r)` comes from a construction presented
    in Theorem 2.4 of [GS1970]_. It relies on a :func:`(v,k)-BIBD
    <sage.combinat.designs.bibd.balanced_incomplete_block_design>` with `r`
    blocks and a
    :func:`~sage.combinat.matrices.hadamard_matrix.hadamard_matrix` of order
    `r+1`. The result is a
    :func:`sage.graphs.strongly_regular_db.strongly_regular_graph` on `v(r+1)`
    vertices with degree `k=(n+r-1)/2`.

    It appears under this name in Andries Brouwer's `database of strongly
    regular graphs <https://www.win.tue.nl/~aeb/graphs/srg/srgtab.html>`__.

    INPUT:

    - ``k,r`` -- integers

    .. SEEALSO::

        - :func:`~sage.graphs.strongly_regular_db.is_goethals_seidel`

    EXAMPLES::

        sage: graphs.GoethalsSeidelGraph(3,3)
        Graph on 28 vertices
        sage: graphs.GoethalsSeidelGraph(3,3).is_strongly_regular(parameters=True)
        (28, 15, 6, 10)
    """
    from sage.combinat.designs.bibd import balanced_incomplete_block_design
    from sage.combinat.matrices.hadamard_matrix import hadamard_matrix
    from sage.matrix.constructor import Matrix
    from sage.matrix.constructor import block_matrix

    v = (k-1)*r + 1
    n = v*(r + 1)

    # N is the (v times b) incidence matrix of a bibd
    N = balanced_incomplete_block_design(v, k).incidence_matrix()

    # L is a (r+1 times r) matrix, where r is the row sum of N
    L = hadamard_matrix(r + 1).submatrix(0, 1)
    L = [Matrix(C).transpose() for C in L.columns()]
    zero = Matrix(r + 1, 1, [0]*(r + 1))

    # For every row of N, we replace the 0s with a column of zeros, and we
    # replace the ith 1 with the ith column of L. The result is P.
    P = []
    for row in N:
        Ltmp = L[:]
        P.append([Ltmp.pop(0) if i else zero
                  for i in row])

    P = block_matrix(P)

    # The final graph
    PP = P*P.transpose()
    for i in range(n):
        PP[i, i] = 0

    G = Graph(PP, format="seidel_adjacency_matrix")
    return G


def DorogovtsevGoltsevMendesGraph(n):
    """
    Construct the n-th generation of the Dorogovtsev-Goltsev-Mendes
    graph.

    EXAMPLES::

        sage: G = graphs.DorogovtsevGoltsevMendesGraph(8)
        sage: G.size()
        6561

    REFERENCE:

    - [1] Dorogovtsev, S. N., Goltsev, A. V., and Mendes, J.
      F. F., Pseudofractal scale-free web, Phys. Rev. E 066122
      (2002).
    """
    import networkx
    return Graph(networkx.dorogovtsev_goltsev_mendes_graph(n),
                 name="Dorogovtsev-Goltsev-Mendes Graph, %d-th generation" % n)


def FoldedCubeGraph(n):
    r"""
    Returns the folded cube graph of order `2^{n-1}`.

    The folded cube graph on `2^{n-1}` vertices can be obtained from a cube
    graph on `2^n` vertices by merging together opposed
    vertices. Alternatively, it can be obtained from a cube graph on
    `2^{n-1}` vertices by adding an edge between opposed vertices. This
    second construction is the one produced by this method.

    See the :wikipedia:`Folded_cube_graph` for more information.

    EXAMPLES:

    The folded cube graph of order five is the Clebsch graph::

        sage: fc = graphs.FoldedCubeGraph(5)
        sage: clebsch = graphs.ClebschGraph()
        sage: fc.is_isomorphic(clebsch)
        True
    """
    if n < 1:
        raise ValueError("The value of n must be at least 2")

    g = CubeGraph(n - 1)
    g.name("Folded Cube Graph")

    # Complementing the binary word
    def complement(x):
        x = x.replace('0', 'a')
        x = x.replace('1', '0')
        x = x.replace('a', '1')
        return x

    for x in g:
        if x[0] == '0':
            g.add_edge(x, complement(x))

    return g


def FriendshipGraph(n):
    r"""
    Return the friendship graph `F_n`.

    The friendship graph is also known as the Dutch windmill graph. Let
    `C_3` be the cycle graph on 3 vertices. Then `F_n` is constructed by
    joining `n \geq 1` copies of `C_3` at a common vertex. If `n = 1`,
    then `F_1` is isomorphic to `C_3` (the triangle graph). If `n = 2`,
    then `F_2` is the butterfly graph, otherwise known as the bowtie
    graph. For more information, see the :wikipedia:`Friendship_graph`.

    INPUT:

    - ``n`` -- positive integer; the number of copies of `C_3` to use in
      constructing `F_n`.

    OUTPUT:

    - The friendship graph `F_n` obtained from `n` copies of the cycle
      graph `C_3`.

    .. SEEALSO::

        - :meth:`GraphGenerators.ButterflyGraph`

    EXAMPLES:

    The first few friendship graphs. ::

        sage: A = []; B = []
        sage: for i in range(9):
        ....:     g = graphs.FriendshipGraph(i + 1)
        ....:     A.append(g)
        sage: for i in range(3):
        ....:     n = []
        ....:     for j in range(3):
        ....:         n.append(A[3*i + j].plot(vertex_size=20, vertex_labels=False))
        ....:     B.append(n)
        sage: G = graphics_array(B)
        sage: G.show()  # long time

    For `n = 1`, the friendship graph `F_1` is isomorphic to the cycle
    graph `C_3`, whose visual representation is a triangle. ::

        sage: G = graphs.FriendshipGraph(1); G
        Friendship graph: Graph on 3 vertices
        sage: G.show()  # long time
        sage: G.is_isomorphic(graphs.CycleGraph(3))
        True

    For `n = 2`, the friendship graph `F_2` is isomorphic to the
    butterfly graph, otherwise known as the bowtie graph. ::

        sage: G = graphs.FriendshipGraph(2); G
        Friendship graph: Graph on 5 vertices
        sage: G.is_isomorphic(graphs.ButterflyGraph())
        True

    If `n \geq 2`, then the friendship graph `F_n` has `2n + 1` vertices
    and `3n` edges. It has radius 1, diameter 2, girth 3, and
    chromatic number 3. Furthermore, `F_n` is planar and Eulerian. ::

        sage: n = randint(2, 10^3)
        sage: G = graphs.FriendshipGraph(n)
        sage: G.order() == 2*n + 1
        True
        sage: G.size() == 3*n
        True
        sage: G.radius()
        1
        sage: G.diameter()
        2
        sage: G.girth()
        3
        sage: G.chromatic_number()
        3
        sage: G.is_planar()
        True
        sage: G.is_eulerian()
        True

    TESTS:

    The input ``n`` must be a positive integer. ::

        sage: graphs.FriendshipGraph(randint(-10^5, 0))
        Traceback (most recent call last):
        ...
        ValueError: n must be a positive integer
    """
    # sanity checks
    if n < 1:
        raise ValueError("n must be a positive integer")
    # construct the friendship graph
    if n == 1:
        from sage.graphs.generators.basic import CycleGraph
        G = CycleGraph(3)
        G.name("Friendship graph")
        return G
    # build the edges and position dictionaries
    N = 2 * n + 1           # order of F_n
    center = 2 * n
    G = Graph(N, name="Friendship graph")
    for i in range(0, N - 1, 2):
        G.add_cycle([center, i, i + 1])
    G.set_pos({center: (0, 0)})
    G._circle_embedding(list(range(N - 1)), radius=1)
    return G


def FuzzyBallGraph(partition, q):
    r"""
    Construct a Fuzzy Ball graph with the integer partition
    ``partition`` and ``q`` extra vertices.

    Let `q` be an integer and let `m_1,m_2,...,m_k` be a set of positive
    integers.  Let `n=q+m_1+...+m_k`.  The Fuzzy Ball graph with partition
    `m_1,m_2,...,m_k` and `q` extra vertices is the graph constructed from the
    graph `G=K_n` by attaching, for each `i=1,2,...,k`, a new vertex `a_i` to
    `m_i` distinct vertices of `G`.

    For given positive integers `k` and `m` and nonnegative
    integer `q`, the set of graphs ``FuzzyBallGraph(p, q)`` for
    all partitions `p` of `m` with `k` parts are cospectral with
    respect to the normalized Laplacian.

    EXAMPLES::

        sage: F = graphs.FuzzyBallGraph([3,1],2)
        sage: F.adjacency_matrix(vertices=list(F))
        [0 0 1 1 1 0 0 0]
        [0 0 0 0 0 1 0 0]
        [1 0 0 1 1 1 1 1]
        [1 0 1 0 1 1 1 1]
        [1 0 1 1 0 1 1 1]
        [0 1 1 1 1 0 1 1]
        [0 0 1 1 1 1 0 1]
        [0 0 1 1 1 1 1 0]

    Pick positive integers `m` and `k` and a nonnegative integer `q`.
    All the FuzzyBallGraphs constructed from partitions of `m` with
    `k` parts should be cospectral with respect to the normalized
    Laplacian::

        sage: m=4; q=2; k=2
        sage: g_list=[graphs.FuzzyBallGraph(p,q) for p in Partitions(m, length=k)]
        sage: set([g.laplacian_matrix(normalized=True, vertices=list(g)).charpoly() for g in g_list])  # long time (7s on sage.math, 2011)
        {x^8 - 8*x^7 + 4079/150*x^6 - 68689/1350*x^5 + 610783/10800*x^4 - 120877/3240*x^3 + 1351/100*x^2 - 931/450*x}
    """
    from sage.graphs.generators.basic import CompleteGraph
    if len(partition) < 1:
        raise ValueError("partition must be a nonempty list of positive integers")
    n = q + sum(partition)
    g = CompleteGraph(n)
    curr_vertex = 0
    for e, p in enumerate(partition):
        g.add_edges([(curr_vertex + i, 'a{0}'.format(e + 1)) for i in range(p)])
        curr_vertex += p
    return g


def FibonacciTree(n):
    r"""
    Return the graph of the Fibonacci Tree `F_{i}` of order `n`.

    The Fibonacci tree `F_{i}` is recursively defined as the tree
    with a root vertex and two attached child trees `F_{i-1}` and
    `F_{i-2}`, where `F_{1}` is just one vertex and `F_{0}` is empty.

    INPUT:

    - ``n`` - the recursion depth of the Fibonacci Tree

    EXAMPLES::

        sage: g = graphs.FibonacciTree(3)
        sage: g.is_tree()
        True

    ::

        sage: l1 = [ len(graphs.FibonacciTree(_)) + 1 for _ in range(6) ]
        sage: l2 = list(fibonacci_sequence(2,8))
        sage: l1 == l2
        True

    AUTHORS:

    - Harald Schilly and Yann Laigle-Chapuy (2010-03-25)
    """
    T = Graph(name="Fibonacci-Tree-%d" % n)
    if n == 1:
        T.add_vertex(0)
    if n < 2:
        return T

    from sage.combinat.combinat import fibonacci_sequence
    F = list(fibonacci_sequence(n + 2))
    s = 1.618 ** (n / 1.618 - 1.618)
    pos = {}

    def fib(level, node, y):
        pos[node] = (node, y)
        if level < 2:
            return
        level -= 1
        y -= s
        diff = F[level]
        T.add_edge(node, node - diff)
        if level == 1:  # only one child
            pos[node - diff] = (node, y)
            return
        T.add_edge(node, node + diff)
        fib(level, node - diff, y)
        fib(level - 1, node + diff, y)

    T.add_vertices(range(sum(F[:-1])))
    fib(n, F[n + 1] - 1, 0)
    T.set_pos(pos)

    return T


def GeneralizedPetersenGraph(n, k):
    r"""
    Returns a generalized Petersen graph with `2n` nodes. The variables
    `n`, `k` are integers such that `n>2` and `0<k\leq\lfloor(n-1)`/`2\rfloor`

    For `k=1` the result is a graph isomorphic to the circular ladder graph
    with the same `n`. The regular Petersen Graph has `n=5` and `k=2`.
    Other named graphs that can be described using this notation include
    the Desargues graph and the Möbius-Kantor graph.

    INPUT:

    - ``n`` - the number of nodes is `2*n`.

    - ``k`` - integer `0<k\leq\lfloor(n-1)`/`2\rfloor`. Decides
      how inner vertices are connected.

    PLOTTING: Upon construction, the position dictionary is filled to
    override the spring-layout algorithm. By convention, the generalized
    Petersen graphs are displayed as an inner and outer cycle pair, with
    the first n nodes drawn on the outer circle. The first (0) node is
    drawn at the top of the outer-circle, moving counterclockwise after that.
    The inner circle is drawn with the (n)th node at the top, then
    counterclockwise as well.

    EXAMPLES: For `k=1` the resulting graph will be isomorphic to a circular
    ladder graph. ::

        sage: g = graphs.GeneralizedPetersenGraph(13,1)
        sage: g2 = graphs.CircularLadderGraph(13)
        sage: g.is_isomorphic(g2)
        True

    The Desargues graph::

        sage: g = graphs.GeneralizedPetersenGraph(10,3)
        sage: g.girth()
        6
        sage: g.is_bipartite()
        True

    AUTHORS:

    - Anders Jonsson (2009-10-15)
    """
    if n < 3:
        raise ValueError("n must be larger than 2")
    if k < 1 or k > (n - 1) // 2:
        raise ValueError("k must be in 1<= k <=floor((n-1)/2)")
    G = Graph(2 * n, name="Generalized Petersen graph (n="+str(n)+",k="+str(k)+")")
    for i in range(n):
        G.add_edge(i, (i+1) % n)
        G.add_edge(i, i+n)
        G.add_edge(i+n, n + (i+k) % n)
    G._circle_embedding(list(range(n)), radius=1, angle=pi/2)
    G._circle_embedding(list(range(n, 2*n)), radius=.5, angle=pi/2)
    return G


def IGraph(n, j, k):
    r"""
    Return an I-graph with `2n` nodes.

    The I-Graph family as been proposed in [BCMS1988]_ as a generalization of
    the generalized Petersen graphs.  The variables `n`, `j`, `k` are integers
    such that `n > 2` and `0 < j, k \leq \lfloor (n - 1) / 2 \rfloor`.
    When `j = 1` the resulting graph is isomorphic to the generalized Petersen
    graph with the same `n` and `k`.

    INPUT:

    - ``n`` -- the number of nodes is `2 * n`

    - ``j`` -- integer such that `0 < j \leq \lfloor (n-1) / 2 \rfloor`
      determining how outer vertices are connected

    - ``k`` -- integer such that `0 < k \leq \lfloor (n-1) / 2 \rfloor`
      determining how inner vertices are connected

    PLOTTING: Upon construction, the position dictionary is filled to override
    the spring-layout algorithm. By convention, the I-graphs are displayed as an
    inner and outer cycle pair, with the first n nodes drawn on the outer
    circle.  The first (0) node is drawn at the top of the outer-circle, moving
    counterclockwise after that. The inner circle is drawn with the (n)th node
    at the top, then counterclockwise as well.

    EXAMPLES:

    When `j = 1` the resulting graph will be isomorphic to a generalized
    Petersen graph::

        sage: g = graphs.IGraph(7,1,2)
        sage: g2 = graphs.GeneralizedPetersenGraph(7,2)
        sage: g.is_isomorphic(g2)
        True

    The IGraph with parameters `(n, j, k)` is isomorphic to the IGraph with
    parameters `(n, k, j)`::

        sage: g = graphs.IGraph(7, 2, 3)
        sage: h = graphs.IGraph(7, 3, 2)
        sage: g.is_isomorphic(h)
        True

    TESTS::

        sage: graphs.IGraph(1, 1, 1)
        Traceback (most recent call last):
        ...
        ValueError: n must be larger than 2
        sage: graphs.IGraph(3, 0, 1)
        Traceback (most recent call last):
        ...
        ValueError: j must be in 1 <= j <= floor((n - 1) / 2)
        sage: graphs.IGraph(3, 33, 1)
        Traceback (most recent call last):
        ...
        ValueError: j must be in 1 <= j <= floor((n - 1) / 2)
        sage: graphs.IGraph(3, 1, 0)
        Traceback (most recent call last):
        ...
        ValueError: k must be in 1 <= k <= floor((n - 1) / 2)
        sage: graphs.IGraph(3, 1, 3)
        Traceback (most recent call last):
        ...
        ValueError: k must be in 1 <= k <= floor((n - 1) / 2)
    """
    if n < 3:
        raise ValueError("n must be larger than 2")
    if j < 1 or j > (n - 1) // 2:
        raise ValueError("j must be in 1 <= j <= floor((n - 1) / 2)")
    if k < 1 or k > (n - 1) // 2:
        raise ValueError("k must be in 1 <= k <= floor((n - 1) / 2)")

    G = Graph(2 * n, name="I-graph (n={}, j={}, k={})".format(n, j, k))
    for i in range(n):
        G.add_edge(i, (i + j) % n)
        G.add_edge(i, i + n)
        G.add_edge(i + n, n + (i + k) % n)
    G._circle_embedding(list(range(n)), radius=1, angle=pi/2)
    G._circle_embedding(list(range(n, 2 * n)), radius=.5, angle=pi/2)
    return G


def DoubleGeneralizedPetersenGraph(n, k):
    r"""
    Return a double generalized Petersen graph with `4n` nodes.

    The double generalized Petersen graphs is a family of graphs proposed in
    [ZF2012]_ as a variant of generalized Petersen graphs.  The variables `n`,
    `k` are integers such that `n > 2` and `0 < k \leq \lfloor (n-1) / 2
    \rfloor`.

    INPUT:

    - ``n`` -- the number of nodes is `4 * n`

    - ``k`` -- integer such that `0 < k \leq \lfloor (n-1) / 2 \rfloor`
      determining how vertices on second and third inner rims are connected

    PLOTTING: Upon construction, the position dictionary is filled to override
    the spring-layout algorithm. By convention, the double generalized Petersen
    graphs are displayed as 4 cocentric cycles, with the first n nodes drawn on
    the outer circle.  The first (0) node is drawn at the top of the
    outer-circle, moving counterclockwise after that. The second circle is drawn
    with the (n)th node at the top, then counterclockwise as well. The tird
    cycle is drawn with the (2n)th node at the top, then counterclockwise.  And
    the fourth cycle is drawn with the (3n)th node at the top, then again
    counterclockwise.

    EXAMPLES:

    When `n` is even the resulting graph will be isomorphic to a double
    generalized Petersen graph with `k' = n / 2 - k`::

        sage: g = graphs.DoubleGeneralizedPetersenGraph(10, 2)
        sage: g2 = graphs.DoubleGeneralizedPetersenGraph(10, 3)
        sage: g.is_isomorphic(g2)
        True

    TESTS::

        sage: graphs.DoubleGeneralizedPetersenGraph(1, 1)
        Traceback (most recent call last):
        ...
        ValueError: n must be larger than 2
        sage: graphs.DoubleGeneralizedPetersenGraph(3, 0)
        Traceback (most recent call last):
        ...
        ValueError: k must be in 1 <= k <= floor((n - 1) / 2)
        sage: graphs.DoubleGeneralizedPetersenGraph(3, 3)
        Traceback (most recent call last):
        ...
        ValueError: k must be in 1 <= k <= floor((n - 1) / 2)
    """
    if n < 3:
        raise ValueError("n must be larger than 2")
    if k < 1 or k > (n - 1) // 2:
        raise ValueError("k must be in 1 <= k <= floor((n - 1) / 2)")

    G = Graph(4 * n, name="Double generalized Petersen graph (n={}, k={})".format(n, k))
    for i in range(n):
        G.add_edge(i, (i + 1) % n)
        G.add_edge(i + 3 * n, (i + 1) % n + 3 * n)
        G.add_edge(i, i + n)
        G.add_edge(i + 2 * n, i + 3 * n)
        G.add_edge(i + n, (i + k) % n + 2 * n)
        G.add_edge(i + 2 * n, (i + k) % n + n)
    G._circle_embedding(list(range(n)), radius=3, angle=pi/2)
    G._circle_embedding(list(range(n, 2 * n)), radius=2, angle=pi/2)
    G._circle_embedding(list(range(2 * n, 3 * n)), radius=1.5, angle=pi/2)
    G._circle_embedding(list(range(3 * n, 4 * n)), radius=0.5, angle=pi/2)
    return G


def RoseWindowGraph(n, a, r):
    r"""
    Return a rose window graph with `2n` nodes.

    The rose window graphs is a family of tetravalant graphs introduced in
    [Wilson2008]_. The parameters `n`, `a` and `r` are integers such that
    `n > 2`, `1 \leq a, r < n`, and `r \neq n / 2`.

    INPUT:

    - ``n`` -- the number of nodes is `2 * n`

    - ``a`` -- integer such that `1 \leq a < n` determining a-spoke edges

    - ``r`` -- integer such that `1 \leq r < n` and `r \neq n / 2` determining
      how inner vertices are connected

    PLOTTING: Upon construction, the position dictionary is filled to override
    the spring-layout algorithm. By convention, the rose window graphs are
    displayed as an inner and outer cycle pair, with the first n nodes drawn on
    the outer circle.  The first (0) node is drawn at the top of the
    outer-circle, moving counterclockwise after that. The inner circle is drawn
    with the (n)th node at the top, then counterclockwise as well.  Vertices in
    the outer circle are connected in the circular manner, vertices in the inner
    circle are connected when their label have difference `r` (mod n).  Vertices
    on the outer rim are connected with the vertices on the inner rim when they
    are at the same position and when they are `a` apart.

    EXAMPLES:

    The vertices of a rose window graph have all degree 4::

        sage: G = graphs.RoseWindowGraph(5, 1, 2)
        sage: all(G.degree(u) == 4 for u in G)
        True

    The smallest rose window graph as parameters `(3, 2, 1)`::

        sage: G = graphs.RoseWindowGraph(3, 2, 1)
        sage: all(G.degree(u) == 4 for u in G)
        True

    TESTS::

        sage: graphs.RoseWindowGraph(1, 1, 1)
        Traceback (most recent call last):
        ...
        ValueError: n must be larger than 2
        sage: graphs.RoseWindowGraph(6, 0, 2)
        Traceback (most recent call last):
        ...
        ValueError: a must be an integer such that 1 <= a < n
        sage: graphs.RoseWindowGraph(6, 6, 2)
        Traceback (most recent call last):
        ...
        ValueError: a must be an integer such that 1 <= a < n
        sage: graphs.RoseWindowGraph(6, 3, 0)
        Traceback (most recent call last):
        ...
        ValueError: r must be an integer such that 1 <= r < n
        sage: graphs.RoseWindowGraph(6, 3, 6)
        Traceback (most recent call last):
        ...
        ValueError: r must be an integer such that 1 <= r < n
        sage: graphs.RoseWindowGraph(6, 3, 3)
        Traceback (most recent call last):
        ...
        ValueError: r must be different than n / 2
    """
    if n < 3:
        raise ValueError("n must be larger than 2")
    if a < 1 or a >= n:
        raise ValueError("a must be an integer such that 1 <= a < n")
    if r < 1 or r >= n:
        raise ValueError("r must be an integer such that 1 <= r < n")
    if r == n / 2:
        raise ValueError("r must be different than n / 2")

    G = Graph(2 * n, name="rose window graph (n={}, a={}, r={})".format(n, a, r))
    for i in range(n):
        G.add_edge(i, (i + 1) % n)
        G.add_edge(i, i + n)
        G.add_edge((i + a) % n, i + n)
        G.add_edge(i + n, (i + r) % n + n)
    G._circle_embedding(list(range(n)), radius=1, angle=pi/2)
    G._circle_embedding(list(range(n, 2 * n)), radius=0.5, angle=pi/2)
    return G


def TabacjnGraph(n, a, b, r):
    r"""
    Return a Tabačjn graph with `2n` nodes.

    The Tabačjn graphs is a family of pentavalent bicirculants graphs proposed
    in [AHKOS2014]_ as a generalization of generalized Petersen graphs. The
    parameters `n`, `a`, `b`, `r` are integers such that `n \geq 3`, `1 \leq a,
    b, r \leq n - 1`, with `a \neq b` and `r \neq n / 2`.

    INPUT:

    - ``n`` -- the number of nodes is `2 * n`

    - ``a`` -- integer such that `0 < a < n` and `a \neq b`, that determines
      a-spoke edges

    - ``b`` -- integer such that `0 < b < n` and `b \neq a`, that determines
      b-spoke edges

    - ``r`` -- integer such that `0 < r < n` and `r \neq n/2` determining how
      inner vertices are connected

    PLOTTING: Upon construction, the position dictionary is filled to override
    the spring-layout algorithm. By convention, the rose window graphs are
    displayed as an inner and outer cycle pair, with the first n nodes drawn on
    the outer circle.  The first (0) node is drawn at the top of the
    outer-circle, moving counterclockwise after that. The inner circle is drawn
    with the (n)th node at the top, then counterclockwise as well. Vertices in
    the outer circle are connected in the circular manner, vertices in the inner
    circle are connected when their label have difference `r` (mod n). Vertices
    on the outer rim are connected with the vertices on the inner rim when they
    are at the same position and when they are `a` and `b` apart.

    EXAMPLES::

        sage: G = graphs.TabacjnGraph(3, 1, 2, 1)
        sage: G.degree()
        [5, 5, 5, 5, 5, 5]
        sage: G.is_isomorphic(graphs.CompleteGraph(6))
        True
        sage: G = graphs.TabacjnGraph(6, 1, 5, 2)
        sage: I = graphs.IcosahedralGraph()
        sage: G.is_isomorphic(I)
        True

    TESTS::

        sage: graphs.TabacjnGraph(1, 1, 1, 1)
        Traceback (most recent call last):
        ...
        ValueError: n must be larger than 2
        sage: graphs.TabacjnGraph(3, 0, 1, 1)
        Traceback (most recent call last):
        ...
        ValueError: a must be an integer such that 1 <= a < n
        sage: graphs.TabacjnGraph(3, 3, 1, 1)
        Traceback (most recent call last):
        ...
        ValueError: a must be an integer such that 1 <= a < n
        sage: graphs.TabacjnGraph(3, 1, 0, 1)
        Traceback (most recent call last):
        ...
        ValueError: b must be an integer such that 1 <= b < n
        sage: graphs.TabacjnGraph(3, 1, 3, 1)
        Traceback (most recent call last):
        ...
        ValueError: b must be an integer such that 1 <= b < n
        sage: graphs.TabacjnGraph(3, 1, 1, 1)
        Traceback (most recent call last):
        ...
        ValueError: a must be different than b
        sage: graphs.TabacjnGraph(3, 1, 2, 0)
        Traceback (most recent call last):
        ...
        ValueError: r must be an integer such that 1 <= r < n
        sage: graphs.TabacjnGraph(3, 1, 2, 3)
        Traceback (most recent call last):
        ...
        ValueError: r must be an integer such that 1 <= r < n
        sage: graphs.TabacjnGraph(4, 1, 2, 2)
        Traceback (most recent call last):
        ...
        ValueError: r must be different than n / 2
    """
    if n < 3:
        raise ValueError("n must be larger than 2")
    if a < 1 or a >= n:
        raise ValueError("a must be an integer such that 1 <= a < n")
    if b < 1 or b >= n:
        raise ValueError("b must be an integer such that 1 <= b < n")
    if a == b:
        raise ValueError("a must be different than b")
    if r < 1 or r >= n:
        raise ValueError("r must be an integer such that 1 <= r < n")
    if r == n/2:
        raise ValueError("r must be different than n / 2")

    G = Graph(2 * n, name="Tabačjn graph (n={}, a={}, b={}, r={})".format(n, a, b, r))
    for i in range(n):
        G.add_edge(i, (i + 1) % n)
        G.add_edge(i, i + n)
        G.add_edge(i + n, n + (i + r) % n)
        G.add_edge(i, (i + a) % n + n)
        G.add_edge(i, (i + b) % n + n)
    G._circle_embedding(list(range(n)), radius=1, angle=pi/2)
    G._circle_embedding(list(range(n, 2 * n)), radius=0.5, angle=pi/2)
    return G


def HararyGraph(k, n):
    r"""
    Returns the Harary graph on `n` vertices and connectivity `k`, where
    `2 \leq k < n`.

    A `k`-connected graph `G` on `n` vertices requires the minimum degree
    `\delta(G)\geq k`, so the minimum number of edges `G` should have is
    `\lceil kn/2\rceil`. Harary graphs achieve this lower bound, that is,
    Harary graphs are minimal `k`-connected graphs on `n` vertices.

    The construction provided uses the method CirculantGraph.  For more
    details, see the book D. B. West, Introduction to Graph Theory, 2nd
    Edition, Prentice Hall, 2001, p. 150--151; or the `MathWorld article on
    Harary graphs <http://mathworld.wolfram.com/HararyGraph.html>`_.

    EXAMPLES:

    Harary graphs `H_{k,n}`::

        sage: h = graphs.HararyGraph(5,9); h
        Harary graph 5, 9: Graph on 9 vertices
        sage: h.order()
        9
        sage: h.size()
        23
        sage: h.vertex_connectivity()
        5

    TESTS:

    Connectivity of some Harary graphs::

        sage: n=10
        sage: for k in range(2,n):
        ....:     g = graphs.HararyGraph(k,n)
        ....:     if k != g.vertex_connectivity():
        ....:        print("Connectivity of Harary graphs not satisfied.")
    """
    if k < 2:
        raise ValueError("Connectivity parameter k should be at least 2.")
    if k >= n:
        raise ValueError("Number of vertices n should be greater than k.")

    if k % 2 == 0:
        G = CirculantGraph(n, list(range(1, k//2 + 1)))
    else:
        if n % 2 == 0:
            G = CirculantGraph(n, list(range(1, (k - 1)//2 + 1)))
            for i in range(n):
                G.add_edge(i, (i + n//2) % n)
        else:
            G = HararyGraph(k - 1, n)
            for i in range((n - 1)//2 + 1):
                G.add_edge(i, (i + (n - 1)//2) % n)
    G.name('Harary graph {0}, {1}'.format(k, n))
    return G


def HyperStarGraph(n, k):
    r"""
    Return the hyper-star graph `HS(n, k)`.

    The vertices of the hyper-star graph are the set of binary strings of length
    `n` which contain `k` 1s. Two vertices, `u` and `v`, are adjacent only if
    `u` can be obtained from `v` by swapping the first bit with a different
    symbol in another position. For instance, vertex ``'011100'`` of `HS(6, 3)`
    is adjacent to vertices ``'101100'``, ``'110100'`` and ``'111000'``.
    See [LKOL2002]_ for more details.

    INPUT:

    - ``n`` -- non-negative integer; length of the binary strings

    - ``k`` -- non-negative integer; number of 1s per binary string

    EXAMPLES::

        sage: g = graphs.HyperStarGraph(6,3)
        sage: sorted(g.neighbors('011100'))
        ['101100', '110100', '111000']
        sage: g.plot()  # long time
        Graphics object consisting of 51 graphics primitives

    TESTS::

        sage: graphs.HyperStarGraph(-1, 1)
        Traceback (most recent call last):
        ...
        ValueError: parameters n and k must be non-negative integers satisfying n >= k >= 0
        sage: graphs.HyperStarGraph(1, -1)
        Traceback (most recent call last):
        ...
        ValueError: parameters n and k must be non-negative integers satisfying n >= k >= 0
        sage: graphs.HyperStarGraph(1, 2)
        Traceback (most recent call last):
        ...
        ValueError: parameters n and k must be non-negative integers satisfying n >= k >= 0

    AUTHORS:

    - Michael Yurko (2009-09-01)
    """
    if n < 0 or k < 0 or k > n:
        raise ValueError("parameters n and k must be non-negative integers "
                         "satisfying n >= k >= 0")
    if not n:
        adj = {}
    elif not k:
        adj = {'0'*n: []}
    elif k == n:
        adj = {'1'*n: []}
    else:
        from sage.data_structures.bitset import Bitset
        adj = dict()
        # We consider the strings of n bits with k 1s and starting with a 0
        for c in combinations(range(1, n), k):
            u = str(Bitset(c, capacity=n))
            L = []
            c = list(c)
            # The neighbors of u are all the strings obtained by swapping a 1
            # with the first bit (0)
            for i in range(k):
                one = c[i]
                c[i] = 0
                L.append(str(Bitset(c, capacity=n)))
                c[i] = one
            adj[u] = L

    return Graph(adj, format='dict_of_lists', name="HS(%d,%d)" % (n, k))


def LCFGraph(n, shift_list, repeats):
    r"""
    Return the cubic graph specified in LCF notation.

    LCF (Lederberg-Coxeter-Fruchte) notation is a concise way of
    describing cubic Hamiltonian graphs. The way a graph is constructed
    is as follows. Since there is a Hamiltonian cycle, we first create
    a cycle on n nodes. The variable shift_list = [s_0, s_1, ...,
    s_k-1] describes edges to be created by the following scheme: for
    each i, connect vertex i to vertex (i + s_i). Then, repeats
    specifies the number of times to repeat this process, where on the
    jth repeat we connect vertex (i + j\*len(shift_list)) to vertex (
    i + j\*len(shift_list) + s_i).

    INPUT:


    -  ``n`` - the number of nodes.

    -  ``shift_list`` - a list of integer shifts mod n.

    -  ``repeats`` - the number of times to repeat the
       process.


    EXAMPLES::

        sage: G = graphs.LCFGraph(4, [2,-2], 2)
        sage: G.is_isomorphic(graphs.TetrahedralGraph())
        True

    ::

        sage: G = graphs.LCFGraph(20, [10,7,4,-4,-7,10,-4,7,-7,4], 2)
        sage: G.is_isomorphic(graphs.DodecahedralGraph())
        True

    ::

        sage: G = graphs.LCFGraph(14, [5,-5], 7)
        sage: G.is_isomorphic(graphs.HeawoodGraph())
        True

    The largest cubic nonplanar graph of diameter three::

        sage: G = graphs.LCFGraph(20, [-10,-7,-5,4,7,-10,-7,-4,5,7,-10,-7,6,-5,7,-10,-7,5,-6,7], 1)
        sage: G.degree()
        [3, 3, 3, 3, 3, 3, 3, 3, 3, 3, 3, 3, 3, 3, 3, 3, 3, 3, 3, 3]
        sage: G.diameter()
        3
        sage: G.show()  # long time

    PLOTTING: LCF Graphs are plotted as an n-cycle with edges in the
    middle, as described above.

    REFERENCES:

    - [1] Frucht, R. "A Canonical Representation of Trivalent
      Hamiltonian Graphs." J. Graph Th. 1, 45-60, 1976.

    - [2] Grunbaum, B.  Convex Polytope es. New York: Wiley,
      pp. 362-364, 1967.

    - [3] Lederberg, J. 'DENDRAL-64: A System for Computer
      Construction, Enumeration and Notation of Organic Molecules
      as Tree Structures and Cyclic Graphs. Part II. Topology of
      Cyclic Graphs.' Interim Report to the National Aeronautics
      and Space Administration. Grant NsG 81-60. December 15,
      1965.  http://profiles.nlm.nih.gov/BB/A/B/I/U/_/bbabiu.pdf.
    """
    import networkx
    G = Graph(networkx.LCF_graph(n, shift_list, repeats), name="LCF Graph")
    G._circle_embedding(list(range(n)), radius=1, angle=pi/2)
    return G


def MycielskiGraph(k=1, relabel=True):
    r"""
    Returns the `k`-th Mycielski Graph.

    The graph `M_k` is triangle-free and has chromatic number
    equal to `k`. These graphs show, constructively, that there
    are triangle-free graphs with arbitrarily high chromatic
    number.

    The Mycielski graphs are built recursively starting with
    `M_0`, an empty graph; `M_1`, a single vertex graph; and `M_2`
    is the graph `K_2`.  `M_{k+1}` is then built from `M_k`
    as follows:

    If the vertices of `M_k` are `v_1,\ldots,v_n`, then the
    vertices of `M_{k+1}` are
    `v_1,\ldots,v_n,w_1,\ldots,w_n,z`. Vertices `v_1,\ldots,v_n`
    induce a copy of `M_k`. Vertices `w_1,\ldots,w_n` are an
    independent set. Vertex `z` is adjacent to all the
    `w_i`-vertices. Finally, vertex `w_i` is adjacent to vertex
    `v_j` iff `v_i` is adjacent to `v_j`.

    INPUT:

    - ``k`` Number of steps in the construction process.

    - ``relabel`` Relabel the vertices so their names are the integers
      ``range(n)`` where ``n`` is the number of vertices in the graph.

    EXAMPLES:

    The Mycielski graph `M_k` is triangle-free and has chromatic
    number equal to `k`. ::

        sage: g = graphs.MycielskiGraph(5)
        sage: g.is_triangle_free()
        True
        sage: g.chromatic_number()
        5

    The graphs `M_4` is (isomorphic to) the Grotzsch graph. ::

        sage: g = graphs.MycielskiGraph(4)
        sage: g.is_isomorphic(graphs.GrotzschGraph())
        True

    REFERENCES:

    -  [1] Weisstein, Eric W. "Mycielski Graph."
       From MathWorld--A Wolfram Web Resource.
       http://mathworld.wolfram.com/MycielskiGraph.html

    """
    g = Graph()
    g.name("Mycielski Graph " + str(k))

    if k < 0:
        raise ValueError("parameter k must be a nonnegative integer")

    if k == 0:
        return g

    if k == 1:
        g.add_vertex(0)
        return g

    if k == 2:
        g.add_edge(0, 1)
        return g

    g0 = MycielskiGraph(k - 1)
    g = MycielskiStep(g0)
    g.name("Mycielski Graph " + str(k))
    if relabel:
        g.relabel()

    return g


def MycielskiStep(g):
    r"""
    Perform one iteration of the Mycielski construction.

    See the documentation for ``MycielskiGraph`` which uses this
    method. We expose it to all users in case they may find it
    useful.

    EXAMPLE. One iteration of the Mycielski step applied to the
    5-cycle yields a graph isomorphic to the Grotzsch graph ::

        sage: g = graphs.CycleGraph(5)
        sage: h = graphs.MycielskiStep(g)
        sage: h.is_isomorphic(graphs.GrotzschGraph())
        True
    """
    # Make a copy of the input graph g
    gg = copy(g)

    # rename a vertex v of gg as (1,v)
    renamer = {v: (1, v) for v in g}
    gg.relabel(renamer)

    # add the w vertices to gg as (2,v)
    wlist = [(2, v) for v in g]
    gg.add_vertices(wlist)

    # add the z vertex as (0,0)
    gg.add_vertex((0, 0))

    # add the edges from z to w_i
    gg.add_edges([((0, 0), (2, v)) for v in g])

    # make the v_i w_j edges
    for v in g:
        gg.add_edges([((1, v), (2, vv)) for vv in g.neighbors(v)])

    return gg


def NKStarGraph(n, k):
    r"""
    Returns the (n,k)-star graph.

    The vertices of the (n,k)-star graph are the set of all arrangements of
    n symbols into labels of length k. There are two adjacency rules for
    the (n,k)-star graph. First, two vertices are adjacent if one can be
    obtained from the other by swapping the first symbol with another
    symbol. Second, two vertices are adjacent if one can be obtained from
    the other by swapping the first symbol with an external symbol (a
    symbol not used in the original label).

    INPUT:

    -  ``n``

    -  ``k``

    EXAMPLES::

        sage: g = graphs.NKStarGraph(4,2)
        sage: g.plot() # long time
        Graphics object consisting of 31 graphics primitives

    REFERENCES:

    - Wei-Kuo, Chiang, and Chen Rong-Jaye. "The (n, k)-star graph: A
      generalized star graph." Information Processing Letters 56,
      no. 5 (December 8, 1995): 259-264.

    AUTHORS:

    - Michael Yurko (2009-09-01)
    """
    from sage.combinat.permutation import Arrangements
    # set from which to permute
    set = [str(i) for i in range(1, n + 1)]
    # create dict
    d = {}
    for v in Arrangements(set, k):
        v = list(v)  # So we can easily mutate it
        tmp_dict = {}
        # add edges of dimension i
        for i in range(1, k):
            # swap 0th and ith element
            v[0], v[i] = v[i], v[0]
            # convert to str and add to list
            vert = "".join(v)
            tmp_dict[vert] = None
            # swap back
            v[0], v[i] = v[i], v[0]
        # add other edges
        tmp_bit = v[0]
        for i in set:
            # check if external
            if i not in v:
                v[0] = i
                # add edge
                vert = "".join(v)
                tmp_dict[vert] = None
            v[0] = tmp_bit
        d["".join(v)] = tmp_dict
    return Graph(d, name="(%d,%d)-star" % (n, k))


def NStarGraph(n):
    r"""
    Returns the n-star graph.

    The vertices of the n-star graph are the set of permutations on n
    symbols. There is an edge between two vertices if their labels differ
    only in the first and one other position.

    INPUT:

    -  ``n``

    EXAMPLES::

        sage: g = graphs.NStarGraph(4)
        sage: g.plot() # long time
        Graphics object consisting of 61 graphics primitives

    REFERENCES:

    - S.B. Akers, D. Horel and B. Krishnamurthy, The star graph: An
      attractive alternative to the previous n-cube. In: Proc. Internat.
      Conf. on Parallel Processing (1987), pp. 393--400.

    AUTHORS:

    - Michael Yurko (2009-09-01)
    """
    from sage.combinat.permutation import Permutations
    # set from which to permute
    set = [str(i) for i in range(1, n + 1)]
    # create dictionary of lists
    # vertices are adjacent if the first element is swapped with the ith element
    d = {}
    for v in Permutations(set):
        v = list(v)  # So we can easily mutate it
        tmp_dict = {}
        for i in range(1, n):
            if v[0] != v[i]:
                # swap 0th and ith element
                v[0], v[i] = v[i], v[0]
                # convert to str and add to list
                vert = "".join(v)
                tmp_dict[vert] = None
                # swap back
                v[0], v[i] = v[i], v[0]
        d["".join(v)] = tmp_dict
    return Graph(d, name="%d-star" % n)


def OddGraph(n):
    r"""
    Returns the Odd Graph with parameter `n`.

    The Odd Graph with parameter `n` is defined as the
    Kneser Graph with parameters `2n-1,n-1`.
    Equivalently, the Odd Graph is the graph whose vertices
    are the `n-1`-subsets of `[0,1,\dots,2(n-1)]`, and such
    that two vertices are adjacent if their corresponding sets
    are disjoint.

    For example, the Petersen Graph can be defined
    as the Odd Graph with parameter `3`.

    EXAMPLES::

        sage: OG = graphs.OddGraph(3)
        sage: sorted(OG.vertex_iterator(), key=str)
        [{1, 2}, {1, 3}, {1, 4}, {1, 5}, {2, 3}, {2, 4}, {2, 5},
         {3, 4}, {3, 5}, {4, 5}]
        sage: P = graphs.PetersenGraph()
        sage: P.is_isomorphic(OG)
        True

    TESTS::

        sage: KG = graphs.OddGraph(1)
        Traceback (most recent call last):
        ...
        ValueError: Parameter n should be an integer strictly greater than 1
    """
    if n <= 1:
        raise ValueError("Parameter n should be an integer strictly greater than 1")
    g = KneserGraph(2*n - 1, n - 1)
    g.name("Odd Graph with parameter %s" % n)
    return g


def PaleyGraph(q):
    r"""
    Paley graph with `q` vertices

    Parameter `q` must be the power of a prime number and congruent
    to 1 mod 4.

    EXAMPLES::

        sage: G = graphs.PaleyGraph(9); G
        Paley graph with parameter 9: Graph on 9 vertices
        sage: G.is_regular()
        True

    A Paley graph is always self-complementary::

        sage: G.is_self_complementary()
        True

    TESTS:

    Wrong parameter::

        sage: graphs.PaleyGraph(6)
        Traceback (most recent call last):
        ...
        ValueError: parameter q must be a prime power
        sage: graphs.PaleyGraph(3)
        Traceback (most recent call last):
        ...
        ValueError: parameter q must be congruent to 1 mod 4
    """
    from sage.rings.finite_rings.integer_mod import mod
    from sage.rings.finite_rings.finite_field_constructor import FiniteField
    from sage.arith.misc import is_prime_power
    if not is_prime_power(q):
        raise ValueError("parameter q must be a prime power")
    if not mod(q, 4) == 1:
        raise ValueError("parameter q must be congruent to 1 mod 4")
    g = Graph([FiniteField(q, 'a'), lambda i, j: (i - j).is_square()],
              loops=False, name="Paley graph with parameter {}".format(q))
    return g


def PasechnikGraph(n):
    r"""
    Pasechnik strongly regular graph on `(4n-1)^2` vertices

    A strongly regular graph with parameters of the orthogonal array graph
    :func:`~sage.graphs.graph_generators.GraphGenerators.OrthogonalArrayBlockGraph`,
    also known as pseudo Latin squares graph `L_{2n-1}(4n-1)`, constructed from
    a skew Hadamard matrix of order `4n` following [Pas1992]_.

    .. SEEALSO::

        - :func:`~sage.graphs.strongly_regular_db.is_orthogonal_array_block_graph`

    EXAMPLES::

        sage: graphs.PasechnikGraph(4).is_strongly_regular(parameters=True)
        (225, 98, 43, 42)
        sage: graphs.PasechnikGraph(5).is_strongly_regular(parameters=True)  # long time
        (361, 162, 73, 72)
        sage: graphs.PasechnikGraph(9).is_strongly_regular(parameters=True)  # not tested
        (1225, 578, 273, 272)

    TESTS::

        sage: graphs.PasechnikGraph(0)
        Traceback (most recent call last):
        ...
        ValueError: parameter n must be >= 1
    """
    if n < 1:
        raise ValueError("parameter n must be >= 1")
    from sage.combinat.matrices.hadamard_matrix import skew_hadamard_matrix
    from sage.matrix.constructor import identity_matrix
    H = skew_hadamard_matrix(4 * n)
    M = H[1:].T[1:] - identity_matrix(4 * n - 1)
    G = Graph(M.tensor_product(M.T), format='seidel_adjacency_matrix')
    G.relabel()
    G.name("Pasechnik Graph_{}".format(n))
    return G


def SquaredSkewHadamardMatrixGraph(n):
    r"""
    Pseudo-`OA(2n,4n-1)`-graph from a skew Hadamard matrix of order `4n`

    A strongly regular graph with parameters of the orthogonal array graph
    :func:`~sage.graphs.graph_generators.GraphGenerators.OrthogonalArrayBlockGraph`,
    also known as pseudo Latin squares graph `L_{2n}(4n-1)`, constructed from a
    skew Hadamard matrix of order `4n`, due to Goethals and Seidel, see
    [BL1984]_.

    .. SEEALSO::

        - :func:`~sage.graphs.strongly_regular_db.is_orthogonal_array_block_graph`

    EXAMPLES::

        sage: graphs.SquaredSkewHadamardMatrixGraph(4).is_strongly_regular(parameters=True)
        (225, 112, 55, 56)
        sage: graphs.SquaredSkewHadamardMatrixGraph(5).is_strongly_regular(parameters=True)  # long time
        (361, 180, 89, 90)
        sage: graphs.SquaredSkewHadamardMatrixGraph(9).is_strongly_regular(parameters=True)  # not tested
        (1225, 612, 305, 306)

    TESTS::

        sage: graphs.SquaredSkewHadamardMatrixGraph(0)
        Traceback (most recent call last):
        ...
        ValueError: parameter n must be >= 1
    """
    if n < 1:
        raise ValueError("parameter n must be >= 1")
    from sage.combinat.matrices.hadamard_matrix import skew_hadamard_matrix
    from sage.matrix.constructor import identity_matrix, matrix
    idm = identity_matrix(4 * n - 1)
    e = matrix([1] * (4 * n - 1))
    H = skew_hadamard_matrix(4 * n)
    M = H[1:].T[1:] - idm
    s = M.tensor_product(M.T) - idm.tensor_product(e.T * e - idm)
    G = Graph(s, format='seidel_adjacency_matrix')
    G.relabel()
    G.name("skewhad^2_{}".format(n))
    return G


def SwitchedSquaredSkewHadamardMatrixGraph(n):
    r"""
    A strongly regular graph in Seidel switching class of
    `SquaredSkewHadamardMatrixGraph`

    A strongly regular graph in the :meth:`Seidel switching
    <Graph.seidel_switching>` class of the disjoint union of a 1-vertex graph
    and the one produced by :func:`Pseudo-L_{2n}(4n-1)
    <sage.graphs.graph_generators.GraphGenerators.SquaredSkewHadamardMatrixGraph>`

    In this case, the other possible parameter set of a strongly regular graph
    in the Seidel switching class of the latter graph (see [BH2012]_) coincides
    with the set of parameters of the complement of the graph returned by this
    function.

    .. SEEALSO::

        - :func:`~sage.graphs.strongly_regular_db.is_switch_skewhad`

    EXAMPLES::

        sage: g=graphs.SwitchedSquaredSkewHadamardMatrixGraph(4)
        sage: g.is_strongly_regular(parameters=True)
        (226, 105, 48, 49)
        sage: from sage.combinat.designs.twographs import twograph_descendant
        sage: twograph_descendant(g,0).is_strongly_regular(parameters=True)
        (225, 112, 55, 56)
        sage: twograph_descendant(g.complement(),0).is_strongly_regular(parameters=True)
        (225, 112, 55, 56)

    TESTS::

        sage: graphs.SwitchedSquaredSkewHadamardMatrixGraph(0)
        Traceback (most recent call last):
        ...
        ValueError: parameter n must be >= 1
    """
    G = SquaredSkewHadamardMatrixGraph(n).complement()
    G.add_vertex((4 * n - 1)**2)
    G.seidel_switching(list(range((4 * n - 1) * (2 * n - 1))))
    G.name("switch skewhad^2+*_" + str((n)))
    return G


def HanoiTowerGraph(pegs, disks, labels=True, positions=True):
    r"""
    Returns the graph whose vertices are the states of the
    Tower of Hanoi puzzle, with edges representing legal moves between states.

    INPUT:

    - ``pegs`` - the number of pegs in the puzzle, 2 or greater
    - ``disks`` - the number of disks in the puzzle, 1 or greater
    - ``labels`` - default: ``True``, if ``True`` the graph contains
      more meaningful labels, see explanation below.  For large instances,
      turn off labels for much faster creation of the graph.
    - ``positions`` - default: ``True``, if ``True`` the graph contains
      layout information.  This creates a planar layout for the case
      of three pegs.  For large instances, turn off layout information
      for much faster creation of the graph.

    OUTPUT:

    The Tower of Hanoi puzzle has a certain number of identical pegs
    and a certain number of disks, each of a different radius.
    Initially the disks are all on a single peg, arranged
    in order of their radii, with the largest on the bottom.

    The goal of the puzzle is to move the disks to any other peg,
    arranged in the same order.  The one constraint is that the
    disks resident on any one peg must always be arranged with larger
    radii lower down.

    The vertices of this graph represent all the possible states
    of this puzzle.  Each state of the puzzle is a tuple with length
    equal to the number of disks, ordered by largest disk first.
    The entry of the tuple is the peg where that disk resides.
    Since disks on a given peg must go down in size as we go
    up the peg, this totally describes the state of the puzzle.

    For example ``(2,0,0)`` means the large disk is on peg 2, the
    medium disk is on peg 0, and the small disk is on peg 0
    (and we know the small disk must be above the medium disk).
    We encode these tuples as integers with a base equal to
    the number of pegs, and low-order digits to the right.

    Two vertices are adjacent if we can change the puzzle from
    one state to the other by moving a single disk.  For example,
    ``(2,0,0)`` is adjacent to ``(2,0,1)`` since we can move
    the small disk off peg 0 and onto (the empty) peg 1.
    So the solution to a 3-disk puzzle (with at least
    two pegs) can be expressed by the shortest path between
    ``(0,0,0)`` and ``(1,1,1)``.  For more on this representation
    of the graph, or its properties, see [AD2010]_.

    For greatest speed we create graphs with integer vertices,
    where we encode the tuples as integers with a base equal
    to the number of pegs, and low-order digits to the right.
    So for example, in a 3-peg puzzle with 5 disks, the
    state ``(1,2,0,1,1)`` is encoded as
    `1\ast 3^4 + 2\ast 3^3 + 0\ast 3^2 + 1\ast 3^1 + 1\ast 3^0 = 139`.

    For smaller graphs, the labels that are the tuples are informative,
    but slow down creation of the graph.  Likewise computing layout
    information also incurs a significant speed penalty. For maximum
    speed, turn off labels and layout and decode the
    vertices explicitly as needed.  The
    :meth:`sage.rings.integer.Integer.digits`
    with the ``padsto`` option is a quick way to do this, though you
    may want to reverse the list that is output.

    .. SEEALSO::

        - :meth:`~sage.graphs.generators.families.GeneralizedSierpinskiGraph`

    PLOTTING:

    The layout computed when ``positions = True`` will
    look especially good for the three-peg case, when the graph is known
    to be planar.  Except for two small cases on 4 pegs, the graph is
    otherwise not planar, and likely there is a better way to layout
    the vertices.

    EXAMPLES:

    A classic puzzle uses 3 pegs.  We solve the 5 disk puzzle using
    integer labels and report the minimum number of moves required.
    Note that `3^5-1` is the state where all 5 disks
    are on peg 2. ::

        sage: H = graphs.HanoiTowerGraph(3, 5, labels=False, positions=False)
        sage: H.distance(0, 3^5-1)
        31

    A slightly larger instance. ::

        sage: H = graphs.HanoiTowerGraph(4, 6, labels=False, positions=False)
        sage: H.num_verts()
        4096
        sage: H.distance(0, 4^6-1)
        17

    For a small graph, labels and layout information can be useful.
    Here we explicitly list a solution as a list of states. ::

        sage: H = graphs.HanoiTowerGraph(3, 3, labels=True, positions=True)
        sage: H.shortest_path((0,0,0), (1,1,1))
        [(0, 0, 0), (0, 0, 1), (0, 2, 1), (0, 2, 2), (1, 2, 2), (1, 2, 0), (1, 1, 0), (1, 1, 1)]

    Some facts about this graph with `p` pegs and `d` disks:

    - only automorphisms are the "obvious" ones - renumber the pegs.
    - chromatic number is less than or equal to `p`
    - independence number is `p^{d-1}`

    ::

        sage: H = graphs.HanoiTowerGraph(3, 4, labels=False, positions=False)
        sage: H.automorphism_group().is_isomorphic(SymmetricGroup(3))           # optional - sage.groups
        True
        sage: H.chromatic_number()
        3
        sage: len(H.independent_set()) == 3^(4-1)
        True

    TESTS:

    It is an error to have just one peg (or less). ::

        sage: graphs.HanoiTowerGraph(1, 5)
        Traceback (most recent call last):
        ...
        ValueError: Pegs for Tower of Hanoi graph should be two or greater (not 1)

    It is an error to have zero disks (or less). ::

        sage: graphs.HanoiTowerGraph(2, 0)
        Traceback (most recent call last):
        ...
        ValueError: Disks for Tower of Hanoi graph should be one or greater (not 0)

    AUTHOR:

    - Rob Beezer, (2009-12-26), with assistance from Su Doree

    """
    # sanitize input
    from sage.rings.integer import Integer
    pegs = Integer(pegs)
    if pegs < 2:
        raise ValueError("Pegs for Tower of Hanoi graph should be two or greater (not %d)" % pegs)
    disks = Integer(disks)
    if disks < 1:
        raise ValueError("Disks for Tower of Hanoi graph should be one or greater (not %d)" % disks)

    # Each state of the puzzle is a tuple with length
    # equal to the number of disks, ordered by largest disk first
    # The entry of the tuple is the peg where that disk resides
    # Since disks on a given peg must go down in size as we go
    # up the peg, this totally describes the puzzle
    # We encode these tuples as integers with a base equal to
    # the number of pegs, and low-order digits to the right

    # complete graph on number of pegs when just a single disk
    edges = [[i, j] for i in range(pegs) for j in range(i + 1, pegs)]

    nverts = 1
    for d in range(2, disks+1):
        prevedges = edges      # remember subgraph to build from
        nverts = pegs*nverts   # pegs^(d-1)
        edges = []

        # Take an edge, change its two states in the same way by adding
        # a large disk to the bottom of the same peg in each state
        # This is accomplished by adding a multiple of pegs^(d-1)
        for p in range(pegs):
            largedisk = p*nverts
            for anedge in prevedges:
                edges.append([anedge[0] + largedisk, anedge[1] + largedisk])

        # Two new states may only differ in the large disk
        # being the only disk on two different pegs, thus
        # otherwise being a common state with one less disk
        # We construct all such pairs of new states and add as edges
        from sage.combinat.subset import Subsets
        for state in range(nverts):
            emptypegs = list(range(pegs))
            reduced_state = state
            for i in range(d-1):
                apeg = reduced_state % pegs
                if apeg in emptypegs:
                    emptypegs.remove(apeg)
                reduced_state = reduced_state//pegs
            for freea, freeb in Subsets(emptypegs, 2):
                edges.append([freea*nverts + state, freeb*nverts + state])

    H = Graph({}, loops=False, multiedges=False)
    H.add_edges(edges)

    # Making labels and/or computing positions can take a long time,
    # relative to just constructing the edges on integer vertices.
    # We try to minimize coercion overhead, but need Sage
    # Integers in order to use digits() for labels.
    # Getting the digits with custom code was no faster.
    # Layouts are circular (symmetric on the number of pegs)
    # radiating outward to the number of disks (radius)
    # Algorithm uses some combination of alternate
    # clockwise/counterclockwise placements, which
    # works well for three pegs (planar layout)
    #
    if labels or positions:
        mapping = {}
        pos = {}
        a = Integer(-1)
        one = Integer(1)
        if positions:
            radius_multiplier = 1 + 1/sin(pi/pegs)
            sine = []
            cosine = []
            for i in range(pegs):
                angle = 2*i*pi/float(pegs)
                sine.append(sin(angle))
                cosine.append(cos(angle))
        for i in range(pegs**disks):
            a += one
            state = a.digits(base=pegs, padto=disks)
            if labels:
                state.reverse()
                mapping[i] = tuple(state)
                state.reverse()
            if positions:
                locx = 0.0
                locy = 0.0
                radius = 1.0
                parity = -1.0
                for index in range(disks):
                    p = state[index]
                    radius *= radius_multiplier
                    parity *= -1.0
                    locx_temp = cosine[p]*locx - parity*sine[p]*locy + radius*cosine[p]
                    locy_temp = parity*sine[p]*locx + cosine[p]*locy - radius*parity*sine[p]
                    locx = locx_temp
                    locy = locy_temp
                pos[i] = (locx, locy)
        # set positions, then relabel (not vice versa)
        if positions:
            H.set_pos(pos)
        if labels:
            H.relabel(mapping)

    return H


def line_graph_forbidden_subgraphs():
    r"""
    Returns the 9 forbidden subgraphs of a line graph.

    See the :wikipedia:`Line_graph` for more information.

    The graphs are returned in the ordering given by the Wikipedia
    drawing, read from left to right and from top to bottom.

    EXAMPLES::

        sage: graphs.line_graph_forbidden_subgraphs()
        [Claw graph: Graph on 4 vertices,
        Graph on 6 vertices,
        Graph on 6 vertices,
        Graph on 5 vertices,
        Graph on 6 vertices,
        Graph on 6 vertices,
        Graph on 6 vertices,
        Graph on 6 vertices,
        Graph on 5 vertices]

    """
    from sage.graphs.graph import Graph
    from sage.graphs.generators.basic import ClawGraph
    graphs = [ClawGraph()]

    graphs.append(Graph({
                0: [1, 2, 3],
                1: [2, 3],
                4: [2],
                5: [3]
                }))

    graphs.append(Graph({
                0: [1, 2, 3, 4],
                1: [2, 3, 4],
                3: [4],
                2: [5]
                }))

    graphs.append(Graph({
                0: [1, 2, 3],
                1: [2, 3],
                4: [2, 3]
                }))

    graphs.append(Graph({
                0: [1, 2, 3],
                1: [2, 3],
                4: [2],
                5: [3, 4]
                }))

    graphs.append(Graph({
                0: [1, 2, 3, 4],
                1: [2, 3, 4],
                3: [4],
                5: [2, 0, 1]
                }))

    graphs.append(Graph({
                5: [0, 1, 2, 3, 4],
                0: [1, 4],
                2: [1, 3],
                3: [4]
                }))

    graphs.append(Graph({
                1: [0, 2, 3, 4],
                3: [0, 4],
                2: [4, 5],
                4: [5]
                }))

    graphs.append(Graph({
                0: [1, 2, 3],
                1: [2, 3, 4],
                2: [3, 4],
                3: [4]
                }))

    return graphs


def petersen_family(generate=False):
    r"""
    Returns the Petersen family

    The Petersen family is a collection of 7 graphs which are the forbidden
    minors of the linklessly embeddable graphs. For more information see the
    :wikipedia:`Petersen_family`.

    INPUT:

    - ``generate`` (boolean) -- whether to generate the family from the
      `\Delta-Y` transformations. When set to ``False`` (default) a hardcoded
      version of the graphs (with a prettier layout) is returned.

    EXAMPLES::

        sage: graphs.petersen_family()
        [Petersen graph: Graph on 10 vertices,
         Complete graph: Graph on 6 vertices,
         Multipartite Graph with set sizes [3, 3, 1]: Graph on 7 vertices,
         Graph on 8 vertices,
         Graph on 9 vertices,
         Graph on 7 vertices,
         Graph on 8 vertices]

    The two different inputs generate the same graphs::

        sage: F1 = graphs.petersen_family(generate=False)
        sage: F2 = graphs.petersen_family(generate=True)
        sage: F1 = [g.canonical_label().graph6_string() for g in F1]
        sage: F2 = [g.canonical_label().graph6_string() for g in F2]
        sage: set(F1) == set(F2)
        True
    """
    from sage.graphs.generators.smallgraphs import PetersenGraph
    if not generate:
        from sage.graphs.generators.basic import CompleteGraph, \
             CompleteBipartiteGraph, CompleteMultipartiteGraph
        l = [PetersenGraph(), CompleteGraph(6),
             CompleteMultipartiteGraph([3, 3, 1])]
        g = CompleteBipartiteGraph(4, 4)
        g.delete_edge(0, 4)
        g.name("")
        l.append(g)
        g = Graph('HKN?Yeb')
        g._circle_embedding([1, 2, 4, 3, 0, 5])
        g._circle_embedding([6, 7, 8], radius=.6, shift=1.25)
        l.append(g)
        g = Graph('Fs\\zw')
        g._circle_embedding([1, 2, 3])
        g._circle_embedding([4, 5, 6], radius=.7)
        g._pos[0] = (0, 0)
        l.append(g)
        g = Graph('GYQ[p{')
        g._circle_embedding([1, 4, 6, 0, 5, 7, 3], shift=0.25)
        g._pos[2] = (0, 0)
        l.append(g)
        return l

    def DeltaYTrans(G, triangle):
        """
        Apply a Delta-Y transformation to a given triangle of G.
        """
        a, b, c = triangle
        G = G.copy()
        G.delete_edges([(a, b), (b, c), (c, a)])
        v = G.order()
        G.add_edges([(a, v), (b, v), (c, v)])
        return G.canonical_label()

    def YDeltaTrans(G, v):
        """
        Apply a Y-Delta transformation to a given vertex v of G.
        """
        G = G.copy()
        a, b, c = G.neighbors(v)
        G.delete_vertex(v)
        G.add_cycle([a, b, c])
        return G.canonical_label()

    # We start from the Petersen Graph, and apply Y-Delta transform
    # for as long as we generate new graphs.
    P = PetersenGraph()

    l = set([])
    l_new = [P.canonical_label().graph6_string()]

    while l_new:
        g = l_new.pop(0)
        if g in l:
            continue
        l.add(g)
        g = Graph(g)
        # All possible Delta-Y transforms
        for t in g.subgraph_search_iterator(Graph({1: [2, 3], 2: [3]}), return_graphs=False):
            l_new.append(DeltaYTrans(g, t).graph6_string())
        # All possible Y-Delta transforms
        for v in g:
            if g.degree(v) == 3:
                l_new.append(YDeltaTrans(g, v).graph6_string())

    return [Graph(x) for x in l]


def SierpinskiGasketGraph(n):
    """
    Return the Sierpinski Gasket graph of generation `n`.

    All vertices but 3 have valence 4.

    INPUT:

    - `n` -- an integer

    OUTPUT:

    a graph `S_n` with `3 (3^{n-1}+1)/2` vertices and
    `3^n` edges, closely related to the famous Sierpinski triangle
    fractal.

    All these graphs have a triangular shape, and three special
    vertices at top, bottom left and bottom right. These are the only
    vertices of valence 2, all the other ones having valence 4.

    The graph `S_1` (generation `1`) is a triangle.

    The graph `S_{n+1}` is obtained from the disjoint union of
    three copies A,B,C of `S_n` by identifying pairs of vertices:
    the top vertex of A with the bottom left vertex of B,
    the bottom right vertex of B with the top vertex of C,
    and the bottom left vertex of C with the bottom right vertex of A.

    .. PLOT::

        sphinx_plot(graphs.SierpinskiGasketGraph(4).plot(vertex_labels=False))

    .. SEEALSO::

        - :meth:`~sage.graphs.generators.families.HanoiTowerGraph`. There is
          another family of graphs called Sierpinski graphs, where all vertices
          but 3 have valence 3. They are available using
          ``graphs.HanoiTowerGraph(3, n)``.
        - :meth:`~sage.graphs.generators.families.GeneralizedSierpinskiGraph`

    EXAMPLES::

        sage: s4 = graphs.SierpinskiGasketGraph(4); s4
        Graph on 42 vertices
        sage: s4.size()
        81
        sage: s4.degree_histogram()
        [0, 0, 3, 0, 39]
        sage: s4.is_hamiltonian()
        True

    REFERENCES:

    [LLWC2011]_
    """
    from sage.modules.free_module_element import vector
    from sage.rings.rational_field import QQ

    if n <= 0:
        raise ValueError('n should be at least 1')

    def next_step(triangle_list):
        # compute the next subdivision
        resu = []
        for a, b, c in triangle_list:
            ab = (a + b) / 2
            bc = (b + c) / 2
            ac = (a + c) / 2
            resu += [(a, ab, ac), (ab, b, bc), (ac, bc, c)]
        return resu

    tri_list = [list(vector(QQ, u) for u in [(0, 0), (0, 1), (1, 0)])]
    for k in range(n - 1):
        tri_list = next_step(tri_list)
    dg = Graph()
    dg.add_edges([(tuple(a), tuple(b)) for a, b, c in tri_list])
    dg.add_edges([(tuple(b), tuple(c)) for a, b, c in tri_list])
    dg.add_edges([(tuple(c), tuple(a)) for a, b, c in tri_list])
    dg.set_pos({(x, y): (x + y / 2, y * 3 / 4)
                for (x, y) in dg})
    dg.relabel()
    return dg


def GeneralizedSierpinskiGraph(G, k, stretch=None):
    r"""
    Return the generalized Sierpinski graph of `G` of dimension `k`.

    Generalized Sierpinski graphs have been introduced in [GKP2011]_ to
    generalize the notion of Sierpinski graphs [KM1997]_.

    Given a graph `G = (V, E)` of order `n` and a parameter `k`, the generalized
    Sierpinski graph of `G` of dimension `k`, denoted by `S(G, k)`, can be
    constructed recursively from `G` as follows. `S(G, 1)` is isomorphic to
    `G`. To construct `S(G, k)` for `k > 1`, copy `n` times `S(G, k - 1)`, once
    per vertex `u \in V`, and add `u` at the beginning of the labels of each
    vertex in the copy of `S(G, k - 1)` corresponding to vertex `u`. Then for
    any edge `\{u, v\} \in E`, add an edge between vertex `(u, v, \ldots, v)`
    and vertex `(v, u, \ldots, u)`.

    INPUT:

    - ``G`` -- a sage Graph

    - ``k`` -- integer; the dimension

    - ``stretch`` -- integer (default: ``None``); stretching factor used to
      determine the positions of the vertices of the output graph. By default
      (``None``), this value is set to twice the maximum Euclidian distance
      between the vertices of `G`. This parameter is used only when the vertices
      of `G` have positions.

    .. SEEALSO::

        - :meth:`~sage.graphs.generators.families.SierpinskiGasketGraph`
        - :meth:`~sage.graphs.generators.families.HanoiTowerGraph`

    EXAMPLES:

    The generalized Sierpinski graph of dimension 1 of any graph `G`
    is isomorphic to `G`::

        sage: G = graphs.RandomGNP(10, .5)
        sage: S = graphs.GeneralizedSierpinskiGraph(G, 1)
        sage: S.is_isomorphic(G)
        True

    When `G` is a clique of order 3, the generalized Sierpinski graphs
    of `G` are isomorphic to Hanoi Tower graphs::

        sage: k = randint(1, 5)
        sage: S = graphs.GeneralizedSierpinskiGraph(graphs.CompleteGraph(3), k)
        sage: H = graphs.HanoiTowerGraph(3, k)
        sage: S.is_isomorphic(H)
        True

    The generalized Sierpinski graph of dimension `k` of any graph `G` with `n`
    vertices and `m` edges has `n^k` vertices and `m\sum_{i=0}^{k-1}n^i` edges::

        sage: n = randint(2, 6)
        sage: k = randint(1, 5)
        sage: G = graphs.RandomGNP(n, .5)
        sage: m = G.size()
        sage: S = graphs.GeneralizedSierpinskiGraph(G, k)
        sage: S.order() == n**k
        True
        sage: S.size() == m*sum([n**i for i in range(k)])
        True
        sage: G = graphs.CompleteGraph(n)
        sage: S = graphs.GeneralizedSierpinskiGraph(G, k)
        sage: S.order() == n**k
        True
        sage: S.size() == (n*(n - 1)/2)*sum([n**i for i in range(k)])
        True

    The positions of the vertices of the output graph are determined from the
    positions of the vertices of `G`, if any::

        sage: G = graphs.HouseGraph()
        sage: G.get_pos() is not None
        True
        sage: H = graphs.GeneralizedSierpinskiGraph(G, 2)
        sage: H.get_pos() is not None
        True
        sage: G = Graph([(0, 1)])
        sage: G.get_pos() is not None
        False
        sage: H = graphs.GeneralizedSierpinskiGraph(G, 2)
        sage: H.get_pos() is not None
        False

    .. PLOT::

        sphinx_plot(graphs.GeneralizedSierpinskiGraph(graphs.HouseGraph(), 2).plot(vertex_labels=False))

    TESTS::

        sage: graphs.GeneralizedSierpinskiGraph(Graph(), 3)
        Generalized Sierpinski Graph of Graph on 0 vertices of dimension 3: Graph on 0 vertices
        sage: graphs.GeneralizedSierpinskiGraph(Graph(1), 3).vertices(sort=False)
        [(0, 0, 0)]
        sage: G = graphs.GeneralizedSierpinskiGraph(Graph(2), 3)
        sage: G.order(), G.size()
        (8, 0)
        sage: graphs.GeneralizedSierpinskiGraph("foo", 1)
        Traceback (most recent call last):
        ...
        ValueError: parameter G must be a Graph
        sage: graphs.GeneralizedSierpinskiGraph(Graph(), 0)
        Traceback (most recent call last):
        ...
        ValueError: parameter k must be >= 1
    """
    if not isinstance(G, Graph):
        raise ValueError("parameter G must be a Graph")
    if k < 1:
        raise ValueError("parameter k must be >= 1")
    loops = G.allows_loops()
    multiedges = G.allows_multiple_edges()

    def rec(H, kk):
        if kk == 1:
            return H
        I = Graph(loops=loops, multiedges=multiedges)
        # add one copy of H per vertex of G
        for i in G:
            J = H.relabel(perm={u: (i,) + u for u in H}, inplace=False)
            I.add_vertices(J)
            I.add_edges(J.edge_iterator(labels=False, sort_vertices=False))
        # For each edge {u, v} of G, add edge {(u, v, ..., v), (v, u, ..., u)}
        l = len(next(H.vertex_iterator()))
        for u, v in G.edges(sort=True, labels=False):
            I.add_edge((u,) + (v,)*l, (v,) + (u,)*l)
        return rec(I, kk - 1)

    H = G.relabel(perm={u: (u,) for u in G}, inplace=False)
    if H and k > 1:
        H = rec(H, k)
    H.name("Generalized Sierpinski Graph of {} of dimension {}".format(G, k))

    # If the vertices of G have positions, we set the positions of vertices of H
    pos = G.get_pos()
    if pos:
        if stretch is None:
            # Find the geometric diameter
            from sage.modules.free_module_element import vector
            L = [vector(p) for p in pos.values()]
            stretch = 2 * max((u - v).norm() for u, v in combinations(L, 2))

        H.set_pos({u: (sum(pos[x][0]*stretch**(k-i) for i, x in enumerate(u)),
                       sum(pos[y][1]*stretch**(k-i) for i, y in enumerate(u)))
                   for u in H})
    return H


def WheelGraph(n):
    """
    Returns a Wheel graph with n nodes.

    A Wheel graph is a basic structure where one node is connected to all other
    nodes and those (outer) nodes are connected cyclically.

    PLOTTING: Upon construction, the position dictionary is filled to override
    the spring-layout algorithm. By convention, each wheel graph will be
    displayed with the first (0) node in the center, the second node at the top,
    and the rest following in a counterclockwise manner.

    With the wheel graph, we see that it doesn't take a very large n at all for
    the spring-layout to give a counter-intuitive display. (See Graphics Array
    examples below).

    EXAMPLES:

    We view many wheel graphs with a Sage Graphics Array, first with this
    constructor (i.e., the position dictionary filled)::

        sage: g = []
        sage: j = []
        sage: for i in range(9):
        ....:  k = graphs.WheelGraph(i+3)
        ....:  g.append(k)
        ...
        sage: for i in range(3):
        ....:  n = []
        ....:  for m in range(3):
        ....:      n.append(g[3*i + m].plot(vertex_size=50, vertex_labels=False))
        ....:  j.append(n)
        ...
        sage: G = graphics_array(j)
        sage: G.show() # long time

    Next, using the spring-layout algorithm::

<<<<<<< HEAD
        sage: import networkx                                                   # optional - sage.groups
        sage: g = []
        sage: j = []
        sage: for i in range(9):                                                # optional - sage.groups
=======
        sage: import networkx                                                           # optional - networkx
        sage: g = []
        sage: j = []
        sage: for i in range(9):                                                        # optional - networkx
>>>>>>> 5dd80aa9
        ....:  spr = networkx.wheel_graph(i+3)
        ....:  k = Graph(spr)
        ....:  g.append(k)
        ...
<<<<<<< HEAD
        sage: for i in range(3):                                                # optional - sage.groups
=======
        sage: for i in range(3):                                                        # optional - networkx
>>>>>>> 5dd80aa9
        ....:  n = []
        ....:  for m in range(3):
        ....:      n.append(g[3*i + m].plot(vertex_size=50, vertex_labels=False))
        ....:  j.append(n)
        ...
<<<<<<< HEAD
        sage: G = graphics_array(j)                                             # optional - sage.groups
        sage: G.show() # long time                                              # optional - sage.groups

    Compare the plotting::

        sage: n = networkx.wheel_graph(23)                                      # optional - sage.groups
        sage: spring23 = Graph(n)                                               # optional - sage.groups
        sage: posdict23 = graphs.WheelGraph(23)
        sage: spring23.show() # long time                                       # optional - sage.groups
=======
        sage: G = graphics_array(j)                                                     # optional - networkx
        sage: G.show() # long time                                                      # optional - networkx

    Compare the plotting::

        sage: n = networkx.wheel_graph(23)                                              # optional - networkx
        sage: spring23 = Graph(n)                                                       # optional - networkx
        sage: posdict23 = graphs.WheelGraph(23)
        sage: spring23.show() # long time                                               # optional - networkx
>>>>>>> 5dd80aa9
        sage: posdict23.show() # long time
    """
    from sage.graphs.generators.basic import CycleGraph
    if n < 4:
        G = CycleGraph(n)
    else:
        G = CycleGraph(n-1)
        G.relabel(perm=list(range(1, n)), inplace=True)
        G.add_edges([(0, i) for i in range(1, n)])
        G._pos[0] = (0, 0)
    G.name("Wheel graph")
    return G


def WindmillGraph(k, n):
    r"""
    Return the Windmill graph `Wd(k, n)`.

    The windmill graph `Wd(k, n)` is an undirected graph constructed for `k \geq
    2` and `n \geq 2` by joining `n` copies of the complete graph `K_k` at a
    shared vertex. It has `(k-1)n+1` vertices and `nk(k-1)/2` edges, girth 3 (if
    `k > 2`), radius 1 and diameter 2. It has vertex connectivity 1 because its
    central vertex is an articulation point; however, like the complete graphs
    from which it is formed, it is `(k-1)`-edge-connected. It is trivially
    perfect and a block graph.

    .. SEEALSO::

        - :wikipedia:`Windmill_graph`
        - :meth:`GraphGenerators.StarGraph`
        - :meth:`GraphGenerators.FriendshipGraph`

    EXAMPLES:

    The Windmill graph `Wd(2, n)` is a star graph::

        sage: n = 5
        sage: W = graphs.WindmillGraph(2, n)
        sage: W.is_isomorphic( graphs.StarGraph(n) )
        True

    The Windmill graph `Wd(3, n)` is the Friendship graph `F_n`::

        sage: n = 5
        sage: W = graphs.WindmillGraph(3, n)
        sage: W.is_isomorphic( graphs.FriendshipGraph(n) )
        True

    The Windmill graph `Wd(3, 2)` is the Butterfly graph::

        sage: W = graphs.WindmillGraph(3, 2)
        sage: W.is_isomorphic( graphs.ButterflyGraph() )
        True

    The Windmill graph `Wd(k, n)` has chromatic number `k`::

        sage: n,k = 5,6
        sage: W = graphs.WindmillGraph(k, n)
        sage: W.chromatic_number() == k
        True

    TESTS:

    Giving too small parameters::

        sage: graphs.WindmillGraph(1, 2)
        Traceback (most recent call last):
        ...
        ValueError: parameters k and n must be >= 2
        sage: graphs.WindmillGraph(2, 1)
        Traceback (most recent call last):
        ...
        ValueError: parameters k and n must be >= 2
    """
    if k < 2 or n < 2:
        raise ValueError('parameters k and n must be >= 2')

    if k == 2:
        from sage.graphs.generators.basic import StarGraph
        G = StarGraph(n)
    else:
        sector = 2*pi/n
        slide = 1/sin(sector/4)

        pos_dict = {}
        for i in range(0, k):
            x = float(cos(i*pi/(k-2)))
            y = float(sin(i*pi/(k-2))) + slide
            pos_dict[i] = (x, y)

        G = Graph()
        pos = {0: [0, 0]}
        for i in range(n):
            V = list(range(i*(k - 1) + 1, (i + 1)*(k - 1) + 1))
            G.add_clique([0]+V)
            for j, v in enumerate(V):
                x, y = pos_dict[j]
                xv = x*cos(i*sector) - y*sin(i*sector)
                yv = x*sin(i*sector) + y*cos(i*sector)
                pos[v] = [xv, yv]

        G.set_pos(pos)

    G.name("Windmill graph Wd({}, {})".format(k, n))
    return G


def trees(vertices):
    r"""
    Returns a generator of the distinct trees on a fixed number of vertices.

    INPUT:

    -  ``vertices`` - the size of the trees created.

    OUTPUT:

    A generator which creates an exhaustive, duplicate-free listing
    of the connected free (unlabeled) trees with ``vertices`` number
    of vertices.  A tree is a graph with no cycles.

    ALGORITHM:

    Uses an algorithm that generates each new tree
    in constant time.  See the documentation for, and implementation
    of, the :mod:`sage.graphs.trees` module, including a citation.

    EXAMPLES:

    We create an iterator, then loop over its elements. ::

        sage: tree_iterator = graphs.trees(7)
        sage: for T in tree_iterator:
        ....:     print(T.degree_sequence())
        [2, 2, 2, 2, 2, 1, 1]
        [3, 2, 2, 2, 1, 1, 1]
        [3, 2, 2, 2, 1, 1, 1]
        [4, 2, 2, 1, 1, 1, 1]
        [3, 3, 2, 1, 1, 1, 1]
        [3, 3, 2, 1, 1, 1, 1]
        [4, 3, 1, 1, 1, 1, 1]
        [3, 2, 2, 2, 1, 1, 1]
        [4, 2, 2, 1, 1, 1, 1]
        [5, 2, 1, 1, 1, 1, 1]
        [6, 1, 1, 1, 1, 1, 1]

    The number of trees on the first few vertex counts.
    This is sequence A000055 in Sloane's OEIS. ::

        sage: [len(list(graphs.trees(i))) for i in range(0, 15)]
        [1, 1, 1, 1, 2, 3, 6, 11, 23, 47, 106, 235, 551, 1301, 3159]
    """
    from sage.graphs.trees import TreeIterator
    return iter(TreeIterator(vertices))


def nauty_gentreeg(options="", debug=False):
    r"""
    Return a generator which creates non-isomorphic trees from nauty's gentreeg
    program.

    INPUT:

    - ``options`` -- string (default: ``""``); a string passed to ``gentreeg``
      as if it was run at a system command line. At a minimum, you *must* pass
      the number of vertices you desire. Sage expects the graphs to be in
      nauty's "sparse6" format, do not set an option to change this default or
      results will be unpredictable.

    - ``debug`` -- boolean (default: ``False``); if ``True`` the first line of
      ``gentreeg``'s output to standard error is captured and the first call to
      the generator's ``next()`` function will return this line as a string. A
      line leading with ">A" indicates a successful initiation of the program
      with some information on the arguments, while a line beginning with ">E"
      indicates an error with the input.

    The possible options, obtained as output of ``gentreeg -help``::

           n            : the number of vertices. Must be in range 1..128
        res/mod         : only generate subset res out of subsets 0..mod-1
          -D<int>       : an upper bound for the maximum degree
          -Z<int>:<int> : bounds on the diameter
          -q            : suppress auxiliary output

    Options which cause ``gentreeg`` to use an output format different than the
    sparse6 format are not listed above (-p, -l, -u) as they will confuse the
    creation of a Sage graph. The res/mod option can be useful when using the
    output in a routine run several times in parallel.

    OUTPUT:

    A generator which will produce the graphs as Sage graphs. These will be
    simple graphs: no loops, no multiple edges, no directed edges.

    .. SEEALSO::

        :meth:`trees` -- another generator of trees

    EXAMPLES:

    The generator can be used to construct trees for testing, one at a time
    (usually inside a loop). Or it can be used to create an entire list all at
    once if there is sufficient memory to contain it::

        sage: gen = graphs.nauty_gentreeg("4")
        sage: next(gen)
        Graph on 4 vertices
        sage: next(gen)
        Graph on 4 vertices
        sage: next(gen)
        Traceback (most recent call last):
        ...
        StopIteration

    The number of trees on the first few vertex counts. This agrees with
    :oeis:`A000055`::

        sage: [len(list(graphs.nauty_gentreeg(str(i)))) for i in range(1, 15)]
        [1, 1, 1, 2, 3, 6, 11, 23, 47, 106, 235, 551, 1301, 3159]

    The ``debug`` switch can be used to examine ``gentreeg``'s reaction to the
    input in the ``options`` string.  We illustrate success. (A failure will be
    a string beginning with ">E".)  Passing the "-q" switch to ``gentreeg`` will
    suppress the indicator of a successful initiation, and so the first returned
    value might be an empty string if ``debug`` is ``True``::

        sage: gen = graphs.nauty_gentreeg("4", debug=True)
        sage: print(next(gen))
        >A ...gentreeg ...
        sage: gen = graphs.nauty_gentreeg("4 -q", debug=True)
        sage: next(gen)
        ''

    TESTS:

    The number `n` of vertices must be in range 1..128::

        sage: list(graphs.nauty_gentreeg("0", debug=False))
        Traceback (most recent call last):
        ...
        ValueError: wrong format of parameter options
        sage: list(graphs.nauty_gentreeg("0", debug=True))
        ['>E gentreeg: n must be in the range 1..128\n']
        sage: list(graphs.nauty_gentreeg("200", debug=True))
        ['>E gentreeg: n must be in the range 1..128\n']

    Wrong input::

        sage: list(graphs.nauty_gentreeg("3 -x", debug=False))
        Traceback (most recent call last):
        ...
        ValueError: wrong format of parameter options
        sage: list(graphs.nauty_gentreeg("3 -x", debug=True))
        ['>E Usage: ...gentreeg [-D#] [-Z#:#] [-ulps] [-q] n [res/mod] ...
        sage: list(graphs.nauty_gentreeg("3", debug=True))
        ['>A ...gentreeg ...\n', Graph on 3 vertices]
    """
    import shlex
    from sage.features.nauty import NautyExecutable
    gen_path = NautyExecutable("gentreeg").absolute_filename()
    sp = subprocess.Popen(shlex.quote(gen_path) + " {0}".format(options), shell=True,
                          stdin=subprocess.PIPE, stdout=subprocess.PIPE,
                          stderr=subprocess.PIPE, close_fds=True,
                          encoding='latin-1')
    msg = sp.stderr.readline()
    if debug:
        yield msg
    elif msg.startswith('>E'):
        raise ValueError('wrong format of parameter options')
    gen = sp.stdout
    while True:
        try:
            s = next(gen)
        except StopIteration:
            # Exhausted list of graphs from nauty geng
            return
        G = Graph(s[:-1], format='sparse6', loops=False, multiedges=False)
        yield G


def RingedTree(k, vertex_labels=True):
    r"""
    Return the ringed tree on k-levels.

    A ringed tree of level `k` is a binary tree with `k` levels (counting
    the root as a level), in which all vertices at the same level are connected
    by a ring.

    More precisely, in each layer of the binary tree (i.e. a layer is the set of
    vertices `[2^i...2^{i+1}-1]`) two vertices `u,v` are adjacent if `u=v+1` or
    if `u=2^i` and `v=`2^{i+1}-1`.

    Ringed trees are defined in [CFHM2013]_.

    INPUT:

    - ``k`` -- the number of levels of the ringed tree.

    - ``vertex_labels`` (boolean) -- whether to label vertices as binary words
      (default) or as integers.

    EXAMPLES::

        sage: G = graphs.RingedTree(5)
        sage: P = G.plot(vertex_labels=False, vertex_size=10)
        sage: P.show() # long time
        sage: G.vertices(sort=True)
        ['', '0', '00', '000', '0000', '0001', '001', '0010', '0011', '01',
         '010', '0100', '0101', '011', '0110', '0111', '1', '10', '100',
         '1000', '1001', '101', '1010', '1011', '11', '110', '1100', '1101',
         '111', '1110', '1111']

    TESTS::

        sage: G = graphs.RingedTree(-1)
        Traceback (most recent call last):
        ...
        ValueError: The number of levels must be >= 1.
        sage: G = graphs.RingedTree(5, vertex_labels = False)
        sage: G.vertices(sort=True)
        [0, 1, 2, 3, 4, 5, 6, 7, 8, 9, 10, 11, 12, 13, 14, 15, 16, 17,
        18, 19, 20, 21, 22, 23, 24, 25, 26, 27, 28, 29, 30]
    """
    if k < 1:
        raise ValueError('The number of levels must be >= 1.')

    # Creating the Balanced tree, which contains most edges already
    g = BalancedTree(2, k - 1)
    g.name('Ringed Tree on ' + str(k) + ' levels')

    # We consider edges layer by layer
    for i in range(1, k):
        vertices = list(range(2**(i) - 1, 2**(i + 1) - 1))

        # Add the missing edges
        g.add_cycle(vertices)

        # And set the vertices' positions
        radius = i if i <= 1 else 1.5**i
        shift = -2**(i - 2) + .5 if i > 1 else 0
        g._circle_embedding(vertices, radius=radius, shift=shift)

    # Specific position for the central vertex
    g._pos[0] = (0, 0.2)

    # Relabel vertices as binary words
    if not vertex_labels:
        return g

    vertices = ['']
    for i in range(k - 1):
        for j in range(2**(i) - 1, 2**(i + 1) - 1):
            v = vertices[j]
            vertices.append(v + '0')
            vertices.append(v + '1')

    g.relabel(vertices)

    return g


def MathonPseudocyclicMergingGraph(M, t):
    r"""
    Mathon's merging of classes in a pseudo-cyclic 3-class association scheme

    Construct strongly regular graphs from p.97 of [BL1984]_.

    INPUT:

    - ``M`` -- the list of matrices in a pseudo-cyclic 3-class association scheme.
      The identity matrix must be the first entry.

    - ``t`` (integer) -- the number of the graph, from 0 to 2.

    .. SEEALSO::

        - :func:`~sage.graphs.strongly_regular_db.is_muzychuk_S6`

    TESTS::

        sage: from sage.graphs.generators.families import MathonPseudocyclicMergingGraph as mer
        sage: from sage.graphs.generators.smallgraphs import _EllipticLinesProjectivePlaneScheme as ES
        sage: G = mer(ES(3), 0) # long time
        sage: G.is_strongly_regular(parameters=True)    # long time
        (784, 243, 82, 72)
        sage: G = mer(ES(3), 1) # long time
        sage: G.is_strongly_regular(parameters=True)    # long time
        (784, 270, 98, 90)
        sage: G = mer(ES(3), 2) # long time
        sage: G.is_strongly_regular(parameters=True)    # long time
        (784, 297, 116, 110)
        sage: G = mer(ES(2), 2)
        Traceback (most recent call last):
        ...
        AssertionError...
        sage: M = ES(3)
        sage: M = [M[1],M[0],M[2],M[3]]
        sage: G = mer(M, 2)
        Traceback (most recent call last):
        ...
        AssertionError...
    """
    from sage.graphs.graph import Graph
    from sage.matrix.constructor import identity_matrix
    assert len(M) == 4
    assert M[0] == identity_matrix(M[0].nrows())
    A = sum(x.tensor_product(x) for x in M[1:])
    if t > 0:
        A += sum(x.tensor_product(M[0]) for x in M[1:])
    if t > 1:
        A += sum(M[0].tensor_product(x) for x in M[1:])
    return Graph(A)


def MathonPseudocyclicStronglyRegularGraph(t, G=None, L=None):
    r"""
    Return a strongly regular graph on `(4t+1)(4t-1)^2` vertices from
    [Mat1978]_.

    Let `4t-1` be a prime power, and `4t+1` be such that there exists
    a strongly regular graph `G` with parameters `(4t+1,2t,t-1,t)`. In
    particular, `4t+1` must be a sum of two squares [Mat1978]_. With
    this input, Mathon [Mat1978]_ gives a construction of a strongly regular
    graph with parameters `(4 \mu + 1, 2 \mu, \mu-1, \mu)`, where
    `\mu =  t(4t(4t-1)-1)`. The construction is optionally parametrised by an
    a skew-symmetric Latin square of order `4t+1`, with entries in
    `-2t,...,-1,0,1,...,2t`.

    Our implementation follows a description given in [ST1981]_.

    INPUT:

    - ``t`` -- a positive integer

    - ``G`` -- if ``None`` (default), try to construct the necessary graph
      with parameters `(4t+1,2t,t-1,t)`, otherwise use the user-supplied one,
      with vertices labelled from `0` to `4t`.

    - ``L`` -- if ``None`` (default), construct a necessary skew Latin square,
      otherwise use the user-supplied one. Here non-isomorphic Latin squares
      -- one constructed from `Z/9Z`, and the other from `(Z/3Z)^2` --
      lead to non-isomorphic graphs.

    .. SEEALSO::

        - :func:`~sage.graphs.strongly_regular_db.is_mathon_PC_srg`

    EXAMPLES:

    Using default ``G`` and ``L``. ::

        sage: from sage.graphs.generators.families import MathonPseudocyclicStronglyRegularGraph
        sage: G=MathonPseudocyclicStronglyRegularGraph(1); G
        Mathon's PC SRG on 45 vertices: Graph on 45 vertices
        sage: G.is_strongly_regular(parameters=True)
        (45, 22, 10, 11)

    Supplying ``G`` and ``L`` (constructed from the automorphism group of ``G``). ::

        sage: G = graphs.PaleyGraph(9)
        sage: a = G.automorphism_group(partition=[sorted(G)])
        sage: it = (x for x in a.normal_subgroups() if x.order() == 9)
        sage: subg = next(iter(it))
        sage: r = [matrix(libgap.PermutationMat(libgap(z), 9).sage())
        ....:      for z in subg]
        sage: ff = list(map(lambda y: (y[0]-1,y[1]-1),
        ....:          Permutation(map(lambda x: 1+r.index(x^-1), r)).cycle_tuples()[1:]))
        sage: L = sum(i*(r[a]-r[b]) for i,(a,b) in zip(range(1,len(ff)+1), ff)); L
        [ 0  1 -1 -3 -2 -4  3  4  2]
        [-1  0  1 -4 -3 -2  2  3  4]
        [ 1 -1  0 -2 -4 -3  4  2  3]
        [ 3  4  2  0  1 -1 -3 -2 -4]
        [ 2  3  4 -1  0  1 -4 -3 -2]
        [ 4  2  3  1 -1  0 -2 -4 -3]
        [-3 -2 -4  3  4  2  0  1 -1]
        [-4 -3 -2  2  3  4 -1  0  1]
        [-2 -4 -3  4  2  3  1 -1  0]

        sage: G.relabel(range(9))
        sage: G3x3=graphs.MathonPseudocyclicStronglyRegularGraph(2,G=G,L=L)
        sage: G3x3.is_strongly_regular(parameters=True)
        (441, 220, 109, 110)
        sage: G3x3.automorphism_group(algorithm="bliss").order() # optional - bliss
        27
        sage: G9=graphs.MathonPseudocyclicStronglyRegularGraph(2)
        sage: G9.is_strongly_regular(parameters=True)
        (441, 220, 109, 110)
        sage: G9.automorphism_group(algorithm="bliss").order() # optional - bliss
        9

    TESTS::

        sage: graphs.MathonPseudocyclicStronglyRegularGraph(5)
        Traceback (most recent call last):
        ...
        ValueError: 21  must be a sum of two squares!...
    """
    from sage.rings.finite_rings.finite_field_constructor import FiniteField as GF
    from sage.rings.integer_ring import ZZ
    from sage.matrix.constructor import matrix, block_matrix, \
        ones_matrix, identity_matrix
    from sage.arith.misc import two_squares
    p = 4*t + 1
    try:
        x = two_squares(p)
    except ValueError:
        raise ValueError(str(p)+" must be a sum of two squares!")
    if G is None:
        from sage.graphs.strongly_regular_db import strongly_regular_graph as SRG
        G = SRG(p, 2*t, t - 1)
        G.relabel(range(p))
    if L is None:
        from sage.matrix.constructor import circulant
        L = circulant(list(range(2 * t + 1)) + list(range(-2 * t, 0)))
    q = 4*t - 1
    K = GF(q, prefix='x')
    K_pairs = set(frozenset([x, -x]) for x in K)
    K_pairs.discard(frozenset([0]))
    a = [None]*(q-1)    # order the non-0 elements of K as required
    for i, (x, y) in enumerate(K_pairs):
        a[i] = x
        a[-i-1] = y
    a.append(K(0))      # and append the 0 of K at the end
    P = [matrix(ZZ, q, q, lambda i, j: 1 if a[j] == a[i] + b else 0)
         for b in a]
    g = K.primitive_element()
    F = sum(P[a.index(g**(2*i))] for i in range(1, 2*t))
    E = matrix(ZZ, q, q, lambda i, j: 0 if (a[j] - a[0]).is_square() else 1)

    def B(m):
        I = identity_matrix(q)
        J = ones_matrix(q)
        if m == 0:
            def f(i, j):
                if i == j:
                    return 0 * I
                elif (a[j] - a[i]).is_square():
                    return I + F
                else:
                    return J - F
        elif m < 2*t:
            def f(i, j):
                return F * P[a.index(g**(2*m) * (a[i] + a[j]))]
        elif m == 2*t:
            def f(i, j):
                return E * P[i]
        return block_matrix(q, q, [f(i, j) for i in range(q) for j in range(q)])

    def Acon(i, j):
        J = ones_matrix(q**2)
        if i == j:
            return B(0)
        if L[i, j] > 0:
            if G.has_edge(i, j):
                return B(L[i, j])
            return J - B(L[i, j])
        if G.has_edge(i, j):
            return B(-L[i, j]).T
        return J - B(-L[i, j]).T

    A = Graph(block_matrix(p, p, [Acon(i, j) for i in range(p) for j in range(p)]))
    A.name("Mathon's PC SRG on " + str(p*q**2) + " vertices")
    A.relabel()
    return A


def TuranGraph(n, r):
    r"""
    Returns the Turan graph with parameters `n, r`.

    Turan graphs are complete multipartite graphs with `n` vertices and `r`
    subsets, denoted `T(n,r)`, with the property that the sizes of the subsets
    are as close to equal as possible. The graph `T(n,r)` will have `n \pmod r`
    subsets of size `\lfloor n/r \rfloor` and `r - (n \pmod r)` subsets of size
    `\lceil n/r \rceil`. See the :wikipedia:`Turan_graph` for more information.

    INPUT:

    - ``n`` -- integer; the number of vertices in the graph

    - ``r`` -- integer; the number of partitions of the graph

    EXAMPLES:

    The Turan graph is a complete multipartite graph::

        sage: g = graphs.TuranGraph(13, 4)
        sage: k = graphs.CompleteMultipartiteGraph([3,3,3,4])
        sage: g.is_isomorphic(k)
        True

    The Turan graph `T(n,r)` has `\frac{(r-1)(n^2-s^2)}{2r} + \frac{s(s-1)}{2}`
    edges, where `s = n \mod r` (:trac:`34249`)::

        sage: n = 12
        sage: r = 8
        sage: g = graphs.TuranGraph(n, r)
        sage: def count(n, r):
        ....:     s = n % r
        ....:     return (r - 1) * (n**2 - s**2) / (2*r) + s*(s - 1)/2
        sage: g.size() == count(n, r)
        True
        sage: n = randint(3, 100)
        sage: r = randint(2, n - 1)
        sage: g = graphs.TuranGraph(n, r)
        sage: g.size() == count(n, r)
        True

    TESTS::

        sage: g = graphs.TuranGraph(3,6)
        Traceback (most recent call last):
        ...
        ValueError: input parameters must satisfy "1 < r < n"
    """
    if n < 1 or n < r or r < 1:
        raise ValueError('input parameters must satisfy "1 < r < n"')

    from sage.graphs.generators.basic import CompleteMultipartiteGraph

    p = n // r
    s = n % r
    vertex_sets = [p]*(r - s) + [p + 1]*s

    g = CompleteMultipartiteGraph(vertex_sets)
    g.name('Turan Graph with n: {}, r: {}'.format(n, r))

    return g


def MuzychukS6Graph(n, d, Phi='fixed', Sigma='fixed', verbose=False):
    r"""
    Return a strongly regular graph of S6 type from [Muz2007]_ on
    `n^d((n^d-1)/(n-1)+1)` vertices.

    The construction depends upon a number of parameters, two of them, `n` and
    `d`, mandatory, and `\Phi` and `\Sigma` mappings defined in [Muz2007]_.
    These graphs have parameters `(mn^d, n^{d-1}(m-1) - 1,\mu - 2,\mu)`, where
    `\mu=\frac{n^{d-1}-1}{n-1}n^{d-1}` and `m:=\frac{n^d-1}{n-1}+1`.

    Some details on `\Phi` and `\Sigma` are as follows.  Let `L` be the
    complete graph on `M:=\{0,..., m-1\}` with the matching
    `\{(2i,2i+1) | i=0,...,m/2\}` removed.
    Then one arbitrarily chooses injections `\Phi_i`
    from the edges of `L` on `i \in M` into sets of parallel classes of affine
    `d`-dimensional designs; our implementation uses the designs of hyperplanes
    in `d`-dimensional affine geometries over `GF(n)`. Finally, for each edge
    `ij` of `L` one arbitrarily chooses bijections `\Sigma_{ij}` between
    `\Phi_i` and `\Phi_j`. More details, in particular how these choices lead
    to non-isomorphic graphs, are in [Muz2007]_.

    INPUT:

    - ``n`` (integer)-- a prime power

    - ``d`` (integer)-- must be odd if `n` is odd

    - ``Phi`` is an optional parameter of the construction; it must be either

        - 'fixed'-- this will generate fixed default `\Phi_i`, for `i \in M`, or

        - 'random'-- `\Phi_i` are generated at random, or

        - A dictionary describing the functions `\Phi_i`; for `i \in M`,
          Phi[(i, T)] in `M`, for each edge T of `L` on `i`.
          Also, each `\Phi_i` must be injective.

    - ``Sigma`` is an optional parameter of the construction; it must be either

        - 'fixed'-- this will generate a fixed default `\Sigma`, or

        - 'random'-- `\Sigma` is generated at random.

    - ``verbose`` (Boolean)-- default is False. If True, print progress information

    .. SEEALSO::

        - :func:`~sage.graphs.strongly_regular_db.is_muzychuk_S6`

    .. TODO::

        Implement the possibility to explicitly supply the parameter `\Sigma`
        of the construction.

    EXAMPLES::

        sage: graphs.MuzychukS6Graph(3, 3).is_strongly_regular(parameters=True)
        (378, 116, 34, 36)
        sage: phi={(2,(0,2)):0,(1,(1,3)):1,(0,(0,3)):1,(2,(1,2)):1,(1,(1,
        ....:  2)):0,(0,(0,2)):0,(3,(0,3)):0,(3,(1,3)):1}
        sage: graphs.MuzychukS6Graph(2,2,Phi=phi).is_strongly_regular(parameters=True)
        (16, 5, 0, 2)

    TESTS::

        sage: graphs.MuzychukS6Graph(2,2,Phi='random',Sigma='random').is_strongly_regular(parameters=True)
        (16, 5, 0, 2)
        sage: graphs.MuzychukS6Graph(3,3,Phi='random',Sigma='random').is_strongly_regular(parameters=True)
        (378, 116, 34, 36)
        sage: graphs.MuzychukS6Graph(3,2)
        Traceback (most recent call last):
        ...
        AssertionError: n must be even or d must be odd
        sage: graphs.MuzychukS6Graph(6,2)
        Traceback (most recent call last):
        ...
        AssertionError: n must be a prime power
        sage: graphs.MuzychukS6Graph(3,1)
        Traceback (most recent call last):
        ...
        AssertionError: d must be at least 2
        sage: graphs.MuzychukS6Graph(3,3,Phi=42)
        Traceback (most recent call last):
        ...
        AssertionError: Phi must be a dictionary or 'random' or 'fixed'
        sage: graphs.MuzychukS6Graph(3,3,Sigma=42)
        Traceback (most recent call last):
        ...
        ValueError: Sigma must be 'random' or 'fixed'
    """
    # TO DO: optimise
    #        add option to return phi, sigma? generate phi, sigma from seed? (int say?)

    from sage.combinat.designs.block_design import ProjectiveGeometryDesign
    from sage.misc.prandom import randrange
    from sage.misc.functional import is_even
    from sage.arith.misc import is_prime_power
    from sage.graphs.generators.basic import CompleteGraph
    from sage.rings.finite_rings.finite_field_constructor import GF
    from sage.matrix.special import ones_matrix
    from sage.matrix.constructor import matrix
    from sage.rings.rational_field import QQ
    from sage.rings.integer_ring import ZZ
    from time import time

    assert d > 1,              'd must be at least 2'
    assert is_even(n * (d-1)), 'n must be even or d must be odd'
    assert is_prime_power(n),  'n must be a prime power'
    t = time()

    # build L, L_i and the design
    m = int((n**d - 1)/(n - 1) + 1)  # from m = p + 1, p = (n^d-1) / (n-1)
    L = CompleteGraph(m)
    L.delete_edges([(2 * x, 2 * x + 1) for x in range(m // 2)])
    L_i = [L.edges_incident(x, labels=False) for x in range(m)]
    Design = ProjectiveGeometryDesign(d, d-1, GF(n, 'a'), point_coordinates=False)
    projBlocks = Design.blocks()
    atInf = projBlocks[-1]
    Blocks = [[x for x in block if x not in atInf] for block in projBlocks[:-1]]
    if verbose:
        print('finished preamble at %f (+%f)' % (time() - t, time() - t))
    t1 = time()

    # sort the hyperplanes into parallel classes
    ParClasses = [Blocks]
    while ParClasses[0]:
        nextHyp = ParClasses[0].pop()
        for C in ParClasses[1:]:
            listC = sum(C, [])
            for x in nextHyp:
                if x in listC:
                    break
            else:
                C.append(nextHyp)
                break
        else:
            ParClasses.append([nextHyp])
    del ParClasses[0]
    if verbose:
        print('finished ParClasses at %f (+%f)' % (time() - t, time() - t1))
    t1 = time()

    # build E^C_j
    E = {}
    v = ZZ(n**d)
    k = ZZ(n**(d-1))
    ones = ones_matrix(v)
    ones_v = ones/v
    for C in ParClasses:
        EC = matrix(QQ, v)
        for line in C:
            for i, j in combinations(line, 2):
                EC[i, j] = EC[j, i] = 1/k
        EC -= ones_v
        E[tuple(C[0])] = EC
    if verbose:
        print('finished E at %f (+%f)' % (time() - t, time() - t1))
    t1 = time()

    # handle Phi
    if Phi == 'random':
        Phi = {}
        for x in range(m):
            temp = list(range(len(ParClasses)))
            for line in L_i[x]:
                rand = randrange(0, len(temp))
                Phi[(x, line)] = temp.pop(rand)
    elif Phi == 'fixed':
        Phi = {(x, line): val for x in range(m) for val, line in enumerate(L_i[x])}
    else:
        assert isinstance(Phi, dict), \
               "Phi must be a dictionary or 'random' or 'fixed'"
        assert set(Phi.keys()) == set([(x, line) for x in range(m) for line in L_i[x]]), \
               'each Phi_i must have domain L_i'
        for x in range(m):
            assert m - 2 == len(set([val for (key, val) in Phi.items() if key[0] == x])), \
                   'each phi_i must be injective'
        for val in Phi.values():
            assert val in range(m - 1), \
                   'codomain should be {0,..., (n^d - 1)/(n - 1) - 1}'
    phi = {(x, line): ParClasses[Phi[(x, line)]] for x in range(m) for line in L_i[x]}
    if verbose:
        print('finished phi at %f (+%f)' % (time() - t, time() - t1))
    t1 = time()

    # handle sigma
    sigma = {}
    if Sigma == 'random':
        for x in range(m):
            for line in L_i[x]:
                [i, j] = line
                temp = phi[(j, line)][:]
                for hyp in phi[(i, line)]:
                    rand = randrange(0, len(temp))
                    sigma[(i, j, tuple(hyp))] = temp[rand]
                    sigma[(j, i, tuple(temp[rand]))] = hyp
                    del temp[rand]
    elif Sigma == 'fixed':
        for x in range(m):
            for line in L_i[x]:
                [i, j] = line
                temp = phi[(j, line)][:]
                for hyp in phi[(i, line)]:
                    val = temp.pop()
                    sigma[(i, j, tuple(hyp))] = val
                    sigma[(j, i, tuple(val))] = hyp
    else:
        raise ValueError("Sigma must be 'random' or 'fixed'")
    if verbose:
        print('finished sigma at %f (+%f)' % (time() - t, time() - t1))
    t1 = time()

    # build V
    edges = []  # how many? *m^2*n^2
    for (i, j) in L.edges(sort=True, labels=False):
        for hyp in phi[(i, (i, j))]:
            for x in hyp:
                newEdges = [((i, x), (j, y))
                            for y in sigma[(i, j, tuple(hyp))]]
                edges.extend(newEdges)
    if verbose:
        print('finished edges at %f (+%f)' % (time() - t, time() - t1))
    t1 = time()
    V = Graph(edges)
    if verbose:
        print('finished V at %f (+%f)' % (time() - t, time() - t1))
    t1 = time()

    # build D_i, F_i and A_i
    D_i = [0]*m
    for x in range(m):
        D_i[x] = sum([E[tuple(phi[x, line][0])] for line in L_i[x]])
    F_i = [1 - D_i[x] - ones_v for x in range(m)]
    # as the sum of (1/v)*J_\Omega_i, D_i, F_i is identity
    A_i = [(v-k)*ones_v - k*F_i[x] for x in range(m)]
    #   we know A_i = k''*(1/v)*J_\Omega_i + r''*D_i + s''*F_i,
    #   and (k'', s'', r'') = (v - k, 0, -k)
    if verbose:
        print('finished D, F and A at %f (+%f)' % (time() - t, time() - t1))
    t1 = time()

    # add the edges of the graph of B to V
    for i in range(m):
        V.add_edges([((i, x), (i, y)) for x in range(v)
                     for y in range(v) if not A_i[i][(x, y)]])

    V.name('Muzychuk S6 graph with parameters ('+str(n)+','+str(d)+')')
    if verbose:
        print('finished at %f (+%f)' % ((time() - t), time() - t1))
    return V


def CubeConnectedCycle(d):
    r"""
    Return the cube-connected cycle of dimension `d`.

    The cube-connected cycle of order `d` is the `d`-dimensional hypercube
    with each of its vertices replaced by a cycle of length `d`. This graph has
    order `d \times 2^d`.
    The construction is as follows:
    Construct vertex `(x,y)` for `0 \leq x < 2^d`, `0 \leq y < d`.
    For each vertex, `(x,y)`, add an edge between it and `(x, (y-1) \mod d))`,
    `(x,(y+1) \mod d)`, and `(x \oplus 2^y, y)`, where `\oplus` is the bitwise
    xor operator.

    For `d=1` and `2`, the cube-connected cycle graph contains self-loops or
    multiple edges between a pair of vertices, but for all other `d`, it is
    simple.

    INPUT:

    - ``d`` -- The dimension of the desired hypercube as well as the length
      of the cycle to be placed at each vertex of the `d`-dimensional
      hypercube. `d` must be a positive integer.

    EXAMPLES:

    The order of the graph is `d \times 2^d` ::

        sage: d = 3
        sage: g = graphs.CubeConnectedCycle(d)
        sage: len(g) == d*2**d
        True

    The diameter of cube-connected cycles for `d > 3` is
    `2d + \lfloor \frac{d}{2} \rfloor - 2` ::

        sage: d = 4
        sage: g = graphs.CubeConnectedCycle(d)
        sage: g.diameter() == 2*d+d//2-2
        True

    All vertices have degree `3` when `d > 1` ::

        sage: g = graphs.CubeConnectedCycle(5)
        sage: all(g.degree(v) == 3 for v in g)
        True

    TESTS::

        sage: g = graphs.CubeConnectedCycle(0)
        Traceback (most recent call last):
        ...
        ValueError: the dimension d must be greater than 0
    """
    if d < 1:
        raise ValueError('the dimension d must be greater than 0')

    G = Graph(name="Cube-Connected Cycle of dimension {}".format(d))

    if d == 1:
        G.allow_loops(True)
        # only d = 1 requires loops
        G.add_edges([((0, 0), (0, 1)), ((0, 0), (0, 0)), ((0, 1), (0, 1))])
        return G

    if d == 2:
        # only d = 2 require multiple edges
        G.allow_multiple_edges(True)
        G.add_edges([((0, 0), (0, 1)), ((0, 0), (0, 1)), ((0, 0), (1, 0)),
                     ((0, 1), (2, 1)), ((1, 0), (1, 1)), ((1, 0), (1, 1)),
                     ((1, 1), (3, 1)), ((2, 0), (2, 1)), ((2, 0), (2, 1)),
                     ((2, 0), (3, 0)), ((3, 0), (3, 1)), ((3, 0), (3, 1))])
        return G

    for x in range(1 << d):
        G.add_cycle([(x, y) for y in range(d)])

    for x, y in G:
        G.add_edge((x, y), (x ^ (1 << y), y))

    return G<|MERGE_RESOLUTION|>--- conflicted
+++ resolved
@@ -3409,42 +3409,20 @@
 
     Next, using the spring-layout algorithm::
 
-<<<<<<< HEAD
-        sage: import networkx                                                   # optional - sage.groups
-        sage: g = []
-        sage: j = []
-        sage: for i in range(9):                                                # optional - sage.groups
-=======
         sage: import networkx                                                           # optional - networkx
         sage: g = []
         sage: j = []
         sage: for i in range(9):                                                        # optional - networkx
->>>>>>> 5dd80aa9
         ....:  spr = networkx.wheel_graph(i+3)
         ....:  k = Graph(spr)
         ....:  g.append(k)
         ...
-<<<<<<< HEAD
-        sage: for i in range(3):                                                # optional - sage.groups
-=======
         sage: for i in range(3):                                                        # optional - networkx
->>>>>>> 5dd80aa9
         ....:  n = []
         ....:  for m in range(3):
         ....:      n.append(g[3*i + m].plot(vertex_size=50, vertex_labels=False))
         ....:  j.append(n)
         ...
-<<<<<<< HEAD
-        sage: G = graphics_array(j)                                             # optional - sage.groups
-        sage: G.show() # long time                                              # optional - sage.groups
-
-    Compare the plotting::
-
-        sage: n = networkx.wheel_graph(23)                                      # optional - sage.groups
-        sage: spring23 = Graph(n)                                               # optional - sage.groups
-        sage: posdict23 = graphs.WheelGraph(23)
-        sage: spring23.show() # long time                                       # optional - sage.groups
-=======
         sage: G = graphics_array(j)                                                     # optional - networkx
         sage: G.show() # long time                                                      # optional - networkx
 
@@ -3454,7 +3432,6 @@
         sage: spring23 = Graph(n)                                                       # optional - networkx
         sage: posdict23 = graphs.WheelGraph(23)
         sage: spring23.show() # long time                                               # optional - networkx
->>>>>>> 5dd80aa9
         sage: posdict23.show() # long time
     """
     from sage.graphs.generators.basic import CycleGraph
