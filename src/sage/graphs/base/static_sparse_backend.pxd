--- conflicted
+++ resolved
@@ -1,8 +1,5 @@
 # sage_setup: distribution = sagemath-graphs
-<<<<<<< HEAD
 
-=======
->>>>>>> 5ae0bc7a
 from libc.stdint cimport uint64_t, uint32_t, INT32_MAX, UINT32_MAX
 
 from sage.data_structures.bitset cimport *
