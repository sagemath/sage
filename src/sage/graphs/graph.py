--- conflicted
+++ resolved
@@ -112,18 +112,11 @@
 
    ::
 
-<<<<<<< HEAD
-       sage: import networkx                                                            # needs networkx
-       sage: K = networkx.complete_bipartite_graph(12,7)                                # needs networkx
-       sage: G = Graph(K)                                                               # needs networkx
-       sage: G.degree()                                                                 # needs networkx
-=======
        sage: # needs networkx
        sage: import networkx
        sage: K = networkx.complete_bipartite_graph(12,7)
        sage: G = Graph(K)
        sage: G.degree()
->>>>>>> abdcae83
        [7, 7, 7, 7, 7, 7, 7, 7, 7, 7, 7, 7, 12, 12, 12, 12, 12, 12, 12]
 
 - graph6 or sparse6 format:
@@ -157,20 +150,12 @@
 
    ::
 
-<<<<<<< HEAD
-       sage: M = Matrix([(0,1,0,0,1,1,0,0,0,0), (1,0,1,0,0,0,1,0,0,0),                  # needs sage.modules
-       ....:             (0,1,0,1,0,0,0,1,0,0), (0,0,1,0,1,0,0,0,1,0),
-       ....:             (1,0,0,1,0,0,0,0,0,1), (1,0,0,0,0,0,0,1,1,0), (0,1,0,0,0,0,0,0,1,1),
-       ....:             (0,0,1,0,0,1,0,0,0,1), (0,0,0,1,0,1,1,0,0,0), (0,0,0,0,1,0,1,1,0,0)])
-       sage: M                                                                          # needs sage.modules
-=======
        sage: # needs sage.modules
        sage: M = Matrix([(0,1,0,0,1,1,0,0,0,0), (1,0,1,0,0,0,1,0,0,0),
        ....:             (0,1,0,1,0,0,0,1,0,0), (0,0,1,0,1,0,0,0,1,0),
        ....:             (1,0,0,1,0,0,0,0,0,1), (1,0,0,0,0,0,0,1,1,0), (0,1,0,0,0,0,0,0,1,1),
        ....:             (0,0,1,0,0,1,0,0,0,1), (0,0,0,1,0,1,1,0,0,0), (0,0,0,0,1,0,1,1,0,0)])
        sage: M
->>>>>>> abdcae83
        [0 1 0 0 1 1 0 0 0 0]
        [1 0 1 0 0 0 1 0 0 0]
        [0 1 0 1 0 0 0 1 0 0]
@@ -183,23 +168,15 @@
        [0 0 0 0 1 0 1 1 0 0]
        sage: G = Graph(M); G                                                            # needs sage.modules
        Graph on 10 vertices
-<<<<<<< HEAD
-       sage: G.plot().show()    # or G.show()                                           # needs sage.modules sage.plot
-=======
        sage: G.plot().show()    # or G.show()                                           # needs sage.plot
->>>>>>> abdcae83
 
 - incidence matrix: In an incidence matrix, each row represents a vertex and
    each column represents an edge.
 
    ::
 
-<<<<<<< HEAD
-       sage: M = Matrix([(-1, 0, 0, 0, 1, 0, 0, 0, 0, 0,-1, 0, 0, 0, 0),                # needs sage.modules
-=======
        sage: # needs sage.modules
        sage: M = Matrix([(-1, 0, 0, 0, 1, 0, 0, 0, 0, 0,-1, 0, 0, 0, 0),
->>>>>>> abdcae83
        ....:             ( 1,-1, 0, 0, 0, 0, 0, 0, 0, 0, 0,-1, 0, 0, 0),
        ....:             ( 0, 1,-1, 0, 0, 0, 0, 0, 0, 0, 0, 0,-1, 0, 0),
        ....:             ( 0, 0, 1,-1, 0, 0, 0, 0, 0, 0, 0, 0, 0,-1, 0),
@@ -222,13 +199,8 @@
        [ 0  0  0  0  0  0  1 -1  0  0  0  0  0  0  1]
        sage: G = Graph(M); G                                                            # needs sage.modules
        Graph on 10 vertices
-<<<<<<< HEAD
-       sage: G.plot().show()    # or G.show()                                           # needs sage.modules sage.plot
-       sage: DiGraph(matrix(2, [0,0,-1,1]), format="incidence_matrix")                  # needs sage.modules
-=======
        sage: G.plot().show()    # or G.show()                                           # needs sage.plot
        sage: DiGraph(matrix(2, [0,0,-1,1]), format="incidence_matrix")
->>>>>>> abdcae83
        Traceback (most recent call last):
        ...
        ValueError: there must be two nonzero entries (-1 & 1) per column
@@ -797,16 +769,10 @@
 
         Check that :trac:`9714` is fixed::
 
-<<<<<<< HEAD
-            sage: MA = Matrix([[1,2,0], [0,2,0], [0,0,1]])                              # needs sage.modules
-            sage: GA = Graph(MA, format='adjacency_matrix')                             # needs sage.modules
-            sage: MI = GA.incidence_matrix(oriented=False); MI                          # needs sage.modules
-=======
             sage: # needs sage.modules
             sage: MA = Matrix([[1,2,0], [0,2,0], [0,0,1]])
             sage: GA = Graph(MA, format='adjacency_matrix')
             sage: MI = GA.incidence_matrix(oriented=False); MI
->>>>>>> abdcae83
             [2 1 1 0 0 0]
             [0 1 1 2 2 0]
             [0 0 0 0 0 2]
@@ -865,22 +831,12 @@
        If ``vertex_labels`` is ``True``, the names of the vertices are given by
        the vertex attribute ``'name'``, if available::
 
-<<<<<<< HEAD
-           sage: g = igraph.Graph([(0,1),(0,2)],                                # optional - python_igraph
-           ....:                  vertex_attrs={'name':['a','b','c']})
-           sage: Graph(g).vertices(sort=True)                                   # optional - python_igraph
-           ['a', 'b', 'c']
-           sage: g = igraph.Graph([(0,1),(0,2)],                                # optional - python_igraph
-           ....:                  vertex_attrs={'label':['a','b','c']})
-           sage: Graph(g).vertices(sort=True)                                   # optional - python_igraph
-=======
            sage: # optional - python_igraph
            sage: g = igraph.Graph([(0,1),(0,2)], vertex_attrs={'name':['a','b','c']})
            sage: Graph(g).vertices(sort=True)
            ['a', 'b', 'c']
            sage: g = igraph.Graph([(0,1),(0,2)], vertex_attrs={'label':['a','b','c']})
            sage: Graph(g).vertices(sort=True)
->>>>>>> abdcae83
            [0, 1, 2]
 
        If the igraph Graph has edge attributes, they are used as edge labels::
@@ -938,14 +894,9 @@
         ValueError: An *undirected* igraph graph was expected.
         To build an directed graph, call the DiGraph constructor.
 
-<<<<<<< HEAD
-        sage: m = matrix([[0, -1], [-1, 0]])                                            # needs sage.modules
-        sage: Graph(m, format="seidel_adjacency_matrix")                                # needs sage.modules
-=======
         sage: # needs sage.modules
         sage: m = matrix([[0, -1], [-1, 0]])
         sage: Graph(m, format="seidel_adjacency_matrix")
->>>>>>> abdcae83
         Graph on 2 vertices
         sage: m[0,1] = 1                                                                # needs sage.modules
         sage: Graph(m, format="seidel_adjacency_matrix")                                # needs sage.modules
@@ -3917,25 +3868,15 @@
             True
             sage: are_equal_colorings(P, Q)
             True
-<<<<<<< HEAD
-            sage: G.plot(partition=P)                                                   # needs sage.plot
-=======
 
             sage: # needs sage.plot
             sage: G.plot(partition=P)
->>>>>>> abdcae83
             Graphics object consisting of 16 graphics primitives
             sage: G.coloring(hex_colors=True, algorithm="MILP")                         # needs sage.plot
             {'#0000ff': [4], '#00ff00': [0, 6, 5], '#ff0000': [2, 1, 3]}
-<<<<<<< HEAD
-            sage: H = G.coloring(hex_colors=True, algorithm="DLX"); H                   # needs sage.plot
-            {'#0000ff': [4], '#00ff00': [1, 2, 3], '#ff0000': [0, 5, 6]}
-            sage: G.plot(vertex_colors=H)                                               # needs sage.plot
-=======
             sage: H = G.coloring(hex_colors=True, algorithm="DLX"); H
             {'#0000ff': [4], '#00ff00': [1, 2, 3], '#ff0000': [0, 5, 6]}
             sage: G.plot(vertex_colors=H)
->>>>>>> abdcae83
             Graphics object consisting of 16 graphics primitives
 
         .. PLOT::
@@ -4760,12 +4701,8 @@
 
         Check corner cases::
 
-<<<<<<< HEAD
-            sage: Graph().maximum_average_degree(value_only=True)                       # needs sage.numerical.mip
-=======
             sage: # needs sage.numerical.mip
             sage: Graph().maximum_average_degree(value_only=True)
->>>>>>> abdcae83
             0
             sage: Graph().maximum_average_degree(value_only=False)                      # needs sage.numerical.mip
             Graph on 0 vertices
@@ -7543,40 +7480,22 @@
         EXAMPLES::
 
             sage: C = Graph('DJ{')
-<<<<<<< HEAD
-            sage: C.cliques_vertex_clique_number()                                      # needs sage.plot
-            {0: 2, 1: 4, 2: 4, 3: 4, 4: 4}
-            sage: E = C.cliques_maximal(); E
-            [[0, 4], [1, 2, 3, 4]]
-            sage: C.cliques_vertex_clique_number(cliques=E, algorithm="networkx")       # needs networkx sage.plot
-=======
             sage: C.cliques_vertex_clique_number()
             {0: 2, 1: 4, 2: 4, 3: 4, 4: 4}
             sage: E = C.cliques_maximal(); E
             [[0, 4], [1, 2, 3, 4]]
             sage: C.cliques_vertex_clique_number(cliques=E, algorithm="networkx")       # needs networkx
->>>>>>> abdcae83
             {0: 2, 1: 4, 2: 4, 3: 4, 4: 4}
 
             sage: F = graphs.Grid2dGraph(2,3)
-<<<<<<< HEAD
-            sage: F.cliques_vertex_clique_number(algorithm="networkx")                  # needs networkx sage.plot
-            {(0, 0): 2, (0, 1): 2, (0, 2): 2, (1, 0): 2, (1, 1): 2, (1, 2): 2}
-            sage: F.cliques_vertex_clique_number(vertices=[(0, 1), (1, 2)])             # needs sage.plot
-=======
             sage: F.cliques_vertex_clique_number(algorithm="networkx")                  # needs networkx
             {(0, 0): 2, (0, 1): 2, (0, 2): 2, (1, 0): 2, (1, 1): 2, (1, 2): 2}
             sage: F.cliques_vertex_clique_number(vertices=[(0, 1), (1, 2)])
->>>>>>> abdcae83
             {(0, 1): 2, (1, 2): 2}
 
             sage: G = Graph({0:[1,2,3], 1:[2], 3:[0,1]})
             sage: G.show(figsize=[2,2])                                                 # needs sage.plot
-<<<<<<< HEAD
-            sage: G.cliques_vertex_clique_number()                                      # needs sage.plot
-=======
             sage: G.cliques_vertex_clique_number()
->>>>>>> abdcae83
             {0: 3, 1: 3, 2: 3, 3: 3}
         """
         if algorithm == "cliquer":
@@ -7627,11 +7546,7 @@
             [[0, 4], [1, 2, 3, 4]]
             sage: C.cliques_containing_vertex([0, 1])                                   # needs networkx
             {0: [[0, 4]], 1: [[1, 2, 3, 4]]}
-<<<<<<< HEAD
-            sage: E = C.cliques_maximal(); E                                            # needs networkx
-=======
             sage: E = C.cliques_maximal(); E
->>>>>>> abdcae83
             [[0, 4], [1, 2, 3, 4]]
             sage: C.cliques_containing_vertex(cliques=E)                                # needs networkx
             {0: [[0, 4]],
@@ -7823,19 +7738,11 @@
             sage: set_random_seed(0)
             sage: a = random_matrix(ZZ, 20, x=2, sparse=True, density=.1)               # needs sage.modules
             sage: b = Graph(20)
-<<<<<<< HEAD
-            sage: b.add_edges(a.nonzero_positions(), loops=False)                       # needs sage.modules
-            sage: cores = b.cores(with_labels=True); cores                              # needs sage.modules
-            {0: 3, 1: 3, 2: 3, 3: 3, 4: 2, 5: 2, 6: 3, 7: 1, 8: 3, 9: 3, 10: 3,
-             11: 3, 12: 3, 13: 3, 14: 2, 15: 3, 16: 3, 17: 3, 18: 3, 19: 3}
-            sage: [v for v,c in cores.items() if c >= 2]  # the vertices in the 2-core  # needs sage.modules
-=======
             sage: b.add_edges(a.nonzero_positions(), loops=False)
             sage: cores = b.cores(with_labels=True); cores
             {0: 3, 1: 3, 2: 3, 3: 3, 4: 2, 5: 2, 6: 3, 7: 1, 8: 3, 9: 3, 10: 3,
              11: 3, 12: 3, 13: 3, 14: 2, 15: 3, 16: 3, 17: 3, 18: 3, 19: 3}
             sage: [v for v,c in cores.items() if c >= 2]  # the vertices in the 2-core
->>>>>>> abdcae83
             [0, 1, 2, 3, 4, 5, 6, 8, 9, 10, 11, 12, 13, 14, 15, 16, 17, 18, 19]
 
         Checking the 2-core of a random lobster is indeed the empty set::
@@ -9248,11 +9155,7 @@
 
             sage: # needs sage.modules
             sage: G = graphs.CompleteGraph(4)
-<<<<<<< HEAD
-            sage: all(G.effective_resistance(u, v) == 1/2                               # needs sage.modules
-=======
             sage: all(G.effective_resistance(u, v) == 1/2
->>>>>>> abdcae83
             ....:     for u,v in G.edge_iterator(labels=False))
             True
             sage: Graph(1).effective_resistance(0,0)                                    # needs sage.modules
@@ -9410,12 +9313,8 @@
             in the meantime if you want to use it please disallow multiedges
             using allow_multiple_edges().
 
-<<<<<<< HEAD
-            sage: graphs.CompleteGraph(4).effective_resistance_matrix(nonedgesonly=False)           # needs sage.modules
-=======
             sage: # needs sage.modules
             sage: graphs.CompleteGraph(4).effective_resistance_matrix(nonedgesonly=False)
->>>>>>> abdcae83
             [  0 1/2 1/2 1/2]
             [1/2   0 1/2 1/2]
             [1/2 1/2   0 1/2]
@@ -9433,13 +9332,8 @@
             [0 0 0 0]
             [0 1 0 0]
             sage: G = Graph([(0,1),(0,2),(0,3),(0,4),(0,5),(1,2),(2,3),(3,4),(4,5),(5,1)])
-<<<<<<< HEAD
-            sage: r = G.effective_resistance_matrix(nonedgesonly=False)[0,3]            # needs sage.modules
-            sage: r == fibonacci(2*(5-3)+1)*fibonacci(2*3-1)/fibonacci(2*5)             # needs sage.libs.pari sage.modules
-=======
             sage: r = G.effective_resistance_matrix(nonedgesonly=False)[0,3]
             sage: r == fibonacci(2*(5-3)+1)*fibonacci(2*3-1)/fibonacci(2*5)             # needs sage.libs.pari
->>>>>>> abdcae83
             True
 
         Ask for an immutable matrix::
@@ -9540,12 +9434,8 @@
 
         TESTS::
 
-<<<<<<< HEAD
-            sage: graphs.CompleteGraph(4).least_effective_resistance()                  # needs sage.modules
-=======
             sage: # needs sage.modules
             sage: graphs.CompleteGraph(4).least_effective_resistance()
->>>>>>> abdcae83
             []
             sage: graphs.CompleteGraph(4).least_effective_resistance(nonedgesonly=False)            # needs sage.modules
             [(0, 1), (0, 2), (0, 3), (1, 2), (1, 3), (2, 3)]
@@ -9757,14 +9647,9 @@
 
         TESTS::
 
-<<<<<<< HEAD
-            sage: G=graphs.CompleteGraph(4)
-            sage: G.most_common_neighbors()                                             # needs sage.modules
-=======
             sage: # needs sage.modules
             sage: G = graphs.CompleteGraph(4)
             sage: G.most_common_neighbors()
->>>>>>> abdcae83
             []
             sage: G.most_common_neighbors(nonedgesonly=False)                           # needs sage.modules
             [(0, 1), (0, 2), (0, 3), (1, 2), (1, 3), (2, 3)]
