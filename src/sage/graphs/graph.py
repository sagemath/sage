r"""
Undirected graphs

This module implements functions and operations involving undirected
graphs.

<<<<<<< HEAD
**Graph basic operations:**

.. csv-table::
    :class: contentstable
    :widths: 30, 70
    :delim: |

    :meth:`~Graph.write_to_eps` | Writes a plot of the graph to ``filename`` in ``eps`` format.
    :meth:`~Graph.to_undirected` | Since the graph is already undirected, simply returns a copy of itself.
    :meth:`~Graph.to_directed` | Returns a directed version of the graph.
    :meth:`~Graph.sparse6_string` | Returns the sparse6 representation of the graph as an ASCII string.
    :meth:`~Graph.graph6_string` | Returns the graph6 representation of the graph as an ASCII string.
    :meth:`~Graph.bipartite_sets` | Returns `(X,Y)` where X and Y are the nodes in each bipartite set of graph.
    :meth:`~Graph.bipartite_color` | Returns a dictionary with vertices as the keys and the color class as the values.
    :meth:`~Graph.is_directed` | If ``self`` is undirected, returns False.
    :meth:`~Graph.join` | Returns the join of ``self`` and ``other``.


**Distances:**

.. csv-table::
    :class: contentstable
    :widths: 30, 70
    :delim: |

    :meth:`~Graph.centrality_degree` | Returns the degree centrality


**Graph properties:**

.. csv-table::
    :class: contentstable
    :widths: 30, 70
    :delim: |

    :meth:`~Graph.is_asteroidal_triple_free` | Tests whether the current graph is asteroidal triple free.
    :meth:`~Graph.is_prime` | Tests whether the current graph is prime.
    :meth:`~Graph.is_split` | Returns ``True`` if the graph is a Split graph, ``False`` otherwise.
    :meth:`~Graph.is_triangle_free` | Returns whether ``self`` is triangle-free.
    :meth:`~Graph.is_bipartite` | Returns True if graph G is bipartite, False if not.
    :meth:`~Graph.is_line_graph` | Tests wether the graph is a line graph.
    :meth:`~Graph.is_odd_hole_free` | Tests whether ``self`` contains an induced odd hole.
    :meth:`~Graph.is_even_hole_free` | Tests whether ``self`` contains an induced even hole.
    :meth:`~Graph.is_cartesian_product` | Tests whether ``self`` is a cartesian product of graphs.
    :meth:`~Graph.is_long_hole_free` | Tests whether ``self`` contains an induced cycle of length at least 5.
    :meth:`~Graph.is_long_antihole_free` | Tests whether ``self`` contains an induced anticycle of length at least 5.
    :meth:`~Graph.is_weakly_chordal` | Tests whether ``self`` is weakly chordal.
    :meth:`~Graph.is_strongly_regular` | Tests whether ``self`` is strongly regular.
    :meth:`~Graph.is_distance_regular` | Tests whether ``self`` is distance-regular.
    :meth:`~Graph.is_tree` | Return True if the graph is a tree.
    :meth:`~Graph.is_forest` | Return True if the graph is a forest, i.e. a disjoint union of trees.
    :meth:`~Graph.is_overfull` | Tests whether the current graph is overfull.
    :meth:`~Graph.odd_girth` | Returns the odd girth of ``self``.
    :meth:`~Graph.is_edge_transitive` | Returns true if ``self`` is edge-transitive.
    :meth:`~Graph.is_arc_transitive` | Returns true if ``self`` is arc-transitive.
    :meth:`~Graph.is_half_transitive` | Returns true if ``self`` is a half-transitive graph.
    :meth:`~Graph.is_semi_symmetric` | Returns true if ``self`` is a semi-symmetric graph.

**Connectivity, orientations, trees:**

.. csv-table::
    :class: contentstable
    :widths: 30, 70
    :delim: |

    :meth:`~Graph.gomory_hu_tree` | Returns a Gomory-Hu tree of ``self``.
    :meth:`~Graph.minimum_outdegree_orientation` | Returns an orientation of ``self`` with the smallest possible maximum outdegree
    :meth:`~Graph.bounded_outdegree_orientation` | Computes an orientation of ``self`` such that every vertex `v` has out-degree less than `b(v)`
    :meth:`~Graph.strong_orientation` | Returns a strongly connected orientation of the current graph.
    :meth:`~Graph.degree_constrained_subgraph` | Returns a degree-constrained subgraph.
    :meth:`~Graph.bridges` | Returns the list of all bridges.
    :meth:`~Graph.spanning_trees` | Returns the list of all spanning trees.
    :meth:`~Graph.random_spanning_tree` | Returns a random spanning tree.

**Clique-related methods:**

.. csv-table::
    :class: contentstable
    :widths: 30, 70
    :delim: |

    :meth:`~Graph.clique_complex` | Returns the clique complex of ``self``
    :meth:`~Graph.cliques_containing_vertex` | Returns the cliques containing each vertex
    :meth:`~Graph.cliques_vertex_clique_number` | Returns a dictionary of sizes of the largest maximal cliques containing each vertex
    :meth:`~Graph.cliques_get_clique_bipartite` | Returns a bipartite graph constructed such that maximal cliques are the right vertices and the left vertices are retained from the given graph
    :meth:`~Graph.cliques_get_max_clique_graph` | Returns a graph constructed with maximal cliques as vertices, and edges between maximal cliques sharing vertices.
    :meth:`~Graph.cliques_number_of` | Returns a dictionary of the number of maximal cliques containing each vertex, keyed by vertex.
    :meth:`~Graph.clique_number` | Returns the order of the largest clique of the graph.
    :meth:`~Graph.clique_maximum` | Returns the vertex set of a maximal order complete subgraph.
    :meth:`~Graph.cliques_maximum` | Returns the list of all maximum cliques
    :meth:`~Graph.cliques_maximal` | Returns the list of all maximal cliques
    :meth:`~Graph.clique_polynomial` | Returns the clique polynomial

**Algorithmically hard stuff:**

.. csv-table::
    :class: contentstable
    :widths: 30, 70
    :delim: |

    :meth:`~Graph.vertex_cover` | Returns a minimum vertex cover.
    :meth:`~Graph.independent_set` | Returns a maximum independent set.
    :meth:`~Graph.topological_minor` | Returns a topological `H`-minor of ``self`` if one exists.
    :meth:`~Graph.convexity_properties` | Returns a ``ConvexityProperties`` object corresponding to ``self``.
    :meth:`~Graph.matching_polynomial` | Computes the matching polynomial.
    :meth:`~Graph.rank_decomposition` | Returns an rank-decomposition of ``self`` achieving optiml rank-width.
    :meth:`~Graph.minor` | Returns the vertices of a minor isomorphic to `H`.
    :meth:`~Graph.independent_set_of_representatives` | Returns an independent set of representatives.
    :meth:`~Graph.coloring` | Returns the first (optimal) proper vertex-coloring found.
    :meth:`~Graph.has_homomorphism_to` | Checks whether there is a morphism between two graphs.
    :meth:`~Graph.chromatic_number` | Returns the minimal number of colors needed to color the vertices.
    :meth:`~Graph.chromatic_polynomial` | Returns the chromatic polynomial.
    :meth:`~Graph.chromatic_symmetric_function` | Return the chromatic symmetric function.
    :meth:`~Graph.tutte_polynomial` | Returns the Tutte polynomial.
    :meth:`~Graph.is_perfect` | Tests whether the graph is perfect.
    :meth:`~Graph.treewidth` | Computes the tree-width and provides a decomposition.


**Leftovers:**

.. csv-table::
    :class: contentstable
    :widths: 30, 70
    :delim: |

    :meth:`~Graph.cores` | Returns the core number for each vertex in an ordered list.
    :meth:`~Graph.matching` | Returns a maximum weighted matching of the graph
    :meth:`~Graph.fractional_chromatic_index` | Computes the fractional chromatic index.
    :meth:`~Graph.lovasz_theta` | Returns the Lovasz number (a.k.a theta).
    :meth:`~Graph.kirchhoff_symanzik_polynomial` | Returns the Kirchhoff-Symanzik polynomial.
    :meth:`~Graph.modular_decomposition` | Returns the modular decomposition.
    :meth:`~Graph.maximum_average_degree` | Returns the Maximum Average Degree (MAD).
    :meth:`~Graph.two_factor_petersen` | Returns a decomposition of the graph into 2-factors.
    :meth:`~Graph.ihara_zeta_function_inverse` | Returns the inverse of the zeta function.
    :meth:`~Graph.seidel_switching` | Returns Seidel switching w.r.t. a subset of vertices.
    :meth:`~Graph.seidel_adjacency_matrix` | Returns the Seidel adjacency matrix of ``self``.
    :meth:`~Graph.twograph`  | Returns :class:`two-graph <sage.combinat.designs.twographs.TwoGraph>` of ``self``.
=======
{INDEX_OF_METHODS}
>>>>>>> 53b8469b

AUTHORS:

-  Robert L. Miller (2006-10-22): initial version

-  William Stein (2006-12-05): Editing

-  Robert L. Miller (2007-01-13): refactoring, adjusting for
   NetworkX-0.33, fixed plotting bugs (2007-01-23): basic tutorial,
   edge labels, loops, multiple edges and arcs (2007-02-07): graph6
   and sparse6 formats, matrix input

-  Emily Kirkmann (2007-02-11): added graph_border option to plot
   and show

-  Robert L. Miller (2007-02-12): vertex color-maps, graph
   boundaries, graph6 helper functions in Cython

-  Robert L. Miller Sage Days 3 (2007-02-17-21): 3d plotting in
   Tachyon

-  Robert L. Miller (2007-02-25): display a partition

-  Robert L. Miller (2007-02-28): associate arbitrary objects to
   vertices, edge and arc label display (in 2d), edge coloring

-  Robert L. Miller (2007-03-21): Automorphism group, isomorphism
   check, canonical label

-  Robert L. Miller (2007-06-07-09): NetworkX function wrapping

-  Michael W. Hansen (2007-06-09): Topological sort generation

-  Emily Kirkman, Robert L. Miller Sage Days 4: Finished wrapping
   NetworkX

-  Emily Kirkman (2007-07-21): Genus (including circular planar,
   all embeddings and all planar embeddings), all paths, interior
   paths

-  Bobby Moretti (2007-08-12): fixed up plotting of graphs with
   edge colors differentiated by label

-  Jason Grout (2007-09-25): Added functions, bug fixes, and
   general enhancements

-  Robert L. Miller (Sage Days 7): Edge labeled graph isomorphism

-  Tom Boothby (Sage Days 7): Miscellaneous awesomeness

-  Tom Boothby (2008-01-09): Added graphviz output

-  David Joyner (2009-2): Fixed docstring bug related to GAP.

-  Stephen Hartke (2009-07-26): Fixed bug in blocks_and_cut_vertices()
   that caused an incorrect result when the vertex 0 was a cut vertex.

-  Stephen Hartke (2009-08-22): Fixed bug in blocks_and_cut_vertices()
   where the list of cut_vertices is not treated as a set.

-  Anders Jonsson (2009-10-10): Counting of spanning trees and out-trees added.

-  Nathann Cohen (2009-09) : Cliquer, Connectivity, Flows
                             and everything that uses Linear Programming
                             and class numerical.MIP

- Nicolas M. Thiery (2010-02): graph layout code refactoring, dot2tex/graphviz interface

- David Coudert (2012-04) : Reduction rules in vertex_cover.

- Birk Eisermann (2012-06): added recognition of weakly chordal graphs and
                            long-hole-free / long-antihole-free graphs

- Alexandre P. Zuge (2013-07): added join operation.

- Amritanshu Prasad (2014-08): added clique polynomial

Graph Format
------------

Supported formats
~~~~~~~~~~~~~~~~~

Sage Graphs can be created from a wide range of inputs. A few
examples are covered here.


-  NetworkX dictionary format:

   ::

       sage: d = {0: [1,4,5], 1: [2,6], 2: [3,7], 3: [4,8], 4: [9], \
             5: [7, 8], 6: [8,9], 7: [9]}
       sage: G = Graph(d); G
       Graph on 10 vertices
       sage: G.plot().show()    # or G.show()

-  A NetworkX graph:

   ::

       sage: import networkx
       sage: K = networkx.complete_bipartite_graph(12,7)
       sage: G = Graph(K)
       sage: G.degree()
       [7, 7, 7, 7, 7, 7, 7, 7, 7, 7, 7, 7, 12, 12, 12, 12, 12, 12, 12]

-  graph6 or sparse6 format:

   ::

       sage: s = ':I`AKGsaOs`cI]Gb~'
       sage: G = Graph(s, sparse=True); G
       Looped multi-graph on 10 vertices
       sage: G.plot().show()    # or G.show()

   Note that the ``\`` character is an escape character in Python, and
   also a character used by graph6 strings:

   ::

       sage: G = Graph('Ihe\n@GUA')
       Traceback (most recent call last):
       ...
       RuntimeError: The string (Ihe) seems corrupt: for n = 10, the string is too short.

   In Python, the escaped character ``\`` is represented by ``\\``:

   ::

       sage: G = Graph('Ihe\\n@GUA')
       sage: G.plot().show()    # or G.show()

-  adjacency matrix: In an adjacency matrix, each column and each
   row represent a vertex. If a 1 shows up in row `i`, column
   `j`, there is an edge `(i,j)`.

   ::

       sage: M = Matrix([(0,1,0,0,1,1,0,0,0,0),(1,0,1,0,0,0,1,0,0,0), \
       (0,1,0,1,0,0,0,1,0,0), (0,0,1,0,1,0,0,0,1,0),(1,0,0,1,0,0,0,0,0,1), \
       (1,0,0,0,0,0,0,1,1,0), (0,1,0,0,0,0,0,0,1,1),(0,0,1,0,0,1,0,0,0,1), \
       (0,0,0,1,0,1,1,0,0,0), (0,0,0,0,1,0,1,1,0,0)])
       sage: M
       [0 1 0 0 1 1 0 0 0 0]
       [1 0 1 0 0 0 1 0 0 0]
       [0 1 0 1 0 0 0 1 0 0]
       [0 0 1 0 1 0 0 0 1 0]
       [1 0 0 1 0 0 0 0 0 1]
       [1 0 0 0 0 0 0 1 1 0]
       [0 1 0 0 0 0 0 0 1 1]
       [0 0 1 0 0 1 0 0 0 1]
       [0 0 0 1 0 1 1 0 0 0]
       [0 0 0 0 1 0 1 1 0 0]
       sage: G = Graph(M); G
       Graph on 10 vertices
       sage: G.plot().show()    # or G.show()

-  incidence matrix: In an incidence matrix, each row represents a
   vertex and each column represents an edge.

   ::

       sage: M = Matrix([(-1, 0, 0, 0, 1, 0, 0, 0, 0, 0,-1, 0, 0, 0, 0),
       ....:             ( 1,-1, 0, 0, 0, 0, 0, 0, 0, 0, 0,-1, 0, 0, 0),
       ....:             ( 0, 1,-1, 0, 0, 0, 0, 0, 0, 0, 0, 0,-1, 0, 0),
       ....:             ( 0, 0, 1,-1, 0, 0, 0, 0, 0, 0, 0, 0, 0,-1, 0),
       ....:             ( 0, 0, 0, 1,-1, 0, 0, 0, 0, 0, 0, 0, 0, 0,-1),
       ....:             ( 0, 0, 0, 0, 0,-1, 0, 0, 0, 1, 1, 0, 0, 0, 0),
       ....:             ( 0, 0, 0, 0, 0, 0, 0, 1,-1, 0, 0, 1, 0, 0, 0),
       ....:             ( 0, 0, 0, 0, 0, 1,-1, 0, 0, 0, 0, 0, 1, 0, 0),
       ....:             ( 0, 0, 0, 0, 0, 0, 0, 0, 1,-1, 0, 0, 0, 1, 0),
       ....:             ( 0, 0, 0, 0, 0, 0, 1,-1, 0, 0, 0, 0, 0, 0, 1)])
       sage: M
       [-1  0  0  0  1  0  0  0  0  0 -1  0  0  0  0]
       [ 1 -1  0  0  0  0  0  0  0  0  0 -1  0  0  0]
       [ 0  1 -1  0  0  0  0  0  0  0  0  0 -1  0  0]
       [ 0  0  1 -1  0  0  0  0  0  0  0  0  0 -1  0]
       [ 0  0  0  1 -1  0  0  0  0  0  0  0  0  0 -1]
       [ 0  0  0  0  0 -1  0  0  0  1  1  0  0  0  0]
       [ 0  0  0  0  0  0  0  1 -1  0  0  1  0  0  0]
       [ 0  0  0  0  0  1 -1  0  0  0  0  0  1  0  0]
       [ 0  0  0  0  0  0  0  0  1 -1  0  0  0  1  0]
       [ 0  0  0  0  0  0  1 -1  0  0  0  0  0  0  1]
       sage: G = Graph(M); G
       Graph on 10 vertices
       sage: G.plot().show()    # or G.show()
       sage: DiGraph(matrix(2,[0,0,-1,1]), format="incidence_matrix")
       Traceback (most recent call last):
       ...
       ValueError: There must be two nonzero entries (-1 & 1) per column.

-  a list of edges::

       sage: g = Graph([(1,3),(3,8),(5,2)])
       sage: g
       Graph on 5 vertices

-  an igraph Graph::

       sage: import igraph                                # optional - python_igraph
       sage: g = Graph(igraph.Graph([(1,3),(3,2),(0,2)])) # optional - python_igraph
       sage: g                                            # optional - python_igraph
       Graph on 4 vertices

Generators
----------

If you wish to iterate through all the isomorphism types of graphs,
type, for example::

    sage: for g in graphs(4):
    ...     print g.spectrum()
    [0, 0, 0, 0]
    [1, 0, 0, -1]
    [1.4142135623..., 0, 0, -1.4142135623...]
    [2, 0, -1, -1]
    [1.7320508075..., 0, 0, -1.7320508075...]
    [1, 1, -1, -1]
    [1.6180339887..., 0.6180339887..., -0.6180339887..., -1.6180339887...]
    [2.1700864866..., 0.3111078174..., -1, -1.4811943040...]
    [2, 0, 0, -2]
    [2.5615528128..., 0, -1, -1.5615528128...]
    [3, -1, -1, -1]

For some commonly used graphs to play with, type

::

    sage: graphs.[tab]          # not tested

and hit {tab}. Most of these graphs come with their own custom
plot, so you can see how people usually visualize these graphs.

::

    sage: G = graphs.PetersenGraph()
    sage: G.plot().show()    # or G.show()
    sage: G.degree_histogram()
    [0, 0, 0, 10]
    sage: G.adjacency_matrix()
    [0 1 0 0 1 1 0 0 0 0]
    [1 0 1 0 0 0 1 0 0 0]
    [0 1 0 1 0 0 0 1 0 0]
    [0 0 1 0 1 0 0 0 1 0]
    [1 0 0 1 0 0 0 0 0 1]
    [1 0 0 0 0 0 0 1 1 0]
    [0 1 0 0 0 0 0 0 1 1]
    [0 0 1 0 0 1 0 0 0 1]
    [0 0 0 1 0 1 1 0 0 0]
    [0 0 0 0 1 0 1 1 0 0]

::

    sage: S = G.subgraph([0,1,2,3])
    sage: S.plot().show()    # or S.show()
    sage: S.density()
    1/2

::

    sage: G = GraphQuery(display_cols=['graph6'], num_vertices=7, diameter=5)
    sage: L = G.get_graphs_list()
    sage: graphs_list.show_graphs(L)

.. _Graph:labels:

Labels
------

Each vertex can have any hashable object as a label. These are
things like strings, numbers, and tuples. Each edge is given a
default label of ``None``, but if specified, edges can
have any label at all. Edges between vertices `u` and
`v` are represented typically as ``(u, v, l)``, where
``l`` is the label for the edge.

Note that vertex labels themselves cannot be mutable items::

    sage: M = Matrix( [[0,0],[0,0]] )
    sage: G = Graph({ 0 : { M : None } })
    Traceback (most recent call last):
    ...
    TypeError: mutable matrices are unhashable

However, if one wants to define a dictionary, with the same keys
and arbitrary objects for entries, one can make that association::

    sage: d = {0 : graphs.DodecahedralGraph(), 1 : graphs.FlowerSnark(), \
          2 : graphs.MoebiusKantorGraph(), 3 : graphs.PetersenGraph() }
    sage: d[2]
    Moebius-Kantor Graph: Graph on 16 vertices
    sage: T = graphs.TetrahedralGraph()
    sage: T.vertices()
    [0, 1, 2, 3]
    sage: T.set_vertices(d)
    sage: T.get_vertex(1)
    Flower Snark: Graph on 20 vertices

Database
--------

There is a database available for searching for graphs that satisfy
a certain set of parameters, including number of vertices and
edges, density, maximum and minimum degree, diameter, radius, and
connectivity. To see a list of all search parameter keywords broken
down by their designated table names, type

::

    sage: graph_db_info()
    {...}

For more details on data types or keyword input, enter

::

    sage: GraphQuery?    # not tested

The results of a query can be viewed with the show method, or can be
viewed individually by iterating through the results:

::

    sage: Q = GraphQuery(display_cols=['graph6'],num_vertices=7, diameter=5)
    sage: Q.show()
    Graph6
    --------------------
    F?`po
    F?gqg
    F@?]O
    F@OKg
    F@R@o
    FA_pW
    FEOhW
    FGC{o
    FIAHo

Show each graph as you iterate through the results:

::

    sage: for g in Q:
    ...     show(g)

Visualization
-------------

To see a graph `G` you are working with, there
are three main options. You can view the graph in two dimensions via
matplotlib with ``show()``. ::

    sage: G = graphs.RandomGNP(15,.3)
    sage: G.show()

And you can view it in three dimensions via jmol with ``show3d()``. ::

    sage: G.show3d()

Or it can be rendered with `\LaTeX`.  This requires the right
additions to a standard `\mbox{\rm\TeX}` installation.  Then standard
Sage commands, such as ``view(G)`` will display the graph, or
``latex(G)`` will produce a string suitable for inclusion in a
`\LaTeX` document.  More details on this are at
the :mod:`sage.graphs.graph_latex` module. ::

    sage: from sage.graphs.graph_latex import check_tkz_graph
    sage: check_tkz_graph()  # random - depends on TeX installation
    sage: latex(G)
    \begin{tikzpicture}
    ...
    \end{tikzpicture}

Mutability
----------

Graphs are mutable, and thus unusable as dictionary keys, unless
``data_structure="static_sparse"`` is used::

    sage: G = graphs.PetersenGraph()
    sage: {G:1}[G]
    Traceback (most recent call last):
    ...
    TypeError: This graph is mutable, and thus not hashable. Create an immutable copy by `g.copy(immutable=True)`
    sage: G_immutable = Graph(G, immutable=True)
    sage: G_immutable == G
    True
    sage: {G_immutable:1}[G_immutable]
    1

Methods
-------
"""

#*****************************************************************************
#      Copyright (C) 2006 - 2007 Robert L. Miller <rlmillster@gmail.com>
#
# Distributed  under  the  terms  of  the  GNU  General  Public  License (GPL)
#                         http://www.gnu.org/licenses/
#*****************************************************************************

from copy import copy
from sage.rings.polynomial.polynomial_ring_constructor import PolynomialRing
from sage.misc.superseded import deprecation
from sage.rings.integer import Integer
from sage.rings.integer_ring import ZZ
import sage.graphs.generic_graph_pyx as generic_graph_pyx
from sage.graphs.generic_graph import GenericGraph
from sage.graphs.digraph import DiGraph
from sage.graphs.independent_sets import IndependentSets
from sage.combinat.combinatorial_map import combinatorial_map
from sage.misc.rest_index_of_methods import doc_index, gen_thematic_rest_table_index

class Graph(GenericGraph):
    r"""
    Undirected graph.

    A graph is a set of vertices connected by edges. See also the
    :wikipedia:`Wikipedia article on graphs <Graph_(mathematics)>`.

    One can very easily create a graph in Sage by typing::

        sage: g = Graph()

    By typing the name of the graph, one can get some basic information
    about it::

        sage: g
        Graph on 0 vertices

    This graph is not very interesting as it is by default the empty graph.
    But Sage contains a large collection of pre-defined graph classes that
    can be listed this way:

    * Within a Sage session, type ``graphs.``
      (Do not press "Enter", and do not forget the final period ".")

    * Hit "tab".

    You will see a list of methods which will construct named graphs. For
    example::

        sage: g = graphs.PetersenGraph()
        sage: g.plot()
        Graphics object consisting of 26 graphics primitives

    or::

        sage: g = graphs.ChvatalGraph()
        sage: g.plot()
        Graphics object consisting of 37 graphics primitives

    In order to obtain more information about these graph constructors, access
    the documentation using the command ``graphs.RandomGNP?``.

    Once you have defined the graph you want, you can begin to work on it
    by using the almost 200 functions on graphs in the Sage library!
    If your graph is named ``g``, you can list these functions as previously
    this way

    * Within a Sage session, type ``g.``
      (Do not press "Enter", and do not forget the final period "." )

    * Hit "tab".

    As usual, you can get some information about what these functions do by
    typing (e.g. if you want to know about the ``diameter()`` method)
    ``g.diameter?``.

    If you have defined a graph ``g`` having several connected components
    (i.e. ``g.is_connected()`` returns False), you can print each one of its
    connected components with only two lines::

        sage: for component in g.connected_components():
        ....:      g.subgraph(component).plot()
        Graphics object consisting of 37 graphics primitives


    INPUT:

    -  ``data`` -- can be any of the following (see the ``format`` argument):

      #.  An integer specifying the number of vertices

      #.  A dictionary of dictionaries

      #.  A dictionary of lists

      #.  A Sage adjacency matrix or incidence matrix

      #.  A Sage :meth:`Seidel adjacency matrix <seidel_adjacency_matrix>`

      #.  A pygraphviz graph

      #.  A NetworkX graph

      #.  An igraph graph (see http://igraph.org/python/)

    -  ``pos`` -  a positioning dictionary: for example, the
       spring layout from NetworkX for the 5-cycle is::

         {0: [-0.91679746, 0.88169588],
          1: [ 0.47294849, 1.125     ],
          2: [ 1.125     ,-0.12867615],
          3: [ 0.12743933,-1.125     ],
          4: [-1.125     ,-0.50118505]}

    -  ``name`` - (must be an explicitly named parameter,
       i.e., ``name="complete")`` gives the graph a name

    -  ``loops`` - boolean, whether to allow loops (ignored
       if data is an instance of the ``Graph`` class)

    -  ``multiedges`` - boolean, whether to allow multiple
       edges (ignored if data is an instance of the ``Graph`` class)

    -  ``weighted`` - whether graph thinks of itself as
       weighted or not. See ``self.weighted()``

    -  ``format`` - if None, Graph tries to guess; can take
       a number of values, namely:

       -  ``'int'`` - an integer specifying the number of vertices in an
          edge-free graph with vertices labelled from 0 to n-1

       -  ``'graph6'`` - Brendan McKay's graph6 format, in a
          string (if the string has multiple graphs, the first graph is
          taken)

       -  ``'sparse6'`` - Brendan McKay's sparse6 format, in a
          string (if the string has multiple graphs, the first graph is
          taken)

       -  ``'adjacency_matrix'`` - a square Sage matrix M,
          with M[i,j] equal to the number of edges {i,j}

       -  ``'weighted_adjacency_matrix'`` - a square Sage
          matrix M, with M[i,j] equal to the weight of the single edge {i,j}.
          Given this format, weighted is ignored (assumed True).

       -  ``'seidel_adjacency_matrix'`` - a symmetric Sage matrix M
          with 0s on the  diagonal, and the other entries -1 or 1,
          `M[i,j]=-1` indicating that {i,j} is an edge, otherwise `M[i,j]=1`.

       -  ``'incidence_matrix'`` - a Sage matrix, with one
          column C for each edge, where if C represents {i, j}, C[i] is -1
          and C[j] is 1

       -  ``'elliptic_curve_congruence'`` - data must be an
          iterable container of elliptic curves, and the graph produced has
          each curve as a vertex (it's Cremona label) and an edge E-F
          labelled p if and only if E is congruent to F mod p

       -  ``NX`` - data must be a NetworkX Graph.

           .. NOTE::

               As Sage's default edge labels is ``None`` while NetworkX uses
               ``{}``, the ``{}`` labels of a NetworkX graph are automatically
               set to ``None`` when it is converted to a Sage graph. This
               behaviour can be overruled by setting the keyword
               ``convert_empty_dict_labels_to_None`` to ``False`` (it is
               ``True`` by default).

       - ``igraph`` - data must be an `igraph <http://igraph.org/>`__ graph.

    - ``sparse`` (boolean) -- ``sparse=True`` is an alias for
      ``data_structure="sparse"``, and ``sparse=False`` is an alias for
      ``data_structure="dense"``.

    - ``data_structure`` -- one of the following (for more information, see
      :mod:`~sage.graphs.base.overview`)

       * ``"dense"`` -- selects the :mod:`~sage.graphs.base.dense_graph`
         backend.

       * ``"sparse"`` -- selects the :mod:`~sage.graphs.base.sparse_graph`
         backend.

       * ``"static_sparse"`` -- selects the
         :mod:`~sage.graphs.base.static_sparse_backend` (this backend is faster
         than the sparse backend and smaller in memory, and it is immutable, so
         that the resulting graphs can be used as dictionary keys).

    - ``immutable`` (boolean) -- whether to create a immutable graph. Note that
      ``immutable=True`` is actually a shortcut for
      ``data_structure='static_sparse'``. Set to ``False`` by default.

    - ``vertex_labels`` - Whether to allow any object as a vertex (slower), or
       only the integers 0, ..., n-1, where n is the number of vertices.

    -  ``convert_empty_dict_labels_to_None`` - this arguments sets
       the default edge labels used by NetworkX (empty dictionaries)
       to be replaced by None, the default Sage edge label. It is
       set to ``True`` iff a NetworkX graph is on the input.

    EXAMPLES:

    We illustrate the first seven input formats (the other two
    involve packages that are currently not standard in Sage):

    #. An integer giving the number of vertices::

        sage: g = Graph(5); g
        Graph on 5 vertices
        sage: g.vertices()
        [0, 1, 2, 3, 4]
        sage: g.edges()
        []

    #. A dictionary of dictionaries::

        sage: g = Graph({0:{1:'x',2:'z',3:'a'}, 2:{5:'out'}}); g
        Graph on 5 vertices

       The labels ('x', 'z', 'a', 'out') are labels for edges. For
       example, 'out' is the label for the edge on 2 and 5. Labels can be
       used as weights, if all the labels share some common parent.

       ::

        sage: a,b,c,d,e,f = sorted(SymmetricGroup(3))
        sage: Graph({b:{d:'c',e:'p'}, c:{d:'p',e:'c'}})
        Graph on 4 vertices

    #. A dictionary of lists::

        sage: g = Graph({0:[1,2,3], 2:[4]}); g
        Graph on 5 vertices

    #. A list of vertices and a function describing adjacencies. Note
       that the list of vertices and the function must be enclosed in a
       list (i.e., [list of vertices, function]).

       Construct the Paley graph over GF(13).

       ::

          sage: g=Graph([GF(13), lambda i,j: i!=j and (i-j).is_square()])
          sage: g.vertices()
          [0, 1, 2, 3, 4, 5, 6, 7, 8, 9, 10, 11, 12]
          sage: g.adjacency_matrix()
          [0 1 0 1 1 0 0 0 0 1 1 0 1]
          [1 0 1 0 1 1 0 0 0 0 1 1 0]
          [0 1 0 1 0 1 1 0 0 0 0 1 1]
          [1 0 1 0 1 0 1 1 0 0 0 0 1]
          [1 1 0 1 0 1 0 1 1 0 0 0 0]
          [0 1 1 0 1 0 1 0 1 1 0 0 0]
          [0 0 1 1 0 1 0 1 0 1 1 0 0]
          [0 0 0 1 1 0 1 0 1 0 1 1 0]
          [0 0 0 0 1 1 0 1 0 1 0 1 1]
          [1 0 0 0 0 1 1 0 1 0 1 0 1]
          [1 1 0 0 0 0 1 1 0 1 0 1 0]
          [0 1 1 0 0 0 0 1 1 0 1 0 1]
          [1 0 1 1 0 0 0 0 1 1 0 1 0]

       Construct the line graph of a complete graph.

       ::

          sage: g=graphs.CompleteGraph(4)
          sage: line_graph=Graph([g.edges(labels=false), \
                 lambda i,j: len(set(i).intersection(set(j)))>0], \
                 loops=False)
          sage: line_graph.vertices()
          [(0, 1), (0, 2), (0, 3), (1, 2), (1, 3), (2, 3)]
          sage: line_graph.adjacency_matrix()
          [0 1 1 1 1 0]
          [1 0 1 1 0 1]
          [1 1 0 0 1 1]
          [1 1 0 0 1 1]
          [1 0 1 1 0 1]
          [0 1 1 1 1 0]

    #. A graph6 or sparse6 string: Sage automatically recognizes
       whether a string is in graph6 or sparse6 format::

           sage: s = ':I`AKGsaOs`cI]Gb~'
           sage: Graph(s,sparse=True)
           Looped multi-graph on 10 vertices

       ::

           sage: G = Graph('G?????')
           sage: G = Graph("G'?G?C")
           Traceback (most recent call last):
           ...
           RuntimeError: The string seems corrupt: valid characters are
           ?@ABCDEFGHIJKLMNOPQRSTUVWXYZ[\]^_`abcdefghijklmnopqrstuvwxyz{|}~
           sage: G = Graph('G??????')
           Traceback (most recent call last):
           ...
           RuntimeError: The string (G??????) seems corrupt: for n = 8, the string is too long.

       ::

          sage: G = Graph(":I'AKGsaOs`cI]Gb~")
          Traceback (most recent call last):
          ...
          RuntimeError: The string seems corrupt: valid characters are
          ?@ABCDEFGHIJKLMNOPQRSTUVWXYZ[\]^_`abcdefghijklmnopqrstuvwxyz{|}~

       There are also list functions to take care of lists of graphs::

           sage: s = ':IgMoqoCUOqeb\n:I`AKGsaOs`cI]Gb~\n:I`EDOAEQ?PccSsge\N\n'
           sage: graphs_list.from_sparse6(s)
           [Looped multi-graph on 10 vertices, Looped multi-graph on 10 vertices, Looped multi-graph on 10 vertices]

    #. A Sage matrix:
       Note: If format is not specified, then Sage assumes a symmetric square
       matrix is an adjacency matrix, otherwise an incidence matrix.

       - an adjacency matrix::

            sage: M = graphs.PetersenGraph().am(); M
            [0 1 0 0 1 1 0 0 0 0]
            [1 0 1 0 0 0 1 0 0 0]
            [0 1 0 1 0 0 0 1 0 0]
            [0 0 1 0 1 0 0 0 1 0]
            [1 0 0 1 0 0 0 0 0 1]
            [1 0 0 0 0 0 0 1 1 0]
            [0 1 0 0 0 0 0 0 1 1]
            [0 0 1 0 0 1 0 0 0 1]
            [0 0 0 1 0 1 1 0 0 0]
            [0 0 0 0 1 0 1 1 0 0]
            sage: Graph(M)
            Graph on 10 vertices

         ::

            sage: Graph(matrix([[1,2],[2,4]]),loops=True,sparse=True)
            Looped multi-graph on 2 vertices

            sage: M = Matrix([[0,1,-1],[1,0,-1/2],[-1,-1/2,0]]); M
            [   0    1   -1]
            [   1    0 -1/2]
            [  -1 -1/2    0]
            sage: G = Graph(M,sparse=True); G
            Graph on 3 vertices
            sage: G.weighted()
            True

       - an incidence matrix::

            sage: M = Matrix(6, [-1,0,0,0,1, 1,-1,0,0,0, 0,1,-1,0,0, 0,0,1,-1,0, 0,0,0,1,-1, 0,0,0,0,0]); M
            [-1  0  0  0  1]
            [ 1 -1  0  0  0]
            [ 0  1 -1  0  0]
            [ 0  0  1 -1  0]
            [ 0  0  0  1 -1]
            [ 0  0  0  0  0]
            sage: Graph(M)
            Graph on 6 vertices

            sage: Graph(Matrix([[1],[1],[1]]))
            Traceback (most recent call last):
            ...
            ValueError: Non-symmetric or non-square matrix assumed to be an
            incidence matrix: There must be one or two nonzero entries per
            column. Got entries [1, 1, 1] in column 0
            sage: Graph(Matrix([[1],[1],[0]]))
            Graph on 3 vertices

            sage: M = Matrix([[0,1,-1],[1,0,-1],[-1,-1,0]]); M
            [ 0  1 -1]
            [ 1  0 -1]
            [-1 -1  0]
            sage: Graph(M,sparse=True)
            Graph on 3 vertices

            sage: M = Matrix([[0,1,1],[1,0,1],[-1,-1,0]]); M
            [ 0  1  1]
            [ 1  0  1]
            [-1 -1  0]
            sage: Graph(M)
            Traceback (most recent call last):
            ...
            ValueError: Non-symmetric or non-square matrix assumed to be an
            incidence matrix: There must be one or two nonzero entries per
            column. Got entries [1, 1] in column 2

        Check that :trac:`9714` is fixed::

            sage: MA = Matrix([[1,2,0], [0,2,0], [0,0,1]])
            sage: GA = Graph(MA, format='adjacency_matrix')
            sage: MI = GA.incidence_matrix(oriented=False)
            sage: MI
            [2 1 1 0 0 0]
            [0 1 1 2 2 0]
            [0 0 0 0 0 2]
            sage: Graph(MI).edges(labels=None)
            [(0, 0), (0, 1), (0, 1), (1, 1), (1, 1), (2, 2)]

            sage: M = Matrix([[1], [-1]]); M
            [ 1]
            [-1]
            sage: Graph(M).edges()
            [(0, 1, None)]

    #.  A Seidel adjacency matrix::

          sage: from sage.combinat.matrices.hadamard_matrix import \
          ....:  regular_symmetric_hadamard_matrix_with_constant_diagonal as rshcd
          sage: m=rshcd(16,1)- matrix.identity(16)
          sage: Graph(m,format="seidel_adjacency_matrix").is_strongly_regular(parameters=True)
          (16, 6, 2, 2)

    #. a list of edges, or labelled edges::

          sage: g = Graph([(1,3),(3,8),(5,2)])
          sage: g
          Graph on 5 vertices

          sage: g = Graph([(1,2,"Peace"),(7,-9,"and"),(77,2, "Love")])
          sage: g
          Graph on 5 vertices
          sage: g = Graph([(0, 2, '0'), (0, 2, '1'), (3, 3, '2')], loops=True, multiedges=True)
          sage: g.loops()
          [(3, 3, '2')]

    #. A NetworkX MultiGraph::

          sage: import networkx
          sage: g = networkx.MultiGraph({0:[1,2,3], 2:[4]})
          sage: Graph(g)
          Graph on 5 vertices

    #. A NetworkX graph::

           sage: import networkx
           sage: g = networkx.Graph({0:[1,2,3], 2:[4]})
           sage: DiGraph(g)
           Digraph on 5 vertices

    #. An igraph Graph (see also
       :meth:`~sage.graphs.generic_graph.GenericGraph.igraph_graph`)::

           sage: import igraph                   # optional - python_igraph
           sage: g = igraph.Graph([(0,1),(0,2)]) # optional - python_igraph
           sage: Graph(g)                        # optional - python_igraph
           Graph on 3 vertices

       If ``vertex_labels`` is ``True``, the names of the vertices are given by
       the vertex attribute ``'name'``, if available::

           sage: g = igraph.Graph([(0,1),(0,2)], vertex_attrs={'name':['a','b','c']})  # optional - python_igraph
           sage: Graph(g).vertices()                                                   # optional - python_igraph
           ['a', 'b', 'c']
           sage: g = igraph.Graph([(0,1),(0,2)], vertex_attrs={'label':['a','b','c']}) # optional - python_igraph
           sage: Graph(g).vertices()                                                   # optional - python_igraph
           [0, 1, 2]

       If the igraph Graph has edge attributes, they are used as edge labels::

           sage: g = igraph.Graph([(0,1),(0,2)], edge_attrs={'name':['a','b'], 'weight':[1,3]}) # optional - python_igraph
           sage: Graph(g).edges()                                                               # optional - python_igraph
           [(0, 1, {'name': 'a', 'weight': 1}), (0, 2, {'name': 'b', 'weight': 3})]

    By default, graphs are mutable and can thus not be used as a dictionary
    key::

          sage: G = graphs.PetersenGraph()
          sage: {G:1}[G]
          Traceback (most recent call last):
          ...
          TypeError: This graph is mutable, and thus not hashable. Create an immutable copy by `g.copy(immutable=True)`

    When providing the optional arguments ``data_structure="static_sparse"``
    or ``immutable=True`` (both mean the same), then an immutable graph
    results. ::

          sage: G_imm = Graph(G, immutable=True)
          sage: H_imm = Graph(G, data_structure='static_sparse')
          sage: G_imm == H_imm == G
          True
          sage: {G_imm:1}[H_imm]
          1

    TESTS::

        sage: Graph(4,format="HeyHeyHey")
        Traceback (most recent call last):
        ...
        ValueError: Unknown input format 'HeyHeyHey'

        sage: Graph(igraph.Graph(directed=True)) # optional - python_igraph
        Traceback (most recent call last):
        ...
        ValueError: An *undirected* igraph graph was expected. To build an directed graph, call the DiGraph constructor.

        sage: m = matrix([[0,-1],[-1,0]])
        sage: Graph(m,format="seidel_adjacency_matrix")
        Graph on 2 vertices
        sage: m[0,1]=1
        sage: Graph(m,format="seidel_adjacency_matrix")
        Traceback (most recent call last):
        ...
        ValueError: Graph's Seidel adjacency matrix must be symmetric

        sage: m[0,1]=-1; m[1,1]=1
        sage: Graph(m,format="seidel_adjacency_matrix")
        Traceback (most recent call last):
        ...
        ValueError: Graph's Seidel adjacency matrix must have 0s on the main diagonal

    """
    _directed = False

    def __init__(self, data=None, pos=None, loops=None, format=None,
                 weighted=None, implementation='c_graph',
                 data_structure="sparse", vertex_labels=True, name=None,
                 multiedges=None, convert_empty_dict_labels_to_None=None,
                 sparse=True, immutable=False):
        """
        TESTS::

            sage: G = Graph()
            sage: loads(dumps(G)) == G
            True
            sage: a = matrix(2,2,[1,0,0,1])
            sage: Graph(a).adjacency_matrix() == a
            True

            sage: a = matrix(2,2,[2,0,0,1])
            sage: Graph(a,sparse=True).adjacency_matrix() == a
            True

        The positions are copied when the graph is built from
        another graph ::

            sage: g = graphs.PetersenGraph()
            sage: h = Graph(g)
            sage: g.get_pos() == h.get_pos()
            True

        Or from a DiGraph ::

            sage: d = DiGraph(g)
            sage: h = Graph(d)
            sage: g.get_pos() == h.get_pos()
            True

        Loops are not counted as multiedges (see :trac:`11693`) and edges are
        not counted twice ::

            sage: Graph({1:[1]}).num_edges()
            1
            sage: Graph({1:[2,2]}).num_edges()
            2

        An empty list or dictionary defines a simple graph
        (:trac:`10441` and :trac:`12910`)::

            sage: Graph([])
            Graph on 0 vertices
            sage: Graph({})
            Graph on 0 vertices
            sage: # not "Multi-graph on 0 vertices"

        Verify that the int format works as expected (:trac:`12557`)::

            sage: Graph(2).adjacency_matrix()
            [0 0]
            [0 0]
            sage: Graph(3) == Graph(3,format='int')
            True

        Problem with weighted adjacency matrix (:trac:`13919`)::

            sage: B = {0:{1:2,2:5,3:4},1:{2:2,4:7},2:{3:1,4:4,5:3},3:{5:4},4:{5:1,6:5},5:{6:7}}
            sage: grafo3 = Graph(B,weighted=True)
            sage: matad = grafo3.weighted_adjacency_matrix()
            sage: grafo4 = Graph(matad,format = "adjacency_matrix", weighted=True)
            sage: grafo4.shortest_path(0,6,by_weight=True)
            [0, 1, 2, 5, 4, 6]

        Graphs returned when setting ``immutable=False`` are mutable::

            sage: g = graphs.PetersenGraph()
            sage: g = Graph(g.edges(),immutable=False)
            sage: g.add_edge("Hey", "Heyyyyyyy")

        And their name is set::

            sage: g = graphs.PetersenGraph()
            sage: Graph(g, immutable=True)
            Petersen graph: Graph on 10 vertices

        Check error messages for graphs built from incidence matrices (see
        :trac:`18440`)::

            sage: Graph(matrix([[-1, 1, 0],[1, 0, 0]]))
            Traceback (most recent call last):
            ...
            ValueError: Column 1 of the (oriented) incidence matrix contains
            only one nonzero value
            sage: Graph(matrix([[1,1],[1,1],[1,0]]))
            Traceback (most recent call last):
            ...
            ValueError: Non-symmetric or non-square matrix assumed to be an
            incidence matrix: There must be one or two nonzero entries per
            column. Got entries [1, 1, 1] in column 0
            sage: Graph(matrix([[3,1,1],[0,1,1]]))
            Traceback (most recent call last):
            ...
            ValueError: Each column of a non-oriented incidence matrix must sum
            to 2, but column 0 does not
        """
        GenericGraph.__init__(self)
        msg = ''
        from sage.structure.element import is_Matrix

        if sparse is False:
            if data_structure != "sparse":
                raise ValueError("The 'sparse' argument is an alias for "
                                 "'data_structure'. Please do not define both.")
            data_structure = "dense"

        # Choice of the backend

        if implementation != 'c_graph':
            deprecation(18375,"The 'implementation' keyword is deprecated, "
                        "and the graphs has been stored as a 'c_graph'")

        if multiedges or weighted:
            if data_structure == "dense":
                raise RuntimeError("Multiedge and weighted c_graphs must be sparse.")
        if immutable:
            data_structure = 'static_sparse'

        # If the data structure is static_sparse, we first build a graph
        # using the sparse data structure, then reencode the resulting graph
        # as a static sparse graph.
        from sage.graphs.base.sparse_graph import SparseGraphBackend
        from sage.graphs.base.dense_graph import DenseGraphBackend
        if data_structure in ["sparse", "static_sparse"]:
            CGB = SparseGraphBackend
        elif data_structure == "dense":
            CGB = DenseGraphBackend
        else:
            raise ValueError("data_structure must be equal to 'sparse', "
                             "'static_sparse' or 'dense'")
        self._backend = CGB(0, directed=False)

        if format is None and isinstance(data, str):
            if data.startswith(">>graph6<<"):
                data = data[10:]
                format = 'graph6'
            elif data.startswith(">>sparse6<<"):
                data = data[11:]
                format = 'sparse6'
            elif data[0] == ':':
                format = 'sparse6'
            else:
                format = 'graph6'
        if format is None and is_Matrix(data):
            if data.is_symmetric():
                format = 'adjacency_matrix'
            else:
                format = 'incidence_matrix'
                msg += "Non-symmetric or non-square matrix assumed to be an incidence matrix: "
        if format is None and isinstance(data, Graph):
            format = 'Graph'
        from sage.graphs.all import DiGraph
        if format is None and isinstance(data, DiGraph):
            data = data.to_undirected()
            format = 'Graph'
        if (format is None        and
            isinstance(data,list) and
            len(data)>=2          and
            callable(data[1])):
            format = 'rule'
        if format is None and isinstance(data,dict):
            keys = data.keys()
            if len(keys) == 0: format = 'dict_of_dicts'
            else:
                if isinstance(data[keys[0]], list):
                    format = 'dict_of_lists'
                elif isinstance(data[keys[0]], dict):
                    format = 'dict_of_dicts'
        if format is None and hasattr(data, 'adj'):
            import networkx
            if isinstance(data, (networkx.DiGraph, networkx.MultiDiGraph)):
                data = data.to_undirected()
            elif isinstance(data, (networkx.Graph, networkx.MultiGraph)):
                format = 'NX'

        if (format is None          and
            hasattr(data, 'vcount') and
            hasattr(data, 'get_edgelist')):
            try:
                import igraph
            except ImportError:
                raise ImportError("The data seems to be a igraph object, but "+
                                  "igraph is not installed in Sage. To install "+
                                  "it, run 'sage -i python_igraph'")
            if format is None and isinstance(data, igraph.Graph):
                format = 'igraph'
        if format is None and isinstance(data, (int, Integer)):
            format = 'int'
        if format is None and data is None:
            format = 'int'
            data = 0

        # Input is a list of edges
        if format is None and isinstance(data,list):
            format = "list_of_edges"
            if weighted is None: weighted = False
            num_verts=0

        if format is None:
            raise ValueError("This input cannot be turned into a graph")

        if format == 'weighted_adjacency_matrix':
            if weighted is False:
                raise ValueError("Format was weighted_adjacency_matrix but weighted was False.")
            if weighted   is None: weighted   = True
            if multiedges is None: multiedges = False
            format = 'adjacency_matrix'

        # At this point, 'format' has been set. We build the graph

        if format == 'graph6':
            if weighted   is None: weighted   = False
            self.allow_loops(loops if loops else False, check=False)
            self.allow_multiple_edges(multiedges if multiedges else False, check=False)
            if not isinstance(data, str):
                raise ValueError('If input format is graph6, then data must be a string.')
            n = data.find('\n')
            if n == -1:
                n = len(data)
            ss = data[:n]
            n, s = generic_graph_pyx.length_and_string_from_graph6(ss)
            m = generic_graph_pyx.binary_string_from_graph6(s, n)
            expected = n*(n-1)/2 + (6 - n*(n-1)/2)%6
            if len(m) > expected:
                raise RuntimeError("The string (%s) seems corrupt: for n = %d, the string is too long."%(ss,n))
            elif len(m) < expected:
                raise RuntimeError("The string (%s) seems corrupt: for n = %d, the string is too short."%(ss,n))
            self.add_vertices(range(n))
            k = 0
            for i in xrange(n):
                for j in xrange(i):
                    if m[k] == '1':
                        self._backend.add_edge(i, j, None, False)
                    k += 1

        elif format == 'sparse6':
            if weighted   is None: weighted   = False
            self.allow_loops(False if loops is False else True, check=False)
            self.allow_multiple_edges(False if multiedges is False else True, check=False)
            from math import ceil, floor
            from sage.misc.functional import log
            n = data.find('\n')
            if n == -1:
                n = len(data)
            s = data[:n]
            n, s = generic_graph_pyx.length_and_string_from_graph6(s[1:])
            if n == 0:
                edges = []
            else:
                k = int(ceil(log(n,2)))
                ords = [ord(i) for i in s]
                if any(o > 126 or o < 63 for o in ords):
                    raise RuntimeError("The string seems corrupt: valid characters are \n" + ''.join([chr(i) for i in xrange(63,127)]))
                bits = ''.join([generic_graph_pyx.int_to_binary_string(o-63).zfill(6) for o in ords])
                b = []
                x = []
                for i in xrange(int(floor(len(bits)/(k+1)))):
                    b.append(int(bits[(k+1)*i:(k+1)*i+1],2))
                    x.append(int(bits[(k+1)*i+1:(k+1)*i+k+1],2))
                v = 0
                edges = []
                for i in xrange(len(b)):
                    if b[i] == 1:
                        v += 1
                    if x[i] > v:
                        v = x[i]
                    else:
                        if v < n:
                            edges.append((x[i],v))
            self.add_vertices(range(n))
            self.add_edges(edges)
        elif format == 'adjacency_matrix':
            assert is_Matrix(data)
            # note: the adjacency matrix might be weighted and hence not
            # necessarily consists of integers
            if not weighted and data.base_ring() != ZZ:
                try:
                    data = data.change_ring(ZZ)
                except TypeError:
                    if weighted is False:
                        raise ValueError("Non-weighted graph's"+
                        " adjacency matrix must have only nonnegative"+
                        " integer entries")
                    weighted = True

            if data.is_sparse():
                entries = set(data[i,j] for i,j in data.nonzero_positions())
            else:
                entries = set(data.list())

            if not weighted and any(e < 0 for e in entries):
                if weighted is False:
                    raise ValueError("Non-weighted digraph's"+
                    " adjacency matrix must have only nonnegative"+
                    " integer entries")
                weighted = True
                if multiedges is None: multiedges = False
            if weighted is None:
                weighted = False

            if multiedges is None:
                multiedges = ((not weighted) and any(e != 0 and e != 1 for e in entries))

            if not loops and any(data[i,i] for i in xrange(data.nrows())):
                if loops is False:
                    raise ValueError("Non-looped digraph's adjacency"+
                    " matrix must have zeroes on the diagonal.")
                loops = True
            if loops is None:
                loops = False
            self.allow_loops(loops, check=False)
            self.allow_multiple_edges(multiedges, check=False)
            self.add_vertices(range(data.nrows()))
            e = []
            if weighted:
                for i,j in data.nonzero_positions():
                    if i <= j:
                        e.append((i,j,data[i][j]))
            elif multiedges:
                for i,j in data.nonzero_positions():
                    if i <= j:
                        e += [(i,j)]*int(data[i][j])
            else:
                for i,j in data.nonzero_positions():
                    if i <= j:
                        e.append((i,j))
            self.add_edges(e)
        elif format == 'incidence_matrix':
            assert is_Matrix(data)

            oriented = any(data[pos] < 0 for pos in data.nonzero_positions(copy=False))

            positions = []
            for i in range(data.ncols()):
                NZ = data.nonzero_positions_in_column(i)
                if len(NZ) == 1:
                    if oriented:
                        raise ValueError("Column {} of the (oriented) incidence "
                                         "matrix contains only one nonzero value".format(i))
                    elif data[NZ[0],i] != 2:
                        raise ValueError("Each column of a non-oriented incidence "
                                         "matrix must sum to 2, but column {} does not".format(i))
                    if loops is None:
                        loops = True
                    positions.append((NZ[0],NZ[0]))
                elif len(NZ) != 2 or \
                     (oriented and not ((data[NZ[0],i] == +1 and data[NZ[1],i] == -1) or \
                                        (data[NZ[0],i] == -1 and data[NZ[1],i] == +1))) or \
                     (not oriented and (data[NZ[0],i] != 1 or data[NZ[1],i] != 1)):
                    msg += "There must be one or two nonzero entries per column. "
                    msg += "Got entries {} in column {}".format([data[j,i] for j in NZ], i)
                    raise ValueError(msg)
                else:
                    positions.append(tuple(NZ))

            if weighted   is None: weighted  = False
            if multiedges is None:
                total = len(positions)
                multiedges = (len(set(positions)) < total  )
            self.allow_loops(False if loops is None else loops, check=False)
            self.allow_multiple_edges(multiedges, check=False)
            self.add_vertices(range(data.nrows()))
            self.add_edges(positions)
        elif format == 'seidel_adjacency_matrix':
            assert is_Matrix(data)
            if data.base_ring() != ZZ:
                try:
                    data = data.change_ring(ZZ)
                except TypeError:
                    raise ValueError("Graph's Seidel adjacency matrix must"+
                                     " have only 0,1,-1 integer entries")

            if data.is_sparse():
                entries = set(data[i,j] for i,j in data.nonzero_positions())
            else:
                entries = set(data.list())

            if any(e <  -1 or e > 1 for e in entries):
                raise ValueError("Graph's Seidel adjacency matrix must"+
                                 " have only 0,1,-1 integer entries")
            if any(i==j for i,j in data.nonzero_positions()):
                raise ValueError("Graph's Seidel adjacency matrix must"+
                                 " have 0s on the main diagonal")
            if not data.is_symmetric():
                raise ValueError("Graph's Seidel adjacency matrix must"+
                                 " be symmetric")
            multiedges = False
            weighted = False
            loops = False
            self.allow_loops(False)
            self.allow_multiple_edges(False)
            self.add_vertices(range(data.nrows()))
            e = []
            for i,j in data.nonzero_positions():
               if i <= j and data[i,j] < 0:
                        e.append((i,j))
            self.add_edges(e)
        elif format == 'Graph':
            if loops is None:      loops      = data.allows_loops()
            if multiedges is None: multiedges = data.allows_multiple_edges()
            if weighted is None:   weighted   = data.weighted()
            self.allow_loops(loops, check=False)
            self.allow_multiple_edges(multiedges, check=False)
            if data.get_pos() is not None:
                pos = data.get_pos().copy()
            self.name(data.name())
            self.add_vertices(data.vertex_iterator())
            self.add_edges(data.edge_iterator())
        elif format == 'NX':
            if convert_empty_dict_labels_to_None is not False:
                r = lambda x:None if x=={} else x
            else:
                r = lambda x:x
            if weighted is None:
                if isinstance(data, networkx.Graph):
                    weighted = False
                    if multiedges is None:
                        multiedges = False
                    if loops is None:
                        loops = False
                else:
                    weighted = True
                    if multiedges is None:
                        multiedges = True
                    if loops is None:
                        loops = True
            self.allow_loops(loops, check=False)
            self.allow_multiple_edges(multiedges, check=False)
            self.add_vertices(data.nodes())
            self.add_edges((u,v,r(l)) for u,v,l in data.edges_iter(data=True))
        elif format == 'igraph':
            if data.is_directed():
                raise ValueError("An *undirected* igraph graph was expected. "+
                                 "To build an directed graph, call the DiGraph "+
                                 "constructor.")

            self.add_vertices(range(data.vcount()))
            self.add_edges([(e.source, e.target, e.attributes()) for e in data.es()])

            if vertex_labels and 'name' in data.vertex_attributes():
                vs = data.vs()
                self.relabel({v:vs[v]['name'] for v in self})

        elif format == 'rule':
            f = data[1]
            verts = data[0]
            if loops is None: loops = any(f(v,v) for v in verts)
            if weighted is None: weighted = False
            self.allow_loops(loops, check=False)
            self.allow_multiple_edges(True if multiedges else False, check=False)
            from itertools import combinations
            self.add_vertices(verts)
            self.add_edges(e for e in combinations(verts,2) if f(*e))
            self.add_edges((v,v) for v in verts if f(v,v))
        elif format == 'dict_of_dicts':
            # adjust for empty dicts instead of None in NetworkX default edge labels
            if convert_empty_dict_labels_to_None is None:
                convert_empty_dict_labels_to_None = (format == 'NX')

            if not all(isinstance(data[u], dict) for u in data):
                raise ValueError("Input dict must be a consistent format.")

            if not loops and any(u in neighb for u,neighb in data.iteritems()):
                if loops is False:
                    u = next(u for u,neighb in data.iteritems() if u in neighb)
                    raise ValueError("The graph was built with loops=False but input data has a loop at {}.".format(u))
                loops = True
            if loops is None:
                loops = False

            if weighted is None: weighted = False
            for u in data:
                for v in data[u]:
                    if hash(u) > hash(v):
                        if v in data and u in data[v]:
                            if data[u][v] != data[v][u]:
                                raise ValueError("Dict does not agree on edge (%s,%s)"%(u,v))
                            continue
                    if multiedges is not False and not isinstance(data[u][v], list):
                        if multiedges is None: multiedges = False
                        if multiedges:
                            raise ValueError("Dict of dicts for multigraph must be in the format {v : {u : list}}")
            if multiedges is None and len(data) > 0:
                multiedges = True
            self.allow_loops(loops, check=False)
            self.allow_multiple_edges(multiedges, check=False)
            verts = set().union(data.keys(), *data.values())
            self.add_vertices(verts)
            if convert_empty_dict_labels_to_None:
                for u in data:
                    for v in data[u]:
                        if hash(u) <= hash(v) or v not in data or u not in data[v]:
                            if multiedges:
                                for l in data[u][v]:
                                    self._backend.add_edge(u,v,l,False)
                            else:
                                self._backend.add_edge(u,v,data[u][v] if data[u][v] != {} else None,False)
            else:
                for u in data:
                    for v in data[u]:
                        if hash(u) <= hash(v) or v not in data or u not in data[v]:
                            if multiedges:
                                for l in data[u][v]:
                                    self._backend.add_edge(u,v,l,False)
                            else:
                                self._backend.add_edge(u,v,data[u][v],False)
        elif format == 'dict_of_lists':
            if not all(isinstance(data[u], list) for u in data):
                raise ValueError("Input dict must be a consistent format.")

            verts = set().union(data.keys(),*data.values())
            if loops is None or loops is False:
                for u in data:
                    if u in data[u]:
                        if loops is None:
                            loops = True
                        elif loops is False:
                            u = next(u for u,neighb in data.iteritems() if u in neighb)
                            raise ValueError("The graph was built with loops=False but input data has a loop at {}.".format(u))
                        break
                if loops is None:
                    loops = False
            if weighted is None: weighted = False
            for u in data:
                if len(set(data[u])) != len(data[u]):
                    if multiedges is False:
                        v = next((v for v in data[u] if data[u].count(v) > 1))
                        raise ValueError("Non-multigraph got several edges (%s,%s)"%(u,v))
                    if multiedges is None:
                        multiedges = True
            if multiedges is None: multiedges = False
            self.allow_loops(loops, check=False)
            self.allow_multiple_edges(multiedges, check=False)
            self.add_vertices(verts)
            for u in data:
                for v in data[u]:
                    if (multiedges or hash(u) <= hash(v) or
                        v not in data or u not in data[v]):
                        self._backend.add_edge(u,v,None,False)
        elif format == 'int':
            self.allow_loops(loops if loops else False, check=False)
            self.allow_multiple_edges(multiedges if multiedges else False, check=False)
            if data<0:
                raise ValueError("The number of vertices cannot be strictly negative!")
            if data:
                self.add_vertices(range(data))
        elif format == 'elliptic_curve_congruence':
            self.allow_loops(loops if loops else False, check=False)
            self.allow_multiple_edges(multiedges if multiedges else False, check=False)
            from sage.rings.arith import lcm, prime_divisors
            from sage.rings.fast_arith import prime_range
            from sage.misc.all import prod
            curves = data
            verts = [curve.cremona_label() for curve in data]
            self.add_vertices(verts)
            for i in xrange(self.order()):
                for j in xrange(i):
                    E = curves[i]
                    F = curves[j]
                    M = E.conductor()
                    N = F.conductor()
                    MN = lcm(M, N)
                    p_MN = prime_divisors(MN)
                    lim = prod([(j^(MN.ord(j)) + j^(MN.ord(j)-1)) for j in p_MN])
                    a_E = E.anlist(lim)
                    a_F = F.anlist(lim)
                    l_list = [p for p in prime_range(lim) if p not in p_MN ]
                    p_edges = l_list
                    for l in l_list:
                        n = a_E[l] - a_F[l]
                        if n != 0:
                            P = prime_divisors(n)
                            p_edges = [p for p in p_edges if p in P]
                    if len(p_edges) > 0:
                        self._backend.add_edge(E.cremona_label(), F.cremona_label(), str(p_edges)[1:-1], False)

        elif format == 'list_of_edges':
            self.allow_multiple_edges(False if multiedges is False else True, check=False)
            self.allow_loops(False if loops is False else True, check=False)
            self.add_edges(data)
            if multiedges is not True and self.has_multiple_edges():
                deprecation(15706, "You created a graph with multiple edges "
                            "from a list. Please set 'multiedges' to 'True' "
                            "when you do so, as in the future the default "
                            "behaviour will be to ignore those edges")
            elif multiedges is None:
                self.allow_multiple_edges(False, check=False)

            if loops is not True and self.has_loops():
                deprecation(15706, "You created a graph with loops from a list. "+
                            "Please set 'loops' to 'True' when you do so, as in "+
                            "the future the default behaviour will be to ignore "+
                            "those edges")
            elif loops is None:
                self.allow_loops(False, check=False)
        else:
            raise ValueError("Unknown input format '{}'".format(format))

        if weighted   is None: weighted   = False
        self._weighted = weighted

        self._pos = pos

        if format != 'Graph' or name is not None:
            self.name(name)

        if data_structure == "static_sparse":
            from sage.graphs.base.static_sparse_backend import StaticSparseBackend
            ib = StaticSparseBackend(self,
                                     loops = self.allows_loops(),
                                     multiedges = self.allows_multiple_edges())
            self._backend = ib
            self._immutable = True

    ### Formats

    @doc_index("Basic methods")
    def graph6_string(self):
        """
        Returns the graph6 representation of the graph as an ASCII string.
        Only valid for simple (no loops, multiple edges) graphs on 0 to
        262143 vertices.

        .. NOTE::

            As the graph6 format only handles graphs whose vertex set is
            `\{0,...,n-1\}`, a :meth:`relabelled copy
            <sage.graphs.generic_graph.GenericGraph.relabel>` of your graph will
            be encoded if necessary.

        EXAMPLES::

            sage: G = graphs.KrackhardtKiteGraph()
            sage: G.graph6_string()
            'IvUqwK@?G'
        """
        n = self.order()
        if n > 262143:
            raise ValueError('graph6 format supports graphs on 0 to 262143 vertices only.')
        elif self.has_loops() or self.has_multiple_edges():
            raise ValueError('graph6 format supports only simple graphs (no loops, no multiple edges)')
        else:
            return generic_graph_pyx.small_integer_to_graph6(n) + generic_graph_pyx.binary_string_to_graph6(self._bit_vector())

    @doc_index("Basic methods")
    def sparse6_string(self):
        r"""
        Returns the sparse6 representation of the graph as an ASCII string.
        Only valid for undirected graphs on 0 to 262143 vertices, but loops
        and multiple edges are permitted.

        .. NOTE::

            As the sparse6 format only handles graphs whose vertex set is
            `\{0,...,n-1\}`, a :meth:`relabelled copy
            <sage.graphs.generic_graph.GenericGraph.relabel>` of your graph will
            be encoded if necessary.

        EXAMPLES::

            sage: G = graphs.BullGraph()
            sage: G.sparse6_string()
            ':Da@en'

        ::

            sage: G = Graph()
            sage: G.sparse6_string()
            ':?'

        ::

            sage: G = Graph(loops=True, multiedges=True,data_structure="sparse")
            sage: Graph(':?',data_structure="sparse") == G
            True

        TEST:

        Check that :trac:`18445` is fixed::

            sage: Graph(graphs.KneserGraph(5,2).sparse6_string()).size()
            15

        """
        n = self.order()
        if n == 0:
            return ':?'
        if n > 262143:
            raise ValueError('sparse6 format supports graphs on 0 to 262143 vertices only.')
        else:
            v_to_int = {v:i for i,v in enumerate(self.vertices())}
            edges = [sorted((v_to_int[u],v_to_int[v])) for u,v in self.edge_iterator(labels=False)]
            edges.sort(key=lambda e: (e[1],e[0])) # reverse lexicographic order

            # encode bit vector
            from math import ceil
            from sage.misc.functional import log
            k = int(ceil(log(n,2)))
            v = 0
            i = 0
            m = 0
            s = ''
            while m < len(edges):
                if edges[m][1] > v + 1:
                    sp = generic_graph_pyx.int_to_binary_string(edges[m][1])
                    sp = '0'*(k-len(sp)) + sp
                    s += '1' + sp
                    v = edges[m][1]
                elif edges[m][1] == v + 1:
                    sp = generic_graph_pyx.int_to_binary_string(edges[m][0])
                    sp = '0'*(k-len(sp)) + sp
                    s += '1' + sp
                    v += 1
                    m += 1
                else:
                    sp = generic_graph_pyx.int_to_binary_string(edges[m][0])
                    sp = '0'*(k-len(sp)) + sp
                    s += '0' + sp
                    m += 1

            # encode s as a 6-string, as in R(x), but padding with 1's
            # pad on the right to make a multiple of 6
            s = s + ( '1' * ((6 - len(s))%6) )

            # split into groups of 6, and convert numbers to decimal, adding 63
            six_bits = ''
            for i in range(len(s)//6):
                six_bits += chr( int( s[6*i:6*(i+1)], 2) + 63 )
            return ':' + generic_graph_pyx.small_integer_to_graph6(n) + six_bits

    ### Attributes

    @combinatorial_map(name="partition of connected components")
    @doc_index("Deprecated")
    def to_partition(self):
        """
        Return the partition of connected components of ``self``.

        EXAMPLES::

            sage: for x in graphs(3):    print x.to_partition()
            doctest:...: DeprecationWarning: Please use G.connected_components_sizes() instead
            See http://trac.sagemath.org/17449 for details.
            [1, 1, 1]
            [2, 1]
            [3]
            [3]
        """
        from sage.misc.superseded import deprecation
        deprecation(17449, "Please use G.connected_components_sizes() instead")

        from sage.combinat.partition import Partition
        return Partition(sorted([len(y) for y in self.connected_components()], reverse=True))

    @doc_index("Basic methods")
    def is_directed(self):
        """
        Since graph is undirected, returns False.

        EXAMPLES::

            sage: Graph().is_directed()
            False
        """
        return False

    @doc_index("Connectivity, orientations, trees")
    def bridges(self):
        r"""
        Returns a list of the bridges (or cut edges).

        A bridge is an edge so that deleting it disconnects the graph.

        .. NOTE::

            This method assumes the graph is connected.

        EXAMPLES::

             sage: g = 2*graphs.PetersenGraph()
             sage: g.add_edge(1,10)
             sage: g.is_connected()
             True
             sage: g.bridges()
             [(1, 10, None)]
        """
        gs = self.strong_orientation()
        bridges = []
        for scc in gs.strongly_connected_components():
            bridges.extend(gs.edge_boundary(scc))
        return bridges

    @doc_index("Connectivity, orientations, trees")
    def spanning_trees(self):
        """
        Returns a list of all spanning trees.

        If the graph is disconnected, returns the empty list.

        Uses the Read-Tarjan backtracking algorithm [RT75]_.

        EXAMPLES::

            sage: G = Graph([(1,2),(1,2),(1,3),(1,3),(2,3),(1,4)],multiedges=True)
            sage: len(G.spanning_trees())
            8
            sage: G.spanning_trees_count()
            8
            sage: G = Graph([(1,2),(2,3),(3,1),(3,4),(4,5),(4,5),(4,6)],multiedges=True)
            sage: len(G.spanning_trees())
            6
            sage: G.spanning_trees_count()
            6

        .. SEEALSO::

            - :meth:`~sage.graphs.generic_graph.GenericGraph.spanning_trees_count`
              -- counts the number of spanning trees.

            - :meth:`~sage.graphs.graph.Graph.random_spanning_tree`
              -- returns a random spanning tree.

        REFERENCES:

        .. [RT75] Read, R. C. and Tarjan, R. E.
          Bounds on Backtrack Algoritms for Listing Cycles, Paths, and Spanning Trees
          Networks, Volume 5 (1975), numer 3, pages 237-252.
        """

        def _recursive_spanning_trees(G,forest):
            """
            Returns all the spanning trees of G containing forest
            """
            if not G.is_connected():
                return []

            if G.size() == forest.size():
                return [forest.copy()]
            else:
                # Pick an edge e from G-forest
                for e in G.edges():
                    if not forest.has_edge(e):
                        break

                # 1) Recursive call with e removed from G
                G.delete_edge(e)
                trees = _recursive_spanning_trees(G,forest)
                G.add_edge(e)

                # 2) Recursive call with e include in forest
                #
                # e=xy links the CC (connected component) of forest containing x
                # with the CC containing y. Any other edge which does that
                # cannot be added to forest anymore, and B is the list of them
                c1 = forest.connected_component_containing_vertex(e[0])
                c2 = forest.connected_component_containing_vertex(e[1])
                G.delete_edge(e)
                B = G.edge_boundary(c1,c2,sort=False)
                G.add_edge(e)

                # Actual call
                forest.add_edge(e)
                G.delete_edges(B)
                trees.extend(_recursive_spanning_trees(G,forest))
                G.add_edges(B)
                forest.delete_edge(e)

                return trees

        if self.is_connected() and len(self):
            forest = Graph([])
            forest.add_vertices(self.vertices())
            forest.add_edges(self.bridges())
            return _recursive_spanning_trees(self, forest)
        else:
            return []

    ### Properties
    @doc_index("Graph properties")
    def is_tree(self, certificate=False, output='vertex'):
        """
        Tests if the graph is a tree

        INPUT:

        - ``certificate`` (boolean) -- whether to return a certificate. The
          method only returns boolean answers when ``certificate = False``
          (default). When it is set to ``True``, it either answers ``(True,
          None)`` when the graph is a tree and ``(False, cycle)`` when it
          contains a cycle. It returns ``(False, None)`` when the graph is not
          connected.

        - ``output`` (``'vertex'`` (default) or ``'edge'``) -- whether the
          certificate is given as a list of vertices or a list of
          edges.

        When the certificate cycle is given as a list of edges, the
        edges are given as `(v_i, v_{i+1}, l)` where `v_1, v_2, \dots,
        v_n` are the vertices of the cycles (in their cyclic order).

        EXAMPLES::

            sage: all(T.is_tree() for T in graphs.trees(15))
            True

        The empty graph is not considered to be a tree::

            sage: graphs.EmptyGraph().is_tree()
            False

        With certificates::

            sage: g = graphs.RandomTree(30)
            sage: g.is_tree(certificate=True)
            (True, None)
            sage: g.add_edge(10,-1)
            sage: g.add_edge(11,-1)
            sage: isit, cycle = g.is_tree(certificate=True)
            sage: isit
            False
            sage: -1 in cycle
            True

        One can also ask for the certificate as a list of edges::

            sage: g = graphs.CycleGraph(4)
            sage: g.is_tree(certificate=True, output='edge')
            (False, [(3, 2, None), (2, 1, None), (1, 0, None), (0, 3, None)])

        This is useful for graphs with multiple edges::

            sage: G = Graph([(1, 2, 'a'), (1, 2, 'b')], multiedges=True)
            sage: G.is_tree(certificate=True)
            (False, [1, 2])
            sage: G.is_tree(certificate=True, output='edge')
            (False, [(1, 2, 'a'), (2, 1, 'b')])

        TESTS:

        :trac:`14434` is fixed::

            sage: g = Graph({0:[1,4,5],3:[4,8,9],4:[9],5:[7,8],7:[9]})
            sage: _,cycle = g.is_tree(certificate=True)
            sage: g.size()
            10
            sage: g.add_cycle(cycle)
            sage: g.size()
            10
        """
        if not output in ['vertex', 'edge']:
            raise ValueError('output must be either vertex or edge')

        if self.order() == 0:
            return False

        if not self.is_connected():
            return (False, None) if certificate else False

        if certificate:
            if self.num_verts() == self.num_edges() + 1:
                return (True, None)

            if self.has_multiple_edges():
                if output == 'vertex':
                    return (False, list(self.multiple_edges()[0][:2]))
                edge1, edge2 = self.multiple_edges()[:2]
                if edge1[0] != edge2[0]:
                    return (False, [edge1, edge2])
                return (False, [edge1, (edge2[1], edge2[0], edge2[2])])

            if output == 'edge':
                if self.allows_multiple_edges():
                    def vertices_to_edges(x):
                        return [(u[0], u[1], self.edge_label(u[0], u[1])[0])
                                for u in zip(x, x[1:] + [x[0]])]
                else:
                    def vertices_to_edges(x):
                        return [(u[0], u[1], self.edge_label(u[0], u[1]))
                                for u in zip(x, x[1:] + [x[0]])]

            # This code is a depth-first search that looks for a cycle in the
            # graph. We *know* it exists as there are too many edges around.
            n = self.order()
            seen = {}
            u = next(self.vertex_iterator())
            seen[u] = u
            stack = [(u, v) for v in self.neighbor_iterator(u)]
            while stack:
                u, v = stack.pop(-1)
                if v in seen:
                    continue
                for w in self.neighbors(v):
                    if u == w:
                        continue
                    elif w in seen:
                        cycle = [v, w]
                        while u != w:
                            cycle.insert(0, u)
                            u = seen[u]
                        if output == 'vertex':
                            return (False, cycle)
                        return (False, vertices_to_edges(cycle))
                    else:
                        stack.append((v, w))
                seen[v] = u

        else:
            return self.num_verts() == self.num_edges() + 1

    @doc_index("Graph properties")
    def is_forest(self, certificate=False, output='vertex'):
        """
        Tests if the graph is a forest, i.e. a disjoint union of trees.

        INPUT:

        - ``certificate`` (boolean) -- whether to return a certificate. The
          method only returns boolean answers when ``certificate = False``
          (default). When it is set to ``True``, it either answers ``(True,
          None)`` when the graph is a forest and ``(False, cycle)`` when it
          contains a cycle.

        - ``output`` (``'vertex'`` (default) or ``'edge'``) -- whether the
          certificate is given as a list of vertices or a list of
          edges.

        EXAMPLES::

            sage: seven_acre_wood = sum(graphs.trees(7), Graph())
            sage: seven_acre_wood.is_forest()
            True

        With certificates::

            sage: g = graphs.RandomTree(30)
            sage: g.is_forest(certificate=True)
            (True, None)
            sage: (2*g + graphs.PetersenGraph() + g).is_forest(certificate=True)
            (False, [63, 62, 61, 60, 64])
        """
        number_of_connected_components = len(self.connected_components())
        isit = (self.num_verts() ==
                self.num_edges() + number_of_connected_components)

        if not certificate:
            return isit
        else:
            if isit:
                return (True, None)
            # The graph contains a cycle, and the user wants to see it.

            # No need to copy the graph
            if number_of_connected_components == 1:
                return self.is_tree(certificate=True, output=output)

            # We try to find a cycle in each connected component
            for gg in self.connected_components_subgraphs():
                isit, cycle = gg.is_tree(certificate=True, output=output)
                if not isit:
                    return (False, cycle)

    @doc_index("Graph properties")
    def is_overfull(self):
        r"""
        Tests whether the current graph is overfull.

        A graph `G` on `n` vertices and `m` edges is said to
        be overfull if:

        - `n` is odd

        - It satisfies `2m > (n-1)\Delta(G)`, where
          `\Delta(G)` denotes the maximum degree
          among all vertices in `G`.

        An overfull graph must have a chromatic index of `\Delta(G)+1`.

        EXAMPLES:

        A complete graph of order `n > 1` is overfull if and only if `n` is
        odd::

            sage: graphs.CompleteGraph(6).is_overfull()
            False
            sage: graphs.CompleteGraph(7).is_overfull()
            True
            sage: graphs.CompleteGraph(1).is_overfull()
            False

        The claw graph is not overfull::

            sage: from sage.graphs.graph_coloring import edge_coloring
            sage: g = graphs.ClawGraph()
            sage: g
            Claw graph: Graph on 4 vertices
            sage: edge_coloring(g, value_only=True)
            3
            sage: g.is_overfull()
            False

        The Holt graph is an example of a overfull graph::

            sage: G = graphs.HoltGraph()
            sage: G.is_overfull()
            True

        Checking that all complete graphs `K_n` for even `0 \leq n \leq 100`
        are not overfull::

            sage: def check_overfull_Kn_even(n):
            ...       i = 0
            ...       while i <= n:
            ...           if graphs.CompleteGraph(i).is_overfull():
            ...               print "A complete graph of even order cannot be overfull."
            ...               return
            ...           i += 2
            ...       print "Complete graphs of even order up to %s are not overfull." % n
            ...
            sage: check_overfull_Kn_even(100)  # long time
            Complete graphs of even order up to 100 are not overfull.

        The null graph, i.e. the graph with no vertices, is not overfull::

            sage: Graph().is_overfull()
            False
            sage: graphs.CompleteGraph(0).is_overfull()
            False

        Checking that all complete graphs `K_n` for odd `1 < n \leq 100`
        are overfull::

            sage: def check_overfull_Kn_odd(n):
            ...       i = 3
            ...       while i <= n:
            ...           if not graphs.CompleteGraph(i).is_overfull():
            ...               print "A complete graph of odd order > 1 must be overfull."
            ...               return
            ...           i += 2
            ...       print "Complete graphs of odd order > 1 up to %s are overfull." % n
            ...
            sage: check_overfull_Kn_odd(100)  # long time
            Complete graphs of odd order > 1 up to 100 are overfull.

        The Petersen Graph, though, is not overfull while
        its chromatic index is `\Delta+1`::

            sage: g = graphs.PetersenGraph()
            sage: g.is_overfull()
            False
            sage: from sage.graphs.graph_coloring import edge_coloring
            sage: max(g.degree()) + 1 ==  edge_coloring(g, value_only=True)
            True
        """
        # # A possible optimized version. But the gain in speed is very little.
        # return bool(self._backend.num_verts() & 1) and (  # odd order n
        #     2 * self._backend.num_edges(self._directed) > #2m > \Delta(G)*(n-1)
        #     max(self.degree()) * (self._backend.num_verts() - 1))
        # unoptimized version
        return (self.order() % 2 == 1) and (
            2 * self.size() > max(self.degree()) * (self.order() - 1))

    @doc_index("Graph properties")
    def is_even_hole_free(self, certificate = False):
        r"""
        Tests whether ``self`` contains an induced even hole.

        A Hole is a cycle of length at least 4 (included). It is said
        to be even (resp. odd) if its length is even (resp. odd).

        Even-hole-free graphs always contain a bisimplicial vertex,
        which ensures that their chromatic number is at most twice
        their clique number [ABCHRS08]_.

        INPUT:

        - ``certificate`` (boolean) -- When ``certificate = False``,
          this method only returns ``True`` or ``False``. If
          ``certificate = True``, the subgraph found is returned
          instead of ``False``.

        EXAMPLE:

        Is the Petersen Graph even-hole-free ::

            sage: g = graphs.PetersenGraph()
            sage: g.is_even_hole_free()
            False

        As any chordal graph is hole-free, interval graphs behave the
        same way::

            sage: g = graphs.RandomIntervalGraph(20)
            sage: g.is_even_hole_free()
            True

        It is clear, though, that a random Bipartite Graph which is
        not a forest has an even hole::

            sage: g = graphs.RandomBipartite(10, 10, .5)
            sage: g.is_even_hole_free() and not g.is_forest()
            False

        We can check the certificate returned is indeed an even
        cycle::

            sage: if not g.is_forest():
            ...      cycle = g.is_even_hole_free(certificate = True)
            ...      if cycle.order() % 2 == 1:
            ...          print "Error !"
            ...      if not cycle.is_isomorphic(
            ...             graphs.CycleGraph(cycle.order())):
            ...          print "Error !"
            ...
            sage: print "Everything is Fine !"
            Everything is Fine !

        TESTS:

        Bug reported in :trac:`9925`, and fixed by :trac:`9420`::

            sage: g = Graph(':SiBFGaCEF_@CE`DEGH`CEFGaCDGaCDEHaDEF`CEH`ABCDEF', loops=False, multiedges=False)
            sage: g.is_even_hole_free()
            False
            sage: g.is_even_hole_free(certificate = True)
            Subgraph of (): Graph on 4 vertices

        Making sure there are no other counter-examples around ::

            sage: t = lambda x : (Graph(x).is_forest() or
            ...         isinstance(Graph(x).is_even_hole_free(certificate = True),Graph))
            sage: all( t(graphs.RandomBipartite(10,10,.5)) for i in range(100) )
            True

        REFERENCE:

        .. [ABCHRS08] L. Addario-Berry, M. Chudnovsky, F. Havet, B. Reed, P. Seymour
          Bisimplicial vertices in even-hole-free graphs
          Journal of Combinatorial Theory, Series B
          vol 98, n.6 pp 1119-1164, 2008
        """
        from sage.graphs.graph_generators import GraphGenerators

        girth = self.girth()

        if girth > self.order():
            start = 4

        elif girth % 2 == 0:
            if not certificate:
                return False
            start = girth

        else:
            start = girth + 1

        while start <= self.order():


            subgraph = self.subgraph_search(GraphGenerators().CycleGraph(start), induced = True)

            if not subgraph is None:
                if certificate:
                    return subgraph
                else:
                    return False

            start = start + 2

        return True

    @doc_index("Graph properties")
    def is_odd_hole_free(self, certificate = False):
        r"""
        Tests whether ``self`` contains an induced odd hole.

        A Hole is a cycle of length at least 4 (included). It is said
        to be even (resp. odd) if its length is even (resp. odd).

        It is interesting to notice that while it is polynomial to
        check whether a graph has an odd hole or an odd antihole [CRST06]_, it is
        not known whether testing for one of these two cases
        independently is polynomial too.

        INPUT:

        - ``certificate`` (boolean) -- When ``certificate = False``,
          this method only returns ``True`` or ``False``. If
          ``certificate = True``, the subgraph found is returned
          instead of ``False``.

        EXAMPLE:

        Is the Petersen Graph odd-hole-free ::

            sage: g = graphs.PetersenGraph()
            sage: g.is_odd_hole_free()
            False

        Which was to be expected, as its girth is 5 ::

            sage: g.girth()
            5

        We can check the certificate returned is indeed a 5-cycle::

            sage: cycle = g.is_odd_hole_free(certificate = True)
            sage: cycle.is_isomorphic(graphs.CycleGraph(5))
            True

        As any chordal graph is hole-free, no interval graph has an odd hole::

            sage: g = graphs.RandomIntervalGraph(20)
            sage: g.is_odd_hole_free()
            True

        REFERENCES:

        .. [CRST06] M. Chudnovsky, G. Cornuejols, X. Liu, P. Seymour, K. Vuskovic
          Recognizing berge graphs
          Combinatorica vol 25, n 2, pages 143--186
          2005
        """
        from sage.graphs.graph_generators import GraphGenerators

        girth = self.odd_girth()

        if girth > self.order():
            return True
        if girth == 3:
            start = 5

        else:
            if not certificate:
                return False
            start = girth

        while start <= self.order():

            subgraph = self.subgraph_search(GraphGenerators().CycleGraph(start), induced = True)

            if not subgraph is None:
                if certificate:
                    return subgraph
                else:
                    return False

            start += 2

        return True

    @doc_index("Graph properties")
    def is_bipartite(self, certificate = False):
        """
        Returns ``True`` if graph `G` is bipartite, ``False`` if not.

        Traverse the graph G with breadth-first-search and color nodes.

        INPUT:

        - ``certificate`` -- whether to return a certificate (``False`` by
          default). If set to ``True``, the certificate returned in a proper
          2-coloring when `G` is bipartite, and an odd cycle otherwise.

        EXAMPLES::

            sage: graphs.CycleGraph(4).is_bipartite()
            True
            sage: graphs.CycleGraph(5).is_bipartite()
            False
            sage: graphs.RandomBipartite(100,100,0.7).is_bipartite()
            True

        A random graph is very rarely bipartite::

            sage: g = graphs.PetersenGraph()
            sage: g.is_bipartite()
            False
            sage: false, oddcycle = g.is_bipartite(certificate = True)
            sage: len(oddcycle) % 2
            1
        """
        color = {}

        # For any uncolored vertex in the graph (to ensure we do the right job
        # when the graph is not connected !)
        for u in self:
            if u in color:
                continue

            # Let us run a BFS starting from u
            queue = [u]
            color[u] = 1
            while queue:
                v = queue.pop(0)
                c = 1-color[v]
                for w in self.neighbor_iterator(v):

                    # If the vertex has already been colored
                    if w in color:

                        # The graph is not bipartite !
                        if color[w] == color[v]:

                            # Should we return an odd cycle ?
                            if certificate:

                                # We build the first half of the cycle, i.e. a
                                # u-w path
                                cycle = self.shortest_path(u,w)

                                # The second half is a v-u path, but there may
                                # be common vertices in the two paths. But we
                                # can avoid that !

                                for v in self.shortest_path(v,u):
                                    if v in cycle:
                                        return False, cycle[cycle.index(v):]
                                    else:
                                        cycle.append(v)
                            else:
                                return False

                    # We color a new vertex
                    else:
                        color[w] = c
                        queue.append(w)
        if certificate:
            return True, color
        else:
            return True

    @doc_index("Graph properties")
    def is_triangle_free(self, algorithm='bitset'):
        r"""
        Returns whether ``self`` is triangle-free

        INPUT:

        - ``algorithm`` -- (default: ``'bitset'``) specifies the algorithm to
          use among:

            - ``'matrix'`` -- tests if the trace of the adjacency matrix is
              positive.

            - ``'bitset'`` -- encodes adjacencies into bitsets and uses fast
              bitset operations to test if the input graph contains a
              triangle. This method is generaly faster than stantard matrix
              multiplication.

        EXAMPLE:

        The Petersen Graph is triangle-free::

            sage: g = graphs.PetersenGraph()
            sage: g.is_triangle_free()
            True

        or a complete Bipartite Graph::

            sage: G = graphs.CompleteBipartiteGraph(5,6)
            sage: G.is_triangle_free(algorithm='matrix')
            True
            sage: G.is_triangle_free(algorithm='bitset')
            True

        a tripartite graph, though, contains many triangles::

            sage: G = (3 * graphs.CompleteGraph(5)).complement()
            sage: G.is_triangle_free(algorithm='matrix')
            False
            sage: G.is_triangle_free(algorithm='bitset')
            False

        TESTS:

        Comparison of algorithms::

            sage: for i in xrange(10): # long test
            ...       G = graphs.RandomBarabasiAlbert(50,2)
            ...       bm = G.is_triangle_free(algorithm='matrix')
            ...       bb = G.is_triangle_free(algorithm='bitset')
            ...       if bm != bb:
            ...          print "That's not good!"

        Asking for an unknown algorithm::

            sage: g.is_triangle_free(algorithm='tip top')
            Traceback (most recent call last):
            ...
            ValueError: Algorithm 'tip top' not yet implemented. Please contribute.
        """
        if algorithm=='bitset':
            from sage.data_structures.bitset import Bitset
            N = self.num_verts()
            map = {}
            i = 0
            B = {}
            for u in self.vertex_iterator():
                map[u] = i
                i += 1
                B[u] = Bitset(capacity=N)
            # map adjacency to bitsets
            for u,v in self.edge_iterator(labels=None):
                B[u].add(map[v])
                B[v].add(map[u])
            # map lengths 2 paths to bitsets
            BB = Bitset(capacity=N)
            for u in self.vertex_iterator():
                BB.clear()
                for v in self.vertex_iterator():
                    if B[u]&B[v]:
                        BB.add(map[v])
                # search for triangles
                if B[u]&BB:
                    return False
            return True

        elif algorithm=='matrix':
            return (self.adjacency_matrix()**3).trace() == 0

        else:
            raise ValueError("Algorithm '%s' not yet implemented. Please contribute." %(algorithm))

    @doc_index("Graph properties")
    def is_split(self):
        r"""
        Returns ``True`` if the graph is a Split graph, ``False`` otherwise.

        A Graph `G` is said to be a split graph if its vertices `V(G)`
        can be partitioned into two sets `K` and `I` such that the
        vertices of `K` induce a complete graph, and those of `I` are
        an independent set.

        There is a simple test to check whether a graph is a split
        graph (see, for instance, the book "Graph Classes, a survey"
        [GraphClasses]_ page 203) :

        Given the degree sequence `d_1 \geq ... \geq d_n` of `G`, a graph
        is a split graph if and only if :

        .. MATH::

            \sum_{i=1}^\omega d_i = \omega (\omega - 1) + \sum_{i=\omega + 1}^nd_i

        where `\omega = max \{i:d_i\geq i-1\}`.


        EXAMPLES:

        Split graphs are, in particular, chordal graphs. Hence, The Petersen graph
        can not be split::

            sage: graphs.PetersenGraph().is_split()
            False

        We can easily build some "random" split graph by creating a
        complete graph, and adding vertices only connected
        to some random vertices of the clique::

            sage: g = graphs.CompleteGraph(10)
            sage: sets = Subsets(Set(range(10)))
            sage: for i in range(10, 25):
            ...      g.add_edges([(i,k) for k in sets.random_element()])
            sage: g.is_split()
            True

        Another caracterisation of split graph states that a graph is a split graph
        if and only if does not contain the 4-cycle, 5-cycle or 2K_2 as an induced
        subgraph. Hence for the above graph we have::

            sage: sum([g.subgraph_search_count(H,induced=True) for H in [graphs.CycleGraph(4),graphs.CycleGraph(5), 2*graphs.CompleteGraph(2)]])
            0


        REFERENCES:

        .. [GraphClasses] A. Brandstadt, VB Le and JP Spinrad
          Graph classes: a survey
          SIAM Monographs on Discrete Mathematics and Applications},
          1999
        """
        self._scream_if_not_simple()
        # our degree sequence is numbered from 0 to n-1, so to avoid
        # any mistake, let's fix it :-)
        degree_sequence = [0] + sorted(self.degree(), reverse = True)

        for (i, d) in enumerate(degree_sequence):
            if d >= i - 1:
                omega = i
            else:
                break

        left = sum(degree_sequence[:omega + 1])
        right = omega * (omega - 1) + sum(degree_sequence[omega + 1:])

        return left == right

    @doc_index("Algorithmically hard stuff")
    def treewidth(self,k=None,certificate=False):
        r"""
        Computes the tree-width of `G` (and provides a decomposition)

        INPUT:

        - ``k`` (integer) -- the width to be considered. When ``k`` is an
          integer, the method checks that the graph has treewidth `\leq k`. If
          ``k`` is ``None`` (default), the method computes the optimal
          tree-width.

        - ``certificate`` -- whether to return the tree-decomposition itself.

        OUTPUT:

            ``g.treewidth()`` returns the treewidth of ``g``. When ``k`` is
             specified, it returns ``False`` when no tree-decomposition of width
             `\leq k` exists or ``True`` otherwise. When ``certificate=True``,
             the tree-decomposition is also returned.

        ALGORITHM:

            This function virtually explores the graph of all pairs
            ``(vertex_cut,cc)``, where ``vertex_cut`` is a vertex cut of the
            graph of cardinality `\leq k+1`, and ``connected_component`` is a
            connected component of the graph induced by ``G-vertex_cut``.

            We deduce that the pair ``(vertex_cut,cc)`` is feasible with
            tree-width `k` if ``cc`` is empty, or if a vertex ``v`` from
            ``vertex_cut`` can be replaced with a vertex from ``cc``, such that
            the pair ``(vertex_cut+v,cc-v)`` is feasible.

        .. NOTE::

            The implementation would be much faster if ``cc``, the argument of the
            recursive function, was a bitset. It would also be very nice to not copy
            the graph in order to compute connected components, for this is really a
            waste of time.

        .. SEEALSO::

            :meth:`~sage.graphs.graph_decompositions.vertex_separation.path_decomposition`
            computes the pathwidth of a graph. See also the
            :mod:`~sage.graphs.graph_decompositions.vertex_separation` module.

        EXAMPLES:

        The PetersenGraph has treewidth 4::

            sage: graphs.PetersenGraph().treewidth()
            4
            sage: graphs.PetersenGraph().treewidth(certificate=True)
            Graph on 6 vertices

        The treewidth of a 2d grid is its smallest side::

            sage: graphs.Grid2dGraph(2,5).treewidth()
            2
            sage: graphs.Grid2dGraph(3,5).treewidth()
            3

        TESTS::

            sage: g = graphs.PathGraph(3)
            sage: g.treewidth()
            1
            sage: g = 2*graphs.PathGraph(3)
            sage: g.treewidth()
            1
            sage: g.treewidth(certificate=True)
            Graph on 4 vertices
            sage: g.treewidth(2)
            True
            sage: g.treewidth(1)
            True
            sage: Graph(1).treewidth()
            1
            sage: Graph(0).treewidth()
            0
            sage: graphs.PetersenGraph().treewidth(k=2)
            False
            sage: graphs.PetersenGraph().treewidth(k=6)
            True
            sage: graphs.PetersenGraph().treewidth(certificate=True).is_tree()
            True
            sage: graphs.PetersenGraph().treewidth(k=3,certificate=True)
            False
            sage: graphs.PetersenGraph().treewidth(k=4,certificate=True)
            Graph on 6 vertices

        TESTS:

        All edges do appear (:trac:`17893`)::

            sage: from itertools import combinations
            sage: g = graphs.PathGraph(10)
            sage: td = g.treewidth(certificate=True)
            sage: for bag in td:
            ....:    g.delete_edges(list(combinations(bag,2)))
            sage: g.size()
            0
        """
        from sage.misc.cachefunc import cached_function
        from sage.sets.set import Set
        g = self

        # Stupid cases
        if g.order() == 0:
            if certificate: return Graph()
            elif k is None: return 0
            else:           return True

        # Disconnected cases
        if not g.is_connected():
            if certificate is False:
                if k is None:
                    return max(cc.treewidth() for cc in g.connected_components_subgraphs())
                else:
                    return all(cc.treewidth(k) for cc in g.connected_components_subgraphs())
            else:
                return Graph(sum([cc.treewidth(certificate=True).edges(labels=False)
                                  for cc in g.connected_components_subgraphs()],[]))

        # Forcing k to be defined
        if k is None:
            for i in range(max(1,g.clique_number()-1,min(g.degree())),
                           g.order()+1):
                ans = g.treewidth(k=i, certificate=certificate)
                if ans:
                    return ans if certificate else i

        # This is the recursion described in the method's documentation. All
        # computations are cached, and depends on the pair ``cut,
        # connected_component`` only.
        #
        # It returns either a boolean or the corresponding tree-decomposition, as a
        # list of edges between vertex cuts (as it is done for the complete
        # tree-decomposition at the end of the main function.
        @cached_function
        def rec(cut,cc):
            # Easy cases
            if len(cut) > k:
                return False
            if len(cc)+len(cut) <= k+1:
                return [(cut,cut.union(cc))] if certificate else True

            # The list of potential vertices that could be added to the current cut
            extensions = {v for u in cut for v in g.neighbors(u) if v in cc}
            for v in extensions:

                # New cuts and connected components, with v respectively added and
                # removed
                cutv = cut.union([v])
                ccv = cc.difference([v])

                # The values returned by the recursive calls.
                sons = []

                # Removing v may have disconnected cc. We iterate on its connected
                # components
                for cci in g.subgraph(ccv).connected_components():

                    # The recursive subcalls. We remove on-the-fly the vertices from
                    # the cut which play no role in separating the connected
                    # component from the rest of the graph.
                    reduced_cut = frozenset([x for x in cutv if any(xx in cci for xx in g.neighbors(x))])
                    son = rec(reduced_cut,frozenset(cci))
                    if son is False:
                        break

                    if certificate:
                        sons.extend(son)
                        sons.append((cut,cutv))
                        sons.append((cutv,reduced_cut))

                # Weird Python syntax which is useful once in a lifetime : if break
                # was never called in the loop above, we return "sons".
                else:
                    return sons if certificate else True

            return False

        # Main call to rec function, i.e. rec({v},V-{v})
        V = g.vertices()
        v = frozenset([V.pop(0)])
        TD = rec(v,frozenset(V))

        if TD is False:
            return False

        if not certificate:
            return True

        # Building the Tree-Decomposition graph. Its vertices are cuts of the
        # decomposition, and there is an edge from a cut C1 to a cut C2 if C2 is an
        # immediate subcall of C1
        G = Graph()
        G.add_edges([(Set(x),Set(y)) for x,y in TD])

        # The Tree-Decomposition contains a lot of useless nodes.
        #
        # We merge all edges between two sets S,S' where S is a subset of S'
        changed = True
        while changed:
            changed=False
            for v in G.vertices():
                for u in G.neighbors(v):
                    if u.issuperset(v):
                        G.merge_vertices([u,v]) # the new vertex is named 'u'
                        changed = True
                        break

        return G

    @doc_index("Algorithmically hard stuff")
    def is_perfect(self, certificate = False):
        r"""
        Tests whether the graph is perfect.

        A graph `G` is said to be perfect if `\chi(H)=\omega(H)` hold
        for any induced subgraph `H\subseteq_i G` (and so for `G`
        itself, too), where `\chi(H)` represents the chromatic number
        of `H`, and `\omega(H)` its clique number. The Strong Perfect
        Graph Theorem [SPGT]_ gives another characterization of
        perfect graphs:

        A graph is perfect if and only if it contains no odd hole
        (cycle on an odd number `k` of vertices, `k>3`) nor any odd
        antihole (complement of a hole) as an induced subgraph.

        INPUT:

        - ``certificate`` (boolean) -- whether to return
          a certificate (default : ``False``)

        OUTPUT:

        When ``certificate = False``, this function returns
        a boolean value. When ``certificate = True``, it returns
        a subgraph of ``self`` isomorphic to an odd hole or an odd
        antihole if any, and ``None`` otherwise.

        EXAMPLE:

        A Bipartite Graph is always perfect ::

            sage: g = graphs.RandomBipartite(8,4,.5)
            sage: g.is_perfect()
            True

        So is the line graph of a bipartite graph::

            sage: g = graphs.RandomBipartite(4,3,0.7)
            sage: g.line_graph().is_perfect() # long time
            True

        As well as the Cartesian product of two complete graphs::

            sage: g = graphs.CompleteGraph(3).cartesian_product(graphs.CompleteGraph(3))
            sage: g.is_perfect()
            True

        Interval Graphs, which are chordal graphs, too ::

            sage: g =  graphs.RandomIntervalGraph(7)
            sage: g.is_perfect()
            True

        The PetersenGraph, which is triangle-free and
        has chromatic number 3 is obviously not perfect::

            sage: g = graphs.PetersenGraph()
            sage: g.is_perfect()
            False

        We can obtain an induced 5-cycle as a certificate::

            sage: g.is_perfect(certificate = True)
            Subgraph of (Petersen graph): Graph on 5 vertices

        TEST:

        Check that :trac:`13546` has been fixed::

            sage: Graph(':FgGE@I@GxGs', loops=False, multiedges=False).is_perfect()
            False
            sage: g = Graph({0: [2, 3, 4, 5],
            ...              1: [3, 4, 5, 6],
            ...              2: [0, 4, 5, 6],
            ...              3: [0, 1, 5, 6],
            ...              4: [0, 1, 2, 6],
            ...              5: [0, 1, 2, 3],
            ...              6: [1, 2, 3, 4]})
            sage: g.is_perfect()
            False

        REFERENCES:

        .. [SPGT] M. Chudnovsky, N. Robertson, P. Seymour, R. Thomas.
          The strong perfect graph theorem
          Annals of Mathematics
          vol 164, number 1, pages 51--230
          2006

        TESTS::

            sage: Graph(':Ab').is_perfect()
            Traceback (most recent call last):
            ...
            ValueError: This method is only defined for simple graphs, and yours is not one of them !
            sage: g = Graph()
            sage: g.allow_loops(True)
            sage: g.add_edge(0,0)
            sage: g.edges()
            [(0, 0, None)]
            sage: g.is_perfect()
            Traceback (most recent call last):
            ...
            ValueError: This method is only defined for simple graphs, and yours is not one of them !

        """

        if self.has_multiple_edges() or self.has_loops():
            raise ValueError("This method is only defined for simple graphs,"
                             " and yours is not one of them !")
        if self.is_bipartite():

            return True if not certificate else None

        self_complement = self.complement()

        self_complement.remove_loops()
        self_complement.remove_multiple_edges()

        if self_complement.is_bipartite():
            return True if not certificate else None

        answer = self.is_odd_hole_free(certificate = certificate)
        if not (answer is True):
            return answer

        return self_complement.is_odd_hole_free(certificate = certificate)

    @doc_index("Graph properties")
    def odd_girth(self):
        r"""
        Returns the odd girth of self.

        The odd girth of a graph is defined as the smallest cycle of odd length.

        OUTPUT:

        The odd girth of ``self``.

        EXAMPLES:

        The McGee graph has girth 7 and therefore its odd girth is 7 as well. ::

            sage: G = graphs.McGeeGraph()
            sage: G.odd_girth()
            7

        Any complete graph on more than 2 vertices contains a triangle and has
        thus odd girth 3. ::

            sage: G = graphs.CompleteGraph(10)
            sage: G.odd_girth()
            3

        Every bipartite graph has no odd cycles and consequently odd girth of
        infinity. ::

            sage: G = graphs.CompleteBipartiteGraph(100,100)
            sage: G.odd_girth()
            +Infinity

        .. SEEALSO::

            * :meth:`~sage.graphs.generic_graph.GenericGraph.girth` -- computes
              the girth of a graph.

        REFERENCES:

        The property relating the odd girth to the coefficients of the
        characteristic polynomial is an old result from algebraic graph theory
        see

        .. [Har62] Harary, F (1962). The determinant of the adjacency matrix of
          a graph, SIAM Review 4, 202-210

        .. [Biggs93] Biggs, N. L. Algebraic Graph Theory, 2nd ed. Cambridge,
          England: Cambridge University Press, pp. 45, 1993.

        TESTS::

            sage: graphs.CycleGraph(5).odd_girth()
            5
            sage: graphs.CycleGraph(11).odd_girth()
            11
        """
        ch = ((self.am()).charpoly()).coefficients(sparse=False)
        n = self.order()

        for i in xrange(n-1,-1,-2):
            if ch[i] != 0:
                return n-i

        from sage.rings.infinity import Infinity

        return Infinity

    @doc_index("Graph properties")
    def is_edge_transitive(self):
        """
        Returns true if self is an edge transitive graph.

        A graph is edge-transitive if its automorphism group acts transitively
        on its edge set.

        Equivalently, if there exists for any pair of edges `uv,u'v'\in E(G)` an
        automorphism `\phi` of `G` such that `\phi(uv)=u'v'` (note this does not
        necessarily mean that `\phi(u)=u'` and `\phi(v)=v'`).

        See :wikipedia:`the wikipedia article on edge-transitive graphs
        <Edge-transitive_graph>` for more information.

        .. SEEALSO::

          - :meth:`~Graph.is_arc_transitive`
          - :meth:`~Graph.is_half_transitive`
          - :meth:`~Graph.is_semi_symmetric`

        EXAMPLES::

            sage: P = graphs.PetersenGraph()
            sage: P.is_edge_transitive()
            True
            sage: C = graphs.CubeGraph(3)
            sage: C.is_edge_transitive()
            True
            sage: G = graphs.GrayGraph()
            sage: G.is_edge_transitive()
            True
            sage: P = graphs.PathGraph(4)
            sage: P.is_edge_transitive()
            False
        """
        from sage.interfaces.gap import gap

        if self.size() == 0:
            return True

        A = self.automorphism_group()
        e = next(self.edge_iterator(labels=False))
        e = [A._domain_to_gap[e[0]], A._domain_to_gap[e[1]]]

        return gap("OrbitLength("+str(A._gap_())+",Set(" + str(e) + "),OnSets);") == self.size()

    @doc_index("Graph properties")
    def is_arc_transitive(self):
        """
        Returns true if self is an arc-transitive graph

        A graph is arc-transitive if its automorphism group acts transitively on
        its pairs of adjacent vertices.

        Equivalently, if there exists for any pair of edges `uv,u'v'\in E(G)` an
        automorphism `\phi_1` of `G` such that `\phi_1(u)=u'` and
        `\phi_1(v)=v'`, as well as another automorphism `\phi_2` of `G` such
        that `\phi_2(u)=v'` and `\phi_2(v)=u'`

        See :wikipedia:`the wikipedia article on arc-transitive graphs
        <arc-transitive_graph>` for more information.

        .. SEEALSO::

          - :meth:`~Graph.is_edge_transitive`
          - :meth:`~Graph.is_half_transitive`
          - :meth:`~Graph.is_semi_symmetric`

        EXAMPLES::

            sage: P = graphs.PetersenGraph()
            sage: P.is_arc_transitive()
            True
            sage: G = graphs.GrayGraph()
            sage: G.is_arc_transitive()
            False
        """

        from sage.interfaces.gap import gap

        if self.size() == 0:
            return True

        A = self.automorphism_group()
        e = next(self.edge_iterator(labels=False))
        e = [A._domain_to_gap[e[0]], A._domain_to_gap[e[1]]]

        return gap("OrbitLength("+str(A._gap_())+",Set(" + str(e) + "),OnTuples);") == 2*self.size()

    @doc_index("Graph properties")
    def is_half_transitive(self):
        """
        Returns true if self is a half-transitive graph.

        A graph is is half-transitive if it is both vertex and edge transitive
        but not arc-transitive.

        See :wikipedia:`the wikipedia article on half-transitive graphs
        <half-transitive_graph>` for more information.

        .. SEEALSO::

          - :meth:`~Graph.is_edge_transitive`
          - :meth:`~Graph.is_arc_transitive`
          - :meth:`~Graph.is_semi_symmetric`

        EXAMPLES:

        The Petersen Graph is not half-transitive::

            sage: P = graphs.PetersenGraph()
            sage: P.is_half_transitive()
            False

        The smallest half-transitive graph is the Holt Graph::

            sage: H = graphs.HoltGraph()
            sage: H.is_half_transitive()
            True
        """

        # A half-transitive graph always has only vertices of even degree
        if not all(d%2 == 0 for d in self.degree_iterator()):
            return False

        return (self.is_edge_transitive() and
                self.is_vertex_transitive() and
                not self.is_arc_transitive())

    @doc_index("Graph properties")
    def is_semi_symmetric(self):
        """
        Returns true if self is semi-symmetric.

        A graph is semi-symmetric if it is regular, edge-transitve but not
        vertex-transitive.

        See :wikipedia:`the wikipedia article on semi-symmetric graphs
        <Semi-symmetric_graph>` for more information.

        .. SEEALSO::

          - :meth:`~Graph.is_edge_transitive`
          - :meth:`~Graph.is_arc_transitive`
          - :meth:`~Graph.is_half_transitive`

        EXAMPLES:

        The Petersen graph is not semi-symmetric::

            sage: P = graphs.PetersenGraph()
            sage: P.is_semi_symmetric()
            False

        The Gray graph is the smallest possible cubic semi-symmetric graph::

            sage: G = graphs.GrayGraph()
            sage: G.is_semi_symmetric()
            True

        Another well known semi-symmetric graph is the Ljubljana graph::

            sage: L = graphs.LjubljanaGraph()
            sage: L.is_semi_symmetric()
            True
        """
        # A semi-symmetric graph is always bipartite
        if not self.is_bipartite():
            return False

        return (self.is_regular() and
                self.is_edge_transitive() and not
                self.is_vertex_transitive())

    @doc_index("Connectivity, orientations, trees")
    def degree_constrained_subgraph(self, bounds=None, solver=None, verbose=0):
        r"""
        Returns a degree-constrained subgraph.

        Given a graph `G` and two functions `f, g:V(G)\rightarrow \mathbb Z`
        such that `f \leq g`, a degree-constrained subgraph in `G` is
        a subgraph `G' \subseteq G` such that for any vertex `v \in G`,
        `f(v) \leq d_{G'}(v) \leq g(v)`.

        INPUT:

        - ``bounds`` -- (default: ``None``) Two possibilities:

          - A dictionary whose keys are the vertices, and values a pair of
            real values ``(min,max)`` corresponding to the values
            `(f(v),g(v))`.

          - A function associating to each vertex a pair of
            real values ``(min,max)`` corresponding to the values
            `(f(v),g(v))`.


        - ``solver`` -- (default: ``None``) Specify a Linear Program (LP)
          solver to be used. If set to ``None``, the default one is used. For
          more information on LP solvers and which default solver is used, see
          the method
          :meth:`solve <sage.numerical.mip.MixedIntegerLinearProgram.solve>`
          of the class
          :class:`MixedIntegerLinearProgram <sage.numerical.mip.MixedIntegerLinearProgram>`.

        - ``verbose`` -- integer (default: ``0``). Sets the level of
          verbosity. Set to 0 by default, which means quiet.

        OUTPUT:

        - When a solution exists, this method outputs the degree-constained
          subgraph as a Graph object.

        - When no solution exists, returns ``False``.

        .. NOTE::

            - This algorithm computes the degree-constrained subgraph of minimum weight.
            - If the graph's edges are weighted, these are taken into account.
            - This problem can be solved in polynomial time.

        EXAMPLES:

        Is there a perfect matching in an even cycle? ::

            sage: g = graphs.CycleGraph(6)
            sage: bounds = lambda x: [1,1]
            sage: m = g.degree_constrained_subgraph(bounds=bounds)
            sage: m.size()
            3
        """
        self._scream_if_not_simple()
        from sage.numerical.mip import MixedIntegerLinearProgram, MIPSolverException

        p = MixedIntegerLinearProgram(maximization=False, solver=solver)
        b = p.new_variable(binary=True)

        reorder = lambda x,y: (x,y) if x<y else (y,x)

        if bounds is None:
            raise ValueError("The `bounds` keyword can not be equal to None")
        elif isinstance(bounds,dict):
            f_bounds = lambda x: bounds[x]
        else:
            f_bounds = bounds


        if self.weighted():
            from sage.rings.real_mpfr import RR
            weight = lambda x: x if x in RR else 1
        else:
            weight = lambda x: 1

        for v in self:
            minimum,maximum = f_bounds(v)
            p.add_constraint(p.sum( b[reorder(x,y)]*weight(l) for x,y,l in self.edges_incident(v)), min=minimum, max=maximum)

        p.set_objective(p.sum( b[reorder(x,y)]*weight(l) for x,y,l in self.edge_iterator()))

        try:
            p.solve(log=verbose)
            g = copy(self)
            b = p.get_values(b)
            g.delete_edges([(x,y) for x,y,_ in g.edge_iterator() if b[reorder(x,y)] < 0.5])
            return g


        except MIPSolverException:
            return False


    ### Orientations

    @doc_index("Connectivity, orientations, trees")
    def strong_orientation(self):
        r"""
        Returns a strongly connected orientation of the current graph. See
        also the :wikipedia:`Strongly_connected_component`.

        An orientation of an undirected graph is a digraph obtained by
        giving an unique direction to each of its edges. An orientation
        is said to be strong if there is a directed path between each
        pair of vertices.

        If the graph is 2-edge-connected, a strongly connected orientation
        can be found in linear time. If the given graph is not 2-connected,
        the orientation returned will ensure that each 2-connected component
        has a strongly connected orientation.

        OUTPUT:

        A digraph representing an orientation of the current graph.

        .. NOTE::

            - This method assumes the graph is connected.
            - This algorithm works in O(m).

        EXAMPLE:

        For a 2-regular graph, a strong orientation gives to each vertex
        an out-degree equal to 1::

            sage: g = graphs.CycleGraph(5)
            sage: g.strong_orientation().out_degree()
            [1, 1, 1, 1, 1]

        The Petersen Graph is 2-edge connected. It then has a strongly
        connected orientation::

            sage: g = graphs.PetersenGraph()
            sage: o = g.strong_orientation()
            sage: len(o.strongly_connected_components())
            1

        The same goes for the CubeGraph in any dimension ::

            sage: all(len(graphs.CubeGraph(i).strong_orientation().strongly_connected_components()) == 1 for i in xrange(2,6))
            True

        A multigraph also has a strong orientation ::

            sage: g = Graph([(1,2),(1,2)],multiedges=True)
            sage: g.strong_orientation()
            Multi-digraph on 2 vertices

        """
        from sage.graphs.all import DiGraph
        d = DiGraph(multiedges=self.allows_multiple_edges())

        id = {}
        i = 0

        # The algorithm works through a depth-first search. Any edge
        # used in the depth-first search is oriented in the direction
        # in which it has been used. All the other edges are oriented
        # backward

        v = next(self.vertex_iterator())
        seen = {}
        i=1

        # Time at which the vertices have been discovered
        seen[v] = i

        # indicates the stack of edges to explore
        next_ = self.edges_incident(v)

        while next_:
            e = next_.pop(-1)
            # We assume e[0] to be a `seen` vertex
            e = e if seen.get(e[0],False) is not False else (e[1],e[0],e[2])

            # If we discovered a new vertex
            if seen.get(e[1],False) is False:
                d.add_edge(e)
                next_.extend([ee for ee in self.edges_incident(e[1]) if (((e[0],e[1]) != (ee[0],ee[1])) and ((e[0],e[1]) != (ee[1],ee[0])))])
                i+=1
                seen[e[1]]=i

            # Else, we orient the edges backward
            else:
                if seen[e[0]] < seen[e[1]]:
                    d.add_edge((e[1],e[0],e[2]))
                else:
                    d.add_edge(e)

        # Case of multiple edges. If another edge has already been inserted, we add the new one
        # in the opposite direction.
        tmp = None
        for e in self.multiple_edges():
            if tmp == (e[0],e[1]):
                if d.has_edge(e[0],e[1]):
                    d.add_edge(e[1],e[0],e[2])
                else:
                    d.add_edge(e)
            tmp = (e[0],e[1])

        return d

    @doc_index("Connectivity, orientations, trees")
    def minimum_outdegree_orientation(self, use_edge_labels=False, solver=None, verbose=0):
        r"""
        Returns an orientation of ``self`` with the smallest possible maximum
        outdegree.

        Given a Graph `G`, is is polynomial to compute an orientation
        `D` of the edges of `G` such that the maximum out-degree in
        `D` is minimized. This problem, though, is NP-complete in the
        weighted case [AMOZ06]_.

        INPUT:

        - ``use_edge_labels`` -- boolean (default: ``False``)

          - When set to ``True``, uses edge labels as weights to
            compute the orientation and assumes a weight of `1`
            when there is no value available for a given edge.

          - When set to ``False`` (default), gives a weight of 1
            to all the edges.

        - ``solver`` -- (default: ``None``) Specify a Linear Program (LP)
          solver to be used. If set to ``None``, the default one is used. For
          more information on LP solvers and which default solver is used, see
          the method
          :meth:`solve <sage.numerical.mip.MixedIntegerLinearProgram.solve>`
          of the class
          :class:`MixedIntegerLinearProgram <sage.numerical.mip.MixedIntegerLinearProgram>`.

        - ``verbose`` -- integer (default: ``0``). Sets the level of
          verbosity. Set to 0 by default, which means quiet.

        EXAMPLE:

        Given a complete bipartite graph `K_{n,m}`, the maximum out-degree
        of an optimal orientation is `\left\lceil \frac {nm} {n+m}\right\rceil`::

            sage: g = graphs.CompleteBipartiteGraph(3,4)
            sage: o = g.minimum_outdegree_orientation()
            sage: max(o.out_degree()) == ceil((4*3)/(3+4))
            True

        REFERENCES:

        .. [AMOZ06] Asahiro, Y. and Miyano, E. and Ono, H. and Zenmyo, K.
          Graph orientation algorithms to minimize the maximum outdegree
          Proceedings of the 12th Computing: The Australasian Theory Symposium
          Volume 51, page 20
          Australian Computer Society, Inc. 2006
        """
        self._scream_if_not_simple()
        if self.is_directed():
            raise ValueError("Cannot compute an orientation of a DiGraph. "+\
                                 "Please convert it to a Graph if you really mean it.")

        if use_edge_labels:
            from sage.rings.real_mpfr import RR
            weight = lambda u,v : self.edge_label(u,v) if self.edge_label(u,v) in RR else 1
        else:
            weight = lambda u,v : 1

        from sage.numerical.mip import MixedIntegerLinearProgram

        p = MixedIntegerLinearProgram(maximization=False, solver=solver)

        # The orientation of an edge is boolean
        # and indicates whether the edge uv
        # with u<v goes from u to v ( equal to 0 )
        # or from v to u ( equal to 1)
        orientation = p.new_variable(binary=True)

        degree = p.new_variable(nonnegative=True)

        # Whether an edge adjacent to a vertex u counts
        # positively or negatively
        outgoing = lambda u,v,variable : (1-variable) if u>v else variable

        for u in self:
            p.add_constraint(p.sum(weight(u,v)*outgoing(u,v,orientation[min(u,v),max(u,v)]) for v in self.neighbors(u))-degree['max'], max=0)

        p.set_objective(degree['max'])

        p.solve(log=verbose)

        orientation = p.get_values(orientation)

        # All the edges from self are doubled in O
        # ( one in each direction )
        from sage.graphs.digraph import DiGraph
        O = DiGraph(self)

        # Builds the list of edges that should be removed
        edges=[]

        for u,v in self.edge_iterator(labels=None):
            # assumes u<v
            if u>v:
                u,v=v,u

            if orientation[min(u,v),max(u,v)] == 1:
                edges.append((max(u,v),min(u,v)))
            else:
                edges.append((min(u,v),max(u,v)))

        O.delete_edges(edges)

        return O

    @doc_index("Connectivity, orientations, trees")
    def bounded_outdegree_orientation(self, bound):
        r"""
        Computes an orientation of ``self`` such that every vertex `v`
        has out-degree less than `b(v)`

        INPUT:

        - ``bound`` -- Maximum bound on the out-degree. Can be of
          three different types :

             * An integer `k`. In this case, computes an orientation
               whose maximum out-degree is less than `k`.

             * A dictionary associating to each vertex its associated
               maximum out-degree.

             * A function associating to each vertex its associated
               maximum out-degree.

        OUTPUT:

        A DiGraph representing the orientation if it exists. A
        ``ValueError`` exception is raised otherwise.

        ALGORITHM:

        The problem is solved through a maximum flow :

        Given a graph `G`, we create a ``DiGraph`` `D` defined on
        `E(G)\cup V(G)\cup \{s,t\}`. We then link `s` to all of `V(G)`
        (these edges having a capacity equal to the bound associated
        to each element of `V(G)`), and all the elements of `E(G)` to
        `t` . We then link each `v \in V(G)` to each of its incident
        edges in `G`. A maximum integer flow of value `|E(G)|`
        corresponds to an admissible orientation of `G`. Otherwise,
        none exists.

        EXAMPLES:

        There is always an orientation of a graph `G` such that a
        vertex `v` has out-degree at most `\lceil \frac {d(v)} 2
        \rceil`::

            sage: g = graphs.RandomGNP(40, .4)
            sage: b = lambda v : ceil(g.degree(v)/2)
            sage: D = g.bounded_outdegree_orientation(b)
            sage: all( D.out_degree(v) <= b(v) for v in g )
            True


        Chvatal's graph, being 4-regular, can be oriented in such a
        way that its maximum out-degree is 2::

            sage: g = graphs.ChvatalGraph()
            sage: D = g.bounded_outdegree_orientation(2)
            sage: max(D.out_degree())
            2

        For any graph `G`, it is possible to compute an orientation
        such that the maximum out-degree is at most the maximum
        average degree of `G` divided by 2. Anything less, though, is
        impossible.

            sage: g = graphs.RandomGNP(40, .4)
            sage: mad = g.maximum_average_degree()

        Hence this is possible ::

            sage: d = g.bounded_outdegree_orientation(ceil(mad/2))

        While this is not::

            sage: try:
            ...      g.bounded_outdegree_orientation(ceil(mad/2-1))
            ...      print "Error"
            ... except ValueError:
            ...       pass

        TESTS:

        As previously for random graphs, but more intensively::

            sage: for i in xrange(30):      # long time (up to 6s on sage.math, 2012)
            ...       g = graphs.RandomGNP(40, .4)
            ...       b = lambda v : ceil(g.degree(v)/2)
            ...       D = g.bounded_outdegree_orientation(b)
            ...       if not (
            ...            all( D.out_degree(v) <= b(v) for v in g ) or
            ...            D.size() != g.size()):
            ...           print "Something wrong happened"

        """
        self._scream_if_not_simple()
        from sage.graphs.all import DiGraph
        n = self.order()

        if n == 0:
            return DiGraph()

        vertices = self.vertices()
        vertices_id = dict((y, x) for x,y in enumerate(vertices))

        b = {}


        # Checking the input type. We make a dictionay out of it
        if isinstance(bound, dict):
            b = bound
        else:
            try:
                b = dict(zip(vertices,map(bound, vertices)))

            except TypeError:
                b = dict(zip(vertices, [bound]*n))

        d = DiGraph()

        # Adding the edges (s,v) and ((u,v),t)
        d.add_edges( ('s', vertices_id[v], b[v]) for v in vertices)

        d.add_edges( ((vertices_id[u], vertices_id[v]), 't', 1)
                     for (u,v) in self.edges(labels=None) )

        # each v is linked to its incident edges

        for u,v in self.edges(labels = None):
            u,v = vertices_id[u], vertices_id[v]
            d.add_edge(u, (u,v), 1)
            d.add_edge(v, (u,v), 1)

        # Solving the maximum flow
        value, flow = d.flow('s','t', value_only = False, integer = True, use_edge_labels = True)

        if value != self.size():
            raise ValueError("No orientation exists for the given bound")

        D = DiGraph()
        D.add_vertices(vertices)

        # The flow graph may not contain all the vertices, if they are
        # not part of the flow...

        for u in [x for x in range(n) if x in flow]:

            for (uu,vv) in flow.neighbors_out(u):
                v = vv if vv != u else uu
                D.add_edge(vertices[u], vertices[v])

        # I do not like when a method destroys the embedding ;-)

        D.set_pos(self.get_pos())

        return D


    ### Coloring

    @doc_index("Basic methods")
    def bipartite_color(self):
        """
        Returns a dictionary with vertices as the keys and the color class
        as the values. Fails with an error if the graph is not bipartite.

        EXAMPLES::

            sage: graphs.CycleGraph(4).bipartite_color()
            {0: 1, 1: 0, 2: 1, 3: 0}
            sage: graphs.CycleGraph(5).bipartite_color()
            Traceback (most recent call last):
            ...
            RuntimeError: Graph is not bipartite.
        """
        isit, certificate = self.is_bipartite(certificate = True)

        if isit:
            return certificate
        else:
            raise RuntimeError("Graph is not bipartite.")

    @doc_index("Basic methods")
    def bipartite_sets(self):
        """
        Returns `(X,Y)` where `X` and `Y` are the nodes in each bipartite set of
        graph `G`. Fails with an error if graph is not bipartite.

        EXAMPLES::

            sage: graphs.CycleGraph(4).bipartite_sets()
            ({0, 2}, {1, 3})
            sage: graphs.CycleGraph(5).bipartite_sets()
            Traceback (most recent call last):
            ...
            RuntimeError: Graph is not bipartite.
        """
        color = self.bipartite_color()
        left = set([])
        right = set([])

        for u,s in color.iteritems():
            if s:
                left.add(u)
            else:
                right.add(u)

        return left, right

    @doc_index("Algorithmically hard stuff")
    def chromatic_number(self, algorithm="DLX", verbose = 0):
        r"""
        Returns the minimal number of colors needed to color the vertices
        of the graph `G`.

        INPUT:

        - ``algorithm`` -- Select an algorithm from the following supported
          algorithms:

          - If ``algorithm="DLX"`` (default), the chromatic number is
            computed using the dancing link algorithm. It is
            inefficient speedwise to compute the chromatic number through
            the dancing link algorithm because this algorithm computes
            *all* the possible colorings to check that one exists.

          - If ``algorithm="CP"``, the chromatic number is computed
            using the coefficients of the chromatic polynomial. Again, this
            method is inefficient in terms of speed and it only useful for
            small graphs.

          - If ``algorithm="MILP"``, the chromatic number is computed using a
            mixed integer linear program. The performance of this implementation
            is affected by whether optional MILP solvers have been installed
            (see the :mod:`MILP module <sage.numerical.mip>`, or Sage's tutorial
            on Linear Programming).

        - ``verbose`` -- integer (default: ``0``). Sets the level of verbosity
          for the MILP algorithm. Its default value is 0, which means *quiet*.

        .. SEEALSO::

            For more functions related to graph coloring, see the
            module :mod:`sage.graphs.graph_coloring`.

        EXAMPLES::

            sage: G = Graph({0: [1, 2, 3], 1: [2]})
            sage: G.chromatic_number(algorithm="DLX")
            3
            sage: G.chromatic_number(algorithm="MILP")
            3
            sage: G.chromatic_number(algorithm="CP")
            3

        A bipartite graph has (by definition) chromatic number 2::

            sage: graphs.RandomBipartite(50,50,0.7).chromatic_number()
            2

        A complete multipartite graph with k parts has chromatic number k::

            sage: all(graphs.CompleteMultipartiteGraph([5]*i).chromatic_number() == i for i in xrange(2,5))
            True

        The complete graph has the largest chromatic number from all the graphs
        of order n. Namely its chromatic number is n::

            sage: all(graphs.CompleteGraph(i).chromatic_number() == i for i in xrange(10))
            True

        The Kneser graph with parameters (n,2) for n > 3 has chromatic number n-2::

            sage: all(graphs.KneserGraph(i,2).chromatic_number() == i-2 for i in xrange(4,6))
            True

        A snark has chromatic index 4 hence its line graph has chromatic number 4::

            sage: graphs.FlowerSnark().line_graph().chromatic_number()
            4

        TESTS::

            sage: G = Graph({0: [1, 2, 3], 1: [2]})
            sage: G.chromatic_number(algorithm="foo")
            Traceback (most recent call last):
            ...
            ValueError: The 'algorithm' keyword must be set to either 'DLX', 'MILP' or 'CP'.
        """
        self._scream_if_not_simple(allow_multiple_edges=True)
        # default built-in algorithm; bad performance
        if algorithm == "DLX":
            from sage.graphs.graph_coloring import chromatic_number
            return chromatic_number(self)
        # Algorithm with good performance, but requires an optional
        # package: choose any of GLPK or CBC.
        elif algorithm == "MILP":
            from sage.graphs.graph_coloring import vertex_coloring
            return vertex_coloring(self, value_only=True, verbose = verbose)
        # another algorithm with bad performance; only good for small graphs
        elif algorithm == "CP":
            f = self.chromatic_polynomial()
            i = 0
            while f(i) == 0:
                i += 1
            return i
        else:
            raise ValueError("The 'algorithm' keyword must be set to either 'DLX', 'MILP' or 'CP'.")

    @doc_index("Algorithmically hard stuff")
    def coloring(self, algorithm="DLX", hex_colors=False, verbose = 0):
        r"""
        Returns the first (optimal) proper vertex-coloring found.

        INPUT:

        - ``algorithm`` -- Select an algorithm from the following supported
          algorithms:

          - If ``algorithm="DLX"`` (default), the coloring is computed using the
            dancing link algorithm.

          - If ``algorithm="MILP"``, the coloring is computed using a mixed
            integer linear program. The performance of this implementation is
            affected by whether optional MILP solvers have been installed (see
            the :mod:`MILP module <sage.numerical.mip>`).

        - ``hex_colors`` -- (default: ``False``) if ``True``, return a
          dictionary which can easily be used for plotting.

        - ``verbose`` -- integer (default: ``0``). Sets the level of verbosity
          for the MILP algorithm. Its default value is 0, which means *quiet*.

        .. SEEALSO::

            For more functions related to graph coloring, see the
            module :mod:`sage.graphs.graph_coloring`.

        EXAMPLES::

            sage: G = Graph("Fooba")
            sage: P = G.coloring(algorithm="MILP"); P
            [[2, 1, 3], [0, 6, 5], [4]]
            sage: P = G.coloring(algorithm="DLX"); P
            [[1, 2, 3], [0, 5, 6], [4]]
            sage: G.plot(partition=P)
            Graphics object consisting of 16 graphics primitives
            sage: H = G.coloring(hex_colors=True, algorithm="MILP")
            sage: for c in sorted(H.keys()):
            ...       print c, H[c]
            #0000ff [4]
            #00ff00 [0, 6, 5]
            #ff0000 [2, 1, 3]
            sage: H = G.coloring(hex_colors=True, algorithm="DLX")
            sage: for c in sorted(H.keys()):
            ...       print c, H[c]
            #0000ff [4]
            #00ff00 [1, 2, 3]
            #ff0000 [0, 5, 6]
            sage: G.plot(vertex_colors=H)
            Graphics object consisting of 16 graphics primitives

        .. PLOT::

            g = Graph("Fooba")
            sphinx_plot(g.plot(partition=g.coloring()))

        TESTS::

            sage: G.coloring(algorithm="foo")
            Traceback (most recent call last):
            ...
            ValueError: The 'algorithm' keyword must be set to either 'DLX' or 'MILP'.
        """
        self._scream_if_not_simple(allow_multiple_edges=True)
        if algorithm == "MILP":
            from sage.graphs.graph_coloring import vertex_coloring
            return vertex_coloring(self, hex_colors=hex_colors, verbose = verbose)
        elif algorithm == "DLX":
            from sage.graphs.graph_coloring import first_coloring
            return first_coloring(self, hex_colors=hex_colors)
        else:
            raise ValueError("The 'algorithm' keyword must be set to either 'DLX' or 'MILP'.")

    @doc_index("Algorithmically hard stuff")
    def chromatic_symmetric_function(self, R=None):
        r"""
        Return the chromatic symmetric function of ``self``.

        Let `G` be a graph. The chromatic symmetric function `X_G` was
        described in [Stanley95]_, specifically Theorem 2.5 states that

        .. MATH::

            X_G = \sum_{F \subseteq E(G)} (-1)^{|F|} p_{\lambda(F)},

        where `\lambda(F)` is the partition of the sizes of the connected
        components of the subgraph induced by the edges `F` and `p_{\mu}`
        is the powersum symmetric function.

        INPUT:

        - ``R`` -- (optional) the base ring for the symmetric functions;
          this uses `\ZZ` by default

        EXAMPLES::

            sage: s = SymmetricFunctions(ZZ).s()
            sage: G = graphs.CycleGraph(5)
            sage: XG = G.chromatic_symmetric_function(); XG
            p[1, 1, 1, 1, 1] - 5*p[2, 1, 1, 1] + 5*p[2, 2, 1]
             + 5*p[3, 1, 1] - 5*p[3, 2] - 5*p[4, 1] + 4*p[5]
            sage: s(XG)
            30*s[1, 1, 1, 1, 1] + 10*s[2, 1, 1, 1] + 10*s[2, 2, 1]

        Not all graphs have a postive Schur expansion::

            sage: G = graphs.ClawGraph()
            sage: XG = G.chromatic_symmetric_function(); XG
            p[1, 1, 1, 1] - 3*p[2, 1, 1] + 3*p[3, 1] - p[4]
            sage: s(XG)
            8*s[1, 1, 1, 1] + 5*s[2, 1, 1] - s[2, 2] + s[3, 1]

        We show that given a triangle `\{e_1, e_2, e_3\}`, we have
        `X_G = X_{G - e_1} + X_{G - e_2} - X_{G - e_1 - e_2}`::

            sage: G = Graph([[1,2],[1,3],[2,3]])
            sage: XG = G.chromatic_symmetric_function()
            sage: G1 = copy(G)
            sage: G1.delete_edge([1,2])
            sage: XG1 = G1.chromatic_symmetric_function()
            sage: G2 = copy(G)
            sage: G2.delete_edge([1,3])
            sage: XG2 = G2.chromatic_symmetric_function()
            sage: G3 = copy(G1)
            sage: G3.delete_edge([1,3])
            sage: XG3 = G3.chromatic_symmetric_function()
            sage: XG == XG1 + XG2 - XG3
            True

        REFERENCES:

        .. [Stanley95] R. P. Stanley, *A symmetric function generalization
           of the chromatic polynomial of a graph*, Adv. Math., ***111***
           no.1 (1995), 166-194.
        """
        from sage.combinat.sf.sf import SymmetricFunctions
        from sage.combinat.partition import _Partitions
        from sage.misc.misc import powerset
        if R is None:
            R = ZZ
        p = SymmetricFunctions(R).p()
        ret = p.zero()
        for F in powerset(self.edges()):
            la = _Partitions(self.subgraph(edges=F).connected_components_sizes())
            ret += (-1)**len(F) * p[la]
        return ret

    @doc_index("Leftovers")
    def matching(self, value_only=False, algorithm="Edmonds", use_edge_labels=True, solver=None, verbose=0):
        r"""
        Returns a maximum weighted matching of the graph
        represented by the list of its edges. For more information, see the
        `Wikipedia article on matchings
        <http://en.wikipedia.org/wiki/Matching_%28graph_theory%29>`_.

        Given a graph `G` such that each edge `e` has a weight `w_e`,
        a maximum matching is a subset `S` of the edges of `G` of
        maximum weight such that no two edges of `S` are incident
        with each other.

        As an optimization problem, it can be expressed as:

        .. math::

            \mbox{Maximize : }&\sum_{e\in G.edges()} w_e b_e\\
            \mbox{Such that : }&\forall v \in G, \sum_{(u,v)\in G.edges()} b_{(u,v)}\leq 1\\
            &\forall x\in G, b_x\mbox{ is a binary variable}

        INPUT:

        - ``value_only`` -- boolean (default: ``False``). When set to
          ``True``, only the cardinal (or the weight) of the matching is
          returned.

        - ``algorithm`` -- string (default: ``"Edmonds"``)

          - ``"Edmonds"`` selects Edmonds' algorithm as implemented in NetworkX

          - ``"LP"`` uses a Linear Program formulation of the matching problem

        - ``use_edge_labels`` -- boolean (default: ``False``)

          - When set to ``True``, computes a weighted matching where each edge
            is weighted by its label. (If an edge has no label, `1` is assumed.)

          - When set to ``False``, each edge has weight `1`.

        - ``solver`` -- (default: ``None``) Specify a Linear Program (LP)
          solver to be used. If set to ``None``, the default one is used. For
          more information on LP solvers and which default solver is used, see
          the method
          :meth:`solve <sage.numerical.mip.MixedIntegerLinearProgram.solve>`
          of the class
          :class:`MixedIntegerLinearProgram <sage.numerical.mip.MixedIntegerLinearProgram>`.

        - ``verbose`` -- integer (default: ``0``). Sets the level of
          verbosity. Set to 0 by default, which means quiet.
          Only useful when ``algorithm == "LP"``.

        ALGORITHM:

        The problem is solved using Edmond's algorithm implemented in
        NetworkX, or using Linear Programming depending on the value of
        ``algorithm``.

        EXAMPLES:

        Maximum matching in a Pappus Graph::

           sage: g = graphs.PappusGraph()
           sage: g.matching(value_only=True)
           9.0

        Same test with the Linear Program formulation::

           sage: g = graphs.PappusGraph()
           sage: g.matching(algorithm="LP", value_only=True)
           9.0

        .. PLOT::

            g = graphs.PappusGraph()
            sphinx_plot(g.plot(edge_colors={"red":g.matching()}))

        TESTS:

        If ``algorithm`` is set to anything different from ``"Edmonds"`` or
        ``"LP"``, an exception is raised::

           sage: g = graphs.PappusGraph()
           sage: g.matching(algorithm="somethingdifferent")
           Traceback (most recent call last):
           ...
           ValueError: algorithm must be set to either "Edmonds" or "LP"
        """
        self._scream_if_not_simple(allow_loops=True)
        from sage.rings.real_mpfr import RR
        weight = lambda x: x if x in RR else 1

        if algorithm == "Edmonds":
            import networkx
            if use_edge_labels:
                g = networkx.Graph()
                for u, v, l in self.edges():
                    g.add_edge(u, v, attr_dict={"weight": weight(l)})
            else:
                g = self.networkx_graph(copy=False)
            d = networkx.max_weight_matching(g)
            if value_only:
                if use_edge_labels:
                    return sum(weight(self.edge_label(u, v))
                                for u, v in d.iteritems()) * 0.5
                else:
                    return Integer(len(d)/2)
            else:
                return [(u, v, self.edge_label(u, v))
                        for u, v in d.iteritems() if u < v]

        elif algorithm == "LP":
            from sage.numerical.mip import MixedIntegerLinearProgram
            g = self
            # returns the weight of an edge considering it may not be
            # weighted ...
            p = MixedIntegerLinearProgram(maximization=True, solver=solver)
            b = p.new_variable(binary = True)
            p.set_objective(
                p.sum(weight(w) * b[min(u, v),max(u, v)]
                     for u, v, w in g.edges()))
            # for any vertex v, there is at most one edge incident to v in
            # the maximum matching
            for v in g.vertex_iterator():
                p.add_constraint(
                    p.sum(b[min(u, v),max(u, v)]
                         for u in g.neighbors(v)), max=1)
            if value_only:
                if use_edge_labels:
                    return p.solve(objective_only=True, log=verbose)
                else:
                    return Integer(round(p.solve(objective_only=True, log=verbose)))
            else:
                p.solve(log=verbose)
                b = p.get_values(b)
                return [(u, v, w) for u, v, w in g.edges()
                        if b[min(u, v),max(u, v)] == 1]

        else:
            raise ValueError('algorithm must be set to either "Edmonds" or "LP"')

    @doc_index("Algorithmically hard stuff")
    def has_homomorphism_to(self, H, core = False, solver = None, verbose = 0):
        r"""
        Checks whether there is a homomorphism between two graphs.

        A homomorphism from a graph `G` to a graph `H` is a function
        `\phi:V(G)\mapsto V(H)` such that for any edge `uv \in E(G)` the pair
        `\phi(u)\phi(v)` is an edge of `H`.

        Saying that a graph can be `k`-colored is equivalent to saying that it
        has a homomorphism to `K_k`, the complete graph on `k` elements.

        For more information, see the `Wikipedia article on graph homomorphisms
        <Graph_homomorphism>`_.

        INPUT:

        - ``H`` -- the graph to which ``self`` should be sent.

        - ``core`` (boolean) -- whether to minimize the size of the mapping's
          image (see note below). This is set to ``False`` by default.

        - ``solver`` -- (default: ``None``) Specify a Linear Program (LP)
          solver to be used. If set to ``None``, the default one is used. For
          more information on LP solvers and which default solver is used, see
          the method
          :meth:`solve <sage.numerical.mip.MixedIntegerLinearProgram.solve>`
          of the class
          :class:`MixedIntegerLinearProgram <sage.numerical.mip.MixedIntegerLinearProgram>`.

        - ``verbose`` -- integer (default: ``0``). Sets the level of
          verbosity. Set to 0 by default, which means quiet.

        .. NOTE::

           One can compute the core of a graph (with respect to homomorphism)
           with this method ::

               sage: g = graphs.CycleGraph(10)
               sage: mapping = g.has_homomorphism_to(g, core = True)
               sage: print "The size of the core is",len(set(mapping.values()))
               The size of the core is 2

        OUTPUT:

        This method returns ``False`` when the homomorphism does not exist, and
        returns the homomorphism otherwise as a dictionnary associating a vertex
        of `H` to a vertex of `G`.

        EXAMPLE:

        Is Petersen's graph 3-colorable::

            sage: P = graphs.PetersenGraph()
            sage: P.has_homomorphism_to(graphs.CompleteGraph(3)) is not False
            True

        An odd cycle admits a homomorphism to a smaller odd cycle, but not to an
        even cycle::

            sage: g = graphs.CycleGraph(9)
            sage: g.has_homomorphism_to(graphs.CycleGraph(5)) is not False
            True
            sage: g.has_homomorphism_to(graphs.CycleGraph(7)) is not False
            True
            sage: g.has_homomorphism_to(graphs.CycleGraph(4)) is not False
            False
        """
        self._scream_if_not_simple()
        from sage.numerical.mip import MixedIntegerLinearProgram, MIPSolverException
        p = MixedIntegerLinearProgram(solver=solver, maximization = False)
        b = p.new_variable(binary = True)

        # Each vertex has an image
        for ug in self:
            p.add_constraint(p.sum(b[ug,uh] for uh in H) == 1)

        nonedges = H.complement().edges(labels = False)
        for ug,vg in self.edges(labels = False):
            # Two adjacent vertices cannot be mapped to the same element
            for uh in H:
                p.add_constraint(b[ug,uh] + b[vg,uh] <= 1)

            # Two adjacent vertices cannot be mapped to no adjacent vertices
            for uh,vh in nonedges:
                p.add_constraint(b[ug,uh] + b[vg,vh] <= 1)
                p.add_constraint(b[ug,vh] + b[vg,uh] <= 1)

        # Minimize the mapping's size
        if core:

            # the value of m is one if the corresponding vertex of h is used.
            m = p.new_variable(nonnegative=True)
            for uh in H:
                for ug in self:
                    p.add_constraint(b[ug,uh] <= m[uh])

            p.set_objective(p.sum(m[vh] for vh in H))

        try:
            p.solve(log = verbose)
            b = p.get_values(b)
            mapping = dict(x[0] for x in b.items() if x[1])
            return mapping

        except MIPSolverException:
            return False

    @doc_index("Leftovers")
    def fractional_chromatic_index(self, solver = None, verbose_constraints = 0, verbose = 0):
        r"""
        Computes the fractional chromatic index of ``self``

        The fractional chromatic index is a relaxed version of edge-coloring. An
        edge coloring of a graph being actually a covering of its edges into the
        smallest possible number of matchings, the fractional chromatic index of
        a graph `G` is the smallest real value `\chi_f(G)` such that there
        exists a list of matchings `M_1, ..., M_k` of `G` and coefficients
        `\alpha_1, ..., \alpha_k` with the property that each edge is covered by
        the matchings in the following relaxed way

        .. MATH::

            \forall e \in E(G), \sum_{e \in M_i} \alpha_i \geq 1

        For more information, see the `Wikipedia article on fractional coloring
        <http://en.wikipedia.org/wiki/Fractional_coloring>`_.

        ALGORITHM:

        The fractional chromatic index is computed through Linear Programming
        through its dual. The LP solved by sage is actually:

        .. MATH::

            \mbox{Maximize : }&\sum_{e\in E(G)} r_{e}\\
            \mbox{Such that : }&\\
            &\forall M\text{ matching }\subseteq G, \sum_{e\in M}r_{v}\leq 1\\

        INPUT:

        - ``solver`` -- (default: ``None``) Specify a Linear Program (LP)
          solver to be used. If set to ``None``, the default one is used. For
          more information on LP solvers and which default solver is used, see
          the method
          :meth:`solve <sage.numerical.mip.MixedIntegerLinearProgram.solve>`
          of the class
          :class:`MixedIntegerLinearProgram <sage.numerical.mip.MixedIntegerLinearProgram>`.

          .. NOTE::

              If you want exact results, i.e. a rational number, use
              ``solver="PPL"``. This may be slower, though.

        - ``verbose_constraints`` -- whether to display which constraints are
          being generated.

        - ``verbose`` -- level of verbosity required from the LP solver

        .. NOTE::

            This implementation can be improved by computing matchings through a
            LP formulation, and not using the Python implementation of Edmonds'
            algorithm (which requires to copy the graph, etc). It may be more
            efficient to write the matching problem as a LP, as we would then
            just have to update the weights on the edges between each call to
            ``solve`` (and so avoiding the generation of all the constraints).

        EXAMPLE:

        The fractional chromatic index of a `C_5` is `5/2`::

            sage: g = graphs.CycleGraph(5)
            sage: g.fractional_chromatic_index()
            2.5

        With PPL::

            sage: g.fractional_chromatic_index(solver="PPL")
            5/2
        """
        self._scream_if_not_simple()
        from sage.numerical.mip import MixedIntegerLinearProgram

        g = copy(self)
        p = MixedIntegerLinearProgram(solver=solver, constraint_generation = True)

        # One variable per edge
        r = p.new_variable(nonnegative=True)
        R = lambda x,y : r[x,y] if x<y else r[y,x]

        # We want to maximize the sum of weights on the edges
        p.set_objective( p.sum( R(u,v) for u,v in g.edges(labels = False)))

        # Each edge being by itself a matching, its weight can not be more than
        # 1

        for u,v in g.edges(labels = False):
            p.add_constraint( R(u,v), max = 1)

        obj = p.solve(log = verbose)

        while True:

            # Updating the value on the edges of g
            for u,v in g.edges(labels = False):
                g.set_edge_label(u,v,p.get_values(R(u,v)))

            # Computing a matching of maximum weight...

            matching = g.matching()

            # If the maximum matching has weight at most 1, we are done !
            if sum((x[2] for x in matching)) <= 1:
                break

            # Otherwise, we add a new constraint

            if verbose_constraints:
                print "Adding a constraint on matching : ",matching

            p.add_constraint( p.sum( R(u,v) for u,v,_ in matching), max = 1)

            # And solve again
            obj = p.solve(log = verbose)

        # Accomplished !
        return obj

    @doc_index("Leftovers")
    def maximum_average_degree(self, value_only=True, solver = None, verbose = 0):
        r"""
        Returns the Maximum Average Degree (MAD) of the current graph.

        The Maximum Average Degree (MAD) of a graph is defined as
        the average degree of its densest subgraph. More formally,
        ``Mad(G) = \max_{H\subseteq G} Ad(H)``, where `Ad(G)` denotes
        the average degree of `G`.

        This can be computed in polynomial time.

        INPUT:

        - ``value_only`` (boolean) -- ``True`` by default

            - If ``value_only=True``, only the numerical
              value of the `MAD` is returned.

            - Else, the subgraph of `G` realizing the `MAD`
              is returned.

        - ``solver`` -- (default: ``None``) Specify a Linear Program (LP)
          solver to be used. If set to ``None``, the default one is used. For
          more information on LP solvers and which default solver is used, see
          the method
          :meth:`solve <sage.numerical.mip.MixedIntegerLinearProgram.solve>`
          of the class
          :class:`MixedIntegerLinearProgram <sage.numerical.mip.MixedIntegerLinearProgram>`.

        - ``verbose`` -- integer (default: ``0``). Sets the level of
          verbosity. Set to 0 by default, which means quiet.

        EXAMPLES:

        In any graph, the `Mad` is always larger than the average
        degree::

            sage: g = graphs.RandomGNP(20,.3)
            sage: mad_g = g.maximum_average_degree()
            sage: g.average_degree() <= mad_g
            True

        Unlike the average degree, the `Mad` of the disjoint
        union of two graphs is the maximum of the `Mad` of each
        graphs::

            sage: h = graphs.RandomGNP(20,.3)
            sage: mad_h = h.maximum_average_degree()
            sage: (g+h).maximum_average_degree() == max(mad_g, mad_h)
            True

        The subgraph of a regular graph realizing the maximum
        average degree is always the whole graph ::

            sage: g = graphs.CompleteGraph(5)
            sage: mad_g = g.maximum_average_degree(value_only=False)
            sage: g.is_isomorphic(mad_g)
            True

        This also works for complete bipartite graphs ::

            sage: g = graphs.CompleteBipartiteGraph(3,4)
            sage: mad_g = g.maximum_average_degree(value_only=False)
            sage: g.is_isomorphic(mad_g)
            True
        """
        self._scream_if_not_simple()
        g = self
        from sage.numerical.mip import MixedIntegerLinearProgram

        p = MixedIntegerLinearProgram(maximization=True, solver = solver)

        d = p.new_variable(nonnegative=True)
        one = p.new_variable(nonnegative=True)

        # Reorders u and v so that uv and vu are not considered
        # to be different edges
        reorder = lambda u,v : (min(u,v),max(u,v))

        for u,v in g.edge_iterator(labels=False):
            p.add_constraint( one[ reorder(u,v) ] - 2*d[u] , max = 0 )
            p.add_constraint( one[ reorder(u,v) ] - 2*d[v] , max = 0 )

        p.add_constraint( p.sum(d[v] for v in g), max = 1)

        p.set_objective( p.sum( one[reorder(u,v)] for u,v in g.edge_iterator(labels=False)) )

        obj = p.solve(log = verbose)

        # Paying attention to numerical error :
        # The zero values could be something like 0.000000000001
        # so I can not write l > 0
        # And the non-zero, though they should be equal to
        # 1/(order of the optimal subgraph) may be a bit lower

        # setting the minimum to 1/(10 * size of the whole graph )
        # should be safe :-)
        m = 1/(10 *Integer(g.order()))
        g_mad = g.subgraph([v for v,l in p.get_values(d).iteritems() if l>m ])

        if value_only:
            return g_mad.average_degree()
        else:
            return g_mad

    @doc_index("Algorithmically hard stuff")
    def independent_set_of_representatives(self, family, solver=None, verbose=0):
        r"""
        Returns an independent set of representatives.

        Given a graph `G` and and a family `F=\{F_i:i\in [1,...,k]\}` of
        subsets of ``g.vertices()``, an Independent Set of Representatives
        (ISR) is an assignation of a vertex `v_i\in F_i` to each set `F_i`
        such that `v_i != v_j` if `i<j` (they are representatives) and the
        set `\cup_{i}v_i` is an independent set in `G`.

        It generalizes, for example, graph coloring and graph list coloring.

        (See [AhaBerZiv07]_ for more information.)

        INPUT:

        - ``family`` -- A list of lists defining the family `F`
          (actually, a Family of subsets of ``G.vertices()``).

        - ``solver`` -- (default: ``None``) Specify a Linear Program (LP)
          solver to be used. If set to ``None``, the default one is used. For
          more information on LP solvers and which default solver is used, see
          the method
          :meth:`solve <sage.numerical.mip.MixedIntegerLinearProgram.solve>`
          of the class
          :class:`MixedIntegerLinearProgram <sage.numerical.mip.MixedIntegerLinearProgram>`.

        - ``verbose`` -- integer (default: ``0``). Sets the level of
          verbosity. Set to 0 by default, which means quiet.

        OUTPUT:

        - A list whose `i^{\mbox{th}}` element is the representative of the
          `i^{\mbox{th}}` element of the ``family`` list. If there is no ISR,
          ``None`` is returned.

        EXAMPLES:

        For a bipartite graph missing one edge, the solution is as expected::

           sage: g = graphs.CompleteBipartiteGraph(3,3)
           sage: g.delete_edge(1,4)
           sage: g.independent_set_of_representatives([[0,1,2],[3,4,5]])
           [1, 4]

        The Petersen Graph is 3-colorable, which can be expressed as an
        independent set of representatives problem : take 3 disjoint copies
        of the Petersen Graph, each one representing one color. Then take
        as a partition of the set of vertices the family defined by the three
        copies of each vertex. The ISR of such a family
        defines a 3-coloring::

            sage: g = 3 * graphs.PetersenGraph()
            sage: n = g.order()/3
            sage: f = [[i,i+n,i+2*n] for i in xrange(n)]
            sage: isr = g.independent_set_of_representatives(f)
            sage: c = [floor(i/n) for i in isr]
            sage: color_classes = [[],[],[]]
            sage: for v,i in enumerate(c):
            ...     color_classes[i].append(v)
            sage: for classs in color_classes:
            ...     g.subgraph(classs).size() == 0
            True
            True
            True

        REFERENCE:

        .. [AhaBerZiv07] R. Aharoni and E. Berger and R. Ziv
          Independent systems of representatives in weighted graphs
          Combinatorica vol 27, num 3, p253--267
          2007

        """

        from sage.numerical.mip import MixedIntegerLinearProgram
        p=MixedIntegerLinearProgram(solver=solver)

        # Boolean variable indicating whether the vertex
        # is the representative of some set
        vertex_taken=p.new_variable(binary=True)

        # Boolean variable in two dimension whose first
        # element is a vertex and whose second element
        # is one of the sets given as arguments.
        # When true, indicated that the vertex is the representant
        # of the corresponding set

        classss=p.new_variable(binary = True)

        # Associates to the vertices the classes
        # to which they belong

        lists=dict([(v,[]) for v in self.vertex_iterator()])
        for i,f in enumerate(family):
            [lists[v].append(i) for v in f]

            # a classss has exactly one representant
            p.add_constraint(p.sum(classss[v,i] for v in f), max=1, min=1)

        # A vertex represents at most one classss (vertex_taken is binary), and
        # vertex_taken[v]==1 if v is the representative of some classss

        [p.add_constraint(p.sum(classss[v,i] for i in lists[v]) - vertex_taken[v], max=0) for v in self.vertex_iterator()]

        # Two adjacent vertices can not both be representants of a set

        for (u,v) in self.edges(labels=None):
            p.add_constraint(vertex_taken[u]+vertex_taken[v],max=1)

        p.set_objective(None)

        try:
            p.solve(log=verbose)
        except Exception:
            return None

        classss=p.get_values(classss)

        repr=[]
        for i,f in enumerate(family):
            for v in f:
                if classss[v,i]==1:
                    repr.append(v)
                    break

        return repr

    @doc_index("Algorithmically hard stuff")
    def minor(self, H, solver=None, verbose=0):
        r"""
        Returns the vertices of a minor isomorphic to `H` in the current graph.

        We say that a graph `G` has a `H`-minor (or that it has
        a graph isomorphic to `H` as a minor), if for all `h\in H`,
        there exist disjoint sets `S_h \subseteq V(G)` such that
        once the vertices of each `S_h` have been merged to create
        a new graph `G'`, this new graph contains `H` as a subgraph.

        For more information, see the
        `Wikipedia article on graph minor <http://en.wikipedia.org/wiki/Minor_%28graph_theory%29>`_.

        INPUT:

        - ``H`` -- The minor to find for in the current graph.

        - ``solver`` -- (default: ``None``) Specify a Linear Program (LP)
          solver to be used. If set to ``None``, the default one is used. For
          more information on LP solvers and which default solver is used, see
          the method
          :meth:`solve <sage.numerical.mip.MixedIntegerLinearProgram.solve>`
          of the class
          :class:`MixedIntegerLinearProgram <sage.numerical.mip.MixedIntegerLinearProgram>`.

        - ``verbose`` -- integer (default: ``0``). Sets the level of
          verbosity. Set to 0 by default, which means quiet.

        OUTPUT:

        A dictionary associating to each vertex of `H` the set of vertices
        in the current graph representing it.

        ALGORITHM:

        Mixed Integer Linear Programming

        COMPLEXITY:

        Theoretically, when `H` is fixed, testing for the existence of
        a `H`-minor is polynomial. The known algorithms are highly
        exponential in `H`, though.

        .. NOTE::

            This function can be expected to be *very* slow, especially
            where the minor does not exist.

        EXAMPLES:

        Trying to find a minor isomorphic to `K_4` in
        the `4\times 4` grid::

            sage: g = graphs.GridGraph([4,4])
            sage: h = graphs.CompleteGraph(4)
            sage: L = g.minor(h)
            sage: gg = g.subgraph(flatten(L.values(), max_level = 1))
            sage: _ = [gg.merge_vertices(l) for l in L.values() if len(l)>1]
            sage: gg.is_isomorphic(h)
            True

        We can also try to prove this way that the Petersen graph
        is not planar, as it has a `K_5` minor::

            sage: g = graphs.PetersenGraph()
            sage: K5_minor = g.minor(graphs.CompleteGraph(5))                    # long time

        And even a `K_{3,3}` minor::

            sage: K33_minor = g.minor(graphs.CompleteBipartiteGraph(3,3))        # long time

        (It is much faster to use the linear-time test of
        planarity in this situation, though.)

        As there is no cycle in a tree, looking for a `K_3` minor is useless.
        This function will raise an exception in this case::

            sage: g = graphs.RandomGNP(20,.5)
            sage: g = g.subgraph(edges = g.min_spanning_tree())
            sage: g.is_tree()
            True
            sage: L = g.minor(graphs.CompleteGraph(3))
            Traceback (most recent call last):
            ...
            ValueError: This graph has no minor isomorphic to H !
        """
        self._scream_if_not_simple()
        H._scream_if_not_simple()
        from sage.numerical.mip import MixedIntegerLinearProgram, MIPSolverException
        p = MixedIntegerLinearProgram(solver=solver)

        # sorts an edge
        S = lambda x_y: x_y if x_y[0] < x_y[1] else (x_y[1], x_y[0])

        # rs = Representative set of a vertex
        # for h in H, v in G is such that rs[h,v] == 1 if and only if v
        # is a representant of h in self
        rs = p.new_variable(binary = True)

        for v in self:
            p.add_constraint(p.sum(rs[h,v] for h in H), max = 1)

        # We ensure that the set of representatives of a
        # vertex h contains a tree, and thus is connected

        # edges represents the edges of the tree
        edges = p.new_variable(binary = True)

        # there can be a edge for h between two vertices
        # only if those vertices represent h
        for u,v in self.edges(labels=None):
            for h in H:
                p.add_constraint(edges[h,S((u,v))] - rs[h,u], max = 0 )
                p.add_constraint(edges[h,S((u,v))] - rs[h,v], max = 0 )

        # The number of edges of the tree in h is exactly the cardinal
        # of its representative set minus 1

        for h in H:
            p.add_constraint(p.sum(edges[h,S(e)] for e in self.edges(labels=None))-p.sum(rs[h,v] for v in self), min=-1, max=-1)

        # a tree  has no cycle
        epsilon = 1/(5*Integer(self.order()))
        r_edges = p.new_variable(nonnegative=True)

        for h in H:
            for u,v in self.edges(labels=None):
                p.add_constraint(r_edges[h,(u,v)] + r_edges[h,(v,u)] - edges[h,S((u,v))], min = 0)

            for v in self:
                p.add_constraint(p.sum(r_edges[h,(u,v)] for u in self.neighbors(v)), max = 1-epsilon)

        # Once the representative sets are described, we must ensure
        # there are arcs corresponding to those of H between them
        h_edges = p.new_variable(nonnegative=True)

        for h1, h2 in H.edges(labels=None):

            for v1, v2 in self.edges(labels=None):

                p.add_constraint(h_edges[(h1,h2),S((v1,v2))] - rs[h2,v2], max = 0)
                p.add_constraint(h_edges[(h1,h2),S((v1,v2))] - rs[h1,v1], max = 0)

                p.add_constraint(h_edges[(h2,h1),S((v1,v2))] - rs[h1,v2], max = 0)
                p.add_constraint(h_edges[(h2,h1),S((v1,v2))] - rs[h2,v1], max = 0)

            p.add_constraint(p.sum(h_edges[(h1,h2),S(e)] + h_edges[(h2,h1),S(e)] for e in self.edges(labels=None) ), min = 1)

        p.set_objective(None)

        try:
            p.solve(log=verbose)
        except MIPSolverException:
            raise ValueError("This graph has no minor isomorphic to H !")

        rs = p.get_values(rs)

        rs_dict = {}
        for h in H:
            rs_dict[h] = [v for v in self if rs[h,v]==1]

        return rs_dict

    ### Convexity

    @doc_index("Algorithmically hard stuff")
    def convexity_properties(self):
        r"""
        Returns a ``ConvexityProperties`` object corresponding to ``self``.

        This object contains the methods related to convexity in graphs (convex
        hull, hull number) and caches useful information so that it becomes
        comparatively cheaper to compute the convex hull of many different sets
        of the same graph.

        .. SEEALSO::

            In order to know what can be done through this object, please refer
            to module :mod:`sage.graphs.convexity_properties`.

        .. NOTE::

            If you want to compute many convex hulls, keep this object in memory
            ! When it is created, it builds a table of useful information to
            compute convex hulls. As a result ::

                sage: g = graphs.PetersenGraph()
                sage: g.convexity_properties().hull([1, 3])
                [1, 2, 3]
                sage: g.convexity_properties().hull([3, 7])
                [2, 3, 7]

            Is a terrible waste of computations, while ::

                sage: g = graphs.PetersenGraph()
                sage: CP = g.convexity_properties()
                sage: CP.hull([1, 3])
                [1, 2, 3]
                sage: CP.hull([3, 7])
                [2, 3, 7]

            Makes perfect sense.
        """
        from sage.graphs.convexity_properties import ConvexityProperties
        return ConvexityProperties(self)

    # Centrality
    @doc_index("Distances")
    def centrality_degree(self, v=None):
        r"""
        Returns the degree centrality of a vertex.

        The degree centrality of a vertex `v` is its degree, divided by
        `|V(G)|-1`. For more information, see the :wikipedia:`Centrality`.

        INPUT:

        - ``v`` - a vertex. Set to ``None`` (default) to get a dictionary
          associating each vertex with its centrality degree.

        .. SEEALSO::

            - :meth:`~sage.graphs.generic_graph.GenericGraph.centrality_closeness`
            - :meth:`~sage.graphs.generic_graph.GenericGraph.centrality_betweenness`

        EXAMPLES::

            sage: (graphs.ChvatalGraph()).centrality_degree()
            {0: 4/11, 1: 4/11, 2: 4/11, 3: 4/11,  4: 4/11,  5: 4/11,
             6: 4/11, 7: 4/11, 8: 4/11, 9: 4/11, 10: 4/11, 11: 4/11}
            sage: D = graphs.DiamondGraph()
            sage: D.centrality_degree()
            {0: 2/3, 1: 1, 2: 1, 3: 2/3}
            sage: D.centrality_degree(v=1)
            1

        TESTS::

            sage: Graph(1).centrality_degree()
            Traceback (most recent call last):
            ...
            ValueError: The centrality degree is not defined on graphs with only one vertex
        """
        from sage.rings.integer import Integer
        n_minus_one = Integer(self.order()-1)
        if n_minus_one == 0:
            raise ValueError("The centrality degree is not defined "
                             "on graphs with only one vertex")
        if v is None:
            return {v:self.degree(v)/n_minus_one for v in self}
        else:
            return self.degree(v)/n_minus_one

    ### Constructors

    @doc_index("Basic methods")
    def to_directed(self, implementation='c_graph', data_structure=None,
                    sparse=None):
        """
        Returns a directed version of the graph. A single edge becomes two
        edges, one in each direction.

        INPUT:

         - ``data_structure`` -- one of ``"sparse"``, ``"static_sparse"``, or
           ``"dense"``. See the documentation of :class:`Graph` or
           :class:`DiGraph`.

         - ``sparse`` (boolean) -- ``sparse=True`` is an alias for
           ``data_structure="sparse"``, and ``sparse=False`` is an alias for
           ``data_structure="dense"``.

        EXAMPLES::

            sage: graphs.PetersenGraph().to_directed()
            Petersen graph: Digraph on 10 vertices

        TESTS:

        Immutable graphs yield immutable graphs::

            sage: Graph([[1, 2]], immutable=True).to_directed()._backend
            <type 'sage.graphs.base.static_sparse_backend.StaticSparseBackend'>

        :trac:`17005`::

            sage: Graph([[1,2]], immutable=True).to_directed()
            Digraph on 2 vertices
        """
        if sparse is not None:
            if data_structure is not None:
                raise ValueError("The 'sparse' argument is an alias for "
                                 "'data_structure'. Please do not define both.")
            data_structure = "sparse" if sparse else "dense"

        if data_structure is None:
            from sage.graphs.base.dense_graph import DenseGraphBackend
            from sage.graphs.base.sparse_graph import SparseGraphBackend
            if isinstance(self._backend, DenseGraphBackend):
                data_structure = "dense"
            elif isinstance(self._backend, SparseGraphBackend):
                data_structure = "sparse"
            else:
                data_structure = "static_sparse"
        from sage.graphs.all import DiGraph
        D = DiGraph(name           = self.name(),
                    pos            = self._pos,
                    multiedges     = self.allows_multiple_edges(),
                    loops          = self.allows_loops(),
                    implementation = implementation,
                    data_structure = (data_structure if data_structure!="static_sparse"
                                      else "sparse")) # we need a mutable copy

        D.add_vertices(self.vertex_iterator())
        for u,v,l in self.edge_iterator():
            D.add_edge(u,v,l)
            D.add_edge(v,u,l)
        if hasattr(self, '_embedding'):
            D._embedding = copy(self._embedding)
        D._weighted = self._weighted

        if data_structure == "static_sparse":
            D = D.copy(data_structure=data_structure)

        return D

    @doc_index("Basic methods")
    def to_undirected(self):
        """
        Since the graph is already undirected, simply returns a copy of
        itself.

        EXAMPLES::

            sage: graphs.PetersenGraph().to_undirected()
            Petersen graph: Graph on 10 vertices
        """
        return self.copy()

    @doc_index("Basic methods")
    def join(self, other, verbose_relabel=None, labels="pairs"):
        """
        Returns the join of ``self`` and ``other``.

        INPUT:

        - ``verbose_relabel`` - deprecated.

        - ``labels`` - (defaults to 'pairs') If set to 'pairs', each
          element ``v`` in the first graph will be named ``(0,v)`` and
          each element ``u`` in ``other`` will be named ``(1,u)`` in
          the result. If set to 'integers', the elements of the result
          will be relabeled with consecutive integers.

        .. SEEALSO::

            * :meth:`~sage.graphs.generic_graph.GenericGraph.union`

            * :meth:`~sage.graphs.generic_graph.GenericGraph.disjoint_union`

        EXAMPLES::

            sage: G = graphs.CycleGraph(3)
            sage: H = Graph(2)
            sage: J = G.join(H); J
            Cycle graph join : Graph on 5 vertices
            sage: J.vertices()
            [(0, 0), (0, 1), (0, 2), (1, 0), (1, 1)]
            sage: J = G.join(H, labels='integers'); J
            Cycle graph join : Graph on 5 vertices
            sage: J.vertices()
            [0, 1, 2, 3, 4]
            sage: J.edges()
            [(0, 1, None), (0, 2, None), (0, 3, None), (0, 4, None), (1, 2, None), (1, 3, None), (1, 4, None), (2, 3, None), (2, 4, None)]

        ::

            sage: G = Graph(3)
            sage: G.name("Graph on 3 vertices")
            sage: H = Graph(2)
            sage: H.name("Graph on 2 vertices")
            sage: J = G.join(H); J
            Graph on 3 vertices join Graph on 2 vertices: Graph on 5 vertices
            sage: J.vertices()
            [(0, 0), (0, 1), (0, 2), (1, 0), (1, 1)]
            sage: J = G.join(H, labels='integers'); J
            Graph on 3 vertices join Graph on 2 vertices: Graph on 5 vertices
            sage: J.edges()
            [(0, 3, None), (0, 4, None), (1, 3, None), (1, 4, None), (2, 3, None), (2, 4, None)]
        """
        if verbose_relabel is not None:
            deprecation(17053, "Instead of verbose_relabel=True/False use labels='pairs'/'integers'.")
            if verbose_relabel is True:
                labels="pairs"
            if verbose_relabel is False:
                labels="integers"

        G = self.disjoint_union(other, labels=labels)
        if labels=="integers":
            G.add_edges((u,v) for u in range(self.order())
                        for v in range(self.order(), self.order()+other.order()))
        else:
            G.add_edges(((0,u), (1,v)) for u in self.vertices()
                        for v in other.vertices())

        G.name('%s join %s'%(self.name(), other.name()))
        return G


    def seidel_adjacency_matrix(self, vertices=None):
        r"""
        Returns the Seidel adjacency matrix of ``self``.

        Returns `J-I-2A`, for `A` the (ordinary)
        :meth:`adjacency matrix <GenericGraph.adjacency_matrix>` of ``self``,
        `I` the identity matrix, and `J` the all-1 matrix.
        It is closely related to :meth:`twograph`.

        The matrix returned is over the integers. If a different ring is
        desired, use either :meth:`sage.matrix.matrix0.Matrix.change_ring`
        method or :func:`matrix` function.

        INPUT:

        - ``vertices`` (list) -- the ordering of the vertices defining how they
          should appear in the matrix. By default, the ordering given by
          :meth:`GenericGraph.vertices` is used.

        EXAMPLES::

            sage: G = graphs.CycleGraph(5)
            sage: G = G.disjoint_union(graphs.CompleteGraph(1))
            sage: G.seidel_adjacency_matrix().minpoly()
            x^2 - 5
        """

        return -self.adjacency_matrix(sparse=False, vertices=vertices)+ \
                  self.complement().adjacency_matrix(sparse=False, \
                                            vertices=vertices)

    def seidel_switching(self, s, inplace=True):
        r"""
        Returns the Seidel switching of ``self`` w.r.t. subset of vertices ``s``.

        Returns the graph obtained by Seidel switching of ``self``
        with respect to the subset of vertices ``s``. This is the graph
        given by Seidel adjacency matrix `DSD`, for `S` the Seidel
        adjacency matrix of ``self``, and `D` the diagonal matrix with -1s
        at positions corresponding to ``s``, and 1s elsewhere.

        INPUT:

         - ``s`` -- a list of vertices of ``self``

        - ``inplace`` (boolean) -- whether to do the modification inplace, or to
          return a copy of the graph after switching.

        EXAMPLES::

            sage: G = graphs.CycleGraph(5)
            sage: G = G.disjoint_union(graphs.CompleteGraph(1))
            sage: G.seidel_switching([(0,1),(1,0),(0,0)])
            sage: G.seidel_adjacency_matrix().minpoly()
            x^2 - 5
            sage: G.is_connected()
            True

        TESTS::

            sage: H = G.seidel_switching([1,4,5],inplace=False)
            sage: G.seidel_switching([1,4,5])
            sage: G == H
            True
        """
        from itertools import product
        G = self if inplace else self.copy()
        boundary = self.edge_boundary(s)
        G.add_edges(product(s, set(self).difference(s)))
        G.delete_edges(boundary)
        if not inplace:
            return G

    def twograph(self):
        r"""
        Returns the two-graph of ``self``

        Returns the :class:`two-graph <sage.combinat.designs.twographs.TwoGraph>`
        with the triples
        `T=\{t \in \binom {V}{3} : \left| \binom {t}{2} \cap E \right| \text{odd} \}`
        where `V` and `E` are vertices and edges of ``self``, respectively.

        EXAMPLES::

            sage: p=graphs.PetersenGraph()
            sage: p.twograph()
            Incidence structure with 10 points and 60 blocks
            sage: p=graphs.chang_graphs()
            sage: T8 = graphs.CompleteGraph(8).line_graph()
            sage: C = T8.seidel_switching([(0,1,None),(2,3,None),(4,5,None),(6,7,None)],inplace=False)
            sage: T8.twograph()==C.twograph()
            True
            sage: T8.is_isomorphic(C)
            False

        TESTS::

            sage: from sage.combinat.designs.twographs import TwoGraph
            sage: p=graphs.PetersenGraph().twograph()
            sage: TwoGraph(p, check=True)
            Incidence structure with 10 points and 60 blocks

        .. SEEALSO::

            - :meth:`~sage.combinat.designs.twographs.TwoGraph.descendant`
              -- computes the descendant graph of the two-graph of self at a vertex

            - :func:`~sage.combinat.designs.twographs.twograph_descendant`
              -- ditto, but much faster.
        """
        from sage.combinat.designs.twographs import TwoGraph
        G = self.relabel(inplace=False)
        T = []

        # Triangles
        for x,y,z in G.subgraph_search_iterator(Graph({1:[2,3],2:[3]})):
            if x < y and y < z:
                T.append([x,y,z])

        # Triples with just one edge
        for x,y,z in G.subgraph_search_iterator(Graph({1:[2],3:[]}),induced=True):
            if x < y:
                T.append([x,y,z])

        T = TwoGraph(T)
        T.relabel({i:v for i,v in enumerate(self.vertices())})

        return T

    ### Visualization

    @doc_index("Basic methods")
    def write_to_eps(self, filename, **options):
        r"""
        Writes a plot of the graph to ``filename`` in ``eps`` format.

        INPUT:

         - ``filename`` -- a string
         - ``**options`` -- same layout options as :meth:`.layout`

        EXAMPLES::

            sage: P = graphs.PetersenGraph()
            sage: P.write_to_eps(tmp_filename(ext='.eps'))

        It is relatively simple to include this file in a LaTeX
        document.  ``\usepackage{graphics}`` must appear in the
        preamble, and ``\includegraphics{filename}`` will include
        the file. To compile the document to ``pdf`` with ``pdflatex`` or ``xelatex``
        the file needs first to be converted to ``pdf``, for example
        with ``ps2pdf filename.eps filename.pdf``.
        """
        from sage.graphs.print_graphs import print_graph_eps
        pos = self.layout(**options)
        [xmin, xmax, ymin, ymax] = self._layout_bounding_box(pos)
        for v in pos:
            pos[v] = (1.8*(pos[v][0] - xmin)/(xmax - xmin) - 0.9, 1.8*(pos[v][1] - ymin)/(ymax - ymin) - 0.9)
        if filename[-4:] != '.eps':
            filename += '.eps'
        f = open(filename, 'w')
        f.write( print_graph_eps(self.vertices(), self.edge_iterator(), pos) )
        f.close()

    @doc_index("Algorithmically hard stuff")
    def topological_minor(self, H, vertices = False, paths = False, solver=None, verbose=0):
        r"""
        Returns a topological `H`-minor from ``self`` if one exists.

        We say that a graph `G` has a topological `H`-minor (or that
        it has a graph isomorphic to `H` as a topological minor), if
        `G` contains a subdivision of a graph isomorphic to `H` (i.e.
        obtained from `H` through arbitrary subdivision of its edges)
        as a subgraph.

        For more information, see the :wikipedia:`Minor_(graph_theory)`.

        INPUT:

        - ``H`` -- The topological minor to find in the current graph.

        - ``solver`` -- (default: ``None``) Specify a Linear Program (LP)
          solver to be used. If set to ``None``, the default one is used. For
          more information on LP solvers and which default solver is used, see
          the method
          :meth:`solve <sage.numerical.mip.MixedIntegerLinearProgram.solve>`
          of the class
          :class:`MixedIntegerLinearProgram <sage.numerical.mip.MixedIntegerLinearProgram>`.

        - ``verbose`` -- integer (default: ``0``). Sets the level of
          verbosity. Set to 0 by default, which means quiet.

        OUTPUT:

        The topological `H`-minor found is returned as a subgraph `M`
        of ``self``, such that the vertex `v` of `M` that represents a
        vertex `h\in H` has ``h`` as a label (see
        :meth:`get_vertex <sage.graphs.generic_graph.GenericGraph.get_vertex>`
        and
        :meth:`set_vertex <sage.graphs.generic_graph.GenericGraph.set_vertex>`),
        and such that every edge of `M` has as a label the edge of `H`
        it (partially) represents.

        If no topological minor is found, this method returns
        ``False``.

        ALGORITHM:

        Mixed Integer Linear Programming.

        COMPLEXITY:

        Theoretically, when `H` is fixed, testing for the existence of
        a topological `H`-minor is polynomial. The known algorithms
        are highly exponential in `H`, though.

        .. NOTE::

            This function can be expected to be *very* slow, especially where
            the topological minor does not exist.

            (CPLEX seems to be *much* more efficient than GLPK on this kind of
            problem)

        EXAMPLES:

        Petersen's graph has a topological `K_4`-minor::

            sage: g = graphs.PetersenGraph()
            sage: g.topological_minor(graphs.CompleteGraph(4))
            Subgraph of (Petersen graph): Graph on ...

        And a topological `K_{3,3}`-minor::

            sage: g.topological_minor(graphs.CompleteBipartiteGraph(3,3))
            Subgraph of (Petersen graph): Graph on ...

        And of course, a tree has no topological `C_3`-minor::

            sage: g = graphs.RandomGNP(15,.3)
            sage: g = g.subgraph(edges = g.min_spanning_tree())
            sage: g.topological_minor(graphs.CycleGraph(3))
            False
        """
        self._scream_if_not_simple()
        H._scream_if_not_simple()
        # Useful alias ...
        G = self

        from sage.numerical.mip import MixedIntegerLinearProgram, MIPSolverException
        p = MixedIntegerLinearProgram(solver=solver)

        # This is an existence problem
        p.set_objective(None)

        #######################
        # Vertex representant #
        #######################
        #
        # v_repr[h,g] = 1 if vertex h from H is represented by vertex
        # g from G, 0 otherwise

        v_repr = p.new_variable(binary = True)

        # Exactly one representant per vertex of H
        for h in H:
            p.add_constraint( p.sum( v_repr[h,g] for g in G), min = 1, max = 1)

        # A vertex of G can only represent one vertex of H
        for g in G:
            p.add_constraint( p.sum( v_repr[h,g] for h in H), max = 1)

        ###################
        # Is representent #
        ###################
        #
        # is_repr[v] = 1 if v represents some vertex of H

        is_repr = p.new_variable(binary = True)

        for g in G:
            for h in H:
                p.add_constraint( v_repr[h,g] - is_repr[g], max = 0)

        ###################################
        # paths between the representents #
        ###################################
        #
        # For any edge (h1,h2) in H, we have a corresponding path in G
        # between the representants of h1 and h2. Which means there is
        # a flow of intensity 1 from one to the other.
        # We are then writing a flow problem for each edge of H.
        #
        # The variable flow[(h1,h2),(g1,g2)] indicates the amount of
        # flow on the edge (g1,g2) representing the edge (h1,h2).

        flow = p.new_variable(binary = True)

        # This lambda function returns the balance of flow
        # corresponding to commodity C at vertex v v

        flow_in = lambda C, v : p.sum( flow[C,(v,u)] for u in G.neighbors(v) )
        flow_out = lambda C, v : p.sum( flow[C,(u,v)] for u in G.neighbors(v) )

        flow_balance = lambda C, v : flow_in(C,v) - flow_out(C,v)

        for h1,h2 in H.edges(labels = False):

            for v in G:

                # The flow balance depends on whether the vertex v is
                # a representant of h1 or h2 in G, or a reprensentant
                # of none

                p.add_constraint( flow_balance((h1,h2),v) == v_repr[h1,v] - v_repr[h2,v] )

        #############################
        # Internal vertex of a path #
        #############################
        #
        # is_internal[C][g] = 1 if a vertex v from G is located on the
        # path representing the edge (=commodity) C

        is_internal = p.new_variable(binary = True)

        # When is a vertex internal for a commodity ?
        for C in H.edges(labels = False):
            for g in G:
                p.add_constraint( flow_in(C,g) + flow_out(C,g) - is_internal[C,g], max = 1)

        ############################
        # Two paths do not cross ! #
        ############################

        # A vertex can only be internal for one commodity, and zero if
        # the vertex is a representent

        for g in G:
            p.add_constraint( p.sum( is_internal[C,g] for C in H.edges(labels = False))
                              + is_repr[g], max = 1 )

        # (The following inequalities are not necessary, but they seem
        # to be of help (the solvers find the answer quicker when they
        # are added)

        # The flow on one edge can go in only one direction. Besides,
        # it can belong to at most one commodity and has a maximum
        # intensity of 1.

        for g1,g2 in G.edges(labels = None):

            p.add_constraint(   p.sum( flow[C,(g1,g2)] for C in H.edges(labels = False) )
                              + p.sum( flow[C,(g2,g1)] for C in H.edges(labels = False) ),
                                max = 1)


        # Now we can solve the problem itself !

        try:
            p.solve(log = verbose)

        except MIPSolverException:
            return False


        minor = G.subgraph()

        is_repr = p.get_values(is_repr)
        v_repr = p.get_values(v_repr)
        flow = p.get_values(flow)

        for u,v in minor.edges(labels = False):
            used = False
            for C in H.edges(labels = False):

                if flow[C,(u,v)] + flow[C,(v,u)] > .5:
                    used = True
                    minor.set_edge_label(u,v,C)
                    break
            if not used:
                minor.delete_edge(u,v)

        minor.delete_vertices( [v for v in minor
                                if minor.degree(v) == 0 ] )

        for g in minor:
            if is_repr[g] > .5:
                for h in H:
                    if v_repr[h,v] > .5:
                        minor.set_vertex(g,h)
                        break

        return minor

    ### Cliques

    @doc_index("Clique-related methods")
    def cliques_maximal(self, algorithm = "native"):
        """
        Returns the list of all maximal cliques, with each clique represented
        by a list of vertices. A clique is an induced complete subgraph, and a
        maximal clique is one not contained in a larger one.

        INPUT:

        - ``algorithm`` -- can be set to ``"native"`` (default) to use Sage's
          own implementation, or to ``"NetworkX"`` to use NetworkX'
          implementation of the Bron and Kerbosch Algorithm [BroKer1973]_.


        .. NOTE::

            This method sorts its output before returning it. If you prefer to
            save the extra time, you can call
            :class:`sage.graphs.independent_sets.IndependentSets` directly.

        .. NOTE::

            Sage's implementation of the enumeration of *maximal* independent
            sets is not much faster than NetworkX' (expect a 2x speedup), which
            is surprising as it is written in Cython. This being said, the
            algorithm from NetworkX appears to be sligthly different from this
            one, and that would be a good thing to explore if one wants to
            improve the implementation.

        ALGORITHM:

        This function is based on NetworkX's implementation of the Bron and
        Kerbosch Algorithm [BroKer1973]_.

        REFERENCE:

        .. [BroKer1973] Coen Bron and Joep Kerbosch. (1973). Algorithm 457:
          Finding All Cliques of an Undirected Graph. Commun. ACM. v
          16. n 9.  pages 575-577. ACM Press. [Online] Available:
          http://www.ram.org/computing/rambin/rambin.html

        EXAMPLES::

            sage: graphs.ChvatalGraph().cliques_maximal()
            [[0, 1], [0, 4], [0, 6], [0, 9], [1, 2], [1, 5], [1, 7], [2, 3],
             [2, 6], [2, 8], [3, 4], [3, 7], [3, 9], [4, 5], [4, 8], [5, 10],
             [5, 11], [6, 10], [6, 11], [7, 8], [7, 11], [8, 10], [9, 10], [9, 11]]
            sage: G = Graph({0:[1,2,3], 1:[2], 3:[0,1]})
            sage: G.show(figsize=[2,2])
            sage: G.cliques_maximal()
            [[0, 1, 2], [0, 1, 3]]
            sage: C=graphs.PetersenGraph()
            sage: C.cliques_maximal()
            [[0, 1], [0, 4], [0, 5], [1, 2], [1, 6], [2, 3], [2, 7], [3, 4],
             [3, 8], [4, 9], [5, 7], [5, 8], [6, 8], [6, 9], [7, 9]]
            sage: C = Graph('DJ{')
            sage: C.cliques_maximal()
            [[0, 4], [1, 2, 3, 4]]

        Comparing the two implementations::

            sage: g = graphs.RandomGNP(20,.7)
            sage: s1 = Set(map(Set, g.cliques_maximal(algorithm="NetworkX")))
            sage: s2 = Set(map(Set, g.cliques_maximal(algorithm="native")))
            sage: s1 == s2
            True
        """
        if algorithm == "native":
            from sage.graphs.independent_sets import IndependentSets
            return sorted(IndependentSets(self, maximal = True, complement = True))
        elif algorithm == "NetworkX":
            import networkx
            return sorted(networkx.find_cliques(self.networkx_graph(copy=False)))
        else:
            raise ValueError("Algorithm must be equal to 'native' or to 'NetworkX'.")

    @doc_index("Clique-related methods")
    def clique_maximum(self,  algorithm="Cliquer"):
        """
        Returns the vertex set of a maximal order complete subgraph.

        INPUT:

        - ``algorithm`` -- the algorithm to be used :

           - If ``algorithm = "Cliquer"`` (default) - This wraps the C program
             Cliquer [NisOst2003]_.

           - If ``algorithm = "MILP"``, the problem is solved through a Mixed
             Integer Linear Program.

             (see :class:`~sage.numerical.mip.MixedIntegerLinearProgram`)

           - If ``algorithm = "mcqd"`` - Uses the MCQD solver
             (`<http://www.sicmm.org/~konc/maxclique/>`_). Note that the MCQD
             package must be installed.

        .. NOTE::

            Currently only implemented for undirected graphs. Use to_undirected
            to convert a digraph to an undirected graph.

        ALGORITHM:

        This function is based on Cliquer [NisOst2003]_.

        EXAMPLES:

        Using Cliquer (default)::

            sage: C=graphs.PetersenGraph()
            sage: C.clique_maximum()
            [7, 9]
            sage: C = Graph('DJ{')
            sage: C.clique_maximum()
            [1, 2, 3, 4]

        Through a Linear Program::

            sage: len(C.clique_maximum(algorithm = "MILP"))
            4

        TESTS:

        Wrong algorithm::

            sage: C.clique_maximum(algorithm = "BFS")
            Traceback (most recent call last):
            ...
            NotImplementedError: Only 'MILP', 'Cliquer' and 'mcqd' are supported.

        """
        self._scream_if_not_simple(allow_multiple_edges=True)
        if algorithm=="Cliquer":
            from sage.graphs.cliquer import max_clique
            return max_clique(self)
        elif algorithm == "MILP":
            return self.complement().independent_set(algorithm = algorithm)
        elif algorithm == "mcqd":
            try:
                from sage.graphs.mcqd import mcqd
            except ImportError:
                raise ImportError("Please install the mcqd package")
            return mcqd(self)
        else:
            raise NotImplementedError("Only 'MILP', 'Cliquer' and 'mcqd' are supported.")

    @doc_index("Clique-related methods")
    def clique_number(self, algorithm="Cliquer", cliques=None):
        r"""
        Returns the order of the largest clique of the graph (the clique
        number).

        .. NOTE::

            Currently only implemented for undirected graphs. Use ``to_undirected``
            to convert a digraph to an undirected graph.

        INPUT:

        - ``algorithm`` -- the algorithm to be used :

           - If ``algorithm = "Cliquer"`` - This wraps the C program Cliquer
             [NisOst2003]_.

           - If ``algorithm = "networkx"`` - This function is based on
             NetworkX's implementation of the Bron and Kerbosch Algorithm
             [BroKer1973]_.

           - If ``algorithm = "MILP"``, the problem is solved through a Mixed
             Integer Linear Program.

             (see :class:`~sage.numerical.mip.MixedIntegerLinearProgram`)

           - If ``algorithm = "mcqd"`` - Uses the MCQD solver
             (`<http://www.sicmm.org/~konc/maxclique/>`_). Note that the MCQD
             package must be installed.

        - ``cliques`` - an optional list of cliques that can be input if
          already computed. Ignored unless ``algorithm=="networkx"``.

        ALGORITHM:

        This function is based on Cliquer [NisOst2003]_ and [BroKer1973]_.

        EXAMPLES::

            sage: C = Graph('DJ{')
            sage: C.clique_number()
            4
            sage: G = Graph({0:[1,2,3], 1:[2], 3:[0,1]})
            sage: G.show(figsize=[2,2])
            sage: G.clique_number()
            3

        By definition the clique number of a complete graph is its order::

            sage: all(graphs.CompleteGraph(i).clique_number() == i for i in xrange(1,15))
            True

        A non-empty graph without edges has a clique number of 1::

            sage: all((i*graphs.CompleteGraph(1)).clique_number() == 1 for i in xrange(1,15))
            True

        A complete multipartite graph with k parts has clique number k::

            sage: all((i*graphs.CompleteMultipartiteGraph(i*[5])).clique_number() == i for i in xrange(1,6))
            True

        TESTS::

            sage: g = graphs.PetersenGraph()
            sage: g.clique_number(algorithm="MILP")
            2
            sage: for i in range(10):                                            # optional - mcqd
            ...       g = graphs.RandomGNP(15,.5)                                # optional - mcqd
            ...       if g.clique_number() != g.clique_number(algorithm="mcqd"): # optional - mcqd
            ...           print "This is dead wrong !"                           # optional - mcqd
        """
        self._scream_if_not_simple(allow_loops=False)
        if algorithm=="Cliquer":
            from sage.graphs.cliquer import clique_number
            return clique_number(self)
        elif algorithm=="networkx":
            import networkx
            return networkx.graph_clique_number(self.networkx_graph(copy=False),cliques)
        elif algorithm == "MILP":
            return len(self.complement().independent_set(algorithm = algorithm))
        elif algorithm == "mcqd":
            try:
                from sage.graphs.mcqd import mcqd
            except ImportError:
                raise ImportError("Please install the mcqd package")
            return len(mcqd(self))
        else:
            raise NotImplementedError("Only 'networkx' 'MILP' 'Cliquer' and 'mcqd' are supported.")

    @doc_index("Clique-related methods")
    def cliques_number_of(self, vertices=None, cliques=None):
        """
        Returns a dictionary of the number of maximal cliques containing each
        vertex, keyed by vertex. (Returns a single value if
        only one input vertex).

        .. NOTE::

            Currently only implemented for undirected graphs. Use to_undirected
            to convert a digraph to an undirected graph.

        INPUT:

        -  ``vertices`` - the vertices to inspect (default is
           entire graph)

        -  ``cliques`` - list of cliques (if already
           computed)


        EXAMPLES::

            sage: C = Graph('DJ{')
            sage: C.cliques_number_of()
            {0: 1, 1: 1, 2: 1, 3: 1, 4: 2}
            sage: E = C.cliques_maximal()
            sage: E
            [[0, 4], [1, 2, 3, 4]]
            sage: C.cliques_number_of(cliques=E)
            {0: 1, 1: 1, 2: 1, 3: 1, 4: 2}
            sage: F = graphs.Grid2dGraph(2,3)
            sage: X = F.cliques_number_of()
            sage: for v in sorted(X.iterkeys()):
            ...    print v, X[v]
            (0, 0) 2
            (0, 1) 3
            (0, 2) 2
            (1, 0) 2
            (1, 1) 3
            (1, 2) 2
            sage: F.cliques_number_of(vertices=[(0, 1), (1, 2)])
            {(0, 1): 3, (1, 2): 2}
            sage: G = Graph({0:[1,2,3], 1:[2], 3:[0,1]})
            sage: G.show(figsize=[2,2])
            sage: G.cliques_number_of()
            {0: 2, 1: 2, 2: 1, 3: 1}
        """
        import networkx
        return networkx.number_of_cliques(self.networkx_graph(copy=False), vertices, cliques)

    @doc_index("Clique-related methods")
    def cliques_get_max_clique_graph(self, name=''):
        """
        Returns a graph constructed with maximal cliques as vertices, and
        edges between maximal cliques with common members in the original
        graph.

        For more information, see the :wikipedia:`Clique_graph`.

        .. NOTE::

            Currently only implemented for undirected graphs. Use to_undirected
            to convert a digraph to an undirected graph.

        INPUT:

        -  ``name`` - The name of the new graph.

        EXAMPLES::

            sage: (graphs.ChvatalGraph()).cliques_get_max_clique_graph()
            Graph on 24 vertices
            sage: ((graphs.ChvatalGraph()).cliques_get_max_clique_graph()).show(figsize=[2,2], vertex_size=20, vertex_labels=False)
            sage: G = Graph({0:[1,2,3], 1:[2], 3:[0,1]})
            sage: G.show(figsize=[2,2])
            sage: G.cliques_get_max_clique_graph()
            Graph on 2 vertices
            sage: (G.cliques_get_max_clique_graph()).show(figsize=[2,2])
        """
        import networkx
        return Graph(networkx.make_max_clique_graph(self.networkx_graph(copy=False), name=name, create_using=networkx.MultiGraph()))

    @doc_index("Clique-related methods")
    def cliques_get_clique_bipartite(self, **kwds):
        """
        Returns a bipartite graph constructed such that maximal cliques are the
        right vertices and the left vertices are retained from the given
        graph. Right and left vertices are connected if the bottom vertex
        belongs to the clique represented by a top vertex.

        .. NOTE::

            Currently only implemented for undirected graphs. Use to_undirected
            to convert a digraph to an undirected graph.

        EXAMPLES::

            sage: (graphs.ChvatalGraph()).cliques_get_clique_bipartite()
            Bipartite graph on 36 vertices
            sage: ((graphs.ChvatalGraph()).cliques_get_clique_bipartite()).show(figsize=[2,2], vertex_size=20, vertex_labels=False)
            sage: G = Graph({0:[1,2,3], 1:[2], 3:[0,1]})
            sage: G.show(figsize=[2,2])
            sage: G.cliques_get_clique_bipartite()
            Bipartite graph on 6 vertices
            sage: (G.cliques_get_clique_bipartite()).show(figsize=[2,2])
        """
        from bipartite_graph import BipartiteGraph
        import networkx
        return BipartiteGraph(networkx.make_clique_bipartite(self.networkx_graph(copy=False), **kwds))

    @doc_index("Algorithmically hard stuff")
    def independent_set(self, algorithm = "Cliquer", value_only = False, reduction_rules = True, solver = None, verbosity = 0):
        r"""
        Returns a maximum independent set.

        An independent set of a graph is a set of pairwise non-adjacent
        vertices. A maximum independent set is an independent set of maximum
        cardinality.  It induces an empty subgraph.

        Equivalently, an independent set is defined as the complement of a
        vertex cover.

        For more information, see the
        :wikipedia:`Independent_set_(graph_theory)` and the
        :wikipedia:`Vertex_cover`.

        INPUT:

        - ``algorithm`` -- the algorithm to be used

            * If ``algorithm = "Cliquer"`` (default), the problem is solved
              using Cliquer [NisOst2003]_.

              (see the :mod:`Cliquer modules <sage.graphs.cliquer>`)

            * If ``algorithm = "MILP"``, the problem is solved through a Mixed
              Integer Linear Program.

              (see :class:`~sage.numerical.mip.MixedIntegerLinearProgram`)

           * If ``algorithm = "mcqd"`` - Uses the MCQD solver
             (`<http://www.sicmm.org/~konc/maxclique/>`_). Note that the MCQD
             package must be installed.

        - ``value_only`` -- boolean (default: ``False``). If set to ``True``,
          only the size of a maximum independent set is returned. Otherwise,
          a maximum independent set is returned as a list of vertices.

        - ``reduction_rules`` -- (default: ``True``) Specify if the reductions
          rules from kernelization must be applied as pre-processing or not.
          See [ACFLSS04]_ for more details. Note that depending on the
          instance, it might be faster to disable reduction rules.

        - ``solver`` -- (default: ``None``) Specify a Linear Program (LP)
          solver to be used. If set to ``None``, the default one is used. For
          more information on LP solvers and which default solver is used, see
          the method
          :meth:`~sage.numerical.mip.MixedIntegerLinearProgram.solve`
          of the class
          :class:`~sage.numerical.mip.MixedIntegerLinearProgram`.

        - ``verbosity`` -- non-negative integer (default: ``0``). Set the level
          of verbosity you want from the linear program solver. Since the
          problem of computing an independent set is `NP`-complete, its solving
          may take some time depending on the graph. A value of 0 means that
          there will be no message printed by the solver. This option is only
          useful if ``algorithm="MILP"``.

        .. NOTE::

            While Cliquer/MCAD are usually (and by far) the most efficient
            implementations, the MILP formulation sometimes proves faster on
            very "symmetrical" graphs.

        EXAMPLES:

        Using Cliquer::

            sage: C = graphs.PetersenGraph()
            sage: C.independent_set()
            [0, 3, 6, 7]

        As a linear program::

            sage: C = graphs.PetersenGraph()
            sage: len(C.independent_set(algorithm = "MILP"))
            4

        .. PLOT::

            g = graphs.PetersenGraph()
            sphinx_plot(g.plot(partition=[g.independent_set()]))
        """
        my_cover = self.vertex_cover(algorithm=algorithm, value_only=value_only, reduction_rules=reduction_rules, solver=solver, verbosity=verbosity)
        if value_only:
            return self.order() - my_cover
        else:
            return [u for u in self.vertices() if not u in my_cover]


    @doc_index("Algorithmically hard stuff")
    def vertex_cover(self, algorithm = "Cliquer", value_only = False,
                     reduction_rules = True, solver = None, verbosity = 0):
        r"""
        Returns a minimum vertex cover of self represented by a set of vertices.

        A minimum vertex cover of a graph is a set `S` of vertices such that
        each edge is incident to at least one element of `S`, and such that `S`
        is of minimum cardinality. For more information, see the
        :wikipedia:`Wikipedia article on vertex cover <Vertex_cover>`.

        Equivalently, a vertex cover is defined as the complement of an
        independent set.

        As an optimization problem, it can be expressed as follows:

        .. MATH::

            \mbox{Minimize : }&\sum_{v\in G} b_v\\
            \mbox{Such that : }&\forall (u,v) \in G.edges(), b_u+b_v\geq 1\\
            &\forall x\in G, b_x\mbox{ is a binary variable}

        INPUT:

        - ``algorithm`` -- string (default: ``"Cliquer"``). Indicating
          which algorithm to use. It can be one of those two values.

          - ``"Cliquer"`` will compute a minimum vertex cover
            using the Cliquer package.

          - ``"MILP"`` will compute a minimum vertex cover through a mixed
            integer linear program.

          - If ``algorithm = "mcqd"`` - Uses the MCQD solver
            (`<http://www.sicmm.org/~konc/maxclique/>`_). Note that the MCQD
            package must be installed.

        - ``value_only`` -- boolean (default: ``False``). If set to ``True``,
          only the size of a minimum vertex cover is returned. Otherwise,
          a minimum vertex cover is returned as a list of vertices.

        - ``reduction_rules`` -- (default: ``True``) Specify if the reductions
          rules from kernelization must be applied as pre-processing or not.
          See [ACFLSS04]_ for more details. Note that depending on the
          instance, it might be faster to disable reduction rules.

        - ``solver`` -- (default: ``None``) Specify a Linear Program (LP)
          solver to be used. If set to ``None``, the default one is used. For
          more information on LP solvers and which default solver is used, see
          the method
          :meth:`solve <sage.numerical.mip.MixedIntegerLinearProgram.solve>`
          of the class
          :class:`MixedIntegerLinearProgram <sage.numerical.mip.MixedIntegerLinearProgram>`.

        - ``verbosity`` -- non-negative integer (default: ``0``). Set the level
          of verbosity you want from the linear program solver. Since the
          problem of computing a vertex cover is `NP`-complete, its solving may
          take some time depending on the graph. A value of 0 means that there
          will be no message printed by the solver. This option is only useful
          if ``algorithm="MILP"``.

        EXAMPLES:

        On the Pappus graph::

           sage: g = graphs.PappusGraph()
           sage: g.vertex_cover(value_only=True)
           9

        .. PLOT::

            g = graphs.PappusGraph()
            sphinx_plot(g.plot(partition=[g.vertex_cover()]))

        TESTS:

        The two algorithms should return the same result::

           sage: g = graphs.RandomGNP(10,.5)
           sage: vc1 = g.vertex_cover(algorithm="MILP")
           sage: vc2 = g.vertex_cover(algorithm="Cliquer")
           sage: len(vc1) == len(vc2)
           True

        The cardinality of the vertex cover is unchanged when reduction rules are used. First for trees::

           sage: for i in range(20):
           ...       g = graphs.RandomTree(20)
           ...       vc1_set = g.vertex_cover()
           ...       vc1 = len(vc1_set)
           ...       vc2 = g.vertex_cover(value_only = True, reduction_rules = False)
           ...       if vc1 != vc2:
           ...           print "Error :", vc1, vc2
           ...           print "With reduction rules :", vc1
           ...           print "Without reduction rules :", vc2
           ...           break
           ...       g.delete_vertices(vc1_set)
           ...       if g.size() != 0:
           ...           print "This thing is not a vertex cover !"

        Then for random GNP graphs::

           sage: for i in range(20):
           ...       g = graphs.RandomGNP(50,4/50)
           ...       vc1_set = g.vertex_cover()
           ...       vc1 = len(vc1_set)
           ...       vc2 = g.vertex_cover(value_only = True, reduction_rules = False)
           ...       if vc1 != vc2:
           ...           print "Error :", vc1, vc2
           ...           print "With reduction rules :", vc1
           ...           print "Without reduction rules :", vc2
           ...           break
           ...       g.delete_vertices(vc1_set)
           ...       if g.size() != 0:
           ...           print "This thing is not a vertex cover !"

        Testing mcqd::

            sage: graphs.PetersenGraph().vertex_cover(algorithm="mcqd",value_only=True) # optional - mcqd
            6

        Given a wrong algorithm::

            sage: graphs.PetersenGraph().vertex_cover(algorithm = "guess")
            Traceback (most recent call last):
            ...
            ValueError: The algorithm must be "Cliquer" "MILP" or "mcqd".

        REFERENCE:

        .. [ACFLSS04] F. N. Abu-Khzam, R. L. Collins, M. R. Fellows, M. A.
          Langston, W. H. Suters, and C. T. Symons: Kernelization Algorithm for
          the Vertex Cover Problem: Theory and Experiments. *SIAM ALENEX/ANALCO*
          2004: 62-69.
        """
        self._scream_if_not_simple(allow_multiple_edges=True)
        g = self

        ppset = []
        folded_vertices = []

        ###################
        # Reduction rules #
        ###################

        if reduction_rules:
            # We apply simple reduction rules allowing to identify vertices that
            # belongs to an optimal vertex cover

            # We first create manually a copy of the graph to prevent creating
            # multi-edges when merging vertices, if edges have labels (e.g., weights).
            g = copy(self)

            degree_at_most_two = set([u for u,du in g.degree(labels = True).items() if du <= 2])

            while degree_at_most_two:

                u = degree_at_most_two.pop()
                du = g.degree(u)

                if du == 0:
                    # RULE 1: isolated vertices are not part of the cover. We
                    # simply remove them from the graph. The degree of such
                    # vertices may have been reduced to 0 while applying other
                    # reduction rules
                    g.delete_vertex(u)

                elif du == 1:
                    # RULE 2: If a vertex u has degree 1, we select its neighbor
                    # v and remove both u and v from g.
                    v = g.neighbors(u)[0]
                    ppset.append(v)
                    g.delete_vertex(u)

                    for w in g.neighbors(v):
                        if g.degree(w) <= 3:
                            # The degree of w will be at most two after the
                            # deletion of v
                            degree_at_most_two.add(w)

                    g.delete_vertex(v)
                    degree_at_most_two.discard(v)

                elif du == 2:
                    v,w  = g.neighbors(u)

                    if g.has_edge(v,w):
                        # RULE 3: If the neighbors v and w of a degree 2 vertex
                        # u are incident, then we select both v and w and remove
                        # u, v, and w from g.
                        ppset.append(v)
                        ppset.append(w)
                        g.delete_vertex(u)
                        neigh = set(g.neighbors(v) + g.neighbors(w)).difference(set([v,w]))
                        g.delete_vertex(v)
                        g.delete_vertex(w)

                        for z in neigh:
                            if g.degree(z) <= 2:
                                degree_at_most_two.add(z)

                    else:
                        # RULE 4, folded vertices: If the neighbors v and w of a
                        # degree 2 vertex u are not incident, then we contract
                        # edges (u, v), (u,w). Then, if the solution contains u,
                        # we replace it with v and w. Otherwise, we let u in the
                        # solution.
                        neigh = set(g.neighbors(v) + g.neighbors(w)).difference(set([u,v,w]))
                        g.delete_vertex(v)
                        g.delete_vertex(w)
                        for z in neigh:
                            g.add_edge(u,z)

                        folded_vertices += [(u,v,w)]

                        if g.degree(u) <= 2:
                            degree_at_most_two.add(u)

                    degree_at_most_two.discard(v)
                    degree_at_most_two.discard(w)


                # RULE 5:
                # TODO: add extra reduction rules


        ##################
        # Main Algorithm #
        ##################

        if g.order() == 0:
            # Reduction rules were sufficients to get the solution
            size_cover_g = 0
            cover_g = []

        elif algorithm == "Cliquer" or algorithm == "mcqd":
            independent = g.complement().clique_maximum(algorithm=algorithm)
            if value_only:
                size_cover_g = g.order() - len(independent)
            else:
                cover_g = [u for u in g.vertices() if not u in independent]

        elif algorithm == "MILP":

            from sage.numerical.mip import MixedIntegerLinearProgram
            p = MixedIntegerLinearProgram(maximization=False, solver=solver)
            b = p.new_variable(binary=True)

            # minimizes the number of vertices in the set
            p.set_objective(p.sum(b[v] for v in g.vertices()))

            # an edge contains at least one vertex of the minimum vertex cover
            for (u,v) in g.edges(labels=None):
                p.add_constraint(b[u] + b[v], min=1)

            if value_only:
                size_cover_g = p.solve(objective_only=True, log=verbosity)
            else:
                p.solve(log=verbosity)
                b = p.get_values(b)
                cover_g = [v for v in g.vertices() if b[v] == 1]
        else:
            raise ValueError("The algorithm must be \"Cliquer\" \"MILP\" or \"mcqd\".")

        #########################
        # Returning the results #
        #########################

        # We finally reconstruct the solution according the reduction rules
        if value_only:
            return len(ppset) + len(folded_vertices) + size_cover_g
        else:
            # RULES 2 and 3:
            cover_g.extend(ppset)
            # RULE 4:
            folded_vertices.reverse()
            for u,v,w in folded_vertices:
                if u in cover_g:
                    cover_g.remove(u)
                    cover_g += [v,w]
                else:
                    cover_g += [u]
            cover_g.sort()
            return cover_g

    @doc_index("Clique-related methods")
    def cliques_vertex_clique_number(self, algorithm="cliquer", vertices=None,
                                     cliques=None):
        """
        Returns a dictionary of sizes of the largest maximal cliques containing
        each vertex, keyed by vertex. (Returns a single value if only one
        input vertex).

        .. NOTE::

            Currently only implemented for undirected graphs. Use to_undirected
            to convert a digraph to an undirected graph.

        INPUT:

         - ``algorithm`` - either ``cliquer`` or ``networkx``

           - ``cliquer`` - This wraps the C program Cliquer [NisOst2003]_.

           - ``networkx`` - This function is based on NetworkX's implementation
             of the Bron and Kerbosch Algorithm [BroKer1973]_.

        -  ``vertices`` - the vertices to inspect (default is entire graph).
           Ignored unless ``algorithm=='networkx'``.

        -  ``cliques`` - list of cliques (if already computed).  Ignored unless
           ``algorithm=='networkx'``.

        EXAMPLES::

            sage: C = Graph('DJ{')
            sage: C.cliques_vertex_clique_number()
            {0: 2, 1: 4, 2: 4, 3: 4, 4: 4}
            sage: E = C.cliques_maximal()
            sage: E
            [[0, 4], [1, 2, 3, 4]]
            sage: C.cliques_vertex_clique_number(cliques=E,algorithm="networkx")
            {0: 2, 1: 4, 2: 4, 3: 4, 4: 4}
            sage: F = graphs.Grid2dGraph(2,3)
            sage: X = F.cliques_vertex_clique_number(algorithm="networkx")
            sage: for v in sorted(X.iterkeys()):
            ...    print v, X[v]
            (0, 0) 2
            (0, 1) 2
            (0, 2) 2
            (1, 0) 2
            (1, 1) 2
            (1, 2) 2
            sage: F.cliques_vertex_clique_number(vertices=[(0, 1), (1, 2)])
            {(0, 1): 2, (1, 2): 2}
            sage: G = Graph({0:[1,2,3], 1:[2], 3:[0,1]})
            sage: G.show(figsize=[2,2])
            sage: G.cliques_vertex_clique_number()
            {0: 3, 1: 3, 2: 3, 3: 3}

        """

        if algorithm=="cliquer":
            from sage.graphs.cliquer import clique_number
            if vertices is None:
                vertices=self
            value={}
            for v in vertices:
                value[v] = 1+clique_number(self.subgraph(self.neighbors(v)))
                self.subgraph(self.neighbors(v)).plot()
            return value
        elif algorithm=="networkx":
            import networkx
            return networkx.node_clique_number(self.networkx_graph(copy=False),vertices, cliques)
        else:
            raise NotImplementedError("Only 'networkx' and 'cliquer' are supported.")

    @doc_index("Clique-related methods")
    def cliques_containing_vertex(self, vertices=None, cliques=None):
        """
        Returns the cliques containing each vertex, represented as a dictionary
        of lists of lists, keyed by vertex. (Returns a single list if only one
        input vertex).

        .. NOTE::

            Currently only implemented for undirected graphs. Use to_undirected
            to convert a digraph to an undirected graph.

        INPUT:

        -  ``vertices`` - the vertices to inspect (default is
           entire graph)

        -  ``cliques`` - list of cliques (if already
           computed)

        EXAMPLES::

            sage: C = Graph('DJ{')
            sage: C.cliques_containing_vertex()
            {0: [[4, 0]], 1: [[4, 1, 2, 3]], 2: [[4, 1, 2, 3]], 3: [[4, 1, 2, 3]], 4: [[4, 0], [4, 1, 2, 3]]}
            sage: E = C.cliques_maximal()
            sage: E
            [[0, 4], [1, 2, 3, 4]]
            sage: C.cliques_containing_vertex(cliques=E)
            {0: [[0, 4]], 1: [[1, 2, 3, 4]], 2: [[1, 2, 3, 4]], 3: [[1, 2, 3, 4]], 4: [[0, 4], [1, 2, 3, 4]]}
            sage: F = graphs.Grid2dGraph(2,3)
            sage: X = F.cliques_containing_vertex()
            sage: for v in sorted(X.iterkeys()):
            ...    print v, X[v]
            (0, 0) [[(0, 1), (0, 0)], [(1, 0), (0, 0)]]
            (0, 1) [[(0, 1), (0, 0)], [(0, 1), (0, 2)], [(0, 1), (1, 1)]]
            (0, 2) [[(0, 1), (0, 2)], [(1, 2), (0, 2)]]
            (1, 0) [[(1, 0), (0, 0)], [(1, 0), (1, 1)]]
            (1, 1) [[(0, 1), (1, 1)], [(1, 2), (1, 1)], [(1, 0), (1, 1)]]
            (1, 2) [[(1, 2), (0, 2)], [(1, 2), (1, 1)]]
            sage: F.cliques_containing_vertex(vertices=[(0, 1), (1, 2)])
            {(0, 1): [[(0, 1), (0, 0)], [(0, 1), (0, 2)], [(0, 1), (1, 1)]], (1, 2): [[(1, 2), (0, 2)], [(1, 2), (1, 1)]]}
            sage: G = Graph({0:[1,2,3], 1:[2], 3:[0,1]})
            sage: G.show(figsize=[2,2])
            sage: G.cliques_containing_vertex()
            {0: [[0, 1, 2], [0, 1, 3]], 1: [[0, 1, 2], [0, 1, 3]], 2: [[0, 1, 2]], 3: [[0, 1, 3]]}

        """
        import networkx
        return networkx.cliques_containing_node(self.networkx_graph(copy=False),vertices, cliques)

    @doc_index("Clique-related methods")
    def clique_complex(self):
        """
        Returns the clique complex of self. This is the largest simplicial complex on
        the vertices of self whose 1-skeleton is self.

        This is only makes sense for undirected simple graphs.

        EXAMPLES::

            sage: g = Graph({0:[1,2],1:[2],4:[]})
            sage: g.clique_complex()
            Simplicial complex with vertex set (0, 1, 2, 4) and facets {(4,), (0, 1, 2)}

            sage: h = Graph({0:[1,2,3,4],1:[2,3,4],2:[3]})
            sage: x = h.clique_complex()
            sage: x
            Simplicial complex with vertex set (0, 1, 2, 3, 4) and facets {(0, 1, 4), (0, 1, 2, 3)}
            sage: i = x.graph()
            sage: i==h
            True
            sage: x==i.clique_complex()
            True

        """
        if self.is_directed() or self.has_loops() or self.has_multiple_edges():
            raise ValueError("Self must be an undirected simple graph to have a clique complex.")
        import sage.homology.simplicial_complex
        C = sage.homology.simplicial_complex.SimplicialComplex(self.cliques_maximal(), maximality_check=True)
        C._graph = self
        return C

    @doc_index("Clique-related methods")
    def clique_polynomial(self, t = None):
        """
        Returns the clique polynomial of self.

        This is the polynomial where the coefficient of `t^n` is the number of
        cliques in the graph with `n` vertices. The constant term of the
        clique polynomial is always taken to be one.

        EXAMPLES::

            sage: g = Graph()
            sage: g.clique_polynomial()
            1
            sage: g = Graph({0:[1]})
            sage: g.clique_polynomial()
            t^2 + 2*t + 1
            sage: g = graphs.CycleGraph(4)
            sage: g.clique_polynomial()
            4*t^2 + 4*t + 1

        """
        if t is None:
            R = PolynomialRing(ZZ, 't')
            t = R.gen()
        number_of = [0]*(self.order() + 1)
        for x in IndependentSets(self, complement = True):
            number_of[len(x)] += 1
        return sum(coeff*t**i for i,coeff in enumerate(number_of) if coeff)

    ### Miscellaneous

    @doc_index("Leftovers")
    def cores(self, k = None, with_labels=False):
        """
        Returns the core number for each vertex in an ordered list.

        (for homomorphisms cores, see the :meth:`Graph.has_homomorphism_to`
        method)

        **DEFINITIONS**

        * *K-cores* in graph theory were introduced by Seidman in 1983 and by
          Bollobas in 1984 as a method of (destructively) simplifying graph
          topology to aid in analysis and visualization. They have been more
          recently defined as the following by Batagelj et al:

          *Given a graph `G` with vertices set `V` and edges set `E`, the
          `k`-core of `G` is the graph obtained from `G` by recursively removing
          the vertices with degree less than `k`, for as long as there are any.*

          This operation can be useful to filter or to study some properties of
          the graphs. For instance, when you compute the 2-core of graph G, you
          are cutting all the vertices which are in a tree part of graph.  (A
          tree is a graph with no loops). [WPkcore]_

          [PSW1996]_ defines a `k`-core of `G` as the largest subgraph (it is
          unique) of `G` with minimum degree at least `k`.

        * Core number of a vertex

          The core number of a vertex `v` is the largest integer `k` such that
          `v` belongs to the `k`-core of `G`.

        * Degeneracy

          The *degeneracy* of a graph `G`, usually denoted `\delta^*(G)`, is the
          smallest integer `k` such that the graph `G` can be reduced to the
          empty graph by iteratively removing vertices of degree `\leq
          k`. Equivalently, `\delta^*(G)=k` if `k` is the smallest integer such
          that the `k`-core of `G` is empty.

        **IMPLEMENTATION**

        This implementation is based on the NetworkX implementation of
        the algorithm described in [BZ]_.

        **INPUT**

        - ``k`` (integer)

            * If ``k = None`` (default), returns the core number for each vertex.

            * If ``k`` is an integer, returns a pair ``(ordering, core)``, where
              ``core`` is the list of vertices in the `k`-core of ``self``, and
              ``ordering`` is an elimination order for the other vertices such
              that each vertex is of degree strictly less than `k` when it is to
              be eliminated from the graph.

        - ``with_labels`` (boolean)

           * When set to ``False``, and ``k = None``, the method returns a list
             whose `i` th element is the core number of the `i` th vertex. When
             set to ``True``, the method returns a dictionary whose keys are
             vertices, and whose values are the corresponding core numbers.

             By default, ``with_labels = False``.

        .. SEEALSO::

           * Graph cores is also a notion related to graph homomorphisms. For
             this second meaning, see :meth:`Graph.has_homomorphism_to`.

        REFERENCE:

        .. [WPkcore] K-core. Wikipedia. (2007). [Online] Available:
          :wikipedia:`K-core`

        .. [PSW1996] Boris Pittel, Joel Spencer and Nicholas Wormald. Sudden
          Emergence of a Giant k-Core in a Random
          Graph. (1996). J. Combinatorial Theory. Ser B 67. pages
          111-151. [Online] Available:
          http://cs.nyu.edu/cs/faculty/spencer/papers/k-core.pdf

        .. [BZ] Vladimir Batagelj and Matjaz Zaversnik. An `O(m)`
          Algorithm for Cores Decomposition of
          Networks. :arxiv:`cs/0310049v1`.

        EXAMPLES::

            sage: (graphs.FruchtGraph()).cores()
            [3, 3, 3, 3, 3, 3, 3, 3, 3, 3, 3, 3]
            sage: (graphs.FruchtGraph()).cores(with_labels=True)
            {0: 3, 1: 3, 2: 3, 3: 3, 4: 3, 5: 3, 6: 3, 7: 3, 8: 3, 9: 3, 10: 3, 11: 3}
            sage: a=random_matrix(ZZ,20,x=2,sparse=True, density=.1)
            sage: b=Graph(20)
            sage: b.add_edges(a.nonzero_positions())
            sage: cores=b.cores(with_labels=True); cores
            {0: 3, 1: 3, 2: 3, 3: 3, 4: 2, 5: 2, 6: 3, 7: 1, 8: 3, 9: 3, 10: 3, 11: 3, 12: 3, 13: 3, 14: 2, 15: 3, 16: 3, 17: 3, 18: 3, 19: 3}
            sage: [v for v,c in cores.items() if c>=2] # the vertices in the 2-core
            [0, 1, 2, 3, 4, 5, 6, 8, 9, 10, 11, 12, 13, 14, 15, 16, 17, 18, 19]

        Checking the 2-core of a random lobster is indeed the empty set::

            sage: g = graphs.RandomLobster(20,.5,.5)
            sage: ordering, core = g.cores(2)
            sage: len(core) == 0
            True
        """
        self._scream_if_not_simple()
        # compute the degrees of each vertex
        degrees=self.degree(labels=True)

        # sort vertices by degree.  Store in a list and keep track of
        # where a specific degree starts (effectively, the list is
        # sorted by bins).
        verts= sorted( degrees.keys(), key=lambda x: degrees[x])
        bin_boundaries=[0]
        curr_degree=0
        for i,v in enumerate(verts):
            if degrees[v]>curr_degree:
                bin_boundaries.extend([i]*(degrees[v]-curr_degree))
                curr_degree=degrees[v]
        vert_pos = dict((v,pos) for pos,v in enumerate(verts))
        # Set up initial guesses for core and lists of neighbors.
        core= degrees
        nbrs=dict((v,set(self.neighbors(v))) for v in self)
        # form vertex core building up from smallest
        for v in verts:

            # If all the vertices have a degree larger than k, we can
            # return our answer if k is not None
            if k is not None and core[v] >= k:
                return verts[:vert_pos[v]], verts[vert_pos[v]:]

            for u in nbrs[v]:
                if core[u] > core[v]:
                    nbrs[u].remove(v)

                    # cleverly move u to the end of the next smallest
                    # bin (i.e., subtract one from the degree of u).
                    # We do this by swapping u with the first vertex
                    # in the bin that contains u, then incrementing
                    # the bin boundary for the bin that contains u.
                    pos=vert_pos[u]
                    bin_start=bin_boundaries[core[u]]
                    vert_pos[u]=bin_start
                    vert_pos[verts[bin_start]]=pos
                    verts[bin_start],verts[pos]=verts[pos],verts[bin_start]
                    bin_boundaries[core[u]]+=1
                    core[u] -= 1

        if k is not None:
            return verts, []

        if with_labels:
            return core
        else:
            return core.values()

    @doc_index("Leftovers")
    def modular_decomposition(self):
        r"""
        Returns the modular decomposition of the current graph.

        .. NOTE::

            In order to use this method you must install the
            ``modular_decomposition`` optional package. See
            :mod:`sage.misc.package`.

        Crash course on modular decomposition:

        A module `M` of a graph `G` is a proper subset of its vertices
        such that for all `u \in V(G)-M, v,w\in M` the relation `u
        \sim v \Leftrightarrow u \sim w` holds, where `\sim` denotes
        the adjacency relation in `G`. Equivalently, `M \subset V(G)`
        is a module if all its vertices have the same adjacency
        relations with each vertex outside of the module (vertex by
        vertex).

        Hence, for a set like a module, it is very easy to encode the
        information of the adjacencies between the vertices inside and
        outside the module -- we can actually add a new vertex `v_M`
        to our graph representing our module `M`, and let `v_M` be
        adjacent to `u\in V(G)-M` if and only if some `v\in M` (and
        hence all the vertices contained in the module) is adjacent to
        `u`. We can now independently (and recursively) study the
        structure of our module `M` and the new graph `G-M+\{v_M\}`,
        without any loss of information.

        Here are two very simple modules :

            * A connected component `C` (or the union of some --but
              not all-- of them) of a disconnected graph `G`, for
              instance, is a module, as no vertex of `C` has a
              neighbor outside of it.

            * An anticomponent `C` (or the union of some --but not
              all-- of them) of an non-anticonnected graph `G`, for
              the same reason (it is just the complement of the
              previous graph !).

        These modules being of special interest, the disjoint union of
        graphs is called a Parallel composition, and the complement of
        a disjoint union is called a Parallel composition. A graph
        whose only modules are singletons is called Prime.

        For more information on modular decomposition, in particular
        for an explanation of the terms "Parallel," "Prime" and
        "Serie," see the `Wikipedia article on modular decomposition
        <http://en.wikipedia.org/wiki/Modular_decomposition>`_.

        You may also be interested in the survey from Michel Habib and
        Christophe Paul entitled "A survey on Algorithmic aspects of
        modular decomposition" [HabPau10]_.

        OUTPUT:

        A pair of two values (recursively encoding the decomposition) :

            * The type of the current module :

                * ``"Parallel"``
                * ``"Prime"``
                * ``"Serie"``

            * The list of submodules (as list of pairs ``(type, list)``,
              recursively...) or the vertex's name if the module is a
              singleton.

        EXAMPLES:

        The Bull Graph is prime::

            sage: graphs.BullGraph().modular_decomposition() # optional -- modular_decomposition
            ('Prime', [3, 4, 0, 1, 2])

        The Petersen Graph too::

            sage: graphs.PetersenGraph().modular_decomposition() # optional -- modular_decomposition
            ('Prime', [2, 6, 3, 9, 7, 8, 0, 1, 5, 4])

        This a clique on 5 vertices with 2 pendant edges, though, has a more
        interesting decomposition ::

            sage: g = graphs.CompleteGraph(5)
            sage: g.add_edge(0,5)
            sage: g.add_edge(0,6)
            sage: g.modular_decomposition() # optional -- modular_decomposition
            ('Serie', [0, ('Parallel', [5, ('Serie', [1, 4, 3, 2]), 6])])

        ALGORITHM:

        This function uses a C implementation of a 2-step algorithm
        implemented by Fabien de Montgolfier [FMDec]_ :

            * Computation of a factorizing permutation [HabibViennot1999]_.

            * Computation of the tree itself [CapHabMont02]_.

        .. SEEALSO::

            - :meth:`is_prime` -- Tests whether a graph is prime.

        REFERENCE:

        .. [FMDec] Fabien de Montgolfier
          http://www.liafa.jussieu.fr/~fm/algos/index.html

        .. [HabibViennot1999] Michel Habib, Christiphe Paul, Laurent Viennot
          Partition refinement techniques: An interesting algorithmic tool kit
          International Journal of Foundations of Computer Science
          vol. 10 n2 pp.147--170, 1999

        .. [CapHabMont02] C. Capelle, M. Habib et F. de Montgolfier
          Graph decomposition and Factorising Permutations
          Discrete Mathematics and Theoretical Computer Sciences, vol 5 no. 1 , 2002.

        .. [HabPau10] Michel Habib and Christophe Paul
          A survey of the algorithmic aspects of modular decomposition
          Computer Science Review
          vol 4, number 1, pages 41--59, 2010
          http://www.lirmm.fr/~paul/md-survey.pdf
        """
        try:
            from sage.graphs.modular_decomposition import modular_decomposition
        except ImportError:
            raise RuntimeError("In order to use this method you must "
                               "install the modular_decomposition package")

        self._scream_if_not_simple()
        from sage.misc.stopgap import stopgap
        stopgap("Graph.modular_decomposition is known to return wrong results",13744)

        D = modular_decomposition(self)

        id_label = dict(enumerate(self.vertices()))

        relabel = lambda x : (x[0], [relabel(_) for _ in x[1]]) if isinstance(x,tuple) else id_label[x]

        return relabel(D)

    @doc_index("Graph properties")
    def is_prime(self):
        r"""
        Tests whether the current graph is prime.

        A graph is prime if all its modules are trivial (i.e. empty, all of the
        graph or singletons) -- see :meth:`modular_decomposition`.

        .. NOTE::

            In order to use this method you must install the
            ``modular_decomposition`` optional package. See
            :mod:`sage.misc.package`.

        EXAMPLE:

        The Petersen Graph and the Bull Graph are both prime::

            sage: graphs.PetersenGraph().is_prime() # optional - modular_decomposition
            True
            sage: graphs.BullGraph().is_prime()     # optional - modular_decomposition
            True

        Though quite obviously, the disjoint union of them is not::

            sage: (graphs.PetersenGraph() + graphs.BullGraph()).is_prime() # optional - modular_decomposition
            False
        """

        D = self.modular_decomposition()

        return D[0] == "Prime" and len(D[1]) == self.order()

    def _gomory_hu_tree(self, vertices, method="FF"):
        r"""
        Returns a Gomory-Hu tree associated to self.

        This function is the private counterpart of ``gomory_hu_tree()``,
        with the difference that it has an optional argument
        needed for recursive computations, which the user is not
        interested in defining himself.

        See the documentation of ``gomory_hu_tree()`` for more information.

        INPUT:

        - ``vertices`` - a set of "real" vertices, as opposed to the
          fakes one introduced during the computations. This variable is
          useful for the algorithm and for recursion purposes.

        - ``method`` -- There are currently two different
          implementations of this method :

              * If ``method = "FF"`` (default), a Python
                implementation of the Ford-Fulkerson algorithm is
                used.

              * If ``method = "LP"``, the flow problem is solved using
                Linear Programming.

        EXAMPLE:

        This function is actually tested in ``gomory_hu_tree()``, this
        example is only present to have a doctest coverage of 100%.

            sage: g = graphs.PetersenGraph()
            sage: t = g._gomory_hu_tree(frozenset(g.vertices()))
        """
        self._scream_if_not_simple()

        # Small case, not really a problem ;-)
        if len(vertices) == 1:
            g = Graph()
            g.add_vertices(vertices)
            return g

        # Take any two vertices (u,v)
        it = vertices.__iter__()
        u,v = next(it),next(it)

        # Compute a uv min-edge-cut.
        #
        # The graph is split into U,V with u \in U and v\in V.
        flow,edges,[U,V] = self.edge_cut(u, v, use_edge_labels=True, vertices=True, method=method)

        # One graph for each part of the previous one
        gU,gV = self.subgraph(U), self.subgraph(V)

        # A fake vertex fU (resp. fV) to represent U (resp. V)
        fU = frozenset(U)
        fV = frozenset(V)

        # Each edge (uu,vv) with uu \in U and vv\in V yields:
        # - an edge (uu,fV) in gU
        # - an edge (vv,fU) in gV
        #
        # If the same edge is added several times their capacities add up.

        from sage.rings.real_mpfr import RR
        for uu,vv,capacity in edges:
            capacity = capacity if capacity in RR else 1

            # Assume uu is in gU
            if uu in V:
                uu,vv = vv,uu

            # Create the new edges if necessary
            if not gU.has_edge(uu, fV):
                gU.add_edge(uu, fV, 0)
            if not gV.has_edge(vv, fU):
                gV.add_edge(vv, fU, 0)

            # update the capacities
            gU.set_edge_label(uu, fV, gU.edge_label(uu, fV) + capacity)
            gV.set_edge_label(vv, fU, gV.edge_label(vv, fU) + capacity)

        # Recursion on each side
        gU_tree = gU._gomory_hu_tree(vertices & frozenset(gU), method=method)
        gV_tree = gV._gomory_hu_tree(vertices & frozenset(gV), method=method)

        # Union of the two partial trees
        g = gU_tree.union(gV_tree)

        # An edge to connect them, with the appropriate label
        g.add_edge(u, v, flow)

        return g

    @doc_index("Connectivity, orientations, trees")
    def gomory_hu_tree(self, method="FF"):
        r"""
        Returns a Gomory-Hu tree of self.

        Given a tree `T` with labeled edges representing capacities, it is very
        easy to determine the maximum flow between any pair of vertices :
        it is the minimal label on the edges of the unique path between them.

        Given a graph `G`, a Gomory-Hu tree `T` of `G` is a tree
        with the same set of vertices, and such that the maximum flow
        between any two vertices is the same in `G` as in `T`. See the
        `Wikipedia article on Gomory-Hu tree <http://en.wikipedia.org/wiki/Gomory%E2%80%93Hu_tree>`_.
        Note that, in general, a graph admits more than one Gomory-Hu tree.

        See also 15.4 (Gomory-Hu trees) from [SchrijverCombOpt]_.

        INPUT:

        - ``method`` -- There are currently two different
          implementations of this method :

              * If ``method = "FF"`` (default), a Python
                implementation of the Ford-Fulkerson algorithm is
                used.

              * If ``method = "LP"``, the flow problems are solved
                using Linear Programming.

        OUTPUT:

        A graph with labeled edges

        EXAMPLE:

        Taking the Petersen graph::

            sage: g = graphs.PetersenGraph()
            sage: t = g.gomory_hu_tree()

        Obviously, this graph is a tree::

            sage: t.is_tree()
            True

        Note that if the original graph is not connected, then the
        Gomory-Hu tree is in fact a forest::

            sage: (2*g).gomory_hu_tree().is_forest()
            True
            sage: (2*g).gomory_hu_tree().is_connected()
            False

        On the other hand, such a tree has lost nothing of the initial
        graph connectedness::

            sage: all([ t.flow(u,v) == g.flow(u,v) for u,v in Subsets( g.vertices(), 2 ) ])
            True

        Just to make sure, we can check that the same is true for two vertices
        in a random graph::

            sage: g = graphs.RandomGNP(20,.3)
            sage: t = g.gomory_hu_tree()
            sage: g.flow(0,1) == t.flow(0,1)
            True

        And also the min cut::

            sage: g.edge_connectivity() == min(t.edge_labels())
            True

        TESTS:

        :trac:`16475`::

            sage: G = graphs.PetersenGraph()
            sage: for u,v in G.edge_iterator(labels=False):
            ....:     G.set_edge_label(u, v, 1)
            sage: for u, v in [(0, 1), (0, 4), (0, 5), (1, 2), (1, 6), (3, 4), (5, 7), (5, 8)]:
            ....:     G.set_edge_label(u, v, 2)
            sage: T = G.gomory_hu_tree()
            sage: from itertools import combinations
            sage: for u,v in combinations(G,2):
            ....:     assert T.flow(u,v,use_edge_labels=True) == G.flow(u,v,use_edge_labels=True)
        """
        if not self.is_connected():
            g = Graph()
            for cc in self.connected_components_subgraphs():
                g = g.union(cc._gomory_hu_tree(frozenset(cc.vertices()),method=method))
        else:
            g = self._gomory_hu_tree(frozenset(self.vertices()),method=method)

        if self.get_pos() is not None:
            g.set_pos(dict(self.get_pos()))
        return g

    @doc_index("Leftovers")
    def two_factor_petersen(self):
        r"""
        Returns a decomposition of the graph into 2-factors.

        Petersen's 2-factor decomposition theorem asserts that any
        `2r`-regular graph `G` can be decomposed into 2-factors.
        Equivalently, it means that the edges of any `2r`-regular
        graphs can be partitionned in `r` sets `C_1,\dots,C_r` such
        that for all `i`, the set `C_i` is a disjoint union of cycles
        ( a 2-regular graph ).

        As any graph of maximal degree `\Delta` can be completed into
        a regular graph of degree `2\lceil\frac\Delta 2\rceil`, this
        result also means that the edges of any graph of degree `\Delta`
        can be partitionned in `r=2\lceil\frac\Delta 2\rceil` sets
        `C_1,\dots,C_r` such that for all `i`, the set `C_i` is a
        graph of maximal degree `2` ( a disjoint union of paths
        and cycles ).

        EXAMPLE:

        The Complete Graph on `7` vertices is a `6`-regular graph, so it can
        be edge-partitionned into `2`-regular graphs::

            sage: g = graphs.CompleteGraph(7)
            sage: classes = g.two_factor_petersen()
            sage: for c in classes:
            ...     gg = Graph()
            ...     gg.add_edges(c)
            ...     print max(gg.degree())<=2
            True
            True
            True
            sage: Set(set(classes[0]) | set(classes[1]) | set(classes[2])).cardinality() == g.size()
            True

        ::

            sage: g = graphs.CirculantGraph(24, [7, 11])
            sage: cl = g.two_factor_petersen()
            sage: g.plot(edge_colors={'black':cl[0], 'red':cl[1]})
            Graphics object consisting of 73 graphics primitives

        """
        self._scream_if_not_simple()
        d = self.eulerian_orientation()

        # This new graph is bipartite, and built the following way :
        #
        # To each vertex v of the digraph are associated two vertices,
        # a sink (-1,v) and a source (1,v)
        # Any edge (u,v) in the digraph is then added as ((-1,u),(1,v))

        from sage.graphs.graph import Graph
        g = Graph()
        g.add_edges([((-1,u),(1,v)) for (u,v) in d.edge_iterator(labels=None)])

        # This new bipartite graph is now edge_colored
        from sage.graphs.graph_coloring import edge_coloring
        classes = edge_coloring(g)

        # The edges in the classes are of the form ((-1,u),(1,v))
        # and have to be translated back to (u,v)
        classes_b = []
        for c in classes:
            classes_b.append([(u,v) for ((uu,u),(vv,v)) in c])

        return classes_b

    @doc_index("Leftovers")
    def kirchhoff_symanzik_polynomial(self, name='t'):
        """
        Return the Kirchhoff-Symanzik polynomial of a graph.

        This is a polynomial in variables `t_e` (each of them representing an
        edge of the graph `G`) defined as a sum over all spanning trees:

        .. MATH::

            \Psi_G(t) = \sum_{T\subseteq V\\atop{\\text{a spanning tree}}} \prod_{e \\not\in E(T)} t_e

        This is also called the first Symanzik polynomial or the Kirchhoff
        polynomial.

        INPUT:

        - ``name``: name of the variables (default: ``'t'``)

        OUTPUT:

        - a polynomial with integer coefficients

        ALGORITHM:

            This is computed here using a determinant, as explained in Section
            3.1 of [Marcolli2009]_.

            As an intermediate step, one computes a cycle basis `\mathcal C` of
            `G` and a rectangular `|\mathcal C| \\times |E(G)|` matrix with
            entries in `\{-1,0,1\}`, which describes which edge belong to which
            cycle of `\mathcal C` and their respective orientations.

            More precisely, after fixing an arbitrary orientation for each edge
            `e\in E(G)` and each cycle `C\in\mathcal C`, one gets a sign for
            every incident pair (edge, cycle) which is `1` if the orientation
            coincide and `-1` otherwise.

        EXAMPLES:

        For the cycle of length 5::

            sage: G = graphs.CycleGraph(5)
            sage: G.kirchhoff_symanzik_polynomial()
            t0 + t1 + t2 + t3 + t4

        One can use another letter for variables::

            sage: G.kirchhoff_symanzik_polynomial(name='u')
            u0 + u1 + u2 + u3 + u4

        For the 'coffee bean' graph::

            sage: G = Graph([(0,1,'a'),(0,1,'b'),(0,1,'c')],multiedges=True)
            sage: G.kirchhoff_symanzik_polynomial()
            t0*t1 + t0*t2 + t1*t2

        For the 'parachute' graph::

            sage: G = Graph([(0,2,'a'),(0,2,'b'),(0,1,'c'),(1,2,'d')], multiedges=True)
            sage: G.kirchhoff_symanzik_polynomial()
            t0*t1 + t0*t2 + t1*t2 + t1*t3 + t2*t3

        For the complete graph with 4 vertices::

            sage: G = graphs.CompleteGraph(4)
            sage: G.kirchhoff_symanzik_polynomial()
            t0*t1*t3 + t0*t2*t3 + t1*t2*t3 + t0*t1*t4 + t0*t2*t4 + t1*t2*t4
            + t1*t3*t4 + t2*t3*t4 + t0*t1*t5 + t0*t2*t5 + t1*t2*t5 + t0*t3*t5
            + t2*t3*t5 + t0*t4*t5 + t1*t4*t5 + t3*t4*t5

        REFERENCES:

        .. [Marcolli2009] Matilde Marcolli, Feynman Motives, Chapter 3,
           Feynman integrals and algebraic varieties,
           http://www.its.caltech.edu/~matilde/LectureN3.pdf

        .. [Brown2011] Francis Brown, Multiple zeta values and periods: From
           moduli spaces to Feynman integrals, in Contemporary Mathematics vol
           539
        """
        from sage.matrix.constructor import matrix
        from sage.rings.integer_ring import ZZ
        from sage.rings.polynomial.polynomial_ring_constructor import PolynomialRing

        edges = self.edges()
        cycles = self.cycle_basis(output='edge')

        edge2int = {e: j for j, e in enumerate(edges)}
        circuit_mtrx = matrix(ZZ, self.size(), len(cycles))
        for i, cycle in enumerate(cycles):
            for edge in cycle:
                if edge in edges:
                    circuit_mtrx[edge2int[edge], i] = +1
                else:
                    circuit_mtrx[edge2int[(edge[1], edge[0], edge[2])], i] = -1

        D = matrix.diagonal(PolynomialRing(ZZ, name, self.size()).gens())
        return (circuit_mtrx.transpose() * D * circuit_mtrx).determinant()

    @doc_index("Leftovers")
    def ihara_zeta_function_inverse(self):
        """
        Compute the inverse of the Ihara zeta function of the graph

        This is a polynomial in one variable with integer coefficients. The
        Ihara zeta function itself is the inverse of this polynomial.

        See :wikipedia:`Ihara zeta function`

        ALGORITHM:

        This is computed here using the determinant of a square matrix
        of size twice the number of edges, related to the adjacency
        matrix of the line graph, see for example Proposition 9
        in [ScottStorm]_.

        EXAMPLES::

            sage: G = graphs.CompleteGraph(4)
            sage: factor(G.ihara_zeta_function_inverse())
            (2*t - 1) * (t + 1)^2 * (t - 1)^3 * (2*t^2 + t + 1)^3

            sage: G = graphs.CompleteGraph(5)
            sage: factor(G.ihara_zeta_function_inverse())
            (-1) * (3*t - 1) * (t + 1)^5 * (t - 1)^6 * (3*t^2 + t + 1)^4

            sage: G = graphs.PetersenGraph()
            sage: factor(G.ihara_zeta_function_inverse())
            (-1) * (2*t - 1) * (t + 1)^5 * (t - 1)^6 * (2*t^2 + 2*t + 1)^4
            * (2*t^2 - t + 1)^5

            sage: G = graphs.RandomTree(10)
            sage: G.ihara_zeta_function_inverse()
            1

        REFERENCES:

        .. [HST] Matthew D. Horton, H. M. Stark, and Audrey A. Terras,
           What are zeta functions of graphs and what are they good for?
           in Quantum graphs and their applications, 173-189,
           Contemp. Math., Vol. 415

        .. [Terras] Audrey Terras, Zeta functions of graphs: a stroll through
           the garden, Cambridge Studies in Advanced Mathematics, Vol. 128

        .. [ScottStorm] Geoffrey Scott and Christopher Storm, The coefficients
           of the Ihara zeta function, Involve (http://msp.org/involve/2008/1-2/involve-v1-n2-p08-p.pdf)
        """
        from sage.matrix.constructor import matrix
        from sage.rings.polynomial.polynomial_ring_constructor import PolynomialRing

        ring = PolynomialRing(ZZ, 't')
        t = ring.gen()

        N = self.size()

        labeled_g = DiGraph()
        labeled_g.add_edges([(u, v, i) for i, (u, v) in
                             enumerate(self.edges(labels=False))])
        labeled_g.add_edges([(v, u, i + N) for i, (u, v) in
                             enumerate(self.edges(labels=False))])

        M = matrix(ring, 2 * N, 2 * N, ring.one())
        for u, v, i in labeled_g.edges():
            for vv, ww, j in labeled_g.outgoing_edges(v):
                M[i, j] += -t
            M[i, (i + N) % (2 * N)] += t  # fixing the 2-cycles

        return M.determinant()

# Aliases to functions defined in Cython modules
import types

import sage.graphs.weakly_chordal
Graph.is_long_hole_free         = types.MethodType(sage.graphs.weakly_chordal.is_long_hole_free, None, Graph)
Graph.is_long_antihole_free     = types.MethodType(sage.graphs.weakly_chordal.is_long_antihole_free, None, Graph)
Graph.is_weakly_chordal         = types.MethodType(sage.graphs.weakly_chordal.is_weakly_chordal, None, Graph)

import sage.graphs.asteroidal_triples
Graph.is_asteroidal_triple_free = types.MethodType(sage.graphs.asteroidal_triples.is_asteroidal_triple_free, None, Graph)

import sage.graphs.chrompoly
Graph.chromatic_polynomial      = types.MethodType(sage.graphs.chrompoly.chromatic_polynomial, None, Graph)

import sage.graphs.graph_decompositions.rankwidth
Graph.rank_decomposition        = types.MethodType(sage.graphs.graph_decompositions.rankwidth.rank_decomposition, None, Graph)

import sage.graphs.matchpoly
Graph.matching_polynomial       = types.MethodType(sage.graphs.matchpoly.matching_polynomial, None, Graph)

import sage.graphs.cliquer
Graph.cliques_maximum           = types.MethodType(sage.graphs.cliquer.all_max_clique, None, Graph)

import sage.graphs.spanning_tree
Graph.random_spanning_tree      = types.MethodType(sage.graphs.spanning_tree.random_spanning_tree, None, Graph)

import sage.graphs.graph_decompositions.graph_products
Graph.is_cartesian_product      = types.MethodType(sage.graphs.graph_decompositions.graph_products.is_cartesian_product, None, Graph)

import sage.graphs.distances_all_pairs
Graph.is_distance_regular       = types.MethodType(sage.graphs.distances_all_pairs.is_distance_regular, None, Graph)

import sage.graphs.base.static_dense_graph
Graph.is_strongly_regular       = types.MethodType(sage.graphs.base.static_dense_graph.is_strongly_regular, None, Graph)

# From Python modules
import sage.graphs.line_graph
Graph.is_line_graph             = sage.graphs.line_graph.is_line_graph

from sage.graphs.tutte_polynomial import tutte_polynomial
Graph.tutte_polynomial          = tutte_polynomial

from sage.graphs.lovasz_theta import lovasz_theta
Graph.lovasz_theta              = lovasz_theta

_additional_categories = {
    Graph.is_long_hole_free         : "Graph properties",
    Graph.is_long_antihole_free     : "Graph properties",
    Graph.is_weakly_chordal         : "Graph properties",
    Graph.is_asteroidal_triple_free : "Graph properties",
    Graph.chromatic_polynomial      : "Algorithmically hard stuff",
    Graph.rank_decomposition        : "Algorithmically hard stuff",
    Graph.matching_polynomial       : "Algorithmically hard stuff",
    Graph.cliques_maximum           : "Clique-related methods",
    Graph.random_spanning_tree      : "Connectivity, orientations, trees",
    Graph.is_cartesian_product      : "Graph properties",
    Graph.is_distance_regular       : "Graph properties",
    Graph.is_strongly_regular       : "Graph properties",
    Graph.is_line_graph             : "Graph properties",
    Graph.tutte_polynomial          : "Algorithmically hard stuff",
    Graph.lovasz_theta              : "Leftovers",
    }

__doc__ = __doc__.replace("{INDEX_OF_METHODS}",gen_thematic_rest_table_index(Graph,_additional_categories))<|MERGE_RESOLUTION|>--- conflicted
+++ resolved
@@ -4,147 +4,7 @@
 This module implements functions and operations involving undirected
 graphs.
 
-<<<<<<< HEAD
-**Graph basic operations:**
-
-.. csv-table::
-    :class: contentstable
-    :widths: 30, 70
-    :delim: |
-
-    :meth:`~Graph.write_to_eps` | Writes a plot of the graph to ``filename`` in ``eps`` format.
-    :meth:`~Graph.to_undirected` | Since the graph is already undirected, simply returns a copy of itself.
-    :meth:`~Graph.to_directed` | Returns a directed version of the graph.
-    :meth:`~Graph.sparse6_string` | Returns the sparse6 representation of the graph as an ASCII string.
-    :meth:`~Graph.graph6_string` | Returns the graph6 representation of the graph as an ASCII string.
-    :meth:`~Graph.bipartite_sets` | Returns `(X,Y)` where X and Y are the nodes in each bipartite set of graph.
-    :meth:`~Graph.bipartite_color` | Returns a dictionary with vertices as the keys and the color class as the values.
-    :meth:`~Graph.is_directed` | If ``self`` is undirected, returns False.
-    :meth:`~Graph.join` | Returns the join of ``self`` and ``other``.
-
-
-**Distances:**
-
-.. csv-table::
-    :class: contentstable
-    :widths: 30, 70
-    :delim: |
-
-    :meth:`~Graph.centrality_degree` | Returns the degree centrality
-
-
-**Graph properties:**
-
-.. csv-table::
-    :class: contentstable
-    :widths: 30, 70
-    :delim: |
-
-    :meth:`~Graph.is_asteroidal_triple_free` | Tests whether the current graph is asteroidal triple free.
-    :meth:`~Graph.is_prime` | Tests whether the current graph is prime.
-    :meth:`~Graph.is_split` | Returns ``True`` if the graph is a Split graph, ``False`` otherwise.
-    :meth:`~Graph.is_triangle_free` | Returns whether ``self`` is triangle-free.
-    :meth:`~Graph.is_bipartite` | Returns True if graph G is bipartite, False if not.
-    :meth:`~Graph.is_line_graph` | Tests wether the graph is a line graph.
-    :meth:`~Graph.is_odd_hole_free` | Tests whether ``self`` contains an induced odd hole.
-    :meth:`~Graph.is_even_hole_free` | Tests whether ``self`` contains an induced even hole.
-    :meth:`~Graph.is_cartesian_product` | Tests whether ``self`` is a cartesian product of graphs.
-    :meth:`~Graph.is_long_hole_free` | Tests whether ``self`` contains an induced cycle of length at least 5.
-    :meth:`~Graph.is_long_antihole_free` | Tests whether ``self`` contains an induced anticycle of length at least 5.
-    :meth:`~Graph.is_weakly_chordal` | Tests whether ``self`` is weakly chordal.
-    :meth:`~Graph.is_strongly_regular` | Tests whether ``self`` is strongly regular.
-    :meth:`~Graph.is_distance_regular` | Tests whether ``self`` is distance-regular.
-    :meth:`~Graph.is_tree` | Return True if the graph is a tree.
-    :meth:`~Graph.is_forest` | Return True if the graph is a forest, i.e. a disjoint union of trees.
-    :meth:`~Graph.is_overfull` | Tests whether the current graph is overfull.
-    :meth:`~Graph.odd_girth` | Returns the odd girth of ``self``.
-    :meth:`~Graph.is_edge_transitive` | Returns true if ``self`` is edge-transitive.
-    :meth:`~Graph.is_arc_transitive` | Returns true if ``self`` is arc-transitive.
-    :meth:`~Graph.is_half_transitive` | Returns true if ``self`` is a half-transitive graph.
-    :meth:`~Graph.is_semi_symmetric` | Returns true if ``self`` is a semi-symmetric graph.
-
-**Connectivity, orientations, trees:**
-
-.. csv-table::
-    :class: contentstable
-    :widths: 30, 70
-    :delim: |
-
-    :meth:`~Graph.gomory_hu_tree` | Returns a Gomory-Hu tree of ``self``.
-    :meth:`~Graph.minimum_outdegree_orientation` | Returns an orientation of ``self`` with the smallest possible maximum outdegree
-    :meth:`~Graph.bounded_outdegree_orientation` | Computes an orientation of ``self`` such that every vertex `v` has out-degree less than `b(v)`
-    :meth:`~Graph.strong_orientation` | Returns a strongly connected orientation of the current graph.
-    :meth:`~Graph.degree_constrained_subgraph` | Returns a degree-constrained subgraph.
-    :meth:`~Graph.bridges` | Returns the list of all bridges.
-    :meth:`~Graph.spanning_trees` | Returns the list of all spanning trees.
-    :meth:`~Graph.random_spanning_tree` | Returns a random spanning tree.
-
-**Clique-related methods:**
-
-.. csv-table::
-    :class: contentstable
-    :widths: 30, 70
-    :delim: |
-
-    :meth:`~Graph.clique_complex` | Returns the clique complex of ``self``
-    :meth:`~Graph.cliques_containing_vertex` | Returns the cliques containing each vertex
-    :meth:`~Graph.cliques_vertex_clique_number` | Returns a dictionary of sizes of the largest maximal cliques containing each vertex
-    :meth:`~Graph.cliques_get_clique_bipartite` | Returns a bipartite graph constructed such that maximal cliques are the right vertices and the left vertices are retained from the given graph
-    :meth:`~Graph.cliques_get_max_clique_graph` | Returns a graph constructed with maximal cliques as vertices, and edges between maximal cliques sharing vertices.
-    :meth:`~Graph.cliques_number_of` | Returns a dictionary of the number of maximal cliques containing each vertex, keyed by vertex.
-    :meth:`~Graph.clique_number` | Returns the order of the largest clique of the graph.
-    :meth:`~Graph.clique_maximum` | Returns the vertex set of a maximal order complete subgraph.
-    :meth:`~Graph.cliques_maximum` | Returns the list of all maximum cliques
-    :meth:`~Graph.cliques_maximal` | Returns the list of all maximal cliques
-    :meth:`~Graph.clique_polynomial` | Returns the clique polynomial
-
-**Algorithmically hard stuff:**
-
-.. csv-table::
-    :class: contentstable
-    :widths: 30, 70
-    :delim: |
-
-    :meth:`~Graph.vertex_cover` | Returns a minimum vertex cover.
-    :meth:`~Graph.independent_set` | Returns a maximum independent set.
-    :meth:`~Graph.topological_minor` | Returns a topological `H`-minor of ``self`` if one exists.
-    :meth:`~Graph.convexity_properties` | Returns a ``ConvexityProperties`` object corresponding to ``self``.
-    :meth:`~Graph.matching_polynomial` | Computes the matching polynomial.
-    :meth:`~Graph.rank_decomposition` | Returns an rank-decomposition of ``self`` achieving optiml rank-width.
-    :meth:`~Graph.minor` | Returns the vertices of a minor isomorphic to `H`.
-    :meth:`~Graph.independent_set_of_representatives` | Returns an independent set of representatives.
-    :meth:`~Graph.coloring` | Returns the first (optimal) proper vertex-coloring found.
-    :meth:`~Graph.has_homomorphism_to` | Checks whether there is a morphism between two graphs.
-    :meth:`~Graph.chromatic_number` | Returns the minimal number of colors needed to color the vertices.
-    :meth:`~Graph.chromatic_polynomial` | Returns the chromatic polynomial.
-    :meth:`~Graph.chromatic_symmetric_function` | Return the chromatic symmetric function.
-    :meth:`~Graph.tutte_polynomial` | Returns the Tutte polynomial.
-    :meth:`~Graph.is_perfect` | Tests whether the graph is perfect.
-    :meth:`~Graph.treewidth` | Computes the tree-width and provides a decomposition.
-
-
-**Leftovers:**
-
-.. csv-table::
-    :class: contentstable
-    :widths: 30, 70
-    :delim: |
-
-    :meth:`~Graph.cores` | Returns the core number for each vertex in an ordered list.
-    :meth:`~Graph.matching` | Returns a maximum weighted matching of the graph
-    :meth:`~Graph.fractional_chromatic_index` | Computes the fractional chromatic index.
-    :meth:`~Graph.lovasz_theta` | Returns the Lovasz number (a.k.a theta).
-    :meth:`~Graph.kirchhoff_symanzik_polynomial` | Returns the Kirchhoff-Symanzik polynomial.
-    :meth:`~Graph.modular_decomposition` | Returns the modular decomposition.
-    :meth:`~Graph.maximum_average_degree` | Returns the Maximum Average Degree (MAD).
-    :meth:`~Graph.two_factor_petersen` | Returns a decomposition of the graph into 2-factors.
-    :meth:`~Graph.ihara_zeta_function_inverse` | Returns the inverse of the zeta function.
-    :meth:`~Graph.seidel_switching` | Returns Seidel switching w.r.t. a subset of vertices.
-    :meth:`~Graph.seidel_adjacency_matrix` | Returns the Seidel adjacency matrix of ``self``.
-    :meth:`~Graph.twograph`  | Returns :class:`two-graph <sage.combinat.designs.twographs.TwoGraph>` of ``self``.
-=======
 {INDEX_OF_METHODS}
->>>>>>> 53b8469b
 
 AUTHORS:
 
@@ -5026,7 +4886,7 @@
         G.name('%s join %s'%(self.name(), other.name()))
         return G
 
-
+    @doc_index("Leftovers")
     def seidel_adjacency_matrix(self, vertices=None):
         r"""
         Returns the Seidel adjacency matrix of ``self``.
@@ -5058,6 +4918,7 @@
                   self.complement().adjacency_matrix(sparse=False, \
                                             vertices=vertices)
 
+    @doc_index("Leftovers")
     def seidel_switching(self, s, inplace=True):
         r"""
         Returns the Seidel switching of ``self`` w.r.t. subset of vertices ``s``.
@@ -5100,6 +4961,7 @@
         if not inplace:
             return G
 
+    @doc_index("Leftovers")
     def twograph(self):
         r"""
         Returns the two-graph of ``self``
