--- conflicted
+++ resolved
@@ -277,11 +277,7 @@
     """
     # Convert G to a simple undirected graph
     if G.has_loops() or G.has_multiple_edges() or G.is_directed():
-<<<<<<< HEAD
         G = G.to_simple(immutable=False, to_undirected=True)
-=======
-        G = G.to_simple(immutable=True, to_undirected=True)
->>>>>>> 79c047c0
 
     cdef int n = G.order()
 
@@ -343,17 +339,10 @@
         documentation of the
         :mod:`~sage.graphs.graph_decompositions.slice_decomposition` module.
 
-<<<<<<< HEAD
     .. NOTE::
-=======
+
     Loops and multiple edges are ignored during the computation of ``lex_BFS``
     and directed graphs are converted to undirected graphs.
-
-    ALGORITHM:
->>>>>>> 79c047c0
-
-        Loops and multiple edges are ignored during the computation of lex_BFS
-        and directed graphs are considered as undirected graphs.
 
     .. SEEALSO::
 
@@ -477,14 +466,8 @@
     if initial_vertex is not None and initial_vertex not in G:
         raise ValueError(f"'{initial_vertex}' is not a graph vertex")
 
-<<<<<<< HEAD
     if algorithm == "slow":
         return _lex_order_common(G, "lex_BFS", reverse, tree, initial_vertex)
-=======
-    # Convert G to a simple undirected graph
-    if G.has_loops() or G.has_multiple_edges() or G.is_directed():
-        G = G.to_simple(immutable=True, to_undirected=True)
->>>>>>> 79c047c0
 
     if algorithm != "fast":
         raise ValueError(f"unknown algorithm '{algorithm}'")
@@ -547,28 +530,10 @@
     - ``initial_vertex`` -- (default: ``None``); the first vertex to
       consider
 
-<<<<<<< HEAD
     .. NOTE::
-=======
+
     Loops and multiple edges are ignored during the computation of ``lex_UP``
     and directed graphs are converted to undirected graphs.
-
-    ALGORITHM:
-
-    This algorithm maintains for each vertex left in the graph a code
-    corresponding to the vertices already removed. The vertex of maximal
-    code (according to the lexicographic order) is then removed, and the
-    codes are updated. During the `i`-th iteration of the algorithm `i` is
-    appended to the codes of all neighbors of the selected vertex that are left
-    in the graph.
-
-    Time complexity is `O(n+m)` for ``SparseGraph`` and `O(n^2)` for
-    ``DenseGraph`` where `n` is the number of vertices and `m` is the number of
-    edges.
->>>>>>> 79c047c0
-
-        Loops and multiple edges are ignored during the computation of lex_BFS
-        and directed graphs are considered as undirected graphs.
 
     .. SEEALSO::
 
@@ -618,77 +583,7 @@
         ['000', '001', '100', '011', '010', '110', '111', '101']
 
     """
-<<<<<<< HEAD
     return _lex_order_common(G, "lex_UP", reverse, tree, initial_vertex)
-=======
-    if initial_vertex is not None and initial_vertex not in G:
-        raise ValueError("'{}' is not a graph vertex".format(initial_vertex))
-
-    # Convert G to a simple undirected graph
-    if G.has_loops() or G.has_multiple_edges() or G.is_directed():
-        G = G.to_simple(immutable=True, to_undirected=True)
-
-    cdef int nV = G.order()
-
-    if not nV:
-        if tree:
-            from sage.graphs.digraph import DiGraph
-            g = DiGraph(sparse=True)
-            return [], g
-        return []
-
-    # Build adjacency list of G
-    cdef list int_to_v = list(G)
-
-    cdef short_digraph sd
-    init_short_digraph(sd, G, edge_labelled=False, vertex_list=int_to_v,
-                       sort_neighbors=False)
-
-    # Perform Lex UP
-
-    cdef list code = [[] for i in range(nV)]
-
-    def l_func(x):
-        return code[x]
-
-    cdef list value = []
-
-    # Initialize the predecessors array
-    cdef MemoryAllocator mem = MemoryAllocator()
-    cdef int *pred = <int *>mem.allocarray(nV, sizeof(int))
-    memset(pred, -1, nV * sizeof(int))
-
-    cdef set vertices = set(range(nV))
-
-    cdef int source = 0 if initial_vertex is None else int_to_v.index(initial_vertex)
-    code[source].append(nV + 1)
-
-    cdef int now = 1, v, int_neighbor
-    while vertices:
-        v = max(vertices, key=l_func)
-        vertices.remove(v)
-        for i in range(0, out_degree(sd, v)):
-            int_neighbor = sd.neighbors[v][i]
-            if int_neighbor in vertices:
-                code[int_neighbor].append(now)
-                pred[int_neighbor] = v
-        value.append(int_to_v[v])
-        now += 1
-
-    free_short_digraph(sd)
-
-    if reverse:
-        value.reverse()
-
-    if tree:
-        from sage.graphs.digraph import DiGraph
-        g = DiGraph(sparse=True)
-        g.add_vertices(G)
-        edges = [(int_to_v[i], int_to_v[pred[i]]) for i in range(nV) if pred[i] != -1]
-        g.add_edges(edges)
-        return value, g
-    return value
->>>>>>> 79c047c0
 
 
 def lex_DFS(G, reverse=False, tree=False, initial_vertex=None):
@@ -709,27 +604,10 @@
     - ``initial_vertex`` -- (default: ``None``); the first vertex to
       consider
 
-<<<<<<< HEAD
     .. NOTE::
-=======
+
     Loops and multiple edges are ignored during the computation of ``lex_DFS``
     and directed graphs are converted to undirected graphs.
-
-    ALGORITHM:
-
-    This algorithm maintains for each vertex left in the graph a code
-    corresponding to the vertices already removed. The vertex of maximal
-    code (according to the lexicographic order) is then removed, and the
-    codes are updated. Lex DFS differs from Lex BFS only in the way codes are
-    updated after each iteration.
-
-    Time complexity is `O(n+m)` for ``SparseGraph`` and `O(n^2)` for
-    ``DenseGraph`` where `n` is the number of vertices and `m` is the number of
-    edges.
->>>>>>> 79c047c0
-
-        Loops and multiple edges are ignored during the computation of lex_BFS
-        and directed graphs are considered as undirected graphs.
 
     .. SEEALSO::
 
@@ -779,78 +657,7 @@
         ['000', '001', '100', '011', '010', '110', '111', '101']
 
     """
-<<<<<<< HEAD
     return _lex_order_common(G, "lex_DFS", reverse, tree, initial_vertex)
-=======
-    if initial_vertex is not None and initial_vertex not in G:
-        raise ValueError("'{}' is not a graph vertex".format(initial_vertex))
-
-    # Convert G to a simple undirected graph
-    if G.has_loops() or G.has_multiple_edges() or G.is_directed():
-        G = G.to_simple(immutable=True, to_undirected=True)
-
-    cdef int nV = G.order()
-
-    if not nV:
-        if tree:
-            from sage.graphs.digraph import DiGraph
-            g = DiGraph(sparse=True)
-            return [], g
-        return []
-
-    # Build adjacency list of G
-    cdef list int_to_v = list(G)
-
-    cdef short_digraph sd
-    init_short_digraph(sd, G, edge_labelled=False, vertex_list=int_to_v,
-                       sort_neighbors=False)
-
-    # Perform Lex DFS
-
-    # We are using deque in order to prepend items in list efficiently
-    cdef list code = [deque([]) for i in range(nV)]
-
-    def l_func(x):
-        return code[x]
-
-    cdef list value = []
-
-    # initialize the predecessors array
-    cdef MemoryAllocator mem = MemoryAllocator()
-    cdef int *pred = <int *>mem.allocarray(nV, sizeof(int))
-    memset(pred, -1, nV * sizeof(int))
-
-    cdef set vertices = set(range(nV))
-
-    cdef int source = 0 if initial_vertex is None else int_to_v.index(initial_vertex)
-    code[source].appendleft(0)
-
-    cdef int now = 1, v, int_neighbor
-    while vertices:
-        v = max(vertices, key=l_func)
-        vertices.remove(v)
-        for i in range(0, out_degree(sd, v)):
-            int_neighbor = sd.neighbors[v][i]
-            if int_neighbor in vertices:
-                code[int_neighbor].appendleft(now)
-                pred[int_neighbor] = v
-        value.append(int_to_v[v])
-        now += 1
-
-    free_short_digraph(sd)
-
-    if reverse:
-        value.reverse()
-
-    if tree:
-        from sage.graphs.digraph import DiGraph
-        g = DiGraph(sparse=True)
-        g.add_vertices(G)
-        edges = [(int_to_v[i], int_to_v[pred[i]]) for i in range(nV) if pred[i] != -1]
-        g.add_edges(edges)
-        return value, g
-    return value
->>>>>>> 79c047c0
 
 
 def lex_DOWN(G, reverse=False, tree=False, initial_vertex=None):
@@ -871,28 +678,10 @@
     - ``initial_vertex`` -- (default: ``None``); the first vertex to
       consider
 
-<<<<<<< HEAD
     .. NOTE::
-=======
+
     Loops and multiple edges are ignored during the computation of ``lex_DOWN``
     and directed graphs are converted to undirected graphs.
-
-    ALGORITHM:
-
-    This algorithm maintains for each vertex left in the graph a code
-    corresponding to the vertices already removed. The vertex of maximal
-    code (according to the lexicographic order) is then removed, and the
-    codes are updated. During the `i`-th iteration of the algorithm `n-i` is
-    prepended to the codes of all neighbors of the selected vertex that are left
-    in the graph.
-
-    Time complexity is `O(n+m)` for ``SparseGraph`` and `O(n^2)` for
-    ``DenseGraph`` where `n` is the number of vertices and `m` is the number of
-    edges.
->>>>>>> 79c047c0
-
-        Loops and multiple edges are ignored during the computation of lex_BFS
-        and directed graphs are considered as undirected graphs.
 
     .. SEEALSO::
 
@@ -942,78 +731,7 @@
         ['000', '001', '100', '011', '010', '110', '111', '101']
 
     """
-<<<<<<< HEAD
     return _lex_order_common(G, "lex_DOWN", reverse, tree, initial_vertex)
-=======
-    if initial_vertex is not None and initial_vertex not in G:
-        raise ValueError("'{}' is not a graph vertex".format(initial_vertex))
-
-    # Convert G to a simple undirected graph
-    if G.has_loops() or G.has_multiple_edges() or G.is_directed():
-        G = G.to_simple(immutable=True, to_undirected=True)
-
-    cdef int nV = G.order()
-
-    if not nV:
-        if tree:
-            from sage.graphs.digraph import DiGraph
-            g = DiGraph(sparse=True)
-            return [], g
-        return []
-
-    # Build adjacency list of G
-    cdef list int_to_v = list(G)
-
-    cdef short_digraph sd
-    init_short_digraph(sd, G, edge_labelled=False, vertex_list=int_to_v,
-                       sort_neighbors=False)
-
-    # Perform Lex DOWN
-
-    # We are using deque in order to prepend items in list efficiently
-    cdef list code = [deque([]) for i in range(nV)]
-
-    def l_func(x):
-        return code[x]
-
-    cdef list value = []
-
-    # initialize the predecessors array
-    cdef MemoryAllocator mem = MemoryAllocator()
-    cdef int *pred = <int *>mem.allocarray(nV, sizeof(int))
-    memset(pred, -1, nV * sizeof(int))
-
-    cdef set vertices = set(range(nV))
-
-    cdef int source = 0 if initial_vertex is None else int_to_v.index(initial_vertex)
-    code[source].appendleft(0)
-
-    cdef int now = 1, v, int_neighbor
-    while vertices:
-        v = max(vertices, key=l_func)
-        vertices.remove(v)
-        for i in range(0, out_degree(sd, v)):
-            int_neighbor = sd.neighbors[v][i]
-            if int_neighbor in vertices:
-                code[int_neighbor].appendleft(nV - now)
-                pred[int_neighbor] = v
-        value.append(int_to_v[v])
-        now += 1
-
-    free_short_digraph(sd)
-
-    if reverse:
-        value.reverse()
-
-    if tree:
-        from sage.graphs.digraph import DiGraph
-        g = DiGraph(sparse=True)
-        g.add_vertices(G)
-        edges = [(int_to_v[i], int_to_v[pred[i]]) for i in range(nV) if pred[i] != -1]
-        g.add_edges(edges)
-        return value, g
-    return value
->>>>>>> 79c047c0
 
 
 def lex_M(self, triangulation=False, labels=False, initial_vertex=None, algorithm=None):
