--- conflicted
+++ resolved
@@ -1,9 +1,5 @@
 r"""
-<<<<<<< HEAD
-Linear code constructors that do not preserve the structural information.
-=======
 Linear code constructors that do not preserve the structural information
->>>>>>> d7f16de0
 
 This file contains a variety of constructions which builds the generator matrix
 of special (or random) linear codes and wraps them in a
@@ -18,14 +14,6 @@
 
     sage: codes.BinaryGolayCode()
     Linear code of length 23, dimension 12 over Finite Field of size 2
-<<<<<<< HEAD
-
-REFERENCES:
-
-.. [HP] \W. C. Huffman, V. Pless, Fundamentals of Error-Correcting
-   Codes, Cambridge Univ. Press, 2003.
-=======
->>>>>>> d7f16de0
 
 AUTHOR:
 
