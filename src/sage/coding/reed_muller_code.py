# sage.doctest: optional - sage.modules sage.rings.finite_rings
r"""
Reed-Muller code

Given integers `m, r` and a finite field `F`,
the corresponding Reed-Muller Code is the set:

.. MATH::

    \{ (f(\alpha_i)\mid \alpha_i \in F^m)  \mid  f \in F[x_1,x_2,\ldots,x_m], \deg f \leq r \}

This file contains the following elements:

    - :class:`QAryReedMullerCode`, the class for Reed-Muller codes over non-binary field of size q and `r<q`
    - :class:`BinaryReedMullerCode`, the class for Reed-Muller codes over binary field and `r<=m`
    - :class:`ReedMullerVectorEncoder`, an encoder with a vectorial message space (for both the two code classes)
    - :class:`ReedMullerPolynomialEncoder`, an encoder with a polynomial message space (for both the code classes)
"""
# ****************************************************************************
#       Copyright (C) 2016 Parthasarathi Panda <parthasarathipanda314@gmail.com>
#
# This program is free software: you can redistribute it and/or modify
# it under the terms of the GNU General Public License as published by
# the Free Software Foundation, either version 2 of the License, or
# (at your option) any later version.
#                  https://www.gnu.org/licenses/
# ****************************************************************************

from operator import mul
from functools import reduce

from sage.matrix.constructor import matrix
from sage.arith.misc import binomial
from sage.coding.linear_code import AbstractLinearCode, LinearCodeSyndromeDecoder
from sage.coding.encoder import Encoder
from sage.combinat.subset import Subsets
from sage.combinat.tuple import Tuples
from sage.categories.finite_fields import FiniteFields
from sage.rings.finite_rings.finite_field_constructor import GF
from sage.rings.integer import Integer
from sage.modules.free_module_element import vector
from sage.rings.polynomial.polynomial_ring_constructor import PolynomialRing
from sage.misc.cachefunc import cached_method


def _binomial_sum(n, k):
    r"""
    Return the sum of all binomials `\binom{n}{i}`,
    with `i` ranging from `0` to `k` and including `k`.

    INPUT:

    - ``n, k`` - integers

    EXAMPLES::

        sage: from sage.coding.reed_muller_code import _binomial_sum
        sage: _binomial_sum(4, 2)
        11
    """
    s = 1
    nCi = 1
    for i in range(k):
        nCi = ((n - i) * nCi) // (i + 1)
        s = nCi + s
    return s


def _multivariate_polynomial_interpolation(evaluation, order, polynomial_ring):
    r"""
    Return `f \in \GF{q}[X_1,...,X_m]` such that `f(\mathbf a) = v[i(\mathbf a)]`
    for all `\mathbf a \in \GF{q^m}`, where `v \in \GF{q}^{q^m}` is a given
    vector of evaluations, and `i(a)` is a specific ordering of `\GF{q^m}` (see below for details)

    The ordering `i(a)` is the one used by Sage when listing the elements
    of a Finite Field with a call to the method ``list``.

    In case the polynomial `f` does not exist, this method returns an arbitrary polynomial.

    INPUT:

    - ``evaluation`` -- A vector or a list of evaluation of the polynomial at all the points.

    - ``num_of_var`` -- The number of variables used in the polynomial to interpolate

    - ``order`` -- The degree of the polynomial to interpolate

    - ``polynomial_ring`` -- The Polynomial Ring the polynomial in question is from

    EXAMPLES::

        sage: from sage.coding.reed_muller_code import _multivariate_polynomial_interpolation
        sage: F = GF(3)
        sage: R.<x,y> = F[]
        sage: v = vector(F, [1, 2, 0, 0, 2, 1, 1, 1, 1])
        sage: _multivariate_polynomial_interpolation(v, 2, R)
        x*y + y^2 + x + y + 1

    If there does not exist
    """
    def _interpolate(evaluation, num_of_var, order):
        if num_of_var == 0 or order == 0:
            return evaluation[0]
        base_field = polynomial_ring.base_ring()
        q = base_field.cardinality()
        n_by_q = q**(num_of_var - 1)
        d = min(order + 1, q)
        multipoint_evaluation_list = []
        uni_poly_ring = PolynomialRing(base_field, 'x')
        base_field_zero = base_field.zero()
        for k in range(n_by_q):
            iterator = iter(base_field)
            points = []
            for i in range(d):
                xcoordinate = next(iterator)
                points.append((xcoordinate, evaluation[k + i * n_by_q]))
            polyVector = uni_poly_ring.lagrange_polynomial(
                points).coefficients(sparse=False)
            if len(polyVector) < d:
                # adding zeros to represent a (d-1) degree polynomial
                polyVector += [base_field_zero] * (d - len(polyVector))
            multipoint_evaluation_list.append(polyVector)
        poly = polynomial_ring.zero()
        z = 1
        x = polynomial_ring.gen(num_of_var - 1)
        for k in range(d):  # computing the polynomial
            poly = poly + z * _interpolate([multipoint_evaluation_list[i][k]
                                            for i in range(n_by_q)], num_of_var - 1, order - k)
            z *= x
        return poly
    return _interpolate(evaluation, polynomial_ring.ngens(), order)


def ReedMullerCode(base_field, order, num_of_var):
    r"""
    Return a Reed-Muller code.

    A Reed-Muller Code of order `r` and number of variables `m` over a finite field `F` is the set:

    .. MATH::

        \{ (f(\alpha_i)\mid \alpha_i \in F^m)  \mid  f \in F[x_1,x_2,\ldots,x_m], \deg f \leq r \}

    INPUT:

    - ``base_field`` -- The finite field `F` over which the code is built.

    - ``order`` -- The order of the Reed-Muller Code, which is the maximum
      degree of the polynomial to be used in the code.

    - ``num_of_var`` -- The number of variables used in polynomial.

    .. WARNING::

        For now, this implementation only supports Reed-Muller codes whose order is less than q.
        Binary Reed-Muller codes must have their order less than or
        equal to their number of variables.

    EXAMPLES:

    We build a Reed-Muller code::

        sage: F = GF(3)
        sage: C = codes.ReedMullerCode(F, 2, 2)
        sage: C
        Reed-Muller Code of order 2 and 2 variables over Finite Field of size 3

    We ask for its parameters::

        sage: C.length()
        9
        sage: C.dimension()
        6
        sage: C.minimum_distance()
        3

    If one provides a finite field of size 2, a Binary Reed-Muller code is built::

        sage: F = GF(2)
        sage: C = codes.ReedMullerCode(F, 2, 2)
        sage: C
        Binary Reed-Muller Code of order 2 and number of variables 2
    """
    if base_field not in FiniteFields():
        raise ValueError("The parameter `base_field` must be a finite field")
    q = base_field.cardinality()
    if q == 2:
        return BinaryReedMullerCode(order, num_of_var)
    else:
        return QAryReedMullerCode(base_field, order, num_of_var)


class QAryReedMullerCode(AbstractLinearCode):
    r"""
    Representation of a `q`-ary Reed-Muller code.

    For details on the definition of Reed-Muller codes, refer to
    :meth:`ReedMullerCode`.

    .. NOTE::

<<<<<<< HEAD
        It is better to use the aforementioned method rather than calling
        this class directly, as :meth:`ReedMullerCode` creates either
        a binary or a `q`-ary Reed-Muller code according to the arguments it receives.
=======
        It is better to use the aforementioned method rather than calling this
        class directly, as :meth:`ReedMullerCode` creates either a binary or a
        `q`-ary Reed-Muller code according to the arguments it receives.
>>>>>>> 5aac3bfb

    INPUT:

    - ``base_field`` -- A finite field, which is the base field of the code.

    - ``order`` -- The order of the Reed-Muller Code, i.e., the maximum degree
      of the polynomial to be used in the code.

    - ``num_of_var`` -- The number of variables used in polynomial.

    .. WARNING::

        For now, this implementation only supports Reed-Muller codes whose order
        is less than q.

    EXAMPLES::

        sage: from sage.coding.reed_muller_code import QAryReedMullerCode
        sage: F = GF(3)
        sage: C = QAryReedMullerCode(F, 2, 2)
        sage: C
        Reed-Muller Code of order 2 and 2 variables over Finite Field of size 3
    """

    _registered_encoders = {}
    _registered_decoders = {}

    def __init__(self, base_field, order, num_of_var):
        r"""
        TESTS:

        Note that the order given cannot be greater than (q-1). An error is raised if that happens::

            sage: from sage.coding.reed_muller_code import QAryReedMullerCode
            sage: C = QAryReedMullerCode(GF(3), 4, 4)
            Traceback (most recent call last):
            ...
            ValueError: The order must be less than 3

        The order and the number of variable must be integers::

            sage: C = QAryReedMullerCode(GF(3),1.1,4)
            Traceback (most recent call last):
            ...
            ValueError: The order of the code must be an integer

        The base_field parameter must be a finite field::

            sage: C = QAryReedMullerCode(QQ,1,4)
            Traceback (most recent call last):
            ...
            ValueError: the input `base_field` must be a FiniteField
        """
        # input sanitization
        if base_field not in FiniteFields():
            raise ValueError("the input `base_field` must be a FiniteField")
        if not(isinstance(order, (Integer, int))):
            raise ValueError("The order of the code must be an integer")
        if not(isinstance(num_of_var, (Integer, int))):
            raise ValueError("The number of variables must be an integer")
        q = base_field.cardinality()
        if order >= q:
            raise ValueError("The order must be less than %s" % q)

        super().__init__(base_field, q**num_of_var,
                         "EvaluationVector", "Syndrome")
        self._order = order
        self._num_of_var = num_of_var
        self._dimension = binomial(num_of_var + order, order)

    def order(self):
        r"""
        Return the order of ``self``.

        Order is the maximum degree of the polynomial used in the Reed-Muller code.

        EXAMPLES::

            sage: from sage.coding.reed_muller_code import QAryReedMullerCode
            sage: F = GF(59)
            sage: C = QAryReedMullerCode(F, 2, 4)
            sage: C.order()
            2
        """
        return self._order

    def number_of_variables(self):
        r"""
        Return the number of variables of the polynomial ring used in ``self``.

        EXAMPLES::

            sage: from sage.coding.reed_muller_code import QAryReedMullerCode
            sage: F = GF(59)
            sage: C = QAryReedMullerCode(F, 2, 4)
            sage: C.number_of_variables()
            4
        """
        return self._num_of_var

    def minimum_distance(self):
        r"""
        Return the minimum distance between two words in ``self``.

<<<<<<< HEAD
        The minimum distance of a `q`-ary Reed-Muller code with order `d` and number of variables `m` is `(q-d)q^{m-1}`
=======
        The minimum distance of a `q`-ary Reed-Muller code with order `d` and
        number of variables `m` is `(q-d)q^{m-1}`
>>>>>>> 5aac3bfb

        EXAMPLES::

            sage: from sage.coding.reed_muller_code import QAryReedMullerCode
            sage: F = GF(5)
            sage: C = QAryReedMullerCode(F, 2, 4)
            sage: C.minimum_distance()
            375
        """
        d = self.order()
        q = self.base_field().cardinality()
        n = self.length()
        return ((q - d) * n) // q

    def _repr_(self):
        r"""
        Return a string representation of ``self``.

        EXAMPLES::

            sage: from sage.coding.reed_muller_code import QAryReedMullerCode
            sage: F = GF(59)
            sage: C = QAryReedMullerCode(F, 2, 4)
            sage: C
            Reed-Muller Code of order 2 and 4 variables over Finite Field of size 59
        """
        return "Reed-Muller Code of order %s and %s variables over %s" % (
            self.order(), self.number_of_variables(), self.base_field())

    def _latex_(self):
        r"""
        Return a latex representation of ``self``.

        EXAMPLES::

            sage: from sage.coding.reed_muller_code import QAryReedMullerCode
            sage: F = GF(59)
            sage: C = QAryReedMullerCode(F, 2, 4)
            sage: latex(C)
            \textnormal{Reed-Muller Code of order} 2 \textnormal{and }4 \textnormal{variables over} \Bold{F}_{59}
        """
        return "\\textnormal{Reed-Muller Code of order} %s \\textnormal{and }%s \\textnormal{variables over} %s"\
            % (self.order(), self.number_of_variables(), self.base_field()._latex_())

    def __eq__(self, other):
        r"""
        Tests equality between Reed-Muller Code objects.

        EXAMPLES::

            sage: from sage.coding.reed_muller_code import QAryReedMullerCode
            sage: F = GF(59)
            sage: C1 = QAryReedMullerCode(F, 2, 4)
            sage: C2 = QAryReedMullerCode(GF(59), 2, 4)
            sage: C1.__eq__(C2)
            True
        """
        # I am not comparing the base field directly because of possible change
        # in variables
        return isinstance(other, QAryReedMullerCode) \
            and self.base_field() == other.base_field() \
            and self.order() == other.order() \
            and self.number_of_variables() == other.number_of_variables()


class BinaryReedMullerCode(AbstractLinearCode):
    r"""
    Representation of a binary Reed-Muller code.

    For details on the definition of Reed-Muller codes, refer to
    :meth:`ReedMullerCode`.

    .. NOTE::

<<<<<<< HEAD
        It is better to use the aforementioned method rather than calling
        this class directly, as :meth:`ReedMullerCode` creates either
        a binary or a `q`-ary Reed-Muller code according to the arguments it receives.
=======
        It is better to use the aforementioned method rather than calling this
        class directly, as :meth:`ReedMullerCode` creates either a binary or a
        `q`-ary Reed-Muller code according to the arguments it receives.
>>>>>>> 5aac3bfb


    INPUT:

    - ``order`` -- The order of the Reed-Muller Code, i.e., the maximum degree
      of the polynomial to be used in the code.

    - ``num_of_var`` -- The number of variables used in the polynomial.

    EXAMPLES:

    A binary Reed-Muller code can be constructed by simply giving the order of the code and the number of variables::

        sage: C = codes.BinaryReedMullerCode(2, 4)
        sage: C
        Binary Reed-Muller Code of order 2 and number of variables 4
    """

    _registered_encoders = {}
    _registered_decoders = {}

    def __init__(self, order, num_of_var):
        r"""
        TESTS:

        If the order given is greater than the number of variables an error is raised::

            sage: C = codes.BinaryReedMullerCode(5, 4)
            Traceback (most recent call last):
            ...
            ValueError: The order must be less than or equal to 4

        The order and the number of variable must be integers::

            sage: C = codes.BinaryReedMullerCode(1.1,4)
            Traceback (most recent call last):
            ...
            ValueError: The order of the code must be an integer
        """
        # input sanitization
        if not(isinstance(order, (Integer, int))):
            raise ValueError("The order of the code must be an integer")
        if not(isinstance(num_of_var, (Integer, int))):
            raise ValueError("The number of variables must be an integer")
        if (num_of_var < order):
            raise ValueError(
                "The order must be less than or equal to %s" %
                num_of_var)

        super().__init__(GF(2), 2**num_of_var, "EvaluationVector", "Syndrome")
        self._order = order
        self._num_of_var = num_of_var
        self._dimension = _binomial_sum(num_of_var, order)

    def order(self):
        r"""
        Return the order of ``self``.

        Order is the maximum degree of the polynomial used in the Reed-Muller code.

        EXAMPLES::

            sage: C = codes.BinaryReedMullerCode(2, 4)
            sage: C.order()
            2
        """
        return self._order

    def number_of_variables(self):
        r"""
        Return the number of variables of the polynomial ring used in ``self``.

        EXAMPLES::

            sage: C = codes.BinaryReedMullerCode(2, 4)
            sage: C.number_of_variables()
            4
        """
        return self._num_of_var

    def minimum_distance(self):
        r"""
        Return the minimum distance of ``self``.

        The minimum distance of a binary Reed-Muller code of order `d` and
        number of variables `m` is `q^{m-d}`

        EXAMPLES::

            sage: C = codes.BinaryReedMullerCode(2, 4)
            sage: C.minimum_distance()
            4
        """
        return 2**(self.number_of_variables() - self.order())

    def _repr_(self):
        r"""
        Return a string representation of ``self``.

        EXAMPLES::

            sage: C = codes.BinaryReedMullerCode(2, 4)
            sage: C
            Binary Reed-Muller Code of order 2 and number of variables 4
        """
        return "Binary Reed-Muller Code of order %s and number of variables %s" % (
            self.order(), self.number_of_variables())

    def _latex_(self):
        r"""
        Return a latex representation of ``self``.

        EXAMPLES::

            sage: C = codes.BinaryReedMullerCode(2, 4)
            sage: latex(C)
            \textnormal{Binary Reed-Muller Code of order} 2 \textnormal{and number of variables} 4
        """
        return "\\textnormal{Binary Reed-Muller Code of order} %s \\textnormal{and number of variables} %s" % (
            self.order(), self.number_of_variables())

    def __eq__(self, other):
        r"""
        Tests equality between Reed-Muller Code objects.

        EXAMPLES::

            sage: C1 = codes.BinaryReedMullerCode(2, 4)
            sage: C2 = codes.BinaryReedMullerCode(2, 4)
            sage: C1.__eq__(C2)
            True
        """
        return isinstance(other, BinaryReedMullerCode) \
            and self.order() == other.order() \
            and self.number_of_variables() == other.number_of_variables()


class ReedMullerVectorEncoder(Encoder):
    r"""
    Encoder for Reed-Muller codes which encodes vectors into codewords.

    Consider a Reed-Muller code of order `r`, number of variables `m`, length `n`,
    dimension `k` over some finite field `F`.
    Let those variables be `(x_1, x_2, \dots, x_m)`.
<<<<<<< HEAD
    We order the monomials by lowest power on lowest index variables. If we have three monomials
    `x_1 x_2`, `x_1 x_2^2` and `x_1^2 x_2`, the ordering is:
=======
    We order the monomials by lowest power on lowest index variables. If we have
    three monomials `x_1 x_2`, `x_1 x_2^2` and `x_1^2 x_2`, the ordering is:
>>>>>>> 5aac3bfb
    `x_1 x_2 < x_1 x_2^2 < x_1^2 x_2`

    Let now `(v_1,v_2,\ldots,v_k)` be a vector of `F`, which corresponds to the polynomial
    `f = \Sigma^{k}_{i=1} v_i x_i`.

    Let `(\beta_1, \beta_2, \ldots, \beta_q)` be the elements of `F` ordered as they are
    returned by Sage when calling ``F.list()``.

    The aforementioned polynomial `f` is encoded as:

    `(f(\alpha_{11},\alpha_{12},\ldots,\alpha_{1m}),f(\alpha_{21},\alpha_{22},\ldots,
    \alpha_{2m}),\ldots,f(\alpha_{q^m1},\alpha_{q^m2},\ldots,\alpha_{q^mm}))`

<<<<<<< HEAD
    with `\alpha_{ij}=\beta_{i \bmod{q^j}} \forall (i,j)`
=======
    with `\alpha_{ij}=\beta_{i \bmod{q^j}}` for all `i`, `j)`.
>>>>>>> 5aac3bfb

    INPUT:

    - ``code`` -- The associated code of this encoder.

    EXAMPLES::

        sage: C1 = codes.ReedMullerCode(GF(2), 2, 4)
        sage: E1 = codes.encoders.ReedMullerVectorEncoder(C1)
        sage: E1
        Evaluation vector-style encoder for
         Binary Reed-Muller Code of order 2 and number of variables 4
        sage: C2 = codes.ReedMullerCode(GF(3), 2, 2)
        sage: E2 = codes.encoders.ReedMullerVectorEncoder(C2)
        sage: E2
        Evaluation vector-style encoder for
         Reed-Muller Code of order 2 and 2 variables over Finite Field of size 3

    Actually, we can construct the encoder from ``C`` directly::

        sage: C=codes.ReedMullerCode(GF(2), 2, 4)
        sage: E = C.encoder("EvaluationVector")
        sage: E
        Evaluation vector-style encoder for
         Binary Reed-Muller Code of order 2 and number of variables 4
    """

    def __init__(self, code):
        r"""
        TESTS:

        If ``code`` is not a Reed-Muller code, an error is raised::

            sage: C  = codes.random_linear_code(GF(11), 10, 4)
            sage: codes.encoders.ReedMullerVectorEncoder(C)
            Traceback (most recent call last):
            ...
            ValueError: the code has to be a Reed-Muller code
        """
        if not (
            isinstance(
                code,
                QAryReedMullerCode) or isinstance(
                code,
                BinaryReedMullerCode)):
            raise ValueError("the code has to be a Reed-Muller code")
        super().__init__(code)

    def _repr_(self):
        r"""
        Return a string representation of ``self``.

        EXAMPLES::

            sage: F = GF(11)
            sage: C = codes.ReedMullerCode(F, 2, 4)
            sage: E=codes.encoders.ReedMullerVectorEncoder(C)
            sage: E
            Evaluation vector-style encoder for Reed-Muller Code of order 2 and 4 variables over Finite Field of size 11
        """
        return "Evaluation vector-style encoder for %s" % self.code()

    def _latex_(self):
        r"""
        Return a string representation of ``self``.

        EXAMPLES::

            sage: F = GF(11)
            sage: C = codes.ReedMullerCode(F, 2, 4)
            sage: E=codes.encoders.ReedMullerVectorEncoder(C)
            sage: latex(E)
            \textnormal{Evaluation vector-style encoder for }\textnormal{Reed-Muller Code of order} 2 \textnormal{and }4 \textnormal{variables over} \Bold{F}_{11}
        """
        return "\\textnormal{Evaluation vector-style encoder for }%s" % self.code()._latex_()

    def __eq__(self, other):
        r"""
        Tests equality between ReedMullerVectorEncoder objects.

        EXAMPLES::

            sage: F = GF(11)
            sage: C = codes.ReedMullerCode(F, 2, 4)
            sage: D1 = codes.encoders.ReedMullerVectorEncoder(C)
            sage: D2 = codes.encoders.ReedMullerVectorEncoder(C)
            sage: D1.__eq__(D2)
            True
            sage: D1 is D2
            False
        """
        return (isinstance(other, ReedMullerVectorEncoder)
                ) and self.code() == other.code()

    @cached_method
    def generator_matrix(self):
        r"""
        Return a generator matrix of ``self``

        EXAMPLES::

            sage: F = GF(3)
            sage: C = codes.ReedMullerCode(F, 2, 2)
            sage: E = codes.encoders.ReedMullerVectorEncoder(C)
            sage: E.generator_matrix()
            [1 1 1 1 1 1 1 1 1]
            [0 1 2 0 1 2 0 1 2]
            [0 0 0 1 1 1 2 2 2]
            [0 1 1 0 1 1 0 1 1]
            [0 0 0 0 1 2 0 2 1]
            [0 0 0 1 1 1 1 1 1]
        """
        C = self.code()
        base_field = C.base_field()
        order = C.order()
        num_of_var = C.number_of_variables()
        q = base_field.cardinality()
        points = base_field**num_of_var
        matrix_list = []
        max_individual_degree = min(order, (q - 1))
        for degree in range(order + 1):
            exponents = Subsets(list(range(num_of_var)) * max_individual_degree,
                                degree, submultiset=True)
            matrix_list += [[reduce(mul, [x[i] for i in exponent], 1)
                             for x in points] for exponent in exponents]
        M = matrix(base_field, matrix_list)
        M.set_immutable()
        return M

    def points(self):
        r"""
        Return the points of `F^m`, where `F` is the base field and `m` is the
        number of variables, in order of which polynomials are evaluated on.

        EXAMPLES::

            sage: F = GF(3)
            sage: Fx.<x0,x1> = F[]
            sage: C = codes.ReedMullerCode(F, 2, 2)
            sage: E = C.encoder("EvaluationVector")
            sage: E.points()
            [(0, 0), (1, 0), (2, 0), (0, 1), (1, 1), (2, 1), (0, 2), (1, 2), (2, 2)]
        """
        code = self.code()
        return ((code.base_field())**code.number_of_variables()).list()


class ReedMullerPolynomialEncoder(Encoder):
    r"""
    Encoder for Reed-Muller codes which encodes appropriate multivariate polynomials into codewords.

    Consider a Reed-Muller code of order `r`, number of variables `m`, length `n`,
    dimension `k` over some finite field `F`.
    Let those variables be `(x_1, x_2, \dots, x_m)`.
    We order the monomials by lowest power on lowest index variables. If we have three monomials
    `x_1 x_2`, `x_1 x_2^2` and `x_1^2 x_2`, the ordering is:
    `x_1 x_2 < x_1 x_2^2 < x_1^2 x_2`

    Let now `f` be a polynomial of the multivariate polynomial ring `F[x_1, \dots, x_m]`.

    Let `(\beta_1, \beta_2, \ldots, \beta_q)` be the elements of `F` ordered as they are
    returned by Sage when calling ``F.list()``.

    The aforementioned polynomial `f` is encoded as:

    `(f(\alpha_{11},\alpha_{12},\ldots,\alpha_{1m}),f(\alpha_{21},\alpha_{22},\ldots,
    \alpha_{2m}),\ldots,f(\alpha_{q^m1},\alpha_{q^m2},\ldots,\alpha_{q^mm}))`

<<<<<<< HEAD
    with `\alpha_{ij}=\beta_{i \bmod{q^j}} \forall (i,j)`
=======
    with `\alpha_{ij}=\beta_{i \bmod{q^j}}` for all `i`, `j`.
>>>>>>> 5aac3bfb

    INPUT:

    - ``code`` -- The associated code of this encoder.

    - ``polynomial_ring`` -- (default:``None``) The polynomial ring from which
      the message is chosen.  If this is set to ``None``, a polynomial ring in
      `x` will be built from the code parameters.

    EXAMPLES::

        sage: C1 = codes.ReedMullerCode(GF(2), 2, 4)
        sage: E1 = codes.encoders.ReedMullerPolynomialEncoder(C1)
        sage: E1
        Evaluation polynomial-style encoder for
         Binary Reed-Muller Code of order 2 and number of variables 4
        sage: C2 = codes.ReedMullerCode(GF(3), 2, 2)
        sage: E2 = codes.encoders.ReedMullerPolynomialEncoder(C2)
        sage: E2
        Evaluation polynomial-style encoder for
         Reed-Muller Code of order 2 and 2 variables over Finite Field of size 3

    We can also pass a predefined polynomial ring::

        sage: R = PolynomialRing(GF(3), 2, 'y')
        sage: C = codes.ReedMullerCode(GF(3), 2, 2)
        sage: E = codes.encoders.ReedMullerPolynomialEncoder(C, R)
        sage: E
        Evaluation polynomial-style encoder for
         Reed-Muller Code of order 2 and 2 variables over Finite Field of size 3

    Actually, we can construct the encoder from ``C`` directly::

        sage: E = C1.encoder("EvaluationPolynomial")
        sage: E
        Evaluation polynomial-style encoder for
         Binary Reed-Muller Code of order 2 and number of variables 4
    """

    def __init__(self, code, polynomial_ring=None):
        r"""
        TESTS:

        If ``code`` is not a Reed-Muller code, an error is raised::

            sage: C  = codes.random_linear_code(GF(11), 10, 4)
            sage: codes.encoders.ReedMullerPolynomialEncoder(C)
            Traceback (most recent call last):
            ...
            ValueError: the code has to be a Reed-Muller code

        If the polynomial ring passed is not according to the requirement (over a different field or different number of variables) then an error is raised::

            sage: F=GF(59)
            sage: R.<x,y,z,w>=F[]
            sage: C=codes.ReedMullerCode(F, 2, 3)
            sage: E=codes.encoders.ReedMullerPolynomialEncoder(C, R)
            Traceback (most recent call last):
            ...
            ValueError: The Polynomial ring should be on Finite Field of size 59 and should have 3 variables
        """
        if not (
            isinstance(code, QAryReedMullerCode)
                or isinstance(code, BinaryReedMullerCode)):
            raise ValueError("the code has to be a Reed-Muller code")
        super().__init__(code)
        if polynomial_ring is None:
            self._polynomial_ring = PolynomialRing(code.base_field(),
                    code.number_of_variables(), 'x')
        else:
            if (polynomial_ring.base_ring() == code.base_field()) and (
                    len(polynomial_ring.variable_names()) == code.number_of_variables()):
                self._polynomial_ring = polynomial_ring
            else:
                raise ValueError(
                    "The Polynomial ring should be on %s and should have %s variables" %
                    (code.base_field(), code.number_of_variables()))

    def _repr_(self):
        r"""
        Return a string representation of ``self``.

        EXAMPLES::

            sage: F = GF(59)
            sage: C = codes.ReedMullerCode(F, 2, 4)
            sage: E=codes.encoders.ReedMullerPolynomialEncoder(C)
            sage: E
            Evaluation polynomial-style encoder for Reed-Muller Code of order 2 and 4 variables over Finite Field of size 59
        """
        return "Evaluation polynomial-style encoder for %s" % self.code()

    def _latex_(self):
        r"""
        Return a string representation of ``self``.

        EXAMPLES::

            sage: F = GF(59)
            sage: C = codes.ReedMullerCode(F, 2, 4)
            sage: E=codes.encoders.ReedMullerPolynomialEncoder(C)
            sage: latex(E)
            \textnormal{Evaluation polynomial-style encoder for }\textnormal{Reed-Muller Code of order} 2 \textnormal{and }4 \textnormal{variables over} \Bold{F}_{59}
        """
        return "\\textnormal{Evaluation polynomial-style encoder for }%s" % self.code()._latex_()

    def __eq__(self, other):
        r"""
        Tests equality between ReedMullerVectorEncoder objects.

        EXAMPLES::

            sage: F = GF(11)
            sage: C = codes.ReedMullerCode(F, 2, 4)
            sage: D1 = codes.encoders.ReedMullerPolynomialEncoder(C)
            sage: D2 = codes.encoders.ReedMullerPolynomialEncoder(C)
            sage: D1.__eq__(D2)
            True
            sage: D1 is D2
            False
        """
        return isinstance(other, ReedMullerPolynomialEncoder) \
               and self.code() == other.code()

    def encode(self, p):
        r"""
        Transforms the polynomial ``p`` into a codeword of :meth:`code`.

        INPUT:

        - ``p`` -- A polynomial from the message space of ``self`` of degree
          less than ``self.code().order()``.

        OUTPUT:

        - A codeword in associated code of ``self``

        EXAMPLES::

            sage: F = GF(3)
            sage: Fx.<x0,x1> = F[]
            sage: C = codes.ReedMullerCode(F, 2, 2)
            sage: E = C.encoder("EvaluationPolynomial")
            sage: p = x0*x1 + x1^2 + x0 + x1 + 1
            sage: c = E.encode(p); c
            (1, 2, 0, 0, 2, 1, 1, 1, 1)
            sage: c in C
            True

        If a polynomial with good monomial degree but wrong monomial
        degree is given, an error is raised::

            sage: p = x0^2*x1
            sage: E.encode(p)
            Traceback (most recent call last):
            ...
            ValueError: The polynomial to encode must have degree at most 2

        If ``p`` is not an element of the proper polynomial ring, an error is raised::

            sage: Qy.<y1,y2> = QQ[]
            sage: p = y1^2 + 1
            sage: E.encode(p)
            Traceback (most recent call last):
            ...
            ValueError: The value to encode must be in
            Multivariate Polynomial Ring in x0, x1 over Finite Field of size 3
        """
        M = self.message_space()
        if p not in M:
            raise ValueError("The value to encode must be in %s" % M)
        C = self.code()
        if p.degree() > C.order():
            raise ValueError("The polynomial to encode must have degree at most %s"
                             % C.order())
        base_fieldTuple = Tuples(C.base_field().list(), C.number_of_variables())
        return vector(C.base_ring(), [p(x) for x in base_fieldTuple])

    def unencode_nocheck(self, c):
        r"""
        Return the message corresponding to the codeword ``c``.

        Use this method with caution: it does not check if ``c``
        belongs to the code, and if this is not the case, the output is
        unspecified. Instead, use :meth:`unencode`.

        INPUT:

        - ``c`` -- A codeword of :meth:`code`.

        OUTPUT:

        - An polynomial of degree less than ``self.code().order()``.

        EXAMPLES::

            sage: F = GF(3)
            sage: C = codes.ReedMullerCode(F, 2, 2)
            sage: E = C.encoder("EvaluationPolynomial")
            sage: c = vector(F, (1, 2, 0, 0, 2, 1, 1, 1, 1))
            sage: c in C
            True
            sage: p = E.unencode_nocheck(c); p
            x0*x1 + x1^2 + x0 + x1 + 1
            sage: E.encode(p) == c
            True

        Note that no error is thrown if ``c`` is not a codeword, and that the
        result is undefined::

            sage: c = vector(F, (1, 2, 0, 0, 2, 1, 0, 1, 1))
            sage: c in C
            False
            sage: p = E.unencode_nocheck(c); p
            -x0*x1 - x1^2 + x0 + 1
            sage: E.encode(p) == c
            False

        """
        return _multivariate_polynomial_interpolation(
            c,
            self.code().order(),
            self.polynomial_ring())

    def message_space(self):
        r"""
        Return the message space of ``self``

        EXAMPLES::

            sage: F = GF(11)
            sage: C = codes.ReedMullerCode(F, 2, 4)
            sage: E = C.encoder("EvaluationPolynomial")
            sage: E.message_space()
            Multivariate Polynomial Ring in x0, x1, x2, x3 over Finite Field of size 11
        """
        return self._polynomial_ring

    def polynomial_ring(self):
        r"""
        Return the polynomial ring associated with ``self``

        EXAMPLES::

            sage: F = GF(11)
            sage: C = codes.ReedMullerCode(F, 2, 4)
            sage: E = C.encoder("EvaluationPolynomial")
            sage: E.polynomial_ring()
            Multivariate Polynomial Ring in x0, x1, x2, x3 over Finite Field of size 11
        """
        return self._polynomial_ring

    def points(self):
        r"""
        Return the evaluation points in the appropriate order as used by ``self`` when
        encoding a message.

        EXAMPLES::

            sage: F = GF(3)
            sage: Fx.<x0,x1> = F[]
            sage: C = codes.ReedMullerCode(F, 2, 2)
            sage: E = C.encoder("EvaluationPolynomial")
            sage: E.points()
            [(0, 0), (1, 0), (2, 0), (0, 1), (1, 1), (2, 1), (0, 2), (1, 2), (2, 2)]
        """
        code = self.code()
        return ((code.base_field())**code.number_of_variables()).list()


####################### registration ###############################

QAryReedMullerCode._registered_encoders["EvaluationVector"] = ReedMullerVectorEncoder
QAryReedMullerCode._registered_encoders["EvaluationPolynomial"] = ReedMullerPolynomialEncoder

QAryReedMullerCode._registered_decoders["Syndrome"] = LinearCodeSyndromeDecoder

BinaryReedMullerCode._registered_encoders["EvaluationVector"] = ReedMullerVectorEncoder
BinaryReedMullerCode._registered_encoders["EvaluationPolynomial"] = ReedMullerPolynomialEncoder

BinaryReedMullerCode._registered_decoders["Syndrome"] = LinearCodeSyndromeDecoder<|MERGE_RESOLUTION|>--- conflicted
+++ resolved
@@ -199,15 +199,9 @@
 
     .. NOTE::
 
-<<<<<<< HEAD
-        It is better to use the aforementioned method rather than calling
-        this class directly, as :meth:`ReedMullerCode` creates either
-        a binary or a `q`-ary Reed-Muller code according to the arguments it receives.
-=======
         It is better to use the aforementioned method rather than calling this
         class directly, as :meth:`ReedMullerCode` creates either a binary or a
         `q`-ary Reed-Muller code according to the arguments it receives.
->>>>>>> 5aac3bfb
 
     INPUT:
 
@@ -312,12 +306,8 @@
         r"""
         Return the minimum distance between two words in ``self``.
 
-<<<<<<< HEAD
-        The minimum distance of a `q`-ary Reed-Muller code with order `d` and number of variables `m` is `(q-d)q^{m-1}`
-=======
         The minimum distance of a `q`-ary Reed-Muller code with order `d` and
         number of variables `m` is `(q-d)q^{m-1}`
->>>>>>> 5aac3bfb
 
         EXAMPLES::
 
@@ -392,15 +382,9 @@
 
     .. NOTE::
 
-<<<<<<< HEAD
-        It is better to use the aforementioned method rather than calling
-        this class directly, as :meth:`ReedMullerCode` creates either
-        a binary or a `q`-ary Reed-Muller code according to the arguments it receives.
-=======
         It is better to use the aforementioned method rather than calling this
         class directly, as :meth:`ReedMullerCode` creates either a binary or a
         `q`-ary Reed-Muller code according to the arguments it receives.
->>>>>>> 5aac3bfb
 
 
     INPUT:
@@ -545,13 +529,8 @@
     Consider a Reed-Muller code of order `r`, number of variables `m`, length `n`,
     dimension `k` over some finite field `F`.
     Let those variables be `(x_1, x_2, \dots, x_m)`.
-<<<<<<< HEAD
-    We order the monomials by lowest power on lowest index variables. If we have three monomials
-    `x_1 x_2`, `x_1 x_2^2` and `x_1^2 x_2`, the ordering is:
-=======
     We order the monomials by lowest power on lowest index variables. If we have
     three monomials `x_1 x_2`, `x_1 x_2^2` and `x_1^2 x_2`, the ordering is:
->>>>>>> 5aac3bfb
     `x_1 x_2 < x_1 x_2^2 < x_1^2 x_2`
 
     Let now `(v_1,v_2,\ldots,v_k)` be a vector of `F`, which corresponds to the polynomial
@@ -565,11 +544,7 @@
     `(f(\alpha_{11},\alpha_{12},\ldots,\alpha_{1m}),f(\alpha_{21},\alpha_{22},\ldots,
     \alpha_{2m}),\ldots,f(\alpha_{q^m1},\alpha_{q^m2},\ldots,\alpha_{q^mm}))`
 
-<<<<<<< HEAD
-    with `\alpha_{ij}=\beta_{i \bmod{q^j}} \forall (i,j)`
-=======
     with `\alpha_{ij}=\beta_{i \bmod{q^j}}` for all `i`, `j)`.
->>>>>>> 5aac3bfb
 
     INPUT:
 
@@ -738,11 +713,7 @@
     `(f(\alpha_{11},\alpha_{12},\ldots,\alpha_{1m}),f(\alpha_{21},\alpha_{22},\ldots,
     \alpha_{2m}),\ldots,f(\alpha_{q^m1},\alpha_{q^m2},\ldots,\alpha_{q^mm}))`
 
-<<<<<<< HEAD
-    with `\alpha_{ij}=\beta_{i \bmod{q^j}} \forall (i,j)`
-=======
     with `\alpha_{ij}=\beta_{i \bmod{q^j}}` for all `i`, `j`.
->>>>>>> 5aac3bfb
 
     INPUT:
 
