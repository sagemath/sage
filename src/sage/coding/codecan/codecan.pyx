--- conflicted
+++ resolved
@@ -1,8 +1,5 @@
-<<<<<<< HEAD
 # sage_setup: distribution = sagemath-gap
-=======
 # sage.doctest: needs sage.libs.pari
->>>>>>> 902784d8
 r"""
 Canonical forms and automorphism group computation for linear codes over finite fields
 
