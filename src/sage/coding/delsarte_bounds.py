<<<<<<< HEAD
# sage_setup: distribution = sagemath-modules
=======
# sage.doctest: needs sage.numerical.mip
>>>>>>> 902784d8
r"""
Delsarte (or linear programming) bounds

This module provides LP upper bounds for the parameters of codes, introduced in
by P. Delsarte in [De1973]_.

The exact LP solver PPL is used by default, ensuring that no
rounding/overflow problems occur.

AUTHORS:

- Dmitrii V. (Dima) Pasechnik (2012-10): initial implementation

- Dmitrii V. (Dima) Pasechnik (2015, 2021): minor fixes

- Charalampos Kokkalis (2021): Eberlein polynomials, general Q matrix codes
"""
# ****************************************************************************
#       Copyright (C) 2012, 2021 Dima Pasechnik <dimpase@gmail.com>
#       Copyright (C) 2021 Charalampos Kokkalis
#
# This program is free software: you can redistribute it and/or modify
# it under the terms of the GNU General Public License as published by
# the Free Software Foundation, either version 2 of the License, or
# (at your option) any later version.
#                  https://www.gnu.org/licenses/
# ****************************************************************************


def krawtchouk(n, q, l, x, check=True):
    r"""
    Compute `K^{n,q}_l(x)`, the Krawtchouk (a.k.a. Kravchuk) polynomial.

    See :wikipedia:`Kravchuk_polynomials`.

    It is defined by the generating function

    .. MATH::

        (1+(q-1)z)^{n-x}(1-z)^x=\sum_{l} K^{n,q}_l(x)z^l

    and is equal to

    .. MATH::

        K^{n,q}_l(x)=\sum_{j=0}^l (-1)^j (q-1)^{(l-j)} \binom{x}{j} \binom{n-x}{l-j}.

    INPUT:

    - ``n, q, x`` -- arbitrary numbers

    - ``l`` -- a nonnegative integer

    - ``check`` -- check the input for correctness. ``True`` by
      default. Otherwise, pass it as it is. Use ``check=False`` at
      your own risk.

    .. SEEALSO::

        :class:`Symbolic Krawtchouk polynomials
        <sage.functions.orthogonal_polys.Func_krawtchouk>` `\tilde{K}_l(x; n, p)`
        which are related by

        .. MATH::

            (-q)^l K^{n,q^{-1}}_l(x) = \tilde{K}_l(x; n, 1-q).

    EXAMPLES::

        sage: codes.bounds.krawtchouk(24,2,5,4)
        2224
        sage: codes.bounds.krawtchouk(12300,4,5,6)
        567785569973042442072

    TESTS:

    Check that the bug reported on :issue:`19561` is fixed::

        sage: codes.bounds.krawtchouk(3,2,3,3)
        -1
        sage: codes.bounds.krawtchouk(int(3),int(2),int(3),int(3))
        -1
        sage: codes.bounds.krawtchouk(int(3),int(2),int(3),int(3),check=False)
        -1.0
        sage: codes.bounds.krawtchouk(24,2,5,4)
        2224

    Other unusual inputs::

        sage: codes.bounds.krawtchouk(sqrt(5),1-I*sqrt(3),3,55.3).n()                   # needs sage.symbolic
        211295.892797... + 1186.42763...*I
        sage: codes.bounds.krawtchouk(-5/2,7*I,3,-1/10)                                 # needs sage.symbolic
        480053/250*I - 357231/400
        sage: codes.bounds.krawtchouk(1,1,-1,1)
        Traceback (most recent call last):
        ...
        ValueError: l must be a nonnegative integer
        sage: codes.bounds.krawtchouk(1,1,3/2,1)
        Traceback (most recent call last):
        ...
        TypeError: no conversion of this rational to integer
    """
    from sage.arith.misc import binomial
    from sage.arith.srange import srange
    # Use the expression in equation (55) of MacWilliams & Sloane, pg 151
    # We write jth term = some_factor * (j-1)th term
    if check:
        from sage.rings.integer_ring import ZZ
        l0 = ZZ(l)
        if l0 != l or l0 < 0:
            raise ValueError('l must be a nonnegative integer')
        l = l0
    kraw = jth_term = (q-1)**l * binomial(n, l)  # j=0
    for j in srange(1, l+1):
        jth_term *= -q*(l-j+1)*(x-j+1)/((q-1)*j*(n-j+1))
        kraw += jth_term
    return kraw


def eberlein(n, w, k, u, check=True):
    r"""
    Compute `E^{w,n}_k(x)`, the Eberlein polynomial.

    See :wikipedia:`Eberlein_polynomials`.

    It is defined as:

    .. MATH::

        E^{w,n}_k(u)=\sum_{j=0}^k (-1)^j \binom{u}{j} \binom{w-u}{k-j}
        \binom{n-w-u}{k-j},

    INPUT:

    - ``w, k, x`` -- arbitrary numbers

    - ``n`` -- a nonnegative integer

    - ``check`` -- check the input for correctness. ``True`` by
      default. Otherwise, pass it as it is. Use ``check=False`` at
      your own risk.

    EXAMPLES::

        sage: codes.bounds.eberlein(24,10,2,6)
        -9

    TESTS:

    check normal inputs (various formats for arguments) ::

        sage: codes.bounds.eberlein(24,10,2,6)
        -9
        sage: codes.bounds.eberlein(int(24),int(10),int(2),int(6))
        -9
        sage: codes.bounds.eberlein(int(24),int(10),int(2),int(6),check=False)
        -9

    unusual inputs ::

        sage: codes.bounds.eberlein(-1,1,1,1)
        Traceback (most recent call last):
        ...
        ValueError: l must be a nonnegative integer
        sage: codes.bounds.eberlein(1,1,3/2,1)
        Traceback (most recent call last):
        ...
        TypeError: either m or x-m must be an integer
    """
    from sage.arith.misc import binomial
    from sage.arith.srange import srange

    if 2 * w > n:
        return eberlein(n, n - w, k, u)

    if check:
        from sage.rings.integer_ring import ZZ
        n0 = ZZ(n)
        if n0 != n or n0 < 0:
            raise ValueError('l must be a nonnegative integer')
        n = n0

    return sum([(-1)**j*binomial(u, j)*binomial(w-u, k-j)*binomial(n-w-u, k-j)
                for j in srange(k + 1)])


def _delsarte_LP_building(n, d, d_star, q, isinteger, solver, maxc=0):
    r"""
    LP builder - common for the two functions; not exported.

    EXAMPLES::

        sage: from sage.coding.delsarte_bounds import _delsarte_LP_building
        sage: _,p=_delsarte_LP_building(7, 3, 0, 2, False, "PPL")
        sage: p.show()
        Maximization:
          x_0 + x_1 + x_2 + x_3 + x_4 + x_5 + x_6 + x_7
        Constraints:
          constraint_0: 1 <= x_0 <= 1
          constraint_1: 0 <= x_1 <= 0
          constraint_2: 0 <= x_2 <= 0
          constraint_3: -7 x_0 - 5 x_1 - 3 x_2 - x_3 + x_4 + 3 x_5 + 5 x_6 + 7 x_7 <= 0
          constraint_4: -7 x_0 - 5 x_1 - 3 x_2 - x_3 + x_4 + 3 x_5 + 5 x_6 + 7 x_7 <= 0
          ...
          constraint_16: - x_0 + x_1 - x_2 + x_3 - x_4 + x_5 - x_6 + x_7 <= 0
        Variables:
          x_0 is a continuous variable (min=0, max=+oo)
          ...
          x_7 is a continuous variable (min=0, max=+oo)
    """
    from sage.numerical.mip import MixedIntegerLinearProgram

    p = MixedIntegerLinearProgram(maximization=True, solver=solver)
    A = p.new_variable(integer=isinteger, nonnegative=True)
    p.set_objective(sum([A[r] for r in range(n + 1)]))
    p.add_constraint(A[0] == 1)
    for i in range(1, d):
        p.add_constraint(A[i] == 0)
    for j in range(1, n + 1):
        rhs = sum([krawtchouk(n, q, j, r, check=False) * A[r]
                   for r in range(n + 1)])
        p.add_constraint(0 <= rhs)
        if j >= d_star:
            p.add_constraint(0 <= rhs)
        else:  # rhs is proportional to j-th weight of the dual code
            p.add_constraint(0 == rhs)

    if maxc > 0:
        p.add_constraint(sum([A[r] for r in range(n + 1)]), max=maxc)
    return A, p


def _delsarte_cwc_LP_building(n, d, w, solver, isinteger):
    r"""
    LP builder for Delsarte's LP for constant weight codes

    It is used in :func:`delsarte_bound_constant_weight_code`; not exported.

    INPUT:

    - ``n`` -- the code length

    - ``w`` -- the weight of the code

    - ``d`` -- the (lower bound on) minimal distance of the code

    - ``solver`` -- the LP/ILP solver to be used. Defaults to
      ``PPL``. It is arbitrary precision, thus there will be no
      rounding errors. With other solvers (see
      :class:`MixedIntegerLinearProgram` for the list), you are on
      your own!

    - ``isinteger`` -- if ``True``, uses an integer programming solver
      (ILP), rather that an LP solver. Can be very slow if set to
      ``True``.

    EXAMPLES::

        sage: from sage.coding.delsarte_bounds import _delsarte_cwc_LP_building
        sage: _,p=_delsarte_cwc_LP_building(17, 4, 3, "PPL", False)
        sage: p.show()
        Maximization:
          x_0 + x_1 + 1
        Constraints:
          constraint_0: -1 <= 4/21 x_0 - 3/14 x_1
          constraint_1: -1 <= -23/273 x_0 + 3/91 x_1
          constraint_2: -1 <= 1/91 x_0 - 1/364 x_1
        Variables:
          x_0 is a continuous variable (min=0, max=+oo)
          x_1 is a continuous variable (min=0, max=+oo)
    """
    from sage.arith.misc import binomial
    from sage.numerical.mip import MixedIntegerLinearProgram

    p = MixedIntegerLinearProgram(maximization=True, solver=solver)
    A = p.new_variable(integer=isinteger, nonnegative=True)
    p.set_objective(sum([A[2*r] for r in range(d//2, w+1)]) + 1)

    def _q(k, i):
        mu_i = 1
        v_i = binomial(w, i)*binomial(n-w, i)
        return mu_i*eberlein(n, w, i, k)/v_i

    for k in range(1, w+1):
        p.add_constraint(sum([A[2*i]*_q(k, i) for i in range(d//2, w+1)]),
                         min=-1)

    return A, p


def delsarte_bound_constant_weight_code(n, d, w, return_data=False,
                                        solver="PPL", isinteger=False):
    r"""
    Find the Delsarte bound on a constant weight code.

    Find the Delsarte bound on a constant weight code of weight ``w``, length
    ``n``, lower bound on minimal distance ``d``.

    INPUT:

    - ``n`` -- the code length

    - ``d`` -- the (lower bound on) minimal distance of the code

    - ``w`` -- the weight of the code

    - ``return_data`` -- if ``True``, return a triple
      ``(W,LP,bound)``, where ``W`` is a weights vector, and ``LP``
      the Delsarte upper bound LP; both of them are Sage LP data.
      ``W`` need not be a weight distribution of a code.

    - ``solver`` -- the LP/ILP solver to be used. Defaults to
      ``PPL``. It is arbitrary precision, thus there will be no
      rounding errors. With other solvers (see
      :class:`MixedIntegerLinearProgram` for the list), you are on
      your own!

    - ``isinteger`` -- if ``True``, uses an integer programming solver
      (ILP), rather that an LP solver. Can be very slow if set to
      ``True``.

    EXAMPLES:

    The bound on the size of codes of length 17, weight 3, and minimal distance 4::

       sage: codes.bounds.delsarte_bound_constant_weight_code(17, 4, 3)
       45
       sage: a, p, val = codes.bounds.delsarte_bound_constant_weight_code(17, 4, 3, return_data=True)
       sage: [j for i,j in p.get_values(a).items()]
       [21, 70/3]

    The stricter bound (using ILP) on codes of length 17, weight 3, and minimal
    distance 4::

       sage: codes.bounds.delsarte_bound_constant_weight_code(17, 4, 3, isinteger=True)
       43
    """
    from sage.numerical.mip import MIPSolverException

    if d < 4:
        raise ValueError("Violated constraint d>=4 for "
                         "Binary Constant Weight Codes")

    if d >= 2*w or 2*w > n:
        raise ValueError("Violated constraint d<2w<=n for "
                         "Binary Constant Weight Codes")

    # minimum distance is even => if there is an odd lower bound on d we can
    # increase it by 1
    if d % 2:
        d += 1

    A, p = _delsarte_cwc_LP_building(n, d, w, solver, isinteger)
    try:
        bd = p.solve()
    except MIPSolverException as exc:
        print(f"Solver exception: {exc}")
        return (A, p, False) if return_data else False

    return (A, p, bd) if return_data else int(bd)


def delsarte_bound_hamming_space(n, d, q, return_data=False,
                                 solver="PPL", isinteger=False):
    r"""
    Find the Delsarte bound on codes in ``H_q^n`` of minimal distance ``d``

    Find the Delsarte bound [De1973]_ on the size of codes in
    the Hamming space ``H_q^n`` of minimal distance ``d``.

    INPUT:

    - ``n`` -- the code length

    - ``d`` -- the (lower bound on) minimal distance of the code

    - ``q`` -- the size of the alphabet

    - ``return_data`` -- if ``True``, return a triple
      ``(W,LP,bound)``, where ``W`` is a weights vector, and ``LP``
      the Delsarte upper bound LP; both of them are Sage LP data.
      ``W`` need not be a weight distribution of a code.

    - ``solver`` -- the LP/ILP solver to be used. Defaults to
      ``PPL``. It is arbitrary precision, thus there will be no
      rounding errors. With other solvers (see
      :class:`MixedIntegerLinearProgram` for the list), you are on
      your own!

    - ``isinteger`` -- if ``True``, uses an integer programming solver
      (ILP), rather that an LP solver. Can be very slow if set to
      ``True``.

    EXAMPLES:

    The bound on the size of the `\GF{2}`-codes of length 11 and minimal distance 6::

       sage: codes.bounds.delsarte_bound_hamming_space(11, 6, 2)
       12
       sage: a, p, val = codes.bounds.delsarte_bound_hamming_space(11, 6, 2, return_data=True)
       sage: [j for i,j in p.get_values(a).items()]
       [1, 0, 0, 0, 0, 0, 11, 0, 0, 0, 0, 0]

    The bound on the size of the `\GF{2}`-codes of length 24 and minimal distance
    8, i.e. parameters of the extended binary Golay code::

       sage: a,p,x = codes.bounds.delsarte_bound_hamming_space(24,8,2,return_data=True)
       sage: x
       4096
       sage: [j for i,j in p.get_values(a).items()]
       [1, 0, 0, 0, 0, 0, 0, 0, 759, 0, 0, 0, 2576, 0, 0, 0, 759, 0, 0, 0, 0, 0, 0, 0, 1]

    The bound on the size of `\GF{4}`-codes of length 11 and minimal distance 3::

       sage: codes.bounds.delsarte_bound_hamming_space(11,3,4)
       327680/3

    An improvement of a known upper bound (150) from https://www.win.tue.nl/~aeb/codes/binary-1.html ::

       sage: a,p,x = codes.bounds.delsarte_bound_hamming_space(23,10,2,return_data=True,isinteger=True); x # long time
       148
       sage: [j for i,j in p.get_values(a).items()]                                      # long time
       [1, 0, 0, 0, 0, 0, 0, 0, 0, 0, 95, 0, 2, 0, 36, 0, 14, 0, 0, 0, 0, 0, 0, 0]

    Note that a usual LP, without integer variables, won't do the trick ::

       sage: codes.bounds.delsarte_bound_hamming_space(23,10,2).n(20)
       151.86

    Such an input is invalid::

       sage: codes.bounds.delsarte_bound_hamming_space(11,3,-4)
       Solver exception: PPL : There is no feasible solution
       False
    """
    from sage.numerical.mip import MIPSolverException
    A, p = _delsarte_LP_building(n, d, 0, q, isinteger, solver)
    try:
        bd = p.solve()
    except MIPSolverException as exc:
        print(f"Solver exception: {exc}")
        return (A, p, False) if return_data else False

    return (A, p, bd) if return_data else bd


def delsarte_bound_additive_hamming_space(n, d, q, d_star=1, q_base=0, return_data=False,
                                          solver="PPL", isinteger=False):
    r"""
    Find a modified Delsarte bound on additive codes in Hamming space `H_q^n` of minimal distance `d`.

    Find the Delsarte LP bound on ``F_{q_base}``-dimension of additive
    codes in Hamming space `H_q^n` of minimal distance ``d`` with
    minimal distance of the dual code at least ``d_star``.  If
    ``q_base`` is set to non-zero, then ``q`` is a power of
    ``q_base``, and the code is, formally, linear over
    ``F_{q_base}``. Otherwise it is assumed that ``q_base==q``.

    INPUT:

    - ``n`` -- the code length

    - ``d`` -- the (lower bound on) minimal distance of the code

    - ``q`` -- the size of the alphabet

    - ``d_star`` -- the (lower bound on) minimal distance of the dual code;
      only makes sense for additive codes.

    - ``q_base`` -- if ``0``, the code is assumed to be linear. Otherwise,
      ``q=q_base^m`` and the code is linear over ``F_{q_base}``.

    - ``return_data`` -- if ``True``, return a triple ``(W,LP,bound)``,
      where ``W`` is a weights vector, and ``LP`` the Delsarte bound
      LP; both of them are Sage LP data.  ``W`` need not be a weight
      distribution of a code, or, if ``isinteger==False``, even have
      integer entries.

    - ``solver`` -- the LP/ILP solver to be used. Defaults to ``'PPL'``. It is
      arbitrary precision, thus there will be no rounding errors. With
      other solvers (see :class:`MixedIntegerLinearProgram` for the
      list), you are on your own!

    - ``isinteger`` -- if ``True``, uses an integer programming solver (ILP),
      rather that an LP solver. Can be very slow if set to ``True``.

    EXAMPLES:

    The bound on dimension of linear `\GF{2}`-codes of length 11 and minimal distance 6::

        sage: codes.bounds.delsarte_bound_additive_hamming_space(11, 6, 2)
        3
        sage: a,p,val = codes.bounds.delsarte_bound_additive_hamming_space(\
                             11, 6, 2, return_data=True)
        sage: [j for i,j in p.get_values(a).items()]
        [1, 0, 0, 0, 0, 0, 5, 2, 0, 0, 0, 0]

    The bound on the dimension of linear `\GF{4}`-codes of length 11 and minimal distance 3::

        sage: codes.bounds.delsarte_bound_additive_hamming_space(11,3,4)
        8

    The bound on the `\GF{2}`-dimension of additive `\GF{4}`-codes of length 11 and minimal
    distance 3::

        sage: codes.bounds.delsarte_bound_additive_hamming_space(11,3,4,q_base=2)
        16

    Such a ``d_star`` is not possible::

        sage: codes.bounds.delsarte_bound_additive_hamming_space(11,3,4,d_star=9)
        Solver exception: PPL : There is no feasible solution
        False

    TESTS::

        sage: a,p,x = codes.bounds.delsarte_bound_additive_hamming_space(\
                         19,15,7,return_data=True,isinteger=True)
        sage: [j for i,j in p.get_values(a).items()]
        [1, 0, 0, 0, 0, 0, 0, 0, 0, 0, 0, 0, 0, 0, 0, 307, 0, 0, 1, 34]
        sage: codes.bounds.delsarte_bound_additive_hamming_space(19,15,7,solver='glpk')
        3
        sage: codes.bounds.delsarte_bound_additive_hamming_space(\
                 19,15,7, isinteger=True, solver='glpk')
        3
    """
    from sage.numerical.mip import MIPSolverException
    if q_base == 0:
        q_base = q

    kk = 0
    while q_base**kk < q:
        kk += 1

    if q_base**kk != q:
        print("Wrong q_base=", q_base, " for q=", q, kk)
        return False

    # this implementation assumes that our LP solver to be unable to do a hot
    # restart with an adjusted constraint

    m = kk*n  # this is to emulate repeat/until block
    bd = q**n+1

    while q_base**m < bd:
        # need to solve the LP repeatedly, as this is a new constraint!
        # we might become infeasible. More precisely, after rounding down
        # to the closest value of q_base^m, the LP, with the constraint that
        # the objective function is at most q_base^m,
        A, p = _delsarte_LP_building(n, d, d_star, q, isinteger,
                                     solver, q_base**m)
        try:
            bd = p.solve()
        except MIPSolverException as exc:
            print("Solver exception:", exc)
            return (A, p, False) if return_data else False
    # rounding the bound down to the nearest power of q_base, for q=q_base^m
    # bd_r = roundres(log(bd, base=q_base))
        m = -1
        while q_base**(m+1) < bd:
            m += 1
        if q_base**(m+1) == bd:
            m += 1

    return (A, p, m) if return_data else m


def _delsarte_Q_LP_building(q, d, solver, isinteger):
    r"""
    LP builder for Delsarte's LP for codes given Q matrix.

    LP builder for Delsarte's LP for codes, given Q matrix;
    used in :func:`delsarte_bound_Q_matrix`; not exported.

    INPUT:

    - ``q`` -- the Q matrix

    - ``d`` -- the (lower bound on) minimal distance of the code

    - ``solver`` -- the LP/ILP solver to be used. Defaults to
      ``PPL``. It is arbitrary precision, thus there will be no
      rounding errors. With other solvers (see
      :class:`MixedIntegerLinearProgram` for the list), you are on
      your own!

    - ``isinteger`` -- if ``True``, uses an integer programming solver
      (ILP), rather that an LP solver. Can be very slow if set to
      ``True``.

    EXAMPLES::

        sage: from sage.coding.delsarte_bounds import _delsarte_Q_LP_building
        sage: q = Matrix([[codes.bounds.krawtchouk(6,2,i,j) for j in range(7)] for i in range(7)])
        sage: _, p = _delsarte_Q_LP_building(q, 2, "PPL", False)
        sage: p.show()
        Maximization:
          x_0 + x_1 + x_2 + x_3 + x_4 + x_5 + x_6
        <BLANKLINE>
        Constraints:
          constraint_0: 1 <= x_0 <= 1
          constraint_1: 0 <= x_1 <= 0
          constraint_2: 0 <= 6 x_0 + 4 x_1 + 2 x_2 - 2 x_4 - 4 x_5 - 6 x_6
          constraint_3: 0 <= 15 x_0 + 5 x_1 - x_2 - 3 x_3 - x_4 + 5 x_5 + 15 x_6
          constraint_4: 0 <= 20 x_0 - 4 x_2 + 4 x_4 - 20 x_6
          constraint_5: 0 <= 15 x_0 - 5 x_1 - x_2 + 3 x_3 - x_4 - 5 x_5 + 15 x_6
          constraint_6: 0 <= 6 x_0 - 4 x_1 + 2 x_2 - 2 x_4 + 4 x_5 - 6 x_6
          constraint_7: 0 <= x_0 - x_1 + x_2 - x_3 + x_4 - x_5 + x_6
        Variables:
          x_0 is a continuous variable (min=0, max=+oo)
          x_1 is a continuous variable (min=0, max=+oo)
          x_2 is a continuous variable (min=0, max=+oo)
          x_3 is a continuous variable (min=0, max=+oo)
          x_4 is a continuous variable (min=0, max=+oo)
          x_5 is a continuous variable (min=0, max=+oo)
          x_6 is a continuous variable (min=0, max=+oo)
    """
    from sage.numerical.mip import MixedIntegerLinearProgram

    n, _ = q.dimensions()  # Q is a square matrix

    p = MixedIntegerLinearProgram(maximization=True, solver=solver)
    A = p.new_variable(integer=isinteger, nonnegative=True)
    p.set_objective(sum([A[i] for i in range(n)]))

    p.add_constraint(A[0] == 1)

    try:
        for i in range(1, d):
            p.add_constraint(A[i] == 0)
    except TypeError:
        for i in d:
            p.add_constraint(A[i] == 0)

    for k in range(1, n):
        p.add_constraint(sum([q[k][i] * A[i] for i in range(n)]), min=0)

    return A, p


def delsarte_bound_Q_matrix(q, d, return_data=False,
                            solver="PPL", isinteger=False):
    r"""
    Delsarte bound on a code with Q matrix ``q`` and lower bound on min. dist. ``d``.

    Find the Delsarte bound on a code with Q matrix ``q`` and lower bound on
    minimal distance ``d``.

    INPUT:

    - ``q`` -- the Q matrix

    - ``d`` -- the (lower bound on) minimal distance of the code

    - ``return_data`` -- if ``True``, return a triple
      ``(W,LP,bound)``, where ``W`` is a weights vector, and ``LP``
      the Delsarte upper bound LP; both of them are Sage LP data.
      ``W`` need not be a weight distribution of a code.

    - ``solver`` -- the LP/ILP solver to be used. Defaults to
      ``PPL``. It is arbitrary precision, thus there will be no
      rounding errors. With other solvers (see
      :class:`MixedIntegerLinearProgram` for the list), you are on
      your own!

    - ``isinteger`` -- if ``True``, uses an integer programming solver
      (ILP), rather that an LP solver. Can be very slow if set to
      ``True``.

    EXAMPLES:

    The bound on dimension of linear `\GF{2}`-codes of length 10 and minimal distance 6::

        sage: q_matrix = Matrix([[codes.bounds.krawtchouk(10,2,i,j) for i in range(11)]
        ....:                    for j in range(11)])
        sage: codes.bounds.delsarte_bound_Q_matrix(q_matrix, 6)
        2

        sage: a,p,val = codes.bounds.delsarte_bound_Q_matrix(q_matrix, 6, return_data=True)
        sage: [j for i,j in p.get_values(a).items()]
        [1, 0, 0, 0, 0, 0, 0, 0, 0, 0, 1]

    TESTS:

    Cases for using Hamming scheme Q matrix::

        sage: q_matrix = Matrix([[codes.bounds.krawtchouk(10,2,i,j) for i in range(11)] for j in range(11)])
        sage: codes.bounds.delsarte_bound_Q_matrix(q_matrix, 6)
        2

        sage: a,p,val = codes.bounds.delsarte_bound_Q_matrix(q_matrix, 6, return_data=True)
        sage: [j for i,j in p.get_values(a).items()]
        [1, 0, 0, 0, 0, 0, 0, 0, 0, 0, 1]
    """
    from sage.numerical.mip import MIPSolverException
    from sage.structure.element import is_Matrix

    if not is_Matrix(q):
        raise ValueError("Input to delsarte_bound_Q_matrix "
                         "should be a sage Matrix()")

    A, p = _delsarte_Q_LP_building(q, d, solver, isinteger)
    try:
        bd = p.solve()
    except MIPSolverException as exc:
        print(f"Solver exception: {exc}")
        return (A, p, False) if return_data else False

    return (A, p, bd) if return_data else bd<|MERGE_RESOLUTION|>--- conflicted
+++ resolved
@@ -1,8 +1,5 @@
-<<<<<<< HEAD
 # sage_setup: distribution = sagemath-modules
-=======
 # sage.doctest: needs sage.numerical.mip
->>>>>>> 902784d8
 r"""
 Delsarte (or linear programming) bounds
 
