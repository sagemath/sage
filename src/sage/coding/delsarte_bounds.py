# -*- coding: utf-8 -*-
r"""
Delsarte, a.k.a. Linear Programming (LP), upper bounds

This module provides LP upper bounds for the parameters of codes,
introduced in [De73]_.

The exact LP solver PPL is used by default, ensuring that no
rounding/overflow problems occur.

AUTHORS:

- Dmitrii V. (Dima) Pasechnik (2012-10): initial implementation. Minor fixes (2015)
"""
#*****************************************************************************
#       Copyright (C) 2012 Dima Pasechnik <dimpase@gmail.com>
#
# This program is free software: you can redistribute it and/or modify
# it under the terms of the GNU General Public License as published by
# the Free Software Foundation, either version 2 of the License, or
# (at your option) any later version.
#                  http://www.gnu.org/licenses/
#*****************************************************************************
from __future__ import print_function, division



def Krawtchouk(n, q, l, x, check=True):
    r"""
    Compute ``K^{n,q}_l(x)``, the Krawtchouk (a.k.a. Kravchuk) polynomial.

    See :wikipedia:`Kravchuk_polynomials`.

    It is defined by the generating function

    .. math::

        (1+(q-1)z)^{n-x}(1-z)^x=\sum_{l} K^{n,q}_l(x)z^l

    and is equal to

    .. math::

        K^{n,q}_l(x)=\sum_{j=0}^l (-1)^j (q-1)^{(l-j)} \binom{x}{j} \binom{n-x}{l-j},

    INPUT:

    - ``n, q, x`` -- arbitrary numbers

    - ``l`` -- a nonnegative integer

    - ``check`` -- check the input for correctness. ``True`` by
      default. Otherwise, pass it as it is. Use ``check=False`` at
      your own risk.

    EXAMPLES::

        sage: Krawtchouk(24,2,5,4)
        2224
        sage: Krawtchouk(12300,4,5,6)
        567785569973042442072

    TESTS:

    check that the bug reported on :trac:`19561` is fixed::

        sage: Krawtchouk(3,2,3,3)
        -1
        sage: Krawtchouk(int(3),int(2),int(3),int(3))
        -1
        sage: Krawtchouk(int(3),int(2),int(3),int(3),check=False)
        -1.0
        sage: Kravchuk(24,2,5,4)
        2224

    other unusual inputs ::

        sage: Krawtchouk(sqrt(5),1-I*sqrt(3),3,55.3).n()
        211295.892797... + 1186.42763...*I
        sage: Krawtchouk(-5/2,7*I,3,-1/10)
        480053/250*I - 357231/400
        sage: Krawtchouk(1,1,-1,1)
        Traceback (most recent call last):
        ...
        ValueError: l must be a nonnegative integer
        sage: Krawtchouk(1,1,3/2,1)
        Traceback (most recent call last):
        ...
        TypeError: no conversion of this rational to integer
    """
    from sage.arith.all import binomial
    from sage.arith.srange import srange
    # Use the expression in equation (55) of MacWilliams & Sloane, pg 151
    # We write jth term = some_factor * (j-1)th term
    if check:
        from sage.rings.integer_ring import ZZ
        l0 = ZZ(l)
        if l0 != l or l0<0:
            raise ValueError('l must be a nonnegative integer')
        l = l0
    kraw = jth_term = (q-1)**l * binomial(n, l) # j=0
    for j in srange(1,l+1):
        jth_term *= -q*(l-j+1)*(x-j+1)/((q-1)*j*(n-j+1))
        kraw += jth_term
    return kraw

Kravchuk = Krawtchouk

def _delsarte_LP_building(n, d, d_star, q, isinteger,  solver, maxc = 0):
    """
    LP builder - common for the two functions; not exported.

    EXAMPLES::

        sage: from sage.coding.delsarte_bounds import _delsarte_LP_building
        sage: _,p=_delsarte_LP_building(7, 3, 0, 2, False, "PPL")
        sage: p.show()
        Maximization:
          x_0 + x_1 + x_2 + x_3 + x_4 + x_5 + x_6 + x_7
        Constraints:
          constraint_0: 1 <= x_0 <= 1
          constraint_1: 0 <= x_1 <= 0
          constraint_2: 0 <= x_2 <= 0
          constraint_3: -7 x_0 - 5 x_1 - 3 x_2 - x_3 + x_4 + 3 x_5 + 5 x_6 + 7 x_7 <= 0
          constraint_4: -7 x_0 - 5 x_1 - 3 x_2 - x_3 + x_4 + 3 x_5 + 5 x_6 + 7 x_7 <= 0
          ...
          constraint_16: - x_0 + x_1 - x_2 + x_3 - x_4 + x_5 - x_6 + x_7 <= 0
        Variables:
          x_0 is a continuous variable (min=0, max=+oo)
          ...
          x_7 is a continuous variable (min=0, max=+oo)

    """
    from sage.numerical.mip import MixedIntegerLinearProgram

    p = MixedIntegerLinearProgram(maximization=True, solver=solver)
    A = p.new_variable(integer=isinteger, nonnegative=True)
    p.set_objective(sum([A[r] for r in xrange(n+1)]))
    p.add_constraint(A[0]==1)
    for i in xrange(1,d):
        p.add_constraint(A[i]==0)
    for j in xrange(1,n+1):
        rhs = sum([Krawtchouk(n,q,j,r,check=False)*A[r] for r in xrange(n+1)])
        p.add_constraint(0*A[0] <= rhs)
        if j >= d_star:
          p.add_constraint(0*A[0] <= rhs)
        else: # rhs is proportional to j-th weight of the dual code
          p.add_constraint(0*A[0] == rhs)

    if maxc > 0:
        p.add_constraint(sum([A[r] for r in xrange(n+1)]), max=maxc)
    return A, p

def delsarte_bound_hamming_space(n, d, q, return_data=False, solver="PPL", isinteger=False):
    """
<<<<<<< HEAD
    Find the Delsarte bound [De73]_ on codes in Hamming space ``H_q^n``
=======
    Find the Delsarte bound [De1973]_ on codes in Hamming space ``H_q^n``
>>>>>>> 631d8537
    of minimal distance ``d``


    INPUT:

    - ``n`` -- the code length

    - ``d`` -- the (lower bound on) minimal distance of the code

    - ``q`` -- the size of the alphabet

    - ``return_data`` -- if ``True``, return a triple
      ``(W,LP,bound)``, where ``W`` is a weights vector, and ``LP``
      the Delsarte upper bound LP; both of them are Sage LP data.
      ``W`` need not be a weight distribution of a code.

    - ``solver`` -- the LP/ILP solver to be used. Defaults to
      ``PPL``. It is arbitrary precision, thus there will be no
      rounding errors. With other solvers (see
      :class:`MixedIntegerLinearProgram` for the list), you are on
      your own!

    - ``isinteger`` -- if ``True``, uses an integer programming solver
      (ILP), rather that an LP solver. Can be very slow if set to
      ``True``.

    EXAMPLES:

    The bound on the size of the `F_2`-codes of length 11 and minimal distance 6::

       sage: delsarte_bound_hamming_space(11, 6, 2)
       12
       sage: a, p, val = delsarte_bound_hamming_space(11, 6, 2, return_data=True)
       sage: [j for i,j in p.get_values(a).iteritems()]
       [1, 0, 0, 0, 0, 0, 11, 0, 0, 0, 0, 0]

    The bound on the size of the `F_2`-codes of length 24 and minimal distance
    8, i.e. parameters of the extened binary Golay code::

       sage: a,p,x=delsarte_bound_hamming_space(24,8,2,return_data=True)
       sage: x
       4096
       sage: [j for i,j in p.get_values(a).iteritems()]
       [1, 0, 0, 0, 0, 0, 0, 0, 759, 0, 0, 0, 2576, 0, 0, 0, 759, 0, 0, 0, 0, 0, 0, 0, 1]

    The bound on the size of `F_4`-codes of length 11 and minimal distance 3::

       sage: delsarte_bound_hamming_space(11,3,4)
       327680/3

    An improvement of a known upper bound (150) from http://www.win.tue.nl/~aeb/codes/binary-1.html ::

       sage: a,p,x= delsarte_bound_hamming_space(23,10,2,return_data=True,isinteger=True); x # long time
       148
       sage: [j for i,j in p.get_values(a).iteritems()]                                      # long time
       [1, 0, 0, 0, 0, 0, 0, 0, 0, 0, 95, 0, 2, 0, 36, 0, 14, 0, 0, 0, 0, 0, 0, 0]

    Note that a usual LP, without integer variables, won't do the trick ::

       sage: delsarte_bound_hamming_space(23,10,2).n(20)
       151.86

    Such an input is invalid::

       sage: delsarte_bound_hamming_space(11,3,-4)
       Solver exception: PPL : There is no feasible solution
       False
<<<<<<< HEAD

    REFERENCES:

    .. [De73] \P. Delsarte, An algebraic approach to the association schemes of coding theory,
       Philips Res. Rep., Suppl., vol. 10, 1973.

=======
>>>>>>> 631d8537
    """
    from sage.numerical.mip import MIPSolverException
    A, p = _delsarte_LP_building(n, d, 0, q, isinteger, solver)
    try:
        bd=p.solve()
    except MIPSolverException as exc:
        print("Solver exception: {}".format(exc))
        if return_data:
            return A,p,False
        return False

    if return_data:
        return A,p,bd
    else:
        return bd

def delsarte_bound_additive_hamming_space(n, d, q, d_star=1, q_base=0,
                     return_data=False, solver="PPL", isinteger=False):
   """
   Find a modified Delsarte bound on additive codes in Hamming space ``H_q^n`` of minimal distance ``d``

   Find the Delsarte LP bound on ``F_{q_base}``-dimension of additive codes in
   Hamming space ``H_q^n`` of minimal distance ``d`` with minimal distance of the dual
   code at least ``d_star``.  If ``q_base`` is set to
   non-zero, then  ``q`` is a power of ``q_base``, and the code is, formally, linear over
   ``F_{q_base}``. Otherwise it is assumed that ``q_base==q``.


   INPUT:

   - ``n`` -- the code length

   - ``d`` -- the (lower bound on) minimal distance of the code

   - ``q`` -- the size of the alphabet

   - ``d_star`` -- the (lower bound on) minimal distance of the dual code;
     only makes sense for additive codes.

   - ``q_base`` -- if ``0``, the code is assumed to be linear. Otherwise,
     ``q=q_base^m`` and the code is linear over ``F_{q_base}``.

   - ``return_data`` -- if ``True``, return a triple ``(W,LP,bound)``, where ``W`` is
     a weights vector,  and ``LP`` the Delsarte bound LP; both of them are Sage LP
     data.  ``W`` need not be a weight distribution of a code, or,
     if ``isinteger==False``, even have integer entries.

   - ``solver`` -- the LP/ILP solver to be used. Defaults to ``PPL``. It is arbitrary
     precision, thus there will be no rounding errors. With other solvers
     (see :class:`MixedIntegerLinearProgram` for the list), you are on your own!

   - ``isinteger`` -- if ``True``, uses an integer programming solver (ILP), rather
     that an LP solver. Can be very slow if set to ``True``.

   EXAMPLES:

   The bound on dimension of linear `F_2`-codes of length 11 and minimal distance 6::

       sage: delsarte_bound_additive_hamming_space(11, 6, 2)
       3
       sage: a,p,val=delsarte_bound_additive_hamming_space(11, 6, 2,\
                                      return_data=True)
       sage: [j for i,j in p.get_values(a).iteritems()]
       [1, 0, 0, 0, 0, 0, 5, 2, 0, 0, 0, 0]

   The bound on the dimension of linear `F_4`-codes of length 11 and minimal distance 3::

       sage: delsarte_bound_additive_hamming_space(11,3,4)
       8

   The bound on the `F_2`-dimension of additive `F_4`-codes of length 11 and minimal
   distance 3::

       sage: delsarte_bound_additive_hamming_space(11,3,4,q_base=2)
       16

   Such a ``d_star`` is not possible::

       sage: delsarte_bound_additive_hamming_space(11,3,4,d_star=9)
       Solver exception: PPL : There is no feasible solution
       False

   TESTS::

       sage: a,p,x=delsarte_bound_additive_hamming_space(19,15,7,return_data=True,isinteger=True)
       sage: [j for i,j in p.get_values(a).iteritems()]
       [1, 0, 0, 0, 0, 0, 0, 0, 0, 0, 0, 0, 0, 0, 0, 307, 0, 0, 1, 34]
       sage: delsarte_bound_additive_hamming_space(19,15,7,solver='glpk')
       3
       sage: delsarte_bound_additive_hamming_space(19,15,7,isinteger=True,solver='glpk')
       3
   """
   from sage.numerical.mip import MIPSolverException
   if q_base == 0:
      q_base = q

   kk = 0
   while q_base**kk < q:
      kk += 1

   if q_base**kk != q:
      print("Wrong q_base=", q_base, " for q=", q, kk)
      return False

   # this implementation assumes that our LP solver to be unable to do a hot
   # restart with an adjusted constraint

   m = kk*n # this is to emulate repeat/until block
   bd = q**n+1

   while q_base**m < bd: # need to solve the LP repeatedly, as this is a new constraint!
                         # we might become infeasible. More precisely, after rounding down
                         # to the closest value of q_base^m, the LP, with the constraint that
                         # the objective function is at most q_base^m,
      A, p = _delsarte_LP_building(n, d, d_star, q, isinteger,  solver, q_base**m)
      try:
        bd=p.solve()
      except MIPSolverException as exc:
        print("Solver exception:", exc)
        if return_data:
           return A,p,False
        return False
    # rounding the bound down to the nearest power of q_base, for q=q_base^m
#      bd_r = roundres(log(bd, base=q_base))
      m = -1
      while q_base**(m+1) < bd:
        m += 1
      if q_base**(m+1) == bd:
        m += 1

   if return_data:
      return A, p, m
   else:
      return m<|MERGE_RESOLUTION|>--- conflicted
+++ resolved
@@ -153,11 +153,7 @@
 
 def delsarte_bound_hamming_space(n, d, q, return_data=False, solver="PPL", isinteger=False):
     """
-<<<<<<< HEAD
-    Find the Delsarte bound [De73]_ on codes in Hamming space ``H_q^n``
-=======
     Find the Delsarte bound [De1973]_ on codes in Hamming space ``H_q^n``
->>>>>>> 631d8537
     of minimal distance ``d``
 
 
@@ -225,15 +221,6 @@
        sage: delsarte_bound_hamming_space(11,3,-4)
        Solver exception: PPL : There is no feasible solution
        False
-<<<<<<< HEAD
-
-    REFERENCES:
-
-    .. [De73] \P. Delsarte, An algebraic approach to the association schemes of coding theory,
-       Philips Res. Rep., Suppl., vol. 10, 1973.
-
-=======
->>>>>>> 631d8537
     """
     from sage.numerical.mip import MIPSolverException
     A, p = _delsarte_LP_building(n, d, 0, q, isinteger, solver)
