--- conflicted
+++ resolved
@@ -472,15 +472,9 @@
 
             sage: # needs sage.libs.singular sage.schemes
             sage: P.<x,y,z,w> = ProjectiveSpace(QQ, 3)
-<<<<<<< HEAD
             sage: f = DynamicalSystem_projective([(x-2*y)^2, (x-2*z)^2,
             ....:                                 (x-2*w)^2, x^2])
             sage: f.orbit(P.subscheme([x]), 5)
-=======
-            sage: f = DynamicalSystem_projective([(x-2*y)^2, (x-2*z)^2,                 # needs sage.schemes
-            ....:                                 (x-2*w)^2, x^2])
-            sage: f.orbit(P.subscheme([x]), 5)                                          # needs sage.schemes
->>>>>>> 836c8482
             [Closed subscheme of Projective Space of dimension 3 over Rational Field
               defined by: x,
              Closed subscheme of Projective Space of dimension 3 over Rational Field
@@ -555,11 +549,7 @@
 
             sage: P.<x,y,z,w> = ProjectiveSpace(QQ, 3)
             sage: f = DynamicalSystem_projective([y^2, z^2, x^2, w^2])                  # needs sage.schemes
-<<<<<<< HEAD
             sage: f.nth_iterate(P.subscheme([x - w, y - z]), 3)                         # needs sage.libs.singular sage.schemes
-=======
-            sage: f.nth_iterate(P.subscheme([x - w, y - z]), 3)                         # needs sage.schemes
->>>>>>> 836c8482
             Closed subscheme of Projective Space of dimension 3 over Rational Field
              defined by:
               y - z,
@@ -570,11 +560,7 @@
             sage: PS.<x,y,z> = ProjectiveSpace(ZZ, 2)
             sage: f = DynamicalSystem_projective([x^2, y^2, z^2])                       # needs sage.schemes
             sage: X = PS.subscheme([x - y])
-<<<<<<< HEAD
             sage: X.nth_iterate(f, -2)                                                  # needs sage.libs.singular sage.schemes
-=======
-            sage: X.nth_iterate(f, -2)                                                  # needs sage.schemes
->>>>>>> 836c8482
             Traceback (most recent call last):
             ...
             TypeError: must be a forward orbit
@@ -1057,8 +1043,8 @@
 
             sage: # needs sage.libs.singular sage.schemes
             sage: P.<x,y,z,w,u> = ProjectiveSpace(QQ, 4)
-            sage: C = P.curve([x^7 - y*z^3*w^2*u, w*x^2 - y*u^2, z^3 + y^3])            # needs sage.schemes
-            sage: C.degree()                                                            # needs sage.libs.singular sage.schemes
+            sage: C = P.curve([x^7 - y*z^3*w^2*u, w*x^2 - y*u^2, z^3 + y^3])
+            sage: C.degree()
             63
         """
         P = self.defining_ideal().hilbert_polynomial()
@@ -1174,18 +1160,11 @@
 
         ::
 
-<<<<<<< HEAD
             sage: # needs sage.libs.singular sage.schemes
             sage: P.<x,y,z,w> = ProjectiveSpace(GF(29), 3)
             sage: C = Curve([y^17 - x^5*w^4*z^8, x*y - z^2], P)
             sage: Q = P([3,0,0,1])
             sage: C.multiplicity(Q)
-=======
-            sage: P.<x,y,z,w> = ProjectiveSpace(GF(29), 3)
-            sage: C = Curve([y^17 - x^5*w^4*z^8, x*y - z^2], P)                         # needs sage.schemes
-            sage: Q = P([3,0,0,1])
-            sage: C.multiplicity(Q)                                                     # needs sage.libs.singular sage.schemes
->>>>>>> 836c8482
             8
         """
         if self.base_ring() not in Fields():
