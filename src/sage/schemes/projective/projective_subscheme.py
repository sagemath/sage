r"""
Subschemes of projective space

AUTHORS:

- David Kohel (2005): initial version.
- William Stein (2005): initial version.
- Volker Braun (2010-12-24): documentation of schemes and
  refactoring. Added coordinate neighborhoods and is_smooth()
- Ben Hutz (2013) refactoring
"""

# ****************************************************************************
#       Copyright (C) 2005 William Stein <wstein@gmail.com>
#       Copyright (C) 2013 Ben Hutz <bn4941@gmail.com>
#
# This program is free software: you can redistribute it and/or modify
# it under the terms of the GNU General Public License as published by
# the Free Software Foundation, either version 2 of the License, or
# (at your option) any later version.
#                  https://www.gnu.org/licenses/
# ****************************************************************************

from sage.arith.misc import binomial

from sage.categories.fields import Fields
from sage.categories.homset import Hom

from sage.matrix.constructor import matrix

from sage.rings.integer_ring import ZZ
from sage.rings.finite_rings.finite_field_base import FiniteField
from sage.rings.polynomial.polynomial_ring_constructor import PolynomialRing
from sage.rings.rational_field import is_RationalField

from sage.schemes.generic.algebraic_scheme import AlgebraicScheme_subscheme
from sage.schemes.projective.projective_morphism import SchemeMorphism_polynomial_projective_subscheme_field


class AlgebraicScheme_subscheme_projective(AlgebraicScheme_subscheme):
    r"""
    Construct an algebraic subscheme of projective space.

    .. WARNING::

        You should not create objects of this class directly. The
        preferred method to construct such subschemes is to use
        :meth:`~sage.schemes.projective.projective_space.ProjectiveSpace_field.subscheme`
        method of :class:`projective space
        <sage.schemes.projective.projective_space.ProjectiveSpace_field>`.

    INPUT:

    - ``A`` -- ambient :class:`projective space
      <sage.schemes.projective.projective_space.ProjectiveSpace_field>`.

    - ``polynomials`` -- single polynomial, ideal or iterable of
      defining homogeneous polynomials.

    EXAMPLES::

        sage: P.<x, y, z> = ProjectiveSpace(2, QQ)
        sage: P.subscheme([x^2 - y*z])
        Closed subscheme of Projective Space of dimension 2 over Rational Field defined by:
          x^2 - y*z

    TESTS::

        sage: from sage.schemes.projective.projective_subscheme import AlgebraicScheme_subscheme_projective
        sage: AlgebraicScheme_subscheme_projective(P, [x^2-y*z])
        Closed subscheme of Projective Space of dimension 2 over Rational Field defined by:
          x^2 - y*z
    """
    def point(self, v, check=True):
        """
        Create a point on this projective subscheme.

        INPUT:

        - ``v`` -- anything that defines a point

        - ``check`` -- boolean (optional, default: ``True``); whether
          to check the defining data for consistency

        OUTPUT: A point of the subscheme.

        EXAMPLES::

            sage: P2.<x,y,z> = ProjectiveSpace(QQ, 2)
            sage: X = P2.subscheme([x - y, y - z])
            sage: X.point([1,1,1])
            (1 : 1 : 1)

        ::

            sage: P2.<x,y> = ProjectiveSpace(QQ, 1)
            sage: X = P2.subscheme([y])
            sage: X.point(infinity)
            (1 : 0)

        ::

            sage: P.<x,y> = ProjectiveSpace(QQ, 1)
            sage: X = P.subscheme(x^2 + 2*y^2)
            sage: X.point(infinity)
            Traceback (most recent call last):
            ...
            TypeError: Coordinates [1, 0] do not define a point on Closed subscheme
            of Projective Space of dimension 1 over Rational Field defined by:
              x^2 + 2*y^2
        """
        from sage.rings.infinity import infinity
        if v is infinity or\
          (isinstance(v, (list,tuple)) and len(v) == 1 and v[0] is infinity):
            if self.ambient_space().dimension_relative() > 1:
                raise ValueError("%s not well defined in dimension > 1"%v)
            v = [1, 0]
        # todo: update elliptic curve stuff to take point_homset as argument
        from sage.schemes.elliptic_curves.ell_generic import is_EllipticCurve
        if is_EllipticCurve(self):
            try:
                return self._point(self.point_homset(), v, check=check)
            except AttributeError:  # legacy code without point_homset
                return self._point(self, v, check=check)

        return self.point_homset()(v, check=check)

    def _morphism(self, *args, **kwds):
        r"""
        Construct a morphism determined by action on points of ``self``.

        For internal use only.

        INPUT:

        - same as for
          :class:`~sage.schemes.projective.projective_morphism.SchemeMorphism_polynomial_projective_space`.

        OUTPUT:

        - :class:`~sage.schemes.projective.projective_morphism.SchemeMorphism_polynomial_projective_space`.

        TESTS::

            sage: P1.<x,y> = ProjectiveSpace(1, QQ)
            sage: P2 = ProjectiveSpace(2, QQ)
            sage: H12 = P1.Hom(P2)
            sage: H12([x^2, x*y, y^2])    # indirect doctest
            Scheme morphism:
              From: Projective Space of dimension 1 over Rational Field
              To:   Projective Space of dimension 2 over Rational Field
<<<<<<< HEAD
              Defn: Defined on coordinates by sending (x : y) to
                (x^2 : x*y : y^2)
=======
              Defn: Defined on coordinates by sending (x : y) to (x^2 : x*y : y^2)
>>>>>>> 08060ed1
            sage: P1._morphism(H12, [x^2, x*y, y^2])
            Scheme morphism:
              From: Projective Space of dimension 1 over Rational Field
              To:   Projective Space of dimension 2 over Rational Field
              Defn: Defined on coordinates by sending (x : y) to (x^2 : x*y : y^2)
        """
        return self.ambient_space()._morphism(*args, **kwds)

    def dimension(self):
        """
        Return the dimension of the projective algebraic subscheme.

        OUTPUT:

        Integer.

        EXAMPLES::

            sage: P2.<x,y,z> = ProjectiveSpace(2, QQ)
            sage: P2.subscheme([]).dimension()
            2
            sage: P2.subscheme([x]).dimension()
            1
            sage: P2.subscheme([x^5]).dimension()
            1
            sage: P2.subscheme([x^2 + y^2 - z^2]).dimension()
            1
            sage: P2.subscheme([x*(x-z), y*(y-z)]).dimension()
            0

        Something less obvious::

            sage: P3.<x,y,z,w,t> = ProjectiveSpace(4, QQ)
            sage: X = P3.subscheme([x^2, x^2*y^2 + z^2*t^2, z^2 - w^2, 10*x^2 + w^2 - z^2])
            sage: X
            Closed subscheme of Projective Space of dimension 4 over Rational Field defined by:
              x^2,
              x^2*y^2 + z^2*t^2,
              z^2 - w^2,
              10*x^2 - z^2 + w^2
            sage: X.dimension()
            1
        """
        try:
            return self.__dimension
        except AttributeError:
            self.__dimension = self.defining_ideal().dimension() - 1
            return self.__dimension

    def affine_patch(self, i, AA=None):
        r"""
        Return the `i^{th}` affine patch of this projective scheme.

        This is the intersection with this `i^{th}` affine patch of
        its ambient space.

        INPUT:

        - ``i`` -- integer between 0 and dimension of self, inclusive.

        - ``AA`` -- (default: None) ambient affine space, this is constructed
            if it is not given.

        OUTPUT:

        An affine algebraic scheme with fixed
        :meth:`embedding_morphism` equal to the default
        :meth:`projective_embedding` map`.

        EXAMPLES::

            sage: PP = ProjectiveSpace(2, QQ, names='X,Y,Z')
            sage: X,Y,Z = PP.gens()
            sage: C = PP.subscheme(X^3*Y + Y^3*Z + Z^3*X)
            sage: U = C.affine_patch(0)
            sage: U
            Closed subscheme of Affine Space of dimension 2 over Rational Field defined by:
              Y^3*Z + Z^3 + Y
            sage: U.embedding_morphism()
            Scheme morphism:
              From: Closed subscheme of Affine Space of dimension 2 over Rational Field
                    defined by: Y^3*Z + Z^3 + Y
              To:   Closed subscheme of Projective Space of dimension 2 over Rational Field
                    defined by: X^3*Y + Y^3*Z + X*Z^3
              Defn: Defined on coordinates by sending (Y, Z) to (1 : Y : Z)
            sage: U.projective_embedding() is U.embedding_morphism()
            True

        ::

            sage: A.<x,y,z> = AffineSpace(QQ, 3)
            sage: X = A.subscheme([x - y*z])
            sage: Y = X.projective_embedding(1).codomain()
            sage: Y.affine_patch(1, A).ambient_space() == A
            True

        ::

            sage: P.<u,v,w> = ProjectiveSpace(2, ZZ)
            sage: S = P.subscheme([u^2 - v*w])
            sage: A.<x, y> = AffineSpace(2, ZZ)
            sage: S.affine_patch(1, A)
            Closed subscheme of Affine Space of dimension 2 over Integer Ring defined by:
              x^2 - y
        """
        i = int(i)   # implicit type checking
        PP = self.ambient_space()
        n = PP.dimension_relative()
        if i < 0 or i > n:
            raise ValueError("Argument i (= %s) must be between 0 and %s."%(i, n))
        try:
            A = self.__affine_patches[i]
            #assume that if you've passed in a new ambient affine space
            #you want to override the existing patch
            if AA is None or A.ambient_space() == AA:
                return self.__affine_patches[i]
        except AttributeError:
            self.__affine_patches = {}
        except KeyError:
            pass
        if AA is None:
            AA = PP.affine_patch(i)
        elif AA.dimension_relative() != n:
            raise ValueError("Affine Space must be of the dimension %s"%(n))
        phi = AA.projective_embedding(i, PP)
        polys = self.defining_polynomials()
        xi = phi.defining_polynomials()
        U = AA.subscheme([f(xi) for f in polys])
        phi = U.projective_embedding(i, PP)
        U._embedding_morphism = phi
        self.__affine_patches[i] = U
        return U

    def _best_affine_patch(self, point):
        r"""
        Return the best affine patch of the ambient projective space.

        The "best" affine patch is where you end up dividing by the
        homogeneous coordinate with the largest absolute
        value. Division by small numbers is numerically unstable.

        INPUT:

        - ``point`` -- a point of the algebraic subscheme.

        OUTPUT:

        Integer. The index of the patch. See :meth:`affine_patch`.

        EXAMPLES::

            sage: P.<x,y,z> = ProjectiveSpace(QQ, 2)
            sage: S = P.subscheme(x + 2*y + 3*z)
            sage: S._best_affine_patch(P.point([0,-3,2]))
            1
            sage: S._best_affine_patch([0,-3,2])
            1

        TESTS::

            sage: F = GF(3)                                                             # optional - sage.rings.finite_rings
            sage: P.<x,y,z> = ProjectiveSpace(F, 2)                                     # optional - sage.rings.finite_rings
            sage: S._best_affine_patch([0,1,2])                                         # optional - sage.rings.finite_rings
            2
        """
        point = list(point)
        try:
            abs_point = [abs(_) for _ in point]
        except ArithmeticError:
            # our base ring does not know abs
            abs_point = point
        # find best patch
        i_max = 0
        p_max = abs_point[i_max]
        for i in range(1,len(point)):
            if abs_point[i]>p_max:
                i_max = i
                p_max = abs_point[i_max]
        return i_max

    def neighborhood(self, point):
        r"""
        Return an affine algebraic subscheme isomorphic to a
        neighborhood of the ``point``.

        INPUT:

        - ``point`` -- a point of the projective subscheme.

        OUTPUT:

        An affine algebraic scheme (polynomial equations in affine
        space) ``result`` such that

        * :meth:`embedding_morphism
          <AlgebraicScheme.embedding_morphism>` is an isomorphism to a
          neighborhood of ``point``

        * :meth:`embedding_center <AlgebraicScheme.embedding_center>`
          is mapped to ``point``.

        EXAMPLES::

            sage: P.<x,y,z>= ProjectiveSpace(QQ, 2)
            sage: S = P.subscheme(x + 2*y + 3*z)
            sage: s = S.point([0,-3,2]); s
            (0 : -3/2 : 1)
            sage: patch = S.neighborhood(s); patch
            Closed subscheme of Affine Space of dimension 2 over Rational Field defined by:
              x + 3*z
            sage: patch.embedding_morphism()
            Scheme morphism:
              From: Closed subscheme of Affine Space of dimension 2 over Rational Field
                    defined by: x + 3*z
              To:   Closed subscheme of Projective Space of dimension 2 over Rational Field
                    defined by: x + 2*y + 3*z
              Defn: Defined on coordinates by sending (x, z) to (x : -3/2 : z + 1)
            sage: patch.embedding_center()
            (0, 0)
            sage: patch.embedding_morphism()([0,0])
            (0 : -3/2 : 1)
            sage: patch.embedding_morphism()(patch.embedding_center())
            (0 : -3/2 : 1)
        """
        point = list(point)
        self._check_satisfies_equations(point)
        PP = self.ambient_space()
        n = PP.dimension()
        i = self._best_affine_patch(point)

        patch_cover = PP.affine_patch(i)
        R = patch_cover.coordinate_ring()

        phi = list(point)
        for j in range(0,i):
            phi[j] = phi[j] + R.gen(j)
        for j in range(i,n):
            phi[j+1] = phi[j+1] + R.gen(j)

        pullback_polys = [f(phi) for f in self.defining_polynomials()]
        return patch_cover.subscheme(pullback_polys, embedding_center=[0]*n,
                                     embedding_codomain=self, embedding_images=phi)

    def is_smooth(self, point=None):
        r"""
        Test whether the algebraic subscheme is smooth.

        INPUT:

        - ``point`` -- A point or ``None`` (default). The point to
          test smoothness at.

        OUTPUT:

        Boolean. If no point was specified, returns whether the
        algebraic subscheme is smooth everywhere. Otherwise,
        smoothness at the specified point is tested.

        EXAMPLES::

            sage: P2.<x,y,z> = ProjectiveSpace(2, QQ)
            sage: cuspidal_curve = P2.subscheme([y^2*z - x^3])
            sage: cuspidal_curve
            Closed subscheme of Projective Space of dimension 2 over Rational Field defined by:
              -x^3 + y^2*z
            sage: cuspidal_curve.is_smooth([1,1,1])
            True
            sage: cuspidal_curve.is_smooth([0,0,1])
            False
            sage: cuspidal_curve.is_smooth()
            False
            sage: P2.subscheme([y^2*z - x^3 + z^3 + 1/10*x*y*z]).is_smooth()
            True

        TESTS::

            sage: H = P2.subscheme(x)
            sage: H.is_smooth()  # one of the few cases where the cone over the subvariety is smooth
            True
        """
        if point is not None:
            self._check_satisfies_equations(point)
            R = self.ambient_space().coordinate_ring()
            point_subs = dict(zip(R.gens(), point))
            Jac = self.Jacobian().subs(point_subs)
            return not Jac.is_zero()

        # testing smoothness everywhere tends to be expensive
        try:
            return self._smooth
        except AttributeError:
            pass
        sing_dim = self.Jacobian().dimension()
        # We really test the affine cone here; the origin is always a
        # singular point:
        self._smooth = (sing_dim <= 0)
        return self._smooth

    def orbit(self, f, N):
        r"""
        Return the orbit of this scheme by ``f``.

        If `N` is an integer it returns `[self,f(self),\ldots,f^N(self)]`.
        If `N` is a list or tuple `N=[m,k]` it returns `[f^m(self),\ldots,f^k(self)`].

        INPUT:

        - ``f`` -- a :class:`DynamicalSystem_projective` with ``self`` in ``f.domain()``

        - ``N`` -- a non-negative integer or list or tuple of two non-negative integers

        OUTPUT:

        - a list of projective subschemes

        EXAMPLES::

            sage: P.<x,y,z,w> = ProjectiveSpace(QQ, 3)
            sage: f = DynamicalSystem_projective([(x-2*y)^2, (x-2*z)^2, (x-2*w)^2, x^2])
            sage: f.orbit(P.subscheme([x]), 5)
            [Closed subscheme of Projective Space of dimension 3 over Rational Field
              defined by: x,
             Closed subscheme of Projective Space of dimension 3 over Rational Field
              defined by: w,
             Closed subscheme of Projective Space of dimension 3 over Rational Field
              defined by: z - w,
             Closed subscheme of Projective Space of dimension 3 over Rational Field
              defined by: y - z,
             Closed subscheme of Projective Space of dimension 3 over Rational Field
              defined by: x - y,
             Closed subscheme of Projective Space of dimension 3 over Rational Field
              defined by: x - w]

        ::

            sage: PS.<x,y,z> = ProjectiveSpace(QQ, 2)
            sage: P1.<u,v> = ProjectiveSpace(QQ, 1)
            sage: H = Hom(PS, P1)
            sage: f = H([x^2, y^2])
            sage: X = PS.subscheme([x - y])
            sage: X.orbit(f, 2)
            Traceback (most recent call last):
            ...
            TypeError: map must be a dynamical system for iteration

        ::

            sage: PS.<x,y,z> = ProjectiveSpace(QQ, 2)
            sage: f = DynamicalSystem_projective([x^2, y^2, z^2])
            sage: X = PS.subscheme([x - y])
            sage: X.orbit(f, [-1,2])
            Traceback (most recent call last):
            ...
            TypeError: orbit bounds must be non-negative
        """
        from sage.dynamics.arithmetic_dynamics.generic_ds import DynamicalSystem
        if not isinstance(f, DynamicalSystem):
            raise TypeError("map must be a dynamical system for iteration")
        if not isinstance(N,(list,tuple)):
            N = [0,N]
        N[0] = ZZ(N[0])
        N[1] = ZZ(N[1])
        if N[0] < 0 or N[1] < 0:
            raise TypeError("orbit bounds must be non-negative")
        if N[0] > N[1]:
            return []

        Q = self
        for i in range(1, N[0]+1):
            Q = f(Q)
        Orb = [Q]

        for i in range(N[0]+1, N[1]+1):
            Q = f(Q)
            Orb.append(Q)
        return Orb

    def nth_iterate(self, f, n):
        r"""
        The nth forward image of this scheme by the map ``f``.

        INPUT:

        - ``f`` -- a :class:`DynamicalSystem_projective` with ``self`` in ``f.domain()``

        - ``n`` -- a positive integer.

        OUTPUT:

        - A subscheme in ``f.codomain()``

        EXAMPLES::

            sage: P.<x,y,z,w> = ProjectiveSpace(QQ, 3)
            sage: f = DynamicalSystem_projective([y^2, z^2, x^2, w^2])
            sage: f.nth_iterate(P.subscheme([x - w, y - z]), 3)
            Closed subscheme of Projective Space of dimension 3 over Rational Field
             defined by:
              y - z,
              x - w

        ::

            sage: PS.<x,y,z> = ProjectiveSpace(ZZ, 2)
            sage: f = DynamicalSystem_projective([x^2, y^2, z^2])
            sage: X = PS.subscheme([x - y])
            sage: X.nth_iterate(f, -2)
            Traceback (most recent call last):
            ...
            TypeError: must be a forward orbit

        ::

            sage: PS.<x,y,z> = ProjectiveSpace(ZZ, 2)
            sage: P2.<u,v,w> = ProjectiveSpace(QQ, 2)
            sage: H = Hom(PS, P2)
            sage: f = H([x^2, y^2, z^2])
            sage: X = PS.subscheme([x - y])
            sage: X.nth_iterate(f, 2)
            Traceback (most recent call last):
            ...
            TypeError: map must be a dynamical system for iteration

        ::

            sage: PS.<x,y,z> = ProjectiveSpace(QQ, 2)
            sage: f = DynamicalSystem_projective([x^2, y^2, z^2])
            sage: X = PS.subscheme([x - y])
            sage: X.nth_iterate(f, 2.5)
            Traceback (most recent call last):
            ...
            TypeError: Attempt to coerce non-integral RealNumber to Integer
        """
        n = ZZ(n)
        if n < 0:
            raise TypeError("must be a forward orbit")
        return self.orbit(f,[n,n+1])[0]

    def _forward_image(self, f, check=True):
        r"""
        Compute the forward image of this subscheme by the morphism ``f``.

        The forward image is computed through elimination and ``f`` must be
        a morphism for this to be well defined.
        In particular, let `X = V(h_1,\ldots, h_t)` and define the ideal
        `I = (h_1,\ldots,h_t,y_0-f_0(\bar{x}), \ldots, y_n-f_n(\bar{x}))`.
        Then the elimination ideal `I_{n+1} = I \cap K[y_0,\ldots,y_n]` is a homogeneous
        ideal and `self(X) = V(I_{n+1})`.

        INPUT:

        - ``f`` -- a map whose domain contains ``self``

        - ``check`` -- Boolean, if `False` no input checking is done

        OUTPUT:

         - a subscheme in the codomain of ``f``.

        EXAMPLES::

            sage: PS.<x,y,z> = ProjectiveSpace(QQ, 2)
            sage: H = End(PS)
            sage: f = H([x^2, y^2 - 2*z^2, z^2])
            sage: X = PS.subscheme(y - 2*z)
            sage: X._forward_image(f)
            Closed subscheme of Projective Space of dimension 2 over Rational Field
             defined by:
              y - 2*z

        ::

            sage: set_verbose(None)
            sage: PS.<x,y,z,w> = ProjectiveSpace(ZZ, 3)
            sage: H = End(PS)
            sage: f = H([y^2, x^2, w^2, z^2])
            sage: X = PS.subscheme([z^2 + y*w, x - w])
            sage: f(X)
            Closed subscheme of Projective Space of dimension 3 over Integer Ring
             defined by:
              y - z,
              x*z - w^2

        ::

            sage: PS.<x,y,z,w> = ProjectiveSpace(CC, 3)
            sage: H = End(PS)
            sage: f = H([x^2 + y^2, y^2, z^2-y^2, w^2])
            sage: X = PS.subscheme([z - 2*w])
            sage: f(X)
            Closed subscheme of Projective Space of dimension 3 over Complex Field
             with 53 bits of precision defined by:
              y + z + (-4.00000000000000)*w

        ::

            sage: R.<t> = PolynomialRing(QQ)
            sage: P.<x,y,z> = ProjectiveSpace(FractionField(R), 2)
            sage: H = End(P)
            sage: f = H([x^2 + 2*y*z, t^2*y^2, z^2])
            sage: f([t^2*y - z])
            Closed subscheme of Projective Space of dimension 2 over Fraction Field
             of Univariate Polynomial Ring in t over Rational Field defined by:
              y - 1/(t^2)*z

        ::

            sage: set_verbose(-1)
            sage: PS.<x,y,z> = ProjectiveSpace(Qp(3), 2)                                # optional - sage.rings.padics
            sage: H = End(PS)                                                           # optional - sage.rings.padics
            sage: f = H([x^2, 2*y^2, z^2])                                              # optional - sage.rings.padics
            sage: X = PS.subscheme([2*x - y, z])                                        # optional - sage.rings.padics
            sage: f(X)                                                                  # optional - sage.rings.padics
            Closed subscheme of Projective Space of dimension 2 over 3-adic Field
             with capped relative precision 20 defined by:
              z,
              x + (1 + 3^2 + 3^4 + 3^6 + 3^8 + 3^10 + 3^12 + 3^14 + 3^16 + 3^18 + O(3^20))*y

        ::

            sage: R.<y0,y1,y2,y3> = PolynomialRing(QQ)
            sage: P.<x,y,z> = ProjectiveSpace(FractionField(R), 2)
            sage: H = End(P)
            sage: f = H([y0*x^2 + y1*z^2, y2*y^2 + y3*z^2, z^2])
            sage: X = P.subscheme(x*z)
            sage: X._forward_image(f)
            Closed subscheme of Projective Space of dimension 2 over Fraction Field
             of Multivariate Polynomial Ring in y0, y1, y2, y3 over Rational Field
             defined by:
              x*z + (-y1)*z^2

            ::

            sage: P2.<x,y,z> = ProjectiveSpace(QQ, 2)
            sage: P5.<z0,z1,z2,z3,z4,z5> = ProjectiveSpace(QQ, 5)
            sage: H = Hom(P2, P5)
            sage: f = H([x^2, x*y, x*z, y^2, y*z, z^2])  # Veronese map
            sage: X = P2.subscheme([])
            sage: f(X)
            Closed subscheme of Projective Space of dimension 5 over Rational Field
             defined by:
              -z4^2 + z3*z5,
              -z2*z4 + z1*z5,
              -z2*z3 + z1*z4,
              -z2^2 + z0*z5,
              -z1*z2 + z0*z4,
              -z1^2 + z0*z3

            ::

            sage: P2.<x,y,z> = ProjectiveSpace(QQ, 2)
            sage: P3.<u,v,w,t> = ProjectiveSpace(QQ, 3)
            sage: H = Hom(P2, P3)
            sage: X = P2.subscheme([x - y, x - z])
            sage: f = H([x^2, y^2, z^2, x*y])
            sage: f(X)
            Closed subscheme of Projective Space of dimension 3 over Rational Field
             defined by:
              w - t,
              v - t,
              u - t

            ::

            sage: P1.<u,v> = ProjectiveSpace(QQ, 1)
            sage: P2.<x,y,z> = ProjectiveSpace(QQ, 2)
            sage: H = Hom(P2, P1)
            sage: f = H([x^2, y*z])
            sage: X = P2.subscheme([x - y])
            sage: f(X)
            Traceback (most recent call last):
            ...
            TypeError: map must be a morphism

            ::

            sage: PS.<x,y,z> = ProjectiveSpace(ZZ, 2)
            sage: H = End(PS)
            sage: f = H([x^3, x*y^2, x*z^2])
            sage: X = PS.subscheme([x - y])
            sage: X._forward_image(f)
            Traceback (most recent call last):
            ...
            TypeError: map must be a morphism

        ::

            sage: PS.<x,y,z> = ProjectiveSpace(QQ, 2)
            sage: P1.<u,v> = ProjectiveSpace(QQ, 1)
            sage: Y = P1.subscheme([u - v])
            sage: H = End(PS)
            sage: f = H([x^2, y^2, z^2])
            sage: Y._forward_image(f)
            Traceback (most recent call last):
            ...
            TypeError: subscheme must be in ambient space of domain of map
        """
        dom = f.domain()
        codom = f.codomain()
        if check:
            if not f.is_morphism():
                raise TypeError("map must be a morphism")
            if self.ambient_space() != dom:
                raise TypeError("subscheme must be in ambient space of domain of map")
        CR_dom = dom.coordinate_ring()
        CR_codom = codom.coordinate_ring()
        n = CR_dom.ngens()
        m = CR_codom.ngens()
        #can't call eliminate if the base ring is polynomial so we do it ourselves
        #with a lex ordering
        R = PolynomialRing(f.base_ring(), n + m, 'tempvar', order='lex')
        Rvars = R.gens()[0 : n]
        phi = CR_dom.hom(Rvars, R)
        zero = n*[0]
        psi = R.hom(zero + list(CR_codom.gens()), CR_codom)
        #set up ideal
        L = R.ideal([phi(t) for t in self.defining_polynomials()] + [R.gen(n+i) - phi(f[i]) for i in range(m)])
        G = L.groebner_basis()  # eliminate
        newL = []
        # get only the elimination ideal portion
        for i in range(len(G) - 1, 0, -1):
            v = G[i].variables()
            if all(Rvars[j] not in v for j in range(n)):
                newL.append(psi(G[i]))
        return codom.subscheme(newL)

    def preimage(self, f, k=1, check=True):
        r"""
        The subscheme that maps to this scheme by the map `f^k`.

        In particular, `f^{-k}(V(h_1,\ldots,h_t)) = V(h_1 \circ f^k, \ldots, h_t \circ f^k)`.
        Map must be a morphism and also must be an endomorphism for `k > 1`.

        INPUT:

        - ``f`` - a map whose codomain contains this scheme

        - ``k`` - a positive integer

        - ``check`` -- Boolean, if ``False`` no input checking is done

        OUTPUT:

        a subscheme in the domain of ``f``

        EXAMPLES::

            sage: PS.<x,y,z> = ProjectiveSpace(ZZ, 2)
            sage: H = End(PS)
            sage: f = H([y^2, x^2, z^2])
            sage: X = PS.subscheme([x - y])
            sage: X.preimage(f)
            Closed subscheme of Projective Space of dimension 2 over Integer Ring
             defined by:
              -x^2 + y^2

        ::

            sage: P.<x,y,z,w,t> = ProjectiveSpace(QQ, 4)
            sage: H = End(P)
            sage: f = H([x^2 - y^2, y^2, z^2, w^2, t^2 + w^2])
            sage: f.rational_preimages(P.subscheme([x - z, t^2, w - t]))
            Closed subscheme of Projective Space of dimension 4 over Rational Field
             defined by:
              x^2 - y^2 - z^2,
              w^4 + 2*w^2*t^2 + t^4,
              -t^2

        ::

            sage: P1.<x,y> = ProjectiveSpace(QQ, 1)
            sage: P3.<u,v,w,t> = ProjectiveSpace(QQ, 3)
            sage: H = Hom(P1, P3)
            sage: X = P3.subscheme([u - v, 2*u - w, u + t])
            sage: f = H([x^2, y^2, x^2 + y^2, x*y])
            sage: X.preimage(f)
            Closed subscheme of Projective Space of dimension 1 over Rational Field
             defined by:
              x^2 - y^2,
              x^2 - y^2,
              x^2 + x*y

        ::

            sage: P1.<x,y> = ProjectiveSpace(QQ, 1)
            sage: P3.<u,v,w,t> = ProjectiveSpace(QQ, 3)
            sage: H = Hom(P3, P1)
            sage: X = P1.subscheme([x - y])
            sage: f = H([u^2, v^2])
            sage: X.preimage(f)
            Traceback (most recent call last):
            ...
            TypeError: map must be a morphism

        ::

            sage: PS.<x,y,z> = ProjectiveSpace(ZZ, 2)
            sage: H = End(PS)
            sage: f = H([x^2, x^2, x^2])
            sage: X = PS.subscheme([x - y])
            sage: X.preimage(f)
            Traceback (most recent call last):
            ...
            TypeError: map must be a morphism

        ::

            sage: PS.<x,y,z> = ProjectiveSpace(ZZ, 2)
            sage: P1.<u,v> = ProjectiveSpace(ZZ, 1)
            sage: Y = P1.subscheme([u^2 - v^2])
            sage: H = End(PS)
            sage: f = H([x^2, y^2, z^2])
            sage: Y.preimage(f)
            Traceback (most recent call last):
            ...
            TypeError: subscheme must be in ambient space of codomain

        ::

            sage: P.<x,y,z> = ProjectiveSpace(QQ, 2)
            sage: Y = P.subscheme([x - y])
            sage: H = End(P)
            sage: f = H([x^2, y^2, z^2])
            sage: Y.preimage(f, k=2)
            Closed subscheme of Projective Space of dimension 2 over Rational Field
             defined by:
              x^4 - y^4
        """
        dom = f.domain()
        codom = f.codomain()
        if check:
            if not f.is_morphism():
                raise TypeError("map must be a morphism")
            if self.ambient_space() != codom:
                raise TypeError("subscheme must be in ambient space of codomain")
            k = ZZ(k)
            if k <= 0:
                raise ValueError("k (=%s) must be a positive integer" % (k))
            if k > 1 and not f.is_endomorphism():
                raise TypeError("map must be an endomorphism")
        R = codom.coordinate_ring()
        if k > 1:
            F = f.as_dynamical_system().nth_iterate_map(k)
        else:
            F = f
        dict = {R.gen(i): F[i] for i in range(codom.dimension_relative()+1)}
        return dom.subscheme([t.subs(dict) for t in self.defining_polynomials()])

    def dual(self):
        r"""
        Return the projective dual of the given subscheme of projective space.

        INPUT:

        - ``X`` -- A subscheme of projective space. At present, ``X`` is
          required to be an irreducible and reduced hypersurface defined
          over `\QQ` or a finite field.

        OUTPUT:

        - The dual of ``X`` as a subscheme of the dual projective space.

        EXAMPLES:

        The dual of a smooth conic in the plane is also a smooth conic::

            sage: R.<x, y, z> = QQ[]
            sage: P.<x, y, z> = ProjectiveSpace(2, QQ)
            sage: I = R.ideal(x^2 + y^2 + z^2)
            sage: X = P.subscheme(I)
            sage: X.dual()
            Closed subscheme of Projective Space of dimension 2 over Rational Field
             defined by:
              y0^2 + y1^2 + y2^2

        The dual of the twisted cubic curve in projective 3-space is a singular
        quartic surface. In the following example, we compute the dual of this
        surface, which by double duality is equal to the twisted cubic itself.
        The output is the twisted cubic as an intersection of three quadrics::

            sage: R.<x, y, z, w> = QQ[]
            sage: P.<x, y, z, w> = ProjectiveSpace(3, QQ)
            sage: I = R.ideal(y^2*z^2 - 4*x*z^3 - 4*y^3*w + 18*x*y*z*w - 27*x^2*w^2)
            sage: X = P.subscheme(I)
            sage: X.dual()
            Closed subscheme of Projective Space of dimension 3 over
             Rational Field defined by:
              y2^2 - y1*y3,
              y1*y2 - y0*y3,
              y1^2 - y0*y2

        The singular locus of the quartic surface in the last example
        is itself supported on a twisted cubic::

            sage: X.Jacobian().radical()
            Ideal (z^2 - 3*y*w, y*z - 9*x*w, y^2 - 3*x*z) of Multivariate
            Polynomial Ring in x, y, z, w over Rational Field

        An example over a finite field::

            sage: R = PolynomialRing(GF(61), 'a,b,c')                                   # optional - sage.rings.finite_rings
            sage: P.<a, b, c> = ProjectiveSpace(2, R.base_ring())                       # optional - sage.rings.finite_rings
            sage: X = P.subscheme(R.ideal(a*a + 2*b*b + 3*c*c))                         # optional - sage.rings.finite_rings
            sage: X.dual()                                                              # optional - sage.rings.finite_rings
            Closed subscheme of Projective Space of dimension 2 over
<<<<<<< HEAD
            Finite Field of size 61 defined by:
=======
             Finite Field of size 61 defined by:
>>>>>>> 08060ed1
              y0^2 - 30*y1^2 - 20*y2^2

        TESTS::

            sage: R = PolynomialRing(Qp(3), 'a,b,c')                                    # optional - sage.rings.padics
            sage: P.<a, b, c> = ProjectiveSpace(2, R.base_ring())                       # optional - sage.rings.padics
            sage: X = P.subscheme(R.ideal(a*a + 2*b*b + 3*c*c))                         # optional - sage.rings.padics
            sage: X.dual()                                                              # optional - sage.rings.padics
            Traceback (most recent call last):
            ...
            NotImplementedError: base ring must be QQ or a finite field
        """
        from sage.libs.singular.function_factory import ff

        K = self.base_ring()
        if not (is_RationalField(K) or isinstance(K, FiniteField)):
            raise NotImplementedError("base ring must be QQ or a finite field")
        I = self.defining_ideal()
        m = I.ngens()
        n = I.ring().ngens() - 1
        if (m != 1 or (n < 1) or I.is_zero()
            or I.is_trivial() or not I.is_prime()):
            raise NotImplementedError("At the present, the method is only"
                                      " implemented for irreducible and"
                                      " reduced hypersurfaces and the given"
                                      " list of generators for the ideal must"
                                      " have exactly one element.")
        R = PolynomialRing(K, 'x', n + 1)
        from sage.schemes.projective.projective_space import ProjectiveSpace
        Pd = ProjectiveSpace(n, K, 'y')
        Rd = Pd.coordinate_ring()
        x = R.variable_names()
        y = Rd.variable_names()
        S = PolynomialRing(K, x + y + ('t',))
        if S.has_coerce_map_from(I.ring()):
            T = PolynomialRing(K, 'w', n + 1)
            I_S = (I.change_ring(T)).change_ring(S)
        else:
            I_S = I.change_ring(S)
        f_S = I_S.gens()[0]
        z = S.gens()
        J = I_S
        for i in range(n + 1):
            J = J + S.ideal(z[-1] * f_S.derivative(z[i]) - z[i + n + 1])

        sat = ff.elim__lib.sat

        max_ideal = S.ideal(z[n + 1: 2 * n + 2])
        J_sat_gens = sat(J, max_ideal)[0]
        J_sat = S.ideal(J_sat_gens)
        L = J_sat.elimination_ideal(z[0: n + 1] + (z[-1],))
        return Pd.subscheme(L.change_ring(Rd))

    def degree(self):
        r"""
        Return the degree of this projective subscheme.

        If `P(t) = a_{m}t^m + \ldots + a_{0}` is the Hilbert
        polynomial of this subscheme, then the degree is `a_{m} m!`.

        OUTPUT: Integer.

        EXAMPLES::

            sage: P.<x,y,z,w,t,u> = ProjectiveSpace(QQ, 5)
            sage: X = P.subscheme([x^7 + x*y*z*t^4 - u^7])
            sage: X.degree()
            7

            sage: P.<x,y,z,w> = ProjectiveSpace(GF(13), 3)                              # optional - sage.rings.finite_rings
            sage: X = P.subscheme([y^3 - w^3, x + 7*z])                                 # optional - sage.rings.finite_rings
            sage: X.degree()                                                            # optional - sage.rings.finite_rings
            3

            sage: P.<x,y,z,w,u> = ProjectiveSpace(QQ, 4)
            sage: C = P.curve([x^7 - y*z^3*w^2*u, w*x^2 - y*u^2, z^3 + y^3])
            sage: C.degree()
            63
        """
        P = self.defining_ideal().hilbert_polynomial()
        return P.leading_coefficient() * P.degree().factorial()

    def intersection_multiplicity(self, X, P):
        r"""
        Return the intersection multiplicity of this subscheme and the subscheme ``X`` at the point ``P``.

        This uses the intersection_multiplicity function for affine subschemes on affine patches of this subscheme
        and ``X`` that contain ``P``.

        INPUT:

        - ``X`` -- subscheme in the same ambient space as this subscheme.

        - ``P`` -- a point in the intersection of this subscheme with ``X``.

        OUTPUT: An integer.

        EXAMPLES::

            sage: P.<x,y,z> = ProjectiveSpace(GF(5), 2)                                 # optional - sage.rings.finite_rings
            sage: C = Curve([x^4 - z^2*y^2], P)                                         # optional - sage.rings.finite_rings
            sage: D = Curve([y^4*z - x^5 - x^3*z^2], P)                                 # optional - sage.rings.finite_rings
            sage: Q1 = P([0,1,0])                                                       # optional - sage.rings.finite_rings
            sage: C.intersection_multiplicity(D, Q1)                                    # optional - sage.rings.finite_rings
            4
            sage: Q2 = P([0,0,1])                                                       # optional - sage.rings.finite_rings
            sage: C.intersection_multiplicity(D, Q2)                                    # optional - sage.rings.finite_rings
            6

        ::

            sage: R.<a> = QQ[]
            sage: K.<b> = NumberField(a^4 + 1)                                          # optional - sage.rings.number_field
            sage: P.<x,y,z,w> = ProjectiveSpace(K, 3)                                   # optional - sage.rings.number_field
            sage: X = P.subscheme([x^2 + y^2 - z*w])                                    # optional - sage.rings.number_field
            sage: Y = P.subscheme([y*z - x*w, z - w])                                   # optional - sage.rings.number_field
            sage: Q1 = P([b^2,1,0,0])                                                   # optional - sage.rings.number_field
            sage: X.intersection_multiplicity(Y, Q1)                                    # optional - sage.rings.number_field
            1
            sage: Q2 = P([1/2*b^3 - 1/2*b, 1/2*b^3 - 1/2*b, 1, 1])                      # optional - sage.rings.number_field
            sage: X.intersection_multiplicity(Y, Q2)                                    # optional - sage.rings.number_field
            1

        ::

            sage: P.<x,y,z,w> = ProjectiveSpace(QQ, 3)
            sage: X = P.subscheme([x^2 - z^2, y^3 - w*x^2])
            sage: Y = P.subscheme([w^2 - 2*x*y + z^2, y^2 - w^2])
            sage: Q = P([1,1,-1,1])
            sage: X.intersection_multiplicity(Y, Q)
            Traceback (most recent call last):
            ...
            TypeError: the intersection of this subscheme and (=Closed subscheme of Affine Space of dimension 3
            over Rational Field defined by: z^2 + w^2 - 2*y, y^2 - w^2)
            must be proper and finite
        """
        try:
            self.ambient_space()(P)
        except TypeError:
            raise TypeError("(=%s) must be a point in the ambient space of this subscheme and (=%s)"%(P,X))
        # find an affine chart of the ambient space of this curve that contains P
        n = self.ambient_space().dimension_relative()
        for i in range(n + 1):
            if P[i] != 0:
                break
        X1 = self.affine_patch(i)
        X2 = X.affine_patch(i)
        return X1.intersection_multiplicity(X2, X1(P.dehomogenize(i)))

    def multiplicity(self, P):
        r"""
        Return the multiplicity of ``P`` on this subscheme.

        This is computed as the multiplicity of the corresponding point on an affine patch of this subscheme
        that contains ``P``. This subscheme must be defined over a field. An error is returned if ``P``
        not a point on this subscheme.

        INPUT:

        - ``P`` -- a point on this subscheme.

        OUTPUT:

        An integer.

        EXAMPLES::

            sage: P.<x,y,z,w,t> = ProjectiveSpace(QQ, 4)
            sage: X = P.subscheme([y^2 - x*t, w^7 - t*w*x^5 - z^7])
            sage: Q1 = P([0,0,1,1,1])
            sage: X.multiplicity(Q1)
            1
            sage: Q2 = P([1,0,0,0,0])
            sage: X.multiplicity(Q2)
            3
            sage: Q3 = P([0,0,0,0,1])
            sage: X.multiplicity(Q3)
            7

        ::

            sage: P.<x,y,z,w> = ProjectiveSpace(CC, 3)
            sage: X = P.subscheme([z^5*x^2*w - y^8])
            sage: Q = P([2,0,0,1])
            sage: X.multiplicity(Q)
            5

        ::

            sage: P.<x,y,z,w> = ProjectiveSpace(GF(29), 3)                              # optional - sage.rings.finite_rings
            sage: C = Curve([y^17 - x^5*w^4*z^8, x*y - z^2], P)                         # optional - sage.rings.finite_rings
            sage: Q = P([3,0,0,1])                                                      # optional - sage.rings.finite_rings
            sage: C.multiplicity(Q)                                                     # optional - sage.rings.finite_rings
            8
        """
        if self.base_ring() not in Fields():
            raise TypeError("subscheme must be defined over a field")

        # check whether P is a point on this subscheme
        try:
            P = self(P)
        except TypeError:
            raise TypeError("(=%s) is not a point on (=%s)" % (P,self))

        # find an affine chart of the ambient space of self that contains P
        i = 0
        while P[i] == 0:
            i += 1
        X = self.affine_patch(i)
        return X.multiplicity(X(P.dehomogenize(i)))

    def veronese_embedding(self, d, CS=None, order='lex'):
        r"""
        Return the degree ``d`` Veronese embedding of this projective subscheme.

        INPUT:

        - ``d`` -- a positive integer.

        - ``CS`` -- a projective ambient space to embed into. If the projective ambient space of this subscheme
          is of dimension `N`, the dimension of ``CS`` must be `\binom{N + d}{d} - 1`. This is constructed if
          not specified. Default: ``None``.

        - ``order`` -- a monomial order to use to arrange the monomials defining the embedding. The monomials
          will be arranged from greatest to least with respect to this order. Default: ``'lex'``.

        OUTPUT:

        - a scheme morphism from this subscheme to its image by the degree ``d`` Veronese embedding.

        EXAMPLES::

            sage: P.<x,y,z> = ProjectiveSpace(QQ, 2)
            sage: L = P.subscheme([y - x])
            sage: v = L.veronese_embedding(2)
            sage: v
            Scheme morphism:
              From: Closed subscheme of Projective Space of dimension 2
                    over Rational Field defined by: -x + y
              To:   Closed subscheme of Projective Space of dimension 5
                    over Rational Field defined by:
                      -x4^2 + x3*x5,
                      x2 - x4,
                      x1 - x3,
                      x0 - x3
              Defn: Defined on coordinates by sending (x : y : z) to
                    (x^2 : x*y : x*z : y^2 : y*z : z^2)
            sage: v.codomain().degree()
            2
            sage: C = P.subscheme([y*z - x^2])
            sage: C.veronese_embedding(2).codomain().degree()
            4

        twisted cubic::

            sage: P.<x,y> = ProjectiveSpace(QQ, 1)
            sage: Q.<u,v,s,t> = ProjectiveSpace(QQ, 3)
            sage: P.subscheme([]).veronese_embedding(3, Q)
            Scheme morphism:
              From: Closed subscheme of Projective Space of dimension 1
                    over Rational Field defined by: (no polynomials)
              To:   Closed subscheme of Projective Space of dimension 3
                    over Rational Field defined by:
                      -s^2 + v*t,
                      -v*s + u*t,
                      -v^2 + u*s
              Defn: Defined on coordinates by sending (x : y) to
                    (x^3 : x^2*y : x*y^2 : y^3)
        """
        # construct map between projective spaces
        v = self.ambient_space().veronese_embedding(d, CS, order)
        # return this map restricted to self and its image
        return Hom(self, v(self))(v.defining_polynomials())


class AlgebraicScheme_subscheme_projective_field(AlgebraicScheme_subscheme_projective):
    """
    Algebraic subschemes of projective spaces defined over fields.
    """
    def _morphism(self, *args, **kwds):
        r"""
        Construct a morphism determined by action on points of ``self``.

        For internal use only.

        INPUT:

        - same as for
          :class:`~sage.schemes.projective.projective_morphism.SchemeMorphism_polynomial_projective_space`.

        OUTPUT:

        - :class:`~sage.schemes.projective.projective_morphism.SchemeMorphism_polynomial_projective_space`.

        TESTS::

            sage: P1.<x,y> = ProjectiveSpace(1, QQ)
            sage: P2 = ProjectiveSpace(2, QQ)
            sage: H12 = P1.Hom(P2)
            sage: H12([x^2, x*y, y^2])    # indirect doctest
            Scheme morphism:
              From: Projective Space of dimension 1 over Rational Field
              To:   Projective Space of dimension 2 over Rational Field
              Defn: Defined on coordinates by sending (x : y) to (x^2 : x*y : y^2)
            sage: P1._morphism(H12, [x^2, x*y, y^2])
            Scheme morphism:
              From: Projective Space of dimension 1 over Rational Field
              To:   Projective Space of dimension 2 over Rational Field
              Defn: Defined on coordinates by sending (x : y) to (x^2 : x*y : y^2)
        """
        return SchemeMorphism_polynomial_projective_subscheme_field(*args, **kwds)

    def Chow_form(self):
        r"""
        Return the Chow form associated to this subscheme.

        For a `k`-dimensional subvariety of `\mathbb{P}^N` of degree `D`.
        The `(N-k-1)`-dimensional projective linear subspaces of `\mathbb{P}^N`
        meeting `X` form a hypersurface in the Grassmannian `G(N-k-1,N)`.
        The homogeneous form of degree `D` defining this hypersurface in Plucker
        coordinates is called the Chow form of `X`.

        The base ring needs to be a number field, finite field, or `\QQbar`.

        ALGORITHM:

        For a `k`-dimension subscheme `X` consider the `k+1` linear forms
        `l_i = u_{i0}x_0 + \cdots + u_{in}x_n`. Let `J` be the ideal in the
        polynomial ring `K[x_i,u_{ij}]` defined by the equations of `X` and the `l_i`.
        Let `J'` be the saturation of `J` with respect to the irrelevant ideal of
        the ambient projective space of `X`. The elimination ideal `I = J' \cap K[u_{ij}]`
        is a principal ideal, let `R` be its generator. The Chow form is obtained by
        writing `R` as a polynomial in Plucker coordinates (i.e. bracket polynomials).
        [DS1994]_.

        OUTPUT: a homogeneous polynomial.

        EXAMPLES::

            sage: P.<x0,x1,x2,x3> = ProjectiveSpace(GF(17), 3)                          # optional - sage.rings.finite_rings
            sage: X = P.subscheme([x3 + x1, x2 - x0, x2 - x3])                          # optional - sage.rings.finite_rings
            sage: X.Chow_form()                                                         # optional - sage.rings.finite_rings
            t0 - t1 + t2 + t3

        ::

            sage: P.<x0,x1,x2,x3> = ProjectiveSpace(QQ, 3)
            sage: X = P.subscheme([x3^2 - 101*x1^2 - 3*x2*x0])
            sage: X.Chow_form()
            t0^2 - 101*t2^2 - 3*t1*t3

        ::

            sage: P.<x0,x1,x2,x3> = ProjectiveSpace(QQ, 3)
            sage: X = P.subscheme([x0*x2 - x1^2, x0*x3 - x1*x2, x1*x3 - x2^2])
            sage: Ch = X.Chow_form(); Ch
            t2^3 + 2*t2^2*t3 + t2*t3^2 - 3*t1*t2*t4 - t1*t3*t4 + t0*t4^2 + t1^2*t5
            sage: Y = P.subscheme_from_Chow_form(Ch, 1); Y
            Closed subscheme of Projective Space of dimension 3 over Rational Field
<<<<<<< HEAD
            defined by:
=======
             defined by:
>>>>>>> 08060ed1
              x2^2*x3 - x1*x3^2,                    -x2^3 + x0*x3^2,
              -x2^2*x3 + x1*x3^2,                   x1*x2*x3 - x0*x3^2,
              3*x1*x2^2 - 3*x0*x2*x3,               -2*x1^2*x3 + 2*x0*x2*x3,
              -3*x1^2*x2 + 3*x0*x1*x3,              x1^3 - x0^2*x3,
              x2^3 - x1*x2*x3,                      -3*x1*x2^2 + 2*x1^2*x3 + x0*x2*x3,
              2*x0*x2^2 - 2*x0*x1*x3,               3*x1^2*x2 - 2*x0*x2^2 - x0*x1*x3,
              -x0*x1*x2 + x0^2*x3,                  -x0*x1^2 + x0^2*x2,
              -x1^3 + x0*x1*x2,                     x0*x1^2 - x0^2*x2
            sage: I = Y.defining_ideal()
            sage: I.saturation(I.ring().ideal(list(I.ring().gens())))[0]
            Ideal (x2^2 - x1*x3, x1*x2 - x0*x3, x1^2 - x0*x2)
             of Multivariate Polynomial Ring in x0, x1, x2, x3 over Rational Field
        """
        I = self.defining_ideal()
        P = self.ambient_space()
        R = P.coordinate_ring()
        N = P.dimension()+1
        d = self.dimension()
        # create the ring for the generic linear hyperplanes
        # u0x0 + u1x1 + ...
        SS = PolynomialRing(R.base_ring(), 'u', N*(d+1), order='lex')
        vars = SS.variable_names() + R.variable_names()
        S = PolynomialRing(R.base_ring(), vars, order='lex')
        n = S.ngens()
        newcoords = [S.gen(n-N+t) for t in range(N)]
        # map the generators of the subscheme into the ring with the hyperplane variables
        phi = R.hom(newcoords,S)
        phi(self.defining_polynomials()[0])
        # create the dim(X)+1 linear hyperplanes
        l = []
        for i in range(d+1):
            t = 0
            for j in range(N):
                t += S.gen(N*i + j)*newcoords[j]
            l.append(t)
        # intersect the hyperplanes with X
        J = phi(I) + S.ideal(l)
        # saturate the ideal with respect to the irrelevant ideal
        J2 = J.saturation(S.ideal([phi(u) for u in R.gens()]))[0]
        # eliminate the original variables to be left with the hyperplane coefficients 'u'
        E = J2.elimination_ideal(newcoords)
        # create the plucker coordinates
        D = binomial(N,N-d-1) #number of plucker coordinates
        tvars = [str('t') + str(i) for i in range(D)] #plucker coordinates
        T = PolynomialRing(R.base_ring(), tvars+list(S.variable_names()), order='lex')
        L = []
        coeffs = [T.gen(i) for i in range(0+len(tvars), N*(d+1)+len(tvars))]
        M = matrix(T,d+1,N,coeffs)
        i = 0
        for c in M.minors(d+1):
            L.append(T.gen(i)-c)
            i += 1
        # create the ideal that we can use for eliminating to get a polynomial
        # in the plucker coordinates (brackets)
        br = T.ideal(L)
        # create a mapping into a polynomial ring over the plucker coordinates
        # and the hyperplane coefficients
        psi = S.hom(coeffs + [0 for _ in range(N)], T)
        E2 = T.ideal([psi(u) for u in E.gens()] + br)
        # eliminate the hyperplane coefficients
        CH = E2.elimination_ideal(coeffs)
        # CH should be a principal ideal, but because of the relations among
        # the plucker coordinates, the elimination will probably have several generators

        # get the relations among the plucker coordinates
        rel = br.elimination_ideal(coeffs)
        # reduce CH with respect to the relations
        reduced = []
        for f in CH.gens():
            reduced.append(f.reduce(rel))
        # find the principal generator

        # polynomial ring in just the plucker coordinates
        T2 = PolynomialRing(R.base_ring(), tvars)
        alp = T.hom(tvars + (N*(d+1) +N)*[0], T2)
        # get the degrees of the reduced generators of CH
        degs = [u.degree() for u in reduced]
        mind = max(degs)
        # need the smallest degree form that did not reduce to 0
        for d in degs:
            if d < mind and d > 0:
                mind = d
        ind = degs.index(mind)
        CF = reduced[ind] #this should be the Chow form of X
        # check that it is correct (i.e., it is a principal generator for CH + the relations)
        rel2 = rel + [CF]
        assert all(f in rel2 for f in CH.gens()), "did not find a principal generator"
        return alp(CF)<|MERGE_RESOLUTION|>--- conflicted
+++ resolved
@@ -149,12 +149,7 @@
             Scheme morphism:
               From: Projective Space of dimension 1 over Rational Field
               To:   Projective Space of dimension 2 over Rational Field
-<<<<<<< HEAD
-              Defn: Defined on coordinates by sending (x : y) to
-                (x^2 : x*y : y^2)
-=======
               Defn: Defined on coordinates by sending (x : y) to (x^2 : x*y : y^2)
->>>>>>> 08060ed1
             sage: P1._morphism(H12, [x^2, x*y, y^2])
             Scheme morphism:
               From: Projective Space of dimension 1 over Rational Field
@@ -960,11 +955,7 @@
             sage: X = P.subscheme(R.ideal(a*a + 2*b*b + 3*c*c))                         # optional - sage.rings.finite_rings
             sage: X.dual()                                                              # optional - sage.rings.finite_rings
             Closed subscheme of Projective Space of dimension 2 over
-<<<<<<< HEAD
-            Finite Field of size 61 defined by:
-=======
              Finite Field of size 61 defined by:
->>>>>>> 08060ed1
               y0^2 - 30*y1^2 - 20*y2^2
 
         TESTS::
@@ -1324,11 +1315,7 @@
             t2^3 + 2*t2^2*t3 + t2*t3^2 - 3*t1*t2*t4 - t1*t3*t4 + t0*t4^2 + t1^2*t5
             sage: Y = P.subscheme_from_Chow_form(Ch, 1); Y
             Closed subscheme of Projective Space of dimension 3 over Rational Field
-<<<<<<< HEAD
-            defined by:
-=======
              defined by:
->>>>>>> 08060ed1
               x2^2*x3 - x1*x3^2,                    -x2^3 + x0*x3^2,
               -x2^2*x3 + x1*x3^2,                   x1*x2*x3 - x0*x3^2,
               3*x1*x2^2 - 3*x0*x2*x3,               -2*x1^2*x3 + 2*x0*x2*x3,
