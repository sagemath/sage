# sage_setup: distribution = sagemath-schemes
r"""
Mestre's algorithm

This file contains functions that:

- create hyperelliptic curves from the Igusa-Clebsch invariants (over
  `\QQ` and finite fields)
- create Mestre's conic from the Igusa-Clebsch invariants

AUTHORS:

- Florian Bouyer
- Marco Streng

"""
#*****************************************************************************
#       Copyright (C) 2011, 2012, 2013
#                  Florian Bouyer <f.j.s.c.bouyer@gmail.com>
#                  Marco Streng <marco.streng@gmail.com>
#
#  Distributed under the terms of the GNU General Public License (GPL)
#  as published by the Free Software Foundation; either version 2 of
#  the License, or (at your option) any later version.
#                  http://www.gnu.org/licenses/
#*****************************************************************************

from sage.matrix.constructor import Matrix
from sage.schemes.plane_conics.constructor import Conic
from sage.rings.polynomial.polynomial_ring_constructor import PolynomialRing
from sage.schemes.hyperelliptic_curves.constructor import HyperellipticCurve


def HyperellipticCurve_from_invariants(i, reduced=True, precision=None,
                                       algorithm='default'):
    r"""
    Returns a hyperelliptic curve with the given Igusa-Clebsch invariants up to
    scaling.

    The output is a curve over the field in which the Igusa-Clebsch invariants
    are given. The output curve is unique up to isomorphism over the algebraic
    closure. If no such curve exists over the given field, then raise a
    ValueError.

    INPUT:

    - ``i`` - list or tuple of length 4 containing the four Igusa-Clebsch
      invariants: I2,I4,I6,I10.
    - ``reduced`` - Boolean (default = True) If True, tries to reduce the
      polynomial defining the hyperelliptic curve using the function
      :func:`reduce_polynomial` (see the :func:`reduce_polynomial`
      documentation for more details).
    - ``precision`` - integer (default = None) Which precision for real and
      complex numbers should the reduction use. This only affects the
      reduction, not the correctness. If None, the algorithm uses the default
      53 bit precision.
    - ``algorithm`` - ``'default'`` or ``'magma'``. If set to ``'magma'``, uses
      Magma to parameterize Mestre's conic (needs Magma to be installed).

    OUTPUT:

    A hyperelliptic curve object.

    EXAMPLES:

    Examples over the rationals::

        sage: HyperellipticCurve_from_invariants([3840,414720,491028480,2437709561856])
        Traceback (most recent call last):
        ...
        NotImplementedError: Reduction of hyperelliptic curves not yet implemented.
        See issues #14755 and #14756.

        sage: HyperellipticCurve_from_invariants([3840,414720,491028480,2437709561856], reduced=False)
        Hyperelliptic Curve over Rational Field defined by
        y^2 = -46656*x^6 + 46656*x^5 - 19440*x^4 + 4320*x^3 - 540*x^2 + 4410*x - 1

        sage: HyperellipticCurve_from_invariants([21, 225/64, 22941/512, 1])
        Traceback (most recent call last):
        ...
        NotImplementedError: Reduction of hyperelliptic curves not yet implemented.
        See issues #14755 and #14756.

    An example over a finite field::

<<<<<<< HEAD
        sage: H = HyperellipticCurve_from_invariants([GF(13)(1), 3, 7, 5]); H           # needs sage.rings.finite_rings
        Hyperelliptic Curve over Finite Field of size 13 defined by ...
        sage: H.igusa_clebsch_invariants()                                              # needs sage.rings.finite_rings
=======
        sage: H = HyperellipticCurve_from_invariants([GF(13)(1), 3, 7, 5]); H
        Hyperelliptic Curve over Finite Field of size 13 defined by ...
        sage: H.igusa_clebsch_invariants()
>>>>>>> 3e2de54f
        (4, 9, 6, 11)

    An example over a number field::

        sage: K = QuadraticField(353, 'a')                                              # needs sage.rings.number_field
        sage: H = HyperellipticCurve_from_invariants([21, 225/64, 22941/512, 1],        # needs sage.rings.number_field
        ....:                                        reduced=false)
        sage: f = K['x'](H.hyperelliptic_polynomials()[0])                              # needs sage.rings.number_field

    If the Mestre Conic defined by the Igusa-Clebsch invariants has no rational
    points, then there exists no hyperelliptic curve over the base field with
    the given invariants.::

        sage: HyperellipticCurve_from_invariants([1,2,3,4])
        Traceback (most recent call last):
        ...
        ValueError: No such curve exists over Rational Field as there are
        no rational points on Projective Conic Curve over Rational Field defined by
        -2572155000*u^2 - 317736000*u*v + 1250755459200*v^2 + 2501510918400*u*w
        + 39276887040*v*w + 2736219686912*w^2

    Mestre's algorithm only works for generic curves of genus two, so another
    algorithm is needed for those curves with extra automorphism. See also
    :trac:`12199`::

        sage: P.<x> = QQ[]
        sage: C = HyperellipticCurve(x^6 + 1)
        sage: i = C.igusa_clebsch_invariants()
        sage: HyperellipticCurve_from_invariants(i)
        Traceback (most recent call last):
        ...
        TypeError: F (=0) must have degree 2


    Igusa-Clebsch invariants also only work over fields of characteristic
    different from 2, 3, and 5, so another algorithm will be needed for fields
    of those characteristics. See also :trac:`12200`::

<<<<<<< HEAD
        sage: P.<x> = GF(3)[]                                                           # needs sage.rings.finite_rings
        sage: HyperellipticCurve(x^6 + x + 1).igusa_clebsch_invariants()                # needs sage.rings.finite_rings
=======
        sage: P.<x> = GF(3)[]
        sage: HyperellipticCurve(x^6 + x + 1).igusa_clebsch_invariants()
>>>>>>> 3e2de54f
        Traceback (most recent call last):
        ...
        NotImplementedError: Invariants of binary sextics/genus 2 hyperelliptic curves
        not implemented in characteristics 2, 3, and 5
<<<<<<< HEAD
        sage: HyperellipticCurve_from_invariants([GF(5)(1), 1, 0, 1])                   # needs sage.rings.finite_rings
=======
        sage: HyperellipticCurve_from_invariants([GF(5)(1), 1, 0, 1])
>>>>>>> 3e2de54f
        Traceback (most recent call last):
        ...
        ZeroDivisionError: inverse of Mod(0, 5) does not exist

    ALGORITHM:

    This is Mestre's algorithm [Mes1991]_. Our implementation is based on the
    formulae on page 957 of [LY2001]_, cross-referenced with [Wam1999b]_ to
    correct typos.

    First construct Mestre's conic using the :func:`Mestre_conic` function.
    Parametrize the conic if possible.
    Let `f_1, f_2, f_3` be the three coordinates of the parametrization of the
    conic by the projective line, and change them into one variable by letting
    `F_i = f_i(t, 1)`. Note that each `F_i` has degree at most 2.

    Then construct a sextic polynomial
    `f = \sum_{0<=i,j,k<=3}{c_{ijk}*F_i*F_j*F_k}`,
    where `c_{ijk}` are defined as rational functions in the invariants
    (see the source code for detailed formulae for `c_{ijk}`).
    The output is the hyperelliptic curve `y^2 = f`.
    """
    from sage.structure.sequence import Sequence
    i = Sequence(i)
    k = i.universe()
    try:
        k = k.fraction_field()
    except (TypeError, AttributeError, NotImplementedError):
        pass

    MConic, x, y, z = Mestre_conic(i, xyz=True)
    if k.is_finite():
        reduced = False

    t = k['t'].gen()

    if algorithm == 'magma':
        from sage.interfaces.magma import magma
        from sage.misc.sage_eval import sage_eval
        if MConic.has_rational_point(algorithm='magma'):
            parametrization = [l.replace('$.1', 't').replace('$.2', 'u')
               for l in str(magma(MConic).Parametrization()).splitlines()[4:7]]
            [F1, F2, F3] = [sage_eval(p, locals={'t': t, 'u': 1, 'a': k.gen()})
                            for p in parametrization]
        else:
            raise ValueError(f"No such curve exists over {k} as there are no "
                             f"rational points on {MConic}")
    else:
        if MConic.has_rational_point():
            parametrization = MConic.parametrization(morphism=False)[0]
            [F1, F2, F3] = [p(t, 1) for p in parametrization]
        else:
            raise ValueError(f"No such curve exists over {k} as there are no "
                             f"rational points on {MConic}")

    # setting the cijk from Mestre's algorithm
    c111 = 12*x*y - 2*y/3 - 4*z
    c112 = -18*x**3 - 12*x*y - 36*y**2 - 2*z
    c113 = -9*x**3 - 36*x**2*y -4*x*y - 6*x*z - 18*y**2
    c122 = c113
    c123 = -54*x**4 - 36*x**2*y - 36*x*y**2 - 6*x*z - 4*y**2 - 24*y*z
    c133 = -27*x**4/2 - 72*x**3*y - 6*x**2*y - 9*x**2*z - 39*x*y**2 - \
           36*y**3 - 2*y*z
    c222 = -27*x**4 - 18*x**2*y - 6*x*y**2 - 8*y**2/3 + 2*y*z
    c223 = 9*x**3*y - 27*x**2*z + 6*x*y**2 + 18*y**3 - 8*y*z
    c233 = -81*x**5/2 - 27*x**3*y - 9*x**2*y**2 - 4*x*y**2 + 3*x*y*z - 6*z**2
    c333 = 27*x**4*y/2 - 27*x**3*z/2 + 9*x**2*y**2 + 3*x*y**3 - 6*x*y*z + \
           4*y**3/3 - 10*y**2*z

    # writing out the hyperelliptic curve polynomial
    f = c111*F1**3 + c112*F1**2*F2 + c113*F1**2*F3 + c122*F1*F2**2 + \
        c123*F1*F2*F3 + c133*F1*F3**2 + c222*F2**3 + c223*F2**2*F3 + \
        c233*F2*F3**2 + c333*F3**3

    try:
        f = f * f.denominator()  # clear the denominator
    except (AttributeError, TypeError):
        pass

    if reduced:
        raise NotImplementedError("Reduction of hyperelliptic curves not "
                                  "yet implemented. "
                                  "See issues #14755 and #14756.")

    return HyperellipticCurve(f)


def Mestre_conic(i, xyz=False, names='u,v,w'):
    r"""
    Return the conic equation from Mestre's algorithm given the Igusa-Clebsch
    invariants.

    It has a rational point if and only if a hyperelliptic curve
    corresponding to the invariants exists.

    INPUT:

    - ``i`` - list or tuple of length 4 containing the four Igusa-Clebsch
      invariants: I2, I4, I6, I10
    - ``xyz`` - Boolean (default: ``False``) if ``True``, the algorithm also
      returns three invariants x,y,z used in Mestre's algorithm
    - ``names`` (default: 'u,v,w') - the variable names for the conic

    OUTPUT:

    A Conic object

    EXAMPLES:

    A standard example::

        sage: Mestre_conic([1,2,3,4])
        Projective Conic Curve over Rational Field defined by
        -2572155000*u^2 - 317736000*u*v + 1250755459200*v^2 + 2501510918400*u*w
        + 39276887040*v*w + 2736219686912*w^2

    Note that the algorithm works over number fields as well::

        sage: x = polygen(ZZ, 'x')
        sage: k = NumberField(x^2 - 41, 'a')                                            # needs sage.rings.number_field
        sage: a = k.an_element()                                                        # needs sage.rings.number_field
        sage: Mestre_conic([1, 2 + a, a, 4 + a])                                        # needs sage.rings.number_field
        Projective Conic Curve over Number Field in a with defining polynomial x^2 - 41
         defined by (-801900000*a + 343845000)*u^2 + (855360000*a + 15795864000)*u*v
          + (312292800000*a + 1284808579200)*v^2 + (624585600000*a + 2569617158400)*u*w
          + (15799910400*a + 234573143040)*v*w + (2034199306240*a + 16429854656512)*w^2

    And over finite fields::

<<<<<<< HEAD
        sage: Mestre_conic([GF(7)(10), GF(7)(1), GF(7)(2), GF(7)(3)])                   # needs sage.rings.finite_rings
=======
        sage: Mestre_conic([GF(7)(10), GF(7)(1), GF(7)(2), GF(7)(3)])
>>>>>>> 3e2de54f
        Projective Conic Curve over Finite Field of size 7
        defined by -2*u*v - v^2 - 2*u*w + 2*v*w - 3*w^2

    An example with ``xyz``::

        sage: Mestre_conic([5,6,7,8], xyz=True)
        (Projective Conic Curve over Rational Field
          defined by -415125000*u^2 + 608040000*u*v + 33065136000*v^2
                     + 66130272000*u*w + 240829440*v*w + 10208835584*w^2,
         232/1125, -1072/16875, 14695616/2109375)

    ALGORITHM:

    The formulas are taken from pages 956 - 957 of [LY2001]_ and based on pages
    321 and 332 of [Mes1991]_.

    See the code or [LY2001]_ for the detailed formulae defining x, y, z and L.

    """
    from sage.structure.sequence import Sequence
    k = Sequence(i).universe()
    try:
        k = k.fraction_field()
    except (TypeError, AttributeError, NotImplementedError):
        pass

    I2, I4, I6, I10 = i

    #Setting x,y,z as in Mestre's algorithm (Using Lauter and Yang's formulas)
    x = 8*(1 + 20*I4/(I2**2))/225
    y = 16*(1 + 80*I4/(I2**2) - 600*I6/(I2**3))/3375
    z = -64*(-10800000*I10/(I2**5) - 9 - 700*I4/(I2**2) + 3600*I6/(I2**3) +
              12400*I4**2/(I2**4) - 48000*I4*I6/(I2**5))/253125

    L = Matrix([[x+6*y     , 6*x**2+2*y         , 2*z                      ],
                [6*x**2+2*y, 2*z                , 9*x**3 + 4*x*y + 6*y**2  ],
                [2*z       , 9*x**3+4*x*y+6*y**2, 6*x**2*y + 2*y**2 + 3*x*z]])

    try:
        L = L*L.denominator()  # clears the denominator
    except (AttributeError, TypeError):
        pass

    u, v, w = PolynomialRing(k, names).gens()
    MConic = Conic(k, L, names)
    if xyz:
        return MConic, x, y, z
    return MConic<|MERGE_RESOLUTION|>--- conflicted
+++ resolved
@@ -83,15 +83,9 @@
 
     An example over a finite field::
 
-<<<<<<< HEAD
-        sage: H = HyperellipticCurve_from_invariants([GF(13)(1), 3, 7, 5]); H           # needs sage.rings.finite_rings
-        Hyperelliptic Curve over Finite Field of size 13 defined by ...
-        sage: H.igusa_clebsch_invariants()                                              # needs sage.rings.finite_rings
-=======
         sage: H = HyperellipticCurve_from_invariants([GF(13)(1), 3, 7, 5]); H
         Hyperelliptic Curve over Finite Field of size 13 defined by ...
         sage: H.igusa_clebsch_invariants()
->>>>>>> 3e2de54f
         (4, 9, 6, 11)
 
     An example over a number field::
@@ -130,22 +124,13 @@
     different from 2, 3, and 5, so another algorithm will be needed for fields
     of those characteristics. See also :trac:`12200`::
 
-<<<<<<< HEAD
-        sage: P.<x> = GF(3)[]                                                           # needs sage.rings.finite_rings
-        sage: HyperellipticCurve(x^6 + x + 1).igusa_clebsch_invariants()                # needs sage.rings.finite_rings
-=======
         sage: P.<x> = GF(3)[]
         sage: HyperellipticCurve(x^6 + x + 1).igusa_clebsch_invariants()
->>>>>>> 3e2de54f
         Traceback (most recent call last):
         ...
         NotImplementedError: Invariants of binary sextics/genus 2 hyperelliptic curves
         not implemented in characteristics 2, 3, and 5
-<<<<<<< HEAD
-        sage: HyperellipticCurve_from_invariants([GF(5)(1), 1, 0, 1])                   # needs sage.rings.finite_rings
-=======
         sage: HyperellipticCurve_from_invariants([GF(5)(1), 1, 0, 1])
->>>>>>> 3e2de54f
         Traceback (most recent call last):
         ...
         ZeroDivisionError: inverse of Mod(0, 5) does not exist
@@ -275,11 +260,7 @@
 
     And over finite fields::
 
-<<<<<<< HEAD
-        sage: Mestre_conic([GF(7)(10), GF(7)(1), GF(7)(2), GF(7)(3)])                   # needs sage.rings.finite_rings
-=======
         sage: Mestre_conic([GF(7)(10), GF(7)(1), GF(7)(2), GF(7)(3)])
->>>>>>> 3e2de54f
         Projective Conic Curve over Finite Field of size 7
         defined by -2*u*v - v^2 - 2*u*w + 2*v*w - 3*w^2
 
