# sage_setup: distribution = sagemath-categories
r"""
Polynomial morphisms for products of projective spaces

This class builds on the projective space class and its point and morphism classes.

EXAMPLES::

    sage: P1xP1.<x,y,u,v> = ProductProjectiveSpaces(QQ, [1, 1])
    sage: H = End(P1xP1)
    sage: H([x^2*u, y^2*v, x*v^2, y*u^2])
    Scheme endomorphism of Product of projective spaces P^1 x P^1 over Rational Field
      Defn: Defined by sending (x : y , u : v) to (x^2*u : y^2*v , x*v^2 : y*u^2).
"""
# ****************************************************************************
# Copyright (C) 2014 Ben Hutz <bn4941@gmail.com>
#
# Distributed under the terms of the GNU General Public License (GPL)
# as published by the Free Software Foundation; either version 2 of
# the License, or (at your option) any later version.
# https://www.gnu.org/licenses/
# ****************************************************************************

import sage.rings.abc

from sage.categories.fields import Fields
from sage.categories.number_fields import NumberFields
from sage.rings.fraction_field import FractionField
from sage.rings.integer_ring import ZZ
from sage.schemes.generic.morphism import SchemeMorphism_polynomial

_Fields = Fields()


class ProductProjectiveSpaces_morphism_ring(SchemeMorphism_polynomial):
    r"""
    The class of morphisms on products of projective spaces.

    The components are projective space morphisms.

    EXAMPLES::

        sage: T.<x,y,z,w,u> = ProductProjectiveSpaces([2, 1], QQ)
        sage: H = T.Hom(T)
        sage: H([x^2, y^2, z^2, w^2, u^2])
        Scheme endomorphism of Product of projective spaces P^2 x P^1 over Rational Field
          Defn: Defined by sending (x : y : z , w : u) to (x^2 : y^2 : z^2 , w^2 : u^2).
    """

    def __init__(self, parent, polys, check=True):
        r"""
        The Python constructor.

        INPUT:

        - ``parent`` -- Hom-set.

        - ``polys`` -- anything that defines a point in the class.

        - ``check`` -- Boolean. Whether or not to perform input checks.
          (Default: ``True``)

        EXAMPLES::

            sage: T.<x,y,z,w,u> = ProductProjectiveSpaces([2, 1], QQ)
            sage: H = T.Hom(T)
            sage: H([x^2*u, y^2*w, z^2*u, w^2, u^2])
            Scheme endomorphism of Product of projective spaces P^2 x P^1 over Rational Field
              Defn: Defined by sending (x : y : z , w : u) to
                    (x^2*u : y^2*w : z^2*u , w^2 : u^2).

        ::

            sage: T.<x,y,z,w,u> = ProductProjectiveSpaces([2, 1], QQ)
            sage: H = T.Hom(T)
            sage: H([x^2*u, y^2*w, z^2*u, w^2, u*z])
            Traceback (most recent call last):
            ...
            TypeError: polys (=[x^2*u, y^2*w, z^2*u, w^2, z*u]) must be
            multi-homogeneous of the same degrees (by component)

        ::

            sage: R.<s,t> = PolynomialRing(QQ)
            sage: Z.<a,b,x,y,z> = ProductProjectiveSpaces([1, 2], QQ)
            sage: P.<u,v,w,s,t,r> = ProductProjectiveSpaces([3, 1], QQ)
            sage: H = Hom(Z,P)
            sage: f = H([a^2, b^2, a^2, a*b, a*x, b*z]); f
            Scheme morphism:
              From: Product of projective spaces P^1 x P^2 over Rational Field
              To:   Product of projective spaces P^3 x P^1 over Rational Field
              Defn: Defined by sending (a : b , x : y : z) to
                    (a^2 : b^2 : a^2 : a*b , a*x : b*z).

        ::

            sage: Z.<a,b,c,x,y,z> = ProductProjectiveSpaces([1, 3], QQ)
            sage: P.<u,v,w,s,t,r> = ProductProjectiveSpaces([2, 2], QQ)
            sage: H = Hom(Z,P)
            sage: f = H([a^2, b^2, c^2, x^2, y^2, z^2])
            Traceback (most recent call last):
            ...
            TypeError: polys (=[a^2, b^2, c^2, x^2, y^2, z^2]) must be
            multi-homogeneous of the same degrees (by component)
        """
        if check:
            #check multi-homogeneous
            #if self is a subscheme, we may need the lift of the polynomials
            try:
                polys[0].exponents()
            except AttributeError:
                polys = [f.lift() for f in polys]

            target = parent.codomain().ambient_space()
            dom = parent.domain().ambient_space()
            from sage.schemes.product_projective.space import is_ProductProjectiveSpaces
            if is_ProductProjectiveSpaces(target):
                splitpolys = target._factors(polys)
                for m in range(len(splitpolys)):
                    d = dom._degree(splitpolys[m][0])
                    if not all(d == dom._degree(f) for f in splitpolys[m]):
                        raise TypeError("polys (=%s) must be multi-homogeneous of the same degrees (by component)"%polys)
            else:
                #we are mapping into some other kind of space
                target._validate(polys)

        SchemeMorphism_polynomial.__init__(self, parent, polys, check)

    def __getitem__(self, i):
        r"""
        Return the ``i``-th coordinate polynomial.

        INPUT:

        - ``i`` -- integer.

        OUTPUT:

        The (multi)-homogeneous polynomial that is the ``i``-th coordinate.

        EXAMPLES::

            sage: T.<x,y,z,w,u> = ProductProjectiveSpaces([2, 1], QQ)
            sage: H = T.Hom(T)
            sage: F = H([x^2*u, y^2*w, z^2*u, w^2, u^2])
            sage: F[2]
            z^2*u
        """
        return self._polys[i]

    def _repr_defn(self):
        r"""
        Return a string representation of this morphism.

        OUTPUT: String.

        EXAMPLES::

            sage: P.<x,y,z,w> = ProductProjectiveSpaces([1, 1], QQ)
            sage: H = Hom(P,P)
            sage: f = H([x^2, y^2, z, w])
            sage: f._repr_defn()
            'Defined by sending (x : y , z : w) to \n(x^2 : y^2 , z : w).'
        """
        s = 'Defined by sending '
        s += self.domain().ambient_space()._repr_generic_point()
        s += ' to \n'
        s += self.codomain().ambient_space()._repr_generic_point(self._polys)
        s += '.'
        return s

    def __call__(self, P, check=True):
        r"""
        Make morphisms of products of projective spaces callable.

        INPUT:

        - ``P`` -- a point in the domain.

        - ``check`` -- Boolean - whether or not to perform the input checks
          on the image point (Default: ``True``).

        OUTPUT: The image point in the codomain.

        EXAMPLES::

            sage: T.<x,y,z,w,u> = ProductProjectiveSpaces([2, 1], QQ)
            sage: H = T.Hom(T)
            sage: F = H([x^2*u, y^2*w, z^2*u, w^2, u^2])
            sage: F(T([2, 1, 3, 0, 1]))
            (4/9 : 0 : 1 , 0 : 1)

        ::

            sage: PP.<x,y,z,u,v,w> = ProductProjectiveSpaces(QQ, [1, 1, 1])
            sage: HP = End(PP)
            sage: f = HP([v*x^2,w*y^2,z^2,u^2,v^2,w^2])
            sage: Q = PP([0,1,1,1,1,1])
            sage: f(Q)
            (0 : 1 , 1 : 1 , 1 : 1)

        ::

            sage: PP.<t0,t1,t2,t3,t4> = ProductProjectiveSpaces([2, 1], ZZ)
            sage: Q = PP([1,1,1,2,1])
            sage: Z.<a,b,x,y,z> = ProductProjectiveSpaces([1, 2], ZZ)
            sage: H = End(Z)
            sage: f = H([a^3, b^3 + a*b^2, x^2, y^2 - z^2, z*y])
            sage: f(Q)
            Traceback (most recent call last):
            ...
            TypeError: (1 : 1 : 1 , 2 : 1) fails to convert into the map's domain
            Product of projective spaces P^1 x P^2 over Integer Ring, but a
            `pushforward` method is not properly implemented
            sage: f([1,1,1,2,1])
            (1 : 2 , 1 : 3 : 2)

        ::

            sage: PP.<x,y,u,v> = ProductProjectiveSpaces(ZZ, [1, 1])
            sage: HP = End(PP)
            sage: g = HP([x^2, y^2, u^2, v^2])
            sage: g([0, 0, 0, 0], check=False)
            (0 : 0 , 0 : 0)
        """
        from sage.schemes.product_projective.point import ProductProjectiveSpaces_point_ring
        if check:
            if not isinstance(P, ProductProjectiveSpaces_point_ring):
                try:
                    P = self.domain()(P)
                except (TypeError, NotImplementedError):
                    raise TypeError("%s fails to convert into the map's domain %s, but a `pushforward` method is not properly implemented"%(P, self.domain()))
            elif self.domain()!= P.codomain():
                raise TypeError("%s fails to convert into the map's domain %s, but a `pushforward` method is not properly implemented"%(P, self.domain()))

        A = self.codomain()
        Q = list(P)
        newP = [f(Q) for f in self.defining_polynomials()]
        return A.point(newP, check)

    def __eq__(self, right):
        """
        Tests the equality of two product projective morphisms.

        INPUT:

        - ``right`` - a map on product of projective space.

        OUTPUT:

        - Boolean - True if ``self`` and ``right`` define the same product projective
          map. False otherwise.

        EXAMPLES::

            sage: P1.<x1,x2,x3,x4> = ProductProjectiveSpaces([1, 1], QQ)
            sage: P2.<y1,y2,y3,y4> = ProductProjectiveSpaces([1, 1], CC)                # needs sage.rings.real_mpfr
            sage: H1 = End(P1)
            sage: H2 = End(P2)                                                          # needs sage.rings.real_mpfr
            sage: f = H1([x1*x2, x2^2, x3*x4, x4^2])
            sage: g = H2([y1*y2, y2^2, y3*y4, y4^2])                                    # needs sage.rings.real_mpfr
            sage: f == g                                                                # needs sage.rings.real_mpfr
            False

        ::

            sage: P.<x,y,u,v> = ProductProjectiveSpaces([1, 1], QQ)
            sage: H = Hom(P, P)
            sage: f = H([x^2, y^2, u^2, v^2])
            sage: g = H([x^2, x*y, u*v, u^2])
            sage: f == g
            False

        ::

            sage: PP.<x,y,z,a,b> = ProductProjectiveSpaces([2,1], ZZ)
            sage: H = End(PP)
            sage: f = H([x^2*y*z, x*y^2*z, x*y*z^2, a^2, b^2])
            sage: g = H([x, y, z, a^3, a*b^2])
            sage: f == g
            True
        """
        if not isinstance(right, SchemeMorphism_polynomial):
            return False
        if self.parent() != right.parent():
            return False
        PP = self.parent().codomain()

        n = PP.num_components()
        dim = [ P.ngens() for P in PP ]
        dim_prefix = [0,dim[0]]

        for i in range(1,n):
            dim_prefix.append(dim_prefix[i] + dim[i])

        # compare ratio of coordinates for each projective component
        for m in range(n):
            l = dim_prefix[m]
            r = dim_prefix[m] + dim[m]
            for i in range(l,r):
                for j in range(i+1,r):
                    if self[i]*right[j] != self[j]*right[i]:
                        return False
        return True

    def __ne__(self, right):
        """
        Tests the inequality of two prduct projective morphisms.

        INPUT:

        - ``right`` -- a map on product of projective space.

        OUTPUT:

        - Boolean -- True if ``self`` and ``right`` define different product
          projective maps. False otherwise.

        EXAMPLES::

            sage: PP.<a,b,x,y,z> = ProductProjectiveSpaces([1, 2], ZZ)
            sage: E = End(PP)
            sage: f = E([a^3, a*b^2, x*y, y*z, z*x])
            sage: g = E([a*b, a^2, x^2, y^2, z^2])
            sage: f != g
            True
            sage: f != f
            False
        """
        if not isinstance(right, SchemeMorphism_polynomial):
            return True
        if self.parent() != right.parent():
            return True
        PP = self.parent().codomain()

        n = PP.num_components()
        dim = [ P.ngens() for P in PP ]
        dim_prefix = [0,dim[0]]

        for i in range(1,n):
            dim_prefix.append(dim_prefix[i] + dim[i])

        for m in range(n):
            l = dim_prefix[m]
            r = dim_prefix[m] + dim[m]
            for i in range(l,r):
                for j in range(i+1,r):
                    if self[i]*right[j] != self[j]*right[i]:
                        return True
        return False

    def is_morphism(self):
        r"""
        Return ``True`` if this mapping is a morphism of products of projective spaces.

        For each component space of the codomain of this mapping we consider the subscheme of
        the domain of this map generated by the corresponding coordinates of the map.
        This map is a morphism if and only if each of these subschemes has no points.

        OUTPUT: Boolean.

        EXAMPLES::

            sage: Z.<a,b,x,y,z> = ProductProjectiveSpaces([1, 2], ZZ)
            sage: H = End(Z)
            sage: f = H([a^2, b^2, x*z - y*z, x^2 - y^2, z^2])
            sage: f.is_morphism()                                                       # needs sage.libs.singular
            False

        ::

            sage: P.<x,y,z,u,v,w> = ProductProjectiveSpaces([2, 2], QQ)
            sage: H = End(P)
            sage: f = H([u, v, w, u^2, v^2, w^2])
            sage: f.is_morphism()                                                       # needs sage.libs.singular
            True

        ::

            sage: P.<x,y,z,w,u> = ProductProjectiveSpaces([2, 1], QQ)
            sage: Q.<a,b,c,d,e> = ProductProjectiveSpaces([1, 2], QQ)
            sage: H = Hom(P, Q)
            sage: f = H([x^2, y^2, u^3, w^3, u^3])
            sage: f.is_morphism()                                                       # needs sage.libs.singular
            False
        """
        m = 0
        T = self.domain().ambient_space()
        S = self.codomain().ambient_space()

        if T.base_ring().is_field():
            f = self
        else:
            f = self.change_ring(T.base_ring().fraction_field())
            T = T.change_ring(T.base_ring().fraction_field())

        for i in range(S.num_components()):
            t = S[i].dimension_relative() + 1
            X = T.subscheme(list(f)[m : m + t])
            if X.dimension() > -1:
                return False
            m = m + t

        return True

    def as_dynamical_system(self):
        """
        Return this endomorphism as a :class:`~sage.dynamics.arithmetic_dynamics.product_projective_ds.DynamicalSystem_product_projective`.

        OUTPUT:

        - :class:`~sage.dynamics.arithmetic_dynamics.product_projective_ds.DynamicalSystem_product_projective`

        EXAMPLES::

            sage: Z.<a,b,x,y,z> = ProductProjectiveSpaces([1, 2], ZZ)
            sage: H = End(Z)
            sage: f = H([a^3, b^3, x^2, y^2, z^2])
            sage: type(f.as_dynamical_system())                                         # needs sage.schemes
            <class 'sage.dynamics.arithmetic_dynamics.product_projective_ds.DynamicalSystem_product_projective'>
        """
        if not self.is_endomorphism():
            raise TypeError("must be an endomorphism")
        from sage.dynamics.arithmetic_dynamics.product_projective_ds import DynamicalSystem_product_projective
        return DynamicalSystem_product_projective(list(self), self.domain())

    def global_height(self, prec=None):
        r"""
        Return the maximum of the absolute logarithmic heights of the coefficients
        in any of the coordinate functions of this map.

        INPUT:

        - ``prec`` -- desired floating point precision (default:
          default RealField precision).

        OUTPUT:

        - a real number.

        .. TODO::

            Add functionality for `\QQbar`, implement function to convert
            the map defined over `\QQbar` to map over a number field.

        EXAMPLES::

            sage: P1xP1.<x,y,u,v> = ProductProjectiveSpaces([1, 1], ZZ)
            sage: H = End(P1xP1)
            sage: f = H([x^2*u, 3*y^2*v, 5*x*v^2, y*u^2])
            sage: f.global_height()                                                     # needs sage.rings.real_mpfr
            1.60943791243410

        ::

            sage: # needs sage.rings.number_field
            sage: u = QQ['u'].0
<<<<<<< HEAD
            sage: R = NumberField(u^2 - 2, 'v')                                         # needs sage.rings.number_field
            sage: PP.<x,y,a,b> = ProductProjectiveSpaces([1, 1], R)                     # needs sage.rings.number_field
            sage: H = End(PP)                                                           # needs sage.rings.number_field
            sage: O = R.maximal_order()                                                 # needs sage.rings.number_field
            sage: g = H([3*O(u)*x^2, 13*x*y, 7*a*y, 5*b*x + O(u)*a*y])                  # needs sage.rings.number_field
            sage: g.global_height()                                                     # needs sage.rings.number_field sage.rings.real_mpfr
=======
            sage: R = NumberField(u^2 - 2, 'v')
            sage: PP.<x,y,a,b> = ProductProjectiveSpaces([1, 1], R)
            sage: H = End(PP)
            sage: O = R.maximal_order()
            sage: g = H([3*O(u)*x^2, 13*x*y, 7*a*y, 5*b*x + O(u)*a*y])
            sage: g.global_height()                                                     # needs sage.rings.real_mpfr
>>>>>>> 3e2de54f
            2.56494935746154
        """
        K = self.domain().base_ring()
        if K in NumberFields() or K == ZZ or isinstance(K, sage.rings.abc.Order):
            H = 0
            for i in range(self.domain().ambient_space().ngens()):
                C = self[i].coefficients()
                h = max(c.global_height(prec=prec) for c in C)
                H = max(H, h)
            return H
        elif isinstance(K, sage.rings.abc.AlgebraicField):
            raise NotImplementedError("not implemented for QQbar")
        else:
            raise TypeError("Must be over a Numberfield or a Numberfield Order or QQbar")

    def local_height(self, v, prec=None):
        r"""
        Return the maximum of the local height of the coefficients in any
        of the coordinate functions of this map.

        INPUT:

        - ``v`` -- a prime or prime ideal of the base ring.

        - ``prec`` -- desired floating point precision (default:
          default RealField precision).

        OUTPUT: A real number.

        EXAMPLES::

            sage: T.<x,y,z,w,u> = ProductProjectiveSpaces([2, 1], QQ)
            sage: H = T.Hom(T)
            sage: f = H([4*x^2 + 3/100*y^2, 8/210*x*y, 1/10000*z^2, 20*w^2, 1/384*u*w])
            sage: f.local_height(2)                                                     # needs sage.rings.real_mpfr
            4.85203026391962

        ::

            sage: # needs sage.rings.number_field
            sage: R.<z> = PolynomialRing(QQ)
<<<<<<< HEAD
            sage: K.<w> = NumberField(z^2 - 5)                                          # needs sage.rings.number_field
            sage: P.<x,y,a,b> = ProductProjectiveSpaces([1, 1], K)                      # needs sage.rings.number_field
            sage: H = Hom(P, P)                                                         # needs sage.rings.number_field
            sage: f = H([2*x^2 + w/3*y^2, 1/w*y^2, a^2, 6*b^2 + 1/9*a*b])               # needs sage.rings.number_field
            sage: f.local_height(K.ideal(3))                                            # needs sage.rings.number_field sage.rings.real_mpfr
=======
            sage: K.<w> = NumberField(z^2 - 5)
            sage: P.<x,y,a,b> = ProductProjectiveSpaces([1, 1], K)
            sage: H = Hom(P, P)
            sage: f = H([2*x^2 + w/3*y^2, 1/w*y^2, a^2, 6*b^2 + 1/9*a*b])
            sage: f.local_height(K.ideal(3))                                            # needs sage.rings.real_mpfr
>>>>>>> 3e2de54f
            2.19722457733622
        """
        K = FractionField(self.domain().base_ring())
        if K not in NumberFields():
            raise TypeError("must be over a number field or a number field order")

        H = 0
        for i in range(self.domain().ambient_space().ngens()):
            C = self[i].coefficients()
            h = max(K(c).local_height(v, prec) for c in C)
            H = max(H, h)
        return H<|MERGE_RESOLUTION|>--- conflicted
+++ resolved
@@ -455,21 +455,12 @@
 
             sage: # needs sage.rings.number_field
             sage: u = QQ['u'].0
-<<<<<<< HEAD
-            sage: R = NumberField(u^2 - 2, 'v')                                         # needs sage.rings.number_field
-            sage: PP.<x,y,a,b> = ProductProjectiveSpaces([1, 1], R)                     # needs sage.rings.number_field
-            sage: H = End(PP)                                                           # needs sage.rings.number_field
-            sage: O = R.maximal_order()                                                 # needs sage.rings.number_field
-            sage: g = H([3*O(u)*x^2, 13*x*y, 7*a*y, 5*b*x + O(u)*a*y])                  # needs sage.rings.number_field
-            sage: g.global_height()                                                     # needs sage.rings.number_field sage.rings.real_mpfr
-=======
             sage: R = NumberField(u^2 - 2, 'v')
             sage: PP.<x,y,a,b> = ProductProjectiveSpaces([1, 1], R)
             sage: H = End(PP)
             sage: O = R.maximal_order()
             sage: g = H([3*O(u)*x^2, 13*x*y, 7*a*y, 5*b*x + O(u)*a*y])
             sage: g.global_height()                                                     # needs sage.rings.real_mpfr
->>>>>>> 3e2de54f
             2.56494935746154
         """
         K = self.domain().base_ring()
@@ -511,19 +502,11 @@
 
             sage: # needs sage.rings.number_field
             sage: R.<z> = PolynomialRing(QQ)
-<<<<<<< HEAD
-            sage: K.<w> = NumberField(z^2 - 5)                                          # needs sage.rings.number_field
-            sage: P.<x,y,a,b> = ProductProjectiveSpaces([1, 1], K)                      # needs sage.rings.number_field
-            sage: H = Hom(P, P)                                                         # needs sage.rings.number_field
-            sage: f = H([2*x^2 + w/3*y^2, 1/w*y^2, a^2, 6*b^2 + 1/9*a*b])               # needs sage.rings.number_field
-            sage: f.local_height(K.ideal(3))                                            # needs sage.rings.number_field sage.rings.real_mpfr
-=======
             sage: K.<w> = NumberField(z^2 - 5)
             sage: P.<x,y,a,b> = ProductProjectiveSpaces([1, 1], K)
             sage: H = Hom(P, P)
             sage: f = H([2*x^2 + w/3*y^2, 1/w*y^2, a^2, 6*b^2 + 1/9*a*b])
             sage: f.local_height(K.ideal(3))                                            # needs sage.rings.real_mpfr
->>>>>>> 3e2de54f
             2.19722457733622
         """
         K = FractionField(self.domain().base_ring())
