r"""
Set of homomorphisms between two affine schemes

For schemes `X` and `Y`, this module implements the set of morphisms
`Hom(X,Y)`. This is done by :class:`SchemeHomset_generic`.

As a special case, the Hom-sets can also represent the points of a
scheme. Recall that the `K`-rational points of a scheme `X` over `k`
can be identified with the set of morphisms `Spec(K) \to X`. In Sage
the rational points are implemented by such scheme morphisms. This is
done by :class:`SchemeHomset_points` and its subclasses.

.. note::

    You should not create the Hom-sets manually. Instead, use the
    :meth:`~sage.structure.parent.Hom` method that is inherited by all
    schemes.

AUTHORS:

- William Stein (2006): initial version.

- Ben Hutz (2018): add numerical point support
"""


#*****************************************************************************
#       Copyright (C) 2006 William Stein <wstein@gmail.com>
#
#  Distributed under the terms of the GNU General Public License (GPL)
#  as published by the Free Software Foundation; either version 2 of
#  the License, or (at your option) any later version.
#                  http://www.gnu.org/licenses/
#*****************************************************************************

from sage.misc.all import verbose
from sage.rings.all import ZZ, CC, RR
from sage.rings.rational_field import is_RationalField
from sage.categories.fields import Fields
from sage.categories.number_fields import NumberFields
from sage.rings.finite_rings.finite_field_constructor import is_FiniteField
from sage.rings.polynomial.polynomial_ring_constructor import PolynomialRing
import sage.schemes.generic.homset
from copy import copy

#*******************************************************************
# Affine varieties
#*******************************************************************
class SchemeHomset_points_spec(sage.schemes.generic.homset.SchemeHomset_generic):
    """
    Set of rational points of an affine variety.

    INPUT:

    See :class:`SchemeHomset_generic`.

    EXAMPLES::

        sage: from sage.schemes.affine.affine_homset import SchemeHomset_points_spec
        sage: SchemeHomset_points_spec(Spec(QQ), Spec(QQ))
        Set of rational points of Spectrum of Rational Field
    """

    def _element_constructor_(self, *args, **kwds):
        """
        The element constructor.

        EXAMPLES::

            sage: X = Spec(QQ)
            sage: ring_hom = QQ.hom((1,), QQ);  ring_hom
            Ring endomorphism of Rational Field
              Defn: 1 |--> 1
            sage: H = X.Hom(X)
            sage: H(ring_hom)
            Affine Scheme endomorphism of Spectrum of Rational Field
              Defn: Ring endomorphism of Rational Field
                      Defn: 1 |--> 1

        TESTS::

            sage: H._element_constructor_(ring_hom)
            Affine Scheme endomorphism of Spectrum of Rational Field
              Defn: Ring endomorphism of Rational Field
                      Defn: 1 |--> 1
        """
        return sage.schemes.generic.homset.SchemeHomset_generic._element_constructor_(self, *args, **kwds)

    def _repr_(self):
        """
        Return a string representation of a homset.

        OUTPUT: A string.

        EXAMPLES::

            sage: from sage.schemes.affine.affine_homset import SchemeHomset_points_spec
            sage: S = SchemeHomset_points_spec(Spec(QQ), Spec(QQ))
            sage: S._repr_()
            'Set of rational points of Spectrum of Rational Field'
        """
        return 'Set of rational points of '+str(self.codomain())



#*******************************************************************
# Affine varieties
#*******************************************************************
class SchemeHomset_points_affine(sage.schemes.generic.homset.SchemeHomset_points):
    """
    Set of rational points of an affine variety.

    INPUT:

    See :class:`SchemeHomset_generic`.

    EXAMPLES::

        sage: from sage.schemes.affine.affine_homset import SchemeHomset_points_affine
        sage: SchemeHomset_points_affine(Spec(QQ), AffineSpace(ZZ,2))
        Set of rational points of Affine Space of dimension 2 over Rational Field
    """

    def points(self, **kwds):
        r"""
        Return some or all rational points of an affine scheme.

<<<<<<< HEAD
        For dimension 0 subschemes points are determined through a groebner
        basis calculation. For schemes or subschemes with dimension greater than 1
        points are determined through enumeration up to the specified bound.

        INPUT:

        kwds:

        - ``B`` -- integer (optional, default: 0). The bound for the
          height of the coordinates. Only used for subschemes with
          dimension at least 1.

        - ``zero_tolerance`` - positive real number (optional, default=10^(-10)).
          For numerically inexact fields, points are on the subscheme if they
          satisfy the equations to within tolerance.

=======
        Over a finite field, all points are returned. Over an infinite field, all points satisfying the bound
        are returned. For a zero-dimensional subscheme, all points are returned regardless of whether the field
        is infinite or not.

        For number fields, this uses the
        Doyle-Krumm algorithm 4 (algorithm 5 for imaginary quadratic) for
        computing algebraic numbers up to a given height [Doyle-Krumm]_.

        The algorithm requires floating point arithmetic, so the user is
        allowed to specify the precision for such calculations.
        Additionally, due to floating point issues, points
        slightly larger than the bound may be returned. This can be controlled
        by lowering the tolerance.

        INPUT:

        - ``bound`` - a real number
>>>>>>> 010ba97d

        - ``tolerance`` - a rational number in (0,1] used in doyle-krumm algorithm-4

        - ``precision`` - the precision to use for computing the elements of bounded height of number fields.

<<<<<<< HEAD
        - If the base ring is a number field or `\ZZ`: the subset of points whose
          coordinates have height ``B`` or less.
=======
        OUTPUT:

        - a list of rational points of a affine scheme
>>>>>>> 010ba97d

        .. WARNING::

           In the current implementation, the output of the [Doyle-Krumm] algorithm
           cannot be guaranteed to be correct due to the necessity of floating point
           computations. In some cases, the default 53-bit precision is
           considerably lower than would be required for the algorithm to
           generate correct output.

           For numerically inexact fields such as ComplexField or RealField the
           list of points returned is very likely to be incomplete. It may also
           contain repeated points due to tolerance.

        EXAMPLES: The bug reported at #11526 is fixed::

            sage: A2 = AffineSpace(ZZ, 2)
            sage: F = GF(3)
            sage: A2(F).points()
            [(0, 0), (0, 1), (0, 2), (1, 0), (1, 1), (1, 2), (2, 0), (2, 1), (2, 2)]

        ::

            sage: A.<x,y> = ZZ[]
            sage: I = A.ideal(x^2-y^2-1)
            sage: V = AffineSpace(ZZ, 2)
            sage: X = V.subscheme(I)
<<<<<<< HEAD
            sage: M = X(ZZ)
=======
            sage: M = X(R)
>>>>>>> 010ba97d
            sage: M.points(bound=1)
            [(-1, 0), (1, 0)]

        ::

            sage: u = QQ['u'].0
            sage: K.<v> = NumberField(u^2 + 3)
            sage: A.<x,y> = AffineSpace(K, 2)
<<<<<<< HEAD
            sage: len(A(K).points(bound=9))
            361
=======
            sage: len(A(K).points(bound=2))
            1849
>>>>>>> 010ba97d

        ::

            sage: A.<x,y> = AffineSpace(QQ, 2)
            sage: E = A.subscheme([x^2 + y^2 - 1, y^2 - x^3 + x^2 + x - 1])
            sage: E(A.base_ring()).points()
            [(-1, 0), (0, -1), (0, 1), (1, 0)]
<<<<<<< HEAD
=======
        """
        B = kwds.pop('bound', 0)
        tol = kwds.pop('tolerance', 1e-2)
        prec = kwds.pop('precision', 53)

        X = self.codomain()
>>>>>>> 010ba97d

        ::

            sage: A.<x,y> = AffineSpace(CC, 2)
            sage: E = A.subscheme([y^3 - x^3 - x^2, x*y])
            sage: E(A.base_ring()).points()
            verbose 0 (124: affine_homset.py, points) Warning: computations in the numerical fields are inexact;points may be computed partially or incorrectly.
            [(-1.00000000000000, 0.000000000000000),
            (0.000000000000000, 0.000000000000000)]

        ::

            sage: A.<x1,x2> = AffineSpace(CDF, 2)
            sage: E = A.subscheme([x1^2 + x2^2 + x1*x2, x1 + x2])
            sage: E(A.base_ring()).points()
            verbose 0 (124: affine_homset.py, points) Warning: computations in the numerical fields are inexact;points may be computed partially or incorrectly.
            [(0.0, 0.0)]
        """
        from sage.schemes.affine.affine_space import is_AffineSpace
        X = self.codomain()
        if not is_AffineSpace(X) and X.base_ring() in Fields():
            if hasattr(X.base_ring(), 'precision'):
                numerical = True
                verbose("Warning: computations in the numerical fields are inexact;points may be computed partially or incorrectly.", level=0)
                zero_tol = RR(kwds.pop('zero_tolerance', 10**(-10)))
                if zero_tol <= 0:
                    raise ValueError("tolerance must be positive")
            else:
                numerical = False
            # Then X must be a subscheme
            dim_ideal = X.defining_ideal().dimension()
            if dim_ideal < 0: # no points
                return []
            if dim_ideal == 0: # if X zero-dimensional
                rat_points = []
                AS = X.ambient_space()
                N = AS.dimension_relative()
                BR = X.base_ring()
                #need a lexicographic ordering for elimination
                R = PolynomialRing(BR, N, AS.gens(), order='lex')
                I = R.ideal(X.defining_polynomials())
                I0 = R.ideal(0)
                #Determine the points through elimination
                #This is much faster than using the I.variety() function on each affine chart.
                G = I.groebner_basis()
                if G != [1]:
                    P = {}
                    points = [P]
                    #work backwards from solving each equation for the possible
                    #values of the next coordinate
                    for i in range(len(G) - 1, -1, -1):
                        new_points = []
                        good = 0
                        for P in points:
                            #substitute in our dictionary entry that has the values
                            #of coordinates known so far. This results in a single
                            #variable polynomial (by elimination)
                            L = G[i].substitute(P)
                            if R(L).degree() > 0:
                                if numerical:
                                    for pol in L.univariate_polynomial().roots(multiplicities=False):
                                        r = L.variables()[0]
                                        varindex = R.gens().index(r)
                                        P.update({R.gen(varindex):pol})
                                        new_points.append(copy(P))
                                        good = 1
                                else:
                                    L = L.factor()
                                #the linear factors give the possible rational values of
                                #this coordinate
                                    for pol, pow in L:
                                        if pol.degree() == 1 and len(pol.variables()) == 1:
                                            good = 1
                                            r = pol.variables()[0]
                                            varindex = R.gens().index(r)
                                            #add this coordinates information to
                                            #each dictionary entry
                                            P.update({R.gen(varindex):-pol.constant_coefficient() /
                                            pol.monomial_coefficient(r)})
                                            new_points.append(copy(P))
                            else:
                                new_points.append(P)
                                good = 1
                        if good:
                            points = new_points
                    #the dictionary entries now have values for all coordinates
                    #they are the rational solutions to the equations
                    #make them into affine points
                    for i in range(len(points)):
                        if numerical:
                            if len(points[i]) == N:
                                S = AS([points[i][R.gen(j)] for j in range(N)])
                                if all([g(list(S)) < zero_tol for g in X.defining_polynomials()]):
                                    rat_points.append(S)
                        else:
                            if len(points[i]) == N and I.subs(points[i]) == I0:
                                S = X([points[i][R.gen(j)] for j in range(N)])
                                rat_points.append(S)

                rat_points = sorted(rat_points)
                return rat_points
        R = self.value_ring()
        B = kwds.pop('bound', 0)
        if is_RationalField(R) or R == ZZ:
            if not B > 0:
                raise TypeError("a positive bound B (= %s) must be specified"%B)
            from sage.schemes.affine.affine_rational_point import enum_affine_rational_field
            return enum_affine_rational_field(self,B)
        if R in NumberFields():
            if not B > 0:
                raise TypeError("a positive bound B (= %s) must be specified"%B)
            from sage.schemes.affine.affine_rational_point import enum_affine_number_field
            return enum_affine_number_field(self, bound=B, tolerance=tol, precision=prec)
        elif is_FiniteField(R):
            from sage.schemes.affine.affine_rational_point import enum_affine_finite_field
            return enum_affine_finite_field(self)
        else:
            raise TypeError("unable to enumerate points over %s"%R)

    def numerical_points(self, F=None, **kwds):
        """
        Return some or all numerical approximations of rational points of an affine scheme.

        This is for dimension 0 subschemes only and the points are determined
        through a groebner calculation over the base ring and then numerically
        approximating the roots of the resulting polynomials. If the base ring
        is a number field, the embedding into ``F`` must be known.

        INPUT:

        ``F`` - numerical ring

        kwds:

        - ``zero_tolerance`` - positive real number (optional, default=10^(-10)).
          For numerically inexact fields, points are on the subscheme if they
          satisfy the equations to within tolerance.

        OUTPUT: A list of points in the ambient space.

        .. WARNING::

           For numerically inexact fields the list of points returned may contain repeated
           or be missing points due to tolerance.

        EXAMPLES::

            sage: K.<v> = QuadraticField(3)
            sage: A.<x,y> = AffineSpace(K, 2)
            sage: X = A.subscheme([x^3 - v^2*y, y - v*x^2 + 3])
            sage: L = X(K).numerical_points(F=RR); L
            [(-1.18738247880014, -0.558021142104134),
             (1.57693558184861, 1.30713548084184),
             (4.80659931965815, 37.0162574656220)]
            sage: L[0].codomain()
            Affine Space of dimension 2 over Real Field with 53 bits of precision

        ::

            sage: A.<x,y> = AffineSpace(QQ, 2)
            sage: X = A.subscheme([y^2 - x^2 - 3*x, x^2 - 10*y])
            sage: len(X(QQ).numerical_points(F=ComplexField(100)))
            4

        ::

            sage: A.<x1, x2> = AffineSpace(QQ, 2)
            sage: E = A.subscheme([30*x1^100 + 1000*x2^2 + 2000*x1*x2 + 1, x1 + x2])
            sage: len(E(A.base_ring()).numerical_points(F=CDF, zero_tolerance =1e-9))
            100

        TESTS::

            sage: A.<x,y> = AffineSpace(QQ, 2)
            sage: X = A.subscheme([y^2 - x^2 - 3*x, x^2 - 10*y])
            sage: X(QQ).numerical_points(F=QQ)
            Traceback (most recent call last):
            ...
            TypeError: F must be a numerical field

        ::

            sage: A.<x,y> = AffineSpace(QQ, 2)
            sage: X = A.subscheme([y^2 - x^2 - 3*x, x^2 - 10*y])
            sage: X(QQ).numerical_points(F=CC, zero_tolerance=-1)
            Traceback (most recent call last):
            ...
            ValueError: tolerance must be positive
        """
        from sage.schemes.affine.affine_space import is_AffineSpace
        if F is None:
            F = CC
        if not F in Fields() or not hasattr(F, 'precision'):
            raise TypeError('F must be a numerical field')
        X = self.codomain()
        if X.base_ring() not in NumberFields():
            raise TypeError('base ring must be a number field')

        AA = X.ambient_space().change_ring(F)
        if not is_AffineSpace(X) and X.base_ring() in Fields():
            # Then X must be a subscheme
            dim_ideal = X.defining_ideal().dimension()
            if dim_ideal < 0: # no points
                return []
            if dim_ideal == 0: # if X zero-dimensional
                zero_tol = RR(kwds.pop('zero_tolerance', 10**(-10)))
                if zero_tol <= 0:
                    raise ValueError("tolerance must be positive")
                rat_points = []
                PS = X.ambient_space()
                N = PS.dimension_relative()
                BR = X.base_ring()
                #need a lexicographic ordering for elimination
                R = PolynomialRing(BR, N, PS.gens(), order='lex')
                RF = R.change_ring(F)
                I = R.ideal(X.defining_polynomials())
                I0 = R.ideal(0)
                #Determine the points through elimination
                #This is much faster than using the I.variety() function on each affine chart.
                G = I.groebner_basis()
                G = [RF(g) for g in G]
                if G != [1]:
                    P = {}
                    points = [P]
                    #work backwards from solving each equation for the possible
                    #values of the next coordinate
                    for i in range(len(G) - 1, -1, -1):
                        new_points = []
                        good = 0
                        for P in points:
                            #substitute in our dictionary entry that has the values
                            #of coordinates known so far. This results in a single
                            #variable polynomial (by elimination)
                            L = G[i].substitute(P)
                            if len(RF(L).variables())==1:
                                for pol in L.univariate_polynomial().roots(ring=F, multiplicities=False):
                                    r = L.variables()[0]
                                    varindex = RF.gens().index(r)
                                    P.update({RF.gen(varindex):pol})
                                    new_points.append(copy(P))
                                    good = 1
                            else:
                                new_points.append(P)
                                good = 1
                        if good:
                            points = new_points
                    #the dictionary entries now have values for all coordinates
                    #they are the rational solutions to the equations
                    #make them into affine points
                    polys = [g.change_ring(F) for g in X.defining_polynomials()]
                    for i in range(len(points)):
                        if len(points[i]) == N:
                            S = AA([points[i][R.gen(j)] for j in range(N)])
                            if all([g(list(S)) < zero_tol for g in polys]):
                                rat_points.append(S)

                rat_points = sorted(rat_points)
                return rat_points<|MERGE_RESOLUTION|>--- conflicted
+++ resolved
@@ -125,24 +125,10 @@
         r"""
         Return some or all rational points of an affine scheme.
 
-<<<<<<< HEAD
         For dimension 0 subschemes points are determined through a groebner
         basis calculation. For schemes or subschemes with dimension greater than 1
         points are determined through enumeration up to the specified bound.
 
-        INPUT:
-
-        kwds:
-
-        - ``B`` -- integer (optional, default: 0). The bound for the
-          height of the coordinates. Only used for subschemes with
-          dimension at least 1.
-
-        - ``zero_tolerance`` - positive real number (optional, default=10^(-10)).
-          For numerically inexact fields, points are on the subscheme if they
-          satisfy the equations to within tolerance.
-
-=======
         Over a finite field, all points are returned. Over an infinite field, all points satisfying the bound
         are returned. For a zero-dimensional subscheme, all points are returned regardless of whether the field
         is infinite or not.
@@ -157,31 +143,30 @@
         slightly larger than the bound may be returned. This can be controlled
         by lowering the tolerance.
 
+
         INPUT:
 
-        - ``bound`` - a real number
->>>>>>> 010ba97d
+        kwds:
+
+        - ``bound`` - real number (optional, default: 0). The bound for the
+          height of the coordinates. Only used for subschemes with
+          dimension at least 1.
+
+        - ``zero_tolerance`` - positive real number (optional, default=10^(-10)).
+          For numerically inexact fields, points are on the subscheme if they
+          satisfy the equations to within tolerance.
 
         - ``tolerance`` - a rational number in (0,1] used in doyle-krumm algorithm-4
-
-        - ``precision`` - the precision to use for computing the elements of bounded height of number fields.
-
-<<<<<<< HEAD
-        - If the base ring is a number field or `\ZZ`: the subset of points whose
-          coordinates have height ``B`` or less.
-=======
+          for enumeration over number fields.
+
+        - ``precision`` - the precision to use for computing the elements of
+          bounded height of number fields.
+
         OUTPUT:
 
         - a list of rational points of a affine scheme
->>>>>>> 010ba97d
 
         .. WARNING::
-
-           In the current implementation, the output of the [Doyle-Krumm] algorithm
-           cannot be guaranteed to be correct due to the necessity of floating point
-           computations. In some cases, the default 53-bit precision is
-           considerably lower than would be required for the algorithm to
-           generate correct output.
 
            For numerically inexact fields such as ComplexField or RealField the
            list of points returned is very likely to be incomplete. It may also
@@ -200,11 +185,7 @@
             sage: I = A.ideal(x^2-y^2-1)
             sage: V = AffineSpace(ZZ, 2)
             sage: X = V.subscheme(I)
-<<<<<<< HEAD
             sage: M = X(ZZ)
-=======
-            sage: M = X(R)
->>>>>>> 010ba97d
             sage: M.points(bound=1)
             [(-1, 0), (1, 0)]
 
@@ -213,13 +194,8 @@
             sage: u = QQ['u'].0
             sage: K.<v> = NumberField(u^2 + 3)
             sage: A.<x,y> = AffineSpace(K, 2)
-<<<<<<< HEAD
-            sage: len(A(K).points(bound=9))
-            361
-=======
             sage: len(A(K).points(bound=2))
             1849
->>>>>>> 010ba97d
 
         ::
 
@@ -227,15 +203,6 @@
             sage: E = A.subscheme([x^2 + y^2 - 1, y^2 - x^3 + x^2 + x - 1])
             sage: E(A.base_ring()).points()
             [(-1, 0), (0, -1), (0, 1), (1, 0)]
-<<<<<<< HEAD
-=======
-        """
-        B = kwds.pop('bound', 0)
-        tol = kwds.pop('tolerance', 1e-2)
-        prec = kwds.pop('precision', 53)
-
-        X = self.codomain()
->>>>>>> 010ba97d
 
         ::
 
@@ -255,6 +222,7 @@
             [(0.0, 0.0)]
         """
         from sage.schemes.affine.affine_space import is_AffineSpace
+
         X = self.codomain()
         if not is_AffineSpace(X) and X.base_ring() in Fields():
             if hasattr(X.base_ring(), 'precision'):
@@ -339,6 +307,8 @@
                 return rat_points
         R = self.value_ring()
         B = kwds.pop('bound', 0)
+        tol = kwds.pop('tolerance', 1e-2)
+        prec = kwds.pop('precision', 53)
         if is_RationalField(R) or R == ZZ:
             if not B > 0:
                 raise TypeError("a positive bound B (= %s) must be specified"%B)
