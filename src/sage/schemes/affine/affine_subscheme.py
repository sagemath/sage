# sage_setup: distribution = sagemath-categories
r"""
Subschemes of affine space

AUTHORS:

- David Kohel, William Stein (2005): initial version

- Ben Hutz (2013): affine subschemes

"""

# ****************************************************************************
#        Copyright (C) 2005 William Stein <wstein@gmail.com>
#        Copyright (C) 2013 Ben Hutz <bn4941@gmail.com>
#
# This program is free software: you can redistribute it and/or modify
# it under the terms of the GNU General Public License as published by
# the Free Software Foundation, either version 2 of the License, or
# (at your option) any later version.
#                  https://www.gnu.org/licenses/
# ****************************************************************************

from sage.categories.fields import Fields
from sage.schemes.generic.algebraic_scheme import AlgebraicScheme_subscheme

from .affine_morphism import SchemeMorphism_polynomial_affine_subscheme_field


class AlgebraicScheme_subscheme_affine(AlgebraicScheme_subscheme):
    r"""
    An algebraic subscheme of affine space.

    INPUT:

    - ``A`` -- ambient affine space

    - ``polynomials`` -- single polynomial, ideal or iterable of defining
      polynomials

    EXAMPLES::

        sage: A3.<x, y, z> = AffineSpace(QQ, 3)
        sage: A3.subscheme([x^2 - y*z])
        Closed subscheme of Affine Space of dimension 3 over Rational Field defined by:
          x^2 - y*z

    TESTS::

        sage: from sage.schemes.affine.affine_subscheme import AlgebraicScheme_subscheme_affine
        sage: AlgebraicScheme_subscheme_affine(A3, [x^2 - y*z])
        Closed subscheme of Affine Space of dimension 3 over Rational Field defined by:
          x^2 - y*z
    """
    def __init__(self, A, polynomials, embedding_center=None,
                 embedding_codomain=None, embedding_images=None):
        """
        EXAMPLES::

            sage: A.<x,y,z> = AffineSpace(QQ, 3)
            sage: A.subscheme([y^2 - x*z - x*y])
            Closed subscheme of Affine Space of dimension 3 over Rational Field defined by:
              -x*y + y^2 - x*z
        """
        AlgebraicScheme_subscheme.__init__(self, A, polynomials)
        if embedding_images is not None:
            self._embedding_morphism = self.hom(embedding_images,
                                                embedding_codomain)
        elif A._ambient_projective_space is not None:
            self._embedding_morphism = self.projective_embedding(
                A._default_embedding_index, A._ambient_projective_space)
        if embedding_center is not None:
            self._embedding_center = self.point(embedding_center)

    def _morphism(self, *args, **kwds):
        r"""
        A morphism between two schemes in your category, usually defined via
        polynomials. Your morphism class should derive from
        :class:`SchemeMorphism_polynomial`. These morphisms will usually be
        elements of the Hom-set
        :class:`~sage.schemes.generic.homset.SchemeHomset_generic`.

        EXAMPLES::

            sage: A3.<x,y,z> = AffineSpace(3, ZZ)
            sage: A3._morphism(A3.Hom(A3), [x,y,z])
            Scheme endomorphism of Affine Space of dimension 3 over Integer Ring
              Defn: Defined on coordinates by sending (x, y, z) to
                    (x, y, z)

        """
        return self.ambient_space()._morphism(*args, **kwds)

    def dimension(self):
        """
        Return the dimension of the affine algebraic subscheme.

        EXAMPLES::

            sage: # needs sage.libs.singular
            sage: A.<x,y> = AffineSpace(2, QQ)
            sage: A.subscheme([]).dimension()                                           # needs sage.libs.singular
            2
            sage: A.subscheme([x]).dimension()                                          # needs sage.libs.singular
            1
            sage: A.subscheme([x^5]).dimension()                                        # needs sage.libs.singular
            1
            sage: A.subscheme([x^2 + y^2 - 1]).dimension()                              # needs sage.libs.singular
            1
            sage: A.subscheme([x*(x-1), y*(y-1)]).dimension()                           # needs sage.libs.singular
            0

        Something less obvious::

            sage: A.<x,y,z,w> = AffineSpace(4, QQ)
            sage: X = A.subscheme([x^2, x^2*y^2 + z^2, z^2 - w^2, 10*x^2 + w^2 - z^2])
            sage: X
            Closed subscheme of Affine Space of dimension 4 over Rational Field defined by:
              x^2,
              x^2*y^2 + z^2,
              z^2 - w^2,
              10*x^2 - z^2 + w^2
            sage: X.dimension()                                                         # needs sage.libs.singular
            1
        """
        try:
            return self.__dimension
        except AttributeError:
            self.__dimension = self.defining_ideal().dimension()
            return self.__dimension

    def projective_embedding(self, i=None, PP=None):
        """
        Return a morphism from this affine scheme into an ambient projective
        space of the same dimension.

        The codomain of this morphism is the projective closure of this affine
        scheme in ``PP``, if given, or otherwise in a new projective space that
        is constructed.

        INPUT:

        -  ``i`` -- integer (default: dimension of self = last
           coordinate) determines which projective embedding to compute. The
           embedding is that which has a 1 in the i-th coordinate, numbered
           from 0.

        -  ``PP`` -- (default: None) ambient projective space, i.e., ambient space
            of codomain of morphism; this is constructed if it is not given.

        EXAMPLES::

            sage: A.<x, y, z> = AffineSpace(3, ZZ)
            sage: S = A.subscheme([x*y - z])
            sage: S.projective_embedding()                                              # needs sage.libs.singular
            Scheme morphism:
              From: Closed subscheme of Affine Space of dimension 3 over Integer Ring
                    defined by: x*y - z
              To:   Closed subscheme of Projective Space of dimension 3 over Integer Ring
                    defined by: x0*x1 - x2*x3
              Defn: Defined on coordinates by sending (x, y, z) to (x : y : z : 1)

        ::

            sage: A.<x, y, z> = AffineSpace(3, ZZ)
            sage: P = ProjectiveSpace(3, ZZ, 'u')
            sage: S = A.subscheme([x^2 - y*z])
            sage: S.projective_embedding(1, P)                                          # needs sage.libs.singular
            Scheme morphism:
              From: Closed subscheme of Affine Space of dimension 3 over Integer Ring
                    defined by: x^2 - y*z
              To:   Closed subscheme of Projective Space of dimension 3 over Integer Ring
                    defined by: u0^2 - u2*u3
              Defn: Defined on coordinates by sending (x, y, z) to (x : 1 : y : z)

        ::

            sage: A.<x,y,z> = AffineSpace(QQ, 3)
            sage: X = A.subscheme([y - x^2, z - x^3])
            sage: X.projective_embedding()                                              # needs sage.libs.singular
            Scheme morphism:
              From: Closed subscheme of Affine Space of dimension 3 over Rational Field
                    defined by: -x^2 + y, -x^3 + z
              To:   Closed subscheme of Projective Space of dimension 3 over Rational Field
                    defined by: x0^2 - x1*x3, x0*x1 - x2*x3, x1^2 - x0*x2
              Defn: Defined on coordinates by sending (x, y, z) to (x : y : z : 1)

        When taking a closed subscheme of an affine space with a
        projective embedding, the subscheme inherits the embedding::

            sage: A.<u,v> = AffineSpace(2, QQ, default_embedding_index=1)
            sage: X = A.subscheme(u - v)                                                # needs sage.libs.singular
            sage: X.projective_embedding()                                              # needs sage.libs.singular
            Scheme morphism:
              From: Closed subscheme of Affine Space of dimension 2 over Rational Field
                    defined by: u - v
              To:   Closed subscheme of Projective Space of dimension 2 over Rational Field
                    defined by: x0 - x2
              Defn: Defined on coordinates by sending (u, v) to (u : 1 : v)
            sage: phi = X.projective_embedding()                                        # needs sage.libs.singular
            sage: psi = A.projective_embedding()
            sage: phi(X(2, 2)) == psi(A(X(2, 2)))                                       # needs sage.libs.singular
            True
        """
        AA = self.ambient_space()
        n = AA.dimension_relative()
        if i is None:
            try:
                return self._embedding_morphism
            except AttributeError:
                i = n
        i = int(i)
        if i < 0 or i > n:
            raise ValueError("Argument i (=%s) must be between 0 and %s, inclusive" % (i, n))
        try:
            phi = self.__projective_embedding[i]
            # assume that if you've passed in a new ambient projective space
            # you want to override the existing embedding
            if PP is None or phi.codomain().ambient_space() == PP:
                return phi
        except AttributeError:
            self.__projective_embedding = {}
        except KeyError:
            pass
        if PP is None:
            PP = AA.projective_embedding(i).codomain()
        elif PP.dimension_relative() != n:
            raise ValueError("Projective Space must be of dimension %s" % (n))
        PR = PP.coordinate_ring()
        # Groebner basis w.r.t. a graded monomial order computed here to ensure
        # after homogenization, the basis elements will generate the defining
        # ideal of the projective closure of this affine subscheme
        R = AA.coordinate_ring()
        G = self.defining_ideal().groebner_basis()
        v = list(PP.gens())
        z = v.pop(i)
        phi = R.hom(v, PR)
        v.append(z)
        X = PP.subscheme([phi(f).homogenize(i) for f in G])
        v = list(R.gens())
        v.insert(i, R(1))
        phi = self.hom(v, X)
        self.__projective_embedding[i] = phi
        return phi

    def projective_closure(self, i=None, PP=None):
        r"""
        Return the projective closure of this affine subscheme.

        INPUT:

        - ``i`` -- (default: None) determines the embedding to use to compute the projective
          closure of this affine subscheme. The embedding used is the one which has a 1 in the
          i-th coordinate, numbered from 0.

        -  ``PP`` -- (default: None) ambient projective space, i.e., ambient space
           of codomain of morphism; this is constructed if it is not given

        OUTPUT: a projective subscheme

        EXAMPLES::

            sage: A.<x,y,z,w> = AffineSpace(QQ, 4)
            sage: X = A.subscheme([x^2 - y, x*y - z, y^2 - w,
            ....:                  x*z - w, y*z - x*w, z^2 - y*w])
            sage: X.projective_closure()                                                # needs sage.libs.singular
            Closed subscheme of Projective Space of dimension 4 over Rational Field
             defined by:
              x0^2 - x1*x4,
              x0*x1 - x2*x4,
              x1^2 - x3*x4,
              x0*x2 - x3*x4,
              x1*x2 - x0*x3,
              x2^2 - x1*x3

        ::

            sage: A.<x,y,z> = AffineSpace(QQ, 3)
            sage: P.<a,b,c,d> = ProjectiveSpace(QQ, 3)
            sage: X = A.subscheme([z - x^2 - y^2])
            sage: X.projective_closure(1, P).ambient_space() == P                       # needs sage.libs.singular
            True
        """
        return self.projective_embedding(i, PP).codomain()

    def is_smooth(self, point=None):
        r"""
        Test whether the algebraic subscheme is smooth.

        INPUT:

        - ``point`` -- A point or ``None`` (default). The point to
          test smoothness at.

        OUTPUT:

        Boolean. If no point was specified, returns whether the
        algebraic subscheme is smooth everywhere. Otherwise,
        smoothness at the specified point is tested.

        EXAMPLES::

            sage: A2.<x,y> = AffineSpace(2, QQ)
            sage: cuspidal_curve = A2.subscheme([y^2 - x^3])
            sage: cuspidal_curve
            Closed subscheme of Affine Space of dimension 2 over Rational Field defined by:
              -x^3 + y^2
            sage: smooth_point = cuspidal_curve.point([1,1])
            sage: smooth_point in cuspidal_curve
            True
            sage: singular_point = cuspidal_curve.point([0,0])
            sage: singular_point in cuspidal_curve
            True
            sage: cuspidal_curve.is_smooth(smooth_point)                                # needs sage.libs.singular
            True
            sage: cuspidal_curve.is_smooth(singular_point)                              # needs sage.libs.singular
            False
            sage: cuspidal_curve.is_smooth()                                            # needs sage.libs.singular
            False
        """
        R = self.ambient_space().coordinate_ring()
        if point is not None:
            self._check_satisfies_equations(point)
            point_subs = dict(zip(R.gens(), point))
            Jac = self.Jacobian().subs(point_subs)
            return not Jac.is_zero()

        # testing smoothness everywhere tends to be expensive
        try:
            return self._smooth
        except AttributeError:
            pass
        sing_dim = self.Jacobian().dimension()
        self._smooth = (sing_dim == -1)
        return self._smooth

    def intersection_multiplicity(self, X, P):
        r"""
        Return the intersection multiplicity of this subscheme and the subscheme ``X`` at the point ``P``.

        The intersection of this subscheme with ``X`` must be proper, that is `\mathrm{codim}(self\cap
        X) = \mathrm{codim}(self) + \mathrm{codim}(X)`, and must also be finite. We use Serre's Tor
        formula to compute the intersection multiplicity. If `I`, `J` are the defining ideals of ``self``, ``X``,
        respectively, then this is `\sum_{i=0}^{\infty}(-1)^i\mathrm{length}(\mathrm{Tor}_{\mathcal{O}_{A,p}}^{i}
        (\mathcal{O}_{A,p}/I,\mathcal{O}_{A,p}/J))` where `A` is the affine ambient space of these subschemes.

        INPUT:

        - ``X`` -- subscheme in the same ambient space as this subscheme.

        - ``P`` -- a point in the intersection of this subscheme with ``X``.

        OUTPUT: An integer.

        EXAMPLES::

            sage: A.<x,y> = AffineSpace(QQ, 2)
            sage: C = Curve([y^2 - x^3 - x^2], A)                                       # needs sage.libs.singular
            sage: D = Curve([y^2 + x^3], A)                                             # needs sage.libs.singular
            sage: Q = A([0,0])
            sage: C.intersection_multiplicity(D, Q)                                     # needs sage.libs.singular
            4

        ::

            sage: # needs sage.rings.number_field
            sage: R.<a> = QQ[]
<<<<<<< HEAD
            sage: K.<b> = NumberField(a^6 - 3*a^5 + 5*a^4 - 5*a^3 + 5*a^2 - 3*a + 1)    # needs sage.rings.number_field
            sage: A.<x,y,z,w> = AffineSpace(K, 4)                                       # needs sage.rings.number_field
            sage: X = A.subscheme([x*y, y*z + 7, w^3 - x^3])                            # needs sage.rings.number_field
            sage: Y = A.subscheme([x - z^3 + z + 1])                                    # needs sage.rings.number_field
            sage: Q = A([0,                                                             # needs sage.rings.number_field
            ....:        -7*b^5 + 21*b^4 - 28*b^3 + 21*b^2 - 21*b + 14,
            ....:        -b^5 + 2*b^4 - 3*b^3 + 2*b^2 - 2*b,
            ....:        0])
            sage: X.intersection_multiplicity(Y, Q)                                     # needs sage.rings.number_field
=======
            sage: K.<b> = NumberField(a^6 - 3*a^5 + 5*a^4 - 5*a^3 + 5*a^2 - 3*a + 1)
            sage: A.<x,y,z,w> = AffineSpace(K, 4)
            sage: X = A.subscheme([x*y, y*z + 7, w^3 - x^3])
            sage: Y = A.subscheme([x - z^3 + z + 1])
            sage: Q = A([0,
            ....:        -7*b^5 + 21*b^4 - 28*b^3 + 21*b^2 - 21*b + 14,
            ....:        -b^5 + 2*b^4 - 3*b^3 + 2*b^2 - 2*b,
            ....:        0])
            sage: X.intersection_multiplicity(Y, Q)
>>>>>>> 3e2de54f
            3

        ::

            sage: A.<x,y,z> = AffineSpace(QQ, 3)
            sage: X = A.subscheme([z^2 - 1])
            sage: Y = A.subscheme([z - 1, y - x^2])
            sage: Q = A([1,1,1])
            sage: X.intersection_multiplicity(Y, Q)                                     # needs sage.libs.singular
            Traceback (most recent call last):
            ...
            TypeError: the intersection of this subscheme and (=Closed subscheme of Affine Space of dimension 3
            over Rational Field defined by: z - 1, -x^2 + y) must be proper and finite

        ::

            sage: A.<x,y,z,w,t> = AffineSpace(QQ, 5)
            sage: X = A.subscheme([x*y, t^2*w, w^3*z])
            sage: Y = A.subscheme([y*w + z])
            sage: Q = A([0,0,0,0,0])
            sage: X.intersection_multiplicity(Y, Q)                                     # needs sage.libs.singular
            Traceback (most recent call last):
            ...
            TypeError: the intersection of this subscheme and (=Closed subscheme of Affine Space of dimension 5
            over Rational Field defined by: y*w + z) must be proper and finite
        """
        AA = self.ambient_space()
        if AA != X.ambient_space():
            raise TypeError("this subscheme and (=%s) must be defined in the same ambient space" % X)
        W = self.intersection(X)
        try:
            W._check_satisfies_equations(P)
        except TypeError:
            raise TypeError("(=%s) must be a point in the intersection of this subscheme and (=%s)" % (P, X))
        if AA.dimension() != self.dimension() + X.dimension() or W.dimension() != 0:
            raise TypeError("the intersection of this subscheme and (=%s) must be proper and finite" % X)
        I = self.defining_ideal()
        J = X.defining_ideal()
        # move P to the origin and localize
        chng_coords = [AA.gens()[i] + P[i] for i in range(AA.dimension_relative())]
        R = AA.coordinate_ring().change_ring(order="negdegrevlex")
        Iloc = R.ideal([f(chng_coords) for f in I.gens()])
        Jloc = R.ideal([f(chng_coords) for f in J.gens()])
        # compute the intersection multiplicity with Serre's Tor formula using Singular
        from sage.interfaces.singular import singular
        singular.lib("homolog.lib")
        i = 0
        s = 0
        t = sum(singular.Tor(i, Iloc, Jloc).std().hilb(2).sage())
        while t != 0:
            s += (-1)**i * t
            i += 1
            t = sum(singular.Tor(i, Iloc, Jloc).std().hilb(2).sage())
        return s

    def multiplicity(self, P):
        r"""
        Return the multiplicity of ``P`` on this subscheme.

        This is computed as the multiplicity of the local ring of this subscheme corresponding to ``P``. This
        subscheme must be defined over a field. An error is raised if ``P`` is not a point on this subscheme.

        INPUT:

        - ``P`` -- a point on this subscheme.

        OUTPUT:

        An integer.

        EXAMPLES::

            sage: A.<x,y,z,w> = AffineSpace(QQ, 4)
            sage: X = A.subscheme([z*y - x^7, w - 2*z])
            sage: Q1 = A([1,1/3,3,6])
            sage: X.multiplicity(Q1)                                                    # needs sage.libs.singular
            1
            sage: Q2 = A([0,0,0,0])
            sage: X.multiplicity(Q2)                                                    # needs sage.libs.singular
            2

        ::

            sage: A.<x,y,z,w,v> = AffineSpace(GF(23), 5)
            sage: C = A.curve([x^8 - y, y^7 - z, z^3 - 1, w^5 - v^3])                   # needs sage.libs.singular sage.schemes
            sage: Q = A([22,1,1,0,0])
            sage: C.multiplicity(Q)                                                     # needs sage.libs.singular sage.schemes
            3

        ::

            sage: # needs sage.rings.number_field
            sage: K.<a> = QuadraticField(-1)
            sage: A.<x,y,z,w,t> = AffineSpace(K, 5)
            sage: X = A.subscheme([y^7 - x^2*z^5 + z^3*t^8 - x^2*y^4*z - t^8])
            sage: Q1 = A([1,1,0,1,-1])
            sage: X.multiplicity(Q1)
            1
            sage: Q2 = A([0,0,0,-a,0])
            sage: X.multiplicity(Q2)
            7

        Check that :trac:`27479` is fixed::

            sage: A1.<x> = AffineSpace(QQ, 1)
            sage: X = A1.subscheme([x^1789 + x])
            sage: Q = X([0])
            sage: X.multiplicity(Q)                                                     # needs sage.libs.singular
            1
        """
        if not self.base_ring() in Fields():
            raise TypeError("subscheme must be defined over a field")

        # check whether P is a point on this subscheme
        try:
            P = self(P)
        except TypeError:
            raise TypeError("(=%s) is not a point on (=%s)" % (P, self))

        from sage.interfaces.singular import singular

        # Apply a linear change of coordinates to self so that P is sent to the origin
        # and then compute the multiplicity of the local ring of the translated subscheme
        # corresponding to the point (0,...,0)
        AA = self.ambient_space()
        chng_coords = [AA.gens()[i] + P[i] for i in range(AA.dimension_relative())]
        R = AA.coordinate_ring().change_ring(order='negdegrevlex')
        I = R.ideal([f(chng_coords) for f in self.defining_polynomials()])
        return singular.mult(singular.std(I)).sage()


class AlgebraicScheme_subscheme_affine_field(AlgebraicScheme_subscheme_affine):
    """
    Algebraic subschemes of projective spaces defined over fields.
    """
    def _morphism(self, *args, **kwds):
        r"""
        Construct a morphism determined by action on points of ``self``.

        TESTS::

            sage: A2.<x,y> = AffineSpace(QQ, 2)
            sage: X = A2.subscheme(x - y)
            sage: H = X.Hom(A2)
            sage: H([x, x/y])
            Scheme morphism:
              From: Closed subscheme of Affine Space of dimension 2 over Rational Field
                    defined by: x - y
              To:   Affine Space of dimension 2 over Rational Field
              Defn: Defined on coordinates by sending (x, y) to (x, x/y)
            sage: P2 = ProjectiveSpace(QQ, 2)
            sage: H = X.Hom(P2)
            sage: H([x*y, x, y])
            Scheme morphism:
              From: Closed subscheme of Affine Space of dimension 2 over Rational Field
                    defined by: x - y
              To:   Projective Space of dimension 2 over Rational Field
              Defn: Defined on coordinates by sending (x, y) to (x*y : x : y)
        """
        return SchemeMorphism_polynomial_affine_subscheme_field(*args, **kwds)

    def tangent_space(self, p):
        """
        Return the tangent space at the point ``p``.

        The points of the tangent space are the tangent vectors at ``p``.

        INPUT:

        - ``p`` -- a rational point

        EXAMPLES::

            sage: A3.<x,y,z> = AffineSpace(3, QQ)
            sage: X = A3.subscheme(z - x*y)
            sage: X.tangent_space(A3.origin())                                          # needs sage.libs.singular
            Closed subscheme of Affine Space of dimension 3 over Rational Field
             defined by:
              z
            sage: X.tangent_space(X(1,1,1))                                             # needs sage.libs.singular
            Closed subscheme of Affine Space of dimension 3 over Rational Field
             defined by:
              -x - y + z

        Tangent space at a point may have higher dimension than the dimension
        of the point. ::

            sage: # needs sage.libs.singular
            sage: C = Curve([x + y + z, x^2 - y^2*z^2 + z^3])
            sage: C.singular_points()
            [(0, 0, 0)]
            sage: p = C(0,0,0)
            sage: C.tangent_space(p)
            Closed subscheme of Affine Space of dimension 3 over Rational Field
             defined by:
              x + y + z
            sage: _.dimension()
            2
            sage: q = C(1,0,-1)
            sage: C.tangent_space(q)
            Closed subscheme of Affine Space of dimension 3 over Rational Field
             defined by:
              x + y + z,
              2*x + 3*z
            sage: _.dimension()
            1
        """
        from sage.modules.free_module_element import vector

        A = self.ambient_space()
        R = A.coordinate_ring()
        gens = R.gens()

        J = self.Jacobian_matrix()
        Jp = J.apply_map(lambda f: f.subs(dict(zip(gens, p))))
        I = [f for f in Jp * vector(gens) if f]

        return A.subscheme(R.ideal(I))<|MERGE_RESOLUTION|>--- conflicted
+++ resolved
@@ -365,17 +365,6 @@
 
             sage: # needs sage.rings.number_field
             sage: R.<a> = QQ[]
-<<<<<<< HEAD
-            sage: K.<b> = NumberField(a^6 - 3*a^5 + 5*a^4 - 5*a^3 + 5*a^2 - 3*a + 1)    # needs sage.rings.number_field
-            sage: A.<x,y,z,w> = AffineSpace(K, 4)                                       # needs sage.rings.number_field
-            sage: X = A.subscheme([x*y, y*z + 7, w^3 - x^3])                            # needs sage.rings.number_field
-            sage: Y = A.subscheme([x - z^3 + z + 1])                                    # needs sage.rings.number_field
-            sage: Q = A([0,                                                             # needs sage.rings.number_field
-            ....:        -7*b^5 + 21*b^4 - 28*b^3 + 21*b^2 - 21*b + 14,
-            ....:        -b^5 + 2*b^4 - 3*b^3 + 2*b^2 - 2*b,
-            ....:        0])
-            sage: X.intersection_multiplicity(Y, Q)                                     # needs sage.rings.number_field
-=======
             sage: K.<b> = NumberField(a^6 - 3*a^5 + 5*a^4 - 5*a^3 + 5*a^2 - 3*a + 1)
             sage: A.<x,y,z,w> = AffineSpace(K, 4)
             sage: X = A.subscheme([x*y, y*z + 7, w^3 - x^3])
@@ -385,7 +374,6 @@
             ....:        -b^5 + 2*b^4 - 3*b^3 + 2*b^2 - 2*b,
             ....:        0])
             sage: X.intersection_multiplicity(Y, Q)
->>>>>>> 3e2de54f
             3
 
         ::
