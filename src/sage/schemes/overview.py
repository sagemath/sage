--- conflicted
+++ resolved
@@ -117,15 +117,9 @@
   ::
 
         sage: R.<x> = ZZ[]
-<<<<<<< HEAD
-        sage: S.<t> = R.quo(x^2 + 5)                                                    # optional - sage.rings.number_field
-        sage: P.<X,Y,Z> = ProjectiveSpace(2, S)                                         # optional - sage.rings.number_field
-        sage: P(S)                                                                      # optional - sage.rings.number_field
-=======
         sage: S.<t> = R.quo(x^2 + 5)
         sage: P.<X,Y,Z> = ProjectiveSpace(2, S)
         sage: P(S)
->>>>>>> 08060ed1
         Set of rational points of Projective Space of dimension 2 over
         Univariate Quotient Polynomial Ring in t over Integer Ring with
         modulus x^2 + 5
