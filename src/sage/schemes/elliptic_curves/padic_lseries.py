--- conflicted
+++ resolved
@@ -525,7 +525,6 @@
             power_series is identical to series.
 
         EXAMPLES:
-<<<<<<< HEAD
         A superingular example, where we must compute to higher precision to see anything.
             sage: e = EllipticCurve('37a')
             sage: L = e.padic_lseries(3); L
@@ -534,13 +533,6 @@
             O(T^3)
             sage: L.series(4)         # takes a long time (several seconds)
     (O(3^1))*alpha + (O(3^2)) + ((O(3^-1))*alpha + (2*3^-1 + O(3^0)))*T + ((O(3^-1))*alpha + (2*3^-1 + O(3^0)))*T^2 + ((O(3^-2))*alpha + (O(3^-1)))*T^3 + ((O(3^-1))*alpha + (3^-1 + O(3^0)))*T^4 + O(T^5)
-=======
-            sage: L = EllipticCurve('37a').padic_lseries(3)
-            sage: L.series(4)
-            (O(3^1))*alpha + (O(3^2)) + ((O(3^-1))*alpha + (2*3^-1 + O(3^0)))*T +
-            ((O(3^-1))*alpha + (2*3^-1 + O(3^0)))*T^2 + ((O(3^-2))*alpha + (O(3^-1)))*T^3 +
-            ((O(3^-1))*alpha + (3^-1 + O(3^0)))*T^4 + O(T^5)
->>>>>>> 8203d066
             sage: L.alpha(2).parent()
 			Univariate Quotient Polynomial Ring in alpha over 3-adic Field with capped
             relative precision 2 with modulus (1 + O(3^2))*x^2 + (3 + O(3^3))*x + (3 + O(3^3))
@@ -628,14 +620,8 @@
         EXAMPLES:
             sage: E = EllipticCurve('14a')
             sage: L = E.padic_lseries(5)
-<<<<<<< HEAD
             sage: L.Dp_valued_series(2)
             (4 + 4*5^2 + O(5^3), 0)
-=======
-            sage: L.Dp_valued_series(4)
-			(4 + 4*5^2 + O(5^4) + (1 + O(5))*T + (4 + O(5))*T^2 + (1 + O(5))*T^3 + (2 + O(5))*T^4 + O(T^5),
-			 O(5^4) + O(5^1)*T + O(5^1)*T^2 + O(5^1)*T^3 + (1 + O(5))*T^4 + O(T^5))
->>>>>>> 8203d066
         """
         E = self._E
         p = self._p
