--- conflicted
+++ resolved
@@ -934,7 +934,121 @@
         """
         return prod(phi.inseparable_degree() for phi in self._phis)
 
-<<<<<<< HEAD
+    @property
+    def _rest(self):
+        """
+        Internal property such that ``self == self._rest * self._phis[0]``.
+
+        TESTS::
+
+            sage: E.<P, Q> = EllipticCurve(GF(5^2), [1, 2, 3, 3, 1])
+            sage: f = E.isogeny([P*3, Q*3])
+            sage: assert f == f._rest * f._phis[0]
+        """
+        return EllipticCurveHom_composite.from_factors(self._phis[1:], strict=False)
+
+    def kernel_points(self):
+        """
+        Return an iterator over the points in the kernel of this
+        elliptic-curve morphism.
+
+        EXAMPLES::
+
+            sage: E.<P, Q> = EllipticCurve(GF(5^2), [1, 2, 3, 3, 1])
+            sage: f = E.isogeny([P*3, Q*3])
+            sage: f
+            Composite morphism of degree 4 = 2^2:
+              From: Elliptic Curve defined by y^2 + x*y + 3*y = x^3 + 2*x^2 + 3*x + 1 over Finite Field in z2 of size 5^2
+              To:   Elliptic Curve defined by y^2 + x*y + 3*y = x^3 + 2*x^2 + 3*x + 3 over Finite Field in z2 of size 5^2
+            sage: set(f.kernel_points())
+            {(0 : 1 : 0), (4 : 4 : 1), (2*z2 + 4 : 4*z2 + 4 : 1), (3*z2 + 1 : z2 + 3 : 1)}
+        """
+        yield from self.inverse_image(self.codomain().zero(), all=True)
+
+    def inverse_image(self, Q, /, *, all=False):
+        """
+        Return an arbitrary element ``P`` in the domain such that
+        ``self(P) == Q``, or raise ``ValueError`` if no such
+        element exists.
+
+        INPUT:
+
+        - ``Q`` -- a point
+        - ``all`` -- (boolean) if ``True``, returns an iterator over all points
+          in the inverse image
+
+        EXAMPLES::
+
+            sage: E.<P, Q> = EllipticCurve(GF(5^2), [1, 2, 3, 3, 1])
+            sage: f = E.isogeny([P*3, Q*3])
+            sage: f
+            Composite morphism of degree 4 = 2^2:
+              From: Elliptic Curve defined by y^2 + x*y + 3*y = x^3 + 2*x^2 + 3*x + 1 over Finite Field in z2 of size 5^2
+              To:   Elliptic Curve defined by y^2 + x*y + 3*y = x^3 + 2*x^2 + 3*x + 3 over Finite Field in z2 of size 5^2
+            sage: f(f.inverse_image(f(Q))) == f(Q)
+            True
+            sage: E.scalar_multiplication(-1).inverse_image(P) == -P
+            True
+            sage: f.inverse_image(f.codomain().0)
+            Traceback (most recent call last):
+            ...
+            ValueError...
+            sage: len(list(f.inverse_image(f(Q), all=True)))
+            4
+
+        Test a large example. It should finish in a few seconds::
+
+            sage: p = 3 * 2^143 - 1
+            sage: GF(p^2).inject_variables()
+            Defining z2
+            sage: E = EllipticCurve(GF(p^2), [1,0])
+            sage: P = E.lift_x(31415926535897932384626433832795028841971 - z2)
+            sage: f = E.isogeny(P, algorithm="factored")
+            sage: Q = f(E.lift_x(2718281828459045235360287471352662497757 - z2)); Q
+            (14253459515090351074737629944491750308703143*z2 + 17548601963968266930680314841240982076784493 : ... : 1)
+            sage: f.inverse_image(Q)  # long time
+            (...)
+
+        TESTS:
+
+        Normally, a :class:`EllipticCurveHom_composite` has ``len(self._phis) > 1``,
+        but if :meth:`from_factors` is called with ``strict=True``, or if the user
+        constructs a :class:`EllipticCurveHom_composite` object directly, then it is
+        possible to violate this condition. We test for this case::
+
+            sage: E.<P> = EllipticCurve(GF(5), [1, 2])
+            sage: from sage.schemes.elliptic_curves.hom_composite import EllipticCurveHom_composite
+            sage: f = EllipticCurveHom_composite(E, P*2); f
+            Composite morphism of degree 2:
+              From: Elliptic Curve defined by y^2 = x^3 + x + 2 over Finite Field of size 5
+              To:   Elliptic Curve defined by y^2 = x^3 + x over Finite Field of size 5
+            sage: len(f._phis)
+            1
+            sage: f(f.inverse_image(f(P))) == f(P)
+            True
+            sage: set(f.inverse_image(f(P), all=True))
+            {(1 : 2 : 1), (1 : 3 : 1)}
+
+        The current implementation guarantees :attr:`_phis` is not empty::
+
+            sage: f = EllipticCurveHom_composite.from_factors((), E); f
+            Composite morphism of degree 1:
+              From: Elliptic Curve defined by y^2 = x^3 + x + 2 over Finite Field of size 5
+              To:   Elliptic Curve defined by y^2 = x^3 + x + 2 over Finite Field of size 5
+            sage: len(f._phis)
+            1
+            sage: f.inverse_image(P) == P
+            True
+        """
+        if len(self._phis) == 1:
+            return self._phis[0].inverse_image(Q, all=all)
+        if all:
+            return (R for P in self._rest.inverse_image(Q, all=True) for R in self._phis[0].inverse_image(P, all=True))
+        try:
+            return next(self.inverse_image(Q, all=True))
+        except StopIteration:
+            raise ValueError
+
     def push_subgroup(self, f):
         r"""
         Given a minimal polynomial (see :meth:`~EllipticCurveHom.minimal_polynomial`)
@@ -967,119 +1081,3 @@
         for phi in self.factors():
             f = phi.push_subgroup(f)
         return f
-=======
-    @property
-    def _rest(self):
-        """
-        Internal property such that ``self == self._rest * self._phis[0]``.
-
-        TESTS::
-
-            sage: E.<P, Q> = EllipticCurve(GF(5^2), [1, 2, 3, 3, 1])
-            sage: f = E.isogeny([P*3, Q*3])
-            sage: assert f == f._rest * f._phis[0]
-        """
-        return EllipticCurveHom_composite.from_factors(self._phis[1:], strict=False)
-
-    def kernel_points(self):
-        """
-        Return an iterator over the points in the kernel of this
-        elliptic-curve morphism.
-
-        EXAMPLES::
-
-            sage: E.<P, Q> = EllipticCurve(GF(5^2), [1, 2, 3, 3, 1])
-            sage: f = E.isogeny([P*3, Q*3])
-            sage: f
-            Composite morphism of degree 4 = 2^2:
-              From: Elliptic Curve defined by y^2 + x*y + 3*y = x^3 + 2*x^2 + 3*x + 1 over Finite Field in z2 of size 5^2
-              To:   Elliptic Curve defined by y^2 + x*y + 3*y = x^3 + 2*x^2 + 3*x + 3 over Finite Field in z2 of size 5^2
-            sage: set(f.kernel_points())
-            {(0 : 1 : 0), (4 : 4 : 1), (2*z2 + 4 : 4*z2 + 4 : 1), (3*z2 + 1 : z2 + 3 : 1)}
-        """
-        yield from self.inverse_image(self.codomain().zero(), all=True)
-
-    def inverse_image(self, Q, /, *, all=False):
-        """
-        Return an arbitrary element ``P`` in the domain such that
-        ``self(P) == Q``, or raise ``ValueError`` if no such
-        element exists.
-
-        INPUT:
-
-        - ``Q`` -- a point
-        - ``all`` -- (boolean) if ``True``, returns an iterator over all points
-          in the inverse image
-
-        EXAMPLES::
-
-            sage: E.<P, Q> = EllipticCurve(GF(5^2), [1, 2, 3, 3, 1])
-            sage: f = E.isogeny([P*3, Q*3])
-            sage: f
-            Composite morphism of degree 4 = 2^2:
-              From: Elliptic Curve defined by y^2 + x*y + 3*y = x^3 + 2*x^2 + 3*x + 1 over Finite Field in z2 of size 5^2
-              To:   Elliptic Curve defined by y^2 + x*y + 3*y = x^3 + 2*x^2 + 3*x + 3 over Finite Field in z2 of size 5^2
-            sage: f(f.inverse_image(f(Q))) == f(Q)
-            True
-            sage: E.scalar_multiplication(-1).inverse_image(P) == -P
-            True
-            sage: f.inverse_image(f.codomain().0)
-            Traceback (most recent call last):
-            ...
-            ValueError...
-            sage: len(list(f.inverse_image(f(Q), all=True)))
-            4
-
-        Test a large example. It should finish in a few seconds::
-
-            sage: p = 3 * 2^143 - 1
-            sage: GF(p^2).inject_variables()
-            Defining z2
-            sage: E = EllipticCurve(GF(p^2), [1,0])
-            sage: P = E.lift_x(31415926535897932384626433832795028841971 - z2)
-            sage: f = E.isogeny(P, algorithm="factored")
-            sage: Q = f(E.lift_x(2718281828459045235360287471352662497757 - z2)); Q
-            (14253459515090351074737629944491750308703143*z2 + 17548601963968266930680314841240982076784493 : ... : 1)
-            sage: f.inverse_image(Q)  # long time
-            (...)
-
-        TESTS:
-
-        Normally, a :class:`EllipticCurveHom_composite` has ``len(self._phis) > 1``,
-        but if :meth:`from_factors` is called with ``strict=True``, or if the user
-        constructs a :class:`EllipticCurveHom_composite` object directly, then it is
-        possible to violate this condition. We test for this case::
-
-            sage: E.<P> = EllipticCurve(GF(5), [1, 2])
-            sage: from sage.schemes.elliptic_curves.hom_composite import EllipticCurveHom_composite
-            sage: f = EllipticCurveHom_composite(E, P*2); f
-            Composite morphism of degree 2:
-              From: Elliptic Curve defined by y^2 = x^3 + x + 2 over Finite Field of size 5
-              To:   Elliptic Curve defined by y^2 = x^3 + x over Finite Field of size 5
-            sage: len(f._phis)
-            1
-            sage: f(f.inverse_image(f(P))) == f(P)
-            True
-            sage: set(f.inverse_image(f(P), all=True))
-            {(1 : 2 : 1), (1 : 3 : 1)}
-
-        The current implementation guarantees :attr:`_phis` is not empty::
-
-            sage: f = EllipticCurveHom_composite.from_factors((), E); f
-            Composite morphism of degree 1:
-              From: Elliptic Curve defined by y^2 = x^3 + x + 2 over Finite Field of size 5
-              To:   Elliptic Curve defined by y^2 = x^3 + x + 2 over Finite Field of size 5
-            sage: len(f._phis)
-            1
-            sage: f.inverse_image(P) == P
-            True
-        """
-        if len(self._phis) == 1:
-            return self._phis[0].inverse_image(Q, all=all)
-        if all:
-            return (R for P in self._rest.inverse_image(Q, all=True) for R in self._phis[0].inverse_image(P, all=True))
-        try:
-            return next(self.inverse_image(Q, all=True))
-        except StopIteration:
-            raise ValueError
->>>>>>> 94fe540d
