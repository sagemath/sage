--- conflicted
+++ resolved
@@ -569,10 +569,6 @@
       the rationals, then the codomain is set to be the unique global
       minimum model.
 
-<<<<<<< HEAD
-#
-=======
->>>>>>> 828ed6fe
     - ``check`` (default: ``True``) checks if the input is valid to
       define an isogeny
 
