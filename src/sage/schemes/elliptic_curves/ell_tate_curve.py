--- conflicted
+++ resolved
@@ -41,24 +41,17 @@
 #                  https://www.gnu.org/licenses/
 ######################################################################
 from sage.arith.functions import lcm as LCM
-from sage.matrix.constructor import Matrix as matrix
+from sage.matrix.constructor import matrix
 from sage.misc.functional import denominator, log
 from sage.misc.lazy_import import lazy_import
 from sage.misc.misc_c import prod
 from sage.modular.modform.constructor import EisensteinForms, CuspForms
 from sage.rings.integer_ring import ZZ
 from sage.schemes.elliptic_curves.constructor import EllipticCurve
-<<<<<<< HEAD
 from sage.structure.richcmp import richcmp, richcmp_method
 from sage.structure.sage_object import SageObject
 
 lazy_import('sage.rings.padics.factory', 'Qp')
-=======
-from sage.functions.log import log
-from sage.misc.functional import denominator
-from sage.misc.misc_c import prod
-from sage.matrix.constructor import matrix
->>>>>>> d511be0c
 
 
 @richcmp_method
