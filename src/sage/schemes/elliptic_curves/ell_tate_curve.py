--- conflicted
+++ resolved
@@ -68,11 +68,7 @@
         sage: e = EllipticCurve('130a1')
         sage: eq = e.tate_curve(5); eq
         5-adic Tate curve associated to the Elliptic Curve
-<<<<<<< HEAD
-        defined by y^2 + x*y + y = x^3 - 33*x + 68 over Rational Field
-=======
          defined by y^2 + x*y + y = x^3 - 33*x + 68 over Rational Field
->>>>>>> 08060ed1
         sage: eq == loads(dumps(eq))
         True
 
@@ -92,11 +88,7 @@
             sage: e = EllipticCurve('130a1')
             sage: eq = e.tate_curve(2); eq
             2-adic Tate curve associated to the Elliptic Curve
-<<<<<<< HEAD
-            defined by y^2 + x*y + y = x^3 - 33*x + 68 over Rational Field
-=======
              defined by y^2 + x*y + y = x^3 - 33*x + 68 over Rational Field
->>>>>>> 08060ed1
         """
         if not p.is_prime():
             raise ValueError("p (=%s) must be a prime" % p)
@@ -223,13 +215,8 @@
             sage: eq = EllipticCurve('130a1').tate_curve(5)
             sage: eq.curve(prec=5)
             Elliptic Curve defined by y^2 + (1+O(5^5))*x*y =
-<<<<<<< HEAD
-            x^3 + (2*5^4+5^5+2*5^6+5^7+3*5^8+O(5^9))*x + (2*5^3+5^4+2*5^5+5^7+O(5^8))
-            over 5-adic Field with capped relative precision 5
-=======
              x^3 + (2*5^4+5^5+2*5^6+5^7+3*5^8+O(5^9))*x + (2*5^3+5^4+2*5^5+5^7+O(5^8))
              over 5-adic Field with capped relative precision 5
->>>>>>> 08060ed1
         """
         Eq = getattr(self, "__curve", None)
         if Eq and Eq.a6().precision_relative() >= prec:
