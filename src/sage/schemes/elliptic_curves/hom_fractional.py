--- conflicted
+++ resolved
@@ -85,10 +85,6 @@
 
 - Lorenz Panny (2024)
 """
-<<<<<<< HEAD
-
-=======
->>>>>>> 0fc8ed51
 from sage.misc.cachefunc import cached_method
 from sage.structure.sequence import Sequence
 
