# sage_setup: distribution = sagemath-schemes
r"""
Points on elliptic curves

The base class ``EllipticCurvePoint_field``, derived from
``AdditiveGroupElement``, provides support for points on elliptic
curves defined over general fields.  The derived classes
``EllipticCurvePoint_number_field`` and
``EllipticCurvePoint_finite_field`` provide further support for point
on curves defined over number fields (including the rational field
`\QQ`) and over finite fields.

The class ``EllipticCurvePoint``, which is based on
``SchemeMorphism_point_projective_ring``, currently has little extra
functionality.

EXAMPLES:

An example over `\QQ`::

    sage: E = EllipticCurve('389a1')
    sage: P = E(-1,1); P
    (-1 : 1 : 1)
    sage: Q = E(0,-1); Q
    (0 : -1 : 1)
    sage: P+Q
    (4 : 8 : 1)
    sage: P-Q
    (1 : 0 : 1)
    sage: 3*P-5*Q
    (328/361 : -2800/6859 : 1)

An example over a number field::

    sage: # needs sage.rings.number_field
    sage: K.<i> = QuadraticField(-1)
    sage: E = EllipticCurve(K, [1,0,0,0,-1])
    sage: P = E(0,i); P
    (0 : i : 1)
    sage: P.order()
    +Infinity
    sage: 101*P - 100*P == P
    True

An example over a finite field::

    sage: # needs sage.rings.finite_rings
    sage: K.<a> = GF((101,3))
    sage: E = EllipticCurve(K, [1,0,0,0,-1])
    sage: P = E(40*a^2 + 69*a + 84 , 58*a^2 + 73*a + 45)
    sage: P.order()
    1032210
    sage: E.cardinality()
    1032210

Arithmetic with a point over an extension of a finite field::

    sage: # needs sage.rings.finite_rings
    sage: k.<a> = GF((5,2))
    sage: E = EllipticCurve(k,[1,0]); E
    Elliptic Curve defined by y^2 = x^3 + x over Finite Field in a of size 5^2
    sage: P = E([a,2*a+4])
    sage: 5*P
    (2*a + 3 : 2*a : 1)
    sage: P*5
    (2*a + 3 : 2*a : 1)
    sage: P + P + P + P + P
    (2*a + 3 : 2*a : 1)

::

    sage: F = Zmod(3)
    sage: E = EllipticCurve(F, [1,0]);
    sage: P = E([2,1])
    sage: import sys
    sage: n = sys.maxsize
    sage: P*(n+1)-P*n == P
    True

Arithmetic over `\ZZ/N\ZZ` with composite `N` is supported.  When an
operation tries to invert a non-invertible element, a
:class:`ZeroDivisionError` is raised and a factorization of the modulus appears
in the error message::

    sage: N = 1715761513
    sage: E = EllipticCurve(Integers(N), [3,-13])
    sage: P = E(2,1)
    sage: LCM([2..60])*P
    Traceback (most recent call last):
    ...
    ZeroDivisionError: Inverse of 26927 does not exist
    (characteristic = 1715761513 = 26927*63719)

AUTHORS:

- William Stein (2005) -- Initial version

- Robert Bradshaw et al....

- John Cremona (Feb 2008) -- Point counting and group structure for
  non-prime fields, Frobenius endomorphism and order, elliptic logs

- John Cremona (Aug 2008) -- Introduced ``EllipticCurvePoint_number_field`` class

- Tobias Nagel, Michael Mardaus, John Cremona (Dec 2008) -- `p`-adic elliptic logarithm over `\QQ`

- David Hansen (Jan 2009) -- Added ``weil_pairing`` function to ``EllipticCurvePoint_finite_field`` class

- Mariah Lenox (March 2011) -- Added ``tate_pairing`` and ``ate_pairing``
  functions to ``EllipticCurvePoint_finite_field`` class

"""

# ****************************************************************************
#       Copyright (C) 2005 William Stein <wstein@gmail.com>
#
#  Distributed under the terms of the GNU General Public License (GPL)
#  as published by the Free Software Foundation; either version 2 of
#  the License, or (at your option) any later version.
#                  https://www.gnu.org/licenses/
# ****************************************************************************

import math

import sage.groups.generic as generic
import sage.rings.abc

from sage.misc.lazy_import import lazy_import
from sage.rings.infinity import Infinity as oo
from sage.rings.integer import Integer
from sage.rings.integer_ring import ZZ
from sage.rings.padics.precision_error import PrecisionError
from sage.rings.rational_field import QQ
from sage.rings.finite_rings.integer_mod import Mod
from sage.rings.real_mpfr import RealField
from sage.rings.real_mpfr import RR
from sage.structure.sequence import Sequence
from sage.structure.richcmp import richcmp

from sage.structure.coerce_actions import IntegerMulAction

from sage.schemes.curves.projective_curve import Hasse_bounds
from sage.schemes.projective.projective_point import (SchemeMorphism_point_projective_ring,
                                                      SchemeMorphism_point_abelian_variety_field)
from sage.schemes.generic.morphism import is_SchemeMorphism

from .constructor import EllipticCurve

lazy_import('sage.rings.padics.factory', 'Qp')

try:
    from sage.libs.pari.all import pari, PariError
    from cypari2.pari_instance import prec_words_to_bits
except ImportError:
    PariError = ()


class EllipticCurvePoint(SchemeMorphism_point_projective_ring):
    """
    A point on an elliptic curve.
    """
    pass


class EllipticCurvePoint_field(SchemeMorphism_point_abelian_variety_field):
    """
    A point on an elliptic curve over a field.  The point has coordinates
    in the base field.

    EXAMPLES::

        sage: E = EllipticCurve('37a')
        sage: E([0,0])
        (0 : 0 : 1)
        sage: E(0,0)               # brackets are optional
        (0 : 0 : 1)
        sage: E([GF(5)(0), 0])     # entries are coerced
        (0 : 0 : 1)

        sage: E(0.000, 0)
        (0 : 0 : 1)

        sage: E(1,0,0)
        Traceback (most recent call last):
        ...
        TypeError: Coordinates [1, 0, 0] do not define a point on
        Elliptic Curve defined by y^2 + y = x^3 - x over Rational Field

    ::

        sage: E = EllipticCurve([0,0,1,-1,0])
        sage: S = E(QQ); S
        Abelian group of points on
         Elliptic Curve defined by y^2 + y = x^3 - x over Rational Field

        sage: # needs sage.rings.number_field
        sage: x = polygen(ZZ, 'x')
        sage: K.<i> = NumberField(x^2 + 1)
        sage: E = EllipticCurve(K, [0,1,0,-160,308])
        sage: P = E(26, -120)
        sage: Q = E(2+12*i, -36+48*i)
        sage: P.order() == Q.order() == 4       # long time
        True
        sage: 2*P == 2*Q
        False

    ::

        sage: K.<t> = FractionField(PolynomialRing(QQ,'t'))
        sage: E = EllipticCurve([0,0,0,0,t^2])
        sage: P = E(0,t)
        sage: P, 2*P, 3*P
        ((0 : t : 1), (0 : -t : 1), (0 : 1 : 0))

    TESTS::

        sage: loads(S.dumps()) == S
        True
        sage: E = EllipticCurve('37a')
        sage: P = E(0,0); P
        (0 : 0 : 1)
        sage: loads(P.dumps()) == P
        True
        sage: T = 100*P
        sage: loads(T.dumps()) == T
        True

    Test pickling an elliptic curve that has known points on it::

        sage: e = EllipticCurve([0, 0, 1, -1, 0]); g = e.gens(); loads(dumps(e)) == e
        True

    Test that the refactoring from :issue:`14711` did preserve the behaviour
    of domain and codomain::

        sage: E = EllipticCurve(QQ,[1,1])
        sage: P = E(0,1)
        sage: P.domain()
        Spectrum of Rational Field
        sage: K.<a> = NumberField(x^2 - 3, 'a')                                         # needs sage.rings.number_field
        sage: P = E.base_extend(K)(1,a)                                                 # needs sage.rings.number_field
        sage: P.domain()                                                                # needs sage.rings.number_field
        Spectrum of Number Field in a with defining polynomial x^2 - 3
        sage: P.codomain()                                                              # needs sage.rings.number_field
        Elliptic Curve defined by y^2 = x^3 + x + 1
         over Number Field in a with defining polynomial x^2 - 3
        sage: P.codomain() == P.curve()                                                 # needs sage.rings.number_field
        True
    """
    def __init__(self, curve, v, check=True):
        """
        Constructor for a point on an elliptic curve.

        INPUT:

        - curve -- an elliptic curve
        - v -- data determining a point (another point, the integer
                 0, or a tuple of coordinates)

        EXAMPLES::

            sage: E = EllipticCurve('43a')
            sage: P = E([2, -4, 2]); P
            (1 : -2 : 1)
            sage: P == E([1,-2])
            True
            sage: P = E(0); P
            (0 : 1 : 0)
            sage: P=E(2, -4, 2); P
            (1 : -2 : 1)
        """
        point_homset = curve.point_homset()
        R = point_homset.value_ring()
        if is_SchemeMorphism(v) or isinstance(v, EllipticCurvePoint_field):
            v = list(v)
        elif v == 0:
            v = (R.zero(), R.one(), R.zero())

        SchemeMorphism_point_abelian_variety_field.__init__(self, point_homset, v, check=check)
        # AdditiveGroupElement.__init__(self, point_homset)

        self.normalize_coordinates()

    def _repr_(self):
        """
        Return a string representation of this point.

        EXAMPLES::

            sage: E = EllipticCurve('39a')
            sage: P = E([-2, 1, 1])
            sage: P._repr_()
            '(-2 : 1 : 1)'
        """
        return self.codomain().ambient_space()._repr_generic_point(self._coords)

    def _latex_(self):
        """
        Return a LaTeX representation of this point.

        EXAMPLES::

            sage: E = EllipticCurve('40a')
            sage: P = E([3, 0])
            sage: P._latex_()
            '\\left(3 : 0 : 1\\right)'
        """
        return self.codomain().ambient_space()._latex_generic_point(self._coords)

    def __getitem__(self, n):
        """
        Return the n'th coordinate of this point.

        EXAMPLES::

            sage: E = EllipticCurve('42a')
            sage: P = E([-17, -51, 17])
            sage: [P[i] for i in [2,1,0]]
            [1, -3, -1]
        """
        return self._coords[n]

    def __iter__(self):
        """
        Return the coordinates of this point as a list.

        EXAMPLES::

            sage: E = EllipticCurve('37a')
            sage: list(E([0,0]))
            [0, 0, 1]
        """
        return iter(self._coords)

    def __tuple__(self):
        """
        Return the coordinates of this point as a tuple.

        EXAMPLES::

            sage: E = EllipticCurve('44a')
            sage: P = E([1, -2, 1])
            sage: P.__tuple__()
            (1, -2, 1)
        """
        return tuple(self._coords)  # Warning: _coords is a list!

    def _richcmp_(self, other, op):
        """
        Comparison function for points to allow sorting and equality testing.

        EXAMPLES::

            sage: E = EllipticCurve('45a')
            sage: P = E([2, -1, 1])
            sage: P == E(0)
            False
            sage: P+P == E(0)
            True

        The additive identity is always the minimum element::

            sage: E = EllipticCurve(GF(103), [3, 5])
            sage: min(E.points()) == 0
            True
        """
        if not isinstance(other, EllipticCurvePoint_field):
            try:
                other = self.codomain().ambient_space()(other)
            except TypeError:
                return NotImplemented
        # op_EQ
        if op == 2:
            return richcmp(self._coords, other._coords, op)

        try:
            return richcmp(self._zxy_coords, other._zxy_coords, op)
        except AttributeError:
            # Compute _zxy_coords
            # There is a chance that we recompute this for either ``self`` or
            # ``other`` However, in the most common use case which is sorting
            # list of `n` variables This will cause a O(n) cost only. If there
            # is a better way feel free to implement it!
            self._zxy_coords = (self._coords[2], self._coords[0], self._coords[1])
            other._zxy_coords = (other._coords[2], other._coords[0], other._coords[1])
            return richcmp(self._zxy_coords, other._zxy_coords, op)

    def __pari__(self):
        r"""
        Converts this point to PARI format.

        EXAMPLES::

            sage: E = EllipticCurve([0,0,0,3,0])
            sage: O = E(0)
            sage: P = E.point([1,2])
            sage: O.__pari__()
            [0]
            sage: P.__pari__()
            [1, 2]

        The following implicitly calls O.__pari__() and P.__pari__()::

            sage: pari(E).elladd(O,P)
            [1, 2]

        TESTS:

        Try the same over a finite field::

            sage: E = EllipticCurve(GF(11), [0,0,0,3,0])
            sage: O = E(0)
            sage: P = E.point([1,2])
            sage: O.__pari__()
            [0]
            sage: P.__pari__()
            [Mod(1, 11), Mod(2, 11)]

        We no longer need to explicitly call ``pari(O)`` and ``pari(P)``
        after :issue:`11868`::

            sage: pari(E).elladd(O, P)
            [Mod(1, 11), Mod(2, 11)]
        """
        x,y,z = self._coords
        if z:
            return pari([x/z, y/z])
        else:
            return pari([0])

    def scheme(self):
        """
        Return the scheme of this point, i.e., the curve it is on.
        This is synonymous with :meth:`curve` which is perhaps more
        intuitive.

        EXAMPLES::

            sage: E = EllipticCurve(QQ,[1,1])
            sage: P = E(0,1)
            sage: P.scheme()
            Elliptic Curve defined by y^2 = x^3 + x + 1 over Rational Field
            sage: P.scheme() == P.curve()
            True
            sage: x = polygen(ZZ, 'x')
            sage: K.<a> = NumberField(x^2 - 3,'a')                                      # needs sage.rings.number_field
            sage: P = E.base_extend(K)(1, a)                                            # needs sage.rings.number_field
            sage: P.scheme()                                                            # needs sage.rings.number_field
            Elliptic Curve defined by y^2 = x^3 + x + 1
            over Number Field in a with defining polynomial x^2 - 3
        """
        # The following text is just not true: it applies to the class
        # EllipticCurvePoint, which appears to be never used, but does
        # not apply to EllipticCurvePoint_field which is simply derived
        # from AdditiveGroupElement.
        #
        # "Technically, points on curves in Sage are scheme maps from
        #  the domain Spec(F) where F is the base field of the curve to
        #  the codomain which is the curve.  See also domain() and
        #  codomain()."

        return self.codomain()

    def order(self):
        r"""
        Return the order of this point on the elliptic curve.

        If the point is zero, returns 1, otherwise raise a
        :class:`NotImplementedError`.

        For curves over number fields and finite fields, see below.

        .. NOTE::

            :meth:`additive_order` is a synonym for :meth:`order`

        EXAMPLES::

            sage: K.<t> = FractionField(PolynomialRing(QQ,'t'))
            sage: E = EllipticCurve([0, 0, 0, -t^2, 0])
            sage: P = E(t,0)
            sage: P.order()
            Traceback (most recent call last):
            ...
            NotImplementedError: Computation of order of a point not implemented
            over general fields.
            sage: E(0).additive_order()
            1
            sage: E(0).order() == 1
            True
        """
        if hasattr(self, "_order"):
            return self._order
        if self.is_zero():
            self._order = Integer(1)
            return self._order
        raise NotImplementedError("Computation of order of a point "
                                  "not implemented over general fields.")

    additive_order = order

    def curve(self):
        """
        Return the curve that this point is on.

        EXAMPLES::

            sage: E = EllipticCurve('389a')
            sage: P = E([-1,1])
            sage: P.curve()
            Elliptic Curve defined by y^2 + y = x^3 + x^2 - 2*x over Rational Field
        """
        return self.scheme()

    def __bool__(self):
        """
        Return ``True`` if this is not the zero point on the curve.

        EXAMPLES::

            sage: E = EllipticCurve('37a')
            sage: P = E(0); P
            (0 : 1 : 0)
            sage: P.is_zero()
            True
            sage: P = E.gens()[0]
            sage: P.is_zero()
            False
        """
        return bool(self._coords[2])

    def has_order(self, n):
        r"""
        Test if this point has order exactly `n`.

        INPUT:

        - ``n`` -- integer, or its :class:`~sage.structure.factorization.Factorization`

        ALGORITHM:

        Compare a cached order if available, otherwise use :func:`sage.groups.generic.has_order`.

        EXAMPLES::

            sage: E = EllipticCurve('26b1')
            sage: P = E(1, 0)
            sage: P.has_order(7)
            True
            sage: P._order
            7
            sage: P.has_order(7)
            True

        It also works with a :class:`~sage.structure.factorization.Factorization` object::

            sage: E = EllipticCurve(GF(419), [1,0])
            sage: P = E(-33, 8)
            sage: P.has_order(factor(21))
            True
            sage: P._order
            21
            sage: P.has_order(factor(21))
            True

        This method can be much faster than computing the order and comparing::

            sage: # not tested -- timings are different each time
            sage: p = 4 * prod(primes(3,377)) * 587 - 1
            sage: E = EllipticCurve(GF(p), [1,0])
            sage: %timeit P = E.random_point(); P.set_order(multiple=p+1)
            72.4 ms ± 773 µs per loop (mean ± std. dev. of 7 runs, 1 loop each)
            sage: %timeit P = E.random_point(); P.has_order(p+1)
            32.8 ms ± 3.12 ms per loop (mean ± std. dev. of 7 runs, 10 loops each)
            sage: fac = factor(p+1)
            sage: %timeit P = E.random_point(); P.has_order(fac)
            30.6 ms ± 3.48 ms per loop (mean ± std. dev. of 7 runs, 10 loops each)

        The order is cached once it has been confirmed once, and the cache is
        shared with :meth:`order`::

            sage: # not tested -- timings are different each time
            sage: P, = E.gens()
            sage: delattr(P, '_order')
            sage: %time P.has_order(p+1)
            CPU times: user 83.6 ms, sys: 30 µs, total: 83.6 ms
            Wall time: 83.8 ms
            True
            sage: %time P.has_order(p+1)
            CPU times: user 31 µs, sys: 2 µs, total: 33 µs
            Wall time: 37.9 µs
            True
            sage: %time P.order()
            CPU times: user 11 µs, sys: 0 ns, total: 11 µs
            Wall time: 16 µs
            5326738796327623094747867617954605554069371494832722337612446642054009560026576537626892113026381253624626941643949444792662881241621373288942880288065660
            sage: delattr(P, '_order')
            sage: %time P.has_order(fac)
            CPU times: user 68.6 ms, sys: 17 µs, total: 68.7 ms
            Wall time: 68.7 ms
            True
            sage: %time P.has_order(fac)
            CPU times: user 92 µs, sys: 0 ns, total: 92 µs
            Wall time: 97.5 µs
            True
            sage: %time P.order()
            CPU times: user 10 µs, sys: 1e+03 ns, total: 11 µs
            Wall time: 14.5 µs
            5326738796327623094747867617954605554069371494832722337612446642054009560026576537626892113026381253624626941643949444792662881241621373288942880288065660

        TESTS::

            sage: E = EllipticCurve([1,2,3,4,5])
            sage: E(0).has_order(1)
            True
            sage: E(0).has_order(Factorization([]))
            True
        """
        if hasattr(self, '_order'):                 # already known
            if not isinstance(n, Integer):
                n = n.value()
            return self._order == n
        ret = generic.has_order(self, n, operation='+')
        if ret and not hasattr(self, '_order'):     # known now; cache
            if not isinstance(n, Integer):
                n = n.value()
            self._order = n
        return ret

    def has_finite_order(self):
        """
        Return ``True`` if this point has finite additive order as an
        element of the group of points on this curve.

        For fields other than number fields and finite fields, this is
        NotImplemented unless self.is_zero().

        EXAMPLES::

            sage: K.<t> = FractionField(PolynomialRing(QQ,'t'))
            sage: E = EllipticCurve([0, 0, 0, -t^2, 0])
            sage: P = E(0)
            sage: P.has_finite_order()
            True
            sage: P = E(t,0)
            sage: P.has_finite_order()
            Traceback (most recent call last):
            ...
            NotImplementedError: Computation of order of a point not implemented
            over general fields.
            sage: (2*P).is_zero()
            True
        """
        if self.is_zero():
            return True
        return self.order() != oo

    is_finite_order = has_finite_order  # for backward compatibility

    def has_infinite_order(self):
        """
        Return True if this point has infinite additive order as an element
        of the group of points on this curve.

        For fields other than number fields and finite fields, this is
        NotImplemented unless self.is_zero().

        EXAMPLES::

            sage: K.<t> = FractionField(PolynomialRing(QQ,'t'))
            sage: E = EllipticCurve([0, 0, 0, -t^2, 0])
            sage: P = E(0)
            sage: P.has_infinite_order()
            False
            sage: P = E(t,0)
            sage: P.has_infinite_order()
            Traceback (most recent call last):
            ...
            NotImplementedError: Computation of order of a point not implemented over general fields.
            sage: (2*P).is_zero()
            True
        """
        if self.is_zero():
            return False
        return self.order() == oo

    def plot(self, **args):
        """
        Plot this point on an elliptic curve.

        INPUT:

        - ``**args`` -- all arguments get passed directly onto the point
          plotting function.

        EXAMPLES::

            sage: E = EllipticCurve('389a')
            sage: P = E([-1,1])
            sage: P.plot(pointsize=30, rgbcolor=(1,0,0))                                # needs sage.plot
            Graphics object consisting of 1 graphics primitive
        """
        from sage.plot.point import point
        from sage.plot.text import text

        if self.is_zero():
            return text("$\\infty$", (-3, 3), **args)
        else:
            return point((self[0], self[1]), **args)

    def _add_(self, right):
        """
        Add self to right.

        EXAMPLES::

            sage: E = EllipticCurve('389a')
            sage: P = E([-1,1]); Q = E([0,0])
            sage: P + Q
            (1 : 0 : 1)
            sage: P._add_(Q) == P + Q
            True

        Example to show that bug :issue:`4820` is fixed::

            sage: [type(c) for c in 2*EllipticCurve('37a1').gen(0)]
            [<... 'sage.rings.rational.Rational'>,
            <... 'sage.rings.rational.Rational'>,
            <... 'sage.rings.rational.Rational'>]

        Checks that :issue:`15964` is fixed::

            sage: N = 1715761513
            sage: E = EllipticCurve(Integers(N), [3,-13])
            sage: P = E(2,1)
            sage: LCM([2..60])*P
            Traceback (most recent call last):
            ...
            ZeroDivisionError: Inverse of 26927 does not exist
            (characteristic = 1715761513 = 26927*63719)

            sage: N = 35
            sage: E = EllipticCurve(Integers(N), [5,1])
            sage: P = E(0,1)
            sage: 4*P
            Traceback (most recent call last):
            ...
            ZeroDivisionError: Inverse of 7 does not exist
            (characteristic = 35 = 7*5)

        Checks that :issue:`34681` is fixed::

            sage: P+P
            (15 : 14 : 1)
            sage: 2*P
            (15 : 14 : 1)
        """
        # Use Prop 7.1.7 of Cohen "A Course in Computational Algebraic
        # Number Theory"
        if self.is_zero():
            return right
        if right.is_zero():
            return self
        E = self.curve()
        a1, a2, a3, a4, a6 = E.ainvs()
        x1, y1 = self[0], self[1]
        x2, y2 = right[0], right[1]
        if x1 == x2 and y1 == -y2 - a1*x2 - a3:
            return E(0)  # point at infinity

        if x1 == x2 and y1 == y2:
            try:
                m = (3*x1*x1 + 2*a2*x1 + a4 - a1*y1) / (2*y1 + a1*x1 + a3)
            except ZeroDivisionError:
                R = E.base_ring()
                if R.is_finite():
                    N = R.characteristic()
                    N1 = N.gcd(Integer(2*y1 + a1*x1 + a3))
                    N2 = N//N1
                    raise ZeroDivisionError("Inverse of %s does not exist (characteristic = %s = %s*%s)" % (2*y1 + a1*x1 + a3, N, N1, N2))
                else:
                    raise ZeroDivisionError("Inverse of %s does not exist" % (2*y1 + a1*x1 + a3))
        else:
            try:
                m = (y1-y2)/(x1-x2)
            except ZeroDivisionError:
                R = E.base_ring()
                if R.is_finite():
                    N = R.characteristic()
                    N1 = N.gcd(Integer(x1-x2))
                    N2 = N//N1
                    raise ZeroDivisionError("Inverse of %s does not exist (characteristic = %s = %s*%s)" % (x1-x2, N, N1, N2))
                else:
                    raise ZeroDivisionError("Inverse of %s does not exist" % (x1-x2))

        x3 = -x1 - x2 - a2 + m*(m+a1)
        y3 = -y1 - a3 - a1*x3 + m*(x1-x3)
        # See trac #4820 for why we need to coerce 1 into the base ring here:
        return E.point([x3, y3, E.base_ring().one()], check=False)

    def _sub_(self, right):
        """
        Subtract right from  self.

        EXAMPLES::

            sage: E = EllipticCurve('389a')
            sage: P = E([-1,1]); Q = E([0,0])
            sage: P - Q
            (4 : 8 : 1)
            sage: P - Q == P._sub_(Q)
            True
            sage: (P - Q) + Q
            (-1 : 1 : 1)
            sage: P
            (-1 : 1 : 1)
        """
        return self + (-right)

    def __neg__(self):
        """
        Return the additive inverse of this point.

        EXAMPLES::

            sage: E = EllipticCurve('389a')
            sage: P = E([-1,1])
            sage: Q = -P; Q
            (-1 : -2 : 1)
            sage: Q + P
            (0 : 1 : 0)

        Example to show that bug :issue:`4820` is fixed::

            sage: [type(c) for c in -EllipticCurve('37a1').gen(0)]
            [<... 'sage.rings.rational.Rational'>,
             <... 'sage.rings.rational.Rational'>,
             <... 'sage.rings.rational.Rational'>]
        """
        if self.is_zero():
            return self
        E, x, y = self.curve(), self[0], self[1]
        # See trac #4820 for why we need to coerce 1 into the base ring here:
        return E.point([x, -y - E.a1()*x - E.a3(), E.base_ring().one()], check=False)

    def xy(self):
        """
        Return the `x` and `y` coordinates of this point, as a 2-tuple.
        If this is the point at infinity, a :class:`ZeroDivisionError` is raised.

        EXAMPLES::

            sage: E = EllipticCurve('389a')
            sage: P = E([-1,1])
            sage: P.xy()
            (-1, 1)
            sage: Q = E(0); Q
            (0 : 1 : 0)
            sage: Q.xy()
            Traceback (most recent call last):
            ...
            ZeroDivisionError: rational division by zero
        """
        if self[2].is_one():
            return self[0], self[1]
        else:
            return self[0]/self[2], self[1]/self[2]

    def x(self):
        """
        Return the `x` coordinate of this point, as an element of the base field.
        If this is the point at infinity, a :class:`ZeroDivisionError` is raised.

        EXAMPLES::

            sage: E = EllipticCurve('389a')
            sage: P = E([-1,1])
            sage: P.x()
            -1
            sage: Q = E(0); Q
            (0 : 1 : 0)
            sage: Q.x()
            Traceback (most recent call last):
            ...
            ZeroDivisionError: rational division by zero
        """
        if self[2].is_one():
            return self[0]
        else:
            return self[0]/self[2]

    def y(self):
        """
        Return the `y` coordinate of this point, as an element of the base field.
        If this is the point at infinity, a :class:`ZeroDivisionError` is raised.

        EXAMPLES::

            sage: E = EllipticCurve('389a')
            sage: P = E([-1,1])
            sage: P.y()
            1
            sage: Q = E(0); Q
            (0 : 1 : 0)
            sage: Q.y()
            Traceback (most recent call last):
            ...
            ZeroDivisionError: rational division by zero
        """
        if self[2].is_one():
            return self[1]
        else:
            return self[1]/self[2]

    def is_divisible_by(self, m):
        """
        Return True if there exists a point `Q` defined over the same
        field as self such that `mQ` == self.

        INPUT:

        - ``m`` -- a positive integer.

        OUTPUT:

        (bool) -- True if there is a solution, else False.

        .. WARNING::

            This function usually triggers the computation of the
            `m`-th division polynomial of the associated elliptic
            curve, which will be expensive if `m` is large, though it
            will be cached for subsequent calls with the same `m`.

        EXAMPLES::

            sage: E = EllipticCurve('389a')
            sage: Q = 5*E(0,0); Q
            (-2739/1444 : -77033/54872 : 1)
            sage: Q.is_divisible_by(4)
            False
            sage: Q.is_divisible_by(5)
            True

        A finite field example::

            sage: E = EllipticCurve(GF(101), [23,34])
            sage: E.cardinality().factor()
            2 * 53
            sage: Set([T.order() for T in E.points()])
            {1, 106, 2, 53}
            sage: len([T for T in E.points() if T.is_divisible_by(2)])
            53
            sage: len([T for T in E.points() if T.is_divisible_by(3)])
            106

        TESTS:

        This shows that the bug reported at :issue:`10076` is fixed::

            sage: # needs sage.rings.number_field
            sage: K = QuadraticField(8,'a')
            sage: E = EllipticCurve([K(0),0,0,-1,0])
            sage: P = E([-1,0])
            sage: P.is_divisible_by(2)
            False
            sage: P.division_points(2)
            []

        Note that it is not sufficient to test that
        ``self.division_points(m,poly_only=True)`` has roots::

            sage: P.division_points(2, poly_only=True).roots()                          # needs sage.rings.number_field
            [(1/2*a - 1, 1), (-1/2*a - 1, 1)]

            sage: # needs sage.rings.number_field
            sage: tor = E.torsion_points(); len(tor)
            8
            sage: [T.order() for T in tor]
            [1, 2, 4, 4, 2, 2, 4, 4]
            sage: all(T.is_divisible_by(3) for T in tor)
            True
            sage: sorted(T for T in tor if T.is_divisible_by(2))
            [(0 : 1 : 0), (1 : 0 : 1)]
            sage: sorted(Set([2*T for T in tor]))
            [(0 : 1 : 0), (1 : 0 : 1)]
        """
        # Coerce the input m to an integer
        m = Integer(m)

        # Check for trivial cases of m = 1, -1 and 0.
        if m == 1 or m == -1:
            return True
        if m == 0:
            return self == 0  # then m*self=self for all m!
        m = m.abs()

        # Now the following line would of course be correct, but we
        # work harder to be more efficient:
        # return len(self.division_points(m)) > 0

        P = self

        # If P has finite order n and gcd(m,n)=1 then the result is
        # True.  However, over general fields computing P.order() is
        # not implemented.

        try:
            n = P.order()
            if not n == oo:
                if m.gcd(n) == 1:
                    return True
        except NotImplementedError:
            pass

        P_is_2_torsion = (P == -P)
        g = P.division_points(m, poly_only=True)

        if not P_is_2_torsion:
            # In this case deg(g)=m^2, and each root in K lifts to two
            # points Q,-Q both in E(K), of which exactly one is a
            # solution.  So we just check the existence of roots:
            return len(g.roots()) > 0

        # Now 2*P==0

        if m % 2 == 1:
            return True  # P itself is a solution when m is odd

        # Now m is even and 2*P=0.  Roots of g in K may or may not
        # lift to solutions in E(K), so we fall back to the default.
        # Note that division polynomials are cached so this is not
        # inefficient:

        return len(self.division_points(m)) > 0

    def division_points(self, m, poly_only=False):
        r"""
        Return a list of all points `Q` such that `mQ=P` where `P` = ``self``.

        Only points on the elliptic curve containing self and defined
        over the base field are included.

        INPUT:

        - ``m`` -- a positive integer

        - ``poly_only`` -- bool (default: False); if True return
          polynomial whose roots give all possible `x`-coordinates of
          `m`-th roots of ``self``.

        OUTPUT:

        (list) -- a (possibly empty) list of solutions `Q` to `mQ=P`,
        where `P` = self.

        EXAMPLES:

        We find the five 5-torsion points on an elliptic curve::

            sage: E = EllipticCurve('11a'); E
            Elliptic Curve defined by y^2 + y = x^3 - x^2 - 10*x - 20 over Rational Field
            sage: P = E(0); P
            (0 : 1 : 0)
            sage: P.division_points(5)
            [(0 : 1 : 0), (5 : -6 : 1), (5 : 5 : 1), (16 : -61 : 1), (16 : 60 : 1)]

        Note above that 0 is included since [5]*0 = 0.

        We create a curve of rank 1 with no torsion and do a consistency check::

            sage: E = EllipticCurve('11a').quadratic_twist(-7)
            sage: Q = E([44,-270])
            sage: (4*Q).division_points(4)
            [(44 : -270 : 1)]

        We create a curve over a non-prime finite field with group of
        order `18`::

            sage: # needs sage.rings.finite_rings
            sage: k.<a> = GF((5,2))
            sage: E = EllipticCurve(k, [1,2+a,3,4*a,2])
            sage: P = E([3, 3*a+4])
            sage: factor(E.order())
            2 * 3^2
            sage: P.order()
            9

        We find the `1`-division points as a consistency check -- there
        is just one, of course::

            sage: P.division_points(1)                                                  # needs sage.rings.finite_rings
            [(3 : 3*a + 4 : 1)]

        The point `P` has order coprime to 2 but divisible by 3, so::

            sage: P.division_points(2)                                                  # needs sage.rings.finite_rings
            [(2*a + 1 : 3*a + 4 : 1), (3*a + 1 : a : 1)]

        We check that each of the 2-division points works as claimed::

            sage: [2*Q for Q in P.division_points(2)]                                   # needs sage.rings.finite_rings
            [(3 : 3*a + 4 : 1), (3 : 3*a + 4 : 1)]

        Some other checks::

            sage: P.division_points(3)                                                  # needs sage.rings.finite_rings
            []
            sage: P.division_points(4)                                                  # needs sage.rings.finite_rings
            [(0 : 3*a + 2 : 1), (1 : 0 : 1)]
            sage: P.division_points(5)                                                  # needs sage.rings.finite_rings
            [(1 : 1 : 1)]

        An example over a number field (see :issue:`3383`)::

            sage: # needs sage.rings.number_field
            sage: E = EllipticCurve('19a1')
            sage: x = polygen(ZZ, 'x')
            sage: K.<t> = NumberField(x^9 - 3*x^8 - 4*x^7 + 16*x^6 - 3*x^5
            ....:                     - 21*x^4 + 5*x^3 + 7*x^2 - 7*x + 1)
            sage: EK = E.base_extend(K)
            sage: E(0).division_points(3)
            [(0 : 1 : 0), (5 : -10 : 1), (5 : 9 : 1)]
            sage: EK(0).division_points(3)
            [(0 : 1 : 0), (5 : 9 : 1), (5 : -10 : 1)]
            sage: E(0).division_points(9)
            [(0 : 1 : 0), (5 : -10 : 1), (5 : 9 : 1)]
            sage: EK(0).division_points(9)
            [(0 : 1 : 0), (5 : 9 : 1), (5 : -10 : 1), (-150/121*t^8 + 414/121*t^7 + 1481/242*t^6 - 2382/121*t^5 - 103/242*t^4 + 629/22*t^3 - 367/242*t^2 - 1307/121*t + 625/121 : 35/484*t^8 - 133/242*t^7 + 445/242*t^6 - 799/242*t^5 + 373/484*t^4 + 113/22*t^3 - 2355/484*t^2 - 753/242*t + 1165/484 : 1), (-150/121*t^8 + 414/121*t^7 + 1481/242*t^6 - 2382/121*t^5 - 103/242*t^4 + 629/22*t^3 - 367/242*t^2 - 1307/121*t + 625/121 : -35/484*t^8 + 133/242*t^7 - 445/242*t^6 + 799/242*t^5 - 373/484*t^4 - 113/22*t^3 + 2355/484*t^2 + 753/242*t - 1649/484 : 1), (-1383/484*t^8 + 970/121*t^7 + 3159/242*t^6 - 5211/121*t^5 + 37/484*t^4 + 654/11*t^3 - 909/484*t^2 - 4831/242*t + 6791/484 : 927/121*t^8 - 5209/242*t^7 - 8187/242*t^6 + 27975/242*t^5 - 1147/242*t^4 - 1729/11*t^3 + 1566/121*t^2 + 12873/242*t - 10871/242 : 1), (-1383/484*t^8 + 970/121*t^7 + 3159/242*t^6 - 5211/121*t^5 + 37/484*t^4 + 654/11*t^3 - 909/484*t^2 - 4831/242*t + 6791/484 : -927/121*t^8 + 5209/242*t^7 + 8187/242*t^6 - 27975/242*t^5 + 1147/242*t^4 + 1729/11*t^3 - 1566/121*t^2 - 12873/242*t + 10629/242 : 1), (-4793/484*t^8 + 6791/242*t^7 + 10727/242*t^6 - 18301/121*t^5 + 2347/484*t^4 + 2293/11*t^3 - 7311/484*t^2 - 17239/242*t + 26767/484 : 30847/484*t^8 - 21789/121*t^7 - 34605/121*t^6 + 117164/121*t^5 - 10633/484*t^4 - 29437/22*t^3 + 39725/484*t^2 + 55428/121*t - 176909/484 : 1), (-4793/484*t^8 + 6791/242*t^7 + 10727/242*t^6 - 18301/121*t^5 + 2347/484*t^4 + 2293/11*t^3 - 7311/484*t^2 - 17239/242*t + 26767/484 : -30847/484*t^8 + 21789/121*t^7 + 34605/121*t^6 - 117164/121*t^5 + 10633/484*t^4 + 29437/22*t^3 - 39725/484*t^2 - 55428/121*t + 176425/484 : 1)]

        TESTS:

        Check that :issue:`24844` is fixed::

            sage: # needs sage.rings.finite_rings
            sage: p = next_prime(1000000)
            sage: E = EllipticCurve(GF(p), 123, 456)
            sage: pts = E(0).division_points(3)
            sage: P = pts[1]; P
            (389063 : 124244 : 1)
            sage: P._order
            3

        When we successfully divide a point known to have infinite
        order, the points returned know that they also have infinite
        order::

            sage: E = EllipticCurve([0,0,1,-1,0])
            sage: P = E(-1,0)
            sage: P.order()
            +Infinity
            sage: pts = P.division_points(3);  len(pts)
            1
            sage: [(Q,Q._order) for Q in pts]
            [((0 : -1 : 1), +Infinity)]

        When we successfully divide a point of known finite order `n`,
        the points returned know that they also have finite order `nk`
        for some divisor `k` of `m`::

          sage: E = EllipticCurve([1, 0, 1, -19, 26])
          sage: [(Q,Q._order) for Q in E(0).division_points(12)]
          [((0 : 1 : 0), 1),
           ((-5 : 2 : 1), 2),
           ((-2 : -7 : 1), 6),
           ((-2 : 8 : 1), 6),
           ((1 : -4 : 1), 6),
           ((1 : 2 : 1), 6),
           ((7/4 : -11/8 : 1), 2),
           ((3 : -2 : 1), 2),
           ((4 : -7 : 1), 3),
           ((4 : 2 : 1), 3),
           ((13 : -52 : 1), 6),
           ((13 : 38 : 1), 6)]
          sage: P = E(4,-7)
          sage: P.order()
          3
          sage: [(Q,Q._order) for Q in P.division_points(4)]
          [((-2 : -7 : 1), 6), ((1 : 2 : 1), 6), ((4 : -7 : 1), 3), ((13 : 38 : 1), 6)]
        """
        # Coerce the input m to an integer
        m = Integer(m)
        # Check for trivial cases of m = 1, -1 and 0.
        if m == 1 or m == -1:
            return [self]
        if m == 0:
            if self == 0:  # then every point Q is a solution, but...
                return [self]
            else:
                return []

        # ans will contain the list of division points.
        ans = []

        # We compute a polynomial g whose roots give all possible x
        # coordinates of the m-division points.  The number of
        # solutions (over the algebraic closure) is m^2, assuming that
        # the characteristic does not divide m.

        E = self.curve()
        P = self
        nP = -P
        P_is_2_torsion = (P == nP)

        # If self is the 0, then self is a solution, and the correct
        # poly is the m'th division polynomial
        if P == 0:
            ans.append(P)
            g = E.division_polynomial(m)
        else:
            # The poly g here is 0 at x(Q) iff x(m*Q) = x(P).
            g = E._multiple_x_numerator(m) - P[0]*E._multiple_x_denominator(m)

            # When 2*P=0, then -Q is a solution iff Q is.  For even m,
            # no 2-torsion point is a solution, so that g is the
            # square of a polynomial g1 of degree m^2/2, and each root
            # of g1 leads to a pair of solutions Q, -Q to m*Q=P.  For
            # odd m, P itself is the only 2-torsion solution, so g has
            # the form (x-x(P))*g1(x)^2 where g1 has degree (m^2-1)/2
            # and each root of g1 leads to a pair Q, -Q.

            if P_is_2_torsion:
                if m % 2 == 0:
                    # This computes g.sqrt() which is not implemented
                    g = g.gcd(g.derivative())*g.leading_coefficient().sqrt()

            # When 2*P!=0, then for each solution Q to m*Q=P, -Q is
            # not a solution (and points of order 2 are not
            # solutions).  Hence the roots of g are distinct and each
            # gives rise to precisely one solution Q.

                else:
                    g0 = g.variables()[0] - P[0]
                    g = g // g0
                    g = g.gcd(g.derivative())*g.leading_coefficient().sqrt()
                    g = g0*g

        if poly_only:
            return g

        for x in g.roots(multiplicities=False):
            if E.is_x_coord(x):
                # Make a point on the curve with this x coordinate.
                Q = E.lift_x(x)
                nQ = -Q
                mQ = m*Q
                # if P==-P then Q works iff -Q works, so we include
                # both unless they are equal:
                if P_is_2_torsion:
                    if mQ == P:
                        ans.append(Q)
                        if nQ != Q:
                            ans.append(nQ)
                else:
                    # P is not 2-torsion so at most one of Q, -Q works
                    # and we must try both:
                    if mQ == P:
                        ans.append(Q)
                    elif mQ == nP:
                        ans.append(nQ)

        if not ans:
            return ans

        # set orders of points found when self's order is known:
        if self.is_zero():
            self._order = Integer(1)
        try:
            n = self._order  # do not compute, just use if already known
            if n == oo:
                for Q in ans:
                    Q._order = oo
            else:
                mfac = m.factor()
                for Q in ans:
                    R = n * Q
                    Q._order = n * generic.order_from_multiple(R, m, factorization=mfac, operation='+')
        except AttributeError:  # do nothing about order if self's order unknown
            pass

        # Finally, sort and return
        ans.sort()
        return ans

    def _divide_out(self, p):
        r"""
        Return `(Q,k)` where `p^kQ` == self and `Q` cannot be divided by `p`.

        .. WARNING::

            It is up to the caller to make sure that this does not loop
            endlessly.  It is used in
            ``EllipticCurve_generic._p_primary_torsion_basis()``, when
            self will always have (finite) order which is a power of `p`,
            so that the order of `Q` increases by a factor of `p` at each
            stage.

            Since it will clearly be in danger of looping when
            self.is_zero(), this case is caught, but otherwise caveat
            user.

        EXAMPLES::

            sage: E = EllipticCurve('37a1')
            sage: P = E([0, 0])
            sage: R = 12*P
            sage: R._divide_out(2)
            ((-1 : -1 : 1), 2)
            sage: R._divide_out(3)
            ((2 : -3 : 1), 1)
            sage: R._divide_out(5)
            ((1357/841 : 28888/24389 : 1), 0)
            sage: R._divide_out(12)
            Traceback (most recent call last):
            ...
            ValueError: p (=12) should be prime.
        """
        p = Integer(p)
        if not p.is_prime():
            raise ValueError("p (=%s) should be prime." % p)

        if self.is_zero():
            raise ValueError("self must not be 0.")

        k = 0
        Q = self
        pts = Q.division_points(p)
        while pts:
            Q = pts[0]
            k += 1
            pts = Q.division_points(p)
        return (Q, k)

    def set_order(self, value=None, *, multiple=None, check=True):
        r"""
        Set the cached order of this point (i.e., the value of
        ``self._order``) to the given ``value``.

        Alternatively, when ``multiple`` is given, this method will
        first run :func:`~sage.groups.generic.order_from_multiple`
        to determine the exact order from the given multiple of the
        point order, then cache the result.

        Use this when you know a priori the order of this point, or
        a multiple of the order, to avoid a potentially expensive
        order calculation.

        INPUT:

        - ``value`` -- positive integer
        - ``multiple`` -- positive integer; mutually exclusive with ``value``

        OUTPUT: ``None``

        EXAMPLES:

        This example illustrates basic usage.

        ::

            sage: E = EllipticCurve(GF(7), [0, 1])  # This curve has order 12
            sage: G = E(5, 0)
            sage: G.set_order(2)
            sage: 2*G
            (0 : 1 : 0)
            sage: G = E(0, 6)
            sage: G.set_order(multiple=12)
            sage: G._order
            3

        We now give a more interesting case, the NIST-P521 curve. Its
        order is too big to calculate with Sage, and takes a long time
        using other packages, so it is very useful here.

        ::

            sage: # needs sage.rings.finite_rings
            sage: p = 2^521 - 1
            sage: prev_proof_state = proof.arithmetic()
            sage: proof.arithmetic(False)  # turn off primality checking
            sage: F = GF(p)
            sage: A = p - 3
            sage: B = 1093849038073734274511112390766805569936207598951683748994586394495953116150735016013708737573759623248592132296706313309438452531591012912142327488478985984
            sage: q = 6864797660130609714981900799081393217269435300143305409394463459185543183397655394245057746333217197532963996371363321113864768612440380340372808892707005449
            sage: E = EllipticCurve([F(A), F(B)])
            sage: G = E.random_point()
            sage: G.set_order(q)
            sage: G.order() * G  # This takes practically no time.
            (0 : 1 : 0)
            sage: proof.arithmetic(prev_proof_state) # restore state

        Using ``.set_order()`` with a ``multiple=`` argument can
        be used to compute a point's order *significantly* faster
        than calling :meth:`order` if the point is already known
        to be `m`-torsion::

            sage: F.<a> = GF((10007, 23))
            sage: E = EllipticCurve(F, [9,9])
            sage: n = E.order()
            sage: m = 5 * 47 * 139 * 1427 * 2027 * 4831 * 275449 * 29523031
            sage: assert m.divides(n)
            sage: P = n/m * E.lift_x(6747+a)
            sage: assert m * P == 0
            sage: P.set_order(multiple=m)   # compute exact order
            sage: factor(m // P.order())    # order is now cached
            47 * 139

        The algorithm used internally for this functionality is
        :meth:`~sage.groups.generic.order_from_multiple`.
        Indeed, simply calling :meth:`order` on ``P`` would take
        much longer since factoring ``n`` is fairly expensive::

            sage: n == m * 6670822796985115651 * 441770032618665681677 * 9289973478285634606114927
            True

        It is an error to pass a ``value`` equal to `0`::

            sage: # needs sage.rings.finite_rings
            sage: E = EllipticCurve(GF(7), [0, 1])  # This curve has order 12
            sage: G = E.random_point()
            sage: G.set_order(0)
            Traceback (most recent call last):
            ...
            ValueError: Value 0 illegal for point order
            sage: G.set_order(1000)
            Traceback (most recent call last):
            ...
            ValueError: Value 1000 illegal: outside max Hasse bound

        It is also very likely an error to pass a value which is not the actual
        order of this point. How unlikely is determined by the factorization of
        the actual order, and the actual group structure::

            sage: E = EllipticCurve(GF(7), [0, 1])  # This curve has order 12
            sage: G = E(5, 0)   # G has order 2
            sage: G.set_order(11)
            Traceback (most recent call last):
            ...
            ValueError: Value 11 illegal: 11 * (5 : 0 : 1) is not the identity

        However, ``set_order`` can be fooled. For instance, the order
        can be set to a multiple the actual order::

            sage: E = EllipticCurve(GF(7), [0, 1])  # This curve has order 12
            sage: G = E(5, 0)   # G has order 2
            sage: G.set_order(8)
            sage: G.order()
            8

        TESTS:

        Check that some invalid inputs are caught::

            sage: E = EllipticCurve(GF(101), [5,5])
            sage: P = E.lift_x(11)
            sage: P.set_order(17, multiple=119)
            Traceback (most recent call last):
            ...
            ValueError: cannot pass both value and multiple
            sage: P.set_order(17)
            sage: P.set_order(multiple=119+1)
            Traceback (most recent call last):
            ...
            ValueError: previously cached order 17 does not divide given multiple 120
            sage: P.set_order(119)
            Traceback (most recent call last):
            ...
            ValueError: value 119 contradicts previously cached order 17

        AUTHORS:

        - Mariah Lenox (2011-02-16)
        - Lorenz Panny (2022): add ``multiple=`` option
        """
        if multiple is not None:
            if value is not None:
                raise ValueError('cannot pass both value and multiple')

            if hasattr(self, '_order'):  # already known
                if check and not self._order.divides(multiple):
                    raise ValueError(f'previously cached order {self._order} does not divide given multiple {multiple}')
                return

            from sage.groups.generic import order_from_multiple
            value = order_from_multiple(self, multiple, check=check)
            check = False

        value = Integer(value)

        if check:
            if value <= 0:
                raise ValueError('Value %s illegal for point order' % value)
            E = self.curve()
            q = E.base_ring().cardinality()
            if q < oo:
                _, hi = Hasse_bounds(q)
                if value > hi:
                    raise ValueError('Value %s illegal: outside max Hasse bound' % value)
            if value * self != E(0):
                raise ValueError('Value %s illegal: %s * %s is not the identity' % (value, value, self))
            if hasattr(self, '_order') and self._order != value:  # already known
                raise ValueError(f'value {value} contradicts previously cached order {self._order}')

        self._order = value

    # #############################  end  ################################

    def _line_(self, R, Q):
        r"""
        Computes the value at `Q` of a straight line through points
        self and `R`.

        INPUT:

        - ``R, Q`` -- points on self.curve() with ``Q`` nonzero.

        OUTPUT:

        An element of the base field self.curve().base_field().
        A ValueError is raised if ``Q`` is zero.

        EXAMPLES::

            sage: # needs sage.rings.finite_rings
            sage: F.<a> = GF((2,5))
            sage: E = EllipticCurve(F,[0,0,1,1,1])
            sage: P = E(a^4 + 1, a^3)
            sage: Q = E(a^4, a^4 + a^3)
            sage: O = E(0)
            sage: P._line_(P,-2*P) == 0
            True
            sage: P._line_(Q,-(P+Q)) == 0
            True
            sage: O._line_(O,Q) == F(1)
            True
            sage: P._line_(O,Q) == a^4 - a^4 + 1
            True
            sage: P._line_(13*P,Q) == a^4
            True
            sage: P._line_(P,Q) == a^4 + a^3 + a^2 + 1
            True

        See :issue:`7116`::

            sage: P._line_ (Q,O)                                                        # needs sage.rings.finite_rings
            Traceback (most recent call last):
            ...
            ValueError: Q must be nonzero.

        .. NOTE::

            This function is used in _miller_ algorithm.

        AUTHORS:

        - David Hansen (2009-01-25)
        """
        if Q.is_zero():
            raise ValueError("Q must be nonzero.")

        if self.is_zero() or R.is_zero():
            if self == R:
                return self.curve().base_field().one()
            if self.is_zero():
                return Q[0] - R[0]
            if R.is_zero():
                return Q[0] - self[0]
        elif self != R:
            if self[0] == R[0]:
                return Q[0] - self[0]
            else:
                l = (R[1] - self[1])/(R[0] - self[0])
                return Q[1] - self[1] - l * (Q[0] - self[0])
        else:
            a1, a2, a3, a4, a6 = self.curve().a_invariants()
            numerator = (3*self[0]**2 + 2*a2*self[0] + a4 - a1*self[1])
            denominator = (2*self[1] + a1*self[0] + a3)
            if denominator == 0:
                return Q[0] - self[0]
            else:
                l = numerator/denominator
                return Q[1] - self[1] - l * (Q[0] - self[0])

    def _miller_(self, Q, n):
        r"""
        Return the value at `Q` of the rational function `f_{n,P}`, where the
        divisor of `f_{n,P}` is `n[P]-[nP]-(n-1)[O]`.

        INPUT:

        - ``Q`` -- a nonzero point on self.curve().

        - ``n`` -- a nonzero integer. If `n<0` then return `Q`
                   evaluated at `1/(v_{nP}*f_{n,P})` (used in the ate pairing).

        OUTPUT:

        An element in the base field ``self.curve().base_field()``.
        A :class:`ValueError` is raised if `Q` is zero.

        EXAMPLES::

            sage: # needs sage.rings.finite_rings
            sage: F.<a> = GF((2,5))
            sage: E = EllipticCurve(F, [0,0,1,1,1])
            sage: P = E(a^4 + 1, a^3)
            sage: Fx.<b> = GF((2,(4*5)))
            sage: Ex = EllipticCurve(Fx, [0,0,1,1,1])
            sage: phi = Hom(F,Fx)(F.gen().minpoly().roots(Fx)[0][0])
            sage: Px = Ex(phi(P.x()), phi(P.y()))
            sage: Qx = Ex(b^19 + b^18 + b^16 + b^12 + b^10 + b^9 + b^8 + b^5 + b^3 + 1,
            ....:         b^18 + b^13 + b^10 + b^8 + b^5 + b^4 + b^3 + b)
            sage: Px._miller_(Qx,41) == b^17 + b^13 + b^12 + b^9 + b^8 + b^6 + b^4 + 1
            True
            sage: Qx._miller_(Px,41) == b^13 + b^10 + b^8 + b^7 + b^6 + b^5
            True
            sage: P._miller_(E(0),41)
            Traceback (most recent call last):
            ...
            ValueError: Q must be nonzero.

        An example of even order::

            sage: # needs sage.rings.finite_rings
            sage: F.<a> = GF((19,4))
            sage: E = EllipticCurve(F, [-1,0])
            sage: P = E(15*a^3 + 17*a^2 + 14*a + 13,16*a^3 + 7*a^2 + a + 18)
            sage: Q = E(10*a^3 + 16*a^2 + 4*a + 2, 6*a^3 + 4*a^2 + 3*a + 2)
            sage: x = P.weil_pairing(Q, 360)
            sage: x^360 == F(1)
            True

        You can use the _miller_ function on linearly dependent
        points, but with the risk of a dividing with zero::

            sage: Px._miller_(2*Px, 41)                                                 # needs sage.rings.finite_rings
            Traceback (most recent call last):
            ...
            ZeroDivisionError: division by zero in finite field

        A small example of embedding degree 6::

            sage: # needs sage.rings.finite_rings
            sage: q = 401; F = GF(q); a = 146; b = 400; k = 6
            sage: E = EllipticCurve([F(a), F(b)])
            sage: R.<x> = F[]
            sage: K.<a> = GF(q^k, modulus=x^6 + 4*x^4 + 115*x^3 + 81*x^2 + 51*x + 3)
            sage: EK = E.base_extend(K)
            sage: P = E([F(338), F(227)])
            sage: Q_x = 333*a^5 + 391*a^4 + 160*a^3 + 335*a^2 + 71*a + 93
            sage: Q_y = 343*a^5 + 273*a^4 + 26*a^3 + 342*a^2 + 340*a + 210
            sage: Q = EK([Q_x, Q_y])
            sage: P._miller_(Q, 127)
            371*a^5 + 39*a^4 + 355*a^3 + 233*a^2 + 20*a + 275

        A series of small examples and small torsions.  We start with
        `n=1`, which is trivial: the function is the constant
        1::

            sage: E = EllipticCurve([GF(7)(0), 2])
            sage: P = E(5, 1); Q = E(0, 3); I = E(0)
            sage: I._miller_(P, 1)
            1
            sage: I._miller_(Q, 1)
            1

        A two-torsion example. In this case `f_{n,P}(Q) = x_Q - x_P`::

            sage: E = EllipticCurve([GF(7)(-1), 0])
            sage: P = E(0,0); Q = E(1, 0);
            sage: P._miller_(P, 2)
            0
            sage: Q._miller_(Q, 2)
            0
            sage: P._miller_(Q, 2)
            1
            sage: Q._miller_(P, 2)
            6

        A three-torsion example::

            sage: E = EllipticCurve([GF(7)(0), 2])
            sage: P = E(5, 1); Q = E(0, 3);
            sage: P._miller_(Q, 3)
            4

        A 4-torsion example::

            sage: E = EllipticCurve([GF(7)(-1), 0])
            sage: P = E(5, 1); Q = E(4, 2)
            sage: P._miller_(Q, 4)
            3

        A 5-torsion example::

            sage: E = EllipticCurve([GF(7)(-1), 4])
            sage: P = E(4, 1); Q = E(6, 5)
            sage: P._miller_(Q, 5)
            1

        A 6-torsion example::

            sage: E = EllipticCurve([GF(7)(3), 1])
            sage: P = E(5, 1); Q = E(3, 3)
            sage: P._miller_(Q, 6)
            5

        An example which is part of an ate pairing calculation. The trace of
        the curve is negative, so it should exercise the `n<0` case in the
        code::

            sage: # needs sage.rings.finite_rings
            sage: p = 2017; A = 1; B = 30; r = 29; t = -70; k = 7
            sage: F = GF(p); R.<x> = F[]
            sage: E = EllipticCurve([F(A), F(B)]); P = E(369, 716)
            sage: K.<a> = GF(p^k, modulus=x^k+2); EK = E.base_extend(K)
            sage: Qx = 1226*a^6 + 1778*a^5 + 660*a^4 + 1791*a^3 + 1750*a^2 + 867*a + 770
            sage: Qy = 1764*a^6 + 198*a^5 + 1206*a^4 + 406*a^3 + 1200*a^2 + 273*a + 1712
            sage: Q = EK(Qx, Qy)
            sage: Q._miller_(P, t - 1)
            1311*a^6 + 1362*a^5 + 1177*a^4 + 807*a^3 + 1331*a^2 + 1530*a + 1931

        ALGORITHM:

            Double-and-add. See also [Mil2004]_.

        AUTHORS:

        - David Hansen (2009-01-25)
        - Mariah Lenox (2011-03-07) -- Added more doctests and support for
          negative n.
        """
        if Q.is_zero():
            raise ValueError("Q must be nonzero.")
        if n.is_zero():
            raise ValueError("n must be nonzero.")
        n_is_negative = False
        if n < 0:
            n = n.abs()
            n_is_negative = True

        one = self.curve().base_field().one()
        t = one
        V = self
        nbin = n.bits()
        i = n.nbits() - 2
        while i > -1:
            S = 2*V
            ell = V._line_(V, Q)
            vee = S._line_(-S, Q)
            t = (t**2)*(ell/vee)
            V = S
            if nbin[i] == 1:
                S = V+self
                ell = V._line_(self, Q)
                vee = S._line_(-S, Q)
                t = t*(ell/vee)
                V = S
            i = i-1
        if n_is_negative:
            vee = V._line_(-V, Q)
            t = 1/(t*vee)
        return t

    def weil_pairing(self, Q, n, algorithm=None):
        r"""
        Compute the Weil pairing of this point with another point `Q`
        on the same curve.

        INPUT:

        - ``Q`` -- another point on the same curve as ``self``.

        - ``n`` -- an integer `n` such that `nP = nQ = (0:1:0)`, where
          `P` is ``self``.

        - ``algorithm`` (default: ``None``) -- choices are ``pari``
          and ``sage``. PARI is usually significantly faster, but it
          only works over finite fields. When ``None`` is given, a
          suitable algorithm is chosen automatically.

        OUTPUT:

        An `n`'th root of unity in the base field of the curve.

        EXAMPLES::

            sage: # needs sage.rings.finite_rings
            sage: F.<a> = GF((2,5))
            sage: E = EllipticCurve(F, [0,0,1,1,1])
            sage: P = E(a^4 + 1, a^3)
            sage: Fx.<b> = GF((2, 4*5))
            sage: Ex = EllipticCurve(Fx, [0,0,1,1,1])
            sage: phi = Hom(F, Fx)(F.gen().minpoly().roots(Fx)[0][0])
            sage: Px = Ex(phi(P.x()), phi(P.y()))
            sage: O = Ex(0)
            sage: Qx = Ex(b^19 + b^18 + b^16 + b^12 + b^10 + b^9 + b^8 + b^5 + b^3 + 1,
            ....:         b^18 + b^13 + b^10 + b^8 + b^5 + b^4 + b^3 + b)
            sage: Px.weil_pairing(Qx, 41) == b^19 + b^15 + b^9 + b^8 + b^6 + b^4 + b^3 + b^2 + 1
            True
            sage: Px.weil_pairing(17*Px, 41) == Fx(1)
            True
            sage: Px.weil_pairing(O, 41) == Fx(1)
            True

        An error is raised if either point is not `n`-torsion::

            sage: Px.weil_pairing(O, 40)                                                # needs sage.rings.finite_rings
            Traceback (most recent call last):
            ...
            ValueError: points must both be n-torsion

        A larger example (see :issue:`4964`)::

            sage: # needs sage.rings.finite_rings
            sage: P, Q = EllipticCurve(GF((19,4),'a'), [-1,0]).gens()
            sage: P.order(), Q.order()
            (360, 360)
            sage: z = P.weil_pairing(Q, 360)
            sage: z.multiplicative_order()
            360

        An example over a number field::

            sage: # needs sage.rings.number_field
            sage: E = EllipticCurve('11a1').change_ring(CyclotomicField(5))
            sage: P, Q = E.torsion_subgroup().gens()
            sage: P, Q = (P.element(), Q.element())
            sage: (P.order(), Q.order())
            (5, 5)
            sage: P.weil_pairing(Q, 5)
            zeta5^2
            sage: Q.weil_pairing(P, 5)
            zeta5^3

        TESTS:

        Check that the original Sage implementation still works::

            sage: # needs sage.rings.finite_rings
            sage: GF(65537^2).inject_variables()
            Defining z2
            sage: E = EllipticCurve(GF(65537^2), [0,1])
            sage: P = E(22, 28891)
            sage: Q = E(-93, 40438*z2 + 31573)
            sage: P.weil_pairing(Q, 7282, algorithm='sage')
            19937*z2 + 65384

        Passing an unknown ``algorithm=`` argument should fail::

            sage: P.weil_pairing(Q, 7282, algorithm='_invalid_')                        # needs sage.rings.finite_rings
            Traceback (most recent call last):
            ...
            ValueError: unknown algorithm

        ALGORITHM:

        - For ``algorithm='pari'``: :pari:`ellweilpairing`.

        - For ``algorithm='sage'``:
          Implemented using Proposition 8 in [Mil2004]_.  The value 1 is
          returned for linearly dependent input points.  This condition
          is caught via a :class:`ZeroDivisionError`, since the use of a
          discrete logarithm test for linear dependence is much too slow
          for large `n`.

        AUTHORS:

        - David Hansen (2009-01-25)
        - Lorenz Panny (2022): ``algorithm='pari'``
        """
        P = self
        E = P.curve()

        if Q.curve() is not E:
            raise ValueError("points must both be on the same curve")

        if algorithm is None:
            if E.base_field().is_finite():
                algorithm = 'pari'
            else:
                algorithm = 'sage'

        if algorithm == 'pari':
            if pari.ellmul(E,P,n) != [0] or pari.ellmul(E,Q,n) != [0]:
                raise ValueError("points must both be n-torsion")
            return E.base_field()(pari.ellweilpairing(E, P, Q, n))

        if algorithm != 'sage':
            raise ValueError('unknown algorithm')

        # Test if P, Q are both in E[n]
        if n*P or n*Q:
            raise ValueError("points must both be n-torsion")

        one = E.base_field().one()

        # Case where P = Q
        if P == Q:
            return one

        # Case where P = O or Q = O
        if P.is_zero() or Q.is_zero():
            return one

        # The non-trivial case P != Q

        # Note (2010-12-29): The following code block should not be
        # used.  It attempts to reduce the pairing calculation to order
        # d = gcd(|P|,|Q|) instead of order n, but this approach is
        # counterproductive, since calculating |P| and |Q| is much
        # slower than calculating the pairing [BGN05].
        #
        # [BGN05] D. Boneh, E. Goh, and K. Nissim, "Evaluating 2-DNF
        # Formulas on Ciphertexts", TCC 2005, LNCS 3378, pp. 325-341.
        #
        # Reduction to order d = gcd(|P|,|Q|); value is a d'th root of unity
        # try:
        #     nP = P.order()
        # except AttributeError:
        #     nP = generic.order_from_multiple(P,n,operation='+')
        # try:
        #     nQ = Q.order()
        # except AttributeError:
        #     nQ = generic.order_from_multiple(Q,n,operation='+')
        # d = arith.gcd(nP,nQ)
        # if d==1:
        #     return one
        #
        # P = (nP//d)*P # order d
        # Q = (nQ//d)*Q # order d
        # n = d

        try:
            return ((-1)**n.test_bit(0))*(P._miller_(Q, n)/Q._miller_(P, n))
        except ZeroDivisionError:
            return one

    def tate_pairing(self, Q, n, k, q=None):
        r"""
        Return Tate pairing of `n`-torsion point `P = self` and point `Q`.

        The value returned is `f_{n,P}(Q)^e` where `f_{n,P}` is a function with
        divisor `n[P]-n[O].`. This is also known as the "modified Tate
        pairing". It is a well-defined bilinear map.

        INPUT:

        - ``P=self`` -- Elliptic curve point having order n

        - ``Q`` -- Elliptic curve point on same curve as P (can be any order)

        - ``n`` -- positive integer: order of P

        - ``k`` -- positive integer: embedding degree

        - ``q`` -- positive integer: size of base field (the "big"
          field is `GF(q^k)`. `q` needs to be set only if its value
          cannot be deduced.)

        OUTPUT:

        An `n`'th root of unity in the base field ``self.curve().base_field()``

        EXAMPLES:

        A simple example, pairing a point with itself, and pairing a point with
        another rational point::

            sage: p = 103; A = 1; B = 18; E = EllipticCurve(GF(p), [A, B])
            sage: P = E(33, 91); n = P.order(); n
            19
            sage: k = GF(n)(p).multiplicative_order(); k
            6
            sage: P.tate_pairing(P, n, k)
            1
            sage: Q = E(87, 51)
            sage: P.tate_pairing(Q, n, k)
            1
            sage: set_random_seed(35)
            sage: P.tate_pairing(P, n, k)
            1

        We now let `Q` be a point on the same curve as above, but defined over
        the pairing extension field, and we also demonstrate the bilinearity of
        the pairing::

            sage: # needs sage.rings.finite_rings
            sage: K.<a> = GF((p,k))
            sage: EK = E.base_extend(K); P = EK(P)
            sage: Qx = 69*a^5 + 96*a^4 + 22*a^3 + 86*a^2 + 6*a + 35
            sage: Qy = 34*a^5 + 24*a^4 + 16*a^3 + 41*a^2 + 4*a + 40
            sage: Q = EK(Qx, Qy);

        Multiply by cofactor so Q has order n::

            sage: # needs sage.rings.finite_rings
            sage: h = 551269674; Q = h*Q
            sage: P = EK(P); P.tate_pairing(Q, n, k)
            24*a^5 + 34*a^4 + 3*a^3 + 69*a^2 + 86*a + 45
            sage: s = Integer(randrange(1,n))
            sage: ans1 = (s*P).tate_pairing(Q, n, k)
            sage: ans2 = P.tate_pairing(s*Q, n, k)
            sage: ans3 = P.tate_pairing(Q, n, k)^s
            sage: ans1 == ans2 == ans3
            True
            sage: (ans1 != 1) and (ans1^n == 1)
            True

        Here is an example of using the Tate pairing to compute the Weil
        pairing (using the same data as above)::

            sage: # needs sage.rings.finite_rings
            sage: e = Integer((p^k-1)/n); e
            62844857712
            sage: P.weil_pairing(Q, n)^e
            94*a^5 + 99*a^4 + 29*a^3 + 45*a^2 + 57*a + 34
            sage: P.tate_pairing(Q, n, k) == P._miller_(Q, n)^e
            True
            sage: Q.tate_pairing(P, n, k) == Q._miller_(P, n)^e
            True
            sage: P.tate_pairing(Q, n, k)/Q.tate_pairing(P, n, k)
            94*a^5 + 99*a^4 + 29*a^3 + 45*a^2 + 57*a + 34

        An example where we have to pass the base field size (and we again have
        agreement with the Weil pairing)::

            sage: # needs sage.rings.finite_rings
            sage: F.<a> = GF((2,5))
            sage: E = EllipticCurve(F, [0,0,1,1,1])
            sage: P = E(a^4 + 1, a^3)
            sage: Fx.<b> = GF((2,4*5))
            sage: Ex = EllipticCurve(Fx,[0,0,1,1,1])
            sage: phi = Hom(F, Fx)(F.gen().minpoly().roots(Fx)[0][0])
            sage: Px = Ex(phi(P.x()), phi(P.y()))
            sage: Qx = Ex(b^19 + b^18 + b^16 + b^12 + b^10 + b^9 + b^8 + b^5 + b^3 + 1,
            ....:         b^18 + b^13 + b^10 + b^8 + b^5 + b^4 + b^3 + b)
            sage: Px.tate_pairing(Qx, n=41, k=4)
            Traceback (most recent call last):
            ...
            ValueError: Unexpected field degree: set keyword argument q equal to
            the size of the base field (big field is GF(q^4)).
            sage: num = Px.tate_pairing(Qx, n=41, k=4, q=32); num
            b^19 + b^14 + b^13 + b^12 + b^6 + b^4 + b^3
            sage: den = Qx.tate_pairing(Px, n=41, k=4, q=32); den
            b^19 + b^17 + b^16 + b^15 + b^14 + b^10 + b^6 + b^2 + 1
            sage: e = Integer((32^4-1)/41); e
            25575
            sage: Px.weil_pairing(Qx, 41)^e == num/den
            True

        TESTS:

        Check that the PARI output matches the original Sage implementation::

            sage: # needs sage.rings.finite_rings
            sage: GF(65537^2).inject_variables()
            Defining z2
            sage: E = EllipticCurve(GF(65537^2), [0,1])
            sage: P = E(22, 28891)
            sage: Q = E(-93, 40438*z2 + 31573)
            sage: P.tate_pairing(Q, 7282, 2)
            34585*z2 + 4063

        The point ``P (self)`` must have ``n`` torsion::

            sage: P.tate_pairing(Q, 163, 2)
            Traceback (most recent call last):
            ...
            ValueError: The point P must be n-torsion

        We must have that ``n`` divides ``q^k - 1``, this is only checked when q is supplied::

            sage: P.tate_pairing(Q, 7282, 2, q=123)
            Traceback (most recent call last):
            ...
            ValueError: n does not divide (q^k - 1) for the supplied value of q

        The Tate pairing is only defined for points on curves defined over finite fields::

            sage: E = EllipticCurve([0,1])
            sage: P = E(2,3)
            sage: P.tate_pairing(P, 6, 1)
            Traceback (most recent call last):
            ...
            NotImplementedError: Reduced Tate pairing is currently only implemented for finite fields

        ALGORITHM:

        - :pari:`elltatepairing` computes the
          non-reduced tate pairing and the exponentiation is handled by
          Sage using user input for `k` (and optionally `q`).

        AUTHORS:

        - Mariah Lenox (2011-03-07)
        - Giacomo Pope (2024): Use of PARI for the non-reduced Tate pairing
        """
        P = self
        E = P.curve()

        if Q.curve() is not E:
            raise ValueError("Points must both be on the same curve")

        K = E.base_ring()
        if not K.is_finite():
            raise NotImplementedError("Reduced Tate pairing is currently only implemented for finite fields")

        d = K.degree()
        if q is None:
            if d == 1:
                q = K.order()
            elif d == k:
                q = K.base_ring().order()
            else:
                raise ValueError("Unexpected field degree: set keyword argument q equal to the size of the base field (big field is GF(q^%s))." % k)
        # The user has supplied q, so we check here that it's a sensible value
        elif Mod(q, n)**k != 1:
            raise ValueError("n does not divide (q^k - 1) for the supplied value of q")

        if pari.ellmul(E, P, n) != [0]:
            raise ValueError("The point P must be n-torsion")

        # NOTE: Pari returns the non-reduced Tate pairing, so we
        # must perform the exponentation ourselves using the supplied
        # k value
        ePQ = pari.elltatepairing(E, P, Q, n)
        exp = Integer((q**k - 1)/n)
        return K(ePQ**exp) # Cast the PARI type back to the base ring

    def ate_pairing(self, Q, n, k, t, q=None):
        r"""
        Return ate pairing of `n`-torsion points `P` (``=self``) and `Q`.

        Also known as the `n`-th modified ate pairing. `P` is `GF(q)`-rational,
        and `Q` must be an element of `Ker(\pi-p)`, where `\pi` is the
        `q`-frobenius map (and hence `Q` is `GF(q^k)`-rational).

        INPUT:

        - `P` (``=self``) -- a point of order `n`, in `ker(\pi-1)`, where
          `\pi` is the `q`-Frobenius map (e.g., `P` is `q`-rational).

        - ``Q`` -- a point of order `n` in `ker(\pi-q)`

        - ``n`` -- the order of `P` and `Q`.

        - ``k`` -- the embedding degree.

        - ``t`` -- the trace of Frobenius of the curve over `GF(q)`.

        - ``q`` -- (default: None) the size of base field (the "big"
          field is `GF(q^k)`). `q` needs to be set only if its value
          cannot be deduced.

        OUTPUT:

        FiniteFieldElement in `GF(q^k)` -- the ate pairing of `P` and `Q`.

        EXAMPLES:

        An example with embedding degree 6::

            sage: # needs sage.rings.finite_rings
            sage: p = 7549; A = 0; B = 1; n = 157; k = 6; t = 14
            sage: F = GF(p); E = EllipticCurve(F, [A, B])
            sage: R.<x> = F[]; K.<a> = GF((p,k), modulus=x^k+2)
            sage: EK = E.base_extend(K)
            sage: P = EK(3050, 5371); Q = EK(6908*a^4, 3231*a^3)
            sage: P.ate_pairing(Q, n, k, t)
            6708*a^5 + 4230*a^4 + 4350*a^3 + 2064*a^2 + 4022*a + 6733
            sage: s = Integer(randrange(1, n))
            sage: (s*P).ate_pairing(Q, n, k, t) == P.ate_pairing(s*Q, n, k, t)
            True
            sage: P.ate_pairing(s*Q, n, k, t) == P.ate_pairing(Q, n, k, t)^s
            True

        Another example with embedding degree 7 and positive trace::

            sage: # needs sage.rings.finite_rings
            sage: p = 2213; A = 1; B = 49; n = 1093; k = 7; t = 28
            sage: F = GF(p); E = EllipticCurve(F, [A, B])
            sage: R.<x> = F[]; K.<a> = GF((p,k), modulus=x^k+2)
            sage: EK = E.base_extend(K)
            sage: P = EK(1583, 1734)
            sage: Qx = 1729*a^6+1767*a^5+245*a^4+980*a^3+1592*a^2+1883*a+722
            sage: Qy = 1299*a^6+1877*a^5+1030*a^4+1513*a^3+1457*a^2+309*a+1636
            sage: Q = EK(Qx, Qy)
            sage: P.ate_pairing(Q, n, k, t)
            1665*a^6 + 1538*a^5 + 1979*a^4 + 239*a^3 + 2134*a^2 + 2151*a + 654
            sage: s = Integer(randrange(1, n))
            sage: (s*P).ate_pairing(Q, n, k, t) == P.ate_pairing(s*Q, n, k, t)
            True
            sage: P.ate_pairing(s*Q, n, k, t) == P.ate_pairing(Q, n, k, t)^s
            True

        Another example with embedding degree 7 and negative trace::

            sage: # needs sage.rings.finite_rings
            sage: p = 2017; A = 1; B = 30; n = 29; k = 7; t = -70
            sage: F = GF(p); E = EllipticCurve(F, [A, B])
            sage: R.<x> = F[]; K.<a> = GF((p,k), modulus=x^k+2)
            sage: EK = E.base_extend(K)
            sage: P = EK(369, 716)
            sage: Qx = 1226*a^6+1778*a^5+660*a^4+1791*a^3+1750*a^2+867*a+770
            sage: Qy = 1764*a^6+198*a^5+1206*a^4+406*a^3+1200*a^2+273*a+1712
            sage: Q = EK(Qx, Qy)
            sage: P.ate_pairing(Q, n, k, t)
            1794*a^6 + 1161*a^5 + 576*a^4 + 488*a^3 + 1950*a^2 + 1905*a + 1315
            sage: s = Integer(randrange(1, n))
            sage: (s*P).ate_pairing(Q, n, k, t) == P.ate_pairing(s*Q, n, k, t)
            True
            sage: P.ate_pairing(s*Q, n, k, t) == P.ate_pairing(Q, n, k, t)^s
            True

        Using the same data, we show that the ate pairing is a power of the
        Tate pairing (see [HSV2006]_ end of section 3.1)::

            sage: # needs sage.rings.finite_rings
            sage: c = (k*p^(k-1)).mod(n); T = t - 1
            sage: N = gcd(T^k - 1, p^k - 1)
            sage: s = Integer(N/n)
            sage: L = Integer((T^k - 1)/N)
            sage: M = (L*s*c.inverse_mod(n)).mod(n)
            sage: P.ate_pairing(Q, n, k, t) == Q.tate_pairing(P, n, k)^M
            True

        An example where we have to pass the base field size (and we again have
        agreement with the Tate pairing). Note that though `Px` is not
        `F`-rational, (it is the homomorphic image of an `F`-rational point) it
        is nonetheless in `ker(\pi-1)`, and so is a legitimate input::

            sage: # needs sage.rings.finite_rings
            sage: q = 2^5; F.<a> = GF(q)
            sage: n = 41; k = 4; t = -8
            sage: E = EllipticCurve(F,[0,0,1,1,1])
            sage: P = E(a^4 + 1, a^3)
            sage: Fx.<b> = GF(q^k)
            sage: Ex = EllipticCurve(Fx, [0,0,1,1,1])
            sage: phi = Hom(F, Fx)(F.gen().minpoly().roots(Fx)[0][0])
            sage: Px = Ex(phi(P.x()), phi(P.y()))
            sage: Qx = Ex(b^19+b^18+b^16+b^12+b^10+b^9+b^8+b^5+b^3+1,
            ....:         b^18+b^13+b^10+b^8+b^5+b^4+b^3+b)
            sage: Qx = Ex(Qx[0]^q, Qx[1]^q) - Qx  # ensure Qx is in ker(pi - q)
            sage: Px.ate_pairing(Qx, n, k, t)
            Traceback (most recent call last):
            ...
            ValueError: Unexpected field degree: set keyword argument q equal to
            the size of the base field (big field is GF(q^4)).
            sage: Px.ate_pairing(Qx, n, k, t, q)
            b^19 + b^18 + b^17 + b^16 + b^15 + b^14 + b^13 + b^12
            + b^11 + b^9 + b^8 + b^5 + b^4 + b^2 + b + 1
            sage: s = Integer(randrange(1, n))
            sage: (s*Px).ate_pairing(Qx, n, k, t, q) == Px.ate_pairing(s*Qx, n, k, t, q)
            True
            sage: Px.ate_pairing(s*Qx, n, k, t, q) == Px.ate_pairing(Qx, n, k, t, q)^s
            True
            sage: c = (k*q^(k-1)).mod(n); T = t - 1
            sage: N = gcd(T^k - 1, q^k - 1)
            sage: s = Integer(N/n)
            sage: L = Integer((T^k - 1)/N)
            sage: M = (L*s*c.inverse_mod(n)).mod(n)
            sage: Px.ate_pairing(Qx, n, k, t, q) == Qx.tate_pairing(Px, n, k, q)^M
            True

        It is an error if `Q` is not in the kernel of `\pi - p`, where `\pi` is
        the Frobenius automorphism::

            sage: # needs sage.rings.finite_rings
            sage: p = 29; A = 1; B = 0; n = 5; k = 2; t = 10
            sage: F = GF(p); R.<x> = F[]
            sage: E = EllipticCurve(F, [A, B]);
            sage: K.<a> = GF((p,k), modulus=x^k+2); EK = E.base_extend(K)
            sage: P = EK(13, 8); Q = EK(13, 21)
            sage: P.ate_pairing(Q, n, k, t)
            Traceback (most recent call last):
            ...
            ValueError: Point (13 : 21 : 1) not in Ker(pi - q)

        It is also an error if `P` is not in the kernel os `\pi - 1`::

            sage: # needs sage.rings.finite_rings
            sage: p = 29; A = 1; B = 0; n = 5; k = 2; t = 10
            sage: F = GF(p); R.<x> = F[]
            sage: E = EllipticCurve(F, [A, B]);
            sage: K.<a> = GF((p,k), modulus=x^k+2); EK = E.base_extend(K)
            sage: P = EK(14, 10*a); Q = EK(13, 21)
            sage: P.ate_pairing(Q, n, k, t)
            Traceback (most recent call last):
            ...
            ValueError: This point (14 : 10*a : 1) is not in Ker(pi - 1)

        .. NOTE::

            First defined in the paper of [HSV2006]_, the ate pairing
            can be computationally effective in those cases when the
            trace of the curve over the base field is significantly
            smaller than the expected value. This implementation is
            simply Miller's algorithm followed by a naive
            exponentiation, and makes no claims towards efficiency.

        AUTHORS:

        - Mariah Lenox (2011-03-08)
        """
        P = self
        # check for same curve
        E = P.curve()
        O = E(0)
        if Q.curve() is not E:
            raise ValueError("Points must both be on the same curve")

        # set q to be the order of the base field
        K = E.base_ring()
        if q is None:
            d = K.degree()
            if d == k:
                q = K.base_ring().order()
            else:
                raise ValueError("Unexpected field degree: set keyword argument q equal to the size of the base field (big field is GF(q^%s))." % k)

        # check order of P
        if n*P != O:
            raise ValueError('This point %s is not of order n=%s' % (P, n))

        # check for P in kernel pi - 1:
        piP = E(P[0]**q, P[1]**q)
        if piP - P != O:
            raise ValueError('This point %s is not in Ker(pi - 1)' % P)

        # check for Q in kernel pi - q:
        piQ = E(Q[0]**q, Q[1]**q)
        if piQ - q*Q != O:
            raise ValueError('Point %s not in Ker(pi - q)' % Q)

        T = t-1
        ret = Q._miller_(P, T)
        e = Integer((q**k - 1)/n)
        ret = ret**e
        return ret


class EllipticCurvePoint_number_field(EllipticCurvePoint_field):
    """
    A point on an elliptic curve over a number field.

    Most of the functionality is derived from the parent class
    :class:`EllipticCurvePoint_field`.  In addition we have support for
    orders, heights, reduction modulo primes, and elliptic logarithms.

    EXAMPLES::

        sage: E = EllipticCurve('37a')
        sage: E([0,0])
        (0 : 0 : 1)
        sage: E(0,0)               # brackets are optional
        (0 : 0 : 1)
        sage: E([GF(5)(0), 0])     # entries are coerced
        (0 : 0 : 1)

        sage: E(0.000, 0)
        (0 : 0 : 1)

        sage: E(1,0,0)
        Traceback (most recent call last):
        ...
        TypeError: Coordinates [1, 0, 0] do not define a point on
        Elliptic Curve defined by y^2 + y = x^3 - x over Rational Field

    ::

        sage: E = EllipticCurve([0,0,1,-1,0])
        sage: S = E(QQ); S
        Abelian group of points on
        Elliptic Curve defined by y^2 + y = x^3 - x over Rational Field

    TESTS::

        sage: loads(S.dumps()) == S
        True
        sage: P = E(0,0); P
        (0 : 0 : 1)
        sage: loads(P.dumps()) == P
        True
        sage: T = 100*P
        sage: loads(T.dumps()) == T
        True

    Test pickling an elliptic curve that has known points on it::

        sage: e = EllipticCurve([0, 0, 1, -1, 0]); g = e.gens(); loads(dumps(e)) == e
        True
    """

    def order(self):
        r"""
        Return the order of this point on the elliptic curve.

        If the point has infinite order, returns +Infinity.  For
        curves defined over `\QQ`, we call PARI; over other
        number fields we implement the function here.

        .. NOTE::

            :meth:`additive_order` is a synonym for :meth:`order`

        EXAMPLES::

            sage: E = EllipticCurve([0,0,1,-1,0])
            sage: P = E([0,0]); P
            (0 : 0 : 1)
            sage: P.order()
            +Infinity

        ::

            sage: E = EllipticCurve([0,1])
            sage: P = E([-1,0])
            sage: P.order()
            2
            sage: P.additive_order()
            2
        """
        try:
            return self._order
        except AttributeError:
            pass

        if self.is_zero():
            self._order = Integer(1)
            return self._order

        E = self.curve()

        # First try PARI
        try:
            n = E.pari_curve().ellorder(self)
            if n:
                n = Integer(n)
            else:
                n = oo
            self._order = n
            return n
        except PariError:
            pass

        # Get the torsion order if known, else a bound on (multiple
        # of) the order.  We do not compute the torsion if it is not
        # already known, since computing the bound is faster (and is
        # also cached).

        try:
            N = E._torsion_order
        except AttributeError:
            N = E._torsion_bound()

        # Now self is a torsion point iff it is killed by N:
        if not (N*self).is_zero():
            self._order = oo
            return self._order

        # Finally we find the exact order using the generic code:
        self._order = generic.order_from_multiple(self, N, operation='+')
        return self._order

    additive_order = order

    def has_finite_order(self):
        """
        Return ``True`` iff this point has finite order on the elliptic curve.

        EXAMPLES::

            sage: E = EllipticCurve([0,0,1,-1,0])
            sage: P = E([0,0]); P
            (0 : 0 : 1)
            sage: P.has_finite_order()
            False

        ::

            sage: E = EllipticCurve([0,1])
            sage: P = E([-1,0])
            sage: P.has_finite_order()
            True
        """
        if self.is_zero():
            return True
        return self.order() != oo

    def has_infinite_order(self):
        r"""
        Return True iff this point has infinite order on the elliptic curve.

        EXAMPLES::

            sage: E = EllipticCurve([0,0,1,-1,0])
            sage: P = E([0,0]); P
            (0 : 0 : 1)
            sage: P.has_infinite_order()
            True

        ::

            sage: E = EllipticCurve([0,1])
            sage: P = E([-1,0])
            sage: P.has_infinite_order()
            False
        """
        if self.is_zero():
            return False
        return self.order() == oo

    def is_on_identity_component(self, embedding=None):
        r"""
        Return True iff this point is on the identity component of
        its curve with respect to a given (real or complex) embedding.

        INPUT:

        - ``self`` -- a point on a curve over any ordered field (e.g. `\QQ`)

        - ``embedding`` -- an embedding from the base_field of the
          point's curve into `\RR` or `\CC`; if ``None`` (the
          default) it uses the first embedding of the base_field into
          `\RR` if any, else the first embedding into `\CC`.

        OUTPUT:

        (bool) -- ``True`` iff the point is on the identity component of
        the curve.  (If the point is zero then the result is True.)

        EXAMPLES:

        For `K=\QQ` there is no need to specify an embedding::

            sage: E = EllipticCurve('5077a1')
            sage: [E.lift_x(x).is_on_identity_component() for x in srange(-3,5)]
            [False, False, False, False, False, True, True, True]

        An example over a field with two real embeddings::

            sage: # needs sage.rings.number_field
            sage: L.<a> = QuadraticField(2)
            sage: E = EllipticCurve(L, [0,1,0,a,a])
            sage: P = E(-1,0)
            sage: [P.is_on_identity_component(e) for e in L.embeddings(RR)]
            [False, True]

        We can check this as follows::

            sage: # needs sage.rings.number_field
            sage: [e(E.discriminant()) > 0 for e in L.embeddings(RR)]
            [True, False]
            sage: e = L.embeddings(RR)[0]
            sage: E1 = EllipticCurve(RR, [e(ai) for ai in E.ainvs()])
            sage: e1, e2, e3 = E1.two_division_polynomial().roots(RR,
            ....:                                                 multiplicities=False)
            sage: e1 < e2 < e3 and e(P[0]) < e3
            True
        """
        if self.is_zero():       # trivial case
            return True

        e = embedding
        # It is also trivially true if we have a complex embedding
        if e is not None:
            if not isinstance(e.codomain(), sage.rings.abc.RealField):
                return True

        # find a suitable embedding if none was supplied:
        E = self.curve()
        K = E.base_field()
        if e is None:
            try:
                e = K.embeddings(RealField())[0]
            except IndexError:
                e = K.embeddings(ComplexField())[0]

        # If there is only one component, the result is True:
        if not isinstance(e.codomain(), sage.rings.abc.RealField):  # complex embedding
            return True
        if e(E.discriminant()) < 0:  # only one component
            return True

        # Now we have a real embedding and two components and have to work:
        gx = E.two_division_polynomial()
        gxd = gx.derivative()
        gxdd = gxd.derivative()
        return (e(gxd(self[0])) > 0 and e(gxdd(self[0])) > 0)

    def has_good_reduction(self, P=None):
        r"""
        Returns True iff this point has good reduction modulo a prime.

        INPUT:

        - ``P`` -- a prime of the base_field of the point's curve, or
          ``None`` (default)

        OUTPUT:

        (bool) If a prime `P` of the base field is specified, returns
        True iff the point has good reduction at `P`; otherwise,
        return true if the point has god reduction at all primes in
        the support of the discriminant of this model.

        EXAMPLES::

            sage: E = EllipticCurve('990e1')
            sage: P = E.gen(0); P
            (15 : 51 : 1)
            sage: [E.has_good_reduction(p) for p in [2,3,5,7]]
            [False, False, False, True]
            sage: [P.has_good_reduction(p) for p in [2,3,5,7]]
            [True, False, True, True]
            sage: [E.tamagawa_exponent(p) for p in [2,3,5,7]]
            [2, 2, 1, 1]
            sage: [(2*P).has_good_reduction(p) for p in [2,3,5,7]]
            [True, True, True, True]
            sage: P.has_good_reduction()
            False
            sage: (2*P).has_good_reduction()
            True
            sage: (3*P).has_good_reduction()
            False

        ::

            sage: # needs sage.rings.number_field
            sage: x = polygen(ZZ, 'x')
            sage: K.<i> = NumberField(x^2 + 1)
            sage: E = EllipticCurve(K, [0,1,0,-160,308])
            sage: P = E(26, -120)
            sage: E.discriminant().support()
            [Fractional ideal (i + 1),
             Fractional ideal (-i - 2),
             Fractional ideal (2*i + 1),
             Fractional ideal (3)]
            sage: [E.tamagawa_exponent(p) for p in E.discriminant().support()]
            [1, 4, 4, 4]
            sage: P.has_good_reduction()
            False
            sage: (2*P).has_good_reduction()
            False
            sage: (4*P).has_good_reduction()
            True

        TESTS:

        An example showing that :issue:`8498` is fixed::

            sage: E = EllipticCurve('11a1')
            sage: K.<t> = NumberField(x^2 + 47)                                         # needs sage.rings.number_field
            sage: EK = E.base_extend(K)                                                 # needs sage.rings.number_field
            sage: T = EK(5, 5)                                                          # needs sage.rings.number_field
            sage: P = EK(-2, -1/2*t - 1/2)                                              # needs sage.rings.number_field
            sage: p = K.ideal(11)                                                       # needs sage.rings.number_field
            sage: T.has_good_reduction(p)                                               # needs sage.rings.number_field
            False
            sage: P.has_good_reduction(p)                                               # needs sage.rings.number_field
            True
        """
        if self.is_zero():       # trivial case
            return True

        E = self.curve()
        if P is None:
            return all(self.has_good_reduction(Pr)
                       for Pr in E.discriminant().support())
        K = E.base_field()
        from sage.schemes.elliptic_curves.ell_local_data import check_prime
        P = check_prime(K, P)

        # If the curve has good reduction at P, the result is True:
        t = E.local_data(P).bad_reduction_type()
        if t is None:
            return True

        # Make sure the curve is integral and locally minimal at P:
        Emin = E.local_minimal_model(P)
        urst = E.isomorphism_to(Emin)
        Q = urst(self)

        # Scale the homogeneous coordinates of the point to be primitive:
        xyz = list(Q)
        e = min([c.valuation(P) for c in xyz])
        if e != 0:
            if K is QQ:
                pi = P
            else:
                pi = K.uniformizer(P)
            pie = pi**e
            xyz = [c/pie for c in xyz]

        # Evaluate the partial derivatives at the point to see if they
        # are zero mod P

        # See #8498: sometimes evaluating F's derivatives at xyz
        # returns a constant polynomial instead of a constant

        F = Emin.defining_polynomial()
        for v in F.variables():
            c = (F.derivative(v))(xyz)
            try:
                val = c.valuation(P)
            except AttributeError:
                val = c.constant_coefficient().valuation(P)
            if val == 0:
                return True
        return False

    def reduction(self, p):
        """
        This finds the reduction of a point `P` on the elliptic curve
        modulo the prime `p`.

        INPUT:

        - ``self`` -- A point on an elliptic curve.

        - ``p`` -- a prime number

        OUTPUT:

        The point reduced to be a point on the elliptic curve modulo `p`.

        EXAMPLES::

            sage: E = EllipticCurve([1,2,3,4,0])
            sage: P = E(0,0)
            sage: P.reduction(5)
            (0 : 0 : 1)
            sage: Q = E(98,931)
            sage: Q.reduction(5)
            (3 : 1 : 1)
            sage: Q.reduction(5).curve() == E.reduction(5)
            True

        ::

            sage: # needs sage.rings.number_field
            sage: x = polygen(ZZ, 'x')
            sage: F.<a> = NumberField(x^2 + 5)
            sage: E = EllipticCurve(F, [1,2,3,4,0])
            sage: Q = E(98, 931)
            sage: Q.reduction(a)
            (3 : 1 : 1)
            sage: Q.reduction(11)
            (10 : 7 : 1)

        ::

            sage: # needs sage.rings.number_field
            sage: F.<a> = NumberField(x^3 + x^2 + 1)
            sage: E = EllipticCurve(F, [a,2])
            sage: P = E(a, 1)
            sage: P.reduction(F.ideal(5))
            (abar : 1 : 1)
            sage: P.reduction(F.ideal(a^2 - 4*a - 2))
            (abar : 1 : 1)
        """
        P = self
        E = P.curve()
        return E.reduction(p)(P)

    def height(self, precision=None, normalised=True, algorithm='pari'):
        r"""Return the Néron-Tate canonical height of the point.

        INPUT:

        - ``self`` -- a point on an elliptic curve over a number field
          `K`.

        - ``precision`` -- positive integer, or None (default). The
          precision in bits of the result. If None, the default real
          precision is used.

        - ``normalised`` -- boolean. If True (default), the height is
          normalised to be invariant under extension of `K`. If False,
          return this normalised height multiplied by the degree of
          `K`.

        - ``algorithm`` -- string: either ``'pari'`` (default) or ``'sage'``.
          If ``'pari'`` and the base field is `\QQ`, use the PARI library
          function; otherwise use the Sage implementation.

        OUTPUT:

        The rational number 0, or a non-negative real number.

        There are two normalisations used in the literature, one of
        which is double the other. We use the larger of the two, which
        is the one appropriate for the BSD conjecture. This is
        consistent with [Cre1997]_ and double that of [Sil2009]_.

        See :wikipedia:`Néron-Tate height`.

        .. NOTE::

            The correct height to use for the regulator in the BSD
            formula is the non-normalised height.

        EXAMPLES::

            sage: E = EllipticCurve('11a'); E
            Elliptic Curve defined by y^2 + y = x^3 - x^2 - 10*x - 20 over Rational Field
            sage: P = E([5,5]); P
            (5 : 5 : 1)
            sage: P.height()
            0
            sage: Q = 5*P
            sage: Q.height()
            0

        ::

            sage: E = EllipticCurve('37a'); E
            Elliptic Curve defined by y^2 + y = x^3 - x over Rational Field
            sage: P = E([0,0])
            sage: P.height()
            0.0511114082399688
            sage: P.order()
            +Infinity
            sage: E.regulator()
            0.0511114082399688...

            sage: def naive_height(P):
            ....:     return log(RR(max(abs(P[0].numerator()), abs(P[0].denominator()))))
            sage: for n in [1..10]:
            ....:     print(naive_height(2^n*P)/4^n)
            0.000000000000000
            0.0433216987849966
            0.0502949347635656
            0.0511006335618645
            0.0511007834799612
            0.0511013666152466
            0.0511034199907743
            0.0511106492906471
            0.0511114081541082
            0.0511114081541180

        ::

            sage: E = EllipticCurve('4602a1'); E
            Elliptic Curve defined by y^2 + x*y  = x^3 + x^2 - 37746035*x - 89296920339
            over Rational Field
            sage: x = 77985922458974949246858229195945103471590
            sage: y = 19575260230015313702261379022151675961965157108920263594545223
            sage: d = 2254020761884782243
            sage: E([ x / d^2,  y / d^3 ]).height()
            86.7406561381275

        ::

            sage: E = EllipticCurve([17, -60, -120, 0, 0]); E
            Elliptic Curve defined by y^2 + 17*x*y - 120*y = x^3 - 60*x^2 over Rational Field
            sage: E([30, -90]).height()
            0

            sage: E = EllipticCurve('389a1'); E
            Elliptic Curve defined by y^2 + y = x^3 + x^2 - 2*x over Rational Field
            sage: P, Q = E(-1,1), E(0,-1)
            sage: P.height(precision=100)
            0.68666708330558658572355210295
            sage: (3*Q).height(precision=100)/Q.height(precision=100)
            9.0000000000000000000000000000
            sage: _.parent()
            Real Field with 100 bits of precision

        Canonical heights over number fields are implemented as well::

            sage: R.<x> = QQ[]
            sage: K.<a> = NumberField(x^3 - 2)                                          # needs sage.rings.number_field
            sage: E = EllipticCurve([a, 4]); E                                          # needs sage.rings.number_field
            Elliptic Curve defined by y^2 = x^3 + a*x + 4
             over Number Field in a with defining polynomial x^3 - 2
            sage: P = E((0,2))                                                          # needs sage.rings.number_field
            sage: P.height()                                                            # needs sage.rings.number_field
            0.810463096585925
            sage: P.height(precision=100)                                               # needs sage.rings.number_field
            0.81046309658592536863991810577
            sage: P.height(precision=200)                                               # needs sage.rings.number_field
            0.81046309658592536863991810576865158896130286417155832378086
            sage: (2*P).height() / P.height()                                           # needs sage.rings.number_field
            4.00000000000000
            sage: (100*P).height() / P.height()                                         # needs sage.rings.number_field
            10000.0000000000

        Setting ``normalised=False`` multiplies the height by the degree of `K`::

            sage: E = EllipticCurve('37a')
            sage: P = E([0,0])
            sage: P.height()
            0.0511114082399688
            sage: P.height(normalised=False)
            0.0511114082399688
            sage: K.<z> = CyclotomicField(5)                                            # needs sage.rings.number_field
            sage: EK = E.change_ring(K)                                                 # needs sage.rings.number_field
            sage: PK = EK([0,0])                                                        # needs sage.rings.number_field
            sage: PK.height()                                                           # needs sage.rings.number_field
            0.0511114082399688
            sage: PK.height(normalised=False)                                           # needs sage.rings.number_field
            0.204445632959875

        Some consistency checks::

            sage: E = EllipticCurve('5077a1')
            sage: P = E([-2,3,1])
            sage: P.height()
            1.36857250535393

            sage: EK = E.change_ring(QuadraticField(-3,'a'))                            # needs sage.rings.number_field
            sage: PK = EK([-2,3,1])                                                     # needs sage.rings.number_field
            sage: PK.height()                                                           # needs sage.rings.number_field
            1.36857250535393

            sage: # needs sage.rings.number_field
            sage: K.<i> = NumberField(x^2 + 1)
            sage: E = EllipticCurve(K, [0,0,4,6*i,0])
            sage: Q = E.lift_x(-9/4); Q
            (-9/4 : 27/8*i - 4 : 1)
            sage: Q.height()
            2.69518560017909
            sage: (15*Q).height() / Q.height()
            225.000000000000

            sage: E = EllipticCurve('37a')
            sage: P = E([0,-1])
            sage: P.height()
            0.0511114082399688
            sage: K.<a> = QuadraticField(-7)                                            # needs sage.rings.number_field
            sage: ED = E.quadratic_twist(-7)                                            # needs sage.rings.number_field
            sage: Q = E.isomorphism_to(ED.change_ring(K))(P); Q                         # needs sage.rings.number_field
            (0 : -7/2*a - 1/2 : 1)
            sage: Q.height()                                                            # needs sage.rings.number_field
            0.0511114082399688
            sage: Q.height(precision=100)                                               # needs sage.rings.number_field
            0.051111408239968840235886099757

        An example to show that the bug at :issue:`5252` is fixed::

            sage: E = EllipticCurve([1, -1, 1, -2063758701246626370773726978, 32838647793306133075103747085833809114881])
            sage: P = E([-30987785091199, 258909576181697016447])
            sage: P.height()
            25.8603170675462
            sage: P.height(precision=100)
            25.860317067546190743868840741
            sage: P.height(precision=250)
            25.860317067546190743868840740735110323098872903844416215577171041783572513
            sage: P.height(precision=500)
            25.8603170675461907438688407407351103230988729038444162155771710417835725129551130570889813281792157278507639909972112856019190236125362914195452321720

            sage: P.height(precision=100) == P.non_archimedean_local_height(prec=100)+P.archimedean_local_height(prec=100)
            True

        An example to show that the bug at :issue:`8319` is fixed (correct height when the curve is not minimal)::

            sage: E = EllipticCurve([-5580472329446114952805505804593498080000,-157339733785368110382973689903536054787700497223306368000000])
            sage: xP = 204885147732879546487576840131729064308289385547094673627174585676211859152978311600/23625501907057948132262217188983681204856907657753178415430361
            sage: P = E.lift_x(xP)
            sage: P.height()
            157.432598516754
            sage: Q = 2*P
            sage: Q.height() # long time (4s)
            629.730394067016
            sage: Q.height()-4*P.height() # long time
            0.000000000000000

        An example to show that the bug at :issue:`12509` is fixed (precision issues)::

            sage: # needs sage.rings.number_field
            sage: x = polygen(QQ)
            sage: K.<a> = NumberField(x^2 - x - 1)
            sage: v = [0, a + 1, 1, 28665*a - 46382, 2797026*a - 4525688]
            sage: E = EllipticCurve(v)
            sage: P = E([72*a - 509/5,  -682/25*a - 434/25])
            sage: P.height()
            1.38877711688727
            sage: (2*P).height()/P.height()
            4.00000000000000
            sage: (2*P).height(precision=100)/P.height(precision=100)
            4.0000000000000000000000000000
            sage: (2*P).height(precision=1000)/P.height(precision=1000)
            4.00000000000000000000000000000000000000000000000000000000000000000000000000000000000000000000000000000000000000000000000000000000000000000000000000000000000000000000000000000000000000000000000000000000000000000000000000000000000000000000000000000000000000000000000000000000000000000000000000000000000

        This shows that the bug reported at :issue:`13951` has been fixed::

            sage: E = EllipticCurve([0,17])
            sage: P1 = E(2,5)
            sage: P1.height()
            1.06248137652528
            sage: F = E.change_ring(QuadraticField(-3, 'a'))                            # needs sage.rings.number_field
            sage: P2 = F([2,5])                                                         # needs sage.rings.number_field
            sage: P2.height()                                                           # needs sage.rings.number_field
            1.06248137652528
        """
        if self.has_finite_order():
            return QQ(0)

        E = self.curve()
        K = E.base_ring()

        if precision is None:
            precision = RealField().precision()

        known_prec = -1
        try:
            height = self.__height
            known_prec = height.prec()
            if known_prec > precision:
                height = RealField(precision)(height)
        except AttributeError:
            pass

        if known_prec < precision:
            if algorithm == 'pari' and K is QQ:
                Emin = E.minimal_model()
                iso = E.isomorphism_to(Emin)
                P = iso(self)
                h = Emin.pari_curve().ellheight(P, precision=precision)
                height = RealField(precision)(h)
            else:
                height = (self.non_archimedean_local_height(prec=precision)
                          + self.archimedean_local_height(prec=precision))

        # The cached height is the one that is independent of the base field.
        self.__height = height
        if not normalised:
            height *= K.degree()
        return height

    def archimedean_local_height(self, v=None, prec=None, weighted=False):
        """
        Compute the local height of self at the archimedean place `v`.

        INPUT:

        - ``self`` -- a point on an elliptic curve over a number field
          `K`.

        - ``v`` -- a real or complex embedding of K, or None (default).
          If `v` is a real or complex embedding, return the local
          height of self at `v`. If `v` is None, return the total
          archimedean contribution to the global height.

        - ``prec`` -- integer, or None (default). The precision of the
          computation. If None, the precision is deduced from `v`.

        - ``weighted`` -- boolean. If False (default), the height is
          normalised to be invariant under extension of `K`. If True,
          return this normalised height multiplied by the local degree
          if `v` is a single place, or by the degree of `K` if `v` is
          None.

        OUTPUT:

        A real number. The normalisation is twice that in Silverman's
        paper [Sil1988]_. Note that this local height depends on the
        model of the curve.

        ALGORITHM:

        See [Sil1988]_, Section 4.

        EXAMPLES:

        Examples 1, 2, and 3 from [Sil1988]_::

            sage: # needs sage.rings.number_field
            sage: K.<a> = QuadraticField(-2)
            sage: E = EllipticCurve(K, [0,-1,1,0,0]); E
            Elliptic Curve defined by y^2 + y = x^3 + (-1)*x^2 over Number Field
             in a with defining polynomial x^2 + 2 with a = 1.414213562373095?*I
            sage: P = E.lift_x(2 + a); P
            (a + 2 : -2*a - 2 : 1)
            sage: P.archimedean_local_height(K.places(prec=170)[0]) / 2
            0.45754773287523276736211210741423654346576029814695

            sage: # needs sage.rings.number_field
            sage: x = polygen(ZZ, 'x')
            sage: K.<i> = NumberField(x^2 + 1)
            sage: E = EllipticCurve(K, [0,0,4,6*i,0]); E
            Elliptic Curve defined by y^2 + 4*y = x^3 + 6*i*x
             over Number Field in i with defining polynomial x^2 + 1
            sage: P = E((0,0))
            sage: P.archimedean_local_height(K.places()[0]) / 2
            0.510184995162373

            sage: Q = E.lift_x(-9/4); Q                                                 # needs sage.rings.number_field
            (-9/4 : 27/8*i - 4 : 1)
            sage: Q.archimedean_local_height(K.places()[0]) / 2                         # needs sage.rings.number_field
            0.654445619529600

        An example over the rational numbers::

            sage: E = EllipticCurve([0, 0, 0, -36, 0])
            sage: P = E([-3, 9])
            sage: P.archimedean_local_height()
            1.98723816350773

        Local heights of torsion points can be non-zero (unlike the
        global height)::

            sage: # needs sage.rings.number_field
            sage: K.<i> = QuadraticField(-1)
            sage: E = EllipticCurve([0, 0, 0, K(1), 0])
            sage: P = E(i, 0)
            sage: P.archimedean_local_height()
            0.346573590279973

        TESTS:

        See :issue:`12509`::

            sage: # needs sage.rings.number_field
            sage: x = polygen(QQ)
            sage: K.<a> = NumberField(x^2 - x - 1)
            sage: v = [0, a + 1, 1, 28665*a - 46382, 2797026*a - 4525688]
            sage: E = EllipticCurve(v)
            sage: P = E([72*a - 509/5,  -682/25*a - 434/25])
            sage: P.archimedean_local_height()
            -0.220660795546828

        See :issue:`19276`::

            sage: # needs sage.rings.number_field
            sage: K.<a> = NumberField(x^2 - x - 104)
            sage: E = EllipticCurve([1, a - 1, 1, -816765673272*a - 7931030674178, 1478955604013312315*a + 14361086227143654561])
            sage: P = E(5393511/49*a + 52372721/49 , -33896210324/343*a - 329141996591/343 )
            sage: P.height()
            0.974232017827741

        See :issue:`29966`::

            sage: # needs sage.rings.number_field
            sage: K.<a> = NumberField(x^3 - x^2 - 6*x + 2)
            sage: E = EllipticCurve([1, -a^2 + 2*a + 4, 0, -6056450500590472699700624*a^2 - 11239394326797569935861742*a + 4241549693833829432516231,
            ....:                    1904879037869682826729875958079326124520*a^2 + 3535022146945771697732350459284777382011*a - 1334055169621036218710397707677347972626])
            sage: P = E([1033399668533*a^2 + 1917754693229*a - 723726883800 , 12536493059202326563*a^2 + 23264879148900575548*a - 8779756111574815918 , 1])
            sage: P.height()
            0.297318833424763
            sage: (2*P).height() / P.height()
            4.00000000000000
            sage: P.height(200)
            0.29731883342476341806143743594519935578696537745294661858984
            sage: (2*P).height(200) / P.height(200)
            4.0000000000000000000000000000000000000000000000000000000000
        """
        from sage.rings.number_field.number_field import refine_embedding
        from sage.rings.real_mpfr import RealField
        from sage.rings.complex_mpfr import ComplexField
        from sage.rings.infinity import Infinity

        E = self.curve()
        K = E.base_ring()

        if v is None:

            if prec is None:
                prec = 53
            if K is QQ:
                v = K.embeddings(RR)[0]
                h = self.archimedean_local_height(v, prec+10)
            else:
                r1, r2 = K.signature()
                pl = K.places()
                h = (sum(self.archimedean_local_height(pl[i], prec+10, weighted=False)
                         for i in range(r1))
                     + 2 * sum(self.archimedean_local_height(pl[i], prec+10, weighted=False)
                               for i in range(r1, r1 + r2)))
                if not weighted:
                    h /= K.degree()
            return RealField(prec)(h)

        prec_v = v.codomain().prec()
        if prec is None:
            prec = prec_v
        if K is QQ:
            v = K.embeddings(RealField())[0]
        v_inf = refine_embedding(v, Infinity)
        v_is_real = v_inf(K.gen()).imag().is_zero()

        # Find a suitable working precision.  See trac#29666 for an
        # example where 100 extra bits is not enough when the
        # discriminant is ~1e-92, but this code uses a working
        # precision of 333 and gets it right.

        D = v_inf(E.discriminant())

        if D.abs().real_number(RealField()).round():
            extra_prec = 100
        else:  # then |D| is small
            extra_prec = 10 + (1/D).abs().real_number(RealField()).round().nbits()

        working_prec = prec + extra_prec
        RC = RealField(working_prec) if v_is_real else ComplexField(working_prec)
        # print("Using working precision {}, |D| = {}".format(working_prec, RC(D).abs()))

        # NB We risk losing much precision if we compute the embedding
        # of K into RR or CC to some precision and then apply that to
        # elements of K.  Instead we map elements of K into AA or Qbar
        # (with infinite precision) and then trim back to RR or CC.

        x = RC(v_inf(self[0]))
        b2, b4, b6, b8 = (RC(v_inf(b)) for b in E.b_invariants())

        # The following comes from Silverman Theorem 4.2.  Silverman
        # uses decimal precision d, so his term (5/3)d =
        # (5/3)*(log(2)/log(10))*prec = 0.5017*prec, which we round
        # up.  The rest of the expression was wrongly transcribed in
        # Sage versions <5.6 (see #12509).

        H = max(RC(4).abs(), b2.abs(), 2*b4.abs(), 2*b6.abs(), b8.abs())
        absdisc = RC(v_inf(E.discriminant())).abs()
        adl3 = 0 if absdisc >= 1 else absdisc.log() / 3
        nterms = int(math.ceil(0.51*working_prec + 0.5 + 0.75 * (7 + 4*H.log()/3 - adl3).log()))

        b2p = b2 - 12
        b4p = b4 - b2 + 6
        b6p = b6 - 2*b4 + b2 - 4
        b8p = b8 - 3*b6 + 3*b4 - b2 + 3

        fz = lambda T: 1 - T**2 * (b4 + T*(2*b6 + T*b8))
        fzp = lambda T: 1 - T**2 * (b4p + T*(2*b6p + T*b8p))
        fw = lambda T: T*(4 + T*(b2 + T*(2*b4 + T*b6)))
        fwp = lambda T: T*(4 + T*(b2p + T*(2*b4p + T*b6p)))

        if abs(x) >= .5:
            t = 1/x
            beta = True
        else:
            t = 1/(x+1)
            beta = False
        lam = -t.abs().log()
        mu = 0
        four_to_n = QQ(1)

        for n in range(nterms):
            if beta:
                w = fw(t)
                z = fz(t)
                if abs(w) <= 2 * z.abs():
                    mu += four_to_n * z.abs().log()
                    t = w/z
                else:
                    mu += four_to_n * (z+w).abs().log()
                    t = w/(z+w)
                    beta = not beta
            else:
                w = fwp(t)
                z = fzp(t)
                if abs(w) <= 2 * z.abs():
                    mu += four_to_n * z.abs().log()
                    t = w/z
                else:
                    mu += four_to_n * (z-w).abs().log()
                    t = w/(z-w)
                    beta = not beta
            four_to_n >>= 2

        h = RealField(prec)(lam + mu/4)
        if weighted and not v_is_real:
            h *= 2
        return h

    def non_archimedean_local_height(self, v=None, prec=None,
                                     weighted=False, is_minimal=None):
        """
        Compute the local height of ``self`` at the non-archimedean place `v`.

        INPUT:

        - ``self`` -- a point on an elliptic curve over a number field
          `K`.

        - ``v`` -- a non-archimedean place of `K`, or ``None`` (default).
          If `v` is a non-archimedean place, return the local height
          of self at `v`. If `v` is ``None``, return the total
          non-archimedean contribution to the global height.

        - ``prec`` -- integer, or ``None`` (default). The precision of the
          computation. If ``None``, the height is returned symbolically.

        - ``weighted`` -- boolean. If ``False`` (default), the height is
<<<<<<< HEAD
          normalised to be invariant under extension of `K`. If True,
=======
          normalised to be invariant under extension of `K`. If ``True``,
>>>>>>> 12e324aa
          return this normalised height multiplied by the local degree
          if `v` is a single place, or by the degree of `K` if `v` is
          None.

        OUTPUT:

        A real number. The normalisation is twice that in Silverman's
        paper [Sil1988]_. Note that this local height depends on the
        model of the curve.

        ALGORITHM:

        See [Sil1988]_, Section 5.

        EXAMPLES:

        Examples 2 and 3 from [Sil1988]_::

            sage: # needs sage.rings.number_field
            sage: x = polygen(ZZ, 'x')
            sage: K.<i> = NumberField(x^2 + 1)
            sage: E = EllipticCurve(K, [0,0,4,6*i,0]); E
            Elliptic Curve defined by y^2 + 4*y = x^3 + 6*i*x
             over Number Field in i with defining polynomial x^2 + 1
            sage: P = E((0,0))
            sage: P.non_archimedean_local_height(K.ideal(i+1))
            -1/2*log(2)
            sage: P.non_archimedean_local_height(K.ideal(3))
            0
            sage: P.non_archimedean_local_height(K.ideal(1-2*i))
            0

            sage: # needs sage.rings.number_field
            sage: Q = E.lift_x(-9/4); Q
            (-9/4 : 27/8*i - 4 : 1)
            sage: Q.non_archimedean_local_height(K.ideal(1+i))
            2*log(2)
            sage: Q.non_archimedean_local_height(K.ideal(3))
            0
            sage: Q.non_archimedean_local_height(K.ideal(1-2*i))
            0
            sage: Q.non_archimedean_local_height()
            2*log(2)

        An example over the rational numbers::

            sage: E = EllipticCurve([0, 0, 0, -36, 0])
            sage: P = E([-3, 9])
            sage: P.non_archimedean_local_height()
            -log(3)

        Local heights of torsion points can be non-zero (unlike the
        global height)::

            sage: # needs sage.rings.number_field
            sage: K.<i> = QuadraticField(-1)
            sage: E = EllipticCurve([0, 0, 0, K(1), 0])
            sage: P = E(i, 0)
            sage: P.non_archimedean_local_height()
            -1/2*log(2)

        TESTS::

            sage: Q.non_archimedean_local_height(prec=100)                              # needs sage.rings.number_field
            1.3862943611198906188344642429
            sage: (3*Q).non_archimedean_local_height()                                  # needs sage.rings.number_field
            1/2*log(75923153929839865104)

            sage: # needs sage.rings.number_field
            sage: F.<a> = NumberField(x^4 + 2*x^3 + 19*x^2 + 18*x + 288)
            sage: F.ring_of_integers().basis()
            [1, 5/6*a^3 + 1/6*a, 1/6*a^3 + 1/6*a^2, a^3]
            sage: F.class_number()
            12
            sage: E = EllipticCurve('37a').change_ring(F)
            sage: P = E((-a^2/6 - a/6 - 1, a)); P
            (-1/6*a^2 - 1/6*a - 1 : a : 1)
            sage: P[0].is_integral()
            True
            sage: P.non_archimedean_local_height()
            0

        This shows that the bug reported at :issue:`13951` has been fixed::

            sage: E = EllipticCurve([0,17])
            sage: P = E(2,5)
            sage: P.non_archimedean_local_height(2)
            -2/3*log(2)
        """
        if prec:
            log = lambda x: RealField(prec)(x).log()
        else:
            from sage.functions.log import log

        if v is None:
            D = self.curve().discriminant()
            K = self.curve().base_ring()
            if K is QQ:
                factorD = D.factor()
                if self[0] == 0:
                    c = 1
                else:
                    c = self[0].denominator()
                # The last sum is for bad primes that divide c where
                # the model is not minimal.
                h = (log(c)
                     + sum(self.non_archimedean_local_height(p, prec, weighted=True, is_minimal=(e < 12))
                           for p, e in factorD if not p.divides(c))
                     + sum(self.non_archimedean_local_height(p, prec, weighted=True)
                           - c.valuation(p) * log(p)
                           for p, e in factorD if e >= 12 and p.divides(c)))
            else:
                factorD = K.factor(D)
                if self[0] == 0:
                    c = K.ideal(1)
                else:
                    c = K.ideal(self[0]).denominator()
                # The last sum is for bad primes that divide c where
                # the model is not minimal.
                h = (log(c.norm())
                     + sum(self.non_archimedean_local_height(v, prec, weighted=True, is_minimal=(e < 12))
                           for v, e in factorD if not v.divides(c))
                     + sum(self.non_archimedean_local_height(v, prec, weighted=True)
                           - c.valuation(v) * log(v.norm())
                           for v, e in factorD if e >= 12 and v.divides(c)))
                if not weighted:
                    h /= K.degree()
            return h

        if is_minimal:
            E = self.curve()
            P = self
            offset = ZZ.zero()
        else:
            E = self.curve().local_minimal_model(v)
            P = self.curve().isomorphism_to(E)(self)
            # Silverman's normalization is not invariant under change of model,
            # but it all cancels out in the global height.
            offset = (self.curve().discriminant()/E.discriminant()).valuation(v)

        a1, a2, a3, a4, a6 = E.a_invariants()
        b2, b4, b6, b8 = E.b_invariants()
        c4 = E.c4()
        x, y = P.xy()
        D = E.discriminant()
        N = D.valuation(v)
        A = (3*x**2 + 2*a2*x + a4 - a1*y).valuation(v)
        B = (2*y+a1*x+a3).valuation(v)
        C = (3*x**4 + b2*x**3 + 3*b4*x**2 + 3*b6*x + b8).valuation(v)
        if A <= 0 or B <= 0:
            r = max(0, -x.valuation(v))
        elif c4.valuation(v) == 0:
            n = min(B, N/2)
            r = -n*(N-n)/N
        elif C >= 3*B:
            r = -2*B/3
        else:
            r = -C/4
        r -= offset/6
        if not r:
            return QQ.zero()
        else:
            if E.base_ring() is QQ:
                Nv = Integer(v)
            else:
                Nv = v.norm()
                if not weighted:
                    r = r / (v.ramification_index() * v.residue_class_degree())
            return r * log(Nv)

    def elliptic_logarithm(self, embedding=None, precision=100,
                           algorithm='pari'):
        r"""
        Return the elliptic logarithm of this elliptic curve point.

        An embedding of the base field into `\RR` or `\CC` (with
        arbitrary precision) may be given; otherwise the first real
        embedding is used (with the specified precision) if any, else
        the first complex embedding.

        INPUT:

        - ``embedding``: an embedding of the base field into `\RR` or `\CC`

        - ``precision``: a positive integer (default 100) setting the
          number of bits of precision for the computation

        - ``algorithm``: either ``'pari'`` (default for real embeddings)
          to use PARI's :pari:`ellpointtoz`, or ``'sage'`` for a native
          implementation.  Ignored for complex embeddings.

        ALGORITHM:

        See [Coh1993]_ for the case of real embeddings,
        and Cremona, J.E. and Thongjunthug, T. 2010 for the complex
        case.

        AUTHORS:

        - Michael Mardaus (2008-07),
        - Tobias Nagel (2008-07) -- original version from [Coh1993]_.
        - John Cremona (2008-07) -- revision following eclib code.
        - John Cremona (2010-03) -- implementation for complex embeddings.

        EXAMPLES::

            sage: E = EllipticCurve('389a')
            sage: E.discriminant() > 0
            True
            sage: P = E([-1,1])
            sage: P.is_on_identity_component ()
            False
            sage: P.elliptic_logarithm (precision=96)
            0.4793482501902193161295330101 + 0.985868850775824102211203849...*I
            sage: Q = E([3,5])
            sage: Q.is_on_identity_component()
            True
            sage: Q.elliptic_logarithm (precision=96)
            1.931128271542559442488585220

        An example with negative discriminant, and a torsion point::

            sage: E = EllipticCurve('11a1')
            sage: E.discriminant() < 0
            True
            sage: P = E([16,-61])
            sage: P.elliptic_logarithm(precision=70)
            0.25384186085591068434
            sage: E.period_lattice().real_period(prec=70) / P.elliptic_logarithm(precision=70)
            5.0000000000000000000

        A larger example.  The default algorithm uses PARI and makes
        sure the result has the requested precision::

            sage: E = EllipticCurve([1, 0, 1, -85357462, 303528987048]) #18074g1
            sage: P = E([4458713781401/835903744, -64466909836503771/24167649046528, 1])
            sage: P.elliptic_logarithm()  # 100 bits
            0.27656204014107061464076203097

        The native algorithm ``'sage'`` used to have trouble with
        precision in this example, but no longer::

            sage: P.elliptic_logarithm(algorithm='sage')  # 100 bits
            0.27656204014107061464076203097

        This shows that the bug reported at :issue:`4901` has been fixed::

            sage: E = EllipticCurve("4390c2")
            sage: P = E(683762969925/44944,-565388972095220019/9528128)
            sage: P.elliptic_logarithm()
            0.00025638725886520225353198932529
            sage: P.elliptic_logarithm(precision=64)
            0.000256387258865202254
            sage: P.elliptic_logarithm(precision=65)
            0.0002563872588652022535
            sage: P.elliptic_logarithm(precision=128)
            0.00025638725886520225353198932528666427412
            sage: P.elliptic_logarithm(precision=129)
            0.00025638725886520225353198932528666427412
            sage: P.elliptic_logarithm(precision=256)
            0.0002563872588652022535319893252866642741168388008346370015005142128009610936373
            sage: P.elliptic_logarithm(precision=257)
            0.00025638725886520225353198932528666427411683880083463700150051421280096109363730

        Examples over number fields::

            sage: # needs sage.rings.number_field
            sage: x = polygen(ZZ, 'x')
            sage: K.<a> = NumberField(x^3 - 2)
            sage: embs = K.embeddings(CC)
            sage: E = EllipticCurve([0,1,0,a,a])
            sage: Ls = [E.period_lattice(e) for e in embs]
            sage: [L.real_flag for L in Ls]
            [0, 0, -1]
            sage: P = E(-1,0)  # order 2
            sage: [L.elliptic_logarithm(P) for L in Ls]
            [-1.73964256006716 - 1.07861534489191*I,
             -0.363756518406398 - 1.50699412135253*I, 1.90726488608927]

            sage: # needs sage.rings.number_field
            sage: E = EllipticCurve([-a^2 - a - 1, a^2 + a])
            sage: Ls = [E.period_lattice(e) for e in embs]
            sage: pts = [E(2*a^2 - a - 1 , -2*a^2 - 2*a + 6 ),
            ....:        E(-2/3*a^2 - 1/3 , -4/3*a - 2/3 ),
            ....:        E(5/4*a^2 - 1/2*a , -a^2 - 1/4*a + 9/4 ),
            ....:        E(2*a^2 + 3*a + 4 , -7*a^2 - 10*a - 12 )]
            sage: [[L.elliptic_logarithm(P) for P in pts] for L in Ls]
            [[0.250819591818930 - 0.411963479992219*I, -0.290994550611374 - 1.37239400324105*I,
              -0.693473752205595 - 2.45028458830342*I, -0.151659609775291 - 1.48985406505459*I],
             [1.33444787667954 - 1.50889756650544*I, 0.792633734249234 - 0.548467043256610*I,
              0.390154532655013 + 0.529423541805758*I, 0.931968675085317 - 0.431006981443071*I],
             [1.14758249500109 + 0.853389664016075*I, 2.59823462472518 + 0.853389664016075*I,
              1.75372176444709, 0.303069634723001]]

        ::

            sage: # needs sage.rings.number_field
            sage: K.<i> = QuadraticField(-1)
            sage: E = EllipticCurve([0,0,0,9*i-10,21-i])
            sage: emb = K.embeddings(CC)[1]
            sage: L = E.period_lattice(emb)
            sage: P = E(2-i, 4+2*i)
            sage: L.elliptic_logarithm(P, prec=100)
            0.70448375537782208460499649302 - 0.79246725643650979858266018068*I
        """
        from sage.rings.number_field.number_field import refine_embedding
        from sage.rings.real_mpfr import RealField
        from sage.rings.complex_mpfr import ComplexField
        from sage.rings.rational_field import QQ

        # Check the trivial case:

        C = ComplexField(precision)
        if self.is_zero():
            return C.zero()

        # find a suitable embedding if none was supplied:

        E = self.curve()
        K = E.base_field()
        rational = (K is QQ)
        emb = embedding

        if emb is None:
            emb = K.embeddings(RealField(precision))
            if emb:
                emb = emb[0]
            else:
                emb = K.embeddings(ComplexField(precision))[0]
        else:
            # Get the precision of the supplied embedding
            prec = emb.codomain().precision()
            # if the precision parameter is greater, refine the embedding:
            if precision > prec:
                emb = refine_embedding(emb, precision)

        L = E.period_lattice(emb)

        if algorithm == 'sage' or not isinstance(emb.codomain, sage.rings.abc.RealField):
            return L.elliptic_logarithm(self, precision)

        if algorithm != 'pari':
            raise ValueError("algorithm must be either 'pari' or 'sage'")

        # From now on emb() is a real embedding of K into
        # RealField(precision).  We interface with the PARI library.

        x, y = self.xy()
        if rational:        # work with exact coordinates
            E_work = E
            pt_pari = pari([x, y])
        else:               # use the embedding to get real coordinates
            ai = [emb(a) for a in E.a_invariants()]
            E_work = EllipticCurve(ai)  # defined over RR
            pt_pari = pari([emb(x), emb(y)])
        working_prec = precision
        E_pari = E_work.pari_curve()
        log_pari = E_pari.ellpointtoz(pt_pari, precision=working_prec)

        while prec_words_to_bits(log_pari.precision()) < precision:
            # result is not precise enough, re-compute with double
            # precision. if the base field is not QQ, this
            # requires modifying the precision of the embedding,
            # the curve, and the point
            working_prec = 2*working_prec
            if not rational:
                emb = refine_embedding(emb, working_prec)
                ai = [emb(a) for a in E.a_invariants()]
                E_work = EllipticCurve(ai)  # defined over RR
                pt_pari = pari([emb(x), emb(y)])
            E_pari = E_work.pari_curve()
            log_pari = E_pari.ellpointtoz(pt_pari, precision=working_prec)

        # normalization step
        r, i = C(log_pari)
        wR, wI = L.basis(prec=precision)
        k = (r/wR).floor()
        if k:
            r -= k*wR
        if self.is_on_identity_component(emb):
            return C(r)
        # Now there are two components and P is on the non-identity one
        return C(r)+C(wI/2)

    def padic_elliptic_logarithm(self, p, absprec=20):
        r"""
        Computes the `p`-adic elliptic logarithm of this point.

        INPUT:

        ``p`` - integer: a prime ``absprec`` - integer (default: 20):
        the initial `p`-adic absolute precision of the computation

        OUTPUT:

        The `p`-adic elliptic logarithm of self, with precision ``absprec``.

        AUTHORS:

        - Tobias Nagel
        - Michael Mardaus
        - John Cremona

        ALGORITHM:

        For points in the formal group (i.e. not integral at `p`) we
        take the ``log()`` function from the formal groups module and
        evaluate it at `-x/y`.  Otherwise we first multiply the point
        to get into the formal group, and divide the result
        afterwards.

        .. TODO::

            See comments at :issue:`4805`.  Currently the absolute
            precision of the result may be less than the given value
            of absprec, and error-handling is imperfect.

        EXAMPLES::

            sage: E = EllipticCurve([0,1,1,-2,0])
            sage: E(0).padic_elliptic_logarithm(3)                                      # needs sage.rings.padics
            0
            sage: P = E(0, 0)                                                           # needs sage.rings.padics
            sage: P.padic_elliptic_logarithm(3)                                         # needs sage.rings.padics
            2 + 2*3 + 3^3 + 2*3^7 + 3^8 + 3^9 + 3^11 + 3^15 + 2*3^17 + 3^18 + O(3^19)
            sage: P.padic_elliptic_logarithm(3).lift()                                  # needs sage.rings.padics
            660257522
            sage: P = E(-11/9, 28/27)                                                   # needs sage.rings.padics
            sage: [(2*P).padic_elliptic_logarithm(p)/P.padic_elliptic_logarithm(p) for p in prime_range(20)]  # long time, needs sage.rings.padics
            [2 + O(2^19), 2 + O(3^20), 2 + O(5^19), 2 + O(7^19), 2 + O(11^19), 2 + O(13^19), 2 + O(17^19), 2 + O(19^19)]
            sage: [(3*P).padic_elliptic_logarithm(p)/P.padic_elliptic_logarithm(p) for p in prime_range(12)]  # long time, needs sage.rings.padics
            [1 + 2 + O(2^19), 3 + 3^20 + O(3^21), 3 + O(5^19), 3 + O(7^19), 3 + O(11^19)]
            sage: [(5*P).padic_elliptic_logarithm(p)/P.padic_elliptic_logarithm(p) for p in prime_range(12)]  # long time, needs sage.rings.padics
            [1 + 2^2 + O(2^19), 2 + 3 + O(3^20), 5 + O(5^19), 5 + O(7^19), 5 + O(11^19)]

        An example which arose during reviewing :issue:`4741`::

            sage: E = EllipticCurve('794a1')
            sage: P = E(-1,2)
            sage: P.padic_elliptic_logarithm(2)  # default precision=20                 # needs sage.rings.padics
            2^4 + 2^5 + 2^6 + 2^8 + 2^9 + 2^13 + 2^14 + 2^15 + O(2^16)
            sage: P.padic_elliptic_logarithm(2, absprec=30)                             # needs sage.rings.padics
            2^4 + 2^5 + 2^6 + 2^8 + 2^9 + 2^13 + 2^14 + 2^15 + 2^22 + 2^23 + 2^24 + O(2^26)
            sage: P.padic_elliptic_logarithm(2, absprec=40)                             # needs sage.rings.padics
            2^4 + 2^5 + 2^6 + 2^8 + 2^9 + 2^13 + 2^14 + 2^15 + 2^22 + 2^23 + 2^24
            + 2^28 + 2^29 + 2^31 + 2^34 + O(2^35)
        """
        if not p.is_prime():
            raise ValueError('p must be prime')
        debug = False  # True
        if debug:
            print("P=", self, "; p=", p, " with precision ", absprec)
        E = self.curve()
        Q_p = Qp(p, absprec)
        if self.has_finite_order():
            return Q_p(0)
        while True:
            try:
                Ep = E.change_ring(Q_p)
                P = Ep(self)
                x, y = P.xy()
                break
            except (PrecisionError, ArithmeticError, ZeroDivisionError):
                absprec *= 2
                Q_p = Qp(p, absprec)
        if debug:
            print("x,y=", (x, y))
        f = 1   # f will be such that f*P is in the formal group E^1(Q_p)
        if x.valuation() >= 0:   # P is not in E^1
            if not self.has_good_reduction(p):   # P is not in E^0
                n = E.tamagawa_exponent(p)   # n*P has good reduction at p
                if debug:
                    print("Tamagawa exponent = =", n)
                f = n
                P = n*P   # lies in E^0
                if debug:
                    print("P=", P)
                try:
                    x, y = P.xy()
                except ZeroDivisionError:
                    raise ValueError("Insufficient precision in "
                                     "p-adic_elliptic_logarithm()")
                if debug:
                    print("x,y=", (x, y))
            if x.valuation() >= 0:   # P is still not in E^1
                t = E.local_data(p).bad_reduction_type()
                if t is None:
                    m = E.reduction(p).abelian_group().exponent()
                else:
                    m = p - t
                if debug:
                    print("mod p exponent = =", m)
                    # now m*(n*P) reduces to the identity mod p, so is
                    # in E^1(Q_p)
                f *= m
                P = m*P   # lies in E^1
                try:
                    x, y = P.xy()
                except ZeroDivisionError:
                    raise ValueError("Insufficient precision in "
                                     "p-adic_elliptic_logarithm()")
                if debug:
                    print("f=", f)
                    print("x,y=", (x, y))
        vx = x.valuation()
        vy = y.valuation()
        v = vx-vy
        if not (v > 0 and vx == -2*v and vy == -3*v):
            raise ValueError("Insufficient precision in "
                             "p-adic_elliptic_logarithm()")
        try:
            t = -x/y
        except (ZeroDivisionError, PrecisionError):
            raise ValueError("Insufficient precision in "
                             "p-adic_elliptic_logarithm()")
        if debug:
            print("t=", t, ", with valuation ", v)
        phi = Ep.formal().log(prec=1+absprec//v)
        return phi(t)/f


class EllipticCurvePoint_finite_field(EllipticCurvePoint_field):
    r"""
    Class for elliptic curve points over finite fields.
    """
    def _magma_init_(self, magma):
        """
        Return a string representation of self that ``MAGMA`` can
        use for input.

        EXAMPLES::

            sage: E = EllipticCurve(GF(17), [1,-1])
            sage: P = E([13, 4])
            sage: P._magma_init_(magma)         # optional - magma
            'EllipticCurve([_sage_ref...|GF(17)!0,GF(17)!0,GF(17)!0,GF(17)!1,GF(17)!16])![13,4]'
        """
        E = self.curve()._magma_init_(magma)
        x, y = self.xy()
        return "%s![%s,%s]" % (E, x, y)

    def _acted_upon_(self, other, side):
        r"""
        We implement ``_acted_upon_`` to keep track of cached
        point orders when scalar multiplications are applied.

        EXAMPLES::

            sage: # needs sage.rings.finite_rings
            sage: P = EllipticCurve(GF(65537), [2,2]).lift_x(6)
            sage: P.order().factor()
            2^2 * 3 * 37^2
            sage: getattr(74*P, '_order', None)
            222
            sage: getattr(P*4070, '_order', None)
            222
            sage: getattr(506*P*37, '_order', None)
            222
        """
        k = ZZ(other)
        E = self.curve()

        try:
            pariQ = pari.ellmul(E, self, k)
        except PariError as err:
            if str(err.errdata().component(1)) == "Fp_inv":
                val = err.errdata().component(2)
                a = val.lift()
                N = val.mod()
                N1 = N.gcd(a)
                N2 = N//N1
                raise ZeroDivisionError(
                        f"Inverse of {a} does not exist"
                        f" (characteristic = {N} = {N1}*{N2})")
            pariQ = None

        if pariQ is not None:
            if pariQ == [0]:
                vQ = 0
            else:
                assert len(pariQ) == 2
                vQ = Sequence(tuple(pariQ) + (1,), E.base_ring())
            Q = EllipticCurvePoint_finite_field(E, vQ, check=False)

        else:
            Q = IntegerMulAction(ZZ, self.parent())._act_(k, self)

        n = getattr(self, '_order', None)
        if n is not None:
            Q._order = n // n.gcd(k)  # Lagrange's theorem

        return Q

    def log(self, base):
        r"""
        Return the discrete logarithm of this point to the given ``base``.
        In other words, return an integer `x` such that `xP = Q` where
        `P` is ``base`` and `Q` is this point.

        A :class:`ValueError` is raised if there is no solution.

        ALGORITHM:

        To compute the actual logarithm, :pari:`elllog` is called.

        However, ``elllog()`` does not guarantee termination if `Q`
        is not a multiple of `P`, so we first need to check subgroup
        membership. This is done as follows:

        - Let `n` denote the order of `P`. First check that `nQ` equals
          the point at infinity (and hence the order of `Q` divides `n`).

        - If the curve order `\#E` has been cached, check whether
          `\gcd(n^2, \#E) = n`. If this holds, the curve has cyclic
          `n`-torsion, hence all points whose order divides `n` must be
          multiples of `P` and we are done.

        - Otherwise (if this test is inconclusive), check that the Weil
          pairing of `P` and `Q` is trivial.

        For anomalous curves with `\#E = p`, the
        :meth:`padic_elliptic_logarithm` function is called.

        INPUT:

        - ``base`` (point) -- another point on the same curve as ``self``.

        OUTPUT:

        (integer) -- The discrete logarithm of `Q` with respect to `P`,
        which is an integer `x` with `0\le x<\mathrm{ord}(P)` such that
        `xP=Q`, if one exists.

        AUTHORS:

        - John Cremona. Adapted to use generic functions 2008-04-05.
        - Lorenz Panny (2022): switch to PARI.

        EXAMPLES::

            sage: # needs sage.rings.finite_rings
            sage: F = GF((3,6),'a')
            sage: a = F.gen()
            sage: E = EllipticCurve([0,1,1,a,a])
            sage: E.cardinality()
            762
            sage: P = E.gens()[0]
            sage: Q = 400*P
            sage: Q.log(P)
            400

        TESTS:

        Some random testing::

            sage: # needs sage.rings.finite_rings
            sage: sz = randint(8,32)
            sage: e = randint(1,3)
            sage: p = random_prime(ceil(2**(sz/e)))
            sage: E = EllipticCurve(j=GF((p,e),'a').random_element())
            sage: P = E.random_point()
            sage: Q = randrange(2**999) * P
            sage: x = Q.log(P)
            sage: x*P == Q
            True
        """
        if base not in self.parent():
            raise ValueError('not a point on the same curve')
        n = base.order()
        if n*self:
            raise ValueError('ECDLog problem has no solution (order does not divide order of base)')
        E = self.curve()
        F = E.base_ring()
        p = F.cardinality()
        if F.is_prime_field() and n == p:
            # Anomalous case
            return base.padic_elliptic_logarithm(self, p)
        elif hasattr(E, '_order') and E._order.gcd(n**2) == n:
            pass    # cyclic rational n-torsion -> okay
        elif base.weil_pairing(self, n) != 1:
            raise ValueError('ECDLog problem has no solution (non-trivial Weil pairing)')

        return ZZ(pari.elllog(self.curve(), self, base, n))

    def discrete_log(self, Q):
        r"""
        Legacy version of :meth:`log` with its arguments swapped.

        Note that this method uses the opposite argument ordering
        of all other logarithm methods in Sage; see :issue:`37150`.

        EXAMPLES::

            sage: E = EllipticCurve(j=GF(101)(5))
            sage: P, = E.gens()
            sage: (2*P).log(P)
            2
            sage: (2*P).discrete_log(P)
            doctest:warning ...
            DeprecationWarning: The syntax P.discrete_log(Q) ... Please update your code. ...
            45
            sage: P.discrete_log(2*P)
            2
        """
        from sage.misc.superseded import deprecation
        deprecation(37150, 'The syntax P.discrete_log(Q) is being replaced by '
                           'Q.log(P) to make the argument ordering of logarithm'
                           ' methods in Sage uniform. Please update your code.')
        return Q.log(self)

    def padic_elliptic_logarithm(self,Q, p):
        r"""
        Return the discrete logarithm of `Q` to base `P` = ``self``,
        that is, an integer `x` such that `xP = Q` only for anomalous curves.

        ALGORITHM:

        Discrete logarithm computed as in [Sma1999]_ with a loop to avoid
        the canonical lift.

        INPUT:

        - ``Q`` (point) -- another point on the same curve as ``self``.
        - ``p`` (integer) --  a prime equal to the order of the curve.

        OUTPUT:

        (integer) -- The discrete logarithm of `Q` with respect to `P`,
        which is an integer `x` with `0\le x<\mathrm{ord}(P)` such that
        `xP=Q`.

        AUTHORS:

        - Sylvain Pelissier (2022) based on Samuel Neves code_.

        .. _code: https://crypto.stackexchange.com/questions/70454/why-smarts-attack-doesnt-work-on-this-ecdlp/70508#70508

        EXAMPLES::

            sage: # needs sage.rings.finite_rings
            sage: p = 235322474717419
            sage: b = 8856682
            sage: E = EllipticCurve(GF(p), [0, b])
            sage: P = E(200673830421813, 57025307876612)
            sage: Q = E(40345734829479, 211738132651297)
            sage: x = P.padic_elliptic_logarithm(Q, p)                                  # needs sage.rings.padics
            sage: x * P == Q                                                            # needs sage.rings.padics
            True

        TESTS:

        Some testing::

            sage: # needs sage.rings.finite_rings
            sage: a = 49850651047495986645822557378918223
            sage: b = 21049438014429831351540675253466229
            sage: p = 54283205379427155782089046839411711
            sage: E = EllipticCurve(GF(p), [a, b])
            sage: P = E.random_point()
            sage: Q = randrange(0, p-1) * P
            sage: x = P.padic_elliptic_logarithm(Q, p)                                  # needs sage.rings.padics
            sage: x*P == Q                                                              # needs sage.rings.padics
            True
        """
        E = self.curve()
        F = E.base()

        if Q.is_zero():
            k = 0
        else:
            for k in range(0,p):
                Eqp = EllipticCurve(Qp(p, 2), [ ZZ(t) + k * p for t in E.a_invariants() ])

                P_Qps = Eqp.lift_x(ZZ(self.x()), all=True)
                for P_Qp in P_Qps:
                    if F(P_Qp.y()) == self.y():
                        break

                Q_Qps = Eqp.lift_x(ZZ(Q.x()), all=True)
                for Q_Qp in Q_Qps:
                    if F(Q_Qp.y()) == Q.y():
                        break

                pP = p * P_Qp
                pQ = p * Q_Qp
                if (pP.is_zero() or pQ.is_zero()):
                    # Should happen with probability 1/p
                    continue
                else:
                    break

            x_P,y_P = pP.xy()
            x_Q,y_Q = pQ.xy()

            phi_P = -(x_P / y_P)
            phi_Q = -(x_Q / y_Q)
            k = phi_Q / phi_P

        return ZZ(k % p)

    def has_finite_order(self):
        r"""
        Return ``True`` if this point has finite additive order as an element
        of the group of points on this curve.

        Since the base field is finite, the answer will always be ``True``.

        EXAMPLES::

            sage: E = EllipticCurve(GF(7), [1,3])
            sage: P = E.points()[3]
            sage: P.has_finite_order()
            True
        """
        return True

    def order(self):
        r"""
        Return the order of this point on the elliptic curve.

        ALGORITHM: Use PARI function :pari:`ellorder`.

        .. NOTE::

            :meth:`additive_order` is a synonym for :meth:`order`

        EXAMPLES::

            sage: # needs sage.rings.finite_rings
            sage: k.<a> = GF((5,5))
            sage: E = EllipticCurve(k,[2,4]); E
            Elliptic Curve defined by y^2 = x^3 + 2*x + 4 over Finite Field in a of size 5^5
            sage: P = E(3*a^4 + 3*a, 2*a + 1)
            sage: P.order()
            3227
            sage: Q = E(0,2)
            sage: Q.order()
            7
            sage: Q.additive_order()
            7

        ::

            sage: # needs sage.rings.finite_rings
            sage: p = next_prime(2^150)
            sage: E = EllipticCurve(GF(p), [1,1])
            sage: P = E(831623307675610677632782670796608848711856078,
            ....:       42295786042873366706573292533588638217232964)
            sage: P.order()
            1427247692705959881058262545272474300628281448
            sage: P.order() == E.cardinality()
            True

        The next example has `j(E)=0`::

            sage: # needs sage.rings.finite_rings
            sage: p = 33554501
            sage: F.<u> = GF((p,2))
            sage: E = EllipticCurve(F, [0,1])
            sage: E.j_invariant()
            0
            sage: P = E.random_point()
            sage: P.order()  # random
            16777251

        Similarly when `j(E)=1728`::

            sage: # needs sage.rings.finite_rings
            sage: p = 33554473
            sage: F.<u> = GF((p,2))
            sage: E = EllipticCurve(F, [1,0])
            sage: E.j_invariant()
            1728
            sage: P = E.random_point()
            sage: P.order()  # random
            46912611635760

        TESTS:

        Check that the order actually gets cached (:issue:`32786`)::

            sage: # needs sage.rings.finite_rings
            sage: E = EllipticCurve(GF(31337), [42,1])
            sage: P = E.lift_x(1)
            sage: hasattr(P, '_order')
            False
            sage: P.order()
            15649
            sage: P._order
            15649

        The curve order should also get cached as a side effect
        of computing a point order::

            sage: E._order                                                              # needs sage.rings.finite_rings
            31298
        """
        try:
            return self._order
        except AttributeError:
            pass

        E = self.curve()

        if getattr(E, '_order', None) is None:
            # The curve order will be computed and cached by PARI during
            # ellorder() anyway. We might as well cache it here too.
            E._order = Integer(E.pari_curve().ellcard())

        self._order = Integer(E.pari_curve().ellorder(self, E._order))
        return self._order

    additive_order = order<|MERGE_RESOLUTION|>--- conflicted
+++ resolved
@@ -3283,11 +3283,7 @@
           computation. If ``None``, the height is returned symbolically.
 
         - ``weighted`` -- boolean. If ``False`` (default), the height is
-<<<<<<< HEAD
-          normalised to be invariant under extension of `K`. If True,
-=======
           normalised to be invariant under extension of `K`. If ``True``,
->>>>>>> 12e324aa
           return this normalised height multiplied by the local degree
           if `v` is a single place, or by the degree of `K` if `v` is
           None.
