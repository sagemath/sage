--- conflicted
+++ resolved
@@ -122,7 +122,6 @@
 
 import math
 
-<<<<<<< HEAD
 import sage.groups.generic as generic
 import sage.rings.abc
 
@@ -134,20 +133,6 @@
 from sage.rings.rational_field import QQ
 from sage.rings.real_mpfr import RealField
 from sage.rings.real_mpfr import RR
-=======
-from sage.rings.padics.factory import Qp
-from sage.rings.padics.precision_error import PrecisionError
-
-import sage.rings.abc
-
-from sage.rings.infinity import Infinity as oo
-from sage.rings.integer import Integer
-from sage.rings.integer_ring import ZZ
-from sage.rings.rational_field import QQ
-from sage.rings.real_mpfr import RealField
-from sage.rings.real_mpfr import RR
-import sage.groups.generic as generic
->>>>>>> 1575757f
 from sage.structure.sequence import Sequence
 from sage.structure.richcmp import richcmp
 
@@ -160,11 +145,8 @@
 
 from .constructor import EllipticCurve
 
-<<<<<<< HEAD
 lazy_import('sage.rings.padics.factory', 'Qp')
 
-=======
->>>>>>> 1575757f
 try:
     from sage.libs.pari.all import pari, PariError
     from cypari2.pari_instance import prec_words_to_bits
