--- conflicted
+++ resolved
@@ -130,13 +130,8 @@
 
         sage: from sage.schemes.elliptic_curves.ell_modular_symbols import modular_symbol_space
         sage: E = EllipticCurve('11a1')
-<<<<<<< HEAD
-        sage: M = modular_symbol_space(E, -1, GF(37))                                   # needs sage.rings.finite_rings
-        sage: M                                                                         # needs sage.rings.finite_rings
-=======
         sage: M = modular_symbol_space(E, -1, GF(37))
         sage: M
->>>>>>> 3e2de54f
         Modular Symbols space of dimension 1 for Gamma_0(11) of weight 2 with sign -1
          over Finite Field of size 37
     """
