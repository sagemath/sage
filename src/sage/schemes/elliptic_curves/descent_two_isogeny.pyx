--- conflicted
+++ resolved
@@ -1151,16 +1151,6 @@
         sage: n1, n2, n1_prime, n2_prime = two_descent_by_two_isogeny(E)
         sage: log(n1,2) + log(n1_prime,2) - 2 # the rank
         1
-<<<<<<< HEAD
-        sage: x,y = var('x,y')                                                          # needs sage.symbolic
-        sage: E = EllipticCurve(y^2 == x^3 + x^2 - 25*x + 39)                           # needs sage.symbolic
-        sage: n1, n2, n1_prime, n2_prime = two_descent_by_two_isogeny(E)                # needs sage.symbolic
-        sage: log(n1,2) + log(n1_prime,2) - 2  # the rank                               # needs sage.symbolic
-        2
-        sage: E = EllipticCurve(y^2 + x*y + y == x^3 - 131*x + 558)                     # needs sage.symbolic
-        sage: n1, n2, n1_prime, n2_prime = two_descent_by_two_isogeny(E)                # needs sage.symbolic
-        sage: log(n1,2) + log(n1_prime,2) - 2  # the rank                               # needs sage.symbolic
-=======
 
         sage: # needs sage.symbolic
         sage: x,y = var('x,y')
@@ -1171,7 +1161,6 @@
         sage: E = EllipticCurve(y^2 + x*y + y == x^3 - 131*x + 558)
         sage: n1, n2, n1_prime, n2_prime = two_descent_by_two_isogeny(E)
         sage: log(n1,2) + log(n1_prime,2) - 2  # the rank
->>>>>>> 3e2de54f
         3
 
     Using the verbosity option::
