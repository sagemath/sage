--- conflicted
+++ resolved
@@ -1,12 +1,7 @@
 """
 Elliptic curves over padic fields
 """
-<<<<<<< HEAD
-
-#*****************************************************************************
-=======
 # ****************************************************************************
->>>>>>> 9d686f22
 #       Copyright (C) 2007 Robert Bradshaw <robertwb@math.washington.edu>
 #                          William Stein   <wstein@gmail.com>
 #
