# -*- coding: utf-8 -*-
r"""
Period lattices of elliptic curves and related functions

Let `E` be an elliptic curve defined over a number field `K`
(including `\QQ`).  We attach a period lattice (a discrete rank 2
subgroup of `\CC`) to each embedding of `K` into `\CC`.

In the case of real embeddings, the lattice is stable under complex
conjugation and is called a real lattice.  These have two types:
rectangular, (the real curve has two connected components and positive
discriminant) or non-rectangular (one connected component, negative
discriminant).

The periods are computed to arbitrary precision using the AGM (Gauss's
Arithmetic-Geometric Mean).

EXAMPLES::

    sage: K.<a> = NumberField(x^3-2)
    sage: E = EllipticCurve([0,1,0,a,a])

First we try a real embedding::

    sage: emb = K.embeddings(RealField())[0]
    sage: L = E.period_lattice(emb); L
    Period lattice associated to Elliptic Curve defined by y^2 = x^3 + x^2 + a*x + a over Number Field in a with defining polynomial x^3 - 2 with respect to the embedding Ring morphism:
    From: Number Field in a with defining polynomial x^3 - 2
    To:   Algebraic Real Field
    Defn: a |--> 1.259921049894873?

The first basis period is real::

    sage: L.basis()
    (3.81452977217855, 1.90726488608927 + 1.34047785962440*I)
    sage: L.is_real()
    True

For a basis `\omega_1,\omega_2` normalised so that `\omega_1/\omega_2`
is in the fundamental region of the upper half-plane, use the function
``normalised_basis()`` instead::

    sage: L.normalised_basis()
    (1.90726488608927 - 1.34047785962440*I, -1.90726488608927 - 1.34047785962440*I)

Next a complex embedding::

    sage: emb = K.embeddings(ComplexField())[0]
    sage: L = E.period_lattice(emb); L
    Period lattice associated to Elliptic Curve defined by y^2 = x^3 + x^2 + a*x + a over Number Field in a with defining polynomial x^3 - 2 with respect to the embedding Ring morphism:
    From: Number Field in a with defining polynomial x^3 - 2
    To:   Algebraic Field
    Defn: a |--> -0.6299605249474365? - 1.091123635971722?*I

In this case, the basis `\omega_1`, `\omega_2` is always normalised so
that `\tau = \omega_1/\omega_2` is in the fundamental region in the
upper half plane::

    sage: w1,w2 = L.basis(); w1,w2
    (-1.37588604166076 - 2.58560946624443*I, -2.10339907847356 + 0.428378776460622*I)
    sage: L.is_real()
    False
    sage: tau = w1/w2; tau
    0.387694505032876 + 1.30821088214407*I
    sage: L.normalised_basis()
    (-1.37588604166076 - 2.58560946624443*I, -2.10339907847356 + 0.428378776460622*I)

We test that bug :trac:`8415` (caused by a PARI bug fixed in v2.3.5) is OK::

    sage: E = EllipticCurve('37a')
    sage: K.<a> = QuadraticField(-7)
    sage: EK = E.change_ring(K)
    sage: EK.period_lattice(K.complex_embeddings()[0])
    Period lattice associated to Elliptic Curve defined by y^2 + y = x^3 + (-1)*x over Number Field in a with defining polynomial x^2 + 7 with respect to the embedding Ring morphism:
      From: Number Field in a with defining polynomial x^2 + 7
      To:   Algebraic Field
      Defn: a |--> -2.645751311064591?*I


REFERENCES:

<<<<<<< HEAD
.. [CT] \J. E. Cremona and T. Thongjunthug, The Complex AGM, periods of
   elliptic curves over `\CC` and complex elliptic logarithms.
   Journal of Number Theory Volume 133, Issue 8, August 2013, pages
   2813-2841.
=======
- [CT2013]_
>>>>>>> 9b91a096


AUTHORS:

- ?: initial version.

- John Cremona:

  - Adapted to handle real embeddings of number fields, September 2008.

  - Added basis_matrix function, November 2008

  - Added support for complex embeddings, May 2009.

  - Added complex elliptic logs, March 2010; enhanced, October 2010.

"""

from sage.modules.free_module import FreeModule_generic_pid
from sage.rings.all import ZZ, QQ, RealField, ComplexField, QQbar, AA
from sage.rings.real_mpfr import is_RealField
from sage.rings.complex_field import is_ComplexField
from sage.rings.real_mpfr import RealNumber as RealNumber
from sage.rings.complex_number import ComplexNumber as ComplexNumber
from sage.rings.number_field.number_field import refine_embedding
from sage.rings.infinity import Infinity
from sage.schemes.elliptic_curves.constructor import EllipticCurve
from sage.misc.cachefunc import cached_method
from sage.structure.richcmp import richcmp_method, richcmp, richcmp_not_equal
from sage.libs.all import pari


class PeriodLattice(FreeModule_generic_pid):
    """
    The class for the period lattice of an algebraic variety.
    """
    pass


@richcmp_method
class PeriodLattice_ell(PeriodLattice):
    r"""
    The class for the period lattice of an elliptic curve.

    Currently supported are elliptic curves defined over `\QQ`, and
    elliptic curves defined over a number field with a real or complex
    embedding, where the lattice constructed depends on that
    embedding.
    """

    def __init__(self, E, embedding=None):
        r"""
        Initialises the period lattice by storing the elliptic curve and the embedding.

        INPUT:

        - ``E`` -- an elliptic curve

        - ``embedding`` (default: ``None``) -- an embedding of the base
          field `K` of ``E`` into a real or complex field.  If
          ``None``:

          - use the built-in coercion to `\RR` for `K=\QQ`;

          - use the first embedding into `\RR` given by
          ``K.embeddings(RealField())``, if there are any;

          - use the first embedding into `\CC` given by
          ``K.embeddings(ComplexField())``, if `K` is totally complex.

        .. note::

           No periods are computed on creation of the lattice; see the
           functions ``basis()``, ``normalised_basis()`` and
           ``real_period()`` for precision setting.

        EXAMPLES:

        This function is not normally called directly, but will be
        called by the period_lattice() function of classes
        ell_number_field and ell_rational_field::

            sage: from sage.schemes.elliptic_curves.period_lattice import PeriodLattice_ell
            sage: E = EllipticCurve('37a')
            sage: PeriodLattice_ell(E)
            Period lattice associated to Elliptic Curve defined by y^2 + y = x^3 - x over Rational Field

        ::

            sage: K.<a> = NumberField(x^3-2)
            sage: emb = K.embeddings(RealField())[0]
            sage: E = EllipticCurve([0,1,0,a,a])
            sage: L = PeriodLattice_ell(E,emb); L
            Period lattice associated to Elliptic Curve defined by y^2 = x^3 + x^2 + a*x + a over Number Field in a with defining polynomial x^3 - 2 with respect to the embedding Ring morphism:
            From: Number Field in a with defining polynomial x^3 - 2
            To:   Algebraic Real Field
            Defn: a |--> 1.259921049894873?

            sage: emb = K.embeddings(ComplexField())[0]
            sage: L = PeriodLattice_ell(E,emb); L
            Period lattice associated to Elliptic Curve defined by y^2 = x^3 + x^2 + a*x + a over Number Field in a with defining polynomial x^3 - 2 with respect to the embedding Ring morphism:
            From: Number Field in a with defining polynomial x^3 - 2
            To:   Algebraic Field
            Defn: a |--> -0.6299605249474365? - 1.091123635971722?*I

        TESTS::

            sage: from sage.schemes.elliptic_curves.period_lattice import PeriodLattice_ell
            sage: K.<a> = NumberField(x^3-2)
            sage: emb = K.embeddings(RealField())[0]
            sage: E = EllipticCurve([0,1,0,a,a])
            sage: L = PeriodLattice_ell(E,emb)
            sage: L == loads(dumps(L))
            True
        """
        # First we cache the elliptic curve with this period lattice:

        self.E = E

        # Next we cache the embedding into QQbar or AA which extends
        # the given embedding:

        K = E.base_field()
        if embedding is None:
            embs = K.embeddings(AA)
            real = len(embs)>0
            if not real:
                embs = K.embeddings(QQbar)
            embedding = embs[0]
        else:
            embedding = refine_embedding(embedding,Infinity)
            real = embedding(K.gen()).imag().is_zero()

        self.embedding = embedding

        # Next we compute and cache (in self.real_flag) the type of
        # the lattice: +1 for real rectangular, -1 for real
        # non-rectangular, 0 for non-real:

        self.real_flag = 0
        if real:
            self.real_flag = +1
            if embedding(E.discriminant())<0:
                self.real_flag = -1

        # The following algebraic data associated to E and the
        # embedding is cached:
        #
        # Ebar: the curve E base-changed to QQbar (or AA)
        # f2: the 2-division polynomial of Ebar
        # ei: the roots e1, e2, e3 of f2, as elements of QQbar (or AA)
        #
        # The ei are used both for period computation and elliptic
        # logarithms.

        self.Ebar = self.E.change_ring(self.embedding)
        self.f2 = self.Ebar.two_division_polynomial()
        if self.real_flag == 1: # positive discriminant
            self._ei = self.f2.roots(AA,multiplicities=False)
            self._ei.sort()  # e1 < e2 < e3
            e1, e2, e3 = self._ei
        elif self.real_flag == -1: # negative discriminant
            self._ei = self.f2.roots(QQbar, multiplicities=False)
            self._ei = sorted(self._ei, key=lambda z: z.imag())
            e1, e3, e2 = self._ei # so e3 is real
            e3 = AA(e3)
            self._ei = [e1, e2, e3]
        else:
            self._ei = self.f2.roots(QQbar, multiplicities=False)
            e1, e2, e3 = self._ei

        # The quantities sqrt(e_i-e_j) are cached (as elements of
        # QQbar) to be used in period computations:

        self._abc = (e3-e1).sqrt(), (e3-e2).sqrt(), (e2-e1).sqrt()

        PeriodLattice.__init__(self, base_ring=ZZ, rank=2, degree=1, sparse=False)

    def __richcmp__(self, other, op):
        r"""
        Comparison function for period lattices

        TESTS::

            sage: from sage.schemes.elliptic_curves.period_lattice import PeriodLattice_ell
            sage: K.<a> = NumberField(x^3-2)
            sage: E = EllipticCurve([0,1,0,a,a])
            sage: embs = K.embeddings(ComplexField())
            sage: L1,L2,L3 = [PeriodLattice_ell(E,e) for e in embs]
            sage: L1 < L2 < L3
            True
        """
        if not isinstance(other, PeriodLattice_ell):
            return NotImplemented

        lx = self.E
        rx = other.E
        if lx != rx:
            return richcmp_not_equal(lx, rx, op)

        a = self.E.base_field().gen()
        return richcmp(self.embedding(a), other.embedding(a), op)

    def __repr__(self):
        """
        Returns the string representation of this period lattice.

        EXAMPLES::

            sage: E = EllipticCurve('37a')
            sage: E.period_lattice()
            Period lattice associated to Elliptic Curve defined by y^2 + y = x^3 - x over Rational Field

        ::

            sage: K.<a> = NumberField(x^3-2)
            sage: emb = K.embeddings(RealField())[0]
            sage: E = EllipticCurve([0,1,0,a,a])
            sage: L = E.period_lattice(emb); L
            Period lattice associated to Elliptic Curve defined by y^2 = x^3 + x^2 + a*x + a over Number Field in a with defining polynomial x^3 - 2 with respect to the embedding Ring morphism:
            From: Number Field in a with defining polynomial x^3 - 2
            To:   Algebraic Real Field
            Defn: a |--> 1.259921049894873?
        """
        if self.E.base_field() is QQ:
            return "Period lattice associated to %s"%(self.E)
        else:
            return "Period lattice associated to %s with respect to the embedding %s"%(self.E, self.embedding)

    def __call__(self, P, prec=None):
        r"""
        Return the elliptic logarithm of a point `P`.

        INPUT:

        - ``P`` (point) -- a point on the elliptic curve associated
          with this period lattice.

        - ``prec`` (default: ``None``) -- precision in bits (default
          precision if ``None``).

        OUTPUT:

        (complex number) The elliptic logarithm of the point `P` with
        respect to this period lattice.  If `E` is the elliptic curve
        and `\sigma:K\to\CC` the embedding, then the returned value `z`
        is such that `z\pmod{L}` maps to `\sigma(P)` under the
        standard Weierstrass isomorphism from `\CC/L` to `\sigma(E)`.

        EXAMPLES::

            sage: E = EllipticCurve('389a')
            sage: L = E.period_lattice()
            sage: E.discriminant() > 0
            True
            sage: L.real_flag
            1
            sage: P = E([-1,1])
            sage: P.is_on_identity_component ()
            False
            sage: L(P, prec=96)
            0.4793482501902193161295330101 + 0.985868850775824102211203849...*I
            sage: Q=E([3,5])
            sage: Q.is_on_identity_component()
            True
            sage: L(Q, prec=96)
            1.931128271542559442488585220

        Note that this is actually the inverse of the Weierstrass isomorphism::

            sage: L.elliptic_exponential(L(Q))
            (3.00000000000000 : 5.00000000000000 : 1.00000000000000)

        An example with negative discriminant, and a torsion point::

            sage: E = EllipticCurve('11a1')
            sage: L = E.period_lattice()
            sage: E.discriminant() < 0
            True
            sage: L.real_flag
            -1
            sage: P = E([16,-61])
            sage: L(P)
            0.253841860855911
            sage: L.real_period() / L(P)
            5.00000000000000
        """
        return self.elliptic_logarithm(P,prec)

    @cached_method
    def basis(self, prec=None, algorithm='sage'):
        r"""
        Return a basis for this period lattice as a 2-tuple.

        INPUT:

        - ``prec`` (default: ``None``) -- precision in bits (default
          precision if ``None``).

        - ``algorithm`` (string, default 'sage') -- choice of
          implementation (for real embeddings only) between 'sage'
          (native Sage implementation) or 'pari' (use the PARI
          library: only available for real embeddings).

        OUTPUT:

        (tuple of Complex) `(\omega_1,\omega_2)` where the lattice is
        `\ZZ\omega_1 + \ZZ\omega_2`.  If the lattice is real then
        `\omega_1` is real and positive, `\Im(\omega_2)>0` and
        `\Re(\omega_1/\omega_2)` is either `0` (for rectangular
        lattices) or `\frac{1}{2}` (for non-rectangular lattices).
        Otherwise, `\omega_1/\omega_2` is in the fundamental region of
        the upper half-plane.  If the latter normalisation is required
        for real lattices, use the function ``normalised_basis()``
        instead.

        EXAMPLES::

            sage: E = EllipticCurve('37a')
            sage: E.period_lattice().basis()
            (2.99345864623196, 2.45138938198679*I)

        This shows that the issue reported at :trac:`3954` is fixed::

            sage: E = EllipticCurve('37a')
            sage: b1 = E.period_lattice().basis(prec=30)
            sage: b2 = E.period_lattice().basis(prec=30)
            sage: b1 == b2
            True

        This shows that the issue reported at :trac:`4064` is fixed::

            sage: E = EllipticCurve('37a')
            sage: E.period_lattice().basis(prec=30)[0].parent()
            Real Field with 30 bits of precision
            sage: E.period_lattice().basis(prec=100)[0].parent()
            Real Field with 100 bits of precision

        ::

            sage: K.<a> = NumberField(x^3-2)
            sage: emb = K.embeddings(RealField())[0]
            sage: E = EllipticCurve([0,1,0,a,a])
            sage: L = E.period_lattice(emb)
            sage: L.basis(64)
            (3.81452977217854509, 1.90726488608927255 + 1.34047785962440202*I)

            sage: emb = K.embeddings(ComplexField())[0]
            sage: L = E.period_lattice(emb)
            sage: w1,w2 = L.basis(); w1,w2
            (-1.37588604166076 - 2.58560946624443*I, -2.10339907847356 + 0.428378776460622*I)
            sage: L.is_real()
            False
            sage: tau = w1/w2; tau
            0.387694505032876 + 1.30821088214407*I
        """
        # We divide into two cases: (1) Q, or a number field with a
        # real embedding; (2) a number field with a complex embedding.
        # In each case the periods are computed by a different
        # internal function.

        if self.is_real():
            return self._compute_periods_real(prec=prec, algorithm=algorithm)
        else:
            return self._compute_periods_complex(prec=prec)

    @cached_method
    def normalised_basis(self, prec=None, algorithm='sage'):
        r"""
        Return a normalised basis for this period lattice as a 2-tuple.

        INPUT:

        - ``prec`` (default: ``None``) -- precision in bits (default
          precision if ``None``).

        - ``algorithm`` (string, default 'sage') -- choice of
          implementation (for real embeddings only) between 'sage'
          (native Sage implementation) or 'pari' (use the PARI
          library: only available for real embeddings).

        OUTPUT:

        (tuple of Complex) `(\omega_1,\omega_2)` where the lattice has
        the form `\ZZ\omega_1 + \ZZ\omega_2`.  The basis is normalised
        so that `\omega_1/\omega_2` is in the fundamental region of
        the upper half-plane.  For an alternative normalisation for
        real lattices (with the first period real), use the function
        basis() instead.

        EXAMPLES::

            sage: E = EllipticCurve('37a')
            sage: E.period_lattice().normalised_basis()
            (2.99345864623196, -2.45138938198679*I)

        ::

            sage: K.<a> = NumberField(x^3-2)
            sage: emb = K.embeddings(RealField())[0]
            sage: E = EllipticCurve([0,1,0,a,a])
            sage: L = E.period_lattice(emb)
            sage: L.normalised_basis(64)
            (1.90726488608927255 - 1.34047785962440202*I, -1.90726488608927255 - 1.34047785962440202*I)

            sage: emb = K.embeddings(ComplexField())[0]
            sage: L = E.period_lattice(emb)
            sage: w1,w2 = L.normalised_basis(); w1,w2
            (-1.37588604166076 - 2.58560946624443*I, -2.10339907847356 + 0.428378776460622*I)
            sage: L.is_real()
            False
            sage: tau = w1/w2; tau
            0.387694505032876 + 1.30821088214407*I
        """
        w1, w2 = self.basis(prec=prec, algorithm=algorithm)
        periods, _ = normalise_periods(w1, w2)
        return periods

    @cached_method
    def tau(self, prec=None, algorithm='sage'):
        r"""
        Return the upper half-plane parameter in the fundamental region.

        INPUT:

        - ``prec`` (default: ``None``) -- precision in bits (default
          precision if ``None``).

        - ``algorithm`` (string, default 'sage') -- choice of
          implementation (for real embeddings only) between 'sage'
          (native Sage implementation) or 'pari' (use the PARI
          library: only available for real embeddings).

        OUTPUT:

        (Complex) `\tau = \omega_1/\omega_2` where the lattice has the
        form `\ZZ\omega_1 + \ZZ\omega_2`, normalised so that `\tau =
        \omega_1/\omega_2` is in the fundamental region of the upper
        half-plane.

        EXAMPLES::

            sage: E = EllipticCurve('37a')
            sage: L = E.period_lattice()
            sage: L.tau()
            1.22112736076463*I

        ::

            sage: K.<a> = NumberField(x^3-2)
            sage: emb = K.embeddings(RealField())[0]
            sage: E = EllipticCurve([0,1,0,a,a])
            sage: L = E.period_lattice(emb)
            sage: tau = L.tau(); tau
            -0.338718341018919 + 0.940887817679340*I
            sage: tau.abs()
            1.00000000000000
            sage: -0.5 <= tau.real() <= 0.5
            True

            sage: emb = K.embeddings(ComplexField())[0]
            sage: L = E.period_lattice(emb)
            sage: tau = L.tau(); tau
            0.387694505032876 + 1.30821088214407*I
            sage: tau.abs()
            1.36444961115933
            sage: -0.5 <= tau.real() <= 0.5
            True
        """
        w1, w2 = self.normalised_basis(prec=prec, algorithm=algorithm)
        return w1/w2

    @cached_method
    def _compute_periods_real(self, prec=None, algorithm='sage'):
        r"""
        Internal function to compute the periods (real embedding case).

        INPUT:


        - `prec` (int or ``None`` (default)) -- floating point
          precision (in bits); if None, use the default precision.

        - `algorithm` (string, default 'sage') -- choice of implementation between
          - `pari`: use the PARI library

          - `sage`: use a native Sage implementation (with the same underlying algorithm).


        OUTPUT:

        (tuple of Complex) `(\omega_1,\omega_2)` where the lattice has
        the form `\ZZ\omega_1 + \ZZ\omega_2`, `\omega_1` is real and
        `\omega_1/\omega_2` has real part either `0` or `frac{1}{2}`.

        EXAMPLES::

            sage: K.<a> = NumberField(x^3-2)
            sage: E = EllipticCurve([0,1,0,a,a])
            sage: embs = K.embeddings(CC)
            sage: Ls = [E.period_lattice(e) for e in embs]
            sage: [L.is_real() for L in Ls]
            [False, False, True]
            sage: Ls[2]._compute_periods_real(100)
            (3.8145297721785450936365098936,
            1.9072648860892725468182549468 + 1.3404778596244020196600112394*I)
            sage: Ls[2]._compute_periods_real(100, algorithm='pari')
            (3.8145297721785450936365098936,
            1.9072648860892725468182549468 - 1.3404778596244020196600112394*I)
        """
        if prec is None:
            prec = 53
        R = RealField(prec)
        C = ComplexField(prec)

        if algorithm == 'pari':
            ainvs = self.E.a_invariants()
            if self.E.base_field() is not QQ:
                ainvs = [C(self.embedding(ai)).real() for ai in ainvs]

            # The precision for omega() is determined by ellinit()
            E_pari = pari.ellinit(ainvs, precision=prec)
            w1, w2 = E_pari.omega()
            return R(w1), C(w2)

        if algorithm!='sage':
            raise ValueError("invalid value of 'algorithm' parameter")

        pi = R.pi()
        # Up to now everything has been exact in AA or QQbar, but now
        # we must go transcendental.  Only now is the desired
        # precision used!
        if self.real_flag == 1: # positive discriminant
            a, b, c = (R(x) for x in self._abc)
            w1 = R(pi/a.agm(b))   # least real period
            w2 = C(0,pi/a.agm(c)) # least pure imaginary period
        else:
            a = C(self._abc[0])
            x, y, r = a.real().abs(), a.imag().abs(), a.abs()
            w1 = R(pi/r.agm(x)) # least real period
            w2 = R(pi/r.agm(y)) # least pure imaginary period /i
            w2 = C(w1,w2)/2

        return (w1,w2)

    @cached_method
    def _compute_periods_complex(self, prec=None, normalise=True):
        r"""
        Internal function to compute the periods (complex embedding case).

        INPUT:

        - `prec` (int or ``None`` (default)) -- floating point precision (in bits); if None,
          use the default precision.

        - `normalise` (bool, default True) -- whether to normalise the
          basis after computation.

        OUTPUT:

        (tuple of Complex) `(\omega_1,\omega_2)` where the lattice has
        the form `\ZZ\omega_1 + \ZZ\omega_2`.  If `normalise` is
        `True`, the basis is normalised so that `(\omega_1/\omega_2)`
        is in the fundamental region of the upper half plane.

        EXAMPLES::

            sage: K.<a> = NumberField(x^3-2)
            sage: E = EllipticCurve([0,1,0,a,a])
            sage: embs = K.embeddings(CC)
            sage: Ls = [E.period_lattice(e) for e in embs]
            sage: [L.is_real() for L in Ls]
            [False, False, True]
            sage: L = Ls[0]
            sage: w1,w2 = L._compute_periods_complex(100); w1,w2
            (-1.3758860416607626645495991458 - 2.5856094662444337042877901304*I, -2.1033990784735587243397865076 + 0.42837877646062187766760569686*I)
            sage: tau = w1/w2; tau
            0.38769450503287609349437509561 + 1.3082108821440725664008561928*I
            sage: tau.real()
            0.38769450503287609349437509561
            sage: tau.abs()
            1.3644496111593345713923386773

        Without normalisation::

            sage: w1,w2 = L._compute_periods_complex(normalise=False); w1,w2
            (2.10339907847356 - 0.428378776460622*I, 0.727513036812796 - 3.01398824270506*I)
            sage: tau = w1/w2; tau
            0.293483964608883 + 0.627038168678760*I
            sage: tau.real()
            0.293483964608883
            sage: tau.abs()          # > 1
            0.692321964451917
        """
        if prec is None:
            prec = RealField().precision()
        C = ComplexField(prec)

        # Up to now everything has been exact in AA, but now we
        # must go transcendental.  Only now is the desired
        # precision used!
        pi = C.pi()
        a, b, c = (C(x) for x in self._abc)
        if (a+b).abs() < (a-b).abs(): b=-b
        if (a+c).abs() < (a-c).abs(): c=-c
        w1 = pi/a.agm(b)
        w2 = pi*C.gen()/a.agm(c)
        if (w1/w2).imag()<0: w2=-w2
        if normalise:
            w1w2, mat = normalise_periods(w1,w2)
            return w1w2
        return (w1,w2)

    def is_real(self):
        r"""
        Return True if this period lattice is real.

        EXAMPLES::

            sage: f = EllipticCurve('11a')
            sage: f.period_lattice().is_real()
            True

        ::

            sage: K.<i> = QuadraticField(-1)
            sage: E = EllipticCurve(K,[0,0,0,i,2*i])
            sage: emb = K.embeddings(ComplexField())[0]
            sage: L = E.period_lattice(emb)
            sage: L.is_real()
            False

        ::

            sage: K.<a> = NumberField(x^3-2)
            sage: E = EllipticCurve([0,1,0,a,a])
            sage: [E.period_lattice(emb).is_real() for emb in K.embeddings(CC)]
            [False, False, True]


        ALGORITHM:

        The lattice is real if it is associated to a real embedding;
        such lattices are stable under conjugation.
        """
        return self.real_flag!=0

    def is_rectangular(self):
        r"""
        Return True if this period lattice is rectangular.

        .. note::

           Only defined for real lattices; a RuntimeError is raised for
           non-real lattices.

        EXAMPLES::

            sage: f = EllipticCurve('11a')
            sage: f.period_lattice().basis()
            (1.26920930427955, 0.634604652139777 + 1.45881661693850*I)
            sage: f.period_lattice().is_rectangular()
            False

        ::

            sage: f = EllipticCurve('37b')
            sage: f.period_lattice().basis()
            (1.08852159290423, 1.76761067023379*I)
            sage: f.period_lattice().is_rectangular()
            True

        ALGORITHM:

        The period lattice is rectangular precisely if the
        discriminant of the Weierstrass equation is positive, or
        equivalently if the number of real components is 2.
        """
        if self.is_real():
            return self.real_flag == +1
        raise RuntimeError("Not defined for non-real lattices.")

    def real_period(self, prec = None, algorithm='sage'):
        """
        Returns the real period of this period lattice.

        INPUT:

        - ``prec`` (int or ``None`` (default)) -- real precision in
          bits (default real precision if ``None``)

        - ``algorithm`` (string, default 'sage') -- choice of
          implementation (for real embeddings only) between 'sage'
          (native Sage implementation) or 'pari' (use the PARI
          library: only available for real embeddings).

        .. note::

           Only defined for real lattices; a RuntimeError is raised for
           non-real lattices.

        EXAMPLES::

            sage: E = EllipticCurve('37a')
            sage: E.period_lattice().real_period()
            2.99345864623196

        ::

            sage: K.<a> = NumberField(x^3-2)
            sage: emb = K.embeddings(RealField())[0]
            sage: E = EllipticCurve([0,1,0,a,a])
            sage: L = E.period_lattice(emb)
            sage: L.real_period(64)
            3.81452977217854509
        """
        if self.is_real():
            return self.basis(prec,algorithm)[0]
        raise RuntimeError("Not defined for non-real lattices.")

    def omega(self, prec = None):
        r"""
        Returns the real or complex volume of this period lattice.

        INPUT:

        - ``prec`` (int or ``None``(default)) -- real precision in
          bits (default real precision if ``None``)

        OUTPUT:

        (real) For real lattices, this is the real period times the
        number of connected components.  For non-real lattices it is
        the complex area.

        .. note::

           If the curve is defined over `\QQ` and is given by a
           *minimal* Weierstrass equation, then this is the correct
           period in the BSD conjecture, i.e., it is the least real
           period * 2 when the period lattice is rectangular.  More
           generally the product of this quantity over all embeddings
           appears in the generalised BSD formula.


        EXAMPLES::

            sage: E = EllipticCurve('37a')
            sage: E.period_lattice().omega()
            5.98691729246392

        This is not a minimal model::

            sage: E = EllipticCurve([0,-432*6^2])
            sage: E.period_lattice().omega()
            0.486109385710056

        If you were to plug the above omega into the BSD conjecture, you
        would get nonsense.   The following works though::

            sage: F = E.minimal_model()
            sage: F.period_lattice().omega()
            0.972218771420113

        ::

            sage: K.<a> = NumberField(x^3-2)
            sage: emb = K.embeddings(RealField())[0]
            sage: E = EllipticCurve([0,1,0,a,a])
            sage: L = E.period_lattice(emb)
            sage: L.omega(64)
            3.81452977217854509

        A complex example (taken from J.E.Cremona and E.Whitley,
        *Periods of cusp forms and elliptic curves over imaginary
        quadratic fields*, Mathematics of Computation 62 No. 205
        (1994), 407-429)::

            sage: K.<i> = QuadraticField(-1)
            sage: E = EllipticCurve([0,1-i,i,-i,0])
            sage: L = E.period_lattice(K.embeddings(CC)[0])
            sage: L.omega()
            8.80694160502647
        """
        if self.is_real():
            n_components = (self.real_flag+3)//2
            return self.real_period(prec) * n_components
        else:
            return self.complex_area()

    @cached_method
    def basis_matrix(self, prec=None, normalised=False):
        r"""
        Return the basis matrix of this period lattice.

        INPUT:

        - ``prec`` (int or ``None``(default)) -- real precision in
          bits (default real precision if ``None``).

        - ``normalised`` (bool, default None) -- if True and the
          embedding is real, use the normalised basis (see
          ``normalised_basis()``) instead of the default.

        OUTPUT:

        A 2x2 real matrix whose rows are the lattice basis vectors,
        after identifying `\CC` with `\RR^2`.

        EXAMPLES::

            sage: E = EllipticCurve('37a')
            sage: E.period_lattice().basis_matrix()
            [ 2.99345864623196 0.000000000000000]
            [0.000000000000000  2.45138938198679]

        ::

            sage: K.<a> = NumberField(x^3-2)
            sage: emb = K.embeddings(RealField())[0]
            sage: E = EllipticCurve([0,1,0,a,a])
            sage: L = E.period_lattice(emb)
            sage: L.basis_matrix(64)
            [ 3.81452977217854509 0.000000000000000000]
            [ 1.90726488608927255  1.34047785962440202]

        See :trac:`4388`::

            sage: L = EllipticCurve('11a1').period_lattice()
            sage: L.basis_matrix()
            [ 1.26920930427955 0.000000000000000]
            [0.634604652139777  1.45881661693850]
            sage: L.basis_matrix(normalised=True)
            [0.634604652139777 -1.45881661693850]
            [-1.26920930427955 0.000000000000000]

        ::

            sage: L = EllipticCurve('389a1').period_lattice()
            sage: L.basis_matrix()
            [ 2.49021256085505 0.000000000000000]
            [0.000000000000000  1.97173770155165]
            sage: L.basis_matrix(normalised=True)
            [ 2.49021256085505 0.000000000000000]
            [0.000000000000000 -1.97173770155165]
        """
        from sage.matrix.all import Matrix

        if normalised:
            return Matrix([list(w) for w in self.normalised_basis(prec)])

        w1,w2 = self.basis(prec)
        if self.is_real():
            return Matrix([[w1,0],list(w2)])
        else:
            return Matrix([list(w) for w in (w1,w2)])

    def complex_area(self, prec=None):
        """
        Return the area of a fundamental domain for the period lattice
        of the elliptic curve.

        INPUT:

        - ``prec`` (int or ``None``(default)) -- real precision in
          bits (default real precision if ``None``).

        EXAMPLES::

            sage: E = EllipticCurve('37a')
            sage: E.period_lattice().complex_area()
            7.33813274078958

        ::

            sage: K.<a> = NumberField(x^3-2)
            sage: embs = K.embeddings(ComplexField())
            sage: E = EllipticCurve([0,1,0,a,a])
            sage: [E.period_lattice(emb).is_real() for emb in K.embeddings(CC)]
            [False, False, True]
            sage: [E.period_lattice(emb).complex_area() for emb in embs]
            [6.02796894766694, 6.02796894766694, 5.11329270448345]
        """
        w1,w2 = self.basis(prec)
        return (w1*w2.conjugate()).imag().abs()

    def sigma(self, z, prec = None, flag=0):
        r"""
        Returns the value of the Weierstrass sigma function for this elliptic curve  period lattice.

        INPUT:

        - ``z`` -- a complex number

        - ``prec`` (default: ``None``) -- real precision in bits
            (default real precision if None).

        - ``flag`` --

            0: (default) ???;

            1: computes an arbitrary determination of log(sigma(z))

            2, 3: same using the product expansion instead of theta series. ???

        .. note::

           The reason for the ???'s above, is that the PARI
           documentation for ellsigma is very vague.  Also this is
           only implemented for curves defined over `\QQ`.

        .. TODO::

            This function does not use any of the PeriodLattice functions
            and so should be moved to ell_rational_field.

        EXAMPLES::

            sage: EllipticCurve('389a1').period_lattice().sigma(CC(2,1))
            2.60912163570108 - 0.200865080824587*I
        """
        if prec is None:
            prec = RealField().precision()
        try:
            return self.E.pari_curve().ellsigma(z, flag, precision=prec)
        except AttributeError:
            raise NotImplementedError("sigma function not yet implemented for period lattices of curves not defined over Q")

    def curve(self):
        r"""
        Return the elliptic curve associated with this period lattice.

        EXAMPLES::

            sage: E = EllipticCurve('37a')
            sage: L = E.period_lattice()
            sage: L.curve() is E
            True

        ::

            sage: K.<a> = NumberField(x^3-2)
            sage: E = EllipticCurve([0,1,0,a,a])
            sage: L = E.period_lattice(K.embeddings(RealField())[0])
            sage: L.curve() is E
            True

            sage: L = E.period_lattice(K.embeddings(ComplexField())[0])
            sage: L.curve() is E
            True
        """
        return self.E

    def ei(self):
        r"""
        Return the x-coordinates of the 2-division points of the elliptic curve associated with this period lattice, as elements of QQbar.

        EXAMPLES::

            sage: E = EllipticCurve('37a')
            sage: L = E.period_lattice()
            sage: L.ei()
            [-1.107159871688768?, 0.2695944364054446?, 0.8375654352833230?]

        In the following example, we should have one purely real 2-division point coordinate,
        and two conjugate purely imaginary coordinates.

        ::

            sage: K.<a> = NumberField(x^3-2)
            sage: E = EllipticCurve([0,1,0,a,a])
            sage: L = E.period_lattice(K.embeddings(RealField())[0])
            sage: x1,x2,x3 = L.ei()
            sage: abs(x1.real())+abs(x2.real())<1e-14
            True
            sage: x1.imag(),x2.imag(),x3
            (-1.122462048309373?, 1.122462048309373?, -1.000000000000000?)

        ::

            sage: L = E.period_lattice(K.embeddings(ComplexField())[0])
            sage: L.ei()
            [-1.000000000000000? + 0.?e-1...*I,
            -0.9720806486198328? - 0.561231024154687?*I,
            0.9720806486198328? + 0.561231024154687?*I]
        """
        return self._ei

    def coordinates(self, z, rounding=None):
        r"""
        Returns the coordinates of a complex number w.r.t. the lattice basis

        INPUT:

        - ``z`` (complex) -- A complex number.

        - ``rounding`` (default ``None``) -- whether and how to round the
            output (see below).

        OUTPUT:

        When ``rounding`` is ``None`` (the default), returns a tuple
        of reals `x`, `y` such that `z=xw_1+yw_2` where `w_1`, `w_2`
        are a basis for the lattice (normalised in the case of complex
        embeddings).

        When ``rounding`` is 'round', returns a tuple of integers `n_1`,
        `n_2` which are the closest integers to the `x`, `y` defined
        above.  If `z` is in the lattice these are the coordinates of
        `z` with respect to the lattice basis.

        When ``rounding`` is 'floor', returns a tuple of integers
        `n_1`, `n_2` which are the integer parts to the `x`, `y`
        defined above. These are used in :meth:`.reduce`

        EXAMPLES::

            sage: E = EllipticCurve('389a')
            sage: L = E.period_lattice()
            sage: w1, w2 = L.basis(prec=100)
            sage: P = E([-1,1])
            sage: zP = P.elliptic_logarithm(precision=100); zP
            0.47934825019021931612953301006 + 0.98586885077582410221120384908*I
            sage: L.coordinates(zP)
            (0.19249290511394227352563996419, 0.50000000000000000000000000000)
            sage: sum([x*w for x,w in zip(L.coordinates(zP), L.basis(prec=100))])
            0.47934825019021931612953301006 + 0.98586885077582410221120384908*I

            sage: L.coordinates(12*w1+23*w2)
            (12.000000000000000000000000000, 23.000000000000000000000000000)
            sage: L.coordinates(12*w1+23*w2, rounding='floor')
            (11, 22)
            sage: L.coordinates(12*w1+23*w2, rounding='round')
            (12, 23)
        """
        C = z.parent()
        if is_RealField(C):
            C = ComplexField(C.precision())
            z = C(z)
        else:
            if is_ComplexField(C):
                pass
            else:
                try:
                    C = ComplexField()
                    z = C(z)
                except TypeError:
                    raise TypeError("%s is not a complex number"%z)
        prec = C.precision()
        from sage.matrix.all import Matrix
        from sage.modules.all import vector
        if self.real_flag:
            w1,w2 = self.basis(prec)
            M = Matrix([[w1,0], list(w2)])**(-1)
        else:
            w1,w2 = self.normalised_basis(prec)
            M = Matrix([list(w1), list(w2)])**(-1)
        u,v = vector(z)*M
        # Now z = u*w1+v*w2
        if rounding=='round':
            return u.round(), v.round()
        if rounding=='floor':
            return u.floor(), v.floor()
        return u,v

    def reduce(self, z):
        r"""
        Reduce a complex number modulo the lattice

        INPUT:

        - ``z`` (complex) -- A complex number.

        OUTPUT:

        (complex) the reduction of `z` modulo the lattice, lying in
        the fundamental period parallelogram with respect to the
        lattice basis.  For curves defined over the reals (i.e. real
        embeddings) the output will be real when possible.

        EXAMPLES::

            sage: E = EllipticCurve('389a')
            sage: L = E.period_lattice()
            sage: w1, w2 = L.basis(prec=100)
            sage: P = E([-1,1])
            sage: zP = P.elliptic_logarithm(precision=100); zP
            0.47934825019021931612953301006 + 0.98586885077582410221120384908*I
            sage: z = zP+10*w1-20*w2; z
            25.381473858740770069343110929 - 38.448885180257139986236950114*I
            sage: L.reduce(z)
            0.47934825019021931612953301006 + 0.98586885077582410221120384908*I
            sage: L.elliptic_logarithm(2*P)
            0.958696500380439
            sage: L.reduce(L.elliptic_logarithm(2*P))
            0.958696500380439
            sage: L.reduce(L.elliptic_logarithm(2*P)+10*w1-20*w2)
            0.958696500380444
        """
        C = z.parent()
        if is_RealField(C):
            C = ComplexField(C.precision())
            z = C(z)
        elif is_ComplexField(C):
            pass
        else:
            try:
                C = ComplexField()
                z = C(z)
            except TypeError:
                raise TypeError("%s is not a complex number" % z)
        prec = C.precision()
        if self.real_flag:
            w1, w2 = self.basis(prec)  # w1 real
        else:
            w1, w2 = self.normalised_basis(prec)
        u, v = self.coordinates(z, rounding='floor')
        z = z-u*w1-v*w2

        # Final adjustments for the real case.

        # NB We assume here that when the embedding is real then the
        # point is also real!

        if self.real_flag ==  0: return z
        if self.real_flag == -1:
            k = (z.imag()/w2.imag()).round()
            z = z-k*w2
            return C(z.real(),0)

        if ((2*z.imag()/w2.imag()).round())%2:
            return C(z.real(),w2.imag()/2)
        else:
            return C(z.real(),0)

    def e_log_RC(self, xP, yP, prec=None, reduce=True):
        r"""
        Return the elliptic logarithm of a real or complex point.

        - ``xP, yP`` (real or complex) -- Coordinates of a point on
          the embedded elliptic curve associated with this period
          lattice.

        - ``prec`` (default: ``None``) -- real precision in bits
          (default real precision if None).

        - ``reduce`` (default: ``True``) -- if ``True``, the result
          is reduced with respect to the period lattice basis.

        OUTPUT:

        (complex number) The elliptic logarithm of the point `(xP,yP)`
        with respect to this period lattice.  If `E` is the elliptic
        curve and `\sigma:K\to\CC` the embedding, the returned
        value `z` is such that `z\pmod{L}` maps to `(xP,yP)=\sigma(P)`
        under the standard Weierstrass isomorphism from `\CC/L` to
        `\sigma(E)`.  If ``reduce`` is ``True``, the output is reduced
        so that it is in the fundamental period parallelogram with
        respect to the normalised lattice basis.

        ALGORITHM:

        Uses the complex AGM.  See [CT2013]_ for details.

        EXAMPLES::

            sage: E = EllipticCurve('389a')
            sage: L = E.period_lattice()
            sage: P = E([-1,1])
            sage: xP, yP = [RR(c) for c in P.xy()]

        The elliptic log from the real coordinates::

            sage: L.e_log_RC(xP, yP)
            0.479348250190219 + 0.985868850775824*I

        The same elliptic log from the algebraic point::

            sage: L(P)
            0.479348250190219 + 0.985868850775824*I

        A number field example::

            sage: K.<a> = NumberField(x^3-2)
            sage: E = EllipticCurve([0,0,0,0,a])
            sage: v = K.real_places()[0]
            sage: L = E.period_lattice(v)
            sage: P = E.lift_x(1/3*a^2 + a + 5/3)
            sage: L(P)
            3.51086196882538
            sage: xP, yP = [v(c) for c in P.xy()]
            sage: L.e_log_RC(xP, yP)
            3.51086196882538

        Elliptic logs of real points which do not come from algebraic
        points::

            sage: ER = EllipticCurve([v(ai) for ai in E.a_invariants()])
            sage: P = ER.lift_x(12.34)
            sage: xP, yP = P.xy()
            sage: xP, yP
            (12.3400000000000, 43.3628968710567)
            sage: L.e_log_RC(xP, yP)
            3.76298229503967
            sage: xP, yP = ER.lift_x(0).xy()
            sage: L.e_log_RC(xP, yP)
            2.69842609082114

        Elliptic logs of complex points::

            sage: v = K.complex_embeddings()[0]
            sage: L = E.period_lattice(v)
            sage: P = E.lift_x(1/3*a^2 + a + 5/3)
            sage: L(P)
            1.68207104397706 - 1.87873661686704*I
            sage: xP, yP = [v(c) for c in P.xy()]
            sage: L.e_log_RC(xP, yP)
            1.68207104397706 - 1.87873661686704*I
            sage: EC = EllipticCurve([v(ai) for ai in E.a_invariants()])
            sage: xP, yP = EC.lift_x(0).xy()
            sage: L.e_log_RC(xP, yP)
            1.03355715602040 - 0.867257428417356*I
        """
        if prec is None:
            prec = RealField().precision()
        # Note: using log2(prec) + 3 guard bits is usually enough.
        # To avoid computing a logarithm, we use 40 guard bits which
        # should be largely enough in practice.
        prec2 = prec + 40

        R = RealField(prec2)
        C = ComplexField(prec2)
        e1,e2,e3 = self._ei
        a1,a2,a3 = [self.embedding(a) for a in self.E.ainvs()[:3]]

        wP = 2*yP+a1*xP+a3

        # We treat the case of 2-torsion points separately.  (Note
        # that Cohen's algorithm does not handle these properly.)

        if wP.is_zero():  # 2-torsion treated separately
            w1,w2 = self._compute_periods_complex(prec,normalise=False)
            if xP==e1:
                z = w2/2
            else:
                if xP==e3:
                    z = w1/2
                else:
                    z = (w1+w2)/2
            if reduce:
                z = self.reduce(z)
            return z

        # NB The first block of code works fine for real embeddings as
        # well as complex embeddings.  The special code for real
        # embeddings uses only real arithmetic in the iteration, and is
        # based on Cremona and Thongjunthug.

        # An older version, based on Cohen's Algorithm 7.4.8 also uses
        # only real arithmetic, and gives different normalisations,
        # but also causes problems (see #10026).  It is left in but
        # commented out below.

        if self.real_flag==0:  # complex case

            a = C((e1-e3).sqrt())
            b = C((e1-e2).sqrt())
            if (a+b).abs() < (a-b).abs():  b=-b
            r = C(((xP-e3)/(xP-e2)).sqrt())
            if r.real()<0: r=-r
            t = -C(wP)/(2*r*(xP-e2))
            # eps controls the end of the loop. Since we aim at a target
            # precision of prec bits, eps = 2^(-prec) is enough.
            eps = R(1) >> prec
            while True:
                s = b*r+a
                a, b = (a+b)/2, (a*b).sqrt()
                if (a+b).abs() < (a-b).abs():  b=-b
                r = (a*(r+1)/s).sqrt()
                if (r.abs()-1).abs() < eps: break
                if r.real()<0: r=-r
                t *= r
            z = ((a/t).arctan())/a
            z = ComplexField(prec)(z)
            if reduce:
                z =  self.reduce(z)
            return z

        if self.real_flag==-1: # real, connected case
            z = C(self._abc[0]) # sqrt(e3-e1)
            a, y, b = z.real(), z.imag(), z.abs()
            uv = (xP-e1).sqrt()
            u, v = uv.real().abs(), uv.imag().abs()
            r = (u*a/(u*a+v*y)).sqrt()
            t = -r*R(wP)/(2*(u**2+v**2))
            on_egg = False
        else:                  # real, disconnected case
            a = R(e3-e1).sqrt()
            b = R(e3-e2).sqrt()
            if (a+b).abs() < (a-b).abs():  b=-b
            on_egg = (xP<e3)
            if on_egg:
                r = a/R(e3-xP).sqrt()
                t = r*R(wP)/(2*R(xP-e1))
            else:
                r = R((xP-e1)/(xP-e2)).sqrt()
                t = -R(wP)/(2*r*R(xP-e2))

        # eps controls the end of the loop. Since we aim at a target
        # precision of prec bits, eps = 2^(-prec) is enough.
        eps = R(1) >> prec
        while True:
            s = b*r+a
            a, b = (a+b)/2, (a*b).sqrt()
            r = (a*(r+1)/s).sqrt()
            if (r-1).abs() < eps: break
            t *= r
        z = ((a/t).arctan())/a
        if on_egg:
            w1,w2 = self._compute_periods_real(prec)
            z += w2/2
        z = ComplexField(prec)(z)
        if reduce:
            z =  self.reduce(z)
        return z


    def elliptic_logarithm(self, P, prec=None, reduce=True):
        r"""
        Return the elliptic logarithm of a point.

        INPUT:

        - ``P`` (point) -- A point on the elliptic curve associated
          with this period lattice.

        - ``prec`` (default: ``None``) -- real precision in bits
          (default real precision if None).

        - ``reduce`` (default: ``True``) -- if ``True``, the result
          is reduced with respect to the period lattice basis.

        OUTPUT:

        (complex number) The elliptic logarithm of the point `P` with
        respect to this period lattice.  If `E` is the elliptic curve
        and `\sigma:K\to\CC` the embedding, the returned value `z`
        is such that `z\pmod{L}` maps to `\sigma(P)` under the
        standard Weierstrass isomorphism from `\CC/L` to `\sigma(E)`.
        If ``reduce`` is ``True``, the output is reduced so that it is
        in the fundamental period parallelogram with respect to the
        normalised lattice basis.

        ALGORITHM:

        Uses the complex AGM.  See [CT2013]_ for details.

        EXAMPLES::

            sage: E = EllipticCurve('389a')
            sage: L = E.period_lattice()
            sage: E.discriminant() > 0
            True
            sage: L.real_flag
            1
            sage: P = E([-1,1])
            sage: P.is_on_identity_component ()
            False
            sage: L.elliptic_logarithm(P, prec=96)
            0.4793482501902193161295330101 + 0.9858688507758241022112038491*I
            sage: Q=E([3,5])
            sage: Q.is_on_identity_component()
            True
            sage: L.elliptic_logarithm(Q, prec=96)
            1.931128271542559442488585220

        Note that this is actually the inverse of the Weierstrass isomorphism::

            sage: L.elliptic_exponential(_)  # abs tol 1e-26
            (3.000000000000000000000000000 : 5.000000000000000000000000000 : 1.000000000000000000000000000)

        An example with negative discriminant, and a torsion point::

            sage: E = EllipticCurve('11a1')
            sage: L = E.period_lattice()
            sage: E.discriminant() < 0
            True
            sage: L.real_flag
            -1
            sage: P = E([16,-61])
            sage: L.elliptic_logarithm(P)
            0.253841860855911
            sage: L.real_period() / L.elliptic_logarithm(P)
            5.00000000000000

        An example where precision is problematic::

            sage: E = EllipticCurve([1, 0, 1, -85357462, 303528987048]) #18074g1
            sage: P = E([4458713781401/835903744, -64466909836503771/24167649046528, 1])
            sage: L = E.period_lattice()
            sage: L.ei()
            [5334.003952567705? - 1.964393150436?e-6*I, 5334.003952567705? + 1.964393150436?e-6*I, -10668.25790513541?]
            sage: L.elliptic_logarithm(P,prec=100)
            0.27656204014107061464076203097

        Some complex examples, taken from the paper by Cremona and Thongjunthug::

            sage: K.<i> = QuadraticField(-1)
            sage: a4 = 9*i-10
            sage: a6 = 21-i
            sage: E = EllipticCurve([0,0,0,a4,a6])
            sage: e1 = 3-2*i; e2 = 1+i; e3 = -4+i
            sage: emb = K.embeddings(CC)[1]
            sage: L = E.period_lattice(emb)
            sage: P = E(2-i,4+2*i)

        By default, the output is reduced with respect to the
        normalised lattice basis, so that its coordinates with respect
        to that basis lie in the interval [0,1)::

            sage: z = L.elliptic_logarithm(P,prec=100); z
            0.70448375537782208460499649302 - 0.79246725643650979858266018068*I
            sage: L.coordinates(z)
            (0.46247636364807931766105406092, 0.79497588726808704200760395829)

        Using ``reduce=False`` this step can be omitted.  In this case
        the coordinates are usually in the interval [-0.5,0.5), but
        this is not guaranteed.  This option is mainly for testing
        purposes::

            sage: z = L.elliptic_logarithm(P,prec=100, reduce=False); z
            0.57002153834710752778063503023 + 0.46476340520469798857457031393*I
            sage: L.coordinates(z)
            (0.46247636364807931766105406092, -0.20502411273191295799239604171)

        The elliptic logs of the 2-torsion points are half-periods::

            sage: L.elliptic_logarithm(E(e1,0),prec=100)
            0.64607575874356525952487867052 + 0.22379609053909448304176885364*I
            sage: L.elliptic_logarithm(E(e2,0),prec=100)
            0.71330686725892253793705940192 - 0.40481924028150941053684639367*I
            sage: L.elliptic_logarithm(E(e3,0),prec=100)
            0.067231108515357278412180731396 - 0.62861533082060389357861524731*I

        We check this by doubling and seeing that the resulting
        coordinates are integers::

            sage: L.coordinates(2*L.elliptic_logarithm(E(e1,0),prec=100))
            (1.0000000000000000000000000000, 0.00000000000000000000000000000)
            sage: L.coordinates(2*L.elliptic_logarithm(E(e2,0),prec=100))
            (1.0000000000000000000000000000, 1.0000000000000000000000000000)
            sage: L.coordinates(2*L.elliptic_logarithm(E(e3,0),prec=100))
            (0.00000000000000000000000000000, 1.0000000000000000000000000000)

        ::

            sage: a4 = -78*i + 104
            sage: a6 = -216*i - 312
            sage: E = EllipticCurve([0,0,0,a4,a6])
            sage: emb = K.embeddings(CC)[1]
            sage: L = E.period_lattice(emb)
            sage: P = E(3+2*i,14-7*i)
            sage: L.elliptic_logarithm(P)
            0.297147783912228 - 0.546125549639461*I
            sage: L.coordinates(L.elliptic_logarithm(P))
            (0.628653378040238, 0.371417754610223)
            sage: e1 = 1+3*i; e2 = -4-12*i; e3=-e1-e2
            sage: L.coordinates(L.elliptic_logarithm(E(e1,0)))
            (0.500000000000000, 0.500000000000000)
            sage: L.coordinates(L.elliptic_logarithm(E(e2,0)))
            (1.00000000000000, 0.500000000000000)
            sage: L.coordinates(L.elliptic_logarithm(E(e3,0)))
            (0.500000000000000, 0.000000000000000)

        TESTS:

        See :trac:`10026` and :trac:`11767`::

            sage: K.<w> = QuadraticField(2)
            sage: E = EllipticCurve([ 0, -1, 1, -3*w -4, 3*w + 4 ])
            sage: T = E.simon_two_descent(lim1=20,lim3=5,limtriv=20)
            sage: P,Q = T[2]
            sage: embs = K.embeddings(CC)
            sage: Lambda = E.period_lattice(embs[0])
            sage: Lambda.elliptic_logarithm(P+3*Q, 100)
            4.7100131126199672766973600998
            sage: R.<x> = QQ[]
            sage: K.<a> = NumberField(x^2 + x + 5)
            sage: E = EllipticCurve(K, [0,0,1,-3,-5])
            sage: P = E([0,a])
            sage: Lambda = P.curve().period_lattice(K.embeddings(ComplexField(600))[0])
            sage: Lambda.elliptic_logarithm(P, prec=600)
            -0.842248166487739393375018008381693990800588864069506187033873183845246233548058477561706400464057832396643843146464236956684557207157300006542470428493573195030603817094900751609464 - 0.571366031453267388121279381354098224265947866751130917440598461117775339240176310729173301979590106474259885638797913383502735083088736326391919063211421189027226502851390118943491*I
            sage: K.<a> = QuadraticField(-5)
            sage: E = EllipticCurve([1,1,a,a,0])
            sage: P = E(0,0)
            sage: L = P.curve().period_lattice(K.embeddings(ComplexField())[0])
            sage: L.elliptic_logarithm(P, prec=500)
            1.17058357737548897849026170185581196033579563441850967539191867385734983296504066660506637438866628981886518901958717288150400849746892393771983141354 - 1.13513899565966043682474529757126359416758251309237866586896869548539516543734207347695898664875799307727928332953834601460994992792519799260968053875*I
            sage: L.elliptic_logarithm(P, prec=1000)
            1.17058357737548897849026170185581196033579563441850967539191867385734983296504066660506637438866628981886518901958717288150400849746892393771983141354014895386251320571643977497740116710952913769943240797618468987304985625823413440999754037939123032233879499904283600304184828809773650066658885672885 - 1.13513899565966043682474529757126359416758251309237866586896869548539516543734207347695898664875799307727928332953834601460994992792519799260968053875387282656993476491590607092182964878750169490985439873220720963653658829712494879003124071110818175013453207439440032582917366703476398880865439217473*I
        """
        if not P.curve() is self.E:
            raise ValueError("Point is on the wrong curve")
        if prec is None:
            prec = RealField().precision()
        if P.is_zero():
            return ComplexField(prec)(0)

        # Compute the real or complex coordinates of P:

        xP, yP = [self.embedding(coord) for coord in P.xy()]

        # The real work is done over R or C now:

        return self.e_log_RC(xP, yP, prec, reduce=reduce)

    def elliptic_exponential(self, z, to_curve=True):
        r"""
        Return the elliptic exponential of a complex number.

        INPUT:

        - ``z`` (complex) -- A complex number (viewed modulo this period lattice).

        - ``to_curve`` (bool, default True):  see below.

        OUTPUT:

        - If ``to_curve`` is False, a 2-tuple of real or complex
          numbers representing the point `(x,y) = (\wp(z),\wp'(z))`
          where `\wp` denotes the Weierstrass `\wp`-function with
          respect to this lattice.

        - If ``to_curve`` is True, the point `(X,Y) =
          (x-b_2/12,y-(a_1(x-b_2/12)-a_3)/2)` as a point in `E(\RR)`
          or `E(\CC)`, with `(x,y) = (\wp(z),\wp'(z))` as above, where
          `E` is the elliptic curve over `\RR` or `\CC` whose period
          lattice this is.

        - If the lattice is real and `z` is also real then the output
          is a pair of real numbers if ``to_curve`` is True, or a
          point in `E(\RR)` if ``to_curve`` is False.

        .. note::

           The precision is taken from that of the input ``z``.

        EXAMPLES::

            sage: E = EllipticCurve([1,1,1,-8,6])
            sage: P = E(1,-2)
            sage: L = E.period_lattice()
            sage: z = L(P); z
            1.17044757240090
            sage: L.elliptic_exponential(z)
            (0.999999999999999 : -2.00000000000000 : 1.00000000000000)
            sage: _.curve()
            Elliptic Curve defined by y^2 + 1.00000000000000*x*y + 1.00000000000000*y = x^3 + 1.00000000000000*x^2 - 8.00000000000000*x + 6.00000000000000 over Real Field with 53 bits of precision
            sage: L.elliptic_exponential(z,to_curve=False)
            (1.41666666666667, -2.00000000000000)
            sage: z = L(P,prec=201); z
            1.17044757240089592298992188482371493504472561677451007994189
            sage: L.elliptic_exponential(z)
            (1.00000000000000000000000000000000000000000000000000000000000 : -2.00000000000000000000000000000000000000000000000000000000000 : 1.00000000000000000000000000000000000000000000000000000000000)

        Examples over number fields::

            sage: x = polygen(QQ)
            sage: K.<a> = NumberField(x^3-2)
            sage: embs = K.embeddings(CC)
            sage: E = EllipticCurve('37a')
            sage: EK = E.change_ring(K)
            sage: Li = [EK.period_lattice(e) for e in embs]
            sage: P = EK(-1,-1)
            sage: Q = EK(a-1,1-a^2)
            sage: zi = [L.elliptic_logarithm(P) for L in Li]
            sage: [c.real() for c in Li[0].elliptic_exponential(zi[0])]
            [-1.00000000000000, -1.00000000000000, 1.00000000000000]
            sage: [c.real() for c in Li[0].elliptic_exponential(zi[1])]
            [-1.00000000000000, -1.00000000000000, 1.00000000000000]
            sage: [c.real() for c in Li[0].elliptic_exponential(zi[2])]
            [-1.00000000000000, -1.00000000000000, 1.00000000000000]

            sage: zi = [L.elliptic_logarithm(Q) for L in Li]
            sage: Li[0].elliptic_exponential(zi[0])
            (-1.62996052494744 - 1.09112363597172*I : 1.79370052598410 - 1.37472963699860*I : 1.00000000000000)
            sage: [embs[0](c) for c in Q]
            [-1.62996052494744 - 1.09112363597172*I, 1.79370052598410 - 1.37472963699860*I, 1.00000000000000]
            sage: Li[1].elliptic_exponential(zi[1])
            (-1.62996052494744 + 1.09112363597172*I : 1.79370052598410 + 1.37472963699860*I : 1.00000000000000)
            sage: [embs[1](c) for c in Q]
            [-1.62996052494744 + 1.09112363597172*I, 1.79370052598410 + 1.37472963699860*I, 1.00000000000000]
            sage: [c.real() for c in Li[2].elliptic_exponential(zi[2])]
            [0.259921049894873, -0.587401051968199, 1.00000000000000]
            sage: [embs[2](c) for c in Q]
            [0.259921049894873, -0.587401051968200, 1.00000000000000]

        Test to show that :trac:`8820` is fixed::

            sage: E = EllipticCurve('37a')
            sage: K.<a> = QuadraticField(-5)
            sage: L = E.change_ring(K).period_lattice(K.places()[0])
            sage: L.elliptic_exponential(CDF(.1,.1))
            (0.0000142854026029... - 49.9960001066650*I : 249.520141250950 + 250.019855549131*I : 1.00000000000000)
            sage: L.elliptic_exponential(CDF(.1,.1), to_curve=False)
            (0.0000142854026029447 - 49.9960001066650*I, 500.040282501900 + 500.039711098263*I)

        `z=0` is treated as a special case::

            sage: E = EllipticCurve([1,1,1,-8,6])
            sage: L = E.period_lattice()
            sage: L.elliptic_exponential(0)
            (0.000000000000000 : 1.00000000000000 : 0.000000000000000)
            sage: L.elliptic_exponential(0, to_curve=False)
            (+infinity, +infinity)

        ::

            sage: E = EllipticCurve('37a')
            sage: K.<a> = QuadraticField(-5)
            sage: L = E.change_ring(K).period_lattice(K.places()[0])
            sage: P = L.elliptic_exponential(0); P
            (0.000000000000000 : 1.00000000000000 : 0.000000000000000)
            sage: P.parent()
            Abelian group of points on Elliptic Curve defined by y^2 + 1.00000000000000*y = x^3 + (-1.00000000000000)*x over Complex Field with 53 bits of precision

        Very small `z` are handled properly (see :trac:`8820`)::

            sage: K.<a> = QuadraticField(-1)
            sage: E = EllipticCurve([0,0,0,a,0])
            sage: L = E.period_lattice(K.complex_embeddings()[0])
            sage: L.elliptic_exponential(1e-100)
            (0.000000000000000 : 1.00000000000000 : 0.000000000000000)

        The elliptic exponential of `z` is returned as (0 : 1 : 0) if
        the coordinates of z with respect to the period lattice are
        approximately integral::

            sage: (100/log(2.0,10))/0.8
            415.241011860920
            sage: L.elliptic_exponential((RealField(415)(1e-100))).is_zero()
            True
            sage: L.elliptic_exponential((RealField(420)(1e-100))).is_zero()
            False
        """
        C = z.parent()
        z_is_real = False
        if is_RealField(C):
            z_is_real = True
            C = ComplexField(C.precision())
            z = C(z)
        else:
            if is_ComplexField(C):
                z_is_real = z.is_real()
            else:
                try:
                    C = ComplexField()
                    z = C(z)
                    z_is_real = z.is_real()
                except TypeError:
                    raise TypeError("%s is not a complex number"%z)
        prec = C.precision()

        # test for the point at infinity:

        eps = (C(2)**(-0.8*prec)).real()  ## to test integrality w.r.t. lattice within 20%
        if all((t.round()-t).abs() < eps for t in self.coordinates(z)):
            K = z.parent()
            if to_curve:
                return self.curve().change_ring(K)(0)
            else:
                return (K('+infinity'), K('+infinity'))

        # general number field code (including QQ):

        # We do not use PARI's ellztopoint function since it is only
        # defined for curves over the reals (note that PARI only
        # computes the period lattice basis in that case).  But Sage
        # can compute the period lattice basis over CC, and then
        # PARI's ellwp function works fine.

        # NB converting the PARI values to Sage values might land up
        # in real/complex fields of spuriously higher precision than
        # the input, since PARI's precision is in word-size chunks.
        # So we force the results back into the real/complex fields of
        # the same precision as the input.

        x, y = pari(self.basis(prec=prec)).ellwp(z, flag=1)
        x, y = [C(t) for t in (x,y)]

        if self.real_flag and z_is_real:
            x = x.real()
            y = y.real()

        if to_curve:
            a1,a2,a3,a4,a6 = [self.embedding(a) for a in self.E.ainvs()]
            b2 = self.embedding(self.E.b2())
            x = x - b2 / 12
            y = (y - (a1 * x + a3)) / 2
            K = x.parent()
            EK = EllipticCurve(K,[a1,a2,a3,a4,a6])
            return EK.point((x,y,K(1)), check=False)
        else:
            return (x,y)

def reduce_tau(tau):
    r"""
    Transform a point in the upper half plane to the fundamental region.

    INPUT:

    - ``tau`` (complex) -- a complex number with positive imaginary part

    OUTPUT:

    (tuple) `(\tau',[a,b,c,d])` where `a,b,c,d` are integers such that

      - `ad-bc=1`;
      - `\tau`=(a\tau+b)/(c\tau+d)`;
      - `|\tau'|\ge1`;
      - `|\Re(\tau')|\le\frac{1}{2}`.

    EXAMPLES::

        sage: from sage.schemes.elliptic_curves.period_lattice import reduce_tau
        sage: reduce_tau(CC(1.23,3.45))
        (0.230000000000000 + 3.45000000000000*I, [1, -1, 0, 1])
        sage: reduce_tau(CC(1.23,0.0345))
        (-0.463960069171512 + 1.35591888067914*I, [-5, 6, 4, -5])
        sage: reduce_tau(CC(1.23,0.0000345))
        (0.130000000001761 + 2.89855072463768*I, [13, -16, 100, -123])
    """
    assert tau.imag() > 0
    a, b = ZZ(1), ZZ(0)
    c, d = b, a
    k = tau.real().round()
    tau -= k
    a -= k*c
    b -= k*d
    while tau.abs()<0.999:
        tau = -1/tau
        a, b, c, d = c, d, -a, -b
        k = tau.real().round()
        tau -= k
        a -= k*c
        b -= k*d
    assert a*d-b*c==1
    assert tau.abs()>=0.999 and tau.real().abs() <= 0.5
    return tau, [a,b,c,d]


def normalise_periods(w1, w2):
    r"""
    Normalise the period basis `(w_1,w_2)` so that `w_1/w_2` is in the fundamental region.

    INPUT:

    - ``w1,w2`` (complex) -- two complex numbers with non-real ratio

    OUTPUT:

    (tuple) `((\omega_1',\omega_2'),[a,b,c,d])` where `a,b,c,d` are
    integers such that

      - `ad-bc=\pm1`;
      - `(\omega_1',\omega_2') = (a\omega_1+b\omega_2,c\omega_1+d\omega_2)`;
      - `\tau=\omega_1'/\omega_2'` is in the upper half plane;
      - `|\tau|\ge1` and `|\Re(\tau)|\le\frac{1}{2}`.

    EXAMPLES::

        sage: from sage.schemes.elliptic_curves.period_lattice import reduce_tau, normalise_periods
        sage: w1 = CC(1.234, 3.456)
        sage: w2 = CC(1.234, 3.456000001)
        sage: w1/w2    # in lower half plane!
        0.999999999743367 - 9.16334785827644e-11*I
        sage: w1w2, abcd = normalise_periods(w1,w2)
        sage: a,b,c,d = abcd
        sage: w1w2 == (a*w1+b*w2, c*w1+d*w2)
        True
        sage: w1w2[0]/w1w2[1]
        1.23400010389203e9*I
        sage: a*d-b*c # note change of orientation
        -1

    """
    tau = w1/w2
    s = +1
    if tau.imag()<0:
        w2 = -w2
        tau = -tau
        s = -1
    tau, abcd = reduce_tau(tau)
    a, b, c, d = abcd
    if s<0:
        abcd = (a,-b,c,-d)
    return (a*w1+b*w2,c*w1+d*w2), abcd


def extended_agm_iteration(a, b, c):
    r"""
    Internal function for the extended AGM used in elliptic logarithm computation.
    INPUT:

    - ``a``, ``b``, ``c`` (real or complex) -- three real or complex numbers.

    OUTPUT:

    (3-tuple) `(a_0,b_0,c_0)`, the limit of the iteration `(a,b,c) \mapsto ((a+b)/2,\sqrt{ab},(c+\sqrt(c^2+b^2-a^2))/2)`.

    EXAMPLES::

        sage: from sage.schemes.elliptic_curves.period_lattice import extended_agm_iteration
        sage: extended_agm_iteration(RR(1),RR(2),RR(3))
        (1.45679103104691, 1.45679103104691, 3.21245294970054)
        sage: extended_agm_iteration(CC(1,2),CC(2,3),CC(3,4))
        (1.46242448156430 + 2.47791311676267*I,
        1.46242448156430 + 2.47791311676267*I,
        3.22202144343535 + 4.28383734262540*I)

    TESTS::

        sage: extended_agm_iteration(1,2,3)
        Traceback (most recent call last):
        ...
        ValueError: values must be real or complex numbers

    """
    if not isinstance(a, (RealNumber,ComplexNumber)):
        raise ValueError("values must be real or complex numbers")
    eps = a.parent().one().real() >> (a.parent().precision() - 10)
    while True:
        a1 = (a + b) / 2
        b1 = (a * b).sqrt()
        delta = (b**2 - a**2) / c**2
        f = (1 + (1 + delta).sqrt()) / 2
        if (f.abs() - 1).abs() < eps:
            return a, b, c
        c *= f
        a, b = a1, b1<|MERGE_RESOLUTION|>--- conflicted
+++ resolved
@@ -79,14 +79,7 @@
 
 REFERENCES:
 
-<<<<<<< HEAD
-.. [CT] \J. E. Cremona and T. Thongjunthug, The Complex AGM, periods of
-   elliptic curves over `\CC` and complex elliptic logarithms.
-   Journal of Number Theory Volume 133, Issue 8, August 2013, pages
-   2813-2841.
-=======
 - [CT2013]_
->>>>>>> 9b91a096
 
 
 AUTHORS:
