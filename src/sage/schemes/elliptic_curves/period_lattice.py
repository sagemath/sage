--- conflicted
+++ resolved
@@ -1686,30 +1686,6 @@
 
         See :trac:`10026` and :trac:`11767`::
 
-<<<<<<< HEAD
-            sage: K.<w> = QuadraticField(2)                                                         # needs sage.rings.number_field
-            sage: E = EllipticCurve([0, -1, 1, -3*w - 4, 3*w + 4])                                  # needs sage.rings.number_field
-            sage: T = E.simon_two_descent(lim1=20, lim3=5, limtriv=20)                              # needs sage.rings.number_field
-            sage: P, Q = T[2]                                                                       # needs sage.rings.number_field
-            sage: embs = K.embeddings(CC)                                                           # needs sage.rings.number_field
-            sage: Lambda = E.period_lattice(embs[0])                                                # needs sage.rings.number_field
-            sage: Lambda.elliptic_logarithm(P, 100)                                                 # needs sage.rings.number_field
-            4.7100131126199672766973600998
-            sage: R.<x> = QQ[]
-            sage: K.<a> = NumberField(x^2 + x + 5)                                                  # needs sage.rings.number_field
-            sage: E = EllipticCurve(K, [0,0,1,-3,-5])                                               # needs sage.rings.number_field
-            sage: P = E([0,a])                                                                      # needs sage.rings.number_field
-            sage: Lambda = P.curve().period_lattice(K.embeddings(ComplexField(600))[0])             # needs sage.rings.number_field
-            sage: Lambda.elliptic_logarithm(P, prec=600)                                            # needs sage.rings.number_field
-            -0.842248166487739393375018008381693990800588864069506187033873183845246233548058477561706400464057832396643843146464236956684557207157300006542470428493573195030603817094900751609464 - 0.571366031453267388121279381354098224265947866751130917440598461117775339240176310729173301979590106474259885638797913383502735083088736326391919063211421189027226502851390118943491*I
-            sage: K.<a> = QuadraticField(-5)                                                        # needs sage.rings.number_field
-            sage: E = EllipticCurve([1,1,a,a,0])                                                    # needs sage.rings.number_field
-            sage: P = E(0, 0)                                                                       # needs sage.rings.number_field
-            sage: L = P.curve().period_lattice(K.embeddings(ComplexField())[0])                     # needs sage.rings.number_field
-            sage: L.elliptic_logarithm(P, prec=500)                                                 # needs sage.rings.number_field
-            1.17058357737548897849026170185581196033579563441850967539191867385734983296504066660506637438866628981886518901958717288150400849746892393771983141354 - 1.13513899565966043682474529757126359416758251309237866586896869548539516543734207347695898664875799307727928332953834601460994992792519799260968053875*I
-            sage: L.elliptic_logarithm(P, prec=1000)                                                # needs sage.rings.number_field
-=======
             sage: # needs sage.rings.number_field
             sage: K.<w> = QuadraticField(2)
             sage: E = EllipticCurve([0, -1, 1, -3*w - 4, 3*w + 4])
@@ -1733,7 +1709,6 @@
             sage: L.elliptic_logarithm(P, prec=500)
             1.17058357737548897849026170185581196033579563441850967539191867385734983296504066660506637438866628981886518901958717288150400849746892393771983141354 - 1.13513899565966043682474529757126359416758251309237866586896869548539516543734207347695898664875799307727928332953834601460994992792519799260968053875*I
             sage: L.elliptic_logarithm(P, prec=1000)
->>>>>>> 3e2de54f
             1.17058357737548897849026170185581196033579563441850967539191867385734983296504066660506637438866628981886518901958717288150400849746892393771983141354014895386251320571643977497740116710952913769943240797618468987304985625823413440999754037939123032233879499904283600304184828809773650066658885672885 - 1.13513899565966043682474529757126359416758251309237866586896869548539516543734207347695898664875799307727928332953834601460994992792519799260968053875387282656993476491590607092182964878750169490985439873220720963653658829712494879003124071110818175013453207439440032582917366703476398880865439217473*I
         """
         if not P.curve() is self.E:
@@ -1850,21 +1825,12 @@
 
             sage: # needs sage.rings.number_field
             sage: E = EllipticCurve('37a')
-<<<<<<< HEAD
-            sage: K.<a> = QuadraticField(-5)                                            # needs sage.rings.number_field
-            sage: L = E.change_ring(K).period_lattice(K.places()[0])                    # needs sage.rings.number_field
-            sage: L.elliptic_exponential(CDF(.1,.1))                                    # needs sage.rings.number_field
-            (0.0000142854026029... - 49.9960001066650*I
-             : 249.520141250950 + 250.019855549131*I : 1.00000000000000)
-            sage: L.elliptic_exponential(CDF(.1,.1), to_curve=False)                    # needs sage.rings.number_field
-=======
             sage: K.<a> = QuadraticField(-5)
             sage: L = E.change_ring(K).period_lattice(K.places()[0])
             sage: L.elliptic_exponential(CDF(.1,.1))
             (0.0000142854026029... - 49.9960001066650*I
              : 249.520141250950 + 250.019855549131*I : 1.00000000000000)
             sage: L.elliptic_exponential(CDF(.1,.1), to_curve=False)
->>>>>>> 3e2de54f
             (0.0000142854026029447 - 49.9960001066650*I,
              500.040282501900 + 500.039711098263*I)
 
@@ -1881,19 +1847,11 @@
 
             sage: # needs sage.rings.number_field
             sage: E = EllipticCurve('37a')
-<<<<<<< HEAD
-            sage: K.<a> = QuadraticField(-5)                                            # needs sage.rings.number_field
-            sage: L = E.change_ring(K).period_lattice(K.places()[0])                    # needs sage.rings.number_field
-            sage: P = L.elliptic_exponential(0); P                                      # needs sage.rings.number_field
-            (0.000000000000000 : 1.00000000000000 : 0.000000000000000)
-            sage: P.parent()                                                            # needs sage.rings.number_field
-=======
             sage: K.<a> = QuadraticField(-5)
             sage: L = E.change_ring(K).period_lattice(K.places()[0])
             sage: P = L.elliptic_exponential(0); P
             (0.000000000000000 : 1.00000000000000 : 0.000000000000000)
             sage: P.parent()
->>>>>>> 3e2de54f
             Abelian group of points on Elliptic Curve defined by
              y^2 + 1.00000000000000*y = x^3 + (-1.00000000000000)*x
              over Complex Field with 53 bits of precision
