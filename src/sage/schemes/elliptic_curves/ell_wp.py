--- conflicted
+++ resolved
@@ -92,10 +92,6 @@
         sage: E.weierstrass_p(prec=8, algorithm='quadratic')
         z^-2 + 31/15*z^2 + 2501/756*z^4 + 961/675*z^6 + O(z^8)
 
-<<<<<<< HEAD
-        sage: # needs sage.rings.finite_rings
-=======
->>>>>>> 3e2de54f
         sage: k = GF(11)
         sage: E = EllipticCurve(k, [1,1])
         sage: E.weierstrass_p(prec=6, algorithm='fast')
@@ -131,11 +127,7 @@
 
     TESTS::
 
-<<<<<<< HEAD
-        sage: E.weierstrass_p(prec=4, algorithm='foo')                                  # needs sage.rings.finite_rings
-=======
         sage: E.weierstrass_p(prec=4, algorithm='foo')
->>>>>>> 3e2de54f
         Traceback (most recent call last):
         ...
         ValueError: unknown algorithm for computing the Weierstrass p-function
@@ -233,22 +225,13 @@
         sage: E.weierstrass_p(prec=10, algorithm='quadratic')
         z^-2 - 7/5*z^2 + 49/75*z^6 + O(z^10)
 
-<<<<<<< HEAD
-        sage: E = EllipticCurve(GF(103), [1,2])                                         # needs sage.rings.finite_rings
-        sage: E.weierstrass_p(algorithm='quadratic')                                    # needs sage.rings.finite_rings
-=======
         sage: E = EllipticCurve(GF(103), [1,2])
         sage: E.weierstrass_p(algorithm='quadratic')
->>>>>>> 3e2de54f
         z^-2 + 41*z^2 + 88*z^4 + 11*z^6 + 57*z^8 + 55*z^10 + 73*z^12
          + 11*z^14 + 17*z^16 + 50*z^18 + O(z^20)
 
         sage: from sage.schemes.elliptic_curves.ell_wp import compute_wp_quadratic
-<<<<<<< HEAD
-        sage: compute_wp_quadratic(E.base_ring(), E.a4(), E.a6(), prec=10)              # needs sage.rings.finite_rings
-=======
         sage: compute_wp_quadratic(E.base_ring(), E.a4(), E.a6(), prec=10)
->>>>>>> 3e2de54f
         z^-2 + 41*z^2 + 88*z^4 + 11*z^6 + 57*z^8 + O(z^10)
     """
     m = (prec + 1)//2
