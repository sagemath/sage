--- conflicted
+++ resolved
@@ -489,10 +489,6 @@
             sage: ehat.group_law(5)
             t1 + t2 - t1*t2 - 2*t1^3*t2 - 3*t1^2*t2^2 - 2*t1*t2^3 + O(t1, t2)^5
 
-<<<<<<< HEAD
-            sage: # needs sage.rings.finite_rings
-=======
->>>>>>> 3e2de54f
             sage: e = EllipticCurve(GF(7), [3, 4])
             sage: ehat = e.formal()
             sage: ehat.group_law(3)
@@ -502,10 +498,6 @@
 
         TESTS::
 
-<<<<<<< HEAD
-            sage: # needs sage.rings.finite_rings
-=======
->>>>>>> 3e2de54f
             sage: R.<x,y,z> = GF(7)[[]]
             sage: F(x, ehat.inverse()(x))
             0 + O(x, y, z)^7
@@ -516,11 +508,7 @@
 
         Let's ensure caching with changed precision is working::
 
-<<<<<<< HEAD
-            sage: e.formal_group().group_law(4)                                         # needs sage.rings.finite_rings
-=======
             sage: e.formal_group().group_law(4)
->>>>>>> 3e2de54f
             t1 + t2 + O(t1, t2)^4
 
         Test for :trac:`9646`::
@@ -639,11 +627,7 @@
         TESTS::
 
             sage: F = EllipticCurve(GF(17), [1, 1]).formal_group()
-<<<<<<< HEAD
-            sage: F.mult_by_n(10, 50)           # long time                             # needs sage.rings.finite_rings
-=======
             sage: F.mult_by_n(10, 50)           # long time
->>>>>>> 3e2de54f
             10*t + 5*t^5 + 7*t^7 + 13*t^9 + t^11 + 16*t^13 + 13*t^15 + 9*t^17 + 16*t^19 + 15*t^23 + 15*t^25 + 2*t^27 + 10*t^29 + 8*t^31 + 15*t^33 + 6*t^35 + 7*t^37 + 9*t^39 + 10*t^41 + 5*t^43 + 4*t^45 + 6*t^47 + 13*t^49 + O(t^50)
 
             sage: F = EllipticCurve(GF(101), [1, 1]).formal_group()
