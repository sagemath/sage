--- conflicted
+++ resolved
@@ -1,10 +1,7 @@
 """
 Addition formula for elliptic curves over rings
 """
-<<<<<<< HEAD
-=======
 
->>>>>>> fa3fd54e
 
 def _add(E, P, Q):
     r"""
