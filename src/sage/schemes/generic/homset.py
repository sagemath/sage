r"""
Set of homomorphisms between two schemes

For schemes `X` and `Y`, this module implements the set of morphisms
`Hom(X,Y)`. This is done by :class:`SchemeHomset_generic`.

As a special case, the Hom-sets can also represent the points of a
scheme. Recall that the `K`-rational points of a scheme `X` over `k`
can be identified with the set of morphisms `Spec(K) \to X`. In Sage
the rational points are implemented by such scheme morphisms. This is
done by :class:`SchemeHomset_points` and its subclasses.

.. note::

    You should not create the Hom-sets manually. Instead, use the
    :meth:`~sage.structure.parent.Hom` method that is inherited by all
    schemes.

AUTHORS:

- William Stein (2006): initial version.

- Volker Braun (2011-08-11): significant improvement and refactoring.

- Ben Hutz (June 2012): added support for projective ring
"""

# *****************************************************************************
#        Copyright (C) 2011 Volker Braun <vbraun.name@gmail.com>
#        Copyright (C) 2006 William Stein <wstein@gmail.com>
#
#   Distributed under the terms of the GNU General Public License (GPL)
#   as published by the Free Software Foundation; either version 2 of
#   the License, or (at your option) any later version.
#                   http://www.gnu.org/licenses/
# *****************************************************************************

from sage.categories.homset import HomsetWithBase
from sage.structure.factory import UniqueFactory
from sage.structure.parent import Set_generic

from sage.rings.integer_ring import ZZ
from sage.rings.ring import CommutativeRing
from sage.categories.commutative_rings import CommutativeRings

from sage.schemes.generic.scheme import AffineScheme, is_AffineScheme
from sage.schemes.generic.morphism import (
    SchemeMorphism,
    SchemeMorphism_structure_map,
    SchemeMorphism_spec )


def is_SchemeHomset(H):
    r"""
    Test whether ``H`` is a scheme Hom-set.

    EXAMPLES::

        sage: f = Spec(QQ).identity_morphism();  f
        Scheme endomorphism of Spectrum of Rational Field
          Defn: Identity map
        sage: from sage.schemes.generic.homset import is_SchemeHomset
        sage: is_SchemeHomset(f)
        False
        sage: is_SchemeHomset(f.parent())
        True
        sage: is_SchemeHomset('a string')
        False
    """
    return isinstance(H, SchemeHomset_generic)


# *******************************************************************
#  Factory for Hom sets of schemes
# *******************************************************************

class SchemeHomsetFactory(UniqueFactory):
    """
    Factory for Hom-sets of schemes.

    EXAMPLES::

        sage: A2 = AffineSpace(QQ, 2)
        sage: A3 = AffineSpace(QQ, 3)
        sage: Hom = A3.Hom(A2)

    The Hom-sets are uniquely determined by domain and codomain::

        sage: Hom is copy(Hom)
        True
        sage: Hom is A3.Hom(A2)
        True

    The Hom-sets are identical if the domains and codomains are
    identical::

        sage: loads(Hom.dumps()) is Hom
        True
        sage: A3_iso = AffineSpace(QQ, 3)
        sage: A3_iso is A3
        True
        sage: Hom_iso = A3_iso.Hom(A2)
        sage: Hom_iso is Hom
        True

    TESTS::

        sage: Hom.base()
        Rational Field
        sage: Hom.base_ring()
        Rational Field
    """

    def create_key_and_extra_args(self, X, Y, category=None, base=None,
                                  check=True, as_point_homset=False):
        """
        Create a key that uniquely determines the Hom-set.

        INPUT:

        - ``X`` -- a scheme. The domain of the morphisms.

        - ``Y`` -- a scheme. The codomain of the morphisms.

        - ``category`` -- a category for the Hom-sets (default: schemes over
          given base).

        - ``base`` -- a scheme or a ring. The base scheme of domain
          and codomain schemes. If a ring is specified, the spectrum
          of that ring will be used as base scheme.

        - ``check`` -- boolean (default: ``True``).

        EXAMPLES::

            sage: A2 = AffineSpace(QQ, 2)
            sage: A3 = AffineSpace(QQ, 3)
            sage: A3.Hom(A2)    # indirect doctest
            Set of morphisms
              From: Affine Space of dimension 3 over Rational Field
              To:   Affine Space of dimension 2 over Rational Field
            sage: from sage.schemes.generic.homset import SchemeHomsetFactory
            sage: SHOMfactory = SchemeHomsetFactory('test')
            sage: key, extra = SHOMfactory.create_key_and_extra_args(A3, A2, check=False)
            sage: key
            (..., ..., Category of schemes over Rational Field, False)
            sage: extra
            {'X': Affine Space of dimension 3 over Rational Field,
             'Y': Affine Space of dimension 2 over Rational Field,
             'base_ring': Rational Field,
             'check': False}
        """
        _CommRings = CommutativeRings()
        if X in _CommRings:
            X = AffineScheme(X)
        if Y in _CommRings:
            Y = AffineScheme(Y)
        if base is None:
            from sage.structure.element import coercion_model
            base = coercion_model.common_parent(X.base_ring(), Y.base_ring())
        if is_AffineScheme(base):
            base_spec = base
            base_ring = base.coordinate_ring()
        elif base in _CommRings:
            base_spec = AffineScheme(base)
            base_ring = base
        else:
            raise ValueError('base must be a commutative ring or its spectrum')
        if not category:
            from sage.categories.schemes import Schemes
            category = Schemes(base_spec)
        key = tuple([id(X), id(Y), category, as_point_homset])
        extra = {'X':X, 'Y':Y, 'base_ring':base_ring, 'check':check}
        return key, extra

    def create_object(self, version, key, **extra_args):
        """
        Create a :class:`SchemeHomset_generic`.

        INPUT:

        - ``version`` -- object version. Currently not used.

        - ``key`` -- a key created by :meth:`create_key_and_extra_args`.

        - ``extra_args`` -- a dictionary of extra keyword arguments.

        EXAMPLES::

            sage: A2 = AffineSpace(QQ, 2)
            sage: A3 = AffineSpace(QQ, 3)
            sage: A3.Hom(A2) is A3.Hom(A2)   # indirect doctest
            True
            sage: from sage.schemes.generic.homset import SchemeHomsetFactory
            sage: SHOMfactory = SchemeHomsetFactory('test')
            sage: SHOMfactory.create_object(0, [id(A3), id(A2), A3.category(), False],
            ....:                           check=True, X=A3, Y=A2, base_ring=QQ)
            Set of morphisms
              From: Affine Space of dimension 3 over Rational Field
              To:   Affine Space of dimension 2 over Rational Field
        """
        category = key[2]
        X = extra_args.pop('X')
        Y = extra_args.pop('Y')
        base_ring = extra_args.pop('base_ring')
        if len(key) >= 4 and key[3]:  # as_point_homset=True
            return Y._point_homset(X, Y, category=category, base=base_ring, **extra_args)
        try:
            return X._homset(X, Y, category=category, base=base_ring, **extra_args)
        except AttributeError:
            return SchemeHomset_generic(X, Y, category=category, base=base_ring, **extra_args)


SchemeHomset = SchemeHomsetFactory('sage.schemes.generic.homset.SchemeHomset')


# *******************************************************************
#  Base class
# *******************************************************************

class SchemeHomset_generic(HomsetWithBase):
    r"""
    The base class for Hom-sets of schemes.

    INPUT:

    - ``X`` -- a scheme. The domain of the Hom-set.

    - ``Y`` -- a scheme. The codomain of the Hom-set.

    - ``category`` -- a category (optional). The category of the
      Hom-set.

    - ``check`` -- boolean (optional, default: ``True``). Whether to
      check the defining data for consistency.

    EXAMPLES::

        sage: from sage.schemes.generic.homset import SchemeHomset_generic
        sage: A2 = AffineSpace(QQ,2)
        sage: Hom = SchemeHomset_generic(A2, A2); Hom
        Set of morphisms
          From: Affine Space of dimension 2 over Rational Field
          To:   Affine Space of dimension 2 over Rational Field
        sage: Hom.category()
        Category of endsets of schemes over Rational Field
    """
    Element = SchemeMorphism

    def __reduce__(self):
        """
        Used in pickling.

        EXAMPLES::

            sage: A2 = AffineSpace(QQ, 2)
            sage: A3 = AffineSpace(QQ, 3)
            sage: Hom = A3.Hom(A2)
            sage: loads(Hom.dumps()) == Hom
            True
        """
        return SchemeHomset, (self.domain(), self.codomain(), self.homset_category(),
                              self.base_ring(), False, False)

    def __call__(self, *args, **kwds):
        r"""
        Make Hom-sets callable.

        See the ``_call_()`` method of the derived class. All
        arguments are handed through.

        EXAMPLES::

            sage: A2 = AffineSpace(QQ, 2)
            sage: A2(4,5)
            (4, 5)
        """
        # Homset (base of HomsetWithBase) overrides __call__ @#$
        return Set_generic.__call__(self, *args, **kwds)

    def _repr_(self):
        r"""
        Return a string representation.

        OUTPUT:

        A string.

        EXAMPLES::

            sage: A = AffineSpace(4, QQ)
            sage: print(A.structure_morphism()._repr_())
            Scheme morphism:
              From: Affine Space of dimension 4 over Rational Field
              To:   Spectrum of Rational Field
              Defn: Structure map
        """
        s = 'Set of morphisms'
        s += '\n  From: %s' % self.domain()
        s += '\n  To:   %s' % self.codomain()
        return s

    def natural_map(self):
        r"""
        Return a natural map in the Hom space.

        OUTPUT:

        A :class:`SchemeMorphism` if there is a natural map from
        domain to codomain. Otherwise, a ``NotImplementedError`` is
        raised.

        EXAMPLES::

            sage: A = AffineSpace(4, QQ)
            sage: A.structure_morphism()   # indirect doctest
            Scheme morphism:
              From: Affine Space of dimension 4 over Rational Field
              To:   Spectrum of Rational Field
              Defn: Structure map
        """
        X = self.domain()
        Y = self.codomain()
        if is_AffineScheme(Y) and Y.coordinate_ring() == X.base_ring():
            return SchemeMorphism_structure_map(self)
        raise NotImplementedError

    def _element_constructor_(self, x, check=True):
        """
        Construct a scheme morphism.

        INPUT:

        - `x` -- a ring morphism, or a list or a tuple that define a
          ring morphism.

        - ``check`` -- boolean (default: ``True``) passed onto
          functions called by this one to be more careful about input
          argument type checking.

        EXAMPLES::

            sage: f = ZZ.hom(QQ); f
            Natural morphism:
              From: Integer Ring
              To:   Rational Field

            sage: H = Hom(Spec(QQ, ZZ), Spec(ZZ)); H
            Set of morphisms
              From: Spectrum of Rational Field
              To:   Spectrum of Integer Ring

            sage: phi = H(f); phi
            Affine Scheme morphism:
              From: Spectrum of Rational Field
              To:   Spectrum of Integer Ring
              Defn: Natural morphism:
                      From: Integer Ring
                      To:   Rational Field

        TESTS::

            sage: H._element_constructor_(f)
            Affine Scheme morphism:
              From: Spectrum of Rational Field
              To:   Spectrum of Integer Ring
              Defn: Natural morphism:
                      From: Integer Ring
                      To:   Rational Field

        We illustrate input type checking::

            sage: R.<x,y> = QQ[]
            sage: A.<x,y> = AffineSpace(R)
            sage: C = A.subscheme(x*y - 1)
            sage: H = C.Hom(C); H
            Set of morphisms
              From: Closed subscheme of Affine Space of dimension 2 over Rational Field defined by:
              x*y - 1
              To:   Closed subscheme of Affine Space of dimension 2 over Rational Field defined by:
              x*y - 1
            sage: H(1)
            Traceback (most recent call last):
            ...
            TypeError: x must be a ring homomorphism, list or tuple
        """
        if isinstance(x, (list, tuple)):
            return self.domain()._morphism(self, x, check=check)

        from sage.categories.map import Map
        from sage.categories.rings import Rings
        if isinstance(x, Map) and x.category_for().is_subcategory(Rings()):
            # x is a morphism of Rings
            return SchemeMorphism_spec(self, x, check=check)

        raise TypeError("x must be a ring homomorphism, list or tuple")


# *******************************************************************
#  Base class for points
# *******************************************************************

class SchemeHomset_points(SchemeHomset_generic):
    """
    Set of rational points of the scheme.

    Recall that the `K`-rational points of a scheme `X` over `k` can
    be identified with the set of morphisms `Spec(K) \to X`. In Sage,
    the rational points are implemented by such scheme morphisms.

    If a scheme has a finite number of points, then the homset is
    supposed to implement the Python iterator interface. See
    :class:`~sage.schemes.toric.homset.SchemeHomset_points_toric_field`
    for example.

    INPUT:

    See :class:`SchemeHomset_generic`.

    EXAMPLES::

        sage: from sage.schemes.generic.homset import SchemeHomset_points
        sage: SchemeHomset_points(Spec(QQ), AffineSpace(ZZ,2))
        Set of rational points of Affine Space of dimension 2 over Rational Field
    """

    def __init__(self, X, Y, category=None, check=True, base=ZZ):
        """
        Python constructor.

        INPUT:

        See :class:`SchemeHomset_generic`.

        EXAMPLES::

            sage: from sage.schemes.generic.homset import SchemeHomset_points
            sage: SchemeHomset_points(Spec(QQ), AffineSpace(ZZ,2))
            Set of rational points of Affine Space of dimension 2 over Rational Field
        """
        if check and not is_AffineScheme(X):
            raise ValueError('The domain must be an affine scheme.')
        SchemeHomset_generic.__init__(self, X, Y, category=category, check=check, base=base)

    def __reduce__(self):
        """
        Used in pickling.

        EXAMPLES::

            sage: A2 = AffineSpace(QQ, 2)
            sage: Hom = A2(QQ)
            sage: loads(Hom.dumps()) == Hom
            True
        """
        return SchemeHomset, (self.domain(), self.codomain(), self.homset_category(),
                              self.base_ring(), False, True)

    def _coerce_map_from_(self, other):
        r"""
        Return true if ``other`` canonically coerces to ``self``.

        EXAMPLES::

            sage: R.<t> = QQ[]
            sage: P = ProjectiveSpace(QQ, 1, 'x')
            sage: P2 = ProjectiveSpace(R, 1, 'x')
            sage: P2(R)._coerce_map_from_(P(QQ))
            True
            sage: P(QQ)._coerce_map_from_(P2(R))
            False

        ::

            sage: P = ProjectiveSpace(QQ, 1, 'x')
            sage: P2 = ProjectiveSpace(CC, 1, 'y')
            sage: P2(CC)._coerce_map_from_(P(QQ))
            False

        ::

            sage: A.<x,y,z> = AffineSpace(QQ, 3)
            sage: H = A.subscheme(z)
            sage: L = A.subscheme([z, y + z])
            sage: A(QQ)._coerce_map_from_(H(QQ))
            True
            sage: H(QQ)._coerce_map_from_(L(QQ))
            True
            sage: L(QQ).has_coerce_map_from(H(QQ))
            False
            sage: A(CC)._coerce_map_from_(H(QQ))
            True
            sage: H(CC)._coerce_map_from_(L(RR))
            True

        ::

            sage: A.<x,y,z> = AffineSpace(QQ, 3)
            sage: A2.<u,v> = AffineSpace(QQ, 2)
            sage: A(QQ).has_coerce_map_from(A2(QQ))
            False

        ::

            sage: A.<x,y> = AffineSpace(QQ, 2)
            sage: P.<u,v,w> = ProjectiveSpace(QQ, 2)
            sage: A(QQ).has_coerce_map_from(P(QQ))
            False

        ::

            sage: A = AffineSpace(QQ, 1)
            sage: A(QQ)._coerce_map_from_(ZZ)
            True

        ::

            sage: PS = ProjectiveSpace(ZZ, 1, 'x')
            sage: PS2 = ProjectiveSpace(Zp(7), 1, 'x')                                  # optional - sage.rings.padics
            sage: PS(ZZ).has_coerce_map_from(PS2(Zp(7)))                                # optional - sage.rings.padics
            False
            sage: PS2(Zp(7)).has_coerce_map_from(PS(ZZ))                                # optional - sage.rings.padics
            True

        ::

            sage: PP1 = ProductProjectiveSpaces(ZZ, [2,1], 'x')
            sage: PP1(QQ)._coerce_map_from_(PP1(ZZ))
            True
            sage: PP2 = ProductProjectiveSpaces(QQ, [1,2], 'x')
            sage: PP2(QQ)._coerce_map_from_(PP1(ZZ))
            False
            sage: PP3 = ProductProjectiveSpaces(QQ, [2,1], 'y')
            sage: PP3(QQ)._coerce_map_from_(PP1(ZZ))
            False

        ::

            sage: K.<w> = QuadraticField(2)                                             # optional - sage.rings.number_field
            sage: A.<x,y,z> = AffineSpace(QQ, 3)                                        # optional - sage.rings.number_field
            sage: H = A.subscheme(z)                                                    # optional - sage.rings.number_field
            sage: A(K).has_coerce_map_from(H(QQ))                                       # optional - sage.rings.number_field
            True

        TESTS::

            sage: P.<x,y> = ProjectiveSpace(QQ, 1)
            sage: X = P.subscheme([x - y])
            sage: P(1,1) == X(1,1)
            True

        ::

            sage: A = AffineSpace(QQ, 1, 'x')
            sage: AC = AffineSpace(CC, 1, 'x')
            sage: A(3/2) == AC(3/2)
            True

        ::

            sage: A = AffineSpace(QQ, 1)
            sage: A(0) == 0
            True
        """
        target = self.codomain()
        # ring elements can be coerced to a space if we're affine dimension 1
        # and the base rings are coercible
        if isinstance(other, CommutativeRing):
            try:
                from sage.schemes.affine.affine_space import is_AffineSpace
                if is_AffineSpace(target.ambient_space())\
                  and target.ambient_space().dimension_relative() == 1:
                    return target.base_ring().has_coerce_map_from(other)
                else:
                    return False
            except AttributeError:  # no .ambient_space
                return False
        elif isinstance(other, SchemeHomset_points):
        #we are converting between scheme points
            from sage.schemes.generic.algebraic_scheme import AlgebraicScheme_subscheme
            source = other.codomain()
            if isinstance(target, AlgebraicScheme_subscheme):
                #subscheme coerce when there is containment
                if not isinstance(source, AlgebraicScheme_subscheme):
                    return False
                if target.ambient_space() == source.ambient_space():
                    if all(g in source.defining_ideal()
                           for g in target.defining_polynomials()):
                        return self.domain().coordinate_ring().has_coerce_map_from(other.domain().coordinate_ring())
            else:
                #if the target is an ambient space, we can coerce if the base rings coerce
                #and they are the same type: affine, projective, etc and have the same
                #variable names
                from sage.schemes.projective.projective_space import is_ProjectiveSpace
                from sage.schemes.affine.affine_space import is_AffineSpace
                from sage.schemes.product_projective.space import is_ProductProjectiveSpaces
                try:
                    ta = target.ambient_space()
                    sa = source.ambient_space()
                except AttributeError: #no .ambient_space
                    return False
                #for projective and affine varieties, we check dimension
                #and matching variable names
                if (is_ProjectiveSpace(ta) and is_ProjectiveSpace(sa))\
                  or (is_AffineSpace(ta) and is_AffineSpace(sa)):
                    if (ta.variable_names() == sa.variable_names()):
                        return self.domain().coordinate_ring().has_coerce_map_from(other.domain().coordinate_ring())
                    else:
                        return False
                #for products of projective spaces, we check dimension of
                #components and matching variable names
                elif (is_ProductProjectiveSpaces(ta) and is_ProductProjectiveSpaces(sa)):
                    if (ta.dimension_relative_components() == sa.dimension_relative_components()) \
                      and (ta.variable_names() == sa.variable_names()):
                        return self.domain().coordinate_ring().has_coerce_map_from(other.domain().coordinate_ring())
                    else:
                        return False

    def _element_constructor_(self, *v, **kwds):
        """
        The element constructor.

        INPUT:

        - ``v`` -- anything that determines a scheme morphism in the
          Hom-set.

        OUTPUT:

        The scheme morphism determined by ``v``.

        EXAMPLES::

            sage: A2 = AffineSpace(ZZ, 2)
<<<<<<< HEAD
            sage: F = GF(3)
            sage: F_points = A2(F);  type(F_points)
=======
            sage: F = GF(3)                                                             # optional - sage.rings.finite_rings
            sage: F_points = A2(F);  type(F_points)                                     # optional - sage.rings.finite_rings
>>>>>>> 15315e36
            <class 'sage.schemes.affine.affine_homset.SchemeHomset_points_affine_with_category'>
            sage: F_points([2,5])                                                       # optional - sage.rings.finite_rings
            (2, 2)

            sage: P2 = ProjectiveSpace(GF(3), 2)                                        # optional - sage.rings.finite_rings
            sage: F.<a> = GF(9, 'a')                                                    # optional - sage.rings.finite_rings
            sage: F_points = P2(F)                                                      # optional - sage.rings.finite_rings
            sage: type(F_points)                                                        # optional - sage.rings.finite_rings
            <class 'sage.schemes.projective.projective_homset.SchemeHomset_points_projective_field_with_category'>
            sage: F_points([4,2*a])                                                     # optional - sage.rings.finite_rings
            (1 : 2*a : 1)

        TESTS::

            sage: F_points._element_constructor_([4,2*a])                               # optional - sage.rings.finite_rings
            (1 : 2*a : 1)
        """
        if len(v) == 1:
            v = v[0]
        return self.codomain()._point(self, v, **kwds)

    def extended_codomain(self):
        """
        Return the codomain with extended base, if necessary.

        OUTPUT:

        The codomain scheme, with its base ring extended to the
        codomain. That is, the codomain is of the form `Spec(R)` and
        the base ring of the domain is extended to `R`.

        EXAMPLES::

            sage: P2 = ProjectiveSpace(QQ, 2)
            sage: K.<a> = NumberField(x^2 + x - (3^3-3))                                # optional - sage.rings.number_field
            sage: K_points = P2(K);  K_points                                           # optional - sage.rings.number_field
            Set of rational points of Projective Space of dimension 2
            over Number Field in a with defining polynomial x^2 + x - 24

            sage: K_points.codomain()                                                   # optional - sage.rings.number_field
            Projective Space of dimension 2 over Rational Field

            sage: K_points.extended_codomain()                                          # optional - sage.rings.number_field
            Projective Space of dimension 2 over Number Field in a with
            defining polynomial x^2 + x - 24
        """
        if '_extended_codomain' in self.__dict__:
            return self._extended_codomain
        R = self.domain().coordinate_ring()
        if R is not self.codomain().base_ring():
            X = self.codomain().base_extend(R)
        else:
            X = self.codomain()
        self._extended_codomain = X
        return X

    def _repr_(self):
        """
        Return a string representation of ``self``.

        OUTPUT:

        A string.

        EXAMPLES::

            sage: P2 = ProjectiveSpace(ZZ, 2)
            sage: P2(QQ)._repr_()
            'Set of rational points of Projective Space of dimension 2 over Rational Field'
        """
        return 'Set of rational points of '+str(self.extended_codomain())

    def value_ring(self):
        """
        Return `R` for a point Hom-set `X(Spec(R))`.

        OUTPUT:

        A commutative ring.

        EXAMPLES::

            sage: P2 = ProjectiveSpace(ZZ, 2)
            sage: P2(QQ).value_ring()
            Rational Field
        """
        dom = self.domain()
        if not is_AffineScheme(dom):
            raise ValueError("value rings are defined for affine domains only")
        return dom.coordinate_ring()

    def cardinality(self):
        """
        Return the number of points.

        OUTPUT:

        An integer or infinity.

        EXAMPLES::

            sage: toric_varieties.P2().point_set().cardinality()
            +Infinity

            sage: P2 = toric_varieties.P2(base_ring=GF(3))                              # optional - sage.rings.finite_rings
            sage: P2.point_set().cardinality()                                          # optional - sage.rings.finite_rings
            13
        """
        if hasattr(self, 'is_finite') and not self.is_finite():
            from sage.rings.infinity import Infinity
            return Infinity
        return sum(ZZ.one() for point in self)

    __len__ = cardinality

    def list(self):
        """
        Return a tuple containing all points.

        OUTPUT:

        A tuple containing all points of the toric variety.

        EXAMPLES::

            sage: P1 = toric_varieties.P1(base_ring=GF(3))                              # optional - sage.rings.finite_rings
            sage: P1.point_set().list()                                                 # optional - sage.rings.finite_rings
            ([0 : 1], [1 : 0], [1 : 1], [1 : 2])
        """
        return tuple(self)<|MERGE_RESOLUTION|>--- conflicted
+++ resolved
@@ -632,13 +632,8 @@
         EXAMPLES::
 
             sage: A2 = AffineSpace(ZZ, 2)
-<<<<<<< HEAD
-            sage: F = GF(3)
-            sage: F_points = A2(F);  type(F_points)
-=======
             sage: F = GF(3)                                                             # optional - sage.rings.finite_rings
             sage: F_points = A2(F);  type(F_points)                                     # optional - sage.rings.finite_rings
->>>>>>> 15315e36
             <class 'sage.schemes.affine.affine_homset.SchemeHomset_points_affine_with_category'>
             sage: F_points([2,5])                                                       # optional - sage.rings.finite_rings
             (2, 2)
