--- conflicted
+++ resolved
@@ -45,12 +45,7 @@
 example, one equation cuts out a curve (a one-dimensional subscheme)::
 
     sage: V = A2.subscheme([x^2 + y^2 - 1]); V
-<<<<<<< HEAD
-    Closed subscheme of Affine Space of dimension 2
-    over Rational Field defined by:
-=======
     Closed subscheme of Affine Space of dimension 2 over Rational Field defined by:
->>>>>>> 08060ed1
       x^2 + y^2 - 1
     sage: V.dimension()
     1
@@ -308,11 +303,7 @@
             sage: S = P.subscheme([x - y, x - z])
             sage: S.coordinate_ring()
             Quotient of Multivariate Polynomial Ring in x, y, z over Integer Ring
-<<<<<<< HEAD
-            by the ideal (x - y, x - z)
-=======
              by the ideal (x - y, x - z)
->>>>>>> 08060ed1
         """
         try:
             return self._coordinate_ring
@@ -1011,14 +1002,9 @@
             sage: P.<x, y, z> = ProjectiveSpace(2, GF(11))                              # optional - sage.rings.finite_rings
             sage: S = P.subscheme([x^2 - y*z])                                          # optional - sage.rings.finite_rings
             sage: S.base_extend(GF(11^2, 'b'))                                          # optional - sage.rings.finite_rings
-<<<<<<< HEAD
-            Closed subscheme of Projective Space of dimension 2 over Finite Field in b
-            of size 11^2 defined by: x^2 - y*z
-=======
             Closed subscheme of Projective Space of dimension 2
              over Finite Field in b of size 11^2
              defined by: x^2 - y*z
->>>>>>> 08060ed1
             sage: S.base_extend(ZZ)                                                     # optional - sage.rings.finite_rings
             Traceback (most recent call last):
             ...
@@ -1177,11 +1163,7 @@
             sage: S = P.subscheme([x^2 - y*z, x^3 + z^3])
             sage: S.defining_ideal()
             Ideal (x^2 - y*z, x^3 + z^3) of Multivariate Polynomial Ring in x, y, z
-<<<<<<< HEAD
-            over Integer Ring
-=======
              over Integer Ring
->>>>>>> 08060ed1
         """
         try:
             return self.__I
@@ -1378,16 +1360,10 @@
             sage: P3.<w,x,y,z> = ProjectiveSpace(3, QQ)
             sage: twisted_cubic = P3.subscheme(matrix([[w, x, y], [x, y, z]]).minors(2))
             sage: twisted_cubic.Jacobian()
-<<<<<<< HEAD
-            Ideal (-x^2 + w*y, -x*y + w*z, -y^2 + x*z, x*z, -2*w*z, w*y, 3*w*y, -2*w*x,
-            w^2, y*z, -2*x*z, w*z, 3*w*z, -2*w*y, w*x, z^2, -2*y*z, x*z, 3*x*z, -2*w*z, w*y)
-            of Multivariate Polynomial Ring in w, x, y, z over Rational Field
-=======
             Ideal (-x^2 + w*y, -x*y + w*z, -y^2 + x*z, x*z, -2*w*z, w*y, 3*w*y,
                    -2*w*x, w^2, y*z, -2*x*z, w*z, 3*w*z, -2*w*y, w*x, z^2, -2*y*z,
                    x*z, 3*x*z, -2*w*z, w*y)
              of Multivariate Polynomial Ring in w, x, y, z over Rational Field
->>>>>>> 08060ed1
             sage: twisted_cubic.defining_ideal()
             Ideal (-x^2 + w*y, -x*y + w*z, -y^2 + x*z)
              of Multivariate Polynomial Ring in w, x, y, z over Rational Field
@@ -1633,12 +1609,8 @@
             sage: Y*X
             Traceback (most recent call last):
             ...
-<<<<<<< HEAD
-            TypeError: Affine Space of dimension 3 over Integer Ring must be a projective space, product of projective spaces, or subscheme
-=======
             TypeError: Affine Space of dimension 3 over Integer Ring must be a projective space,
             product of projective spaces, or subscheme
->>>>>>> 08060ed1
             sage: PP.<a,b,c,d> = ProductProjectiveSpaces(ZZ, [1,1])
             sage: Z = PP.subscheme([a*d - b*c])
             sage: X*Z
@@ -1889,13 +1861,8 @@
             sage: X = P.subscheme([3*x^2 - y^2])
             sage: H = Hom(X, X)
             sage: X.change_ring(GF(3))                                                  # optional - sage.rings.finite_rings
-<<<<<<< HEAD
-            Closed subscheme of Projective Space of dimension 1 over Finite Field of size 3
-            defined by: -y^2
-=======
             Closed subscheme of Projective Space of dimension 1
              over Finite Field of size 3 defined by: -y^2
->>>>>>> 08060ed1
 
         ::
 
@@ -1905,15 +1872,9 @@
             sage: P.<x,y> = ProjectiveSpace(K, 1)                                       # optional - sage.rings.number_field
             sage: X = P.subscheme(x - w*y)                                              # optional - sage.rings.number_field
             sage: X.change_ring(L)                                                      # optional - sage.rings.number_field
-<<<<<<< HEAD
-            Closed subscheme of Projective Space of dimension 1 over Number Field in v with
-            defining polynomial z^3 - 5 over its base field defined by:
-              x + (-w)*y
-=======
             Closed subscheme of Projective Space of dimension 1 over
              Number Field in v with defining polynomial z^3 - 5 over its base field
              defined by: x + (-w)*y
->>>>>>> 08060ed1
 
         ::
 
@@ -1949,13 +1910,8 @@
             sage: P.<x,y> = ProjectiveSpace(K, 1)                                       # optional - sage.rings.number_field
             sage: X = P.subscheme(x - w*y)                                              # optional - sage.rings.number_field
             sage: X.change_ring(CC)                                                     # optional - sage.rings.number_field
-<<<<<<< HEAD
-            Closed subscheme of Projective Space of dimension 1 over Complex Field
-            with 53 bits of precision defined by:
-=======
             Closed subscheme of Projective Space of dimension 1
              over Complex Field with 53 bits of precision defined by:
->>>>>>> 08060ed1
               x + (-1.73205080756888*I)*y
 
         ::
@@ -1964,13 +1920,8 @@
             sage: P.<x,y> = ProjectiveSpace(K, 1)                                       # optional - sage.rings.number_field
             sage: X = P.subscheme(x - w*y)                                              # optional - sage.rings.number_field
             sage: X.change_ring(RR)                                                     # optional - sage.rings.number_field
-<<<<<<< HEAD
-            Closed subscheme of Projective Space of dimension 1 over Real Field
-            with 53 bits of precision defined by:
-=======
             Closed subscheme of Projective Space of dimension 1
              over Real Field with 53 bits of precision defined by:
->>>>>>> 08060ed1
               x - 1.73205080756888*y
 
         ::
@@ -1980,20 +1931,12 @@
             sage: P.<x,y> = ProjectiveSpace(O, 1)                                       # optional - sage.rings.number_field
             sage: X = P.subscheme([x^2 + O(v)*y^2])                                     # optional - sage.rings.number_field
             sage: X.change_ring(CC)                                                     # optional - sage.rings.number_field
-<<<<<<< HEAD
-            Closed subscheme of Projective Space of dimension 1 over Complex Field
-            with 53 bits of precision defined by:
-              x^2 + (0.623489801858734 + 0.781831482468030*I)*y^2
-            sage: X.change_ring(K).change_ring(K.embeddings(QQbar)[3])                  # optional - sage.rings.number_field
-            Closed subscheme of Projective Space of dimension 1 over Algebraic Field defined by:
-=======
             Closed subscheme of Projective Space of dimension 1
              over Complex Field with 53 bits of precision defined by:
               x^2 + (0.623489801858734 + 0.781831482468030*I)*y^2
             sage: X.change_ring(K).change_ring(K.embeddings(QQbar)[3])                  # optional - sage.rings.number_field
             Closed subscheme of Projective Space of dimension 1
              over Algebraic Field defined by:
->>>>>>> 08060ed1
               x^2 + (-0.9009688679024191? - 0.4338837391175581?*I)*y^2
 
         ::
@@ -2005,13 +1948,8 @@
             sage: H = Hom(A, A)                                                         # optional - sage.rings.number_field
             sage: X = A.subscheme([b*x^2, y^2])                                         # optional - sage.rings.number_field
             sage: X.change_ring(CC)                                                     # optional - sage.rings.number_field
-<<<<<<< HEAD
-            Closed subscheme of Affine Space of dimension 2 over Complex Field with
-            53 bits of precision defined by:
-=======
             Closed subscheme of Affine Space of dimension 2
              over Complex Field with 53 bits of precision defined by:
->>>>>>> 08060ed1
               (-0.561231024154687 - 0.972080648619833*I)*x^2,
               y^2
         """
@@ -2062,13 +2000,8 @@
             sage: A.<x,y> = AffineSpace(L, 2)                                           # optional - sage.rings.number_field
             sage: X = A.subscheme([y^2 - L(w)*x^3 - v])                                 # optional - sage.rings.number_field
             sage: X.weil_restriction()                                                  # optional - sage.rings.number_field
-<<<<<<< HEAD
-            Closed subscheme of Affine Space of dimension 4 over Number Field in w
-            with defining polynomial x^5 - 2 defined by:
-=======
             Closed subscheme of Affine Space of dimension 4
              over Number Field in w with defining polynomial x^5 - 2 defined by:
->>>>>>> 08060ed1
               (-w)*z0^3 + (3*w)*z0*z1^2 + z2^2 - z3^2,
               (-3*w)*z0^2*z1 + w*z1^3 + 2*z2*z3 - 1
             sage: X.weil_restriction().ambient_space() is A.weil_restriction()          # optional - sage.rings.number_field
@@ -2079,13 +2012,8 @@
             sage: A.<x,y,z> = AffineSpace(GF(5^2, 't'), 3)                              # optional - sage.rings.finite_rings
             sage: X = A.subscheme([y^2 - x*z, z^2 + 2*y])                               # optional - sage.rings.finite_rings
             sage: X.weil_restriction()                                                  # optional - sage.rings.finite_rings
-<<<<<<< HEAD
-            Closed subscheme of Affine Space of dimension 6 over Finite Field of
-            size 5 defined by:
-=======
             Closed subscheme of Affine Space of dimension 6
              over Finite Field of size 5 defined by:
->>>>>>> 08060ed1
               z2^2 - 2*z3^2 - z0*z4 + 2*z1*z5,
               2*z2*z3 + z3^2 - z1*z4 - z0*z5 - z1*z5,
               z4^2 - 2*z5^2 + 2*z2,
@@ -2144,11 +2072,7 @@
             sage: phi = SpecializationMorphism(P.coordinate_ring(), dict({c: 2, a: 1}))
             sage: X.specialization(phi=phi)
             Closed subscheme of Affine Space of dimension 3
-<<<<<<< HEAD
-            over Univariate Polynomial Ring in b over Rational Field defined by:
-=======
              over Univariate Polynomial Ring in b over Rational Field defined by:
->>>>>>> 08060ed1
               x^2 + 2*y^2 + (-b)*z^2
         """
         if D is None:
