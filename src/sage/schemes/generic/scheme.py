--- conflicted
+++ resolved
@@ -224,13 +224,8 @@
 
             sage: R.<x> = PolynomialRing(QQ)
             sage: A(NumberField(x^2 + 1, 'a'))                                          # optional - sage.rings.number_field
-<<<<<<< HEAD
-            Set of rational points of Affine Space of dimension 2 over Number Field
-            in a with defining polynomial x^2 + 1
-=======
             Set of rational points of Affine Space of dimension 2
              over Number Field in a with defining polynomial x^2 + 1
->>>>>>> 08060ed1
             sage: A(GF(7))                                                              # optional - sage.rings.finite_rings
             Traceback (most recent call last):
             ...
@@ -512,11 +507,7 @@
             sage: X = Spec(R.quotient(I))
             sage: X.coordinate_ring()
             Quotient of Multivariate Polynomial Ring in x, y over Rational Field
-<<<<<<< HEAD
-            by the ideal (x^2 - y^2)
-=======
              by the ideal (x^2 - y^2)
->>>>>>> 08060ed1
         """
         try:
             return self._coordinate_ring
