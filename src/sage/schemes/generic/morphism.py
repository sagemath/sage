--- conflicted
+++ resolved
@@ -517,11 +517,7 @@
 
         ::
 
-<<<<<<< HEAD
             sage: # needs sage.rings.finite_rings sage.schemes
-=======
-            sage: # needs sage.rings.finite_rings
->>>>>>> 836c8482
             sage: E = EllipticCurve(GF((17,2)), [1,2,3,4,5])
             sage: P = E.random_point()
             sage: P.base_ring()
