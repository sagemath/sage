--- conflicted
+++ resolved
@@ -117,19 +117,11 @@
         See https://github.com/sagemath/sage/issues/38296 for details.
         True
     """
-<<<<<<< HEAD
-    try:
-        from sage.schemes.elliptic_curves.ell_point import EllipticCurvePoint_field
-    except ImportError:
-        EllipticCurvePoint_field = ()
-    return isinstance(f, (SchemeMorphism, EllipticCurvePoint_field))
-=======
     from sage.misc.superseded import deprecation
     deprecation(38296,
                 "The function is_SchemeMorphism is deprecated; "
                 "use 'isinstance(..., SchemeMorphism)' instead.")
     return isinstance(f, SchemeMorphism)
->>>>>>> e042294b
 
 
 class SchemeMorphism(Element):
