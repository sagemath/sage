--- conflicted
+++ resolved
@@ -517,11 +517,7 @@
 
         ::
 
-<<<<<<< HEAD
-            sage: # optional - sage, needs sage.rings.finite_rings
-=======
             sage: # needs sage.rings.finite_rings
->>>>>>> 3e2de54f
             sage: E = EllipticCurve(GF((17,2)), [1,2,3,4,5])
             sage: P = E.random_point()
             sage: P.base_ring()
