--- conflicted
+++ resolved
@@ -1351,12 +1351,7 @@
             sage: f.change_ring(phi)                                                    # optional - sage.rings.number_field
             Dynamical System of Projective Space of dimension 1 over
              Number Field in w with defining polynomial t^4 - 2
-<<<<<<< HEAD
-              Defn: Defined on coordinates by sending (x : y) to
-                    (x^2 + 3*y^2 : y^2)
-=======
               Defn: Defined on coordinates by sending (x : y) to (x^2 + 3*y^2 : y^2)
->>>>>>> 15315e36
 
         ::
 
@@ -1399,17 +1394,9 @@
             sage: H = Hom(X, X)
             sage: f = H([x, y])
             sage: f.change_ring(GF(3))                                                  # optional - sage.rings.finite_rings
-<<<<<<< HEAD
-            Scheme endomorphism of Closed subscheme of Projective Space of dimension
-            1 over Finite Field of size 3 defined by:
-                -x^2 - y^2
-                Defn: Defined on coordinates by sending (x : y) to
-                    (x : y)
-=======
             Scheme endomorphism of Closed subscheme of Projective Space of dimension 1
             over Finite Field of size 3 defined by: -x^2 - y^2
               Defn: Defined on coordinates by sending (x : y) to (x : y)
->>>>>>> 15315e36
 
 
         Check that :trac:`16834` is fixed::
@@ -1454,15 +1441,6 @@
             sage: f = H([x^2 + a*x*y + a^2*y^2, y^2])                                   # optional - sage.rings.number_field
             sage: emb = K.embeddings(QQbar)                                             # optional - sage.rings.number_field
             sage: f.change_ring(emb[0])                                                 # optional - sage.rings.number_field
-<<<<<<< HEAD
-            Scheme endomorphism of Projective Space of dimension 1 over Algebraic
-            Field
-               Defn: Defined on coordinates by sending (x : y) to
-                     (x^2 + (-1.324717957244746?)*x*y + 1.754877666246693?*y^2 : y^2)
-            sage: f.change_ring(emb[1])                                                 # optional - sage.rings.number_field
-            Scheme endomorphism of Projective Space of dimension 1 over Algebraic
-            Field
-=======
             Scheme endomorphism of Projective Space of dimension 1
             over Algebraic Field
                Defn: Defined on coordinates by sending (x : y) to
@@ -1470,7 +1448,6 @@
             sage: f.change_ring(emb[1])                                                 # optional - sage.rings.number_field
             Scheme endomorphism of Projective Space of dimension 1
             over Algebraic Field
->>>>>>> 15315e36
                Defn: Defined on coordinates by sending (x : y) to
                      (x^2 + (0.6623589786223730? - 0.5622795120623013?*I)*x*y
                       + (0.1225611668766537? - 0.744861766619745?*I)*y^2 : y^2)
@@ -1482,13 +1459,8 @@
             sage: H = End(P)                                                            # optional - sage.rings.number_field sage.symbolic
             sage: f = H([x^2 + v*y^2, y^2])                                             # optional - sage.rings.number_field sage.symbolic
             sage: f.change_ring(QQbar)                                                  # optional - sage.rings.number_field sage.symbolic
-<<<<<<< HEAD
-            Scheme endomorphism of Projective Space of dimension 1 over Algebraic
-            Field
-=======
             Scheme endomorphism of Projective Space of dimension 1
             over Algebraic Field
->>>>>>> 15315e36
               Defn: Defined on coordinates by sending (x : y) to
                     (x^2 + 1.414213562373095?*y^2 : y^2)
 
@@ -1502,14 +1474,8 @@
             sage: H = End(X)                                                            # optional - sage.rings.number_field sage.symbolic
             sage: f = H([6*x^2 + 2*x*y + 16*y^2, -w*x^2 - 4*x*y - 4*y^2])               # optional - sage.rings.number_field sage.symbolic
             sage: f.change_ring(QQbar)                                                  # optional - sage.rings.number_field sage.symbolic
-<<<<<<< HEAD
-            Scheme endomorphism of Closed subscheme of Projective Space of dimension
-            1 over Algebraic Field defined by:
-              x - y
-=======
             Scheme endomorphism of Closed subscheme of Projective Space of dimension 1
             over Algebraic Field defined by: x - y
->>>>>>> 15315e36
               Defn: Defined on coordinates by sending (x : y) to
                     (6*x^2 + 2*x*y + 16*y^2 : 1.414213562373095?*x^2 + (-4)*x*y + (-4)*y^2)
 
@@ -1617,13 +1583,8 @@
             sage: phi = SpecializationMorphism(P.coordinate_ring(), {a: 2, b: -1})
             sage: F = f.specialization(phi=phi); F
             Scheme endomorphism of Projective Space of dimension 1 over Rational Field
-<<<<<<< HEAD
-                  Defn: Defined on coordinates by sending (x : y) to
-                        (x^3 + 2*x*y^2 - y^3 : y^3)
-=======
               Defn: Defined on coordinates by sending (x : y) to
                     (x^3 + 2*x*y^2 - y^3 : y^3)
->>>>>>> 15315e36
             sage: g = H([x^2 + a*y^2, y^2])
             sage: G = g.specialization(phi=phi)
             sage: G.parent() is F.parent()
@@ -1641,15 +1602,8 @@
             sage: f = H([x^2, c*y^2])
             sage: f.specialization({c: 2})
             Scheme endomorphism of Closed subscheme of Projective Space of dimension 1
-<<<<<<< HEAD
-            over Rational Field defined by:
-                  x - 2*y
-                  Defn: Defined on coordinates by sending (x : y) to
-                        (x^2 : 2*y^2)
-=======
             over Rational Field defined by: x - 2*y
                   Defn: Defined on coordinates by sending (x : y) to (x^2 : 2*y^2)
->>>>>>> 15315e36
 
         ::
 
@@ -1776,12 +1730,8 @@
                      with defining polynomial x^2 - 2
               To:   Affine Space of dimension 2 over Number Field in a
                      with defining polynomial x^2 - 2
-<<<<<<< HEAD
-              Defn:   Generic endomorphism of Affine Space of dimension 2 over Number Field in a with defining polynomial x^2 - 2
-=======
               Defn:   Generic endomorphism of Affine Space of dimension 2
                        over Number Field in a with defining polynomial x^2 - 2
->>>>>>> 15315e36
                     then
                       Generic endomorphism of Affine Space of dimension 2
                        over Number Field in a with defining polynomial x^2 - 2
