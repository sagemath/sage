r"""
Berkovich Space over `\CC_p`

The Berkovich affine line is the set of seminorms on `\CC_p[x]`,
with the weakest topology that makes the map `| \cdot | \to |f|` continuous
for all `f \in \CC_p[x]`. The Berkovich projective line is the
one-point compactification of the Berkovich affine line.

The two main classes are :class:`Berkovich_Cp_Affine` and
:class:`Berkovich_Cp_Projective`, which implement the affine and
projective lines, respectively.

:class:`Berkovich_Cp_Affine` and :class:`Berkovich_Cp_Projective`
take as input one of the following: the prime `p`, a finite
extension of `\QQ_p`, or a number field and a place.

For an exposition of Berkovich space over `\CC_p`, see Chapter 6 of [Ben2019]_. For a more
involved exposition, see Chapter 1 and 2 of [BR2010]_.

AUTHORS:

 - Alexander Galarraga (2020-06-22): initial implementation

"""

#*****************************************************************************
# This program is free software: you can redistribute it and/or modify
# it under the terms of the GNU General Public License as published by
# the Free Software Foundation, either version 2 of the License, or
# (at your option) any later version.
#                  http://www.gnu.org/licenses/
#*****************************************************************************

from sage.schemes.berkovich.berkovich_cp_element import (Berkovich_Element_Cp_Affine,
                                                         Berkovich_Element_Cp_Projective)
from sage.structure.parent import Parent
from sage.schemes.affine.affine_space import is_AffineSpace
from sage.schemes.projective.projective_space import is_ProjectiveSpace, ProjectiveSpace
from sage.structure.unique_representation import UniqueRepresentation
from sage.categories.number_fields import NumberFields
import sage.rings.abc
from sage.rings.integer_ring import ZZ
from sage.rings.padics.factory import Qp
from sage.rings.rational_field import QQ
from sage.rings.number_field.number_field_ideal import NumberFieldFractionalIdeal
from sage.categories.topological_spaces import TopologicalSpaces

def is_Berkovich(space):
    """
    Checks if ``space`` is a Berkovich space.

    OUTPUT:

    - ``True`` if ``space`` is a Berkovich space.
    - ``False`` otherwise.

    EXAMPLES::

        sage: B = Berkovich_Cp_Projective(3)
        sage: from sage.schemes.berkovich.berkovich_space import is_Berkovich
        sage: is_Berkovich(B)
        True
    """
    return isinstance(space, Berkovich)

def is_Berkovich_Cp(space):
    """
    Checks if ``space`` is a Berkovich space over ``Cp``.

    OUTPUT:

    - ``True`` if ``space`` is a Berkovich space over ``Cp``.
    - ``False`` otherwise.

    EXAMPLES::

        sage: B = Berkovich_Cp_Projective(3)
        sage: from sage.schemes.berkovich.berkovich_space import is_Berkovich
        sage: is_Berkovich(B)
        True
    """
    return isinstance(space, Berkovich_Cp)

class Berkovich(UniqueRepresentation, Parent):
    """
    The parent class for any Berkovich space
    """
    pass

class Berkovich_Cp(Berkovich):
    """
    Abstract parent class for Berkovich space over ``Cp``.
    """

    def residue_characteristic(self):
        """
        The residue characteristic of the ``base``.

        EXAMPLES::

            sage: B = Berkovich_Cp_Projective(3)
            sage: B.prime()
            3

        ::

            sage: R.<x> = QQ[]
            sage: A.<a> = NumberField(x^3 + 20)
            sage: ideal = A.ideal(-1/2*a^2 + a - 3)
            sage: B = Berkovich_Cp_Affine(A, ideal)
            sage: B.residue_characteristic()
            7
        """
        return self._p

    prime = residue_characteristic

    def is_padic_base(self):
        """
        Return ``True`` if this Berkovich space is backed by a p-adic field.

        OUTPUT:

        - ``True`` if this Berkovich space was created with a p-adic field.
        - ``False`` otherwise.

        EXAMPLES::

            sage: B = Berkovich_Cp_Affine(Qp(3))
            sage: B.is_padic_base()
            True

       ::

            sage: B = Berkovich_Cp_Affine(QQ, 3)
            sage: B.is_padic_base()
            False
        """
        return self._base_type == 'padic field'

    def is_number_field_base(self):
        """
        Return ``True`` if this Berkovich space is backed by a p-adic field.

        OUTPUT:

        - ``True`` if this Berkovich space was created with a number field.
        - ``False`` otherwise.

        EXAMPLES::

            sage: B = Berkovich_Cp_Affine(Qp(3))
            sage: B.is_number_field_base()
            False

        ::

            sage: B = Berkovich_Cp_Affine(QQ, 3)
            sage: B.is_number_field_base()
            True
        """
        return self._base_type == 'number field'

    def ideal(self):
        r"""
        The ideal which defines an embedding of the ``base_ring`` into `\CC_p`.

        If this Berkovich space is backed by a p-adic field, then an embedding is
        already specified, and this returns ``None``.

        OUTPUT:

        - An ideal of a ``base_ring`` if ``base_ring`` is a number field.

        - A prime of `\QQ` if ``base_ring`` is `\QQ`.

        - ``None`` if ``base_ring`` is a p-adic field.

        EXAMPLES::

            sage: R.<z> = QQ[]
            sage: A.<a> = NumberField(z^2 + 1)
            sage: ideal = A.prime_above(5)
            sage: B = Berkovich_Cp_Projective(A, ideal)
            sage: B.ideal()
            Fractional ideal (-a - 2)

        ::

            sage: B = Berkovich_Cp_Projective(QQ, 3)
            sage: B.ideal()
            3

        ::

            sage: B = Berkovich_Cp_Projective(Qp(3))
            sage: B.ideal() is None
            True
        """
        return self._ideal

    def __eq__(self,right):
        """
        Equality operator.

        EXAMPLES::

            sage: B = Berkovich_Cp_Affine(3)
            sage: A.<x> = Qq(27)
            sage: C = Berkovich_Cp_Affine(A)
            sage: B == C
            True

        ::

            sage: R.<x> = QQ[]
            sage: A.<a> = NumberField(x^2 + 1)
            sage: A_ideal = A.prime_above(2)
            sage: B.<b> = NumberField(x^4 + 1)
            sage: B_ideal = B.prime_above(2)
            sage: C = Berkovich_Cp_Projective(A, A_ideal)
            sage: D = Berkovich_Cp_Projective(B, B_ideal)
            sage: C == D
            False

        ::

            sage: C = Berkovich_Cp_Affine(A, A_ideal)
            sage: D = Berkovich_Cp_Affine(B, B_ideal)
            sage: C == D
            False

        ::

            sage: A_ideal_2 = A.prime_above(5)
            sage: E = Berkovich_Cp_Affine(A, A_ideal_2)
            sage: C == E
            False
        """
        if not isinstance(right, Berkovich_Cp):
            return False
        if self._base_type != right._base_type:
            return False
        if self._base_type == 'padic field':
            return self.prime() == right.prime()
        else:
            return self.base() == right.base() and self.ideal() == right.ideal()

    def __ne__(self,right):
        """
        Inequality operator.

        EXAMPLES::

            sage: B = Berkovich_Cp_Affine(5)
            sage: A.<x> = Qq(25)
            sage: C = Berkovich_Cp_Affine(A)
            sage: B != C
            False
        """
        return not(self == right)

    def __hash__(self):
        """
        Hash function.

        EXAMPLES::

            sage: hash(Berkovich_Cp_Projective(3))
            3

        ::

            sage: R.<z> = QQ[]
            sage: A.<a> = NumberField(z^2 + 1)
            sage: B = Berkovich_Cp_Projective(A, A.primes_above(5)[0])
            sage: C = Berkovich_Cp_Projective(A, A.primes_above(5)[1])
            sage: hash(B) != hash(C)
            True
        """
        if self._base_type == 'padic field':
            return hash(self.prime())
        return hash(self.ideal())

class Berkovich_Cp_Affine(Berkovich_Cp):
    r"""
    The Berkovich affine line over `\CC_p`.

    The Berkovich affine line is the set of seminorms on `\CC_p[x]`,
    with the weakest topology such that the map `| \cdot | \to |f|` is continuous
    for all `f \in \CC_p[x]`.

    We can represent the Berkovich affine line in two separate ways:
    either using a p-adic field to represent elements or using
    a number field to represent elements while storing an ideal
    of the ring of integers of the number field, which specifies
    an embedding of the number field into `\CC_p`. See the examples.

    INPUT:

    - ``base`` -- Three cases:

      * a prime number `p`. Centers of elements are then represented
        as points of `\QQ_p`.

      * `\QQ_p` or a finite extension of `\QQ_p`. Centers of elements
        are then represented as points of ``base``.

      * A number field `K`. Centers of elements are then represented
        as points of `K`.

    - ``ideal`` -- (optional) a prime ideal of ``base``. Must be
      specified if a number field is passed to ``base``, otherwise
      it is ignored.

    EXAMPLES::

        sage: B = Berkovich_Cp_Affine(3); B
        Affine Berkovich line over Cp(3) of precision 20

    We can create elements::

        sage: B(-2)
        Type I point centered at 1 + 2*3 + 2*3^2 + 2*3^3 + 2*3^4 + 2*3^5
        + 2*3^6 + 2*3^7 + 2*3^8 + 2*3^9 + 2*3^10 + 2*3^11 + 2*3^12 + 2*3^13
        + 2*3^14 + 2*3^15 + 2*3^16 + 2*3^17 + 2*3^18 + 2*3^19 + O(3^20)

    ::

        sage: B(1, 2)
        Type III point centered at 1 + O(3^20) of radius 2.00000000000000

    For details on element creation, see the documentation
    of :class:`Berkovich_Element_Cp_Affine`. Initializing by
    passing in `\QQ_p` looks the same::

        sage: B = Berkovich_Cp_Affine(Qp(3)); B
        Affine Berkovich line over Cp(3) of precision 20

    However, this method allows for more control over behind-the-scenes conversion::

        sage: B = Berkovich_Cp_Affine(Qp(3, 1)); B
        Affine Berkovich line over Cp(3) of precision 1

        sage: B(1/2)
        Type I point centered at 2 + O(3)

    Note that this point has very low precision, as ``B`` was initialized
    with a p-adic field of capped-relative precision one. For high precision,
    pass in a high precision p-adic field::

        sage: B = Berkovich_Cp_Affine(Qp(3, 1000)); B
        Affine Berkovich line over Cp(3) of precision 1000

    Points of Berkovich space can be created from points of
    extensions of `\QQ_p`::

        sage: B = Berkovich_Cp_Affine(3)
        sage: A.<a> = Qp(3).extension(x^3 - 3)
        sage: B(a)
        Type I point centered at a + O(a^61)

    For exact computation, a number field can be used::

        sage: R.<x> = QQ[]
        sage: A.<a> = NumberField(x^3 + 20)
        sage: ideal = A.prime_above(3)
        sage: B = Berkovich_Cp_Affine(A, ideal); B
        Affine Berkovich line over Cp(3), with base Number
        Field in a with defining polynomial x^3 + 20

    Number fields have a major advantage of exact computation.

    Number fields also have added functionality. Arbitrary extensions of
    `\QQ` are supported, while there is currently limited functionality
    for extensions of `\QQ_p`. As seen above, constructing a Berkovich
    space backed by a number field requires specifying an ideal of the
    ring of integers of the number field. Specifying the ideal uniquely
    specifies an embedding of the number field into `\CC_p`.

    Unlike in the case where Berkovich space is backed by a p-adic
    field, any point of a Berkovich space backed by a number field
    must be centered at a point of that number field::

        sage: R.<x> = QQ[]
        sage: A.<a> = NumberField(x^3 + 20)
        sage: ideal = A.prime_above(3)
        sage: B = Berkovich_Cp_Affine(A, ideal)
        sage: C.<c> = NumberField(x^2 + 1)
        sage: B(c)
        Traceback (most recent call last):
        ...
        ValueError: could not convert c to Number Field in a
        with defining polynomial x^3 + 20

    TESTS::

        sage: A.<x> = AffineSpace(Qp(3), 1)
        sage: Berkovich_Cp_Affine(A)
        Affine Berkovich line over Cp(3) of precision 20

    ::

        sage: B = Berkovich_Cp_Projective(3)
        sage: TestSuite(B).run()
    """

    Element = Berkovich_Element_Cp_Affine

    def __init__(self, base, ideal=None):
        """
        The Python constructor.

        EXAMPLES::

            sage: Berkovich_Cp_Affine(3)
            Affine Berkovich line over Cp(3) of precision 20
        """
        if base in ZZ:
            if base.is_prime():
                base = Qp(base)  # change to Qpbar
            else:
                raise ValueError("non-prime passed into Berkovich space")
        if is_AffineSpace(base):
            base = base.base_ring()
        if base in NumberFields():
            if ideal is None:
                raise ValueError('passed a number field but not an ideal')
            if base is not QQ:
                if not isinstance(ideal, NumberFieldFractionalIdeal):
                    raise ValueError('ideal was not an ideal of a number field')
                if ideal.number_field() != base:
                    raise ValueError('passed number field ' + \
                        '%s but ideal was an ideal of %s' %(base, ideal.number_field()))
                prime = ideal.smallest_integer()
            else:
                if ideal not in QQ:
                    raise ValueError('ideal was not an element of QQ')
                prime = ideal
            if not ideal.is_prime():
                raise ValueError('passed non prime ideal')
            self._base_type = 'number field'
<<<<<<< HEAD
        elif isinstance(base, sage.rings.abc.pAdicField): # change base to Qpbar
=======
        elif isinstance(base, sage.rings.abc.pAdicField):  # change base to Qpbar
>>>>>>> 00c742dc
            prime = base.prime()
            ideal = None
            self._base_type = 'padic field'
        else:
            raise ValueError("base of Berkovich Space must be a padic field " + \
                "or a number field")
        self._ideal = ideal
        self._p = prime
        Parent.__init__(self, base=base, category=TopologicalSpaces())

    def _repr_(self):
        """
        String representation of this Berkovich Space.

        EXAMPLES::

            sage: B = Berkovich_Cp_Affine(3)
            sage: B
            Affine Berkovich line over Cp(3) of precision 20

        ::

            sage: R.<z> = QQ[]
            sage: A.<a> = NumberField(z^2 + 1)
            sage: ideal = A.prime_above(3)
            sage: Berkovich_Cp_Affine(A, ideal)
            Affine Berkovich line over Cp(3), with base Number Field
            in a with defining polynomial z^2 + 1
        """
        if self._base_type == 'padic field':
            return "Affine Berkovich line over Cp(%s) of precision %s" %(self.prime(),\
                self.base().precision_cap())
        else:
            return  "Affine Berkovich line over Cp(%s), with base %s" %(self.prime(),\
                self.base())

    def _latex_(self):
        r"""
        LaTeX representation of this Berkovich Space.

        EXAMPLES:

            sage: B = Berkovich_Cp_Affine(3)
            sage: latex(B)
            \text{Affine Berkovich line over } \Bold{C}_{3}
        """
        return r"\text{Affine Berkovich line over } \Bold{C}_{%s}" % (self.prime())


class Berkovich_Cp_Projective(Berkovich_Cp):
    r"""
    The Berkovich projective line over `\CC_p`.

    The Berkovich projective line is the one-point compactification
    of the Berkovich affine line.

    We can represent the Berkovich projective line in two separate ways:
    either using a p-adic field to represent elements or using
    a number field to represent elements while storing an ideal
    of the ring of integers of the number field, which specifies
    an embedding of the number field into `\CC_p`. See the examples.

    INPUT:

    - ``base`` -- Three cases:

      * a prime number `p`. Centers of elements are then represented
        as points of projective space of dimension 1 over `\QQ_p`.

      * `\QQ_p` or a finite extension of `\QQ_p`. Centers of elements
        are then represented as points of projective space of dimension 1
        over ``base``.

      * A number field `K`. Centers of elements are then represented
        as points of projective space of dimension 1 over ``base``.

    - ``ideal`` -- (optional) a prime ideal of ``base``. Must be
      specified if a number field is passed to ``base``, otherwise
      it is ignored.

    EXAMPLES::

        sage: B = Berkovich_Cp_Projective(3); B
        Projective Berkovich line over Cp(3) of precision 20

    Elements can be constructed::

        sage: B(1/2)
        Type I point centered at (2 + 3 + 3^2 + 3^3 + 3^4 + 3^5
        + 3^6 + 3^7 + 3^8 + 3^9 + 3^10 + 3^11 + 3^12 + 3^13 + 3^14
        + 3^15 + 3^16 + 3^17 + 3^18 + 3^19 + O(3^20) : 1 + O(3^20))

    ::

        sage: B(2, 1)
        Type II point centered at (2 + O(3^20) : 1 + O(3^20)) of radius 3^0

    For details about element construction, see the documentation of
    :class:`Berkovich_Element_Cp_Projective`. Initializing a Berkovich projective
    line by passing in a p-adic space looks the same::

        sage: B = Berkovich_Cp_Projective(Qp(3)); B
        Projective Berkovich line over Cp(3) of precision 20

    However, this method allows for more control over
    behind-the-scenes conversion::

        sage: S = Qp(3, 1)
        sage: B = Berkovich_Cp_Projective(S); B
        Projective Berkovich line over Cp(3) of precision 1

        sage: Q1 = B(1/2); Q1
        Type I point centered at (2 + O(3) : 1 + O(3))

    Note that this point has very low precision, as S has low
    precision cap. Berkovich space can also be created over
    a number field, as long as an ideal is specified::

        sage: R.<x> = QQ[]
        sage: A.<a> = NumberField(x^2 + 1)
        sage: ideal = A.prime_above(2)
        sage: B = Berkovich_Cp_Projective(A, ideal); B
        Projective Berkovich line over Cp(2), with base
        Number Field in a with defining polynomial x^2 + 1

    Number fields have the benefit that computation is exact,
    but lack support for all of `\CC_p`.

    Number fields also have the advantage of added functionality,
    as arbitrary extensions of `\QQ` can be constructed while
    there is currently limited functionality for extensions of `\QQ_p`.
    As seen above, constructing a Berkovich space backed by a number
    field requires specifying an ideal of the ring of integers
    of the number field. Specifying the ideal uniquely specifies
    an embedding of the number field into `\CC_p`.

    Unlike in the case where Berkovich space is backed by a p-adic
    field, any point of a Berkovich space backed by a number field
    must be centered at a point of that number field::

        sage: R.<x> = QQ[]
        sage: A.<a> = NumberField(x^3 + 20)
        sage: ideal = A.prime_above(3)
        sage: B = Berkovich_Cp_Projective(A, ideal)
        sage: C.<c> = NumberField(x^2 + 1)
        sage: B(c)
        Traceback (most recent call last):
        ...
        TypeError: could not convert c to Projective Space
        of dimension 1 over Number Field in a with defining polynomial x^3 + 20

    TESTS::

        sage: B = Berkovich_Cp_Projective(3)
        sage: TestSuite(B).run()
    """

    Element = Berkovich_Element_Cp_Projective

    def __init__(self, base, ideal=None):
        """
        The Python constructor.

        EXAMPLES::

            sage: Berkovich_Cp_Projective(3)
            Projective Berkovich line over Cp(3) of precision 20
        """
        if base in ZZ:
            if base.is_prime():
                base = ProjectiveSpace(Qp(base), 1)
            else:
                raise ValueError("non-prime passed into Berkovich space")
        if base in NumberFields() or isinstance(base, sage.rings.abc.pAdicField):
            base = ProjectiveSpace(base, 1)
        if not is_ProjectiveSpace(base):
            try:
                base = ProjectiveSpace(base)
            except:
                raise ValueError("base of projective Berkovich space must be projective space")
        if not isinstance(base.base_ring(), sage.rings.abc.pAdicField):
            if base.base_ring() not in NumberFields():
                raise ValueError("base of projective Berkovich space must be " + \
                    "projective space over Qp or a number field")
            else:
                if ideal is None:
                    raise ValueError('passed a number field but not an ideal')
                if base.base_ring() is not QQ:
                    if not isinstance(ideal, NumberFieldFractionalIdeal):
                        raise ValueError('ideal was not a number field ideal')
                    if ideal.number_field() != base.base_ring():
                        raise ValueError('passed number field ' + \
                            '%s but ideal was an ideal of %s' %(base.base_ring(), ideal.number_field()))
                    prime = ideal.smallest_integer()
                else:
                    if ideal not in QQ:
                        raise ValueError('ideal was not an element of QQ')
                    prime = ideal
                if not ideal.is_prime():
                    raise ValueError('passed non prime ideal')
                self._base_type = 'number field'
        else:
            prime = base.base_ring().prime()
            ideal = None
            self._base_type = 'padic field'
        if base.dimension_relative() != 1:
            raise ValueError("base of projective Berkovich space must be " + \
                "projective space of dimension 1 over Qp or a number field")
        self._p = prime
        self._ideal = ideal
        Parent.__init__(self, base = base, category=TopologicalSpaces())

    def base_ring(self):
        r"""
        The base ring of this Berkovich Space.

        OUTPUT: A field.

        EXAMPLES::

            sage: B = Berkovich_Cp_Projective(3)
            sage: B.base_ring()
            3-adic Field with capped relative precision 20

        ::

            sage: C = Berkovich_Cp_Projective(ProjectiveSpace(Qp(3, 1), 1))
            sage: C.base_ring()
            3-adic Field with capped relative precision 1

        ::

            sage: R.<x> = QQ[]
            sage: A.<a> = NumberField(x^3 + 20)
            sage: ideal = A.prime_above(3)
            sage: D = Berkovich_Cp_Projective(A, ideal)
            sage: D.base_ring()
            Number Field in a with defining polynomial x^3 + 20
        """
        return self.base().base_ring()

    def _repr_(self):
        """
        String representation of this Berkovich Space.

        EXAMPLES::

            sage: B = Berkovich_Cp_Projective(3)
            sage: B
            Projective Berkovich line over Cp(3) of precision 20

        ::

            sage: R.<x> = QQ[]
            sage: A.<a> = NumberField(x^2 + 1)
            sage: v = A.ideal(a + 1)
            sage: Berkovich_Cp_Projective(A, v)
            Projective Berkovich line over Cp(2), with base Number Field in a with defining polynomial x^2 + 1
        """
        if self._base_type == 'padic field':
            return "Projective Berkovich line over Cp(%s) of precision %s" %(self.prime(),\
                self.base().base_ring().precision_cap())
        else:
            return  "Projective Berkovich line over Cp(%s), with base %s" %(self.prime(),\
                self.base().base_ring())

    def _latex_(self):
        r"""
        LaTeX representation of this Berkovich Space.

        EXAMPLES:

            sage: B = Berkovich_Cp_Projective(3)
            sage: latex(B)
            \text{Projective Berkovich line over } \Bold{C}_{3}
        """
        return r"\text{Projective Berkovich line over } \Bold{C}_{%s}" %(self.prime())<|MERGE_RESOLUTION|>--- conflicted
+++ resolved
@@ -440,11 +440,7 @@
             if not ideal.is_prime():
                 raise ValueError('passed non prime ideal')
             self._base_type = 'number field'
-<<<<<<< HEAD
-        elif isinstance(base, sage.rings.abc.pAdicField): # change base to Qpbar
-=======
         elif isinstance(base, sage.rings.abc.pAdicField):  # change base to Qpbar
->>>>>>> 00c742dc
             prime = base.prime()
             ideal = None
             self._base_type = 'padic field'
