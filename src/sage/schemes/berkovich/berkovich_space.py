--- conflicted
+++ resolved
@@ -45,28 +45,8 @@
 from sage.schemes.projective.projective_space import ProjectiveSpace_ring, ProjectiveSpace
 from sage.structure.parent import Parent
 from sage.structure.unique_representation import UniqueRepresentation
-<<<<<<< HEAD
-from sage.categories.number_fields import NumberFields
-import sage.rings.abc
-
-from sage.categories.number_fields import NumberFields
-from sage.categories.topological_spaces import TopologicalSpaces
-from sage.misc.lazy_import import lazy_import
-from sage.rings.integer_ring import ZZ
-from sage.rings.rational_field import QQ
-from sage.schemes.affine.affine_space import is_AffineSpace
-from sage.schemes.berkovich.berkovich_cp_element import (Berkovich_Element_Cp_Affine,
-                                                         Berkovich_Element_Cp_Projective)
-from sage.schemes.projective.projective_space import is_ProjectiveSpace, ProjectiveSpace
-from sage.structure.parent import Parent
-from sage.structure.unique_representation import UniqueRepresentation
 
 lazy_import('sage.rings.number_field.number_field_ideal', 'NumberFieldFractionalIdeal')
-
-=======
-
-lazy_import('sage.rings.number_field.number_field_ideal', 'NumberFieldFractionalIdeal')
->>>>>>> 8ab839e7
 
 
 def is_Berkovich(space) -> bool:
