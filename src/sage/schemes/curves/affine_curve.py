--- conflicted
+++ resolved
@@ -143,13 +143,9 @@
 from sage.rings.polynomial.multi_polynomial_element import degree_lowest_rational_function
 from sage.rings.polynomial.polynomial_ring_constructor import PolynomialRing
 from sage.rings.rational_field import is_RationalField
-<<<<<<< HEAD
-from sage.schemes.affine.affine_space import AffineSpace, is_AffineSpace
-=======
 from sage.rings.infinity import infinity
 
 from sage.schemes.affine.affine_space import AffineSpace, AffineSpace_generic
->>>>>>> ceebb704
 from sage.schemes.affine.affine_subscheme import (AlgebraicScheme_subscheme_affine,
                                                   AlgebraicScheme_subscheme_affine_field)
 
