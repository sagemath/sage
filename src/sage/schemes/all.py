"""
all.py -- export of schemes to Sage
"""

# *****************************************************************************
#
#   Sage: Open Source Mathematical Software
#
#       Copyright (C) 2005 William Stein <wstein@gmail.com>
#
#  Distributed under the terms of the GNU General Public License (GPL)
#
#    This code is distributed in the hope that it will be useful,
#    but WITHOUT ANY WARRANTY; without even the implied warranty of
#    MERCHANTABILITY or FITNESS FOR A PARTICULAR PURPOSE.  See the GNU
#    General Public License for more details.
#
#  The full text of the GPL is available at:
#
#                  https://www.gnu.org/licenses/
# *****************************************************************************

from sage.schemes.jacobians.all import *

from sage.schemes.hyperelliptic_curves.all import *

from sage.schemes.curves.all import *

from sage.schemes.plane_conics.all import *

from sage.schemes.elliptic_curves.all import *

from sage.schemes.plane_quartics.all import *

from sage.schemes.generic.all import *

from sage.schemes.toric.all import *

from sage.schemes.affine.all import *

from sage.schemes.projective.all import *

<<<<<<< HEAD
from .hodge_special_fourfolds.all import *

from .product_projective.all import *
=======
from sage.schemes.product_projective.all import *
>>>>>>> f4adc250

from sage.schemes.cyclic_covers.all import *

from sage.schemes.berkovich.all import *<|MERGE_RESOLUTION|>--- conflicted
+++ resolved
@@ -40,13 +40,9 @@
 
 from sage.schemes.projective.all import *
 
-<<<<<<< HEAD
-from .hodge_special_fourfolds.all import *
+from sage.schemes.hodge_special_fourfolds.all import *
 
-from .product_projective.all import *
-=======
 from sage.schemes.product_projective.all import *
->>>>>>> f4adc250
 
 from sage.schemes.cyclic_covers.all import *
 
