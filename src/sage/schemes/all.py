--- conflicted
+++ resolved
@@ -21,14 +21,8 @@
 #                  https://www.gnu.org/licenses/
 # *****************************************************************************
 
-<<<<<<< HEAD
-from .all__sagemath_categories import *
-
-from .jacobians.all import *
-=======
 from sage.schemes.all__sagemath_categories import *
 from sage.schemes.all__sagemath_polyhedra import *
->>>>>>> 2bad7721
 
 from sage.schemes.jacobians.all import *
 
@@ -40,14 +34,8 @@
 
 from sage.schemes.elliptic_curves.all import *
 
-<<<<<<< HEAD
-from .cyclic_covers.all import *
-
-from .berkovich.all import *
-=======
 from sage.schemes.plane_quartics.all import *
 
 from sage.schemes.cyclic_covers.all import *
 
-from sage.schemes.berkovich.all import *
->>>>>>> 2bad7721
+from sage.schemes.berkovich.all import *