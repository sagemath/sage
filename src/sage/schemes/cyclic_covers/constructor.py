"""
Cyclic cover curve constructor
"""

# *****************************************************************************
#  Copyright (C) 2018 Edgar Costa <edgarcosta@math.dartmouth.edu>
#  Distributed under the terms of the GNU General Public License (GPL)
#                  https://www.gnu.org/licenses/
# *****************************************************************************

from sage.rings.finite_rings.finite_field_base import FiniteField
from sage.rings.polynomial.polynomial_element import Polynomial
from sage.schemes.affine.affine_space import AffineSpace

from .cycliccover_generic import CyclicCover_generic
from .cycliccover_finite_field import CyclicCover_finite_field


def CyclicCover(r, f, names=None, check_smooth=True):
    r"""
    Return the cyclic cover of the projective line given by `y^r = f`, for
    a univariate polynomial `f`.

    INPUT:

    - ``r`` - the order of the cover

    - ``f`` - univariate polynomial if not given, then it defaults to 0.

    - ``names``  (default: ``["x","y"]``) - names for the
      coordinate functions

    - ``check_squarefree`` (default: ``True``) - test if
      the input defines a unramified cover of the projective line.

    .. WARNING::

        When setting ``check_smooth=False`` or using a base ring that is
        not a field, the output curves are not to be trusted. For example, the
        output of ``is_singular`` or ``is_smooth`` only tests smoothness over
        the field of fractions.

    .. NOTE::

        The words "cyclic cover" are usually used for covers of degree
        greater than two.
        We usually refer to smooth double covers of the projective line as
        "hyperelliptic curves" or "elliptic curves" if the genus is one.
        We allow such cases in this implementation, but we highly recommend
        to use the more specific constructors/classes HyperellipticCurve and
        EllipticCurve for a wider range of tools.

    EXAMPLES:

    Basic examples::

        sage: R.<x> = QQ[]
        sage: CyclicCover(2, x^5 + x + 1)
        Cyclic Cover of P^1 over Rational Field defined by y^2 = x^5 + x + 1
        sage: CyclicCover(3, x^5 + x + 1)
        Cyclic Cover of P^1 over Rational Field defined by y^3 = x^5 + x + 1
        sage: CyclicCover(5, x^5 + x + 1)
        Cyclic Cover of P^1 over Rational Field defined by y^5 = x^5 + x + 1
        sage: CyclicCover(15, x^9 + x + 1)
        Cyclic Cover of P^1 over Rational Field defined by y^15 = x^9 + x + 1

        sage: k.<a> = GF(9); R.<x> = k[]                                                # optional - sage.rings.finite_rings
        sage: CyclicCover(5, x^9 + x + 1)                                               # optional - sage.rings.finite_rings
        Cyclic Cover of P^1 over Finite Field in a of size 3^2
<<<<<<< HEAD
        defined by y^5 = x^9 + x + 1
=======
         defined by y^5 = x^9 + x + 1
>>>>>>> 08060ed1
        sage: CyclicCover(15, x^9 + x + 1)                                              # optional - sage.rings.finite_rings
        Traceback (most recent call last):
        ...
        ValueError: As the characteristic divides the order of the cover,
        this model is not smooth.

    We can change the names of the variables in the output::

        sage: k.<a> = GF(9); R.<x> = k[]                                                # optional - sage.rings.finite_rings
        sage: CyclicCover(5, x^9 + x + 1, names=["A","B"])                              # optional - sage.rings.finite_rings
        Cyclic Cover of P^1 over Finite Field in a of size 3^2
<<<<<<< HEAD
        defined by B^5 = A^9 + A + 1
=======
         defined by B^5 = A^9 + A + 1
>>>>>>> 08060ed1

    Double roots::

        sage: P.<x> = GF(7)[]                                                           # optional - sage.rings.finite_rings
        sage: CyclicCover(2, (x^3-x+2)^2*(x^6-1))                                       # optional - sage.rings.finite_rings
        Traceback (most recent call last):
        ...
        ValueError: Not a smooth Cyclic Cover of P^1: singularity in the provided affine patch.

        sage: CyclicCover(2, (x^3-x+2)^2*(x^6-1), check_smooth=False)                   # optional - sage.rings.finite_rings
        Cyclic Cover of P^1 over Finite Field of size 7
<<<<<<< HEAD
        defined by y^2 = x^12 - 2*x^10 - 3*x^9 + x^8 + 3*x^7 + 3*x^6
                         + 2*x^4 + 3*x^3 - x^2 - 3*x + 3
=======
         defined by y^2 = x^12 - 2*x^10 - 3*x^9 + x^8 + 3*x^7 + 3*x^6
                          + 2*x^4 + 3*x^3 - x^2 - 3*x + 3
>>>>>>> 08060ed1


    Input with integer coefficients creates objects with the integers
    as base ring, but only checks smoothness over `\QQ`, not over Spec(`\ZZ`).
    In other words, it is checked that the discriminant is non-zero, but it is
    not checked whether the discriminant is a unit in `\ZZ^*`::

        sage: R.<x> = ZZ[]
        sage: CyclicCover(5, (x^3-x+2)*(x^6-1))
        Cyclic Cover of P^1 over Integer Ring defined by y^5 = x^9 - x^7 + 2*x^6 - x^3 + x - 2


    """
    if not isinstance(f, Polynomial):
        raise TypeError("Arguments f (= %s) must be a polynomial" % (f,))
    P = f.parent()
    f = P(f)
    if check_smooth:
        if P(r) == 0:
            raise ValueError(
                "As the characteristic divides the order of the cover, "
                "this model is not smooth."
            )

        try:
            smooth = f.is_squarefree()
        except NotImplementedError as err:
            raise NotImplementedError(
                str(err) + "Use " "check_smooth=False to skip this check."
            )
        if not smooth:
            raise ValueError(
                "Not a smooth Cyclic Cover of P^1: "
                "singularity in the provided affine patch."
            )
    R = P.base_ring()
    if names is None:
        names = ["x", "y"]
    A2 = AffineSpace(2, R, names=names)

    if isinstance(R, FiniteField):
        return CyclicCover_finite_field(A2, r, f, names=names)
    else:
        return CyclicCover_generic(A2, r, f, names=names)<|MERGE_RESOLUTION|>--- conflicted
+++ resolved
@@ -67,11 +67,7 @@
         sage: k.<a> = GF(9); R.<x> = k[]                                                # optional - sage.rings.finite_rings
         sage: CyclicCover(5, x^9 + x + 1)                                               # optional - sage.rings.finite_rings
         Cyclic Cover of P^1 over Finite Field in a of size 3^2
-<<<<<<< HEAD
-        defined by y^5 = x^9 + x + 1
-=======
          defined by y^5 = x^9 + x + 1
->>>>>>> 08060ed1
         sage: CyclicCover(15, x^9 + x + 1)                                              # optional - sage.rings.finite_rings
         Traceback (most recent call last):
         ...
@@ -83,11 +79,7 @@
         sage: k.<a> = GF(9); R.<x> = k[]                                                # optional - sage.rings.finite_rings
         sage: CyclicCover(5, x^9 + x + 1, names=["A","B"])                              # optional - sage.rings.finite_rings
         Cyclic Cover of P^1 over Finite Field in a of size 3^2
-<<<<<<< HEAD
-        defined by B^5 = A^9 + A + 1
-=======
          defined by B^5 = A^9 + A + 1
->>>>>>> 08060ed1
 
     Double roots::
 
@@ -99,13 +91,8 @@
 
         sage: CyclicCover(2, (x^3-x+2)^2*(x^6-1), check_smooth=False)                   # optional - sage.rings.finite_rings
         Cyclic Cover of P^1 over Finite Field of size 7
-<<<<<<< HEAD
-        defined by y^2 = x^12 - 2*x^10 - 3*x^9 + x^8 + 3*x^7 + 3*x^6
-                         + 2*x^4 + 3*x^3 - x^2 - 3*x + 3
-=======
          defined by y^2 = x^12 - 2*x^10 - 3*x^9 + x^8 + 3*x^7 + 3*x^6
                           + 2*x^4 + 3*x^3 - x^2 - 3*x + 3
->>>>>>> 08060ed1
 
 
     Input with integer coefficients creates objects with the integers
