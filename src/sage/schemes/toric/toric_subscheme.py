--- conflicted
+++ resolved
@@ -1,7 +1,4 @@
-<<<<<<< HEAD
 # sage_setup: distribution = sagemath-polyhedra
-=======
->>>>>>> 3e2de54f
 # sage.doctest: needs sage.geometry.polyhedron sage.graphs
 r"""
 Subschemes of toric space
@@ -650,15 +647,9 @@
 
             sage: P2.<x,y,z> = toric_varieties.P2()
             sage: f = x^5 + 2*x*y^4 + y^5 - 2*y^3*z^2 + x*z^4 - 2*z^5
-<<<<<<< HEAD
-            sage: P2.change_ring(GF(5)).subscheme([f]).is_nondegenerate()               # needs sage.rings.finite_rings
-            True
-            sage: P2.change_ring(GF(7)).subscheme([f]).is_nondegenerate()               # needs sage.rings.finite_rings
-=======
             sage: P2.change_ring(GF(5)).subscheme([f]).is_nondegenerate()
             True
             sage: P2.change_ring(GF(7)).subscheme([f]).is_nondegenerate()
->>>>>>> 3e2de54f
             False
 
         TESTS:
