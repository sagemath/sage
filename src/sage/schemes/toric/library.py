--- conflicted
+++ resolved
@@ -1,7 +1,4 @@
-<<<<<<< HEAD
 # sage_setup: distribution = sagemath-polyhedra
-=======
->>>>>>> 3e2de54f
 # sage.doctest: needs sage.geometry.polyhedron sage.graphs
 r"""
 Library of toric varieties
@@ -1335,11 +1332,7 @@
             in 3-d lattice N
             sage: T3.gens()
             (z0, z1, z2)
-<<<<<<< HEAD
-            sage: sorted(T3.change_ring(GF(3)).point_set().list())                      # needs sage.rings.finite_rings
-=======
             sage: sorted(T3.change_ring(GF(3)).point_set().list())
->>>>>>> 3e2de54f
             [[1 : 1 : 1], [1 : 1 : 2], [1 : 2 : 1], [1 : 2 : 2],
              [2 : 1 : 1], [2 : 1 : 2], [2 : 2 : 1], [2 : 2 : 2]]
         """
