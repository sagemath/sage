--- conflicted
+++ resolved
@@ -1,7 +1,4 @@
-<<<<<<< HEAD
 # sage_setup: distribution = sagemath-polyhedra
-=======
->>>>>>> 3e2de54f
 # sage.doctest: needs sage.geometry.polyhedron sage.graphs
 r"""
 Weierstrass for elliptic curves in higher codimension
@@ -267,10 +264,6 @@
 
     TESTS::
 
-<<<<<<< HEAD
-        sage: # needs sage.rings.finite_rings
-=======
->>>>>>> 3e2de54f
         sage: R.<w,x,y,z,a0,a1,a2,a3> = GF(101)[]
         sage: p1 = w^2 + x^2 + y^2 + z^2
         sage: p2 = a0*w^2 + a1*x^2 + a2*y^2 + a3*z^2
