--- conflicted
+++ resolved
@@ -121,11 +121,7 @@
             sage: K.<i> = QuadraticField(-1)
             sage: C = Conic(K, [1, 3, -5])
             sage: C.has_rational_point(point=True, obstruction=True)
-<<<<<<< HEAD
-            (False, Fractional ideal (i + 2))
-=======
             (False, Fractional ideal (2*i - 1))
->>>>>>> a5c65e19
             sage: C.has_rational_point(algorithm='rnfisnorm')
             False
             sage: C.has_rational_point(algorithm='rnfisnorm', obstruction=True,
