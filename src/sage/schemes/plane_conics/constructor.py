--- conflicted
+++ resolved
@@ -107,11 +107,7 @@
         sage: Conic(X^2 - X*Y + Y^2 - Z^2)
         Projective Conic Curve over Rational Field defined by X^2 - X*Y + Y^2 - Z^2
         sage: x,y = GF(7)['x,y'].gens()
-<<<<<<< HEAD
-        sage: Conic(x^2 - x + 2*y^2 - 3, 'U,V,W')                                       # needs sage.rings.finite_rings
-=======
         sage: Conic(x^2 - x + 2*y^2 - 3, 'U,V,W')
->>>>>>> 3e2de54f
         Projective Conic Curve over Finite Field of size 7
          defined by U^2 + 2*V^2 - U*W - 3*W^2
 
@@ -121,26 +117,16 @@
         Projective Conic Curve over Rational Field defined by x^2 + 6*x*y + 7*x*z + 9*z^2
 
         sage: x,y,z = GF(11)['x,y,z'].gens()
-<<<<<<< HEAD
-        sage: C = Conic(x^2 + y^2 - 2*z^2); C                                           # needs sage.rings.finite_rings
-        Projective Conic Curve over Finite Field of size 11 defined by x^2 + y^2 - 2*z^2
-        sage: Conic(C.symmetric_matrix(), 'x,y,z')                                      # needs sage.rings.finite_rings
-=======
         sage: C = Conic(x^2 + y^2 - 2*z^2); C
         Projective Conic Curve over Finite Field of size 11 defined by x^2 + y^2 - 2*z^2
         sage: Conic(C.symmetric_matrix(), 'x,y,z')
->>>>>>> 3e2de54f
         Projective Conic Curve over Finite Field of size 11 defined by x^2 + y^2 - 2*z^2
 
     Conics given by coefficients ::
 
         sage: Conic(QQ, [1,2,3])
         Projective Conic Curve over Rational Field defined by x^2 + 2*y^2 + 3*z^2
-<<<<<<< HEAD
-        sage: Conic(GF(7), [1,2,3,4,5,6], 'X')                                          # needs sage.rings.finite_rings
-=======
         sage: Conic(GF(7), [1,2,3,4,5,6], 'X')
->>>>>>> 3e2de54f
         Projective Conic Curve over Finite Field of size 7
         defined by X0^2 + 2*X0*X1 - 3*X1^2 + 3*X0*X2 - 2*X1*X2 - X2^2
 
