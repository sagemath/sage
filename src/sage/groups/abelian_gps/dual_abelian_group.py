--- conflicted
+++ resolved
@@ -1,7 +1,3 @@
-<<<<<<< HEAD
-# sage_setup: distribution = sagemath-modules
-=======
->>>>>>> 1d77a49a
 # sage.doctest: needs sage.rings.number_field
 r"""
 Dual groups of Finite Multiplicative Abelian Groups
