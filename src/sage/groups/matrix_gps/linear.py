"""
Linear Groups

EXAMPLES::

    sage: GL(4, QQ)
    General Linear Group of degree 4 over Rational Field
    sage: GL(1, ZZ)
    General Linear Group of degree 1 over Integer Ring
    sage: GL(100, RR)
    General Linear Group of degree 100 over Real Field with 53 bits of precision
    sage: GL(3, GF(49,'a'))                                                             # optional - sage.rings.finite_rings
    General Linear Group of degree 3 over Finite Field in a of size 7^2

    sage: SL(2, ZZ)
    Special Linear Group of degree 2 over Integer Ring
    sage: G = SL(2, GF(3)); G                                                           # optional - sage.rings.finite_rings
    Special Linear Group of degree 2 over Finite Field of size 3
    sage: G.is_finite()                                                                 # optional - sage.rings.finite_rings
    True
    sage: G.conjugacy_classes_representatives()                                         # optional - sage.rings.finite_rings
    (
    [1 0]  [0 2]  [0 1]  [2 0]  [0 2]  [0 1]  [0 2]
    [0 1], [1 1], [2 1], [0 2], [1 2], [2 2], [1 0]
    )
    sage: G = SL(6, GF(5))                                                              # optional - sage.rings.finite_rings
    sage: G.gens()                                                                      # optional - sage.rings.finite_rings
    (
    [2 0 0 0 0 0]  [4 0 0 0 0 1]
    [0 3 0 0 0 0]  [4 0 0 0 0 0]
    [0 0 1 0 0 0]  [0 4 0 0 0 0]
    [0 0 0 1 0 0]  [0 0 4 0 0 0]
    [0 0 0 0 1 0]  [0 0 0 4 0 0]
    [0 0 0 0 0 1], [0 0 0 0 4 0]
    )

AUTHORS:

- William Stein: initial version

- David Joyner: degree, base_ring, random, order methods; examples

- David Joyner (2006-05): added center, more examples, renamed random
  attributes, bug fixes.

- William Stein (2006-12): total rewrite

- Volker Braun (2013-1) port to new Parent, libGAP, extreme refactoring.

REFERENCES: See [KL1990]_ and [Car1972]_.
"""

# ****************************************************************************
#       Copyright (C) 2006 David Joyner and William Stein <wstein@gmail.com>
#       Copyright (C) 2013 Volker Braun <vbraun.name@gmail.com>
#
#  Distributed under the terms of the GNU General Public License (GPL)
#
#                  https://www.gnu.org/licenses/
# ****************************************************************************

from sage.categories.fields import Fields
from sage.categories.groups import Groups
from sage.groups.matrix_gps.named_group import (
    normalize_args_vectorspace, NamedMatrixGroup_generic)
from sage.misc.latex import latex


###############################################################################
# General Linear Group
###############################################################################

def GL(n, R, var='a'):
    r"""
    Return the general linear group.

    The general linear group `GL( d, R )` consists of all `d \times d`
    matrices that are invertible over the ring `R`.

    .. NOTE::

        This group is also available via ``groups.matrix.GL()``.

    INPUT:

    - ``n`` -- a positive integer.

    - ``R`` -- ring or an integer. If an integer is specified, the
      corresponding finite field is used.

    - ``var`` -- variable used to represent generator of the finite
      field, if needed.

    EXAMPLES::

<<<<<<< HEAD
        sage: G = GL(6, GF(5))                                                                      # optional - sage.libs.pari
        sage: G.order()                                                                             # optional - sage.libs.pari
        11064475422000000000000000
        sage: G.base_ring()                                                                         # optional - sage.libs.pari
        Finite Field of size 5
        sage: G.category()                                                                          # optional - sage.libs.pari
        Category of finite groups
        sage: TestSuite(G).run()                                                                    # optional - sage.libs.pari
=======
        sage: G = GL(6, GF(5))                                                          # optional - sage.rings.finite_rings
        sage: G.order()                                                                 # optional - sage.rings.finite_rings
        11064475422000000000000000
        sage: G.base_ring()                                                             # optional - sage.rings.finite_rings
        Finite Field of size 5
        sage: G.category()                                                              # optional - sage.rings.finite_rings
        Category of finite groups
        sage: TestSuite(G).run()                                                        # optional - sage.rings.finite_rings
>>>>>>> 08060ed1

        sage: G = GL(6, QQ)
        sage: G.category()
        Category of infinite groups
        sage: TestSuite(G).run()

    Here is the Cayley graph of (relatively small) finite General Linear Group::

<<<<<<< HEAD
        sage: g = GL(2,3)                                                                           # optional - sage.libs.pari
        sage: d = g.cayley_graph(); d                                                               # optional - sage.graphs sage.libs.pari
        Digraph on 48 vertices
        sage: d.plot(color_by_label=True, vertex_size=0.03, vertex_labels=False)  # long time       # optional - sage.graphs sage.libs.pari sage.plot
        Graphics object consisting of 144 graphics primitives
        sage: d.plot3d(color_by_label=True)  # long time                                            # optional - sage.graphs sage.libs.pari sage.plot
=======
        sage: g = GL(2,3)                                                               # optional - sage.rings.finite_rings
        sage: d = g.cayley_graph(); d                                                   # optional - sage.graphs sage.rings.finite_rings
        Digraph on 48 vertices
        sage: d.plot(color_by_label=True, vertex_size=0.03,  # long time                # optional - sage.graphs sage.rings.finite_rings sage.plot
        ....:        vertex_labels=False)
        Graphics object consisting of 144 graphics primitives
        sage: d.plot3d(color_by_label=True)  # long time                                # optional - sage.graphs sage.rings.finite_rings sage.plot
>>>>>>> 08060ed1
        Graphics3d Object

    ::

<<<<<<< HEAD
        sage: F = GF(3); MS = MatrixSpace(F,2,2)                                                    # optional - sage.libs.pari
        sage: gens = [MS([[2,0],[0,1]]), MS([[2,1],[2,0]])]                                         # optional - sage.libs.pari
        sage: G = MatrixGroup(gens)                                                                 # optional - sage.libs.pari
        sage: G.order()                                                                             # optional - sage.libs.pari
        48
        sage: G.cardinality()                                                                       # optional - sage.libs.pari
        48
        sage: H = GL(2,F)                                                                           # optional - sage.libs.pari
        sage: H.order()                                                                             # optional - sage.libs.pari
        48
        sage: H == G                                                                                # optional - sage.libs.pari
        True
        sage: H.gens() == G.gens()                                                                  # optional - sage.libs.pari
        True
        sage: H.as_matrix_group() == H                                                              # optional - sage.libs.pari
        True
        sage: H.gens()                                                                              # optional - sage.libs.pari
=======
        sage: F = GF(3); MS = MatrixSpace(F, 2, 2)                                      # optional - sage.rings.finite_rings
        sage: gens = [MS([[2,0], [0,1]]), MS([[2,1], [2,0]])]                           # optional - sage.rings.finite_rings
        sage: G = MatrixGroup(gens)                                                     # optional - sage.rings.finite_rings
        sage: G.order()                                                                 # optional - sage.rings.finite_rings
        48
        sage: G.cardinality()                                                           # optional - sage.rings.finite_rings
        48
        sage: H = GL(2,F)                                                               # optional - sage.rings.finite_rings
        sage: H.order()                                                                 # optional - sage.rings.finite_rings
        48
        sage: H == G                                                                    # optional - sage.rings.finite_rings
        True
        sage: H.gens() == G.gens()                                                      # optional - sage.rings.finite_rings
        True
        sage: H.as_matrix_group() == H                                                  # optional - sage.rings.finite_rings
        True
        sage: H.gens()                                                                  # optional - sage.rings.finite_rings
>>>>>>> 08060ed1
        (
        [2 0]  [2 1]
        [0 1], [2 0]
        )

    TESTS::

<<<<<<< HEAD
        sage: groups.matrix.GL(2, 3)                                                                # optional - sage.groups sage.libs.pari
        General Linear Group of degree 2 over Finite Field of size 3
        sage: groups.matrix.GL(1, ZZ).category()                                                    # optional - sage.groups
        Category of groups
        sage: groups.matrix.GL(1, QQ).category()                                                    # optional - sage.groups
=======
        sage: groups.matrix.GL(2, 3)                                                    # optional - sage.groups sage.rings.finite_rings
        General Linear Group of degree 2 over Finite Field of size 3
        sage: groups.matrix.GL(1, ZZ).category()                                        # optional - sage.groups
        Category of groups
        sage: groups.matrix.GL(1, QQ).category()                                        # optional - sage.groups
>>>>>>> 08060ed1
        Category of infinite groups
    """
    degree, ring = normalize_args_vectorspace(n, R, var='a')
    try:
        if ring.is_finite():
            cat = Groups().Finite()
        elif n > 1 or ring in Fields():
            cat = Groups().Infinite()
        else:
            cat = Groups()
    except AttributeError:
        cat = Groups()
    name = 'General Linear Group of degree {0} over {1}'.format(degree, ring)
    ltx = 'GL({0}, {1})'.format(degree, latex(ring))
    try:
        from .linear_gap import LinearMatrixGroup_gap
    except ImportError:
        pass
    else:
        try:
            cmd = 'GL({0}, {1})'.format(degree, ring._gap_init_())
            return LinearMatrixGroup_gap(degree, ring, False, name, ltx, cmd,
                                         category=cat)
        except ValueError:
            pass
<<<<<<< HEAD

    return LinearMatrixGroup_generic(degree, ring, False, name, ltx,
                                     category=cat)
=======
>>>>>>> 08060ed1

    return LinearMatrixGroup_generic(degree, ring, False, name, ltx,
                                     category=cat)


###############################################################################
# Special Linear Group
###############################################################################

def SL(n, R, var='a'):
    r"""
    Return the special linear group.

    The special linear group `SL( d, R )` consists of all `d \times d`
    matrices that are invertible over the ring `R` with determinant
    one.

    .. note::

        This group is also available via ``groups.matrix.SL()``.

   INPUT:

    - ``n`` -- a positive integer.

    - ``R`` -- ring or an integer. If an integer is specified, the
      corresponding finite field is used.

    - ``var`` -- variable used to represent generator of the finite
      field, if needed.

    EXAMPLES::

<<<<<<< HEAD
        sage: SL(3, GF(2))                                                                          # optional - sage.libs.pari
        Special Linear Group of degree 3 over Finite Field of size 2
        sage: G = SL(15, GF(7)); G                                                                  # optional - sage.libs.pari
        Special Linear Group of degree 15 over Finite Field of size 7
        sage: G.category()                                                                          # optional - sage.libs.pari
        Category of finite groups
        sage: G.order()                                                                             # optional - sage.libs.pari
        1956712595698146962015219062429586341124018007182049478916067369638713066737882363393519966343657677430907011270206265834819092046250232049187967718149558134226774650845658791865745408000000
        sage: len(G.gens())                                                                         # optional - sage.libs.pari
=======
        sage: SL(3, GF(2))                                                              # optional - sage.rings.finite_rings
        Special Linear Group of degree 3 over Finite Field of size 2
        sage: G = SL(15, GF(7)); G                                                      # optional - sage.rings.finite_rings
        Special Linear Group of degree 15 over Finite Field of size 7
        sage: G.category()                                                              # optional - sage.rings.finite_rings
        Category of finite groups
        sage: G.order()                                                                 # optional - sage.rings.finite_rings
        1956712595698146962015219062429586341124018007182049478916067369638713066737882363393519966343657677430907011270206265834819092046250232049187967718149558134226774650845658791865745408000000
        sage: len(G.gens())                                                             # optional - sage.rings.finite_rings
>>>>>>> 08060ed1
        2
        sage: G = SL(2, ZZ); G
        Special Linear Group of degree 2 over Integer Ring
        sage: G.category()
        Category of infinite groups
        sage: G.gens()
        (
        [ 0  1]  [1 1]
        [-1  0], [0 1]
        )

    Next we compute generators for `\mathrm{SL}_3(\ZZ)` ::

        sage: G = SL(3, ZZ); G
        Special Linear Group of degree 3 over Integer Ring
        sage: G.gens()
        (
        [0 1 0]  [ 0  1  0]  [1 1 0]
        [0 0 1]  [-1  0  0]  [0 1 0]
        [1 0 0], [ 0  0  1], [0 0 1]
        )
        sage: TestSuite(G).run()

    TESTS::

        sage: groups.matrix.SL(2, 3)
        Special Linear Group of degree 2 over Finite Field of size 3
    """
    degree, ring = normalize_args_vectorspace(n, R, var='a')
    try:
        if ring.is_finite() or n == 1:
            cat = Groups().Finite()
        else:
            cat = Groups().Infinite()
    except AttributeError:
        cat = Groups()
    name = 'Special Linear Group of degree {0} over {1}'.format(degree, ring)
    ltx  = 'SL({0}, {1})'.format(degree, latex(ring))
    try:
        from .linear_gap import LinearMatrixGroup_gap
    except ImportError:
        pass
    else:
        try:
            cmd  = 'SL({0}, {1})'.format(degree, ring._gap_init_())
            return LinearMatrixGroup_gap(degree, ring, True, name, ltx, cmd,
                                         category=cat)
        except ValueError:
            pass
<<<<<<< HEAD

    return LinearMatrixGroup_generic(degree, ring, True, name, ltx,
                                     category=cat)
=======
>>>>>>> 08060ed1

    return LinearMatrixGroup_generic(degree, ring, True, name, ltx,
                                     category=cat)


########################################################################
# Linear Matrix Group class
########################################################################

class LinearMatrixGroup_generic(NamedMatrixGroup_generic):

    def _check_matrix(self, x, *args):
        """a
        Check whether the matrix ``x`` is special linear.

        See :meth:`~sage.groups.matrix_gps.matrix_group._check_matrix`
        for details.

        EXAMPLES::

<<<<<<< HEAD
            sage: G = SL(2, GF(5))                                                                  # optional - sage.libs.pari
            sage: G._check_matrix(G.an_element().matrix())                                          # optional - sage.libs.pari
=======
            sage: G = SL(2, GF(5))                                                      # optional - sage.rings.finite_rings
            sage: G._check_matrix(G.an_element().matrix())                              # optional - sage.rings.finite_rings
>>>>>>> 08060ed1
        """
        if self._special:
            if x.determinant() != 1:
                raise TypeError('matrix must have determinant one')
        else:
            if x.determinant() == 0:
                raise TypeError('matrix must non-zero determinant')<|MERGE_RESOLUTION|>--- conflicted
+++ resolved
@@ -93,16 +93,6 @@
 
     EXAMPLES::
 
-<<<<<<< HEAD
-        sage: G = GL(6, GF(5))                                                                      # optional - sage.libs.pari
-        sage: G.order()                                                                             # optional - sage.libs.pari
-        11064475422000000000000000
-        sage: G.base_ring()                                                                         # optional - sage.libs.pari
-        Finite Field of size 5
-        sage: G.category()                                                                          # optional - sage.libs.pari
-        Category of finite groups
-        sage: TestSuite(G).run()                                                                    # optional - sage.libs.pari
-=======
         sage: G = GL(6, GF(5))                                                          # optional - sage.rings.finite_rings
         sage: G.order()                                                                 # optional - sage.rings.finite_rings
         11064475422000000000000000
@@ -111,7 +101,6 @@
         sage: G.category()                                                              # optional - sage.rings.finite_rings
         Category of finite groups
         sage: TestSuite(G).run()                                                        # optional - sage.rings.finite_rings
->>>>>>> 08060ed1
 
         sage: G = GL(6, QQ)
         sage: G.category()
@@ -120,14 +109,6 @@
 
     Here is the Cayley graph of (relatively small) finite General Linear Group::
 
-<<<<<<< HEAD
-        sage: g = GL(2,3)                                                                           # optional - sage.libs.pari
-        sage: d = g.cayley_graph(); d                                                               # optional - sage.graphs sage.libs.pari
-        Digraph on 48 vertices
-        sage: d.plot(color_by_label=True, vertex_size=0.03, vertex_labels=False)  # long time       # optional - sage.graphs sage.libs.pari sage.plot
-        Graphics object consisting of 144 graphics primitives
-        sage: d.plot3d(color_by_label=True)  # long time                                            # optional - sage.graphs sage.libs.pari sage.plot
-=======
         sage: g = GL(2,3)                                                               # optional - sage.rings.finite_rings
         sage: d = g.cayley_graph(); d                                                   # optional - sage.graphs sage.rings.finite_rings
         Digraph on 48 vertices
@@ -135,30 +116,10 @@
         ....:        vertex_labels=False)
         Graphics object consisting of 144 graphics primitives
         sage: d.plot3d(color_by_label=True)  # long time                                # optional - sage.graphs sage.rings.finite_rings sage.plot
->>>>>>> 08060ed1
         Graphics3d Object
 
     ::
 
-<<<<<<< HEAD
-        sage: F = GF(3); MS = MatrixSpace(F,2,2)                                                    # optional - sage.libs.pari
-        sage: gens = [MS([[2,0],[0,1]]), MS([[2,1],[2,0]])]                                         # optional - sage.libs.pari
-        sage: G = MatrixGroup(gens)                                                                 # optional - sage.libs.pari
-        sage: G.order()                                                                             # optional - sage.libs.pari
-        48
-        sage: G.cardinality()                                                                       # optional - sage.libs.pari
-        48
-        sage: H = GL(2,F)                                                                           # optional - sage.libs.pari
-        sage: H.order()                                                                             # optional - sage.libs.pari
-        48
-        sage: H == G                                                                                # optional - sage.libs.pari
-        True
-        sage: H.gens() == G.gens()                                                                  # optional - sage.libs.pari
-        True
-        sage: H.as_matrix_group() == H                                                              # optional - sage.libs.pari
-        True
-        sage: H.gens()                                                                              # optional - sage.libs.pari
-=======
         sage: F = GF(3); MS = MatrixSpace(F, 2, 2)                                      # optional - sage.rings.finite_rings
         sage: gens = [MS([[2,0], [0,1]]), MS([[2,1], [2,0]])]                           # optional - sage.rings.finite_rings
         sage: G = MatrixGroup(gens)                                                     # optional - sage.rings.finite_rings
@@ -176,7 +137,6 @@
         sage: H.as_matrix_group() == H                                                  # optional - sage.rings.finite_rings
         True
         sage: H.gens()                                                                  # optional - sage.rings.finite_rings
->>>>>>> 08060ed1
         (
         [2 0]  [2 1]
         [0 1], [2 0]
@@ -184,19 +144,11 @@
 
     TESTS::
 
-<<<<<<< HEAD
-        sage: groups.matrix.GL(2, 3)                                                                # optional - sage.groups sage.libs.pari
-        General Linear Group of degree 2 over Finite Field of size 3
-        sage: groups.matrix.GL(1, ZZ).category()                                                    # optional - sage.groups
-        Category of groups
-        sage: groups.matrix.GL(1, QQ).category()                                                    # optional - sage.groups
-=======
         sage: groups.matrix.GL(2, 3)                                                    # optional - sage.groups sage.rings.finite_rings
         General Linear Group of degree 2 over Finite Field of size 3
         sage: groups.matrix.GL(1, ZZ).category()                                        # optional - sage.groups
         Category of groups
         sage: groups.matrix.GL(1, QQ).category()                                        # optional - sage.groups
->>>>>>> 08060ed1
         Category of infinite groups
     """
     degree, ring = normalize_args_vectorspace(n, R, var='a')
@@ -222,12 +174,6 @@
                                          category=cat)
         except ValueError:
             pass
-<<<<<<< HEAD
-
-    return LinearMatrixGroup_generic(degree, ring, False, name, ltx,
-                                     category=cat)
-=======
->>>>>>> 08060ed1
 
     return LinearMatrixGroup_generic(degree, ring, False, name, ltx,
                                      category=cat)
@@ -261,17 +207,6 @@
 
     EXAMPLES::
 
-<<<<<<< HEAD
-        sage: SL(3, GF(2))                                                                          # optional - sage.libs.pari
-        Special Linear Group of degree 3 over Finite Field of size 2
-        sage: G = SL(15, GF(7)); G                                                                  # optional - sage.libs.pari
-        Special Linear Group of degree 15 over Finite Field of size 7
-        sage: G.category()                                                                          # optional - sage.libs.pari
-        Category of finite groups
-        sage: G.order()                                                                             # optional - sage.libs.pari
-        1956712595698146962015219062429586341124018007182049478916067369638713066737882363393519966343657677430907011270206265834819092046250232049187967718149558134226774650845658791865745408000000
-        sage: len(G.gens())                                                                         # optional - sage.libs.pari
-=======
         sage: SL(3, GF(2))                                                              # optional - sage.rings.finite_rings
         Special Linear Group of degree 3 over Finite Field of size 2
         sage: G = SL(15, GF(7)); G                                                      # optional - sage.rings.finite_rings
@@ -281,7 +216,6 @@
         sage: G.order()                                                                 # optional - sage.rings.finite_rings
         1956712595698146962015219062429586341124018007182049478916067369638713066737882363393519966343657677430907011270206265834819092046250232049187967718149558134226774650845658791865745408000000
         sage: len(G.gens())                                                             # optional - sage.rings.finite_rings
->>>>>>> 08060ed1
         2
         sage: G = SL(2, ZZ); G
         Special Linear Group of degree 2 over Integer Ring
@@ -331,12 +265,6 @@
                                          category=cat)
         except ValueError:
             pass
-<<<<<<< HEAD
-
-    return LinearMatrixGroup_generic(degree, ring, True, name, ltx,
-                                     category=cat)
-=======
->>>>>>> 08060ed1
 
     return LinearMatrixGroup_generic(degree, ring, True, name, ltx,
                                      category=cat)
@@ -357,13 +285,8 @@
 
         EXAMPLES::
 
-<<<<<<< HEAD
-            sage: G = SL(2, GF(5))                                                                  # optional - sage.libs.pari
-            sage: G._check_matrix(G.an_element().matrix())                                          # optional - sage.libs.pari
-=======
             sage: G = SL(2, GF(5))                                                      # optional - sage.rings.finite_rings
             sage: G._check_matrix(G.an_element().matrix())                              # optional - sage.rings.finite_rings
->>>>>>> 08060ed1
         """
         if self._special:
             if x.determinant() != 1:
