"""
Symplectic Linear Groups

EXAMPLES::

<<<<<<< HEAD
    sage: G = Sp(4, GF(7));  G                                                          # optional - sage.libs.pari
    Symplectic Group of degree 4 over Finite Field of size 7
    sage: g = prod(G.gens());  g                                                        # optional - sage.libs.pari
=======
    sage: G = Sp(4, GF(7));  G                                                          # optional - sage.rings.finite_rings
    Symplectic Group of degree 4 over Finite Field of size 7
    sage: g = prod(G.gens());  g                                                        # optional - sage.rings.finite_rings
>>>>>>> a36b1230
    [3 0 3 0]
    [1 0 0 0]
    [0 1 0 1]
    [0 2 0 0]
<<<<<<< HEAD
    sage: m = g.matrix()                                                                # optional - sage.libs.pari
    sage: m * G.invariant_form() * m.transpose() == G.invariant_form()                  # optional - sage.libs.pari
    True
    sage: G.order()                                                                     # optional - sage.libs.pari
=======
    sage: m = g.matrix()                                                                # optional - sage.rings.finite_rings
    sage: m * G.invariant_form() * m.transpose() == G.invariant_form()                  # optional - sage.rings.finite_rings
    True
    sage: G.order()                                                                     # optional - sage.rings.finite_rings
>>>>>>> a36b1230
    276595200

AUTHORS:

- David Joyner (2006-03): initial version, modified from
  special_linear (by W. Stein)

- Volker Braun (2013-1) port to new Parent, libGAP, extreme refactoring.

- Sebastian Oehms (2018-8) add option for user defined invariant bilinear
  form and bug-fix in
  :meth:`~sage.groups.matrix_gps.symplectic.SymplecticMatrixGroup_generic.invariant_form`
  (see :trac:`26028`)
"""

# ****************************************************************************
#       Copyright (C) 2006 David Joyner and William Stein
#       Copyright (C) 2013 Volker Braun <vbraun.name@gmail.com>
#
# This program is free software: you can redistribute it and/or modify
# it under the terms of the GNU General Public License as published by
# the Free Software Foundation, either version 2 of the License, or
# (at your option) any later version.
#                  https://www.gnu.org/licenses/
# ****************************************************************************

from sage.misc.latex import latex
from sage.misc.cachefunc import cached_method
from sage.rings.finite_rings.finite_field_base import FiniteField
from sage.groups.matrix_gps.named_group import (
    normalize_args_vectorspace, normalize_args_invariant_form,
    NamedMatrixGroup_generic)


###############################################################################
# Symplectic Group
###############################################################################

def Sp(n, R, var='a', invariant_form=None):
    r"""
    Return the symplectic group.

    The special linear group `GL( d, R )` consists of all `d \times d`
    matrices that are invertible over the ring `R` with determinant one.

    .. NOTE::

        This group is also available via ``groups.matrix.Sp()``.

    INPUT:

    - ``n`` -- a positive integer

    - ``R`` -- ring or an integer; if an integer is specified, the
      corresponding finite field is used

    - ``var`` -- (optional, default: ``'a'``) variable used to
      represent generator of the finite field, if needed

    - ``invariant_form`` --  (optional) instances being accepted by
      the matrix-constructor which define a `n \times n` square matrix
      over ``R`` describing the alternating form to be kept invariant
      by the symplectic group

    EXAMPLES::

<<<<<<< HEAD
        sage: Sp(4, 5)                                                                              # optional - sage.libs.pari
=======
        sage: Sp(4, 5)                                                                  # optional - sage.rings.finite_rings
>>>>>>> a36b1230
        Symplectic Group of degree 4 over Finite Field of size 5

        sage: Sp(4, IntegerModRing(15))
        Symplectic Group of degree 4 over Ring of integers modulo 15

<<<<<<< HEAD
        sage: Sp(3, GF(7))                                                                          # optional - sage.libs.pari
=======
        sage: Sp(3, GF(7))                                                              # optional - sage.rings.finite_rings
>>>>>>> a36b1230
        Traceback (most recent call last):
        ...
        ValueError: the degree must be even

    Using the ``invariant_form`` option::

        sage: m = matrix(QQ, 4,4, [[0, 0, 1, 0], [0, 0, 0, 2], [-1, 0, 0, 0], [0, -2, 0, 0]])
        sage: Sp4m = Sp(4, QQ, invariant_form=m)
        sage: Sp4 = Sp(4, QQ)
        sage: Sp4 == Sp4m
        False
        sage: Sp4.invariant_form()
        [ 0  0  0  1]
        [ 0  0  1  0]
        [ 0 -1  0  0]
        [-1  0  0  0]
        sage: Sp4m.invariant_form()
        [ 0  0  1  0]
        [ 0  0  0  2]
        [-1  0  0  0]
        [ 0 -2  0  0]
<<<<<<< HEAD
        sage: pm = Permutation([2,1,4,3]).to_matrix()                                               # optional - sage.combinat
        sage: g = Sp4(pm); g in Sp4; g                                                              # optional - sage.combinat
=======
        sage: pm = Permutation([2,1,4,3]).to_matrix()                                   # optional - sage.combinat
        sage: g = Sp4(pm); g in Sp4; g                                                  # optional - sage.combinat
>>>>>>> a36b1230
        True
        [0 1 0 0]
        [1 0 0 0]
        [0 0 0 1]
        [0 0 1 0]
<<<<<<< HEAD
        sage: Sp4m(pm)                                                                              # optional - sage.combinat
=======
        sage: Sp4m(pm)                                                                  # optional - sage.combinat
>>>>>>> a36b1230
        Traceback (most recent call last):
        ...
        TypeError: matrix must be symplectic with respect to the alternating form
        [ 0  0  1  0]
        [ 0  0  0  2]
        [-1  0  0  0]
        [ 0 -2  0  0]

<<<<<<< HEAD
        sage: Sp(4,3, invariant_form=[[0,0,0,1],[0,0,1,0],[0,2,0,0], [2,0,0,0]])                    # optional - sage.libs.pari
=======
        sage: Sp(4,3, invariant_form=[[0,0,0,1],[0,0,1,0],[0,2,0,0], [2,0,0,0]])        # optional - sage.rings.finite_rings
>>>>>>> a36b1230
        Traceback (most recent call last):
        ...
        NotImplementedError: invariant_form for finite groups is fixed by GAP

    TESTS::

        sage: TestSuite(Sp4).run()
        sage: TestSuite(Sp4m).run()
<<<<<<< HEAD
        sage: groups.matrix.Sp(2, 3)                                                                # optional - sage.libs.pari
        Symplectic Group of degree 2 over Finite Field of size 3

        sage: G = Sp(4,5)                                                                           # optional - sage.libs.pari
        sage: TestSuite(G).run()                                                                    # optional - sage.libs.pari
=======
        sage: groups.matrix.Sp(2, 3)                                                    # optional - sage.rings.finite_rings
        Symplectic Group of degree 2 over Finite Field of size 3

        sage: G = Sp(4,5)                                                               # optional - sage.rings.finite_rings
        sage: TestSuite(G).run()                                                        # optional - sage.rings.finite_rings
>>>>>>> a36b1230
    """
    degree, ring = normalize_args_vectorspace(n, R, var=var)
    if degree % 2:
        raise ValueError('the degree must be even')

    if invariant_form is not None:
        if isinstance(ring, FiniteField):
            raise NotImplementedError("invariant_form for finite groups is fixed by GAP")

        invariant_form = normalize_args_invariant_form(ring, degree, invariant_form)
        if not invariant_form.is_alternating():
            raise ValueError("invariant_form must be alternating")

        name = 'Symplectic Group of degree {0} over {1} with respect to alternating bilinear form\n{2}'.format(
                                                degree, ring, invariant_form)
        ltx  = r'\text{{Sp}}_{{{0}}}({1})\text{{ with respect to alternating bilinear form}}{2}'.format(
                                    degree, latex(ring), latex(invariant_form))
    else:
        name = 'Symplectic Group of degree {0} over {1}'.format(degree, ring)
        ltx  = r'\text{{Sp}}_{{{0}}}({1})'.format(degree, latex(ring))

    try:
        from .symplectic_gap import SymplecticMatrixGroup_gap
    except ImportError:
        pass
    else:
        try:
            cmd = 'Sp({0}, {1})'.format(degree, ring._gap_init_())
            return SymplecticMatrixGroup_gap(degree, ring, True, name, ltx, cmd)
        except ValueError:
            pass
<<<<<<< HEAD

    return SymplecticMatrixGroup_generic(degree, ring, True, name, ltx, invariant_form=invariant_form)
=======
>>>>>>> a36b1230

    return SymplecticMatrixGroup_generic(degree, ring, True, name, ltx, invariant_form=invariant_form)


class SymplecticMatrixGroup_generic(NamedMatrixGroup_generic):
    r"""
    Symplectic Group over arbitrary rings.

    EXAMPLES::

<<<<<<< HEAD
        sage: Sp43 = Sp(4,3); Sp43                                                                  # optional - sage.libs.pari
        Symplectic Group of degree 4 over Finite Field of size 3
        sage: latex(Sp43)                                                                           # optional - sage.libs.pari
=======
        sage: Sp43 = Sp(4,3); Sp43                                                      # optional - sage.rings.finite_rings
        Symplectic Group of degree 4 over Finite Field of size 3
        sage: latex(Sp43)                                                               # optional - sage.rings.finite_rings
>>>>>>> a36b1230
        \text{Sp}_{4}(\Bold{F}_{3})

        sage: Sp4m = Sp(4, QQ, invariant_form=(0, 0, 1, 0,  0, 0, 0, 2,
        ....:                                  -1, 0, 0, 0, 0, -2, 0, 0)); Sp4m
        Symplectic Group of degree 4 over Rational Field
         with respect to alternating bilinear form
        [ 0  0  1  0]
        [ 0  0  0  2]
        [-1  0  0  0]
        [ 0 -2  0  0]
        sage: latex(Sp4m)
        \text{Sp}_{4}(\Bold{Q})\text{ with respect to alternating bilinear form}\left(\begin{array}{rrrr}
        0 & 0 & 1 & 0 \\
        0 & 0 & 0 & 2 \\
        -1 & 0 & 0 & 0 \\
        0 & -2 & 0 & 0
        \end{array}\right)
    """

    @cached_method
    def invariant_form(self):
        """
        Return the quadratic form preserved by the symplectic group.

        OUTPUT:

        A matrix.

        EXAMPLES::

            sage: Sp(4, QQ).invariant_form()
            [ 0  0  0  1]
            [ 0  0  1  0]
            [ 0 -1  0  0]
            [-1  0  0  0]
        """
        if self._invariant_form is not None:
            return self._invariant_form

        R = self.base_ring()
        d = self.degree()
        from sage.matrix.constructor import zero_matrix
        m = zero_matrix(R, d)
        for i in range(d):
            m[i, d-i-1] = 1 if i < d/2 else -1
        m.set_immutable()
        return m

    def _check_matrix(self, x, *args):
        """
        Check whether the matrix ``x`` is symplectic.

        See :meth:`~sage.groups.matrix_gps.matrix_group._check_matrix`
        for details.

        EXAMPLES::

<<<<<<< HEAD
            sage: G = Sp(4,GF(5))                                                                   # optional - sage.libs.pari
            sage: G._check_matrix(G.an_element().matrix())                                          # optional - sage.libs.pari
=======
            sage: G = Sp(4, GF(5))                                                      # optional - sage.rings.finite_rings
            sage: G._check_matrix(G.an_element().matrix())                              # optional - sage.rings.finite_rings
>>>>>>> a36b1230
        """
        F = self.invariant_form()
        if x * F * x.transpose() != F:
            raise TypeError('matrix must be symplectic with respect to the alternating form\n{}'.format(F))<|MERGE_RESOLUTION|>--- conflicted
+++ resolved
@@ -3,30 +3,17 @@
 
 EXAMPLES::
 
-<<<<<<< HEAD
-    sage: G = Sp(4, GF(7));  G                                                          # optional - sage.libs.pari
-    Symplectic Group of degree 4 over Finite Field of size 7
-    sage: g = prod(G.gens());  g                                                        # optional - sage.libs.pari
-=======
     sage: G = Sp(4, GF(7));  G                                                          # optional - sage.rings.finite_rings
     Symplectic Group of degree 4 over Finite Field of size 7
     sage: g = prod(G.gens());  g                                                        # optional - sage.rings.finite_rings
->>>>>>> a36b1230
     [3 0 3 0]
     [1 0 0 0]
     [0 1 0 1]
     [0 2 0 0]
-<<<<<<< HEAD
-    sage: m = g.matrix()                                                                # optional - sage.libs.pari
-    sage: m * G.invariant_form() * m.transpose() == G.invariant_form()                  # optional - sage.libs.pari
-    True
-    sage: G.order()                                                                     # optional - sage.libs.pari
-=======
     sage: m = g.matrix()                                                                # optional - sage.rings.finite_rings
     sage: m * G.invariant_form() * m.transpose() == G.invariant_form()                  # optional - sage.rings.finite_rings
     True
     sage: G.order()                                                                     # optional - sage.rings.finite_rings
->>>>>>> a36b1230
     276595200
 
 AUTHORS:
@@ -93,21 +80,13 @@
 
     EXAMPLES::
 
-<<<<<<< HEAD
-        sage: Sp(4, 5)                                                                              # optional - sage.libs.pari
-=======
         sage: Sp(4, 5)                                                                  # optional - sage.rings.finite_rings
->>>>>>> a36b1230
         Symplectic Group of degree 4 over Finite Field of size 5
 
         sage: Sp(4, IntegerModRing(15))
         Symplectic Group of degree 4 over Ring of integers modulo 15
 
-<<<<<<< HEAD
-        sage: Sp(3, GF(7))                                                                          # optional - sage.libs.pari
-=======
         sage: Sp(3, GF(7))                                                              # optional - sage.rings.finite_rings
->>>>>>> a36b1230
         Traceback (most recent call last):
         ...
         ValueError: the degree must be even
@@ -129,23 +108,14 @@
         [ 0  0  0  2]
         [-1  0  0  0]
         [ 0 -2  0  0]
-<<<<<<< HEAD
-        sage: pm = Permutation([2,1,4,3]).to_matrix()                                               # optional - sage.combinat
-        sage: g = Sp4(pm); g in Sp4; g                                                              # optional - sage.combinat
-=======
         sage: pm = Permutation([2,1,4,3]).to_matrix()                                   # optional - sage.combinat
         sage: g = Sp4(pm); g in Sp4; g                                                  # optional - sage.combinat
->>>>>>> a36b1230
         True
         [0 1 0 0]
         [1 0 0 0]
         [0 0 0 1]
         [0 0 1 0]
-<<<<<<< HEAD
-        sage: Sp4m(pm)                                                                              # optional - sage.combinat
-=======
         sage: Sp4m(pm)                                                                  # optional - sage.combinat
->>>>>>> a36b1230
         Traceback (most recent call last):
         ...
         TypeError: matrix must be symplectic with respect to the alternating form
@@ -154,11 +124,7 @@
         [-1  0  0  0]
         [ 0 -2  0  0]
 
-<<<<<<< HEAD
-        sage: Sp(4,3, invariant_form=[[0,0,0,1],[0,0,1,0],[0,2,0,0], [2,0,0,0]])                    # optional - sage.libs.pari
-=======
         sage: Sp(4,3, invariant_form=[[0,0,0,1],[0,0,1,0],[0,2,0,0], [2,0,0,0]])        # optional - sage.rings.finite_rings
->>>>>>> a36b1230
         Traceback (most recent call last):
         ...
         NotImplementedError: invariant_form for finite groups is fixed by GAP
@@ -167,19 +133,11 @@
 
         sage: TestSuite(Sp4).run()
         sage: TestSuite(Sp4m).run()
-<<<<<<< HEAD
-        sage: groups.matrix.Sp(2, 3)                                                                # optional - sage.libs.pari
-        Symplectic Group of degree 2 over Finite Field of size 3
-
-        sage: G = Sp(4,5)                                                                           # optional - sage.libs.pari
-        sage: TestSuite(G).run()                                                                    # optional - sage.libs.pari
-=======
         sage: groups.matrix.Sp(2, 3)                                                    # optional - sage.rings.finite_rings
         Symplectic Group of degree 2 over Finite Field of size 3
 
         sage: G = Sp(4,5)                                                               # optional - sage.rings.finite_rings
         sage: TestSuite(G).run()                                                        # optional - sage.rings.finite_rings
->>>>>>> a36b1230
     """
     degree, ring = normalize_args_vectorspace(n, R, var=var)
     if degree % 2:
@@ -211,11 +169,6 @@
             return SymplecticMatrixGroup_gap(degree, ring, True, name, ltx, cmd)
         except ValueError:
             pass
-<<<<<<< HEAD
-
-    return SymplecticMatrixGroup_generic(degree, ring, True, name, ltx, invariant_form=invariant_form)
-=======
->>>>>>> a36b1230
 
     return SymplecticMatrixGroup_generic(degree, ring, True, name, ltx, invariant_form=invariant_form)
 
@@ -226,15 +179,9 @@
 
     EXAMPLES::
 
-<<<<<<< HEAD
-        sage: Sp43 = Sp(4,3); Sp43                                                                  # optional - sage.libs.pari
-        Symplectic Group of degree 4 over Finite Field of size 3
-        sage: latex(Sp43)                                                                           # optional - sage.libs.pari
-=======
         sage: Sp43 = Sp(4,3); Sp43                                                      # optional - sage.rings.finite_rings
         Symplectic Group of degree 4 over Finite Field of size 3
         sage: latex(Sp43)                                                               # optional - sage.rings.finite_rings
->>>>>>> a36b1230
         \text{Sp}_{4}(\Bold{F}_{3})
 
         sage: Sp4m = Sp(4, QQ, invariant_form=(0, 0, 1, 0,  0, 0, 0, 2,
@@ -292,13 +239,8 @@
 
         EXAMPLES::
 
-<<<<<<< HEAD
-            sage: G = Sp(4,GF(5))                                                                   # optional - sage.libs.pari
-            sage: G._check_matrix(G.an_element().matrix())                                          # optional - sage.libs.pari
-=======
             sage: G = Sp(4, GF(5))                                                      # optional - sage.rings.finite_rings
             sage: G._check_matrix(G.an_element().matrix())                              # optional - sage.rings.finite_rings
->>>>>>> a36b1230
         """
         F = self.invariant_form()
         if x * F * x.transpose() != F:
