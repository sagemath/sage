<<<<<<< HEAD
# sage_setup: distribution = sagemath-gap

=======
# sage.doctest: needs sage.rings.finite_rings
>>>>>>> 556ebad9
r"""
Unitary Groups `GU(n,q)` and `SU(n,q)` with GAP
"""

# ****************************************************************************
#       Copyright (C) 2006 David Joyner and William Stein
#                     2018 Sebastian Oehms
#                     2018 Travis Scrimshaw
#                     2023 Matthias Koeppe
#
# This program is free software: you can redistribute it and/or modify
# it under the terms of the GNU General Public License as published by
# the Free Software Foundation, either version 2 of the License, or
# (at your option) any later version.
#                  https://www.gnu.org/licenses/
# ****************************************************************************

from sage.groups.matrix_gps.finitely_generated_gap import FinitelyGeneratedMatrixGroup_gap
from sage.groups.matrix_gps.named_group_gap import NamedMatrixGroup_gap
from sage.groups.matrix_gps.unitary import UnitaryMatrixGroup_generic
from sage.misc.cachefunc import cached_method


class UnitaryMatrixGroup_gap(UnitaryMatrixGroup_generic, NamedMatrixGroup_gap, FinitelyGeneratedMatrixGroup_gap):
    r"""
    The general or special unitary group in GAP.

    TESTS:

    Check that :trac:`20867` is fixed::

        sage: from sage.groups.matrix_gps.finitely_generated_gap import FinitelyGeneratedMatrixGroup_gap
        sage: G = GU(3,3)
        sage: isinstance(G, FinitelyGeneratedMatrixGroup_gap)
        True
    """

    @cached_method
    def invariant_form(self):
        """
        Return the hermitian form preserved by the unitary group.

        OUTPUT:

        A square matrix describing the bilinear form

        EXAMPLES::

            sage: G32 = GU(3,2)
            sage: G32.invariant_form()
            [0 0 1]
            [0 1 0]
            [1 0 0]
        """
        d = self.degree()
        R = self.base_ring()
        # note that self.gap().InvariantSesquilinearForm()['matrix'].matrix().base_ring() != R for example for self = GU(3.2)
        # therefore we have to coerce into the right matrix space
        from sage.matrix.constructor import matrix
        m = matrix(R, d, d, self.gap().InvariantSesquilinearForm()['matrix'].matrix())
        m.set_immutable()
        return m<|MERGE_RESOLUTION|>--- conflicted
+++ resolved
@@ -1,9 +1,5 @@
-<<<<<<< HEAD
 # sage_setup: distribution = sagemath-gap
-
-=======
 # sage.doctest: needs sage.rings.finite_rings
->>>>>>> 556ebad9
 r"""
 Unitary Groups `GU(n,q)` and `SU(n,q)` with GAP
 """
