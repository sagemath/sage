# sage.doctest: needs sage.graphs
"""
Coxeter Groups As Matrix Groups

This implements a general Coxeter group as a matrix group by using the
reflection representation.

AUTHORS:

- Travis Scrimshaw (2013-08-28): Initial version
"""

##############################################################################
#       Copyright (C) 2013 Travis Scrimshaw <tscrim at ucdavis.edu>
#
#  Distributed under the terms of the GNU General Public License (GPL)
#
#  The full text of the GPL is available at:
#
#                  http://www.gnu.org/licenses/
##############################################################################

<<<<<<< HEAD
import sage.rings.abc
=======
from sage.structure.unique_representation import UniqueRepresentation
from sage.categories.sets_cat import Sets
from sage.categories.coxeter_groups import CoxeterGroups
>>>>>>> f4ce06aa

from sage.categories.coxeter_groups import CoxeterGroups
from sage.combinat.root_system.coxeter_matrix import CoxeterMatrix
from sage.groups.matrix_gps.finitely_generated import FinitelyGeneratedMatrixGroup_generic
from sage.groups.matrix_gps.group_element import MatrixGroupElement_generic
from sage.matrix.args import SparseEntry
from sage.matrix.matrix_space import MatrixSpace
from sage.misc.cachefunc import cached_method
from sage.rings.integer_ring import ZZ
from sage.rings.infinity import infinity
from sage.sets.family import Family
from sage.structure.unique_representation import UniqueRepresentation


class CoxeterMatrixGroup(UniqueRepresentation, FinitelyGeneratedMatrixGroup_generic):
    r"""
    A Coxeter group represented as a matrix group.

    Let `(W, S)` be a Coxeter system. We construct a vector space `V`
    over `\RR` with a basis of `\{ \alpha_s \}_{s \in S}` and inner product

    .. MATH::

        B(\alpha_s, \alpha_t) = -\cos\left( \frac{\pi}{m_{st}} \right)

    where we have `B(\alpha_s, \alpha_t) = -1` if `m_{st} = \infty`. Next we
    define a representation `\sigma_s : V \to V` by

    .. MATH::

        \sigma_s \lambda = \lambda - 2 B(\alpha_s, \lambda) \alpha_s.

    This representation is faithful so we can represent the Coxeter group `W`
    by the set of matrices `\sigma_s` acting on `V`.

    INPUT:

    - ``data`` -- a Coxeter matrix or graph or a Cartan type
    - ``base_ring`` -- (default: the universal cyclotomic field or
      a number field) the base ring which contains all values
      `\cos(\pi/m_{ij})` where `(m_{ij})_{ij}` is the Coxeter matrix
    - ``index_set`` -- (optional) an indexing set for the generators

    For finite Coxeter groups, the default base ring is taken to be `\QQ` or
    a quadratic number field when possible.

    For more on creating Coxeter groups, see
    :meth:`~sage.combinat.root_system.coxeter_group.CoxeterGroup`.

    .. TODO::

        Currently the label `\infty` is implemented as `-1` in the Coxeter
        matrix.

    EXAMPLES:

    We can create Coxeter groups from Coxeter matrices::

        sage: # needs sage.libs.gap sage.rings.number_field
        sage: W = CoxeterGroup([[1, 6, 3], [6, 1, 10], [3, 10, 1]]); W
        Coxeter group over Universal Cyclotomic Field with Coxeter matrix:
        [ 1  6  3]
        [ 6  1 10]
        [ 3 10  1]
        sage: W.gens()
        (
        [                 -1 -E(12)^7 + E(12)^11                   1]
        [                  0                   1                   0]
        [                  0                   0                   1],
        <BLANKLINE>
        [                  1                   0                   0]
        [-E(12)^7 + E(12)^11                  -1     E(20) - E(20)^9]
        [                  0                   0                   1],
        <BLANKLINE>
        [              1               0               0]
        [              0               1               0]
        [              1 E(20) - E(20)^9              -1]
        )

        sage: m = matrix([[1,3,3,3], [3,1,3,2], [3,3,1,2], [3,2,2,1]])
        sage: W = CoxeterGroup(m)
        sage: W.gens()
        (
        [-1  1  1  1]  [ 1  0  0  0]  [ 1  0  0  0]  [ 1  0  0  0]
        [ 0  1  0  0]  [ 1 -1  1  0]  [ 0  1  0  0]  [ 0  1  0  0]
        [ 0  0  1  0]  [ 0  0  1  0]  [ 1  1 -1  0]  [ 0  0  1  0]
        [ 0  0  0  1], [ 0  0  0  1], [ 0  0  0  1], [ 1  0  0 -1]
        )
        sage: a,b,c,d = W.gens()
        sage: (a*b*c)^3
        [ 5  1 -5  7]
        [ 5  0 -4  5]
        [ 4  1 -4  4]
        [ 0  0  0  1]
        sage: (a*b)^3
        [1 0 0 0]
        [0 1 0 0]
        [0 0 1 0]
        [0 0 0 1]
        sage: b*d == d*b
        True
        sage: a*c*a == c*a*c
        True

    We can create the matrix representation over different base rings and with
    different index sets. Note that the base ring must contain all
    `2*\cos(\pi/m_{ij})` where `(m_{ij})_{ij}` is the Coxeter matrix::

        sage: W = CoxeterGroup(m, base_ring=RR, index_set=['a','b','c','d'])
        sage: W.base_ring()
        Real Field with 53 bits of precision
        sage: W.index_set()
        ('a', 'b', 'c', 'd')

        sage: CoxeterGroup(m, base_ring=ZZ)
        Coxeter group over Integer Ring with Coxeter matrix:
        [1 3 3 3]
        [3 1 3 2]
        [3 3 1 2]
        [3 2 2 1]
        sage: CoxeterGroup([[1,4],[4,1]], base_ring=QQ)                                 # needs sage.symbolic
        Traceback (most recent call last):
        ...
        TypeError: unable to convert sqrt(2) to a rational

    Using the well-known conversion between Coxeter matrices and Coxeter
    graphs, we can input a Coxeter graph. Following the standard convention,
    edges with no label (i.e. labelled by ``None``) are treated as 3::

        sage: # needs sage.libs.gap sage.rings.number_field
        sage: G = Graph([(0,3,None), (1,3,15), (2,3,7), (0,1,3)])
        sage: W = CoxeterGroup(G); W
        Coxeter group over Universal Cyclotomic Field with Coxeter matrix:
        [ 1  3  2  3]
        [ 3  1  2 15]
        [ 2  2  1  7]
        [ 3 15  7  1]
        sage: G2 = W.coxeter_diagram()
        sage: CoxeterGroup(G2) is W
        True

    Because there currently is no class for `\ZZ \cup \{ \infty \}`, labels
    of `\infty` are given by `-1` in the Coxeter matrix::

        sage: # needs sage.libs.gap sage.rings.number_field
        sage: G = Graph([(0,1,None), (1,2,4), (0,2,oo)])
        sage: W = CoxeterGroup(G)
        sage: W.coxeter_matrix()
        [ 1  3 -1]
        [ 3  1  4]
        [-1  4  1]

    We can also create Coxeter groups from Cartan types using the
    ``implementation`` keyword::

        sage: W = CoxeterGroup(['D',5], implementation='reflection'); W
        Finite Coxeter group over Integer Ring with Coxeter matrix:
        [1 3 2 2 2]
        [3 1 3 2 2]
        [2 3 1 3 3]
        [2 2 3 1 2]
        [2 2 3 2 1]
        sage: W = CoxeterGroup(['H',3], implementation='reflection'); W                 # needs sage.libs.gap sage.rings.number_field
        Finite Coxeter group over
         Number Field in a with defining polynomial x^2 - 5 with a = 2.236067977499790?
         with Coxeter matrix:
         [1 3 2]
         [3 1 5]
         [2 5 1]
    """
    @staticmethod
    def __classcall_private__(cls, data, base_ring=None, index_set=None):
        """
        Normalize arguments to ensure a unique representation.

        EXAMPLES::

            sage: W1 = CoxeterGroup(['A',2], implementation='reflection', base_ring=ZZ)
            sage: W2 = CoxeterGroup([[1,3],[3,1]], index_set=(1,2))
            sage: W1 is W2
            True
            sage: G1 = Graph([(1,2)])
            sage: W3 = CoxeterGroup(G1)
            sage: W1 is W3
            True
            sage: G2 = Graph([(1,2,3)])
            sage: W4 = CoxeterGroup(G2)
            sage: W1 is W4
            True
        """
        data = CoxeterMatrix(data, index_set=index_set)

        if base_ring is None:
            if data.is_simply_laced():
                base_ring = ZZ
            elif data.is_finite():
                from sage.rings.number_field.number_field import QuadraticField
                letter = data.coxeter_type().cartan_type().type()
                if letter in ['B', 'C', 'F']:
                    base_ring = QuadraticField(2)
                elif letter == 'G':
                    base_ring = QuadraticField(3)
                elif letter == 'H':
                    base_ring = QuadraticField(5)
                else:
                    from sage.rings.universal_cyclotomic_field import UniversalCyclotomicField
                    base_ring = UniversalCyclotomicField()
            else:
                from sage.rings.universal_cyclotomic_field import UniversalCyclotomicField
                base_ring = UniversalCyclotomicField()
        return super().__classcall__(cls, data, base_ring, data.index_set())

    def __init__(self, coxeter_matrix, base_ring, index_set):
        """
        Initialize ``self``.

        EXAMPLES::

            sage: W = CoxeterGroup([[1,3,2],[3,1,3],[2,3,1]])
            sage: TestSuite(W).run()  # long time

            sage: # long time, needs sage.rings.number_field sage.symbolic
            sage: W = CoxeterGroup([[1,3,2],[3,1,4],[2,4,1]], base_ring=QQbar)
            sage: TestSuite(W).run()
            sage: W = CoxeterGroup([[1,3,2],[3,1,6],[2,6,1]])
            sage: TestSuite(W).run(max_runs=30)
            sage: W = CoxeterGroup([[1,3,2],[3,1,-1],[2,-1,1]])
            sage: TestSuite(W).run(max_runs=30)

        We check that :issue:`16630` is fixed::

            sage: CoxeterGroup(['D',4], base_ring=QQ).category()
            Category of finite irreducible Coxeter groups

            sage: # needs sage.rings.number_field
            sage: CoxeterGroup(['H',4], base_ring=QQbar).category()
            Category of finite irreducible Coxeter groups
            sage: F = CoxeterGroups().Finite()
            sage: all(CoxeterGroup([letter,i]) in F
            ....:     for i in range(2,5) for letter in ['A','B','D'])
            True
            sage: all(CoxeterGroup(['E',i]) in F for i in range(6,9))
            True
            sage: CoxeterGroup(['F',4]).category()
            Category of finite irreducible Coxeter groups
            sage: CoxeterGroup(['G',2]).category()
            Category of finite irreducible Coxeter groups
            sage: all(CoxeterGroup(['H',i]) in F for i in range(3,5))
            True
            sage: all(CoxeterGroup(['I',i]) in F for i in range(2,5))
            True
        """
        self._matrix = coxeter_matrix
        n = coxeter_matrix.rank()
        # Compute the matrix with entries `2 \cos( \pi / m_{ij} )`.
        MS = MatrixSpace(base_ring, n, sparse=True)
        one = MS.one()
        # FIXME: Hack because there is no ZZ \cup \{ \infty \}: -1 represents \infty
        if isinstance(base_ring, sage.rings.abc.UniversalCyclotomicField):
            E = base_ring.gen

            def val(x):
                if x == -1:
                    return 2
                else:
                    return E(2 * x) + ~E(2 * x)
        elif isinstance(base_ring, sage.rings.abc.NumberField_quadratic):
            from sage.rings.universal_cyclotomic_field import UniversalCyclotomicField

            E = UniversalCyclotomicField().gen

            def val(x):
                if x == -1:
                    return 2
                else:
                    return base_ring((E(2 * x) + ~E(2 * x)).to_cyclotomic_field())
        else:
            def val(x):
                if x == -1:
                    return 2
                elif x == 1:
                    return -2
                elif x == 2:
                    return 0
                elif x == 3:
                    return 1
                else:
                    from sage.functions.trig import cos
                    from sage.symbolic.constants import pi
                    return base_ring(2 * cos(pi / x))
        gens = [one + MS([SparseEntry(i, j, val(coxeter_matrix[index_set[i], index_set[j]]))
                          for j in range(n)])
                for i in range(n)]
        # Make the generators dense matrices for consistency and speed
        gens = [g.dense_matrix() for g in gens]
        category = CoxeterGroups()
        # Now we shall see if the group is finite, and, if so, refine
        # the category to ``category.Finite()``. Otherwise the group is
        # infinite and we refine the category to ``category.Infinite()``.
        if self._matrix.is_finite():
            category = category.Finite()
        else:
            category = category.Infinite()
        if all(self._matrix._matrix[i, j] == 2
               for i in range(n) for j in range(i)):
            category = category.Commutative()
        if self._matrix.is_irreducible():
            category = category.Irreducible()
        self._index_set_inverse = {i: ii
                                   for ii, i in enumerate(self._matrix.index_set())}
        FinitelyGeneratedMatrixGroup_generic.__init__(self, ZZ(n), base_ring,
                                                      gens, category=category)

    def _repr_(self):
        """
        Return a string representation of ``self``.

        EXAMPLES::

            sage: CoxeterGroup([[1,3,2],[3,1,4],[2,4,1]])                               # needs sage.libs.gap sage.rings.number_field
            Finite Coxeter group over Number Field in a with defining polynomial x^2 - 2 with a = 1.414213562373095? with Coxeter matrix:
            [1 3 2]
            [3 1 4]
            [2 4 1]
        """
        rep = "Finite " if self.is_finite() else ""
        rep += "Coxeter group over {} with Coxeter matrix:\n{}".format(self.base_ring(), self._matrix)
        return rep

    def _coerce_map_from_(self, P):
        """
        Return ``True`` if ``P`` is a Coxeter group of the same
        Coxeter type and ``False`` otherwise.

        EXAMPLES::

            sage: # needs sage.combinat
            sage: W = CoxeterGroup(["A",4])
            sage: W2 = WeylGroup(["A",4])
            sage: W._coerce_map_from_(W2)
            True
            sage: W3 = WeylGroup(["A",4], implementation='permutation')
            sage: W._coerce_map_from_(W3)
            True
            sage: W4 = WeylGroup(["A",3])
            sage: W.has_coerce_map_from(W4)
            False
        """
        if P in CoxeterGroups() and P.coxeter_type() is self.coxeter_type():
            return True
        return super()._coerce_map_from_(P)

    def coxeter_matrix(self):
        """
        Return the Coxeter matrix of ``self``.

        EXAMPLES::

            sage: W = CoxeterGroup([[1,3],[3,1]])
            sage: W.coxeter_matrix()
            [1 3]
            [3 1]
            sage: W = CoxeterGroup(['H',3])                                             # needs sage.libs.gap sage.rings.number_field
            sage: W.coxeter_matrix()                                                    # needs sage.libs.gap sage.rings.number_field
            [1 3 2]
            [3 1 5]
            [2 5 1]
        """
        return self._matrix

    def bilinear_form(self):
        r"""
        Return the bilinear form associated to ``self``.

        Given a Coxeter group `G` with Coxeter matrix `M = (m_{ij})_{ij}`,
        the associated bilinear form `A = (a_{ij})_{ij}` is given by

        .. MATH::

            a_{ij} = -\cos\left( \frac{\pi}{m_{ij}} \right).

        If `A` is positive definite, then `G` is of finite type (and so
        the associated Coxeter group is a finite group). If `A` is
        positive semidefinite, then `G` is affine type.

        EXAMPLES::

            sage: W = CoxeterGroup(['D',4])
            sage: W.bilinear_form()                                                     # needs sage.symbolic
            [   1 -1/2    0    0]
            [-1/2    1 -1/2 -1/2]
            [   0 -1/2    1    0]
            [   0 -1/2    0    1]
        """
        return self._matrix.bilinear_form(self.base_ring().fraction_field())

    def is_finite(self):
        """
        Return ``True`` if this group is finite.

        EXAMPLES::

            sage: # needs sage.libs.gap sage.rings.number_field
            sage: [l for l in range(2, 9) if
            ....:  CoxeterGroup([[1,3,2],[3,1,l],[2,l,1]]).is_finite()]
            [2, 3, 4, 5]
            sage: [l for l in range(2, 9) if
            ....:  CoxeterGroup([[1,3,2,2],[3,1,l,2],[2,l,1,3],[2,2,3,1]]).is_finite()]
            [2, 3, 4]
            sage: [l for l in range(2, 9) if
            ....:  CoxeterGroup([[1,3,2,2,2], [3,1,3,3,2], [2,3,1,2,2],
            ....:                [2,3,2,1,l], [2,2,2,l,1]]).is_finite()]
            [2, 3]
            sage: [l for l in range(2, 9) if
            ....:  CoxeterGroup([[1,3,2,2,2], [3,1,2,3,3], [2,2,1,l,2],
            ....:                [2,3,l,1,2], [2,3,2,2,1]]).is_finite()]
            [2, 3]
            sage: [l for l in range(2, 9) if
            ....:  CoxeterGroup([[1,3,2,2,2,2], [3,1,l,2,2,2], [2,l,1,3,l,2],
            ....:                [2,2,3,1,2,2], [2,2,l,2,1,3], [2,2,2,2,3,1]]).is_finite()]
            [2, 3]
        """
        # Finite Coxeter groups are marked as finite in their
        # ``__init__`` method. You would hope to inherit the default
        # implementation of is_finite from the Sets.Finite category,
        # but it's overriden by Groups.is_finite. Instead we manually
        # check membership to Sets.Finite.
        return self in Sets.Finite

    def is_commutative(self):
        """
        Return whether ``self`` is commutative.

        EXAMPLES::

            sage: CoxeterGroup(['A', 2]).is_commutative()
            False
            sage: W = CoxeterGroup(['I',2])
            sage: W.is_commutative()
            True

        TESTS::

            sage: CoxeterGroup([['A', 2], ['A', 1]]).is_commutative()
            False
            sage: CoxeterGroup([['A', 1]] * 3).is_commutative()
            True
        """
        return "Commutative" in self.category().axioms()

    @cached_method
    def order(self):
        """
        Return the order of ``self``.

        If the Coxeter group is finite, this uses an iterator.

        EXAMPLES::

            sage: # needs sage.rings.number_field
            sage: W = CoxeterGroup([[1,3],[3,1]])
            sage: W.order()
            6
            sage: W = CoxeterGroup([[1,-1],[-1,1]])                                     # needs sage.libs.gap
            sage: W.order()                                                             # needs sage.libs.gap
            +Infinity
        """
        if self.is_finite():
            return len(self)
        return infinity

    def canonical_representation(self):
        r"""
        Return the canonical faithful representation of ``self``, which
        is ``self``.

        EXAMPLES::

            sage: W = CoxeterGroup([[1,3],[3,1]])
            sage: W.canonical_representation() is W
            True
        """
        return self

    def simple_reflection(self, i):
        """
        Return the simple reflection `s_i`.

        INPUT:

        - ``i`` -- an element from the index set

        EXAMPLES::

            sage: W = CoxeterGroup(['A',3], implementation='reflection')
            sage: W.simple_reflection(1)
            [-1  1  0]
            [ 0  1  0]
            [ 0  0  1]
            sage: W.simple_reflection(2)
            [ 1  0  0]
            [ 1 -1  1]
            [ 0  0  1]
            sage: W.simple_reflection(3)
            [ 1  0  0]
            [ 0  1  0]
            [ 0  1 -1]
        """
        return self.gen(self._index_set_inverse[i])

    @cached_method
    def _positive_roots_reflections(self):
        """
        Return a family whose keys are the positive roots
        and values are the reflections.

        EXAMPLES::

            sage: W = CoxeterGroup(['A', 2])
            sage: F = W._positive_roots_reflections()
            sage: F.keys()
            [(1, 0), (1, 1), (0, 1)]
            sage: list(F)
            [
            [-1  1]  [ 0 -1]  [ 1  0]
            [ 0  1], [-1  0], [ 1 -1]
            ]
        """
        if not self.is_finite():
            raise NotImplementedError('not available for infinite groups')

        word = self.long_element(as_word=True)
        N = len(word)

        from sage.modules.free_module import FreeModule
        simple_roots = FreeModule(self.base_ring(), self.ngens()).gens()

        refls = self.simple_reflections()
        resu = []
        d = {}
        for i in range(1, N + 1):
            segment = word[:i]
            last = segment.pop()
            ref = refls[last]
            rt = simple_roots[last - 1]
            while segment:
                last = segment.pop()
                cr = refls[last]
                ref = cr * ref * cr
                rt = refls[last] * rt
            rt.set_immutable()
            resu += [rt]
            d[rt] = ref
        return Family(resu, lambda rt: d[rt])

    def positive_roots(self):
        """
        Return the positive roots.

        These are roots in the Coxeter sense, that all have the
        same norm. They are given by their coefficients in the
        base of simple roots, also taken to have all the same
        norm.

        .. SEEALSO::

            :meth:`reflections`

        EXAMPLES::

            sage: W = CoxeterGroup(['A',3], implementation='reflection')
            sage: W.positive_roots()
            ((1, 0, 0), (1, 1, 0), (0, 1, 0), (1, 1, 1), (0, 1, 1), (0, 0, 1))

            sage: # needs sage.libs.gap sage.rings.number_field
            sage: W = CoxeterGroup(['I',5], implementation='reflection')
            sage: W.positive_roots()
            ((1, 0),
             (-E(5)^2 - E(5)^3, 1),
             (-E(5)^2 - E(5)^3, -E(5)^2 - E(5)^3),
             (1, -E(5)^2 - E(5)^3),
             (0, 1))
        """
        return tuple(self._positive_roots_reflections().keys())

    def reflections(self):
        """
        Return the set of reflections.

        The order is the one given by :meth:`positive_roots`.

        EXAMPLES::

            sage: W = CoxeterGroup(['A',2], implementation='reflection')
            sage: list(W.reflections())
            [
            [-1  1]  [ 0 -1]  [ 1  0]
            [ 0  1], [-1  0], [ 1 -1]
            ]
        """
        return self._positive_roots_reflections()

    @cached_method
    def roots(self):
        """
        Return the roots.

        These are roots in the Coxeter sense, that all have the
        same norm. They are given by their coefficients in the
        base of simple roots, also taken to have all the same
        norm.

        The positive roots are listed first, then the negative roots
        in the same order. The order is the one given by :meth:`roots`.

        EXAMPLES::

            sage: W = CoxeterGroup(['A',3], implementation='reflection')
            sage: W.roots()
            ((1, 0, 0),
             (1, 1, 0),
             (0, 1, 0),
             (1, 1, 1),
             (0, 1, 1),
             (0, 0, 1),
             (-1, 0, 0),
             (-1, -1, 0),
             (0, -1, 0),
             (-1, -1, -1),
             (0, -1, -1),
             (0, 0, -1))

            sage: # needs sage.libs.gap sage.rings.number_field
            sage: W = CoxeterGroup(['I',5], implementation='reflection')
            sage: len(W.roots())
            10
        """
        if not self.is_finite():
            raise NotImplementedError('not available for infinite groups')
        positive = self.positive_roots()
        return positive + tuple([-v for v in positive])

    def simple_root_index(self, i):
        r"""
        Return the index of the simple root `\alpha_i`.

        This is the position of `\alpha_i` in the list of all roots
        as given be :meth:`roots`.

        EXAMPLES::

            sage: W = CoxeterGroup(['A',3], implementation='reflection')
            sage: [W.simple_root_index(i) for i in W.index_set()]
            [0, 2, 5]
        """
        roots = self.roots()
        rt = roots[0].parent().gen(self._index_set_inverse[i])
        return roots.index(rt)

    @cached_method
    def fundamental_weights(self):
        """
        Return the fundamental weights for ``self``.

        This is the dual basis to the basis of simple roots.

        The base ring must be a field.

        .. SEEALSO:: :meth:`fundamental_weight`

        EXAMPLES::

            sage: W = CoxeterGroup(['A',3], implementation='reflection')
            sage: W.fundamental_weights()                                               # needs sage.symbolic
            Finite family {1: (3/2, 1, 1/2), 2: (1, 2, 1), 3: (1/2, 1, 3/2)}
        """
        simple_weights = self.bilinear_form().inverse()
        I = self.index_set()
        D = {i: simple_weights[k] for k, i in enumerate(I)}
        return Family(I, D.__getitem__)

    def fundamental_weight(self, i):
        r"""
        Return the fundamental weight with index ``i``.

        .. SEEALSO:: :meth:`fundamental_weights`

        EXAMPLES::

            sage: W = CoxeterGroup(['A',3], implementation='reflection')
            sage: W.fundamental_weight(1)                                               # needs sage.symbolic
            (3/2, 1, 1/2)
        """
        return self.fundamental_weights()[i]

    class Element(MatrixGroupElement_generic):
        """
        A Coxeter group element.
        """
        def first_descent(self, side='right', index_set=None, positive=False):
            """
            Return the first left (resp. right) descent of ``self``, as
            ane element of ``index_set``, or ``None`` if there is none.

            See :meth:`descents` for a description of the options.

            EXAMPLES::

                sage: W = CoxeterGroup(['A',3], implementation='reflection')
                sage: a,b,c = W.gens()
                sage: elt = b*a*c
                sage: elt.first_descent()
                1
                sage: elt.first_descent(side='left')
                2
            """
            M = self.matrix()
            if side != 'right':
                M = ~M
            I = self.parent().index_set()
            n = len(I)
            zero = M.base_ring().zero()
            if index_set is None:
                index_set = range(n)
            else:
                I_inv = self.parent()._index_set_inverse
                index_set = [I_inv[i] for i in index_set]
            if positive:
                for i in index_set:
                    if not _matrix_test_right_descent(M, i, n, zero):
                        return I[i]
            else:
                for i in index_set:
                    if _matrix_test_right_descent(M, i, n, zero):
                        return I[i]
            return None

        def descents(self, side='right', index_set=None, positive=False):
            """
            Return the descents of ``self``, as a list of elements of the
            ``index_set``.

            INPUT:

            - ``index_set`` -- (default: all of them) a subset (as a list
              or iterable) of the nodes of the Dynkin diagram
            - ``side`` -- (default: ``'right'``) ``'left'`` or ``'right'``
            - ``positive`` -- boolean (default: ``False``)

            EXAMPLES::

                sage: W = CoxeterGroup(['A',3], implementation='reflection')
                sage: a,b,c = W.gens()
                sage: elt = b*a*c
                sage: elt.descents()
                [1, 3]
                sage: elt.descents(positive=True)
                [2]
                sage: elt.descents(index_set=[1,2])
                [1]
                sage: elt.descents(side='left')
                [2]
            """
            M = self.matrix()
            if side != 'right':
                M = ~M
            I = self.parent().index_set()
            n = len(I)
            zero = M.base_ring().zero()
            if index_set is None:
                index_set = range(n)
            else:
                I_inv = self.parent()._index_set_inverse
                index_set = [I_inv[i] for i in index_set]
            if positive:
                return [I[i] for i in index_set if not _matrix_test_right_descent(M, i, n, zero)]
            return [I[i] for i in index_set if _matrix_test_right_descent(M, i, n, zero)]

        def has_right_descent(self, i):
            r"""
            Return whether ``i`` is a right descent of ``self``.

            A Coxeter system `(W, S)` has a root system defined as
            `\{ w(\alpha_s) \}_{w \in W}` and we define the positive
            (resp. negative) roots `\alpha = \sum_{s \in S} c_s \alpha_s`
            by all `c_s \geq 0` (resp. `c_s \leq 0`). In particular, we note
            that if `\ell(w s) > \ell(w)` then `w(\alpha_s) > 0` and if
            `\ell(ws) < \ell(w)` then `w(\alpha_s) < 0`.
            Thus `i \in I` is a right descent if `w(\alpha_{s_i}) < 0`
            or equivalently if the matrix representing `w` has all entries
            of the `i`-th column being nonpositive.

            INPUT:

            - ``i`` -- an element in the index set

            EXAMPLES::

                sage: W = CoxeterGroup(['A',3], implementation='reflection')
                sage: a,b,c = W.gens()
                sage: elt = b*a*c
                sage: [elt.has_right_descent(i) for i in [1, 2, 3]]
                [True, False, True]
            """
            i = self.parent()._index_set_inverse[i]
            n = len(self.parent().index_set())
            M = self.matrix()
            zero = M.base_ring().zero()
            return _matrix_test_right_descent(M, i, n, zero)

        def canonical_matrix(self):
            r"""
            Return the matrix of ``self`` in the canonical faithful
            representation, which is ``self`` as a matrix.

            EXAMPLES::

                sage: W = CoxeterGroup(['A',3], implementation='reflection')
                sage: a,b,c = W.gens()
                sage: elt = a*b*c
                sage: elt.canonical_matrix()
                [ 0  0 -1]
                [ 1  0 -1]
                [ 0  1 -1]
            """
            return self.matrix()

        @cached_method
        def action_on_root_indices(self, i, side='left'):
            """
            Return the action on the set of roots.

            The roots are ordered as in the output of the method :meth:`roots`.

            EXAMPLES::

                sage: W = CoxeterGroup(['A',3], implementation='reflection')
                sage: w = W.w0
                sage: w.action_on_root_indices(0)
                11
            """
            if side == "left":
                w = self
            elif side == "right":
                w = ~self
            else:
                raise ValueError('side must be "left" or "right"')
            roots = self.parent().roots()
            rt = w * roots[i]
            return roots.index(rt)


def _matrix_test_right_descent(M, i, n, zero):
    """
    Test if the matrix ``M`` has a right ``i``-descent.

    INPUT:

    - ``M`` -- the matrix
    - ``i`` -- the index
    - ``n`` -- the size of the matrix
    - ``zero`` -- the zero element in the base ring of ``M``

    .. NOTE::

        This is a helper function for :class:`CoxeterMatrixGroup.Element`
        and optimized for speed. Specifically, it is called often and
        there is no need to recompute ``n`` (and ``zero``) each time this
        function is called.

    .. TODO::

        Cythonize this function.

    EXAMPLES::

        sage: from sage.groups.matrix_gps.coxeter_group import _matrix_test_right_descent
        sage: W = CoxeterGroup(['A',3], implementation='reflection')
        sage: a,b,c = W.gens()
        sage: elt = b*a*c
        sage: zero = W.base_ring().zero()
        sage: [_matrix_test_right_descent(elt.matrix(), i, 3, zero)
        ....:  for i in range(3)]
        [True, False, True]
    """
    for j in range(n):
        c = M[j, i]
        if c < zero:
            return True
        elif c > zero:
            return False
    raise AssertionError('a zero column, so there must be a bug')<|MERGE_RESOLUTION|>--- conflicted
+++ resolved
@@ -17,17 +17,12 @@
 #
 #  The full text of the GPL is available at:
 #
-#                  http://www.gnu.org/licenses/
+#                  https://www.gnu.org/licenses/
 ##############################################################################
 
-<<<<<<< HEAD
 import sage.rings.abc
-=======
-from sage.structure.unique_representation import UniqueRepresentation
+
 from sage.categories.sets_cat import Sets
-from sage.categories.coxeter_groups import CoxeterGroups
->>>>>>> f4ce06aa
-
 from sage.categories.coxeter_groups import CoxeterGroups
 from sage.combinat.root_system.coxeter_matrix import CoxeterMatrix
 from sage.groups.matrix_gps.finitely_generated import FinitelyGeneratedMatrixGroup_generic
