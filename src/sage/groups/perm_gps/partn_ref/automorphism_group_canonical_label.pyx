--- conflicted
+++ resolved
@@ -1,8 +1,5 @@
-<<<<<<< HEAD
 # sage_setup: distribution = sagemath-categories
-=======
 # sage.doctest: needs sage.groups
->>>>>>> 556ebad9
 r"""
 Automorphism groups and canonical labels
 
