# sage_setup: distribution = sagemath-gap
r"""
"Named" Permutation groups (such as the symmetric group, S_n)

You can construct the following permutation groups:

-  :class:`SymmetricGroup`, `S_n` of order `n!` (`n` can also be a list `X` of distinct
   positive integers, in which case it returns `S_X`)

-  :class:`AlternatingGroup`, `A_n` of order `n!/2` (n can also be a list `X`
   of distinct positive integers, in which case it returns `A_X`)

-  :class:`DihedralGroup`, `D_n` of order `2n`

-  :class:`GeneralDihedralGroup`, `Dih(G)`, where `G` is an abelian group

-  :class:`CyclicPermutationGroup`, `C_n` of order `n`

-  :class:`DiCyclicGroup`, nonabelian groups of order `4m` with a unique element of order 2

-  :class:`TransitiveGroup`, `n`-th` transitive group of degree `d`
   from the GAP tables of transitive groups

-  ``TransitiveGroups(d)``, ``TransitiveGroups()``, set of all of the above

-  :class:`PrimitiveGroup`, `n`-th` primitive group of degree `d`
   from the GAP tables of primitive groups

-  ``PrimitiveGroups(d)``, ``PrimitiveGroups()``, set of all of the above

-  ``MathieuGroup(degree)``, Mathieu group of degree 9, 10, 11, 12, 21, 22, 23, or 24.

-  :class:`KleinFourGroup`, subgroup of `S_4` of order `4` which is not `C_2 \times C_2`

-  :class:`QuaternionGroup`, non-abelian group of order `8`, `\{\pm 1, \pm I, \pm J, \pm K\}`

-  :class:`SplitMetacyclicGroup`, nonabelian groups of order `p^m` with cyclic
   subgroups of index p

-  :class:`SemidihedralGroup`, nonabelian 2-groups with cyclic subgroups of index 2

-  ``PGL(n,q)``, projective general linear group of `n\times n` matrices over
   the finite field `\GF(q)`

-  ``PSL(n,q)``, projective special linear group of `n\times n` matrices over
   the finite field `\GF(q)`

-  ``PSp(2n,q)``, projective symplectic linear group of `2n\times 2n` matrices
   over the finite field `\GF(q)`

-  ``PSU(n,q)``, projective special unitary group of `n \times n` matrices having
   coefficients in the finite field `\GF(q^2)` that respect a
   fixed nondegenerate sesquilinear form, of determinant 1.

-  ``PGU(n,q)``, projective general unitary group of `n\times n` matrices having
   coefficients in the finite field `\GF(q^2)` that respect a
   fixed nondegenerate sesquilinear form, modulo the centre.

-  ``SuzukiGroup(q)``, Suzuki group over `\GF(q)`, `^2 B_2(2^{2k+1}) = Sz(2^{2k+1})`.

-  :class:`ComplexReflectionGroup`, the complex reflection group `G(m, p, n)` or
   the exceptional complex reflection group `G_m`

-  :class:`SmallPermutationGroup`, a permutation realization of a group specified by its GAP id.

AUTHOR:

- David Joyner (2007-06): split from permgp.py (suggested by Nick Alexander)

REFERENCES:

- Cameron, P., Permutation Groups. New York: Cambridge University Press, 1999.
- Wielandt, H., Finite Permutation Groups. New York: Academic Press, 1964.
- Dixon, J. and Mortimer, B., Permutation Groups, Springer-Verlag, Berlin/New York, 1996.

.. NOTE::

    Though Suzuki groups are okay, Ree groups should *not* be wrapped as
    permutation groups - the construction is too slow - unless (for
    small values or the parameter) they are made using explicit generators.
"""
# ****************************************************************************
#       Copyright (C) 2006 William Stein <wstein@gmail.com>
#                          David Joyner <wdjoyner@gmail.com>
#
#  Distributed under the terms of the GNU General Public License (GPL)
#                  https://www.gnu.org/licenses/
# ****************************************************************************
from pathlib import Path

from sage.arith.misc import factor, valuation
from sage.categories.finite_enumerated_sets import FiniteEnumeratedSets
from sage.groups.abelian_gps.abelian_group import AbelianGroup
from sage.groups.perm_gps.permgroup import PermutationGroup_generic
from sage.groups.perm_gps.permgroup_element import SymmetricGroupElement
from sage.libs.gap.libgap import libgap
from sage.misc.cachefunc import cached_method, weak_cached_function
from sage.misc.functional import is_even
from sage.misc.lazy_import import lazy_import
from sage.rings.finite_rings.finite_field_constructor import FiniteField as GF
from sage.rings.integer import Integer
from sage.sets.disjoint_union_enumerated_sets import DisjointUnionEnumeratedSets
from sage.sets.family import Family
from sage.sets.finite_enumerated_set import FiniteEnumeratedSet
from sage.sets.non_negative_integers import NonNegativeIntegers
from sage.sets.primes import Primes
from sage.structure.parent import Parent
from sage.structure.richcmp import richcmp
from sage.structure.unique_representation import CachedRepresentation

lazy_import('sage.groups.cactus_group', 'CactusGroup')


class PermutationGroup_unique(CachedRepresentation, PermutationGroup_generic):
    """
    .. TODO::

        Fix the broken hash. ::

            sage: G = SymmetricGroup(6)
            sage: G3 = G.subgroup([G((1,2,3,4,5,6)),G((1,2))])
            sage: hash(G) == hash(G3)  # todo: Should be True!
            False

    TESTS::

        sage: G = SymmetricGroup(6)
        sage: G3 = G.subgroup([G((1,2,3,4,5,6)),G((1,2))])
        sage: G == G3
        True
    """
    @weak_cached_function
    def __classcall__(cls, *args, **kwds):
        """
        This makes sure that domain is a FiniteEnumeratedSet before it gets passed
        on to the __init__ method.

        EXAMPLES::

            sage: SymmetricGroup(['a','b']).domain()  # indirect doctest
            {'a', 'b'}
        """
        domain = kwds.pop('domain', None)
        if domain is not None:
            if domain not in FiniteEnumeratedSets():
                domain = FiniteEnumeratedSet(domain)
            kwds['domain'] = domain
        return super().__classcall__(cls, *args, **kwds)


class PermutationGroup_symalt(PermutationGroup_unique):
    """
    This is a class used to factor out some of the commonality
    in the :class:`SymmetricGroup` and :class:`AlternatingGroup` classes.
    """

    @staticmethod
    def __classcall__(cls, domain):
        """
        Normalizes the input of the constructor into a set

        INPUT:

        - ``n`` -- an integer or list or tuple thereof

        Calls the constructor with a tuple representing the set.

        EXAMPLES::

            sage: S1 = SymmetricGroup(4)
            sage: S2 = SymmetricGroup([1,2,3,4])
            sage: S3 = SymmetricGroup((1,2,3,4))
            sage: S1 is S2
            True
            sage: S1 is S3
            True

        TESTS::

            sage: SymmetricGroup(0)
            Symmetric group of order 0! as a permutation group
            sage: SymmetricGroup(1)
            Symmetric group of order 1! as a permutation group
            sage: SymmetricGroup(-1)
            Traceback (most recent call last):
            ...
            ValueError: domain (=-1) must be an integer >= 0 or a list
        """
        if domain not in FiniteEnumeratedSets():
            if not isinstance(domain, (tuple, list, range)):
                try:
                    domain = Integer(domain)
                except TypeError:
                    raise TypeError("domain (={}) must be an integer >= 0 or a finite set (but domain has type {})".format(domain, type(domain)))

                if domain < 0:
                    raise ValueError("domain (={}) must be an integer >= 0 or a list".format(domain))
                domain = list(range(1, domain+1))
            v = FiniteEnumeratedSet(domain)
        else:
            v = domain

        return super().__classcall__(cls, domain=v)


class SymmetricGroup(PermutationGroup_symalt):
    r"""
    The full symmetric group of order `n!`, as a permutation group.

    If `n` is a list or tuple of positive integers then it returns the
    symmetric group of the associated set.

    INPUT:

    - ``n`` -- a positive integer, or list or tuple thereof

    .. NOTE::

        This group is also available via ``groups.permutation.Symmetric()``.

    EXAMPLES::

        sage: G = SymmetricGroup(8)
        sage: G.order()
        40320
        sage: G
        Symmetric group of order 8! as a permutation group
        sage: G.degree()
        8
        sage: S8 = SymmetricGroup(8)
        sage: G = SymmetricGroup([1,2,4,5])
        sage: G
        Symmetric group of order 4! as a permutation group
        sage: G.domain()
        {1, 2, 4, 5}
        sage: G = SymmetricGroup(4)
        sage: G
        Symmetric group of order 4! as a permutation group
        sage: G.domain()
        {1, 2, 3, 4}
        sage: G.category()
        Join of Category of finite enumerated permutation groups and
        Category of finite weyl groups and
        Category of well generated finite irreducible complex reflection groups

    TESTS::

        sage: groups.permutation.Symmetric(4)
        Symmetric group of order 4! as a permutation group
    """
    def __init__(self, domain=None):
        """
        Initialize ``self``.

        TESTS::

            sage: TestSuite(SymmetricGroup(0)).run()                                    # needs sage.rings.number_field
            sage: TestSuite(SymmetricGroup(1)).run()                                    # needs sage.rings.number_field
            sage: TestSuite(SymmetricGroup(3)).run()                                    # needs sage.rings.number_field
        """
        from sage.categories.finite_weyl_groups import FiniteWeylGroups
        from sage.categories.finite_permutation_groups import FinitePermutationGroups
        from sage.categories.category import Category

        # Note that we skip the call to the superclass initializer in order to
        # avoid infinite recursion since SymmetricGroup is called by
        # PermutationGroupElement
        cat = Category.join([FinitePermutationGroups(), FiniteWeylGroups().Irreducible()])
        super(PermutationGroup_generic, self).__init__(category=cat)

        self._domain = domain
        self._deg = len(self._domain)
        self._domain_to_gap = {key: i+1 for i, key in enumerate(self._domain)}
        self._domain_from_gap = {i+1: key for i, key in enumerate(self._domain)}

        # Create the generators for the symmetric group
        gens = [tuple(self._domain)]
        if len(self._domain) > 2:
            gens.append(tuple(self._domain[:2]))
        self._gens = tuple([self.element_class(g, self, check=False)
                            for g in gens])

    def _gap_init_(self, gap=None):
        """
        Return the string used to create this group in GAP.

        EXAMPLES::

            sage: S = SymmetricGroup(3)
            sage: S._gap_init_()
            'SymmetricGroup(3)'
            sage: S = SymmetricGroup(['a', 'b', 'c'])
            sage: S._gap_init_()
            'SymmetricGroup(3)'
        """
        return 'SymmetricGroup({})'.format(self.degree())

    @cached_method
    def index_set(self):
        """
        Return the index set for the descents of the symmetric group ``self``.

        EXAMPLES::

            sage: S8 = SymmetricGroup(8)
            sage: S8.index_set()
            (1, 2, 3, 4, 5, 6, 7)

            sage: S = SymmetricGroup([3,1,4,5])
            sage: S.index_set()
            (3, 1, 4)
        """
        return tuple(self.domain()[:-1])

    def __richcmp__(self, x, op):
        """
        Fast comparison for SymmetricGroups.

        EXAMPLES::

            sage: S8 = SymmetricGroup(8)
            sage: S3 = SymmetricGroup(3)
            sage: S8 > S3
            True
        """
        if isinstance(x, SymmetricGroup):
            return richcmp((self._deg, self._domain), (x._deg, x._domain), op)
        return super().__richcmp__(x, op)

    def _repr_(self):
        """
        EXAMPLES::

            sage: A = SymmetricGroup([2,3,7]); A
            Symmetric group of order 3! as a permutation group
        """
        return "Symmetric group of order {}! as a permutation group".format(self.degree())

    def _coerce_map_from_(self, G):
        """
        Return if there is a coercion map from ``G`` into ``self``.

        EXAMPLES::

            sage: J3 = groups.misc.Cactus(3)                                            # needs sage.rings.number_field
            sage: S5 = SymmetricGroup(5)
            sage: S5.coerce_map_from(J3)                                                # needs sage.rings.number_field
            Conversion via _from_cactus_group_element map:
              From: Cactus Group with 3 fruit
              To:   Symmetric group of order 5! as a permutation group
            sage: S2 = SymmetricGroup(2)
            sage: S2._coerce_map_from_(J3) is None                                      # needs sage.rings.number_field
            True
        """
        if isinstance(G, CactusGroup) and G._n <= self._deg:
            return self._from_cactus_group_element
        return super()._coerce_map_from_(G)

    def _from_cactus_group_element(self, x):
        """
        Return an element of ``self`` from a cactus group element.

        EXAMPLES::

            sage: # needs sage.rings.number_field
            sage: J3 = groups.misc.Cactus(3)
            sage: s12,s13,s23 = J3.gens()
            sage: elt = s12*s23*s13
            sage: S5 = SymmetricGroup(5)
            sage: S5._from_cactus_group_element(elt)
            (2,3)
        """
        return self(x.to_permutation())

    def cartan_type(self):
        r"""
        Return the Cartan type of ``self``

        The symmetric group `S_n` is a Coxeter group of type `A_{n-1}`.

        EXAMPLES::

            sage: A = SymmetricGroup([2,3,7]); A.cartan_type()
            ['A', 2]

            sage: A = SymmetricGroup([]); A.cartan_type()
            ['A', 0]
        """
        from sage.combinat.root_system.cartan_type import CartanType
        return CartanType(['A', max(self.degree() - 1, 0)])

    def coxeter_matrix(self):
        r"""
        Return the Coxeter matrix of ``self``.

        EXAMPLES::

            sage: A = SymmetricGroup([2,3,7,'a']); A.coxeter_matrix()                   # needs sage.graphs
            [1 3 2]
            [3 1 3]
            [2 3 1]
        """
        return self.cartan_type().coxeter_matrix()

    def simple_reflection(self, i):
        r"""
        For `i` in the index set of ``self``, return the
        elementary transposition `s_i = (i,i+1)`.

        EXAMPLES::

            sage: A = SymmetricGroup(5)
            sage: A.simple_reflection(3)
            (3,4)

            sage: A = SymmetricGroup([2,3,7])
            sage: A.simple_reflections()
            Finite family {2: (2,3), 3: (3,7)}
        """
        return self([(i, self._domain[self._domain.index(i)+1])], check=False)

    def reflections(self):
        """
        Return the list of all reflections in ``self``.

        EXAMPLES::

            sage: A = SymmetricGroup(3)
            sage: A.reflections()
            [(1,2), (1,3), (2,3)]
        """
        from itertools import combinations
        dom = self._domain
        return [self([(i, j)], check=False) for i, j in combinations(dom, 2)]

    def young_subgroup(self, comp):
        """
        Return the Young subgroup associated with the composition ``comp``.

        EXAMPLES::

            sage: S = SymmetricGroup(8)
            sage: c = Composition([2,2,2,2])
            sage: S.young_subgroup(c)
            Subgroup generated by [(7,8), (5,6), (3,4), (1,2)] of
             (Symmetric group of order 8! as a permutation group)

            sage: S = SymmetricGroup(['a','b','c'])
            sage: S.young_subgroup([2,1])
            Subgroup generated by [('a','b')] of
             (Symmetric group of order 3! as a permutation group)

            sage: Y = S.young_subgroup([2,2,2,2,2])
            Traceback (most recent call last):
            ...
            ValueError: the composition is not of expected size
        """
        if sum(comp) != self.degree():
            raise ValueError('the composition is not of expected size')

        domain = self._domain
        gens = []
        pos = 0
        for c in comp:
            for i in range(c - 1):
                gens.append(self((domain[pos + i], domain[pos + i + 1])))
            pos += c

        return self.subgroup(gens)

    def major_index(self, parameter=None):
        r"""
        Return the *major index generating polynomial* of ``self``,
        which is a gadget counting the elements of ``self`` by major
        index.

        INPUT:

        - ``parameter`` -- an element of a ring; the result is
          more explicit with a formal variable (default:
          element ``q`` of Univariate Polynomial Ring in ``q`` over
          Integer Ring)

        .. MATH::

            P(q) = \sum_{g\in S_n} q^{ \operatorname{major\ index}(g) }

        EXAMPLES::

            sage: S4 = SymmetricGroup(4)
            sage: S4.major_index()                                                      # needs sage.combinat
            q^6 + 3*q^5 + 5*q^4 + 6*q^3 + 5*q^2 + 3*q + 1
            sage: K.<t> = QQ[]
            sage: S4.major_index(t)                                                     # needs sage.combinat
            t^6 + 3*t^5 + 5*t^4 + 6*t^3 + 5*t^2 + 3*t + 1
        """
        from sage.combinat.q_analogues import q_factorial
        return q_factorial(self.degree(), parameter)

    def conjugacy_classes_representatives(self):
        r"""
        Return a complete list of representatives of conjugacy classes in
        a permutation group `G`.

        Let `S_n` be the symmetric group on `n` letters. The conjugacy
        classes are indexed by partitions `\lambda` of `n`. The ordering
        of the conjugacy classes is reverse lexicographic order of
        the partitions.

        EXAMPLES::

            sage: G = SymmetricGroup(5)
            sage: G.conjugacy_classes_representatives()                                 # needs sage.combinat
            [(), (1,2), (1,2)(3,4), (1,2,3), (1,2,3)(4,5),
             (1,2,3,4), (1,2,3,4,5)]

        ::

            sage: S = SymmetricGroup(['a','b','c'])
            sage: S.conjugacy_classes_representatives()                                 # needs sage.combinat
            [(), ('a','b'), ('a','b','c')]

        TESTS:

        Check some border cases::

            sage: S = SymmetricGroup(0)
            sage: S.conjugacy_classes_representatives()                                 # needs sage.combinat
            [()]
            sage: S = SymmetricGroup(1)
            sage: S.conjugacy_classes_representatives()                                 # needs sage.combinat
            [()]
        """
        from sage.combinat.partition import Partitions_n
        from sage.groups.perm_gps.symgp_conjugacy_class import default_representative
        n = len(self.domain())
        return [default_representative(la, self)
                for la in reversed(Partitions_n(n))]

    def conjugacy_classes_iterator(self):
        """
        Iterate over the conjugacy classes of ``self``.

        EXAMPLES::

            sage: G = SymmetricGroup(5)
            sage: list(G.conjugacy_classes_iterator()) == G.conjugacy_classes()         # needs sage.combinat
            True
        """
        from sage.combinat.partition import Partitions_n
        from sage.groups.perm_gps.symgp_conjugacy_class import SymmetricGroupConjugacyClass
        P = Partitions_n(len(self.domain()))
        for la in reversed(P):
            yield SymmetricGroupConjugacyClass(self, la)

    def conjugacy_classes(self):
        """
        Return a list of the conjugacy classes of ``self``.

        EXAMPLES::

            sage: G = SymmetricGroup(5)
            sage: G.conjugacy_classes()                                                 # needs sage.combinat
            [Conjugacy class of cycle type [1, 1, 1, 1, 1] in
                 Symmetric group of order 5! as a permutation group,
             Conjugacy class of cycle type [2, 1, 1, 1] in
                 Symmetric group of order 5! as a permutation group,
             Conjugacy class of cycle type [2, 2, 1] in
                 Symmetric group of order 5! as a permutation group,
             Conjugacy class of cycle type [3, 1, 1] in
                 Symmetric group of order 5! as a permutation group,
             Conjugacy class of cycle type [3, 2] in
                 Symmetric group of order 5! as a permutation group,
             Conjugacy class of cycle type [4, 1] in
                 Symmetric group of order 5! as a permutation group,
             Conjugacy class of cycle type [5] in
                 Symmetric group of order 5! as a permutation group]
        """
        return list(self.conjugacy_classes_iterator())

    def conjugacy_class(self, g):
        r"""
        Return the conjugacy class of ``g`` inside the symmetric
        group ``self``.

        INPUT:

        - ``g`` -- a partition or an element of the symmetric group ``self``

        OUTPUT:

        A conjugacy class of a symmetric group.

        EXAMPLES::

            sage: G = SymmetricGroup(5)
            sage: g = G((1,2,3,4))
            sage: G.conjugacy_class(g)                                                  # needs sage.combinat
            Conjugacy class of cycle type [4, 1] in
             Symmetric group of order 5! as a permutation group
        """
        from sage.groups.perm_gps.symgp_conjugacy_class import SymmetricGroupConjugacyClass
        return SymmetricGroupConjugacyClass(self, g)

    def algebra(self, base_ring, category=None):
        r"""
        Return the symmetric group algebra associated to ``self``.

        INPUT:

        - ``base_ring`` -- a ring
        - ``category`` -- a category (default: the category of ``self``)

        If ``self`` is the symmetric group on `1,\ldots,n`, then this
        is special cased to take advantage of the features in
        :class:`SymmetricGroupAlgebra`. Otherwise the usual group
        algebra is returned.

        EXAMPLES::

            sage: S4 = SymmetricGroup(4)
            sage: S4.algebra(QQ)                                                        # needs sage.combinat
            Symmetric group algebra of order 4 over Rational Field

            sage: S3 = SymmetricGroup([1,2,3])
            sage: A = S3.algebra(QQ); A                                                 # needs sage.combinat
            Symmetric group algebra of order 3 over Rational Field
            sage: a = S3.an_element(); a
            (2,3)
            sage: A(a)                                                                  # needs sage.combinat
            (2,3)

        We illustrate the choice of the category::

            sage: A.category()                                                          # needs sage.combinat
            Join of Category of coxeter group algebras over Rational Field
                and Category of finite group algebras over Rational Field
                and Category of finite dimensional cellular algebras with basis
                     over Rational Field
            sage: A = S3.algebra(QQ, category=Semigroups())                             # needs sage.combinat
            sage: A.category()                                                          # needs sage.combinat
            Category of finite dimensional unital cellular semigroup algebras
             over Rational Field

        In the following case, a usual group algebra is returned::

            sage: S = SymmetricGroup([2,3,5])
            sage: S.algebra(QQ)                                                         # needs sage.combinat
            Algebra of Symmetric group of order 3! as a permutation group over Rational Field
            sage: a = S.an_element(); a
            (3,5)
            sage: S.algebra(QQ)(a)                                                      # needs sage.combinat
            (3,5)
        """
        from sage.combinat.symmetric_group_algebra import SymmetricGroupAlgebra
        domain = self.domain()
        if list(domain) == list(range(1, len(domain) + 1)):
            return SymmetricGroupAlgebra(base_ring, self, category=category)
        else:
            return super().algebra(base_ring)

    Element = SymmetricGroupElement


class AlternatingGroup(PermutationGroup_symalt):
    def __init__(self, domain=None):
        """
        The alternating group of order `n!/2`, as a permutation group.

        INPUT:

        - ``n`` -- a positive integer, or list or tuple thereof

        .. note::

            This group is also available via ``groups.permutation.Alternating()``.

        EXAMPLES::

            sage: G = AlternatingGroup(6)
            sage: G.order()
            360
            sage: G
            Alternating group of order 6!/2 as a permutation group
            sage: G.category()
            Category of finite enumerated permutation groups
            sage: TestSuite(G).run()  # long time

            sage: G = AlternatingGroup([1,2,4,5])
            sage: G
            Alternating group of order 4!/2 as a permutation group
            sage: G.domain()
            {1, 2, 4, 5}
            sage: G.category()
            Category of finite enumerated permutation groups
            sage: TestSuite(G).run()

        TESTS::

            sage: groups.permutation.Alternating(6)
            Alternating group of order 6!/2 as a permutation group
        """
        PermutationGroup_symalt.__init__(self, gap_group='AlternatingGroup(%s)' % len(domain), domain=domain)

    def _repr_(self):
        """
        EXAMPLES::

            sage: A = AlternatingGroup([2,3,7]); A
            Alternating group of order 3!/2 as a permutation group
        """
        return "Alternating group of order %s!/2 as a permutation group"%self.degree()

    def _gap_init_(self, gap=None):
        """
        Returns the string used to create this group in GAP.

        EXAMPLES::

            sage: A = AlternatingGroup(3)
            sage: A._gap_init_()
            'AlternatingGroup(3)'
            sage: A = AlternatingGroup(['a', 'b', 'c'])
            sage: A._gap_init_()
            'AlternatingGroup(3)'
        """
        return 'AlternatingGroup(%s)' % self.degree()


class CyclicPermutationGroup(PermutationGroup_unique):
    def __init__(self, n):
        """
        A cyclic group of order `n`, as a permutation group.

        INPUT:

        - ``n`` -- a positive integer

        .. note::

            This group is also available via ``groups.permutation.Cyclic()``.

        EXAMPLES::

            sage: G = CyclicPermutationGroup(8)
            sage: G.order()
            8
            sage: G
            Cyclic group of order 8 as a permutation group
            sage: G.category()
            Category of finite enumerated permutation groups
            sage: TestSuite(G).run()
            sage: C = CyclicPermutationGroup(10)
            sage: C.is_abelian()
            True
            sage: C = CyclicPermutationGroup(10)
            sage: C.as_AbelianGroup()
            Multiplicative Abelian group isomorphic to C2 x C5

        TESTS::

            sage: groups.permutation.Cyclic(6)
            Cyclic group of order 6 as a permutation group
        """
        n = Integer(n)
        if n < 1:
            raise ValueError("n (=%s) must be >= 1" % n)
        gens = tuple(range(1, n+1))
        PermutationGroup_generic.__init__(self, [gens], n)

    def _repr_(self):
        """
        EXAMPLES::

            sage: CyclicPermutationGroup(8)
            Cyclic group of order 8 as a permutation group
        """
        return "Cyclic group of order %s as a permutation group"%self.order()

    def is_commutative(self):
        """
        Return ``True`` if this group is commutative.

        EXAMPLES::

            sage: C = CyclicPermutationGroup(8)
            sage: C.is_commutative()
            True
        """
        return True

    def is_abelian(self):
        """
        Return ``True`` if this group is abelian.

        EXAMPLES::

            sage: C = CyclicPermutationGroup(8)
            sage: C.is_abelian()
            True
        """
        return True

    def as_AbelianGroup(self):
        """
        Return the corresponding :class:`AbelianGroup` instance.

        EXAMPLES::

            sage: C = CyclicPermutationGroup(8)
            sage: C.as_AbelianGroup()
            Multiplicative Abelian group isomorphic to C8
        """
        n = self.order()
        a = list(factor(n))
        invs = [x[0]**x[1] for x in a]
        G = AbelianGroup(len(a), invs)
        return G


class DiCyclicGroup(PermutationGroup_unique):
    r"""
    The dicyclic group of order `4n`, for `n\geq 2`.

    INPUT:

    - ``n`` -- a positive integer, two or greater

    OUTPUT:

    This is a nonabelian group similar in some respects to the
    dihedral group of the same order, but with far fewer
    elements of order 2 (it has just one).  The permutation
    representation constructed here is based on the presentation

    .. MATH::

        \langle a, x\mid a^{2n}=1, x^{2}=a^{n}, x^{-1}ax=a^{-1}\rangle

    For `n=2` this is the group of quaternions
    (`{\pm 1, \pm I,\pm J, \pm K}`), which is the nonabelian
    group of order 8 that is not the dihedral group `D_4`,
    the symmetries of a square.  For `n=3` this is the nonabelian
    group of order 12 that is not the dihedral group `D_6`
    nor the alternating group `A_4`.  This group of order 12 is
    also the semi-direct product of `C_2` by `C_4`,
    `C_3\rtimes C_4`.  [Con]_


    When the order of the group is a
    power of 2 it is known as a "generalized quaternion group."

    IMPLEMENTATION:

    The presentation above means every element can be written as
    `a^{i}x^{j}` with `0\leq i<2n`, `j=0,1`.  We code `a^i` as the symbol
    `i+1` and code `a^{i}x` as the symbol `2n+i+1`.  The two generators
    are then represented using a left regular representation.

    .. note::

        This group is also available via ``groups.permutation.DiCyclic()``.

    EXAMPLES:

    A dicyclic group of order 384, with a large power of 2 as a divisor::

        sage: n = 3*2^5
        sage: G = DiCyclicGroup(n)
        sage: G.order()
        384
        sage: a = G.gen(0)
        sage: x = G.gen(1)
        sage: a^(2*n)
        ()
        sage: a^n==x^2
        True
        sage: x^-1*a*x==a^-1
        True

    A large generalized quaternion group (order is a power of 2)::

        sage: n = 2^10
        sage: G = DiCyclicGroup(n)
        sage: G.order()
        4096
        sage: a = G.gen(0)
        sage: x = G.gen(1)
        sage: a^(2*n)
        ()
        sage: a^n==x^2
        True
        sage: x^-1*a*x==a^-1
        True

    Just like the dihedral group, the dicyclic group has
    an element whose order is half the order of the group.
    Unlike the dihedral group, the dicyclic group has only
    one element of order 2.  Like the dihedral groups of
    even order, the center of the dicyclic group is a
    subgroup of order 2 (thus has the unique element of
    order 2 as its non-identity element). ::

        sage: G = DiCyclicGroup(3*5*4)
        sage: G.order()
        240
        sage: two = [g for g in G if g.order()==2]; two
        [(1,5)(2,6)(3,7)(4,8)(9,13)(10,14)(11,15)(12,16)]
        sage: G.center().order()
        2

    For small orders, we check this is really a group
    we do not have in Sage otherwise. ::

        sage: G = DiCyclicGroup(2)
        sage: H = DihedralGroup(4)
        sage: G.is_isomorphic(H)
        False
        sage: G = DiCyclicGroup(3)
        sage: H = DihedralGroup(6)
        sage: K = AlternatingGroup(6)
        sage: G.is_isomorphic(H) or G.is_isomorphic(K)
        False

    TESTS::

        sage: groups.permutation.DiCyclic(6)
        Dicyclic group of order 24 as a permutation group

    AUTHOR:

    - Rob Beezer (2009-10-18)
    """
    def __init__(self, n):
        r"""
        The dicyclic group of order `4*n`, as a permutation group.

        INPUT:

        n -- a positive integer, two or greater

        EXAMPLES::

            sage: G = DiCyclicGroup(3*8)
            sage: G.order()
            96
            sage: TestSuite(G).run()
        """
        n = Integer(n)
        if n < 2:
            raise ValueError("n (=%s) must be 2 or greater" % n)

        # Certainly 2^2 is part of the first factor of the order
        #   r is maximum power of 2 in the order
        #   m is the rest, the odd part
        order = 4*n
        factored = order.factor()
        r = factored[0][0]**factored[0][1]
        m = order//r
        halfr, fourthr = r//2, r//4

        # Representation of  a
        # Two cycles of length halfr
        a = [tuple(range(1, halfr+1)), tuple(range(halfr+1, r+1))]
        # With an odd part, a cycle of length m will give the right order for a
        if m > 1:
            a.append(tuple(range(r + 1, r + m + 1)))

        # Representation of  x
        # Four-cycles that will conjugate the generator  a  properly
        x = [(i+1, (-i) % halfr + halfr + 1, (fourthr+i) % halfr + 1, (-fourthr-i)%halfr + halfr + 1)
             for i in range(0, fourthr)]
        # With an odd part, transpositions will conjugate the m-cycle to create inverse
        if m > 1:
            x += [(r+i+1, r+m-i) for i in range(0, (m-1)//2)]

        PermutationGroup_generic.__init__(self, gens=[a, x])

    def _repr_(self):
        r"""
        EXAMPLES::

            sage: DiCyclicGroup(12)
            Dicyclic group of order 48 as a permutation group
        """
        return "Dicyclic group of order %s as a permutation group"%self.order()

    def is_commutative(self):
        r"""
        Return True if this group is commutative.

        EXAMPLES::

            sage: D = DiCyclicGroup(12)
            sage: D.is_commutative()
            False
        """
        return False

    def is_abelian(self):
        r"""
        Return True if this group is abelian.

        EXAMPLES::

            sage: D = DiCyclicGroup(12)
            sage: D.is_abelian()
            False
        """
        return False


class KleinFourGroup(PermutationGroup_unique):
    def __init__(self):
        r"""
        The Klein 4 Group, which has order `4` and exponent `2`, viewed
        as a subgroup of `S_4`.

        OUTPUT:

        the Klein 4 group of order 4, as a permutation group of degree 4.

        .. note::

          This group is also available via ``groups.permutation.KleinFour()``.

        EXAMPLES::

            sage: G = KleinFourGroup(); G
            The Klein 4 group of order 4, as a permutation group
            sage: sorted(G)
            [(), (3,4), (1,2), (1,2)(3,4)]

        TESTS::

            sage: G.category()
            Category of finite enumerated permutation groups
            sage: TestSuite(G).run()

            sage: groups.permutation.KleinFour()
            The Klein 4 group of order 4, as a permutation group

        AUTHOR:
            -- Bobby Moretti (2006-10)
        """
        gens = [(1, 2), (3, 4)]
        PermutationGroup_generic.__init__(self, gens)

    def _repr_(self):
        """
        EXAMPLES::

            sage: G = KleinFourGroup(); G
            The Klein 4 group of order 4, as a permutation group
        """
        return 'The Klein 4 group of order 4, as a permutation group'


class JankoGroup(PermutationGroup_unique):
    def __init__(self, n):
        r"""
        Janko Groups `J1, J2`, and `J3`.
        (Note that `J4` is too big to be treated here.)

        INPUT:

        - ``n`` -- an integer among `\{1,2,3\}`.

        EXAMPLES::

            sage: G = groups.permutation.Janko(1); G                            # optional - gap_package_atlasrep internet
            Janko group J1 of order 175560 as a permutation group

        TESTS::

            sage: G.category()                                                  # optional - gap_package_atlasrep internet
            Category of finite enumerated permutation groups
            sage: TestSuite(G).run(skip=["_test_enumerated_set_contains",       # optional - gap_package_atlasrep internet
            ....:                        "_test_enumerated_set_iter_list"])
        """
        if n not in [1, 2, 3]:
            raise ValueError("n must belong to {1,2,3}")
        self._n = n
        libgap.load_package("atlasrep")
        id = 'AtlasGroup("J%s")' % n
        PermutationGroup_generic.__init__(self, gap_group=id)

    def _repr_(self):
        """
        EXAMPLES::

            sage: G = groups.permutation.Janko(1); G                            # optional - gap_package_atlasrep internet
            Janko group J1 of order 175560 as a permutation group
        """
        return "Janko group J%s of order %s as a permutation group" % (self._n, self.order())


class SuzukiSporadicGroup(PermutationGroup_unique):
    def __init__(self):
        r"""
        Suzuki Sporadic Group

        EXAMPLES::

            sage: G = groups.permutation.SuzukiSporadic(); G                    # optional - gap_package_atlasrep internet
            Sporadic Suzuki group acting on 1782 points

        TESTS::

            sage: G.category() # optional - gap_package_atlasrep internet
            Category of finite enumerated permutation groups
            sage: TestSuite(G).run(skip=["_test_enumerated_set_contains",       # optional - gap_package_atlasrep internet
            ....:                        "_test_enumerated_set_iter_list"])
        """
        libgap.load_package("atlasrep")
        PermutationGroup_generic.__init__(self, gap_group='AtlasGroup("Suz")')

    def _repr_(self):
        """
        EXAMPLES::

            sage: G = groups.permutation.SuzukiSporadic(); G                    # optional - gap_package_atlasrep internet
            Sporadic Suzuki group acting on 1782 points
        """
        return "Sporadic Suzuki group acting on 1782 points"


class QuaternionGroup(DiCyclicGroup):
    r"""
    The quaternion group of order 8.

    OUTPUT:

    The quaternion group of order 8, as a permutation group.
    See the :class:`DiCyclicGroup` class for a generalization of this
    construction.

    .. note::

        This group is also available via ``groups.permutation.Quaternion()``.

    EXAMPLES:

    The quaternion group is one of two non-abelian groups of order 8,
    the other being the dihedral group `D_4`.  One way to describe this
    group is with three generators, `I, J, K`, so the whole group is
    then given as the set `\{\pm 1, \pm I, \pm J, \pm K\}` with relations
    such as `I^2=J^2=K^2=-1`, `IJ=K` and `JI=-K`.

    The examples below illustrate how to use this group in a similar
    manner, by testing some of these relations.  The representation used
    here is the left-regular representation. ::

        sage: Q = QuaternionGroup()
        sage: I = Q.gen(0)
        sage: J = Q.gen(1)
        sage: K = I*J
        sage: [I,J,K]
        [(1,2,3,4)(5,6,7,8), (1,5,3,7)(2,8,4,6), (1,8,3,6)(2,7,4,5)]
        sage: neg_one = I^2; neg_one
        (1,3)(2,4)(5,7)(6,8)
        sage: J^2 == neg_one and K^2 == neg_one
        True
        sage: J*I == neg_one*K
        True
        sage: Q.center().order() == 2
        True
        sage: neg_one in Q.center()
        True

    TESTS::

        sage: groups.permutation.Quaternion()
        Quaternion group of order 8 as a permutation group

    AUTHOR:

    - Rob Beezer (2009-10-09)
    """
    def __init__(self):
        r"""
        TESTS::

            sage: Q = QuaternionGroup()
            sage: TestSuite(Q).run()
        """
        DiCyclicGroup.__init__(self, 2)

    def _repr_(self):
        r"""
        EXAMPLES::

            sage: Q = QuaternionGroup(); Q
            Quaternion group of order 8 as a permutation group
        """
        return "Quaternion group of order 8 as a permutation group"


class GeneralDihedralGroup(PermutationGroup_generic):
    r"""
    The Generalized Dihedral Group generated by the abelian group with
    direct factors in the input list.

    INPUT:

    - ``factors`` -- a list of the sizes of the cyclic factors of the
      abelian group being dihedralized (this will be sorted once
      entered)

    OUTPUT:

    For a given abelian group (noting that each finite abelian group
    can be represented as the direct product of cyclic groups), the
    General Dihedral Group it generates is simply the semi-direct
    product of the given group with `C_2`, where the nonidentity
    element of `C_2` acts on the abelian group by turning each element
    into its inverse. In this implementation, each input abelian group
    will be standardized so as to act on a minimal amount of letters.
    This will be done by breaking the direct factors into products of
    p-groups, before this new set of factors is ordered from smallest
    to largest for complete standardization. Note that the generalized
    dihedral group corresponding to a cyclic group, `C_n`, is simply
    the dihedral group `D_n`.

    EXAMPLES:

    As is noted in [TW1980]_, `Dih(C_3 \times C_3)` has the presentation

    .. MATH::

        \langle a, b, c\mid a^{3}, b^{3}, c^{2}, ab = ba, ac = ca^{-1}, bc = cb^{-1} \rangle

    Note also the fact, verified by [TW1980]_, that the dihedralization of
    `C_3 \times C_3` is the only nonabelian group of order 18
    with no element of order 6. ::

        sage: G = GeneralDihedralGroup([3,3])
        sage: G
        Generalized dihedral group generated by C3 x C3
        sage: G.order()
        18
        sage: G.gens()
        ((4,5,6), (2,3)(5,6), (1,2,3))
        sage: a = G.gens()[2]; b = G.gens()[0]; c = G.gens()[1]
        sage: a.order() == 3, b.order() == 3, c.order() == 2
        (True, True, True)
        sage: a*b == b*a, a*c == c*a.inverse(), b*c == c*b.inverse()
        (True, True, True)
        sage: G.subgroup([a,b,c]) == G
        True
        sage: G.is_abelian()
        False
        sage: all(x.order() != 6 for x in G)
        True

    If all of the direct factors are `C_2`, then the action turning
    each element into its inverse is trivial, and the semi-direct
    product becomes a direct product. ::

        sage: G = GeneralDihedralGroup([2,2,2])
        sage: G.order()
        16
        sage: G.gens()
        ((7,8), (5,6), (3,4), (1,2))
        sage: G.is_abelian()
        True
        sage: H = KleinFourGroup()
        sage: G.is_isomorphic(H.direct_product(H)[0])
        True

    If two nonidentical input lists generate isomorphic abelian
    groups, then they will generate identical groups (with each direct
    factor broken up into its prime factors), but they will still have
    distinct descriptions. Note that if `\gcd(n,m)=1`, then `C_n \times
    C_m \cong C_{nm}`, while the general dihedral groups
    generated by isomorphic abelian groups should be themselves
    isomorphic. ::

        sage: G = GeneralDihedralGroup([6,34,46,14])
        sage: H = GeneralDihedralGroup([7,17,3,46,2,2,2])
        sage: G == H, G.gens() == H.gens()
        (True, True)
        sage: [x.order() for x in G.gens()]
        [23, 17, 7, 2, 3, 2, 2, 2, 2]
        sage: G
        Generalized dihedral group generated by C6 x C34 x C46 x C14
        sage: H
        Generalized dihedral group generated by C7 x C17 x C3 x C46 x C2 x C2 x C2

    A cyclic input yields a Classical Dihedral Group. ::

        sage: G = GeneralDihedralGroup([6])
        sage: D = DihedralGroup(6)
        sage: G.is_isomorphic(D)
        True

    A Generalized Dihedral Group will always have size twice the
    underlying group, be solvable (as it has an abelian subgroup with
    index 2), and, unless the underlying group is of the form
    `{C_2}^n`, be nonabelian (by the structure theorem of finite
    abelian groups and the fact that a semi-direct product is a
    direct product only when the underlying action is trivial). ::

        sage: G = GeneralDihedralGroup([6,18,33,60])
        sage: (6*18*33*60)*2
        427680
        sage: G.order()
        427680
        sage: G.is_solvable()
        True
        sage: G.is_abelian()
        False

    TESTS::

        sage: G = GeneralDihedralGroup("foobar")
        Traceback (most recent call last):
        ...
        TypeError: factors of abelian group must be a list, not foobar

        sage: GeneralDihedralGroup([])
        Traceback (most recent call last):
        ...
        ValueError: there must be at least one direct factor in the abelian group being dihedralized

        sage: GeneralDihedralGroup([3, 1.5])
        Traceback (most recent call last):
        ...
        TypeError: the input list must consist of Integers

        sage: GeneralDihedralGroup([4, -8])
        Traceback (most recent call last):
        ...
        ValueError: all direct factors must be greater than 1

    AUTHOR:

    - Kevin Halasz (2012-7-12)

    """
    def __init__(self, factors):
        r"""
        Init method of class <GeneralDihedralGroup>. See the docstring
        for :class:`<GeneralDihedralGroup>`.

        EXAMPLES::

            sage: G = GeneralDihedralGroup([5,5,5])
            sage: G.order()
            250
            sage: TestSuite(G).run() # long time
        """
        if not isinstance(factors, list):
            msg = "factors of abelian group must be a list, not {}"
            raise TypeError(msg.format(factors))

        if len(factors) < 1:
            raise ValueError('there must be at least one direct factor in the abelian group being dihedralized')

        if not all(isinstance(x, Integer) for x in factors):
            raise TypeError('the input list must consist of Integers')

        if not all(x >= 2 for x in factors):
            s = 'all direct factors must be greater than 1'
            raise ValueError(s)

        self.factors = factors
        # To get uniform outputs for isomorphic inputs, we break
        # each inputted cyclic group into a direct product of cyclic
        # p-groups
        simplified = sorted([term[0]**term[1] for a in factors for term in a.factor()])

        gens = []
        # genx is an element of order two that turns each of the
        # generators of the abelian group into its inverse via
        # conjugation
        genx = []
        jumppoint = Integer(1)
        for a in simplified:
            # create one of the generators for the abelian group
            gens.append([tuple(range(jumppoint, jumppoint+a))])
            # make contribution to the generator that dihedralizes the
            # abelian group
            for i in range(1, (a//2)+1):
                if i != a-i:
                    genx.append(tuple((jumppoint+i, jumppoint+a-i)))
            jumppoint = jumppoint + a
        # If all of the direct factors are C2, then the action turning
        # each element into its inverse is trivial, and the
        # semi-direct product becomes a direct product, so we simply
        # tack on another disjoint transposition
        if all(x == 2 for x in simplified):
            genx.append(tuple((jumppoint, jumppoint+1)))
        gens.append(genx)
        PermutationGroup_generic.__init__(self, gens=gens)

    def _repr_(self):
        r"""
        EXAMPLES::

            sage: G = GeneralDihedralGroup([2,4,8])
            sage: G
            Generalized dihedral group generated by C2 x C4 x C8
        """
        grouplist = []
        for n in self.factors:
            grouplist.append('C{}'.format(n))
        return 'Generalized dihedral group generated by ' + ' x '.join(grouplist)


class DihedralGroup(PermutationGroup_unique):
    def __init__(self, n):
        r"""
        The Dihedral group of order `2n` for any integer `n\geq 1`.

        INPUT:

        - ``n`` -- a positive integer

        OUTPUT:

        The dihedral group of order `2n`, as a permutation group

        .. NOTE::

          This group is also available via ``groups.permutation.Dihedral()``.

        EXAMPLES::

            sage: DihedralGroup(1)
            Dihedral group of order 2 as a permutation group

            sage: DihedralGroup(2)
            Dihedral group of order 4 as a permutation group
            sage: DihedralGroup(2).gens()
            ((3,4), (1,2))

            sage: DihedralGroup(5).gens()
            ((1,2,3,4,5), (1,5)(2,4))
            sage: sorted(DihedralGroup(5))
            [(), (2,5)(3,4), (1,2)(3,5), (1,2,3,4,5), (1,3)(4,5), (1,3,5,2,4),
             (1,4)(2,3), (1,4,2,5,3), (1,5,4,3,2), (1,5)(2,4)]

            sage: G = DihedralGroup(6)
            sage: G.order()
            12
            sage: G = DihedralGroup(5)
            sage: G.order()
            10
            sage: G
            Dihedral group of order 10 as a permutation group
            sage: G.gens()
            ((1,2,3,4,5), (1,5)(2,4))

            sage: DihedralGroup(0)
            Traceback (most recent call last):
            ...
            ValueError: n must be positive

        TESTS::

            sage: TestSuite(G).run()
            sage: G.category()
            Category of finite enumerated permutation groups
            sage: TestSuite(G).run()

            sage: groups.permutation.Dihedral(6)
            Dihedral group of order 12 as a permutation group
        """
        n = Integer(n)
        if n <= 0:
            raise ValueError("n must be positive")

        # the first generator generates the cyclic subgroup of D_n, <(1...n)> in
        # cycle notation
        gen0 = range(1, n + 1)

        if n < 1:
            raise ValueError("n (=%s) must be >= 1" % n)

        # D_1 is a subgroup of S_2, we need the cyclic group of order 2
        if n == 1:
            gens = CyclicPermutationGroup(2).gens()
        elif n == 2:
            gens = ((1, 2), (3, 4))
        else:
            gen1 = tuple((i, n - i + 1) for i in range(1, n // 2 + 1))
            gens = tuple([tuple(gen0), gen1])

        PermutationGroup_generic.__init__(self, gens)

    def _repr_(self):
        """
        EXAMPLES::

            sage: G = DihedralGroup(5); G
            Dihedral group of order 10 as a permutation group
        """
        return f"Dihedral group of order {self.order()} as a permutation group"


class SplitMetacyclicGroup(PermutationGroup_unique):
    def __init__(self, p, m):
        r"""
        The split metacyclic group of order `p^m`.

        INPUT:

        - ``p`` -- a prime number that is the prime underlying this
          p-group

        - ``m`` -- a positive integer such that the order of this
          group is the `p^m`. Be aware that, for even `p`, `m` must be
          greater than 3, while for odd `p`, `m` must be greater than
          2.

        OUTPUT:

        The split metacyclic group of order `p^m`. This family of
        groups has presentation

        .. MATH::

            \langle x, y\mid x^{p^{m-1}}, y^{p}, y^{-1}xy=x^{1+p^{m-2}} \rangle

        This family is notable because, for odd `p`, these are the
        only `p`-groups with a cyclic subgroup of index `p`, a
        result proven in [Gor1980]_. It is also shown in
        [Gor1980]_ that this is one of four families containing
        nonabelian 2-groups with a cyclic subgroup of index 2
        (with the others being the dicyclic groups, the dihedral
        groups, and the semidihedral groups).

        EXAMPLES:

        Using the last relation in the group's presentation,
        one can see that the elements of the form `y^{i}x`,
        `0 \leq i \leq p-1` all have order `p^{m-1}`, as it can be
        shown that their `p` th powers are all `x^{p^{m-2}+p}`,
        an element with order `p^{m-2}`. Manipulation of the same
        relation shows that none of these elements are powers of
        any other. Thus, there are `p` cyclic maximal subgroups in
        each split metacyclic group. It is also proven in
        [Gor1980]_ that this family has commutator subgroup
        of order `p`, and the Frattini subgroup is equal to the
        center, with this group being cyclic of order `p^{m-2}`.
        These characteristics are necessary to identify these
        groups in the case that `p=2`, although the possession of
        a cyclic maximal subgroup in a non-abelian `p`-group is
        enough for odd `p` given the group's order. ::

            sage: G = SplitMetacyclicGroup(2,8)
            sage: G.order() == 2**8
            True
            sage: G.is_abelian()
            False
            sage: len([H for H in G.subgroups() if H.order() == 2^7 and H.is_cyclic()])
            2
            sage: G.commutator().order()
            2
            sage: G.frattini_subgroup() == G.center()
            True
            sage: G.center().order() == 2^6
            True
            sage: G.center().is_cyclic()
            True

            sage: G = SplitMetacyclicGroup(3,3)
            sage: len([H for H in G.subgroups() if H.order() == 3^2 and H.is_cyclic()])
            3
            sage: G.commutator().order()
            3
            sage: G.frattini_subgroup() == G.center()
            True
            sage: G.center().order()
            3

        TESTS::

            sage: G = SplitMetacyclicGroup(3,2.5)
            Traceback (most recent call last):
            ...
            TypeError: both p and m must be integers

            sage: G = SplitMetacyclicGroup(4,3)
            Traceback (most recent call last):
            ...
            ValueError: p must be prime, 4 is not prime

            sage: G = SplitMetacyclicGroup(2,2)
            Traceback (most recent call last):
            ...
            ValueError: if prime is 2, the exponent must be greater than 3, not 2

            sage: G = SplitMetacyclicGroup(11,2)
            Traceback (most recent call last):
            ...
            ValueError: if prime is odd, the exponent must be greater than 2, not 2

        AUTHOR:

        - Kevin Halasz (2012-8-7)
        """
        if not isinstance(p, Integer) or not isinstance(m, Integer):
            raise TypeError('both p and m must be integers')

        if p not in Primes():
            raise ValueError('p must be prime, %s is not prime' % p)

        if p == 2 and m <= 3:
            raise ValueError('if prime is 2, the exponent must be greater than 3, not %s' % m)

        if p % 2 == 1 and m <= 2:
            raise ValueError('if prime is odd, the exponent must be greater than 2, not %s' % m)

        self.p = p
        self.m = m

        # x is created with list, rather than cycle, notation
        x = list(range(2, p ** (m - 1) + 1))
        x.append(1)
        # y is also created with list notation, where the list
        # used is equivalent to the cycle notation representation of
        # x^(1+p^(m-2)). This technique is inspired by exercise 5.30
        # Judson's "Abstract Algebra" (abstract.pugetsound.edu).
        y = [1]
        point = 1
        for i in range(p**(m-1)-1):
            next = (point + 1 + p**(m-2)) % (p**(m-1))
            if next == 0:
                next = p**(m-1)
            y.append(next)
            point = next
        PermutationGroup_unique.__init__(self, gens=[x, y])

    def _repr_(self):
        """
        EXAMPLES::

            sage: G = SplitMetacyclicGroup(7,4);G
            The split metacyclic group of order 7 ^ 4
        """
        return 'The split metacyclic group of order %s ^ %s' % (self.p, self.m)


class SemidihedralGroup(PermutationGroup_unique):
    def __init__(self, m):
        r"""
        The semidihedral group of order `2^m`.

        INPUT:

        - ``m`` -- a positive integer; the power of 2 that is the
          group's order

        OUTPUT:

        The semidihedral group of order `2^m`. These groups can be
        thought of as a semidirect product of `C_{2^{m-1}}` with
        `C_2`, where the nontrivial element of `C_2` is sent to
        the element of the automorphism group of `C_{2^{m-1}}` that
        sends elements to their `-1+2^{m-2}` th power. Thus, the
        group has the presentation:

        .. MATH::

            \langle x, y\mid x^{2^{m-1}}, y^{2}, y^{-1}xy=x^{-1+2^{m-2}} \rangle

        This family is notable because it is made up of non-abelian
        2-groups that all contain cyclic subgroups of index 2. It
        is one of only four such families.

        EXAMPLES:

        In [Gor1980]_ it is shown that the semidihedral groups
        have center of order 2. It is also shown that they have a
        Frattini subgroup equal to their commutator, which is a
        cyclic subgroup of order `2^{m-2}`. ::

            sage: G = SemidihedralGroup(12)
            sage: G.order() == 2^12
            True
            sage: G.commutator() == G.frattini_subgroup()
            True
            sage: G.commutator().order() == 2^10
            True
            sage: G.commutator().is_cyclic()
            True
            sage: G.center().order()
            2

            sage: G = SemidihedralGroup(4)
            sage: len([H for H in G.subgroups() if H.is_cyclic() and H.order() == 8])
            1
            sage: G.gens()
            ((2,4)(3,7)(6,8), (1,2,3,4,5,6,7,8))
            sage: x = G.gens()[1]; y = G.gens()[0]
            sage: x.order() == 2^3; y.order() == 2
            True
            True
            sage: y*x*y == x^(-1+2^2)
            True

        TESTS::

            sage: G = SemidihedralGroup(4.4)
            Traceback (most recent call last):
            ...
            TypeError: m must be an integer, not 4.40000000000000

            sage: G = SemidihedralGroup(-5)
            Traceback (most recent call last):
            ...
            ValueError: the exponent must be greater than 3, not -5

        AUTHOR:

        - Kevin Halasz (2012-8-7)

        """
        if not isinstance(m, Integer):
            raise TypeError('m must be an integer, not %s' % m)

        if m <= 3:
            raise ValueError('the exponent must be greater than 3, not %s' % m)

        self.m = m

        # x is created with list, rather than cycle, notation
        x = list(range(2, 2 ** (m - 1) + 1))
        x.append(1)
        # y is also created with list notation, where the list
        # used is equivalent to the cycle notation representation of
        # x^(1+p^(m-2)). This technique is inspired by exercise 5.30
        # Judson's "Abstract Algebra" (abstract.pugetsound.edu).
        y = [1]
        k = 1
        for i in range(2**(m-1)-1):
            next = (k - 1 + 2**(m-2)) % (2**(m-1))
            if next == 0:
                next = 2**(m-1)
            y.append(next)
            k = next
        PermutationGroup_unique.__init__(self, gens=[x, y])

    def _repr_(self):
        r"""
        EXAMPLES::

            sage: G = SemidihedralGroup(6); G
            The semidihedral group of order 64
        """
        return 'The semidihedral group of order %s' % (2**self.m)


class MathieuGroup(PermutationGroup_unique):
    def __init__(self, n):
        """
        The Mathieu group of degree `n`.

        INPUT:

        - ``n`` -- a positive integer in  {9, 10, 11, 12, 21, 22, 23, 24}.

        OUTPUT:

        the Mathieu group of degree `n`, as a permutation group

        .. note::

          This group is also available via ``groups.permutation.Mathieu()``.

        EXAMPLES::

            sage: G = MathieuGroup(12); G
            Mathieu group of degree 12 and order 95040 as a permutation group

        TESTS::

            sage: G.category()
            Category of finite enumerated permutation groups
            sage: TestSuite(G).run(skip=["_test_enumerated_set_contains", "_test_enumerated_set_iter_list"])

            sage: groups.permutation.Mathieu(9)
            Mathieu group of degree 9 and order 72 as a permutation group

        Note: this is a fairly big group, so we skip some tests that
        currently require to list all the elements of the group,
        because there is no proper iterator yet.
        """
        n = Integer(n)
        self._n = n
        if n not in [9, 10, 11, 12, 21, 22, 23, 24]:
            raise ValueError("argument must belong to {9, 10, 11, 12, 21, 22, 23, 24}")
        id = 'MathieuGroup(%s)' % n
        PermutationGroup_generic.__init__(self, gap_group=id)

    def _repr_(self):
        """
        EXAMPLES::

            sage: G = MathieuGroup(12); G
            Mathieu group of degree 12 and order 95040 as a permutation group
        """
        return "Mathieu group of degree %s and order %s as a permutation group"%(self._n, self.order())


class TransitiveGroup(PermutationGroup_unique):
    def __init__(self, d, n):
        """
        The transitive group from the GAP tables of transitive groups.

        INPUT:

        - ``d`` -- non-negative integer; the degree
        - ``n`` -- positive integer; the index of the group in the GAP database,
          starting at 1

        OUTPUT:

        the `n`-th transitive group of degree `d`

        .. note::

          This group is also available via ``groups.permutation.Transitive()``.

        EXAMPLES::

            sage: TransitiveGroup(0,1)
            Transitive group number 1 of degree 0
            sage: TransitiveGroup(1,1)
            Transitive group number 1 of degree 1
            sage: G = TransitiveGroup(5, 2); G
            Transitive group number 2 of degree 5
            sage: G.gens()
            ((1,2,3,4,5), (1,4)(2,3))

            sage: G.category()
            Category of finite enumerated permutation groups

        .. warning:: this follows GAP's naming convention of indexing
          the transitive groups starting from ``1``::

            sage: TransitiveGroup(5,0)
            Traceback (most recent call last):
            ...
            ValueError: index n must be in {1,..,5}

        .. warning:: only transitive groups of "small" degree are
          available in GAP's database::

            sage: TransitiveGroup(32,1)
            Traceback (most recent call last):
            ...
            NotImplementedError: only the transitive groups of degree at most 31
            are available in GAP's database

        TESTS::


            sage: groups.permutation.Transitive(1, 1)
            Transitive group number 1 of degree 1

            sage: TestSuite(TransitiveGroup(0,1)).run()
            sage: TestSuite(TransitiveGroup(1,1)).run()
            sage: TestSuite(TransitiveGroup(5,2)).run()

            sage: TransitiveGroup(1,5)
            Traceback (most recent call last):
            ...
            ValueError: index n must be in {1,..,1}
        """
        self._d = d = Integer(d)
        self._n = n = Integer(n)
        if d < 0:
            raise ValueError("degree d must not be negative")
        max_n = TransitiveGroups(d).cardinality()
        if n > max_n or n <= 0:
            raise ValueError("index n must be in {1,..,%s}" % max_n)
        if d <= 1:
            PermutationGroup_generic.__init__(self, gens=[()], domain=list(range(1, d+1)))
        else:
            gap_group = libgap.TransitiveGroup(d, n)
            PermutationGroup_generic.__init__(self, gap_group=gap_group)

    def transitive_number(self):
        """
        Return the index of this group in the GAP database, starting at 1

        EXAMPLES::

            sage: TransitiveGroup(8, 44).transitive_number()
            44
        """
        return self._n

    def degree(self):
        """
        Return the degree of this permutation group

        EXAMPLES::

            sage: TransitiveGroup(8, 44).degree()
            8
        """
        return self._d

    def _repr_(self):
        """
        EXAMPLES::

            sage: G = TransitiveGroup(1,1); G
            Transitive group number 1 of degree 1
        """
        return "Transitive group number %s of degree %s"%(self._n, self._d)


def TransitiveGroups(d=None):
    """
    INPUT:

    - ``d`` -- an integer (optional)

    Return the set of all transitive groups of a given degree
    ``d`` up to isomorphisms. If ``d`` is not specified, it returns the set of all
    transitive groups up to isomorphisms.

    EXAMPLES::

        sage: TransitiveGroups(3)
        Transitive Groups of degree 3
        sage: TransitiveGroups(7)
        Transitive Groups of degree 7
        sage: TransitiveGroups(8)
        Transitive Groups of degree 8

        sage: TransitiveGroups()
        Transitive Groups

    .. warning:: in practice, the database currently only contains
      transitive groups up to degree 31::

        sage: TransitiveGroups(32).cardinality()
        Traceback (most recent call last):
        ...
        NotImplementedError: only the transitive groups of degree at most 31
        are available in GAP's database

    """
    if d is None:
        return TransitiveGroupsAll()
    else:
        d = Integer(d)
        if d < 0:
            raise ValueError("a transitive group acts on a non negative integer number of positions")
        return TransitiveGroupsOfDegree(d)


class TransitiveGroupsAll(DisjointUnionEnumeratedSets):
    """
    The infinite set of all transitive groups up to isomorphisms.

    EXAMPLES::

        sage: L = TransitiveGroups(); L
        Transitive Groups
        sage: L.category()
        Category of facade infinite enumerated sets
        sage: L.cardinality()
        +Infinity

        sage: p = L.__iter__()
        sage: (next(p), next(p), next(p), next(p), next(p), next(p), next(p), next(p))
        (Transitive group number 1 of degree 0, Transitive group number 1 of degree 1,
         Transitive group number 1 of degree 2, Transitive group number 1 of degree 3,
         Transitive group number 2 of degree 3, Transitive group number 1 of degree 4,
         Transitive group number 2 of degree 4, Transitive group number 3 of degree 4)
    """
    def __init__(self):
        """
        TESTS::

            sage: S = TransitiveGroups()
            sage: S.category()
            Category of facade infinite enumerated sets
            sage: TestSuite(TransitiveGroups()).run()
        """
        DisjointUnionEnumeratedSets.__init__(self,
                                             Family(NonNegativeIntegers(),
                                                    TransitiveGroups))

    # We override the __call__ as the elements are not instances of Element
    __call__ = DisjointUnionEnumeratedSets._element_constructor_facade

    def _repr_(self):
        """
        TESTS::

            sage: TransitiveGroups()  # indirect doctest
            Transitive Groups
        """
        return "Transitive Groups"

    def __contains__(self, G):
        r"""
        EXAMPLES::

            sage: TransitiveGroup(5,2) in TransitiveGroups()
            True
            sage: TransitiveGroup(6,5) in TransitiveGroups()
            True
            sage: 1 in TransitiveGroups()
            False
        """
        return isinstance(G, TransitiveGroup)


class TransitiveGroupsOfDegree(CachedRepresentation, Parent):
    r"""
    The set of all transitive groups of a given (small) degree up
    to isomorphism.

    EXAMPLES::

        sage: S = TransitiveGroups(4); S
        Transitive Groups of degree 4
        sage: list(S)
        [Transitive group number 1 of degree 4,
         Transitive group number 2 of degree 4,
         Transitive group number 3 of degree 4,
         Transitive group number 4 of degree 4,
         Transitive group number 5 of degree 4]

        sage: TransitiveGroups(5).an_element()
        Transitive group number 1 of degree 5

    We write the cardinality of all transitive groups of degree 5::

        sage: for G in TransitiveGroups(5):
        ....:     print(G.cardinality())
        5
        10
        20
        60
        120

    TESTS::

        sage: TestSuite(TransitiveGroups(3)).run()
    """
    def __init__(self, n):
        """
        TESTS::

            sage: S = TransitiveGroups(4)
            sage: S.category()
            Category of finite enumerated sets
        """
        self._degree = n
        Parent.__init__(self, category=FiniteEnumeratedSets())

    def _repr_(self):
        """
        TESTS::

            sage: TransitiveGroups(6)
            Transitive Groups of degree 6
        """
        return "Transitive Groups of degree %s" % (self._degree,)

    def __contains__(self, G):
        r"""
        EXAMPLES::

            sage: TransitiveGroup(6,5) in TransitiveGroups(4)
            False
            sage: TransitiveGroup(4,3) in TransitiveGroups(4)
            True
            sage: 1 in TransitiveGroups(4)
            False
        """
        return isinstance(G, TransitiveGroup) and G._d == self._degree

    def __getitem__(self, n):
        r"""
        Return the `n`-th transitive group of a given degree.

        INPUT:

        - ``n`` -- a positive integer

        EXAMPLES::

            sage: TransitiveGroups(5)[3]
            Transitive group number 3 of degree 5

        .. WARNING::

            This follows GAP's naming convention of indexing
            the transitive groups starting from ``1``::

                sage: TransitiveGroups(5)[0]
                Traceback (most recent call last):
                ...
                ValueError: index n must be in {1,..,5}
        """
        return TransitiveGroup(self._degree, n)

    def __iter__(self):
        """
        EXAMPLES::

            sage: list(TransitiveGroups(5))  # indirect doctest
            [Transitive group number 1 of degree 5,
             Transitive group number 2 of degree 5,
             Transitive group number 3 of degree 5,
             Transitive group number 4 of degree 5,
             Transitive group number 5 of degree 5]
        """
        for n in range(1, self.cardinality() + 1):
            yield self[n]

    def __call__(self, G):
        r"""
        Convert ``G`` to an element of ``self`` if possible.

        We override ``Parent.__call__`` as this is not a proper parent.

        EXAMPLES::

            sage: T2 = TransitiveGroups(2)
            sage: all(T2(H) is H for H in T2)
            True

            sage: T2(SymmetricGroup(2))
            Transitive group number 1 of degree 2

            sage: T2(SymmetricGroup(3))
            Traceback (most recent call last):
            ...
            ValueError: Symmetric group of order 3! as a permutation group is not a transitive group of degree 2
        """
        if G in self:
            return G
        for H in self:
            if H.is_isomorphic(G):
                return H
        raise ValueError("{} is not a transitive group of degree {}".format(G, self._degree))

    @cached_method
    def cardinality(self):
        r"""
        Return the cardinality of ``self``, that is the number of
        transitive groups of a given degree.

        EXAMPLES::

            sage: TransitiveGroups(0).cardinality()
            1
            sage: TransitiveGroups(2).cardinality()
            1
            sage: TransitiveGroups(7).cardinality()
            7
            sage: TransitiveGroups(12).cardinality()
            301
            sage: [TransitiveGroups(i).cardinality() for i in range(11)]
            [1, 1, 1, 2, 5, 5, 16, 7, 50, 34, 45]

        .. WARNING::

            GAP comes with a database containing all transitive groups
            up to degree 31::

                sage: TransitiveGroups(32).cardinality()
                Traceback (most recent call last):
                ...
                NotImplementedError: only the transitive groups of degree at most 31
                are available in GAP's database

        TESTS::

            sage: type(TransitiveGroups(12).cardinality())
            <class 'sage.rings.integer.Integer'>
            sage: type(TransitiveGroups(0).cardinality())
            <class 'sage.rings.integer.Integer'>
        """
        # gap.NrTransitiveGroups(0) fails, so Sage needs to handle this

        # While we are at it, and since Sage also handles the
        # transitive group of degree 1, we may as well handle 1
        if self._degree <= 1:
            return Integer(1)
        else:
            try:
                return Integer(libgap.NrTransitiveGroups(libgap(self._degree)))
            except RuntimeError:
                from sage.misc.verbose import verbose
                verbose("Error: TransitiveGroups should come with GAP.", level=0)
            except TypeError:
                raise NotImplementedError("only the transitive groups of degree at most 31 are available in GAP's database")


class PrimitiveGroup(PermutationGroup_unique):
    """
    The primitive group from the GAP tables of primitive groups.

    INPUT:

    - ``d`` -- non-negative integer. the degree of the group.

    - ``n`` -- positive integer. the index of the group in the GAP
      database, starting at 1

    OUTPUT:

    The ``n``-th primitive group of degree ``d``.

    EXAMPLES::

        sage: PrimitiveGroup(0,1)
        Trivial group
        sage: PrimitiveGroup(1,1)
        Trivial group
        sage: G = PrimitiveGroup(5, 2); G
        D(2*5)
        sage: G.gens()
        ((2,4)(3,5), (1,2,3,5,4))
        sage: G.category()
        Category of finite enumerated permutation groups

    .. warning::

        this follows GAP's naming convention of indexing the primitive
        groups starting from ``1``::

            sage: PrimitiveGroup(5,0)
            Traceback (most recent call last):
            ...
            ValueError: index n must be in {1,..,5}

    Only primitive groups of "small" degree are available in GAP's
    database::

        sage: PrimitiveGroup(2^12,1)
        Traceback (most recent call last):
        ...
        GAPError: Error, Primitive groups of degree 4096 are not known!
    """

    def __init__(self, d, n):
        """
        The Python constructor.

        INPUT/OUTPUT:

        See :class:`PrimitiveGroup`.

        TESTS::

            sage: TestSuite(PrimitiveGroup(0,1)).run()
            sage: TestSuite(PrimitiveGroup(1,1)).run()
            sage: TestSuite(PrimitiveGroup(5,2)).run()
            sage: PrimitiveGroup(6,5)
            Traceback (most recent call last):
            ...
            ValueError: index n must be in {1,..,4}
        """
        d = Integer(d)
        n = Integer(n)
        if d < 0:
            raise ValueError("degree d must not be negative")
        max_n = PrimitiveGroups(d).cardinality()
        if n > max_n or n <= 0:
            raise ValueError("index n must be in {1,..,%s}" % max_n)

        if d <= 1:
            PermutationGroup_generic.__init__(self, gens=[()], domain=list(range(1, d+1)))
            self._pretty_name = "Trivial group"
        else:
            gap_group = libgap.PrimitiveGroup(d, n)
            self._pretty_name = str(gap_group)
            PermutationGroup_generic.__init__(self, gap_group=gap_group)

        self._d = d
        self._n = n

    def _repr_(self):
        """
        Return a string representation.

        OUTPUT:

        String.

        EXAMPLES::

            sage: G = PrimitiveGroup(5,1); G
            C(5)
        """
        return self._pretty_name

    def group_primitive_id(self):
        """
        Return the index of this group in the GAP database of primitive groups.

        OUTPUT:

        A positive integer, following GAP's conventions.

        EXAMPLES::

            sage: G = PrimitiveGroup(5,2); G.group_primitive_id()
            2
        """
        return self._n


def PrimitiveGroups(d=None):
    """
    Return the set of all primitive groups of a given degree ``d``

    INPUT:

    - ``d`` -- an integer (optional)

    OUTPUT:

    The set of all primitive groups of a given degree ``d`` up to
    isomorphisms using GAP. If ``d`` is not specified, it returns the
    set of all primitive groups up to isomorphisms stored in GAP.

    EXAMPLES::

        sage: PrimitiveGroups(3)
        Primitive Groups of degree 3
        sage: PrimitiveGroups(7)
        Primitive Groups of degree 7
        sage: PrimitiveGroups(8)
        Primitive Groups of degree 8
        sage: PrimitiveGroups()
        Primitive Groups

    The database is currently limited::

         sage: PrimitiveGroups(2^12).cardinality()
         Traceback (most recent call last):
         ...
         GAPError: Error, Primitive groups of degree 4096 are not known!

    .. TODO::

        This enumeration helper could be extended based on
        ``PrimitiveGroupsIterator`` in GAP.  This method allows to
        enumerate groups with specified properties such as transitivity,
        solvability, ..., without creating all groups.
    """
    if d is None:
        return PrimitiveGroupsAll()
    else:
        d = Integer(d)
        if d < 0:
            raise ValueError("a primitive group acts on a non negative integer number of positions")
        return PrimitiveGroupsOfDegree(d)


class PrimitiveGroupsAll(DisjointUnionEnumeratedSets):
    """
    The infinite set of all primitive groups up to isomorphisms.

    EXAMPLES::

        sage: L = PrimitiveGroups(); L
        Primitive Groups
        sage: L.category()
        Category of facade infinite enumerated sets
        sage: L.cardinality()
        +Infinity

        sage: p = L.__iter__()
        sage: (next(p), next(p), next(p), next(p),
        ....:  next(p), next(p), next(p), next(p))
        (Trivial group, Trivial group, S(2), A(3), S(3), A(4), S(4), C(5))

    TESTS:

    The following test is broken, see :trac:`22576`::

        sage: TestSuite(PrimitiveGroups()).run()  # known bug, long time
    """
    def __init__(self):
        """
        TESTS::

            sage: S = PrimitiveGroups()
            sage: S.category()
            Category of facade infinite enumerated sets
        """
        DisjointUnionEnumeratedSets.__init__(self,
                                             Family(NonNegativeIntegers(),
                                                    PrimitiveGroups))

    def _repr_(self):
        """
        Return a string representation.

        OUTPUT:

        String.

        TESTS::

            sage: PrimitiveGroups()  # indirect doctest
            Primitive Groups
        """
        return "Primitive Groups"

    def __contains__(self, G):
        r"""
        Test whether `G` is in ``self``.

        INPUT:

        - `G` -- anything.

        OUTPUT:

        Boolean.

        EXAMPLES::

            sage: PrimitiveGroup(5,2) in PrimitiveGroups()
            True
            sage: PrimitiveGroup(6,4) in PrimitiveGroups()
            True
            sage: 1 in PrimitiveGroups()
            False
        """
        return isinstance(G, PrimitiveGroup)


class PrimitiveGroupsOfDegree(CachedRepresentation, Parent):
    """
    The set of all primitive groups of a given degree up to isomorphisms.

    EXAMPLES::

        sage: S = PrimitiveGroups(5); S
        Primitive Groups of degree 5
        sage: S.list()
        [C(5), D(2*5), AGL(1, 5), A(5), S(5)]
        sage: S.an_element()
        C(5)

    We write the cardinality of all primitive groups of degree 5::

        sage: for G in PrimitiveGroups(5):
        ....:     print(G.cardinality())
        5
        10
        20
        60
        120

    TESTS::

        sage: TestSuite(PrimitiveGroups(3)).run()
    """
    def __init__(self, n):
        """
        TESTS::

            sage: S = PrimitiveGroups(4)
            sage: S.category()
            Category of finite enumerated sets
        """
        self._degree = n
        Parent.__init__(self, category=FiniteEnumeratedSets())

    def _repr_(self):
        """
        Return a string representation.

        OUTPUT:

        String.

        TESTS::

            sage: PrimitiveGroups(6)
            Primitive Groups of degree 6
        """
        return "Primitive Groups of degree %s"%(self._degree)

    def __contains__(self, G):
        r"""
        Test whether `G` is in ``self``.

        INPUT:

        - `G` -- anything.

        OUTPUT:

        Boolean.

        EXAMPLES::

            sage: PrimitiveGroup(6,4) in PrimitiveGroups(4)
            False
            sage: PrimitiveGroup(4,2) in PrimitiveGroups(4)
            True
            sage: 1 in PrimitiveGroups(4)
            False
        """
        return isinstance(G, PrimitiveGroup) and G._d == self._degree

    def __getitem__(self, n):
        r"""
        Return the `n`-th primitive group of a given degree.

        INPUT:

        - ``n`` -- a positive integer

        EXAMPLES::

            sage: PrimitiveGroups(5)[3]
            AGL(1, 5)

        .. warning::

            this follows GAP's naming convention of indexing the
            primitive groups starting from ``1``::

                sage: PrimitiveGroups(5)[0]
                Traceback (most recent call last):
                ...
                ValueError: index n must be in {1,..,5}
        """
        return PrimitiveGroup(self._degree, n)

    def __iter__(self):
        """
        EXAMPLES::

            sage: list(PrimitiveGroups(5))  # indirect doctest
            [C(5), D(2*5), AGL(1, 5), A(5), S(5)]
        """
        for n in range(1, self.cardinality() + 1):
            yield self[n]

    @cached_method
    def cardinality(self):
        r"""
        Return the cardinality of ``self``.

        OUTPUT:

        An integer. The number of primitive groups of a given degree
        up to isomorphism.

        EXAMPLES::

            sage: PrimitiveGroups(0).cardinality()
            1
            sage: PrimitiveGroups(2).cardinality()
            1
            sage: PrimitiveGroups(7).cardinality()
            7
            sage: PrimitiveGroups(12).cardinality()
            6
            sage: [PrimitiveGroups(i).cardinality() for i in range(11)]
            [1, 1, 1, 2, 2, 5, 4, 7, 7, 11, 9]

        TESTS::

            sage: type(PrimitiveGroups(12).cardinality())
            <class 'sage.rings.integer.Integer'>
            sage: type(PrimitiveGroups(0).cardinality())
            <class 'sage.rings.integer.Integer'>

        Check for :trac:`31774`::

            sage: PrimitiveGroups(2500).cardinality()
            34
            sage: PrimitiveGroups(2^12).cardinality()
            Traceback (most recent call last):
            ...
            GAPError: Error, Primitive groups of degree 4096 are not known!
        """
        if self._degree <= 1:
            # gap.NrPrimitiveGroups(0) fails, so Sage needs to handle this
            # While we are at it, and since Sage also handles the
            # primitive group of degree 1, we may as well handle 1
            return Integer(1)
        else:
            return Integer(libgap.NrPrimitiveGroups(self._degree))


class PermutationGroup_plg(PermutationGroup_unique):
    def base_ring(self):
        """
        EXAMPLES::

            sage: G = PGL(2,3)
            sage: G.base_ring()
            Finite Field of size 3

            sage: G = PSL(2,3)
            sage: G.base_ring()
            Finite Field of size 3
        """
        return self._base_ring

    def matrix_degree(self):
        """
        EXAMPLES::

            sage: G = PSL(2,3)
            sage: G.matrix_degree()
            2
        """
        return self._n


class PGL(PermutationGroup_plg):
    def __init__(self, n, q, name='a'):
        r"""
        The projective general linear groups over `\GF(q)`.

        INPUT:

        - ``n`` -- positive integer; the degree
        - ``q`` -- prime power; the size of the ground field
        - ``name`` -- (default: ``'a'``) variable name of indeterminate of finite field `\GF(q)`

        OUTPUT:

        PGL(`n`, `q`)

        .. note::

          This group is also available via ``groups.permutation.PGL()``.

        EXAMPLES::

            sage: G = PGL(2,3); G
            Permutation Group with generators [(3,4), (1,2,4)]
            sage: print(G)
            The projective general linear group of degree 2 over Finite Field of size 3
            sage: G.base_ring()
            Finite Field of size 3
            sage: G.order()
            24

            sage: G = PGL(2, 9, 'b'); G                                                 # needs sage.rings.finite_rings
            Permutation Group with generators [(3,10,9,8,4,7,6,5), (1,2,4)(5,6,8)(7,9,10)]
            sage: G.base_ring()
            Finite Field in b of size 3^2

            sage: G.category()
            Category of finite enumerated permutation groups
            sage: TestSuite(G).run()  # long time

        TESTS::

            sage: groups.permutation.PGL(2, 3)
            Permutation Group with generators [(3,4), (1,2,4)]
        """
        id = 'Group([()])' if n == 1 else 'PGL(%s,%s)' % (n, q)
        PermutationGroup_generic.__init__(self, gap_group=id)
        self._q = q
        self._base_ring = GF(q, name=name)
        self._n = n

    def __str__(self):
        """
        EXAMPLES::

            sage: G = PGL(2,3); G
            Permutation Group with generators [(3,4), (1,2,4)]
            sage: print(G)
            The projective general linear group of degree 2 over Finite Field of size 3
        """
        return "The projective general linear group of degree %s over %s"%(self._n, self.base_ring())


class PSL(PermutationGroup_plg):
    def __init__(self, n, q, name='a'):
        r"""
        The projective special linear groups over `\GF(q)`.

        INPUT:

        - ``n`` -- positive integer; the degree
        - ``q`` -- either a prime power (the size of the ground field) or a finite field
        - ``name`` -- (default: ``'a'``) variable name of indeterminate of finite field `\GF(q)`

        OUTPUT:

        the group PSL(`n`, `q`)

        .. note::

            This group is also available via ``groups.permutation.PSL()``.

        EXAMPLES::

            sage: G = PSL(2,3); G
            Permutation Group with generators [(2,3,4), (1,2)(3,4)]
            sage: G.order()
            12
            sage: G.base_ring()
            Finite Field of size 3
            sage: print(G)
            The projective special linear group of degree 2 over Finite Field of size 3

        We create two groups over nontrivial finite fields::

            sage: G = PSL(2, 4, 'b'); G                                                 # needs sage.rings.finite_rings
            Permutation Group with generators [(3,4,5), (1,2,3)]
            sage: G.base_ring()
            Finite Field in b of size 2^2
            sage: G = PSL(2, 8); G                                                      # needs sage.rings.finite_rings
            Permutation Group with generators [(3,8,6,4,9,7,5), (1,2,3)(4,7,5)(6,9,8)]
            sage: G.base_ring()
            Finite Field in a of size 2^3

            sage: G.category()
            Category of finite enumerated permutation groups
            sage: TestSuite(G).run()  # long time

        TESTS::

            sage: groups.permutation.PSL(2, 3)
            Permutation Group with generators [(2,3,4), (1,2)(3,4)]

        Check that :trac:`7424` is handled::

            sage: PSL(2, GF(7,'x'))
            Permutation Group with generators [(3,7,5)(4,8,6), (1,2,6)(3,4,8)]
            sage: PSL(2, GF(3))
            Permutation Group with generators [(2,3,4), (1,2)(3,4)]
            sage: PSL(2, QQ)
            Traceback (most recent call last):
            ...
            ValueError: q must be a prime power or a finite field
        """
        from sage.categories.finite_fields import FiniteFields
        if q in FiniteFields():
            name = q.gen()
            q = q.cardinality()
        if q not in NonNegativeIntegers():
            raise ValueError('q must be a prime power or a finite field')
        if n == 1:
            id = 'Group([()])'
        else:
            id = 'PSL(%s,%s)' % (n, q)
        PermutationGroup_generic.__init__(self, gap_group=id)
        self._q = q
        self._base_ring = GF(q, name=name)
        self._n = n

    def __str__(self):
        """
        EXAMPLES::

            sage: G = PSL(2,3)
            sage: print(G)
            The projective special linear group of degree 2 over Finite Field of size 3
        """
        return "The projective special linear group of degree %s over %s"%(self._n, self.base_ring())

    def ramification_module_decomposition_hurwitz_curve(self):
        r"""
        Helps compute the decomposition of the ramification module
        for the Hurwitz curves X (over `\CC` say) with automorphism group
        G = PSL(2,q), q a "Hurwitz prime" (ie, p is `\pm 1 \pmod 7`).
        Using this computation and Borne's formula helps determine the
        G-module structure of the RR spaces of equivariant
        divisors can be determined explicitly.

        The output is a list of integer multiplicities: [m1,...,mn],
        where n is the number of conj classes of G=PSL(2,p) and mi is the
        multiplicity of pi_i in the ramification module of a
        Hurwitz curve with automorphism group G.
        Here IrrRepns(G) = [pi_1,...,pi_n] (in the order listed in the
        output of self.character_table()).

        REFERENCE:

        David Joyner, Amy Ksir, Roger Vogeler,
        "Group representations on Riemann-Roch spaces of some
        Hurwitz curves," preprint, 2006.

        EXAMPLES::

            sage: G = PSL(2,13)
            sage: G.ramification_module_decomposition_hurwitz_curve()  # random, optional - gap_packages
            [0, 7, 7, 12, 12, 12, 13, 15, 14]

        This means, for example, that the trivial representation does not
        occur in the ramification module of a Hurwitz curve with automorphism
        group PSL(2,13), since the trivial representation is listed first
        and that entry has multiplicity 0. The "randomness" is due to the
        fact that GAP randomly orders the conjugacy classes of the same order
        in the list of all conjugacy classes. Similarly, there is some
        randomness to the ordering of the characters.

        If you try to use this function on a group PSL(2,q) where q is
        not a (smallish) "Hurwitz prime", an error message will be printed.
        """
        from sage.env import SAGE_EXTCODE

        if self.matrix_degree() != 2:
            raise ValueError("degree must be 2")

        F = self.base_ring()
        q = F.order()
        libgap.Read(str(Path(SAGE_EXTCODE) / 'gap' / 'joyner' /
                        'hurwitz_crv_rr_sp.gap'))
        mults = libgap.eval(f"ram_module_hurwitz({q})")
        return mults.sage()

    def ramification_module_decomposition_modular_curve(self):
        r"""
        Helps compute the decomposition of the ramification module
        for the modular curve X(p) (over CC say) with automorphism group G = PSL(2,q),
        q a prime > 5. Using this computation and Borne's formula helps determine the
        G-module structure of the RR spaces of equivariant
        divisors can be determined explicitly.

        The output is a list of integer multiplicities: [m1,...,mn],
        where n is the number of conj classes of G=PSL(2,p) and mi is the
        multiplicity of pi_i in the ramification module of a
        modular curve with automorphism group G.
        Here IrrRepns(G) = [pi_1,...,pi_n] (in the order listed in the
        output of self.character_table()).

        REFERENCE: D. Joyner and A. Ksir, 'Modular representations
                   on some Riemann-Roch spaces of modular curves
                   `X(N)`', Computational Aspects of Algebraic Curves,
                   (Editor: T. Shaska) Lecture Notes in Computing, WorldScientific,
                   2005.)

        EXAMPLES::

            sage: G = PSL(2,7)
            sage: G.ramification_module_decomposition_modular_curve()  # random, optional - gap_packages
            [0, 4, 3, 6, 7, 8]

        This means, for example, that the trivial representation does not
        occur in the ramification module of X(7), since the trivial representation
        is listed first and that entry has multiplicity 0. The "randomness" is due to the
        fact that GAP randomly orders the conjugacy classes of the same order
        in the list of all conjugacy classes. Similarly, there is some
        randomness to the ordering of the characters.
        """
        from sage.env import SAGE_EXTCODE
        if self.matrix_degree() != 2:
            raise ValueError("degree must be 2")
        F = self.base_ring()
        q = F.order()
        libgap.Read(str(Path(SAGE_EXTCODE) / 'gap' / 'joyner' /
                        'modular_crv_rr_sp.gap'))
        mults = libgap.eval(f"ram_module_X({q})")
        return mults.sage()


class PSp(PermutationGroup_plg):
    def __init__(self, n, q, name='a'):
        r"""
        The projective symplectic linear groups over `\GF(q)`.

        INPUT:

        - ``n`` -- positive integer; the degree
        - ``q`` -- prime power; the size of the ground field
        - ``name`` -- (default: ``'a'``) variable name of indeterminate of finite field `\GF(q)`

        OUTPUT:

        PSp(`n`, `q`)

        .. note::

          This group is also available via ``groups.permutation.PSp()``.

        EXAMPLES::

            sage: G = PSp(2,3); G
            Permutation Group with generators [(2,3,4), (1,2)(3,4)]
            sage: G.order()
            12
            sage: G = PSp(4,3); G
            Permutation Group with generators [(3,4)(6,7)(9,10)(12,13)(17,20)(18,21)(19,22)(23,32)(24,33)(25,34)(26,38)(27,39)(28,40)(29,35)(30,36)(31,37), (1,5,14,17,27,22,19,36,3)(2,6,32)(4,7,23,20,37,13,16,26,40)(8,24,29,30,39,10,33,11,34)(9,15,35)(12,25,38)(21,28,31)]
            sage: G.order()
            25920
            sage: print(G)
            The projective symplectic linear group of degree 4 over Finite Field of size 3
            sage: G.base_ring()
            Finite Field of size 3

            sage: G = PSp(2, 8, name='alpha'); G                                        # needs sage.rings.finite_rings
            Permutation Group with generators [(3,8,6,4,9,7,5), (1,2,3)(4,7,5)(6,9,8)]
            sage: G.base_ring()
            Finite Field in alpha of size 2^3

        TESTS::

            sage: groups.permutation.PSp(2, 3)
            Permutation Group with generators [(2,3,4), (1,2)(3,4)]
        """
        if n % 2:
            raise TypeError("the degree n must be even")
        else:
            id = 'PSp(%s,%s)' % (n, q)
        PermutationGroup_generic.__init__(self, gap_group=id)
        self._q = q
        self._base_ring = GF(q, name=name)
        self._n = n

    def __str__(self):
        """
        EXAMPLES::

            sage: G = PSp(4,3)
            sage: print(G)
            The projective symplectic linear group of degree 4 over Finite Field of size 3
        """
        return "The projective symplectic linear group of degree %s over %s"%(self._n, self.base_ring())


PSP = PSp


class PermutationGroup_pug(PermutationGroup_plg):
    def field_of_definition(self):
        """
        EXAMPLES::

            sage: PSU(2,3).field_of_definition()                                        # needs sage.rings.finite_rings
            Finite Field in a of size 3^2
        """
        return self._field_of_definition


class PSU(PermutationGroup_pug):
    def __init__(self, n, q, name='a'):
        r"""
        The projective special unitary groups over `\GF(q)`.

        INPUT:

        - n -- positive integer; the degree
        - q -- prime power; the size of the ground field
        - name -- (default: 'a') variable name of indeterminate of finite field GF(q)

        OUTPUT:

        PSU(n,q)

        .. note::

          This group is also available via ``groups.permutation.PSU()``.

        EXAMPLES::

            sage: PSU(2,3)                                                              # needs sage.rings.finite_rings
            The projective special unitary group of degree 2 over Finite Field of size 3

            sage: G = PSU(2, 8, name='alpha'); G                                        # needs sage.rings.finite_rings
            The projective special unitary group of degree 2 over Finite Field in alpha of size 2^3
            sage: G.base_ring()                                                         # needs sage.rings.finite_rings
            Finite Field in alpha of size 2^3

        TESTS::

            sage: groups.permutation.PSU(2, 3)                                          # needs sage.rings.finite_rings
            The projective special unitary group of degree 2 over Finite Field of size 3
        """
        id = 'PSU(%s,%s)' % (n, q)
        PermutationGroup_generic.__init__(self, gap_group=id)
        self._q = q
        self._base_ring = GF(q, name=name)
        self._field_of_definition = GF(q**2, name)
        self._n = n

    def _repr_(self):
        """
        EXAMPLES::

            sage: PSU(2,3)                                                              # needs sage.rings.finite_rings
            The projective special unitary group of degree 2 over Finite Field of size 3

        """
        return "The projective special unitary group of degree %s over %s" % (self._n, self.base_ring())


class PGU(PermutationGroup_pug):
    def __init__(self, n, q, name='a'):
        r"""
        The projective general unitary groups over `\GF(q)`.

        INPUT:

        - ``n`` -- positive integer; the degree
        - ``q`` -- prime power; the size of the ground field
        - ``name`` -- (default: ``'a'``) variable name of indeterminate of finite field `\GF(q)`

        OUTPUT:

        PGU(`n`, `q`)

        .. note::

          This group is also available via ``groups.permutation.PGU()``.

        EXAMPLES::

            sage: PGU(2,3)                                                              # needs sage.rings.finite_rings
            The projective general unitary group of degree 2 over Finite Field of size 3

<<<<<<< HEAD
            sage: G = PGU(2, 8, name='alpha'); G
            The projective general unitary group of degree 2
             over Finite Field in alpha of size 2^3
            sage: G.base_ring()
=======
            sage: G = PGU(2, 8, name='alpha'); G                                        # needs sage.rings.finite_rings
            The projective general unitary group of degree 2
             over Finite Field in alpha of size 2^3
            sage: G.base_ring()                                                         # needs sage.rings.finite_rings
>>>>>>> 556ebad9
            Finite Field in alpha of size 2^3

        TESTS::

            sage: groups.permutation.PGU(2, 3)                                          # needs sage.rings.finite_rings
            The projective general unitary group of degree 2 over Finite Field of size 3
        """
        id = 'PGU(%s,%s)' % (n, q)
        PermutationGroup_generic.__init__(self, gap_group=id)
        self._q = q
        self._base_ring = GF(q, name=name)
        self._field_of_definition = GF(q**2, name)
        self._n = n

    def _repr_(self):
        """
        EXAMPLES::

            sage: PGU(2,3)                                                              # needs sage.rings.finite_rings
            The projective general unitary group of degree 2 over Finite Field of size 3

        """
        return "The projective general unitary group of degree %s over %s"%(self._n, self.base_ring())


class SuzukiGroup(PermutationGroup_unique):
    def __init__(self, q, name='a'):
        r"""
        The Suzuki group over `\GF(q)`,
        `^2 B_2(2^{2k+1}) = Sz(2^{2k+1})`.

        A wrapper for the GAP function ``SuzukiGroup``.

        INPUT:

        - ``q`` -- `2^n`, an odd power of 2; the size of the ground
          field. (Strictly speaking, `n` should be greater than 1, or
          else this group is not simple.)
        - ``name`` -- (default: ``'a'``) variable name of indeterminate of
          finite field `\GF(q)`

        OUTPUT:

        A Suzuki group.

        .. note::

          This group is also available via ``groups.permutation.Suzuki()``.

        EXAMPLES::

            sage: SuzukiGroup(8)                                                        # needs sage.rings.finite_rings
            Permutation Group with generators [(1,2)(3,10)(4,42)(5,18)(6,50)(7,26)(8,58)(9,34)(12,28)(13,45)(14,44)(15,23)(16,31)(17,21)(19,39)(20,38)(22,25)(24,61)(27,60)(29,65)(30,55)(32,33)(35,52)(36,49)(37,59)(40,54)(41,62)(43,53)(46,48)(47,56)(51,63)(57,64),
            (1,28,10,44)(3,50,11,42)(4,43,53,64)(5,9,39,52)(6,36,63,13)(7,51,60,57)(8,33,37,16)(12,24,55,29)(14,30,48,47)(15,19,61,54)(17,59,22,62)(18,23,34,31)(20,38,49,25)(21,26,45,58)(27,32,41,65)(35,46,40,56)]
            sage: print(SuzukiGroup(8))                                                 # needs sage.rings.finite_rings
            The Suzuki group over Finite Field in a of size 2^3

            sage: # needs sage.rings.finite_rings
            sage: G = SuzukiGroup(32, name='alpha')
            sage: G.order()
            32537600
            sage: G.order().factor()
            2^10 * 5^2 * 31 * 41
            sage: G.base_ring()
            Finite Field in alpha of size 2^5

        TESTS::

            sage: groups.permutation.Suzuki(8)                                          # needs sage.rings.finite_rings
            Permutation Group with generators [(1,2)(3,10)(4,42)(5,18)(6,50)(7,26)(8,58)(9,34)(12,28)(13,45)(14,44)(15,23)(16,31)(17,21)(19,39)(20,38)(22,25)(24,61)(27,60)(29,65)(30,55)(32,33)(35,52)(36,49)(37,59)(40,54)(41,62)(43,53)(46,48)(47,56)(51,63)(57,64),
            (1,28,10,44)(3,50,11,42)(4,43,53,64)(5,9,39,52)(6,36,63,13)(7,51,60,57)(8,33,37,16)(12,24,55,29)(14,30,48,47)(15,19,61,54)(17,59,22,62)(18,23,34,31)(20,38,49,25)(21,26,45,58)(27,32,41,65)(35,46,40,56)]

        REFERENCES:

        -  :wikipedia:`Group_of_Lie_type\#Suzuki-Ree_groups`
        """
        q = Integer(q)
        t = valuation(q, 2)
        if 2**t != q or is_even(t):
            raise ValueError("the ground field size %s must be an odd power of 2" % q)
        id = 'SuzukiGroup(IsPermGroup,%s)' % q
        PermutationGroup_generic.__init__(self, gap_group=id)
        self._q = q
        self._base_ring = GF(q, name=name)

    def base_ring(self):
        """
        EXAMPLES::

            sage: G = SuzukiGroup(32, name='alpha')                                     # needs sage.rings.finite_rings
            sage: G.base_ring()                                                         # needs sage.rings.finite_rings
            Finite Field in alpha of size 2^5
        """
        return self._base_ring

    def __str__(self):
        """
        EXAMPLES::

            sage: G = SuzukiGroup(32, name='alpha')                                     # needs sage.rings.finite_rings
            sage: print(G)                                                              # needs sage.rings.finite_rings
            The Suzuki group over Finite Field in alpha of size 2^5

        """
        return "The Suzuki group over %s" % self.base_ring()


class ComplexReflectionGroup(PermutationGroup_unique):
    r"""
    A finite complex reflection group as a permutation group.

    We can realize `G(m,1,n)` as `m` copies of the symmetric group
    `S_n` with `s_i` for `1 \leq i < n` acting as the usual adjacent
    transposition on each copy of `S_n`. We construct the cycle
    `s_n = (n, 2n, \ldots, mn)`.

    We construct `G(m,p,n)` as a subgroup of `G(m,1,n)` by
    `s_i \mapsto s_i` for all `1 \leq i < n`,

    .. MATH::

        s_n \mapsto s_n^{-1} s_{n-1} s_n,
        \qquad\qquad
        s_{n+1} \mapsto s_n^p.

    Note that if `p = m`, then `s_{n+1} = 1`, in which case we
    do not consider it as a generator.

    The exceptional complex reflection groups `G_m` (in the Shephard-Todd
    classification) are not yet implemented.

    INPUT:

    One of the following:

    - ``m, p, n`` -- positive integers to construct `G(m,p,n)`

    - ``m`` -- integer such that `4 \leq m \leq 37` to construct
      an exceptional complex reflection `G_m`

    .. NOTE::

        This group is also available via
        ``groups.permutation.ComplexReflection()``.

    .. NOTE::

        The convention for the index set is for `G(m, 1, n)` to
        have the complex reflection of order `m` correspond to
        `s_n`; i.e., `s_n^m = 1` and `s_i^2 = 1` for all `i < m`.

    EXAMPLES::

        sage: G = groups.permutation.ComplexReflection(3, 1, 5)
        sage: G.order()
        29160
        sage: G
        Complex reflection group G(3, 1, 5) as a permutation group
        sage: G.category()
        Join of Category of finite enumerated permutation groups
            and Category of finite complex reflection groups

        sage: G = groups.permutation.ComplexReflection(3, 3, 4)
        sage: G.cardinality()
        648
        sage: s1, s2, s3, s4 = G.simple_reflections()
        sage: s4*s2*s4 == s2*s4*s2
        True
        sage: (s4*s3*s2)^2 == (s2*s4*s3)^2
        True

        sage: G = groups.permutation.ComplexReflection(6, 2, 3)
        sage: G.cardinality()
        648
        sage: s1, s2, s3, s4 = G.simple_reflections()
        sage: s3^2 == G.one()
        True
        sage: s4^3 == G.one()
        True
        sage: s4 * s3 * s2 == s3 * s2 * s4
        True
        sage: (s3*s2*s1)^2 == (s1*s3*s2)^2
        True
        sage: s3 * s1 * s3 == s1 * s3 * s1
        True
        sage: s4 * s3 * (s2*s3)^(2-1) == s2 * s4
        True

        sage: G = groups.permutation.ComplexReflection(4, 2, 5)
        sage: G.cardinality()
        61440

        sage: G = groups.permutation.ComplexReflection(4)
        Traceback (most recent call last):
        ...
        NotImplementedError: exceptional complex reflection groups are not yet implemented

    REFERENCES:

    - :wikipedia:`Complex_reflection_group`
    """
    def __init__(self, m, p=None, n=None):
        """
        Initialize ``self``.

        TESTS::

            sage: G = groups.permutation.ComplexReflection(3, 2, 5)
            Traceback (most recent call last):
            ...
            ValueError: p (=2) must divide m (=3)

            sage: G = groups.permutation.ComplexReflection(3, 1, 5)
            sage: TestSuite(G).run()  # long time

            sage: G = groups.permutation.ComplexReflection(3, 3, 4)
            sage: TestSuite(G).run()

            sage: G = groups.permutation.ComplexReflection(4, 2, 5)
            sage: TestSuite(G).run()  # long time

            sage: groups.permutation.ComplexReflection(4, 1, 3).cardinality()
            384
            sage: CP = ColoredPermutations(4, 3)
            sage: CP.cardinality()
            384
        """
        if p is None:
            raise NotImplementedError("exceptional complex reflection groups"
                                      " are not yet implemented")
        self._m = Integer(m)
        self._p = Integer(p)
        self._n = Integer(n)
        if min(self._m, self._p, self._n) < 1:
            raise ValueError("m (=%s) p (=%s) n (=%s) must all be >= 1" % (self._m, self._p, self._n))
        if self._m % self._p != 0:
            raise ValueError("p (=%s) must divide m (=%s)" % (self._p, self._m))

        from sage.categories.finite_complex_reflection_groups import FiniteComplexReflectionGroups
        from sage.categories.finite_permutation_groups import FinitePermutationGroups
        cat = FinitePermutationGroups() & FiniteComplexReflectionGroups()

        gens = [[(i+k, i+1+k) for k in range(0, self._m * self._n, self._n)]
                for i in range(1, self._n)]
        if self._p == 1:
            gens.append([tuple(range(self._n, self._m*self._n + 1, self._n))])
        else:
            from sage.groups.perm_gps.constructor import PermutationGroupElement
            snm = PermutationGroupElement(gens[-1])
            sn = PermutationGroupElement([tuple(range(self._n, self._m*self._n + 1, self._n))])
            gens.append(sn**(self._m-1) * snm * sn)
            if self._p != self._m:
                gens.append(sn**self._p)

        PermutationGroup_generic.__init__(self, gens, category=cat)

    def _repr_(self):
        """
        Return a string representation of ``self``.

        EXAMPLES::

            sage: groups.permutation.ComplexReflection(3, 1, 5)
            Complex reflection group G(3, 1, 5) as a permutation group
        """
        return "Complex reflection group G(%s, %s, %s) as a permutation group" % (self._m, self._p, self._n)

    def _latex_(self):
        """
        Return a string representation of ``self``.

        EXAMPLES::

            sage: G = groups.permutation.ComplexReflection(3, 1, 5)
            sage: latex(G)
            G(3,1,5)
        """
        return "G(%s,%s,%s)" % (self._m, self._p, self._n)

    @cached_method
    def index_set(self):
        r"""
        Return the index set of ``self``.

        EXAMPLES::

            sage: G = groups.permutation.ComplexReflection(4, 1, 3)
            sage: G.index_set()
            (1, 2, 3)

            sage: G = groups.permutation.ComplexReflection(1, 1, 3)
            sage: G.index_set()
            (1, 2)

            sage: G = groups.permutation.ComplexReflection(4, 2, 3)
            sage: G.index_set()
            (1, 2, 3, 4)

            sage: G = groups.permutation.ComplexReflection(4, 4, 3)
            sage: G.index_set()
            (1, 2, 3)
        """
        n = self._n
        if self._m != 1:
            n += 1
        if self._p != 1 and self._p != self._m:
            n += 1
        return tuple(range(1, n))

    def simple_reflection(self, i):
        r"""
        Return the ``i``-th simple reflection of ``self``.

        EXAMPLES::

            sage: G = groups.permutation.ComplexReflection(3, 1, 4)
            sage: G.simple_reflection(2)
            (2,3)(6,7)(10,11)
            sage: G.simple_reflection(4)
            (4,8,12)

            sage: G = groups.permutation.ComplexReflection(1, 1, 4)
            sage: G.simple_reflections()
            Finite family {1: (1,2), 2: (2,3), 3: (3,4)}
        """
        if i not in self.index_set():
            raise ValueError("not an index of a simple reflection")

        if i < self._n:
            return self([(i+k, i+1+k) for k in range(0, self._m * self._n, self._n)])
        if self._p == 1:
            return self([tuple(range(self._n, self._m*self._n + 1, self._n))])

        from sage.groups.perm_gps.constructor import PermutationGroupElement
        sn = PermutationGroupElement([tuple(range(self._n, self._m*self._n + 1, self._n))])
        if i == self._n + 1:
            return self(sn**self._p)

        snm = PermutationGroupElement([(self._n-1+k, self._n+k)
                                       for k in range(0, self._m * self._n, self._n)])
        return self(sn**(self._m-1) * snm * sn)

    def degrees(self):
        r"""
        Return the degrees of ``self``.

        The degrees of a complex reflection group are the degrees of
        the fundamental invariants of the ring of polynomial invariants.

        If `m = 1`, then we are in the special case of the symmetric group
        and the degrees are `(2, 3, \ldots, n, n+1)`. Otherwise the degrees
        are `(m, 2m, \ldots, (n-1)m, nm/p)`.

        EXAMPLES::

            sage: C = groups.permutation.ComplexReflection(4, 1, 3)
            sage: C.degrees()
            (4, 8, 12)
            sage: G = groups.permutation.ComplexReflection(4, 2, 3)
            sage: G.degrees()
            (4, 6, 8)
            sage: Gp = groups.permutation.ComplexReflection(4, 4, 3)
            sage: Gp.degrees()
            (3, 4, 8)
            sage: S = groups.permutation.ComplexReflection(1, 1, 3)
            sage: S.degrees()
            (2, 3)

        Check that the product of the degrees is equal to the
        cardinality::

            sage: prod(C.degrees()) == C.cardinality()
            True
            sage: prod(G.degrees()) == G.cardinality()
            True
            sage: prod(Gp.degrees()) == Gp.cardinality()
            True
            sage: prod(S.degrees()) == S.cardinality()
            True
        """
        # For the usual symmetric group (self._m=1) we need to start at 2
        start = 2 if self._m == 1 else 1
        ret = [self._m * i for i in range(start, self._n)]
        ret.append(self._m * self._n // self._p)
        return tuple(sorted(ret))

    def codegrees(self):
        r"""
        Return the codegrees of ``self``.

        Let `G` be a complex reflection group. The codegrees
        `d_1^* \leq d_2^* \leq \cdots \leq d_{\ell}^*` of `G` can be
        defined by:

        .. MATH::

            \prod_{i=1}^{\ell} (q - d_i^* - 1)
            = \sum_{g \in G} \det(g) q^{\dim(V^g)},

        where `V` is the natural complex vector space that `G` acts on
        and `\ell` is the :meth:`rank`.

        If `m = 1`, then we are in the special case of the symmetric group
        and the codegrees are `(n-2, n-3, \ldots 1, 0)`. Otherwise the
        codegrees are `((n-1)m, (n-2)m, \ldots, m, 0)`.

        EXAMPLES::

            sage: C = groups.permutation.ComplexReflection(4, 1, 3)
            sage: C.codegrees()
            (8, 4, 0)
            sage: G = groups.permutation.ComplexReflection(3, 3, 4)
            sage: G.codegrees()
            (6, 5, 3, 0)
            sage: S = groups.permutation.ComplexReflection(1, 1, 3)
            sage: S.codegrees()
            (1, 0)
        """
        # Special case for the usual symmetric group
        if self._m == 1:
            return tuple(reversed(range(self._n-1)))
        if self._p < self._m:
            return tuple([self._m * i for i in reversed(range(self._n))])
        ret = [self._m * i for i in reversed(range(self._n-1))]
        ret.append((self._n-1)*self._m - self._n)
        return tuple(sorted(ret, reverse=True))

class SmallPermutationGroup(PermutationGroup_generic):
    r"""
    A GAP SmallGroup, returned as a permutation group.

    GAP contains a library SGL of small groups, each identified by
    its GAP SmallGroup id. (MAGMA uses the same identifiers).
    The GAP SmallGroup id is a pair ``[n,k]`` consisting of
    ``n``, the order of the group, and ``k``, an index determining
    the group specifically. This class can construct the group as a
    permutation group from this data.

    INPUT:

    - ``order`` -- the order of the group

    - ``gap_id`` -- the numerical index in the GAP id of the group

    Generators may be obtained through the :meth:`gens` method.
    These could change for a particular group in later releases
    of GAP. In many instances the degree of the constructed group
    ``SmallPermutationGroup(n,k)`` will be a permutation group on
    `n` letters, but this will not always be true.

    EXAMPLES::

        sage: G = SmallPermutationGroup(12,4); G
        Group of order 12 and GAP Id 4 as a permutation group
        sage: G.gens()
        ((1,2)(3,5)(4,10)(6,8)(7,12)(9,11),
         (1,3)(2,5)(4,7)(6,9)(8,11)(10,12),
         (1,4,8)(2,6,10)(3,7,11)(5,9,12))
<<<<<<< HEAD
        sage: G.character_table()
=======
        sage: G.character_table()                                                       # needs sage.rings.number_field
>>>>>>> 556ebad9
        [ 1  1  1  1  1  1]
        [ 1 -1 -1  1  1 -1]
        [ 1 -1  1  1 -1  1]
        [ 1  1 -1  1 -1 -1]
        [ 2  0 -2 -1  0  1]
        [ 2  0  2 -1  0 -1]
        sage: def numgps(n): return ZZ(libgap.NumberSmallGroups(n))
        sage: all(SmallPermutationGroup(n,k).id() == [n,k]
        ....:     for n in [1..64] for k in [1..numgps(n)])
        True
        sage: H = SmallPermutationGroup(6,1)
        sage: H.is_abelian()
        False
        sage: [H.centralizer(g) for g in H.conjugacy_classes_representatives()]
        [Subgroup generated by [(1,2)(3,6)(4,5), (1,3,5)(2,4,6)] of
          (Group of order 6 and GAP Id 1 as a permutation group),
         Subgroup generated by [(1,2)(3,6)(4,5)] of
          (Group of order 6 and GAP Id 1 as a permutation group),
         Subgroup generated by [(1,3,5)(2,4,6), (1,5,3)(2,6,4)] of
          (Group of order 6 and GAP Id 1 as a permutation group)]
    """

    def __init__(self, order, gap_id):
        """
        Initialize ``self``.

        TESTS::

            sage: TestSuite(SmallPermutationGroup(60,5)).run()
        """
        self._n = order
        self._gap_id = gap_id
        self._gap_small_group = libgap.SmallGroup(order,gap_id)
        gap_permutation_group = self._gap_small_group.IsomorphismPermGroup().Image(self._gap_small_group)
        PermutationGroup_generic.__init__(self, gap_group=gap_permutation_group)

    def _repr_(self):
        r"""
        EXAMPLES::

            sage: G = SmallPermutationGroup(12,4); G
            Group of order 12 and GAP Id 4 as a permutation group
        """
        return "Group of order %s and GAP Id %s as a permutation group"%(self._n, self._gap_id)

    def order(self):
        """
        Return the order of the group corresponding to ``self``.

        EXAMPLES::

            sage: [SmallPermutationGroup(21,k).order() for k in [1,2]]
            [21, 21]
        """
        return self._n

    def gap_small_group(self):
        r"""
        Return the GAP small group object corresponding to ``self``.

        GAP realizes some small groups as ``PermutationGroup``, others as ``PcGroups``
        (polycyclic groups). The :class:`SmallPermutationGroup` class always
        returns a ``PermutationGroup``, but in the process of creating this group
        a GAP ``SmallGroup`` is generated. This method returns that group.

        EXAMPLES::

            sage: SmallPermutationGroup(168,41).gap_small_group()
            <pc group of size 168 with 5 generators>
            sage: SmallPermutationGroup(168,42).gap_small_group()
            Group([ (3,4)(5,6), (1,2,3)(4,5,7) ])
        """
        return self._gap_small_group<|MERGE_RESOLUTION|>--- conflicted
+++ resolved
@@ -3021,17 +3021,10 @@
             sage: PGU(2,3)                                                              # needs sage.rings.finite_rings
             The projective general unitary group of degree 2 over Finite Field of size 3
 
-<<<<<<< HEAD
-            sage: G = PGU(2, 8, name='alpha'); G
-            The projective general unitary group of degree 2
-             over Finite Field in alpha of size 2^3
-            sage: G.base_ring()
-=======
             sage: G = PGU(2, 8, name='alpha'); G                                        # needs sage.rings.finite_rings
             The projective general unitary group of degree 2
              over Finite Field in alpha of size 2^3
             sage: G.base_ring()                                                         # needs sage.rings.finite_rings
->>>>>>> 556ebad9
             Finite Field in alpha of size 2^3
 
         TESTS::
@@ -3490,11 +3483,7 @@
         ((1,2)(3,5)(4,10)(6,8)(7,12)(9,11),
          (1,3)(2,5)(4,7)(6,9)(8,11)(10,12),
          (1,4,8)(2,6,10)(3,7,11)(5,9,12))
-<<<<<<< HEAD
-        sage: G.character_table()
-=======
         sage: G.character_table()                                                       # needs sage.rings.number_field
->>>>>>> 556ebad9
         [ 1  1  1  1  1  1]
         [ 1 -1 -1  1  1 -1]
         [ 1 -1  1  1 -1  1]
