--- conflicted
+++ resolved
@@ -685,60 +685,8 @@
     return FreeGroup_class(names)
 
 
-<<<<<<< HEAD
 # @richcmp_method
 class FreeGroup_class(CachedRepresentation, Group, ParentLibGAP):
-=======
-def wrap_FreeGroup(libgap_free_group):
-    """
-    Wrap a LibGAP free group.
-
-    This function changes the comparison method of
-    ``libgap_free_group`` to comparison by Python ``id``. If you want
-    to put the LibGAP free group into a container (set, dict) then you
-    should understand the implications of
-    :meth:`~sage.libs.gap.element.GapElement._set_compare_by_id`. To
-    be safe, it is recommended that you just work with the resulting
-    Sage :class:`FreeGroup_class`.
-
-    INPUT:
-
-    - ``libgap_free_group`` -- a LibGAP free group.
-
-    OUTPUT:
-
-    A Sage :class:`FreeGroup_class`.
-
-    EXAMPLES:
-
-    First construct a LibGAP free group::
-
-        sage: F = libgap.FreeGroup(['a', 'b'])
-        sage: type(F)
-        <class 'sage.libs.gap.element.GapElement'>
-
-    Now wrap it::
-
-        sage: from sage.groups.free_group import wrap_FreeGroup
-        sage: wrap_FreeGroup(F)
-        Free Group on generators {a, b}
-
-    TESTS:
-
-    Check that we can do it twice (see :issue:`12339`) ::
-
-        sage: G = libgap.FreeGroup(['a', 'b'])
-        sage: wrap_FreeGroup(G)
-        Free Group on generators {a, b}
-    """
-    assert libgap_free_group.IsFreeGroup()
-    libgap_free_group._set_compare_by_id()
-    names = tuple( str(g) for g in libgap_free_group.GeneratorsOfGroup() )
-    return FreeGroup_class(names, libgap_free_group)
-
-
-class FreeGroup_class(UniqueRepresentation, Group, ParentLibGAP):
->>>>>>> e417e220
     """
     A class that wraps GAP's FreeGroup
 
