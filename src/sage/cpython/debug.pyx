--- conflicted
+++ resolved
@@ -101,11 +101,7 @@
           found '__doc__' in dict of <class 'list'>
           got ... 'str'>)
           returning ... 'str'>)
-<<<<<<< HEAD
-        sage: _ = getattr_debug(gp(1), "log")                                                                           # optional - sage.libs.pari
-=======
         sage: _ = getattr_debug(gp(1), "log")                                           # optional - sage.libs.pari
->>>>>>> 08060ed1
         getattr_debug(obj=1, name='log'):
           type(obj) = <class 'sage.interfaces.gp.GpElement'>
           object has __dict__ slot (<class 'dict'>)
