r"""
Module that creates and modifies parse trees of well formed boolean formulas.

A parse tree of a boolean formula is a nested list, where each branch is either
a single variable, or a formula composed of either two variables and a binary
operator or one variable and a unary operator. The function parse produces
a parse tree that is simplified for the purposes of more efficient truth value
evaluation. The function :func:`~sage.logic.logicparser.polish_parse()`
produces the full parse tree of a boolean formula which is used in functions
related to proof and inference.  That is,
:func:`~sage.logic.logicparser.parse()` is meant to be used with functions
in the logic module that perform semantic operations on a boolean formula,
and :func:`~sage.logic.logicparser.polish_parse()` is to be used with
functions that perform syntactic operations on a boolean formula.

AUTHORS:

- Chris Gorecki (2007): initial version

- Paul Scurek (2013-08-01): added polish_parse, cleaned up python code,
  updated docstring formatting

- Paul Scurek (2013-08-06): added
  :func:`~sage.logic.logicparser.recover_formula()`,
  :func:`~sage.logic.logicparser.recover_formula_internal()`,
  :func:`~sage.logic.logicparser.prefix_to_infix()`,
  :func:`~sage.logic.logicparser.to_infix_internal()`

EXAMPLES:

Find the parse tree and variables of a string representation of a boolean
formula::

    sage: import sage.logic.logicparser as logicparser
    sage: s = 'a|b&c'
    sage: t = logicparser.parse(s)
    sage: t
    (['|', 'a', ['&', 'b', 'c']], ['a', 'b', 'c'])

Find the full syntax parse tree of a string representation of a boolean
formula::

    sage: import sage.logic.logicparser as logicparser
    sage: s = '(a&b)->~~c'
    sage: logicparser.polish_parse(s)
    ['->', ['&', 'a', 'b'], ['~', ['~', 'c']]]

Find the tokens and distinct variables of a boolean formula::

    sage: import sage.logic.logicparser as logicparser
    sage: s = '~(a|~b)<->(c->c)'
    sage: logicparser.tokenize(s)
    (['(', '~', '(', 'a', '|', '~', 'b', ')', '<->', '(', 'c', '->', 'c', ')', ')'], ['a', 'b', 'c'])

Find the parse tree of a boolean formula from a list of the formula's tokens::

    sage: import sage.logic.logicparser as logicparser
    sage: t = ['(', 'a', '->', '~', 'c', ')']
    sage: logicparser.tree_parse(t)
    ['->', 'a', ['~', 'c', None]]
    sage: r = ['(', '~', '~', 'a', '|', 'b', ')']
    sage: logicparser.tree_parse(r)
    ['|', 'a', 'b']

Find the full syntax parse tree of a boolean formula from a list of tokens::

    sage: import sage.logic.logicparser as logicparser
    sage: t = ['(', 'a', '->', '~', 'c', ')']
    sage: logicparser.tree_parse(t, polish = True)
    ['->', 'a', ['~', 'c']]
    sage: r = ['(', '~', '~', 'a', '|', 'b', ')']
    sage: logicparser.tree_parse(r, polish = True)
    ['|', ['~', ['~', 'a']], 'b']
"""

#*****************************************************************************
#       Copyright (C) 2007 Chris Gorecki <chris.k.gorecki@gmail.com>
#       Copyright (C) 2013 Paul Scurek <scurek86@gmail.com>
#
#  Distributed under the terms of the GNU General Public License (GPL)
#  as published by the Free Software Foundation; either version 2 of
#  the License, or (at your option) any later version.
#                  http://www.gnu.org/licenses/
#*****************************************************************************

import string

__symbols = '()&|~<->^'
__op_list = ['~', '&', '|', '^', '->', '<->']

def parse(s):
    r"""
    Return a parse tree from a boolean formula ``s``.

    INPUT:

    - ``s`` -- a string containing a boolean formula

    OUTPUT:

    A list containing the prase tree and a list containing the
    variables in a boolean formula in this order:

    1. the list containing the pase tree
    2. the list containing the variables

    EXAMPLES:

    This example illustrates how to produce the parse tree of a boolean
    formula ``s``::

        sage: import sage.logic.logicparser as logicparser
        sage: s = 'a|b&c'
        sage: t = logicparser.parse(s)
        sage: t
        (['|', 'a', ['&', 'b', 'c']], ['a', 'b', 'c'])
    """
    toks, vars_order = tokenize(s)
    tree = tree_parse(toks)
    # special case of tree == single variable
    if isinstance(tree, str):
        return ['&', tree, tree], vars_order
    return tree, vars_order

def polish_parse(s):
    r"""
    Return the full syntax parse tree from a boolean formula ``s``.

    INPUT:

    - ``s`` -- a string containing a boolean expression

    OUTPUT:

    The full syntax parse tree as a nested list.

    EXAMPLES:

    This example illustrates how to find the full syntax parse tree
    of a boolean formula::

        sage: import sage.logic.logicparser as logicparser
        sage: s = 'a|~~b'
        sage: t = logicparser.polish_parse(s)
        sage: t
        ['|', 'a', ['~', ['~', 'b']]]

    AUTHORS:

    - Paul Scurek (2013-08-03)
    """
    toks, vars_order = tokenize(s)
    tree = tree_parse(toks, polish = True)
    # special case where the formula s is a single variable
    if isinstance(tree, str):
        return vars_order
    return tree

def recover_formula(prefix_tree):
    r"""
    Recover the formula from a parse tree in prefix form.

    INPUT:

    - ``prefix_tree`` -- a list; this is a full syntax parse
      tree in prefix form

    OUTPUT:

    The formula as a string.

    EXAMPLES:

    This example illustrates the recovery of a formula from a parse tree::

        sage: import sage.logic.propcalc as propcalc
        sage: import sage.logic.logicparser as logicparser
        sage: t = ['->', ['&', 'a', ['~', ['~', 'c']]], ['~', ['|', ['~', 'c'], 'd']]]
        sage: logicparser.recover_formula(t)
        '(a&~~c)->~(~c|d)'

        sage: f = propcalc.formula("a&(~~c|d)")
        sage: logicparser.recover_formula(f.full_tree())
        'a&(~~c|d)'

        sage: r = ['~', 'a']
        sage: logicparser.recover_formula(r)
        '~a'

        sage: s = ['d']
        sage: logicparser.recover_formula(s)
        'd'

    .. NOTE::

        The function :func:`~sage.logic.logicparser.polish_parse()` may be
        passed as an argument, but :func:`~sage.logic.logicparser.tree_parse()`
        may not unless the parameter ``polish`` is set to ``True``.

    AUTHORS:

    - Paul Scurek (2013-08-06)
    """
    formula = ''
    if not isinstance(prefix_tree, list):
        raise ValueError("the input must be a parse tree as a list")

    formula = apply_func(prefix_tree, recover_formula_internal)
    if prefix_tree[0] == '~' or len(prefix_tree) == 1:
        return formula
    return formula[1:-1]

def recover_formula_internal(prefix_tree):
    r"""
    Recover the formula from a parse tree in prefix form.

    INPUT:

    - ``prefix_tree`` -- a list; this is a simple tree
      with at most one operator in prefix form

    OUTPUT:

    The formula as a string.

    EXAMPLES:

    This example illustrates recovering the formula from a parse tree::

        sage: import sage.logic.logicparser as logicparser
        sage: import sage.logic.propcalc as propcalc
        sage: t = ['->', 'a', 'b']
        sage: logicparser.recover_formula_internal(t)
        '(a->b)'

        sage: r = ['~', 'c']
        sage: logicparser.recover_formula_internal(r)
        '~c'

        sage: s = ['d']
        sage: logicparser.recover_formula_internal(s)
        'd'

    We can pass :func:`~sage.logic.logicparser.recover_formula_internal()`
    as an argument in :func:`~sage.logic.logicparser.apply_func()`::

        sage: f = propcalc.formula("~(d|c)<->(a&~~~c)")
        sage: logicparser.apply_func(f.full_tree(), logicparser.recover_formula_internal)
        '(~(d|c)<->(a&~~~c))'

    .. NOTE::

        This function is for internal use by :mod:`~sage.logic.logicparser`.
        The function recovers the formula of a simple parse tree in prefix
        form. A simple parse tree contains at most one operator.

        The function :func:`~sage.logic.logicparser.polish_parse()` may be
        passed as an argument, but :func:`~sage.logic.logicparser.tree_parse()`
        may not unless the parameter ``polish`` is set to ``True``.

    AUTHORS:

    - Paul Scurek (2013-08-06)
    """
    if len(prefix_tree) == 3:
        return '(' + prefix_tree[1] + prefix_tree[0] + prefix_tree[2] + ')'
    return ''.join(prefix_tree)

def prefix_to_infix(prefix_tree):
    r"""
    Convert a parse tree from prefix form to infix form.

    INPUT:

    - ``prefix_tree`` -- a list; this is a full syntax parse
      tree in prefix form

    OUTPUT:

    A list containing the tree in infix form.

    EXAMPLES:

    This example illustrates converting a prefix tree to an infix tree::

        sage: import sage.logic.logicparser as logicparser
        sage: import sage.logic.propcalc as propcalc
        sage: t = ['|', ['~', 'a'], ['&', 'b', 'c']]
        sage: logicparser.prefix_to_infix(t)
        [['~', 'a'], '|', ['b', '&', 'c']]

    ::

        sage: f = propcalc.formula("(a&~b)<->~~~(c|d)")
        sage: logicparser.prefix_to_infix(f.full_tree())
        [['a', '&', ['~', 'b']], '<->', ['~', ['~', ['~', ['c', '|', 'd']]]]]

    .. NOTE::

        The function :func:`~sage.logic.logicparser.polish_parse()` may be
        passed as an argument, but :func:`~sage.logic.logicparser.tree_parse()`
        may not unless the parameter ``polish`` is set to ``True``.

    AUTHORS:

    - Paul Scurek (2013-08-06)
    """
    if not isinstance(prefix_tree, list):
        raise TypeError("the input must be a parse tree as a list")
    return apply_func(prefix_tree, to_infix_internal)

def to_infix_internal(prefix_tree):
    r"""
    Convert a simple parse tree from prefix form to infix form.

    INPUT:

    - ``prefix_tree`` -- a list; this is a simple parse tree
      in prefix form with at most one operator

    OUTPUT:

    The tree in infix form as a list.

    EXAMPLES:

    This example illustrates converting a simple tree from prefix
    to infix form::

        sage: import sage.logic.logicparser as logicparser
        sage: import sage.logic.propcalc as propcalc
        sage: t = ['|', 'a', 'b']
        sage: logicparser.to_infix_internal(t)
        ['a', '|', 'b']

    We can pass :func:`~sage.logic.logicparser.to_infix_internal()` as an
    argument in :func:`~sage.logic.logicparser.apply_func()`::

        sage: f = propcalc.formula("(a&~b)<->~~~(c|d)")
        sage: logicparser.apply_func(f.full_tree(), logicparser.to_infix_internal)
        [['a', '&', ['~', 'b']], '<->', ['~', ['~', ['~', ['c', '|', 'd']]]]]

    .. NOTE::

        This function is for internal use by :mod:`~sage.logic.logicparser`.
        It converts a simple parse tree from prefix form to infix form. A
        simple parse tree contains at most one operator.

        The function :func:`polish_parse` may be passed as an argument,
        but :func:`~sage.logic.logicparser.tree_parse()` may not unless the
        parameter ``polish`` is set to ``True``.

    AUTHORS:

    - Paul Scurek (2013-08-06)
    """
    if prefix_tree[0] != '~' and len(prefix_tree) == 3:
        return [prefix_tree[1], prefix_tree[0], prefix_tree[2]]
    return prefix_tree

def tokenize(s):
    r"""
    Return the tokens and the distinct variables appearing in a boolean
    formula ``s``.

    INPUT:

    - ``s`` -- a string representation of a boolean formula

    OUTPUT:

    The tokens and variables as an ordered pair of lists in the following
    order:

    1. A list containing the tokens of ``s``, in the order they appear in ``s``
    2. A list containing the distinct variables in ``s``, in the order
       they appear in ``s``

    EXAMPLES:

    This example illustrates how to tokenize a string representation of a
    boolean formula::

        sage: import sage.logic.logicparser as logicparser
        sage: s = 'a|b&c'
        sage: t = logicparser.tokenize(s)
        sage: t
        (['(', 'a', '|', 'b', '&', 'c', ')'], ['a', 'b', 'c'])
    """
    i = 0
    toks = ['(']
    vars_order = []

    while i < len(s):
        tok = ""
        skip = valid = 1
        if s[i] in '()~&|^':
            tok = s[i]
        elif s[i:i + 2] == '->':
            tok = '->'
            skip = 2
        elif s[i:i + 3] == '<->':
            tok = '<->'
            skip = 3
        # check to see if '-', '<' or '>' are used incorrectly
        elif s[i] in '<->':
<<<<<<< HEAD
            msg = "'%s' can only be used as part of the operators '<->' or '->'." % (s[i])
            raise SyntaxError(msg)
=======
            msg = "'{}' can only be used as part of the operators '<->' or '->'.".format(s[i])
            raise SyntaxError, msg

>>>>>>> 7f012c5d
        if len(tok) > 0:
            toks.append(tok)
            i += skip
            continue

        # token is a variable name
        if s[i] == ' ':
            i += 1
            continue

        while i < len(s) and s[i] not in __symbols and s[i] != ' ':
            tok += s[i]
            i += 1

        if len(tok) > 0:
            if tok[0] not in string.letters:
                valid = 0
            for c in tok:
                if c not in string.letters and c not in string.digits and c != '_':
                    valid = 0
<<<<<<< HEAD
                for c in tok:
                    if c not in string.letters and c not in string.digits and c != '_':
                        valid = 0

            if valid == 1:
                toks.append(tok)
                if tok not in vars_order:
                    vars_order.append(tok)
            else:
                msg = 'invalid variable name ' + tok
                msg += ": identifiers must begin with a letter and contain only "
                msg += "alphanumerics and underscores"
                raise NameError(msg)
=======

        if valid == 1:
            toks.append(tok)
            if tok not in vars_order:
                vars_order.append(tok)
        else:
            msg = "invalid variable name " + tok
            msg += ": identifiers must begin with a letter and contain only "
            msg += "alphanumerics and underscores"
            raise NameError, msg
>>>>>>> 7f012c5d

    toks.append(')')
    return toks, vars_order

def tree_parse(toks, polish=False):
    r"""
    Return a parse tree from the tokens in ``toks``.

    INPUT:

    - ``toks`` -- a list of tokens from a boolean formula

    - ``polish`` -- (default: ``False``) a boolean; when ``True``,
      :func:`~sage.logic.logicparser.tree_parse()` will return
      the full syntax parse tree

    OUTPUT:

    A parse tree in the form of a nested list that depends on ``polish``
    as follows:

    - If ``False``, then return a simplified parse tree.

    - Is ``True``, then return the full syntax parse tree.

    EXAMPLES:

    This example illustrates the use of
    :func:`~sage.logic.logicparser.tree_parse()` when ``polish`` is ``False``::

        sage: import sage.logic.logicparser as logicparser
        sage: t = ['(', 'a', '|', 'b', '&', 'c', ')']
        sage: logicparser.tree_parse(t)
        ['|', 'a', ['&', 'b', 'c']]

    We now demonstrate the use of :func:`~sage.logic.logicparser.tree_parse()`
    when ``polish`` is ``True``::

        sage: t = ['(', 'a', '->', '~', '~', 'b', ')']
        sage: logicparser.tree_parse(t)
        ['->', 'a', 'b']
        sage: t = ['(', 'a', '->', '~', '~', 'b', ')']
        sage: logicparser.tree_parse(t, polish = True)
        ['->', 'a', ['~', ['~', 'b']]]
    """
    stack = []
    for tok in toks:
        stack.append(tok)
        if tok == ')':
            lrtoks = []
            while tok != '(':
                tok = stack.pop()
                lrtoks.insert(0, tok)
            branch = parse_ltor(lrtoks[1:-1], polish = polish)
            stack.append(branch)
    return stack[0]

def parse_ltor(toks, n=0, polish=False):
    r"""
    Return a parse tree from ``toks``, where each token in ``toks`` is atomic.

    INPUT:

    - ``toks`` -- a list of tokens. Each token is atomic.

    - ``n`` -- (default: 0) an integer representing which order of
      operations are occurring

    - ``polish`` -- (default: ``False``) a boolean; when ``True``, double
      negations are not cancelled and negated statements are turned into
      list of length two.

    OUTPUT:

    The parse tree as a nested list that depends on ``polish`` as follows:

    - If ``False``, then return a simplified parse tree.

    - If ``True``, then return the full syntax parse tree.

    EXAMPLES:

    This example illustrates the use of
    :func:`~sage.logic.logicparser.parse_ltor()` when ``polish`` is ``False``::

        sage: import sage.logic.logicparser as logicparser
        sage: t = ['a', '|', 'b', '&', 'c']
        sage: logicparser.parse_ltor(t)
        ['|', 'a', ['&', 'b', 'c']]

    ::

        sage: import sage.logic.logicparser as logicparser
        sage: t = ['a', '->', '~', '~', 'b']
        sage: logicparser.parse_ltor(t)
        ['->', 'a', 'b']

    We now repeat the previous example, but with ``polish`` being ``True``::

        sage: import sage.logic.logicparser as logicparser
        sage: t = ['a', '->', '~', '~', 'b']
        sage: logicparser.parse_ltor(t, polish = True)
        ['->', 'a', ['~', ['~', 'b']]]
    """
    i = 0
    for tok in toks:
        if tok == __op_list[n]:
            if tok == '~':
                if not polish:
                    # cancel double negations
                    if toks[i] == '~' and toks[i + 1] == '~':
                        del toks[i]
                        del toks[i]
                        return parse_ltor(toks, n)
                    args = [toks[i], toks[i + 1], None]
                    toks[i] = args
                    del toks[i + 1]
                    return parse_ltor(toks, n)
                # This executes when creating the full syntax parse tree
                else:
                    j = i
                    while toks[j] == '~':
                        j += 1
                    while j > i:
                        args = [toks[j - 1], toks[j]]
                        toks[j - 1] = args
                        del toks[j]
                        j -= 1
                    return parse_ltor(toks, n = n, polish = polish)
            else:
                args = [toks[i - 1], toks[i], toks[i + 1]]
                toks[i - 1] = [args[1], args[0], args[2]]
                del toks[i]
                del toks[i]
                return parse_ltor(toks, n)
        i += 1
    if n + 1 < len(__op_list):
        return parse_ltor(toks, n + 1)
    if len(toks) > 1:
        raise SyntaxError
    return toks[0]

def apply_func(tree, func):
    r"""
    Apply ``func`` to each node of ``tree``, and return a new parse tree.

    INPUT:

    - ``tree`` -- a parse tree of a boolean formula

    - ``func`` -- a function to be applied to each node of tree; this may
      be a function that comes from elsewhere in the logic module

    OUTPUT:

    The new parse tree in the form of a nested list.

    EXAMPLES:

    This example uses :func:`~sage.logic.logicparser.apply_func()` where
    ``func`` switches two entries of tree::

        sage: import sage.logic.logicparser as logicparser
        sage: t = ['|', ['&', 'a', 'b'], ['&', 'a', 'c']]
        sage: f = lambda t: [t[0], t[2], t[1]]
        sage: logicparser.apply_func(t, f)
        ['|', ['&', 'c', 'a'], ['&', 'b', 'a']]
    """
    # used when full syntax parse tree is passed as argument
    if len(tree) == 1:
        return func(tree)
    # used when full syntax parse tree is passed as argument
    elif len(tree) == 2:
        rval = apply_func(tree[1], func)
        return func([tree[0], rval])
    elif isinstance(tree[1], list) and isinstance(tree[2], list):
        lval = apply_func(tree[1], func)
        rval = apply_func(tree[2], func)
    elif isinstance(tree[1], list):
        lval = apply_func(tree[1], func)
        rval = tree[2]
    elif isinstance(tree[2], list):
        lval = tree[1]
        rval = apply_func(tree[2], func)
    else:
        lval = tree[1]
        rval = tree[2]
    return func([tree[0], lval, rval])

<|MERGE_RESOLUTION|>--- conflicted
+++ resolved
@@ -404,14 +404,9 @@
             skip = 3
         # check to see if '-', '<' or '>' are used incorrectly
         elif s[i] in '<->':
-<<<<<<< HEAD
-            msg = "'%s' can only be used as part of the operators '<->' or '->'." % (s[i])
-            raise SyntaxError(msg)
-=======
             msg = "'{}' can only be used as part of the operators '<->' or '->'.".format(s[i])
             raise SyntaxError, msg
 
->>>>>>> 7f012c5d
         if len(tok) > 0:
             toks.append(tok)
             i += skip
@@ -432,21 +427,6 @@
             for c in tok:
                 if c not in string.letters and c not in string.digits and c != '_':
                     valid = 0
-<<<<<<< HEAD
-                for c in tok:
-                    if c not in string.letters and c not in string.digits and c != '_':
-                        valid = 0
-
-            if valid == 1:
-                toks.append(tok)
-                if tok not in vars_order:
-                    vars_order.append(tok)
-            else:
-                msg = 'invalid variable name ' + tok
-                msg += ": identifiers must begin with a letter and contain only "
-                msg += "alphanumerics and underscores"
-                raise NameError(msg)
-=======
 
         if valid == 1:
             toks.append(tok)
@@ -457,7 +437,6 @@
             msg += ": identifiers must begin with a letter and contain only "
             msg += "alphanumerics and underscores"
             raise NameError, msg
->>>>>>> 7f012c5d
 
     toks.append(')')
     return toks, vars_order
