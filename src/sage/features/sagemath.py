--- conflicted
+++ resolved
@@ -265,9 +265,6 @@
          Feature('sage.rings.number_field'),
          Feature('sage.rings.real_double')]
     """
-<<<<<<< HEAD
-    for feature in all_features():
-=======
     for feature in [sagemath_doc_html(),
                     sage__combinat(),
                     sage__geometry__polyhedron(),
@@ -276,7 +273,6 @@
                     sage__rings__number_field(),
                     sage__rings__real_double(),
                     sage__symbolic()]:
->>>>>>> edaa3e62
         result = feature.is_present()
         if logger:
             logger.write(f'{result}, reason: {result.reason}\n')
