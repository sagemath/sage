--- conflicted
+++ resolved
@@ -134,31 +134,6 @@
                              [PythonModule('sage.groups.perm_gps.permgroup')])
 
 
-<<<<<<< HEAD
-class sage__libs__ecl(PythonModule):
-    r"""
-    A :class:`~sage.features.Feature` describing the presence of :mod:`sage.libs.ecl`.
-
-    EXAMPLES::
-
-        sage: from sage.features.sagemath import sage__libs__ecl
-        sage: sage__libs__ecl().is_present()                        # optional - sage.libs.ecl
-        FeatureTestResult('sage.libs.ecl', True)
-    """
-
-    def __init__(self):
-        r"""
-        TESTS::
-
-            sage: from sage.features.sagemath import sage__libs__ecl
-            sage: isinstance(sage__libs__ecl(), sage__libs__ecl)
-            True
-        """
-        PythonModule.__init__(self, 'sage.libs.ecl')
-
-
-=======
->>>>>>> a36b1230
 class sage__libs__flint(JoinFeature):
     r"""
     A :class:`sage.features.Feature` describing the presence of :mod:`sage.libs.flint`
@@ -183,32 +158,6 @@
                               PythonModule('sage.libs.arb.arith')])
 
 
-<<<<<<< HEAD
-class sage__libs__giac(JoinFeature):
-    r"""
-    A :class:`sage.features.Feature` describing the presence of :mod:`sage.libs.giac`.
-
-    EXAMPLES::
-
-        sage: from sage.features.sagemath import sage__libs__giac
-        sage: sage__libs__giac().is_present()                       # optional - sage.libs.giac
-        FeatureTestResult('sage.libs.giac', True)
-    """
-    def __init__(self):
-        r"""
-        TESTS::
-
-            sage: from sage.features.sagemath import sage__libs__giac
-            sage: isinstance(sage__libs__giac(), sage__libs__giac)
-            True
-        """
-        JoinFeature.__init__(self, 'sage.libs.giac',
-                             [PythonModule('sage.libs.giac.giac'),
-                              PythonModule('sage.interfaces.giac')])
-
-
-=======
->>>>>>> a36b1230
 class sage__libs__ntl(JoinFeature):
     r"""
     A :class:`sage.features.Feature` describing the presence of :mod:`sage.libs.ntl`
@@ -502,13 +451,7 @@
             sage__geometry__polyhedron(),
             sage__graphs(),
             sage__groups(),
-<<<<<<< HEAD
-            sage__libs__ecl(),
             sage__libs__flint(),
-            sage__libs__giac(),
-=======
-            sage__libs__flint(),
->>>>>>> a36b1230
             sage__libs__ntl(),
             sage__libs__pari(),
             sage__modules(),
