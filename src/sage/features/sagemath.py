--- conflicted
+++ resolved
@@ -155,7 +155,6 @@
                              [PythonModule('sage.libs.pari.convert_sage')])
 
 
-<<<<<<< HEAD
 class sage__modules(JoinFeature):
     r"""
     A :class:`~sage.features.Feature` describing the presence of :mod:`sage.modules`.
@@ -178,8 +177,6 @@
                              [PythonModule('sage.modules.free_module')])
 
 
-=======
->>>>>>> 7ebbe6aa
 class sage__plot(JoinFeature):
     r"""
     A :class:`~sage.features.Feature` describing the presence of :mod:`sage.plot`.
@@ -339,10 +336,7 @@
             sage__graphs(),
             sage__groups(),
             sage__libs__pari(),
-<<<<<<< HEAD
             sage__modules(),
-=======
->>>>>>> 7ebbe6aa
             sage__plot(),
             sage__rings__number_field(),
             sage__rings__padics(),
