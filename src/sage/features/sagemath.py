--- conflicted
+++ resolved
@@ -407,17 +407,12 @@
             True
         """
         JoinFeature.__init__(self, 'sage.libs.flint',
-<<<<<<< HEAD
-                             [PythonModule('sage.libs.flint.flint'),
-                              PythonModule('sage.libs.arb.arith'),
+                             [PythonModule('sage.libs.flint.flint_sage'),
+                              PythonModule('sage.libs.flint.arith_sage'),
                               PythonModule('sage.rings.padics.padic_relaxed_element'),
                               PythonModule('sage.rings.padics.pow_computer_flint'),
                               PythonModule('sage.graphs.chrompoly'),
                               PythonModule('sage.graphs.matchpoly')],
-=======
-                             [PythonModule('sage.libs.flint.arith_sage'),
-                              PythonModule('sage.libs.flint.flint_sage')],
->>>>>>> abbea0f6
                              spkg='sagemath_flint', type='standard')
 
 
