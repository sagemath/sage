# sage_setup: distribution = sagemath-environment
r"""
Join features
"""

# ****************************************************************************
#       Copyright (C) 2021-2022 Matthias Koeppe
#                     2021-2022 Kwankyu Lee
#
# This program is free software: you can redistribute it and/or modify
# it under the terms of the GNU General Public License as published by
# the Free Software Foundation, either version 2 of the License, or
# (at your option) any later version.
#                  https://www.gnu.org/licenses/
# ****************************************************************************

from . import Feature, FeatureTestResult


class JoinFeature(Feature):
    r"""
    Join of several :class:`~sage.features.Feature` instances.

    This creates a new feature as the union of the given features. Typically
    these are executables of an SPKG. For an example, see
    :class:`~sage.features.rubiks.Rubiks`.

    Furthermore, this can be the union of a single feature. This is used to map
    the given feature to a more convenient name to be used in ``optional`` tags
    of doctests. Thus you can equip a feature such as a
    :class:`~sage.features.PythonModule` with a tag name that differs from the
    systematic tag name. As an example for this use case, see
    :class:`~sage.features.meataxe.Meataxe`.

    EXAMPLES::

        sage: from sage.features import Executable
        sage: from sage.features.join_feature import JoinFeature
        sage: F = JoinFeature("shell-boolean",
        ....:                 (Executable('shell-true', 'true'),
        ....:                  Executable('shell-false', 'false')))
        sage: F.is_present()
        FeatureTestResult('shell-boolean', True)
        sage: F = JoinFeature("asdfghjkl",
        ....:                 (Executable('shell-true', 'true'),
        ....:                  Executable('xxyyyy', 'xxyyyy-does-not-exist')))
        sage: F.is_present()
        FeatureTestResult('xxyyyy', False)
    """

    def __init__(self, name, features, spkg=None, url=None, description=None, type=None,
                 **kwds):
        """
        TESTS:

        The empty join feature is present::

            sage: from sage.features.join_feature import JoinFeature
            sage: JoinFeature("empty", ()).is_present()
            FeatureTestResult('empty', True)
        """
        if spkg is None:
            spkgs = set(f.spkg for f in features if f.spkg)
            if len(spkgs) > 1:
                raise ValueError('given features have more than one spkg; provide spkg argument')
            elif len(spkgs) == 1:
                spkg = next(iter(spkgs))
        if url is None:
            urls = set(f.url for f in features if f.url)
            if len(urls) > 1:
                raise ValueError('given features have more than one url; provide url argument')
            elif len(urls) == 1:
                url = next(iter(urls))
        if type is None:
            if any(f._spkg_type() == 'experimental' for f in features):
                type = 'experimental'
            elif any(f._spkg_type() == 'optional' for f in features):
                type = 'optional'
            else:
                type = 'standard'

        super().__init__(name, spkg=spkg, url=url, description=description, type=type, **kwds)
        self._features = features

    def _is_present(self):
        r"""
        Test for the presence of the join feature.

        EXAMPLES::

            sage: from sage.features.latte import Latte
            sage: Latte()._is_present()  # optional - latte_int
            FeatureTestResult('latte_int', True)
        """
        for f in self._features:
            test = f._is_present()
            if not test:
                return test
        return FeatureTestResult(self, True)

    def is_functional(self):
        r"""
        Test whether the join feature is functional.

        This method is deprecated. Use :meth:`Feature.is_present` instead.

        EXAMPLES::

            sage: from sage.features.latte import Latte
            sage: Latte().is_functional()  # optional - latte_int
            doctest:warning...
            DeprecationWarning: method JoinFeature.is_functional; use is_present instead
            See https://github.com/sagemath/sage/issues/33114 for details.
            FeatureTestResult('latte_int', True)
        """
        try:
            from sage.misc.superseded import deprecation
        except ImportError:
            # The import can fail because sage.misc.superseded is provided by
            # the distribution sagemath-objects, which is not an
            # install-requires of the distribution sagemath-environment.
            pass
        else:
            deprecation(33114, 'method JoinFeature.is_functional; use is_present instead')
        for f in self._features:
            test = f.is_functional()
            if not test:
                return test
        return FeatureTestResult(self, True)

    def hide(self):
        r"""
        Hide this feature and all its joined features.

        EXAMPLES::

            sage: from sage.features.sagemath import sage__groups
            sage: f = sage__groups()
            sage: f.hide()
            sage: f._features[0].is_present()
            FeatureTestResult('sage.groups.perm_gps.permgroup', False)

            sage: f.require()
            Traceback (most recent call last):
            ...
            FeatureNotPresentError: sage.groups is not available.
            Feature `sage.groups` is hidden.
            Use method `unhide` to make it available again.
        """
        for f in self._features:
            f.hide()
        super().hide()

    def unhide(self):
        r"""
        Revert what :meth:`hide` did.

        EXAMPLES::

            sage: from sage.features.sagemath import sage__groups
            sage: f = sage__groups()
            sage: f.hide()
            sage: f.is_present()
            FeatureTestResult('sage.groups', False)
            sage: f._features[0].is_present()
            FeatureTestResult('sage.groups.perm_gps.permgroup', False)

            sage: f.unhide()
<<<<<<< HEAD
            4
            sage: f.is_present()                                                        # needs sage.groups
=======
            sage: f.is_present()    # optional sage.groups
>>>>>>> a436233a
            FeatureTestResult('sage.groups', True)
            sage: f._features[0].is_present()                                           # needs sage.groups
            FeatureTestResult('sage.groups.perm_gps.permgroup', True)
        """
        for f in self._features:
            f.unhide()
        super().unhide()<|MERGE_RESOLUTION|>--- conflicted
+++ resolved
@@ -166,12 +166,7 @@
             FeatureTestResult('sage.groups.perm_gps.permgroup', False)
 
             sage: f.unhide()
-<<<<<<< HEAD
-            4
-            sage: f.is_present()                                                        # needs sage.groups
-=======
             sage: f.is_present()    # optional sage.groups
->>>>>>> a436233a
             FeatureTestResult('sage.groups', True)
             sage: f._features[0].is_present()                                           # needs sage.groups
             FeatureTestResult('sage.groups.perm_gps.permgroup', True)
