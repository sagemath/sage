--- conflicted
+++ resolved
@@ -34,10 +34,7 @@
             True
         """
         Executable.__init__(self, "ffmpeg", executable="ffmpeg",
-<<<<<<< HEAD
-=======
                             spkg="ffmpeg",
->>>>>>> 1dbef4d6
                             url="https://www.ffmpeg.org/")
 
 
