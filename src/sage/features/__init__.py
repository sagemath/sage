# sage_setup: distribution = sagemath-environment
r"""
Testing for features of the environment at runtime

A computation can require a certain package to be installed in the runtime
environment. Abstractly such a package describes a :class:`Feature` which can
be tested for at runtime. It can be of various kinds, most prominently an
:class:`Executable` in the ``PATH``, a :class:`PythonModule`, or an additional
package for some installed
system such as a :class:`~sage.features.gap.GapPackage`.

AUTHORS:

- Julian Rüth (2016-04-07): Initial version

- Jeroen Demeyer (2018-02-12): Refactoring and clean up

EXAMPLES:

Some generic features are available for common cases. For example, to
test for the existence of a binary, one can use an :class:`Executable`
feature::

    sage: from sage.features import Executable
    sage: Executable(name="sh", executable="sh").is_present()
    FeatureTestResult('sh', True)

Here we test whether the grape GAP package is available::

    sage: from sage.features.gap import GapPackage
    sage: GapPackage("grape", spkg="gap_packages").is_present()  # optional - gap_package_grape
    FeatureTestResult('gap_package_grape', True)

Note that a :class:`FeatureTestResult` acts like a bool in most contexts::

    sage: if Executable(name="sh", executable="sh").is_present(): "present."
    'present.'

When one wants to raise an error if the feature is not available, one
can use the ``require`` method::

    sage: Executable(name="sh", executable="sh").require()

    sage: Executable(name="random", executable="randomOochoz6x", spkg="random", url="http://rand.om").require() # optional - sage_spkg
    Traceback (most recent call last):
    ...
    FeatureNotPresentError: random is not available.
    Executable 'randomOochoz6x' not found on PATH.
    ...try to run...sage -i random...
    Further installation instructions might be available at http://rand.om.

As can be seen above, features try to produce helpful error messages.
"""

# *****************************************************************************
#       Copyright (C) 2016      Julian Rüth
#                     2018      Jeroen Demeyer
#                     2018      Timo Kaufmann
#                     2019-2022 Matthias Koeppe
#                     2021      Kwankyu Lee
#
#  Distributed under the terms of the GNU General Public License (GPL)
#  as published by the Free Software Foundation; either version 2 of
#  the License, or (at your option) any later version.
#                  https://www.gnu.org/licenses/
# *****************************************************************************

from __future__ import annotations

import os
import shutil
from pathlib import Path

from sage.env import SAGE_SHARE, SAGE_LOCAL, SAGE_VENV


class TrivialClasscallMetaClass(type):
    """
    A trivial version of :class:`sage.misc.classcall_metaclass.ClasscallMetaclass` without Cython dependencies.
    """
    def __call__(cls, *args, **kwds):
        r"""
        This method implements ``cls(<some arguments>)``.
        """
        if hasattr(cls, '__classcall__'):
            return cls.__classcall__(cls, *args, **kwds)
        else:
            return type.__call__(cls, *args, **kwds)


_trivial_unique_representation_cache = dict()


class TrivialUniqueRepresentation(metaclass=TrivialClasscallMetaClass):
    r"""
    A trivial version of :class:`UniqueRepresentation` without Cython dependencies.
    """

    @staticmethod
    def __classcall__(cls, *args, **options):
        r"""
        Construct a new object of this class or reuse an existing one.
        """
        key = (cls, tuple(args), frozenset(options.items()))
        cached = _trivial_unique_representation_cache.get(key, None)
        if cached is None:
            cached = _trivial_unique_representation_cache[key] = type.__call__(cls, *args, **options)
        return cached


_spkg_type_warnings = []


class Feature(TrivialUniqueRepresentation):
    r"""
    A feature of the runtime environment

    INPUT:

    - ``name`` -- (string) name of the feature; this should be suitable as an optional tag
      for the Sage doctester, i.e., lowercase alphanumeric with underscores (``_``) allowed;
      features that correspond to Python modules/packages may use periods (``.``)

    - ``spkg`` -- (string) name of the SPKG providing the feature

    - ``description`` -- (string) optional; plain English description of the feature

    - ``url`` -- a URL for the upstream package providing the feature

    - ``type`` -- (string) one of ``'standard'``, ``'optional'`` (default), ``'experimental'``

    Overwrite :meth:`_is_present` to add feature checks.

    EXAMPLES::

        sage: from sage.features.gap import GapPackage
        sage: GapPackage("grape", spkg="gap_packages")  # indirect doctest
        Feature('gap_package_grape')

    For efficiency, features are unique::

        sage: GapPackage("grape") is GapPackage("grape")
        True
    """
    def __init__(self, name, spkg=None, url=None, description=None, type='optional'):
        r"""
        TESTS::

            sage: from sage.features import Feature
            sage: from sage.features.gap import GapPackage
            sage: isinstance(GapPackage("grape", spkg="gap_packages"), Feature)  # indirect doctest
            True
        """
        self.name = name
        self.spkg = spkg
        self.url = url
        self.description = description

        self._cache_is_present = None
        self._cache_resolution = None
        self._hidden = False
        self._type = type

        # For multiprocessing of doctests, the data self._num_hidings should be
        # shared among subprocesses. Thus we use the Value class from the
        # multiprocessing module (cf. self._seen of class AvailableSoftware)
        from multiprocessing import Value
        self._num_hidings = Value('i', 0, lock=False)

        try:
            from sage.misc.package import spkg_type
        except ImportError:  # may have been surgically removed in a downstream distribution
            pass
        else:
            if spkg and (t := spkg_type(spkg)) not in (type, None):
                _spkg_type_warnings.append(
                    f'Feature {name} is declared {type}, '
                    f'but it is provided by {spkg}, '
                    f'which is declared {t} in SAGE_ROOT/build/pkgs')

    def is_present(self):
        r"""
        Return whether the feature is present.

        OUTPUT:

        A :class:`FeatureTestResult` which can be used as a boolean and
        contains additional information about the feature test.

        EXAMPLES::

            sage: from sage.features.gap import GapPackage
            sage: GapPackage("grape", spkg="gap_packages").is_present()  # optional - gap_package_grape
            FeatureTestResult('gap_package_grape', True)
            sage: GapPackage("NOT_A_PACKAGE", spkg="gap_packages").is_present()
            FeatureTestResult('gap_package_NOT_A_PACKAGE', False)

        The result is cached::

            sage: from sage.features import Feature
            sage: class TestFeature(Feature):
            ....:     def _is_present(self):
            ....:         print("checking presence")
            ....:         return True
            sage: TestFeature("test").is_present()
            checking presence
            FeatureTestResult('test', True)
            sage: TestFeature("test").is_present()
            FeatureTestResult('test', True)
            sage: TestFeature("other").is_present()
            checking presence
            FeatureTestResult('other', True)
            sage: TestFeature("other").is_present()
            FeatureTestResult('other', True)
        """
        # We do not use @cached_method here because we wish to use
        # Feature early in the build system of sagelib.
        if self._cache_is_present is None:
            res = self._is_present()
            if not isinstance(res, FeatureTestResult):
                res = FeatureTestResult(self, res)
            self._cache_is_present = res

        if self._hidden:
            if self._num_hidings.value > 0:
                self._num_hidings.value += 1
            elif self._cache_is_present:
                self._num_hidings.value = 1
            return FeatureTestResult(self, False, reason="Feature `{name}` is hidden.".format(name=self.name))

        return self._cache_is_present

    def _is_present(self):
        r"""
        Override this in a derived class to implement the feature check.

        This should return either an instance of
        :class:`FeatureTestResult` or a boolean.
        """
        raise NotImplementedError("_is_present not implemented for feature {!r}".format(self.name))

    def require(self):
        r"""
        Raise a :class:`FeatureNotPresentError` if the feature is not present.

        EXAMPLES::

            sage: from sage.features.gap import GapPackage
            sage: GapPackage("ve1EeThu").require()                                      # needs sage.libs.gap
            Traceback (most recent call last):
            ...
            FeatureNotPresentError: gap_package_ve1EeThu is not available.
            `LoadPackage("ve1EeThu")` evaluated to `fail` in GAP.
        """
        presence = self.is_present()
        if not presence:
            raise FeatureNotPresentError(self, presence.reason, presence.resolution)

    def __repr__(self):
        r"""
        Return a printable representation of this object.

        EXAMPLES::

            sage: from sage.features.gap import GapPackage
            sage: GapPackage("grape")  # indirect doctest
            Feature('gap_package_grape')

        """
        description = f'{self.name!r}: {self.description}' if self.description else f'{self.name!r}'
        return f'Feature({description})'

    def _spkg_type(self):
        r"""
        Return the type of this feature.

        For features provided by an SPKG in the Sage distribution,
        this should match the SPKG type, or a warning will be issued.

        EXAMPLES::

            sage: from sage.features.databases import DatabaseCremona
            sage: DatabaseCremona()._spkg_type()
            'optional'

        OUTPUT:

        The type as a string in ``('base', 'standard', 'optional', 'experimental')``.
        """
        return self._type

    def resolution(self):
        r"""
        Return a suggestion on how to make :meth:`is_present` pass if it did not
        pass.

        OUTPUT:

        A string.

        EXAMPLES::

            sage: from sage.features import Executable
            sage: Executable(name="CSDP", spkg="csdp", executable="theta", url="https://github.com/dimpase/csdp").resolution()  # optional - sage_spkg
            '...To install CSDP...you can try to run...sage -i csdp...Further installation instructions might be available at https://github.com/dimpase/csdp.'
        """
        if self._hidden:
            return "Use method `unhide` to make it available again."
        if self._cache_resolution is not None:
            return self._cache_resolution
        lines = []
        if self.spkg:
            for ps in package_systems():
                lines.append(ps.spkg_installation_hint(self.spkg, feature=self.name))
        if self.url:
            lines.append("Further installation instructions might be available at {url}.".format(url=self.url))
        self._cache_resolution = "\n".join(lines)
        return self._cache_resolution

    def joined_features(self):
        r"""
        Return a list of features that ``self`` is the join of.

        OUTPUT:

        A (possibly empty) list of instances of :class:`Feature`.

        EXAMPLES::

            sage: from sage.features.graphviz import Graphviz
            sage: Graphviz().joined_features()
            [Feature('dot'), Feature('neato'), Feature('twopi')]
            sage: from sage.features.sagemath import sage__rings__function_field
            sage: sage__rings__function_field().joined_features()
            [Feature('sage.rings.function_field.function_field_polymod'),
             Feature('sage.libs.singular'),
             Feature('sage.libs.singular.singular'),
             Feature('sage.interfaces.singular'),
             Feature('sage.rings.polynomial.plural')]
            sage: from sage.features.interfaces import Mathematica
            sage: Mathematica().joined_features()
            []
        """
        from sage.features.join_feature import JoinFeature
        res = []
        if isinstance(self, JoinFeature):
            for f in self._features:
                res += [f] + f.joined_features()
        return res

    def is_standard(self):
        r"""
        Return whether this feature corresponds to a standard SPKG.

        EXAMPLES::

            sage: from sage.features.databases import DatabaseCremona
            sage: DatabaseCremona().is_standard()
            False

        """
        if self.name.startswith('sage.'):
            return True
        return self._spkg_type() == 'standard'

    def is_optional(self):
        r"""
        Return whether this feature corresponds to an optional SPKG.

        EXAMPLES::

            sage: from sage.features.databases import DatabaseCremona
            sage: DatabaseCremona().is_optional()
            True

        """
        return self._spkg_type() == 'optional'

    def hide(self):
        r"""
        Hide this feature. For example this is used when the doctest option
        ``--hide`` is set. Setting an installed feature as hidden pretends
        that it is not available. To revert this use :meth:`unhide`.

        EXAMPLES:

        Benzene is an optional SPKG. The following test fails if it is hidden or
        not installed. Thus, in the second invocation the optional tag is needed::

            sage: from sage.features.graph_generators import Benzene
            sage: Benzene().hide()
            sage: len(list(graphs.fusenes(2)))                                          # needs sage.graphs
            Traceback (most recent call last):
            ...
            FeatureNotPresentError: benzene is not available.
            Feature `benzene` is hidden.
            Use method `unhide` to make it available again.

<<<<<<< HEAD
            sage: Benzene().unhide()
            sage: len(list(graphs.fusenes(2)))  # optional - benzene                    # needs sage.graphs
=======
            sage: Benzene().unhide()            # optional - benzene, needs sage.graphs
            1
            sage: len(list(graphs.fusenes(2)))  # optional - benzene, needs sage.graphs
>>>>>>> 12e324aa
            1
        """
        self._hidden = True

    def unhide(self):
        r"""
        Revert what :meth:`hide` did.

        OUTPUT: The number of events a present feature has been hidden.

        EXAMPLES:

            sage: from sage.features.sagemath import sage__plot
            sage: sage__plot().hide()
            sage: sage__plot().is_present()
            FeatureTestResult('sage.plot', False)
            sage: sage__plot().unhide()                                                 # needs sage.plot
            1
            sage: sage__plot().is_present()                                             # needs sage.plot
            FeatureTestResult('sage.plot', True)
        """
        num_hidings = self._num_hidings.value
        self._num_hidings.value = 0
        self._hidden = False
        return int(num_hidings)


class FeatureNotPresentError(RuntimeError):
    r"""
    A missing feature error.

    EXAMPLES::

        sage: from sage.features import Feature, FeatureTestResult
        sage: class Missing(Feature):
        ....:     def _is_present(self):
        ....:         return False

        sage: Missing(name="missing").require()
        Traceback (most recent call last):
        ...
        FeatureNotPresentError: missing is not available.
    """
    def __init__(self, feature, reason=None, resolution=None):
        self.feature = feature
        self.reason = reason
        self._resolution = resolution

    @property
    def resolution(self):
        if self._resolution:
            return self._resolution
        return self.feature.resolution()

    def __str__(self):
        r"""
        Return the error message.

        EXAMPLES::

            sage: from sage.features.gap import GapPackage
            sage: GapPackage("gapZuHoh8Uu").require()  # indirect doctest               # needs sage.libs.gap
            Traceback (most recent call last):
            ...
            FeatureNotPresentError: gap_package_gapZuHoh8Uu is not available.
            `LoadPackage("gapZuHoh8Uu")` evaluated to `fail` in GAP.
        """
        lines = ["{feature} is not available.".format(feature=self.feature.name)]
        if self.reason:
            lines.append(self.reason)
        resolution = self.resolution
        if resolution:
            lines.append(str(resolution))
        return "\n".join(lines)


class FeatureTestResult():
    r"""
    The result of a :meth:`Feature.is_present` call.

    Behaves like a boolean with some extra data which may explain why a feature
    is not present and how this may be resolved.

    EXAMPLES::

        sage: from sage.features.gap import GapPackage
        sage: presence = GapPackage("NOT_A_PACKAGE").is_present(); presence  # indirect doctest
        FeatureTestResult('gap_package_NOT_A_PACKAGE', False)
        sage: bool(presence)
        False

    Explanatory messages might be available as ``reason`` and
    ``resolution``::

        sage: presence.reason                                                           # needs sage.libs.gap
        '`LoadPackage("NOT_A_PACKAGE")` evaluated to `fail` in GAP.'
        sage: bool(presence.resolution)
        False

    If a feature is not present, ``resolution`` defaults to
    ``feature.resolution()`` if this is defined. If you do not want to use this
    default you need explicitly set ``resolution`` to a string::

        sage: from sage.features import FeatureTestResult
        sage: package = GapPackage("NOT_A_PACKAGE", spkg="no_package")
        sage: str(FeatureTestResult(package, True).resolution)  # optional - sage_spkg
        '...To install gap_package_NOT_A_PACKAGE...you can try to run...sage -i no_package...'
        sage: str(FeatureTestResult(package, False).resolution) # optional - sage_spkg
        '...To install gap_package_NOT_A_PACKAGE...you can try to run...sage -i no_package...'
        sage: FeatureTestResult(package, False, resolution="rtm").resolution
        'rtm'
    """
    def __init__(self, feature, is_present, reason=None, resolution=None):
        r"""
        TESTS::

            sage: from sage.features import Executable, FeatureTestResult
            sage: isinstance(Executable(name="sh", executable="sh").is_present(), FeatureTestResult)
            True
        """
        self.feature = feature
        self.is_present = is_present
        self.reason = reason
        self._resolution = resolution

    @property
    def resolution(self):
        if self._resolution:
            return self._resolution
        return self.feature.resolution()

    def __bool__(self):
        r"""
        Whether the tested :class:`Feature` is present.

        TESTS::

            sage: from sage.features import Feature, FeatureTestResult
            sage: bool(FeatureTestResult(Feature("SomePresentFeature"), True))  # indirect doctest
            True
            sage: bool(FeatureTestResult(Feature("SomeMissingFeature"), False))
            False
        """
        return bool(self.is_present)

    def __repr__(self):
        r"""
        TESTS::

            sage: from sage.features import Feature, FeatureTestResult
            sage: FeatureTestResult(Feature("SomePresentFeature"), True)  # indirect doctest
            FeatureTestResult('SomePresentFeature', True)
        """
        return "FeatureTestResult({feature!r}, {is_present!r})".format(feature=self.feature.name, is_present=self.is_present)


_cache_package_systems = None


def package_systems():
    """
    Return a list of :class:`~sage.features.pkg_systems.PackageSystem` objects
    representing the available package systems.

    The list is ordered by decreasing preference.

    EXAMPLES::

        sage: from sage.features import package_systems
        sage: package_systems()    # random
        [Feature('homebrew'), Feature('sage_spkg'), Feature('pip')]
    """
    # The current implementation never returns more than one system.
    from subprocess import run, CalledProcessError, PIPE
    global _cache_package_systems
    if _cache_package_systems is None:
        from .pkg_systems import PackageSystem, SagePackageSystem, PipPackageSystem
        _cache_package_systems = []
        # Try to use scripts from SAGE_ROOT (or an installation of sage_bootstrap)
        # to obtain system package advice.
        try:
            proc = run('sage-guess-package-system', shell=True, capture_output=True, text=True, check=True)
            system_name = proc.stdout.strip()
            if system_name != 'unknown':
                _cache_package_systems = [PackageSystem(system_name)]
        except CalledProcessError:
            pass
        more_package_systems = [SagePackageSystem(), PipPackageSystem()]
        _cache_package_systems += [ps for ps in more_package_systems if ps.is_present()]

    return _cache_package_systems


class FileFeature(Feature):
    r"""
    Base class for features that describe a file or directory in the file system.

    A subclass should implement a method :meth:`absolute_filename`.

    EXAMPLES:

    Two direct concrete subclasses of :class:`FileFeature` are defined::

        sage: from sage.features import StaticFile, Executable, FileFeature
        sage: issubclass(StaticFile, FileFeature)
        True
        sage: issubclass(Executable, FileFeature)
        True

    To work with the file described by the feature, use the method :meth:`absolute_filename`.
    A :class:`FeatureNotPresentError` is raised if the file cannot be found::

        sage: Executable(name="does-not-exist", executable="does-not-exist-xxxxyxyyxyy").absolute_path()
        Traceback (most recent call last):
        ...
        sage.features.FeatureNotPresentError: does-not-exist is not available.
        Executable 'does-not-exist-xxxxyxyyxyy' not found on PATH.

    A :class:`FileFeature` also provides the :meth:`is_present` method to test for
    the presence of the file at run time. This is inherited from the base class
    :class:`Feature`::

        sage: Executable(name="sh", executable="sh").is_present()
        FeatureTestResult('sh', True)
    """
    def _is_present(self):
        r"""
        Whether the file is present.

        EXAMPLES::

           sage: from sage.features import StaticFile
           sage: StaticFile(name="no_such_file", filename="KaT1aihu", spkg="some_spkg", url="http://rand.om").is_present()
           FeatureTestResult('no_such_file', False)
        """
        try:
            abspath = self.absolute_filename()
            return FeatureTestResult(self, True, reason="Found at `{abspath}`.".format(abspath=abspath))
        except FeatureNotPresentError as e:
            return FeatureTestResult(self, False, reason=e.reason, resolution=e.resolution)

    def absolute_filename(self) -> str:
        r"""
        The absolute path of the file as a string.

        Concrete subclasses must override this abstract method.

        TESTS::

            sage: from sage.features import FileFeature
            sage: FileFeature(name="abstract_file").absolute_filename()
            Traceback (most recent call last):
            ...
            NotImplementedError
        """
        # We do not use sage.misc.abstract_method here because that is provided by
        # the distribution sagemath-objects, which is not an install-requires of
        # the distribution sagemath-environment.
        raise NotImplementedError

    def absolute_path(self):
        r"""
        Deprecated alias for :meth:`absolute_filename`.

        Deprecated to make way for a method of this name returning a ``Path``.

        EXAMPLES::

            sage: from sage.features import Executable
            sage: Executable(name="sh", executable="sh").absolute_path()
            doctest:warning...
            DeprecationWarning: method absolute_path has been replaced by absolute_filename
            See https://github.com/sagemath/sage/issues/31292 for details.
            '/...bin/sh'
        """
        try:
            from sage.misc.superseded import deprecation
        except ImportError:
            # The import can fail because sage.misc.superseded is provided by
            # the distribution sagemath-objects, which is not an
            # install-requires of the distribution sagemath-environment.
            pass
        else:
            deprecation(31292, 'method absolute_path has been replaced by absolute_filename')
        return self.absolute_filename()


class Executable(FileFeature):
    r"""
    A feature describing an executable in the ``PATH``.

    In an installation of Sage with ``SAGE_LOCAL`` different from ``SAGE_VENV``, the
    executable is searched first in ``SAGE_VENV/bin``, then in ``SAGE_LOCAL/bin``,
    then in ``PATH``.

    .. NOTE::

        Overwrite :meth:`is_functional` if you also want to check whether
        the executable shows proper behaviour.

        Calls to :meth:`is_present` are cached. You might want to cache the
        :class:`Executable` object to prevent unnecessary calls to the
        executable.

    EXAMPLES::

        sage: from sage.features import Executable
        sage: Executable(name="sh", executable="sh").is_present()
        FeatureTestResult('sh', True)
        sage: Executable(name="does-not-exist", executable="does-not-exist-xxxxyxyyxyy").is_present()
        FeatureTestResult('does-not-exist', False)
    """
    def __init__(self, name, executable, **kwds):
        r"""
        TESTS::

            sage: from sage.features import Executable
            sage: isinstance(Executable(name="sh", executable="sh"), Executable)
            True
        """
        Feature.__init__(self, name, **kwds)
        self.executable = executable

    def _is_present(self):
        r"""
        Test whether the executable is on the current PATH and functional.

        .. SEEALSO:: :meth:`is_functional`

        EXAMPLES::

            sage: from sage.features import Executable
            sage: Executable(name="sh", executable="sh").is_present()
            FeatureTestResult('sh', True)
        """
        result = FileFeature._is_present(self)
        if not result:
            return result
        return self.is_functional()

    def is_functional(self):
        r"""
        Return whether an executable in the path is functional.

        This method is used internally and can be overridden in subclasses
        in order to implement a feature test. It should not be called directly.
        Use :meth:`Feature.is_present` instead.

        EXAMPLES:

        The function returns ``True`` unless explicitly overwritten::

            sage: from sage.features import Executable
            sage: Executable(name="sh", executable="sh").is_functional()
            FeatureTestResult('sh', True)
        """
        return FeatureTestResult(self, True)

    def absolute_filename(self) -> str:
        r"""
        The absolute path of the executable as a string.

        EXAMPLES::

            sage: from sage.features import Executable
            sage: Executable(name="sh", executable="sh").absolute_filename()
            '/...bin/sh'

        A :class:`FeatureNotPresentError` is raised if the file cannot be found::

            sage: Executable(name="does-not-exist", executable="does-not-exist-xxxxyxyyxyy").absolute_path()
            Traceback (most recent call last):
            ...
            sage.features.FeatureNotPresentError: does-not-exist is not available.
            Executable 'does-not-exist-xxxxyxyyxyy' not found on PATH.
        """
        if SAGE_LOCAL:
            if Path(SAGE_VENV).resolve() != Path(SAGE_LOCAL).resolve():
                # As sage.env currently gives SAGE_LOCAL a fallback value from SAGE_VENV,
                # SAGE_LOCAL is never unset.  So we only use it if it differs from SAGE_VENV.
                search_path = ':'.join([os.path.join(SAGE_VENV, 'bin'),
                                        os.path.join(SAGE_LOCAL, 'bin')])
                path = shutil.which(self.executable, path=search_path)
                if path is not None:
                    return path
        # Now look up in the regular PATH.
        path = shutil.which(self.executable)
        if path is not None:
            return path
        raise FeatureNotPresentError(self,
                                     reason="Executable {executable!r} not found on PATH.".format(executable=self.executable),
                                     resolution=self.resolution())


class StaticFile(FileFeature):
    r"""
    A :class:`Feature` which describes the presence of a certain file such as a
    database.

    EXAMPLES::

        sage: from sage.features import StaticFile
        sage: StaticFile(name="no_such_file", filename="KaT1aihu",              # optional - sage_spkg
        ....:            search_path="/", spkg="some_spkg",
        ....:            url="http://rand.om").require()
        Traceback (most recent call last):
        ...
        FeatureNotPresentError: no_such_file is not available.
        'KaT1aihu' not found in any of ['/']...
        To install no_such_file...you can try to run...sage -i some_spkg...
        Further installation instructions might be available at http://rand.om.
    """
    def __init__(self, name, filename, *, search_path=None, type='optional', **kwds):
        r"""
        TESTS::

            sage: from sage.features import StaticFile
            sage: StaticFile(name="null", filename="null", search_path="/dev")
            Feature('null')
            sage: sh = StaticFile(name="shell", filename="sh",
            ....:                 search_path=("/dev", "/bin", "/usr"))
            sage: sh
            Feature('shell')
            sage: sh.absolute_filename()
            '/bin/sh'

        """
        Feature.__init__(self, name, type=type, **kwds)
        self.filename = filename
        if search_path is None:
            self.search_path = [SAGE_SHARE]
        elif isinstance(search_path, str):
            self.search_path = [search_path]
        else:
            self.search_path = list(search_path)

    def absolute_filename(self) -> str:
        r"""
        The absolute path of the file as a string.

        EXAMPLES::

            sage: from sage.features import StaticFile
            sage: from sage.misc.temporary_file import tmp_dir
            sage: dir_with_file = tmp_dir()
            sage: file_path = os.path.join(dir_with_file, "file.txt")
            sage: open(file_path, 'a').close() # make sure the file exists
            sage: search_path = ( '/foo/bar', dir_with_file ) # file is somewhere in the search path
            sage: feature = StaticFile(name="file", filename="file.txt", search_path=search_path)
            sage: feature.absolute_filename() == file_path
            True

        A :class:`FeatureNotPresentError` is raised if the file cannot be found::

            sage: from sage.features import StaticFile
            sage: StaticFile(name="no_such_file", filename="KaT1aihu",\
                             search_path=(), spkg="some_spkg",\
                             url="http://rand.om").absolute_filename()  # optional - sage_spkg
            Traceback (most recent call last):
            ...
            FeatureNotPresentError: no_such_file is not available.
            'KaT1aihu' not found in any of []...
            To install no_such_file...you can try to run...sage -i some_spkg...
            Further installation instructions might be available at http://rand.om.
        """
        for directory in self.search_path:
            path = os.path.join(directory, self.filename)
            if os.path.isfile(path) or os.path.isdir(path):
                return os.path.abspath(path)
        reason = "{filename!r} not found in any of {search_path}".format(filename=self.filename, search_path=self.search_path)
        raise FeatureNotPresentError(self, reason=reason, resolution=self.resolution())


class CythonFeature(Feature):
    r"""
    A :class:`Feature` which describes the ability to compile and import
    a particular piece of Cython code.

    To test the presence of ``name``, the cython compiler is run on
    ``test_code`` and the resulting module is imported.

    EXAMPLES::

        sage: from sage.features import CythonFeature
        sage: fabs_test_code = '''
        ....: cdef extern from "<math.h>":
        ....:     double fabs(double x)
        ....:
        ....: assert fabs(-1) == 1
        ....: '''
        sage: fabs = CythonFeature("fabs", test_code=fabs_test_code,
        ....:                      spkg="gcc", url="https://gnu.org",
        ....:                      type="standard")
        sage: fabs.is_present()                                                         # needs sage.misc.cython
        FeatureTestResult('fabs', True)

    Test various failures::

        sage: broken_code = '''this is not a valid Cython program!'''
        sage: broken = CythonFeature("broken", test_code=broken_code)
        sage: broken.is_present()
        FeatureTestResult('broken', False)

    ::

        sage: broken_code = '''cdef extern from "no_such_header_file": pass'''
        sage: broken = CythonFeature("broken", test_code=broken_code)
        sage: broken.is_present()
        FeatureTestResult('broken', False)

    ::

        sage: broken_code = '''import no_such_python_module'''
        sage: broken = CythonFeature("broken", test_code=broken_code)
        sage: broken.is_present()
        FeatureTestResult('broken', False)

    ::

        sage: broken_code = '''raise AssertionError("sorry!")'''
        sage: broken = CythonFeature("broken", test_code=broken_code)
        sage: broken.is_present()
        FeatureTestResult('broken', False)
    """
    def __init__(self, name, test_code, **kwds):
        r"""
        TESTS::

            sage: from sage.features import CythonFeature
            sage: from sage.features.bliss import BlissLibrary
            sage: isinstance(BlissLibrary(), CythonFeature)  # indirect doctest
            True
        """
        Feature.__init__(self, name, **kwds)
        self.test_code = test_code

    def _is_present(self):
        r"""
        Run test code to determine whether the shared library is present.

        EXAMPLES::

            sage: from sage.features import CythonFeature
            sage: empty = CythonFeature("empty", test_code="")
            sage: empty.is_present()                                                    # needs sage.misc.cython
            FeatureTestResult('empty', True)
        """
        from sage.misc.temporary_file import tmp_filename
        try:
            # Available since https://setuptools.pypa.io/en/latest/history.html#v59-0-0
            from setuptools.errors import CCompilerError
        except ImportError:
            from distutils.errors import CCompilerError
        with open(tmp_filename(ext=".pyx"), 'w') as pyx:
            pyx.write(self.test_code)
        try:
            from sage.misc.cython import cython_import
        except ImportError:
            return FeatureTestResult(self, False, reason="sage.misc.cython is not available")
        try:
            cython_import(pyx.name, verbose=-1)
        except CCompilerError:
            return FeatureTestResult(self, False, reason="Failed to compile test code.")
        except ImportError:
            return FeatureTestResult(self, False, reason="Failed to import test code.")
        except Exception:
            return FeatureTestResult(self, False, reason="Failed to run test code.")
        return FeatureTestResult(self, True, reason="Test code compiled and imported.")


class PythonModule(Feature):
    r"""
    A :class:`Feature` which describes whether a python module can be imported.

    EXAMPLES:

    Not all builds of python include the ``ssl`` module, so you could check
    whether it is available::

        sage: from sage.features import PythonModule
        sage: PythonModule("ssl").require()  # not tested - output depends on the python build
    """
    def __init__(self, name, **kwds):
        r"""
        TESTS::

            sage: from sage.features import PythonModule
            sage: from sage.features.databases import DatabaseKnotInfo
            sage: isinstance(DatabaseKnotInfo(), PythonModule)  # indirect doctest
            True
        """
        Feature.__init__(self, name, **kwds)

    def _is_present(self):
        r"""
        Return whether the module can be imported. This is determined by
        actually importing it.

        EXAMPLES::

            sage: from sage.features import PythonModule
            sage: PythonModule("sys").is_present()
            FeatureTestResult('sys', True)
            sage: PythonModule("_no_such_module_").is_present()
            FeatureTestResult('_no_such_module_', False)
        """
        import importlib
        try:
            importlib.import_module(self.name)
        except ImportError as exception:
            return FeatureTestResult(self, False, reason=f"Failed to import `{self.name}`: {exception}")
        return FeatureTestResult(self, True, reason=f"Successfully imported `{self.name}`.")<|MERGE_RESOLUTION|>--- conflicted
+++ resolved
@@ -396,14 +396,9 @@
             Feature `benzene` is hidden.
             Use method `unhide` to make it available again.
 
-<<<<<<< HEAD
-            sage: Benzene().unhide()
-            sage: len(list(graphs.fusenes(2)))  # optional - benzene                    # needs sage.graphs
-=======
             sage: Benzene().unhide()            # optional - benzene, needs sage.graphs
             1
             sage: len(list(graphs.fusenes(2)))  # optional - benzene, needs sage.graphs
->>>>>>> 12e324aa
             1
         """
         self._hidden = True
