--- conflicted
+++ resolved
@@ -2098,13 +2098,8 @@
             sage: f = Stream_exact([1]) # irrelevant for this test
             sage: g = Stream_function(lambda n: s[n], True, 0)
             sage: h = Stream_plethysm(f, g, True, p)
-<<<<<<< HEAD
-            sage: B = p[2, 2, 1](sum(p(s[i]) for i in range(7)))  # long time
-            sage: all(h.compute_product(k, Partition([2, 2, 1])) == B.restrict_degree(k) for k in range(7))  # long time
-=======
             sage: B = p[2, 2, 1](sum(p(s[i]) for i in range(7)))
             sage: all(h.compute_product(k, Partition([2, 2, 1])) == B.restrict_degree(k) for k in range(7))
->>>>>>> 9d4d7bd6
             True
         """
         # This is the approximate order of the result
