<<<<<<< HEAD
# sage_setup: distribution = sagemath-modules
# sage.doctest: needs sage.rings.finite_rings
# cython: profile=True
=======
# sage.doctest: optional - sage.rings.finite_rings
>>>>>>> 7033d7d5
"""
Lean matrices

Internal data structures for the ``LinearMatroid`` class and some subclasses.
Note that many of the methods are ``cdef``, and therefore only available from
Cython code.

.. warning::

    Intended for internal use by the ``LinearMatroid`` classes only. End users
    should work with Sage matrices instead. Methods that are used outside
    lean_matrix.pyx and have no equivalent in Sage's ``Matrix`` have been
    flagged in the code, as well as where they are used, by ``# Not a Sage
    matrix operation`` or ``# Deprecated Sage matrix operation``.

AUTHORS:

- Rudi Pendavingh, Stefan van Zwam (2013-04-01): initial version

"""
# ****************************************************************************
#       Copyright (C) 2013 Rudi Pendavingh <rudi.pendavingh@gmail.com>
#       Copyright (C) 2013 Stefan van Zwam <stefanvanzwam@gmail.com>
#
#
#  Distributed under the terms of the GNU General Public License (GPL)
#  as published by the Free Software Foundation; either version 2 of
#  the License, or (at your option) any later version.
#                  https://www.gnu.org/licenses/
# ****************************************************************************

from libc.string cimport memcpy, memset
from cpython.object cimport Py_EQ, Py_NE
from cysignals.memory cimport sig_malloc, sig_realloc, sig_free
from cysignals.signals cimport sig_on, sig_off

from sage.data_structures.bitset_base cimport *
from sage.matrix.matrix2 cimport Matrix
from sage.rings.integer_ring import ZZ
from sage.rings.finite_rings.finite_field_constructor import FiniteField as GF
from sage.rings.rational_field import QQ
from sage.rings.integer cimport Integer
from sage.rings.rational cimport Rational
from sage.libs.gmp.mpq cimport *
import sage.matrix.constructor


cdef class LeanMatrix:
    """
    Lean matrices

    Sage's matrix classes are powerful, versatile, and often very fast. However, their performance with regard to pivoting
    (pretty much the only task performed on them within the context of matroids) leaves something to be desired. The LeanMatrix
    classes provide the LinearMatroid classes with a custom, light-weight data structure to store and manipulate matrices.

    This is the abstract base class. Most methods are not implemented; this is only to fix the interface.

    .. NOTE::

        This class is intended for internal use by the LinearMatroid class only. Hence it does not derive from ``SageObject``.
        If ``A`` is a LeanMatrix instance, and you need access from other parts of Sage, use ``Matrix(A)`` instead.

    EXAMPLES::

        sage: M = Matroid(ring=GF(5), matrix=[[1, 0, 1, 1, 1], [0, 1, 1, 2, 3]])  # indirect doctest
        sage: M.is_isomorphic(matroids.Uniform(2, 5))
        True
    """
    def __init__(self, long m, long n, M=None):
        """
        Initialize a lean matrix; see class documentation for more info.

        EXAMPLES::

            sage: from sage.matroids.lean_matrix import LeanMatrix
            sage: A = LeanMatrix(3, 4)
            sage: A.ncols()
            4
        """
        self._nrows = m
        self._ncols = n

    def __repr__(self):
        """
        Return a string representation.

        EXAMPLES::

            sage: from sage.matroids.lean_matrix import LeanMatrix
            sage: A = LeanMatrix(3, 4)
            sage: repr(A)
            'LeanMatrix instance with 3 rows and 4 columns'
        """
        return "LeanMatrix instance with " + str(self._nrows) + " rows and " + str(self._ncols) + " columns"

    def _matrix_(self):
        """
        Return a matrix version.

        EXAMPLES::

            sage: from sage.matroids.lean_matrix import GenericMatrix
            sage: A = Matrix(GF(5), [[1, 0, 1, 1, 1], [0, 1, 1, 2, 3]])
            sage: A == GenericMatrix(2, 5, A)._matrix_()
            True
        """
        cdef long r, c
        M = sage.matrix.constructor.Matrix(self.base_ring(), self._nrows, self._ncols)
        for r in range(self._nrows):
            for c in range(self._ncols):
                M[r, c] = self.get_unsafe(r, c)
        return M

    cdef LeanMatrix copy(self):   # Deprecated Sage matrix operation
        """
        Make a copy of ``self``.
        """
        cdef LeanMatrix A = type(self)(self.nrows(), self.ncols(), self)
        return A

    cdef int resize(self, long k) except -1:    # Not a Sage matrix operation
        """
        Change number of rows of ``self`` to ``k``. Preserves data.
        """
        raise NotImplementedError

    cdef LeanMatrix stack(self, LeanMatrix M):
        """
        Stack ``self`` on top of ``M``. Assumes ``self`` and ``M`` are of same
        type, and compatible dimensions.
        """
        cdef LeanMatrix A
        cdef long i, j
        cdef long sr = self.nrows()
        A = type(self)(sr + M.nrows(), self.ncols())
        for i in range(sr):
            for j in range(self.ncols()):
                A.set_unsafe(i, j, self.get_unsafe(i, j))
        for i in range(M.nrows()):
            for j in range(M.ncols()):
                A.set_unsafe(i + sr, j, M.get_unsafe(i, j))
        return A

    cdef LeanMatrix augment(self, LeanMatrix M):
        """
        Concatenates ``self`` with ``M``, placing ``M`` to the right of
        ``self``. Assumes ``self`` and ``M`` are of same type, and compatible
        dimensions.
        """
        cdef LeanMatrix A
        cdef long i, j
        cdef long sc = self.ncols()
        A = type(self)(self.nrows(), sc + M.ncols())
        for i in range(self.nrows()):
            for j in range(sc):
                A.set_unsafe(i, j, self.get_unsafe(i, j))
            for j in range(M.ncols()):
                A.set_unsafe(i, j + sc, M.get_unsafe(i, j))
        return A

    cdef LeanMatrix prepend_identity(self):   # Not a Sage matrix operation
        """
        Return the matrix obtained by prepending an identity matrix. Special
        case of ``augment``.
        """
        cdef long i, j
        cdef LeanMatrix A = type(self)(self.nrows(), self.ncols() + self.nrows())
        for i in range(self.nrows()):
            A.set_unsafe(i, i, self.base_ring()(1))
            for j in range(self.ncols()):
                A.set_unsafe(i, self.nrows() + j, self.get_unsafe(i, j))
        return A

    cpdef long ncols(self) except -1:
        """
        Return the number of columns.

        EXAMPLES::

            sage: from sage.matroids.lean_matrix import LeanMatrix
            sage: A = LeanMatrix(3, 4)
            sage: A.ncols()
            4
        """
        return self._ncols

    cpdef long nrows(self) except -1:
        """
        Return the number of rows.

        EXAMPLES::

            sage: from sage.matroids.lean_matrix import LeanMatrix
            sage: A = LeanMatrix(3, 4)
            sage: A.nrows()
            3
        """
        return self._nrows

    cpdef base_ring(self):
        """
        Return the base ring.

        EXAMPLES::

            sage: from sage.matroids.lean_matrix import LeanMatrix
            sage: A = LeanMatrix(3, 4)
            sage: A.base_ring()
            Traceback (most recent call last):
            ...
            NotImplementedError: subclasses need to implement this.
        """
        raise NotImplementedError("subclasses need to implement this.")

    cpdef characteristic(self):
        """
        Return the characteristic of ``self.base_ring()``.

        EXAMPLES::

            sage: from sage.matroids.lean_matrix import GenericMatrix
            sage: A = GenericMatrix(3, 4, ring=GF(5))
            sage: A.characteristic()
            5
        """
        return self.base_ring().characteristic()

    cdef get_unsafe(self, long r, long c):
        """
        Return the value in row ``r``, column ``c``.
        """
        raise NotImplementedError

    cdef int set_unsafe(self, long r, long c, x) except -1:
        """
        Set the value in row ``r``, column ``c`` to ``x``.
        """
        raise NotImplementedError

    cdef bint is_nonzero(self, long r, long c) except -2:   # Not a Sage matrix operation
        """
        Check if value in row ``r``, column ``c`` equals ``0``.
        """
        return self.get_unsafe(r, c) != 0

    cdef int add_multiple_of_row_c(self, long x, long y, s, bint col_start) except -1:
        """
        Add ``s`` times row ``y`` to row ``x``. Argument ``col_start`` is
        ignored.
        """
        cdef long i
        if s is None:
            for i in range(self._ncols):
                self.set_unsafe(x, i, self.get_unsafe(x, i) + self.get_unsafe(y, i))
        else:
            for i in range(self._ncols):
                self.set_unsafe(x, i, self.get_unsafe(x, i) + s * self.get_unsafe(y, i))
        return 0

    cdef int swap_rows_c(self, long x, long y) except -1:
        """
        Swap rows ``x`` and ``y``.
        """
        cdef long i
        for i in range(self._ncols):
            tmp = self.get_unsafe(x, i)
            self.set_unsafe(x, i, self.get_unsafe(y, i))
            self.set_unsafe(y, i, tmp)
        return 0

    cdef int rescale_row_c(self, long x, s, bint col_start) except -1:
        """
        Scale row ``x`` by ``s``. Argument ``col_start`` is for Sage
        compatibility, and is ignored.
        """
        cdef long i
        for i in range(self._ncols):
            self.set_unsafe(x, i, s * self.get_unsafe(x, i))
        return 0

    cdef int rescale_column_c(self, long y, s, bint start_row) except -1:
        """
        Scale column ``y`` by ``s``. Argument ``start_row`` is for Sage
        compatibility, and ignored.
        """
        cdef long j
        for j in range(self._nrows):
            self.set_unsafe(j, y, self.get_unsafe(j, y) * s)
        return 0

    cdef int pivot(self, long x, long y) except -1:   # Not a Sage matrix operation
        """
        Row-reduce to make column ``y`` have a ``1`` in row ``x`` and zeroes
        elsewhere.

        Assumption (not checked): the entry in row ``x``, column ``y`` is
        nonzero to start with.

        .. NOTE::

            This is different from what matroid theorists tend to call a
            pivot, as it does not involve a column exchange!
        """
        cdef long i
        self.rescale_row_c(x, self.get_unsafe(x, y) ** (-1), 0)
        for i in range(self._nrows):
            s = self.get_unsafe(i, y)
            if s and i != x:
                self.add_multiple_of_row_c(i, x, -s, 0)
        return 0

    cdef list gauss_jordan_reduce(self, columns):   # Not a Sage matrix operation
        """
        Row-reduce so the lexicographically first basis indexes an identity
        submatrix.
        """
        cdef long r = 0
        cdef list P = []
        cdef long c, p, row
        cdef bint is_pivot
        for c in columns:
            is_pivot = False
            for row from r <= row < self._nrows:
                if self.is_nonzero(row, c):
                    is_pivot = True
                    p = row
                    break
            if is_pivot:
                self.swap_rows_c(p, r)
                self.pivot(r, c)
                P.append(c)
                r += 1
            if r == self._nrows:
                break
        return P

    cdef list nonzero_positions_in_row(self, long r):
        """
        Get coordinates of nonzero entries of row ``r``.
        """
        return [i for i in range(self._ncols) if self.is_nonzero(r, i)]

    cdef LeanMatrix transpose(self):
        """
        Return the transpose of the matrix.
        """
        cdef LeanMatrix A = type(self)(self.ncols(), self.nrows())
        cdef long i, j
        for i in range(self.nrows()):
            for j in range(self.ncols()):
                A.set_unsafe(j, i, self.get_unsafe(i, j))
        return A

    cdef LeanMatrix _matrix_times_matrix_(self, LeanMatrix other):
        """
        Multiply two matrices. Assumes ``self`` and ``M`` are of same type,
        and compatible dimensions.
        """
        cdef LeanMatrix A = type(self)(self.nrows(), other.ncols())
        cdef i, j, k
        for i in range(self.nrows()):
            for j in range(other.ncols()):
                for k in range(self.ncols()):
                    A.set_unsafe(i, j, self.get_unsafe(i, k) * other.get_unsafe(k, j))
        return A

    cdef LeanMatrix matrix_from_rows_and_columns(self, rows, columns):
        """
        Return submatrix indexed by indicated rows and columns.
        """
        cdef long r, c
        cdef LeanMatrix A = type(self)(len(rows), len(columns), ring=self.base_ring())
        for r in range(len(rows)):
            for c in range(len(columns)):
                A.set_unsafe(r, c, self.get_unsafe(rows[r], columns[c]))
        return A

    def __mul__(left, right):
        """
        Multiply two matrices, or multiply a matrix with a constant from the
        base ring.

        Only works if both matrices are of the same type, or if the constant
        is the first operand and can be coerced into the base ring.

        EXAMPLES::

            sage: from sage.matroids.lean_matrix import *
            sage: A = GenericMatrix(2, 2, Matrix(GF(2), [[1, 0], [1, 1]]))
            sage: B = GenericMatrix(3, 2, Matrix(GF(2), [[1, 0], [1, 0], [1, 0]]))
            sage: B * A
            LeanMatrix instance with 3 rows and 2 columns over Finite Field of size 2
        """
        cdef long i
        cdef LeanMatrix A
        if isinstance(left, LeanMatrix):
            if type(left) is type(right):
                return (<LeanMatrix>left)._matrix_times_matrix_(right)
            else:
                return NotImplemented
        if left not in (<LeanMatrix>right).base_ring():
            try:
                left = (<LeanMatrix>right).base_ring()(left)
            except (TypeError, NotImplemented, ValueError):
                return NotImplemented
        A = (<LeanMatrix>right).copy()
        for i in range(A.nrows()):
            A.rescale_row_c(i, left, 0)
        return A

    def __neg__(self):
        """
        Return a matrix ``B`` such that ``self + B`` is the all-zero matrix.

        Note that the `` + `` operator is currently not supported.

        EXAMPLES::

            sage: from sage.matroids.lean_matrix import *
            sage: A = GenericMatrix(2, 2, Matrix(GF(3), [[1, 0], [0, 1]]))
            sage: C = -A
            sage: -C == A
            True
        """
        cdef long i
        cdef LeanMatrix A = self.copy()
        x = self.base_ring()(-1)
        for i in range(A.nrows()):
            A.rescale_row_c(i, x, 0)
        return A

    def __richcmp__(left, right, op):
        """
        Compare two matrices.

        EXAMPLES::

            sage: from sage.matroids.lean_matrix import *
            sage: A = GenericMatrix(2, 2, Matrix(GF(2), [[1, 0], [0, 1]]))
            sage: B = GenericMatrix(2, 2, Matrix(GF(2), [[1, 0], [0, 1]]))
            sage: C = GenericMatrix(2, 2, Matrix(GF(2), [[1, 1], [0, 1]]))
            sage: D = BinaryMatrix(2, 2, Matrix(GF(2), [[1, 1], [0, 1]]))
            sage: E = GenericMatrix(2, 3, Matrix(GF(2), [[1, 0, 0], [0, 1, 0]]))
            sage: A == B  # indirect doctest
            True
            sage: A != C  # indirect doctest
            True
            sage: A == D  # indirect doctest
            False
            sage: E == A
            False
        """
        cdef long i, j
        if op not in [Py_EQ, Py_NE]:
            return NotImplemented
        if not isinstance(left, LeanMatrix) or not isinstance(right, LeanMatrix):
            return NotImplemented
        if type(left) is not type(right):
            return NotImplemented
        if op == Py_EQ:
            res = True
        if op == Py_NE:
            res = False
        # res gets inverted if matroids are deemed different.
        if left.nrows() != right.nrows():
            return not res
        if left.ncols() != right.ncols():
            return not res
        for i in range(left.nrows()):
            for j in range(left.ncols()):
                if (<LeanMatrix>left).get_unsafe(i, j) != (<LeanMatrix>right).get_unsafe(i, j):
                    return not res
        return res

    #    In Cythonized classes, use ``__richcmp__()`` instead of ``__eq__()``, ``__ne__()``.

    #    Copying, loading, saving:

    def __copy__(self):
        """
        Return a copy of ``self``.

        EXAMPLES::

            sage: from sage.matroids.lean_matrix import *
            sage: A = GenericMatrix(2, 5, Matrix(GF(5), [[1, 0, 1, 1, 1], [0, 1, 1, 2, 3]]))
            sage: A == copy(A)  # indirect doctest
            True
        """
        return self.copy()

    def __deepcopy__(self, memo=None):
        """
        Return a deep copy of ``self``.

        EXAMPLES::

            sage: from sage.matroids.lean_matrix import *
            sage: A = GenericMatrix(2, 5, Matrix(GF(5), [[1, 0, 1, 1, 1], [0, 1, 1, 2, 3]]))
            sage: A == deepcopy(A)  # indirect doctest
            True
        """
        return self.copy()

    def __reduce__(self):
        """
        Save the object.

        EXAMPLES::

            sage: from sage.matroids.lean_matrix import *
            sage: A = LeanMatrix(2, 5)
            sage: A == loads(dumps(A))  # indirect doctest
            Traceback (most recent call last):
            ...
            NotImplementedError: subclasses need to implement this.
        """
        raise NotImplementedError("subclasses need to implement this.")

    cdef shifting_all(self, P_rows, P_cols, Q_rows, Q_cols, int m):
        r"""
        Given a partial matrix `M`. If the submatrix `M` using rows
        `P_rows` columns `P_cols` and submatrix using rows `Q_rows` columns
        `Q_cols` can be extended to a ``m``-separator, then it returns
        `True, E`, where `E` is a ``m``-separator. Otherwise it returns
        `False, None`

        `P_rows` and `Q_rows` must be disjoint subsets of row indices.
        `P_cols` and `Q_cols` must be disjoint subsets of column indices.

        Internal version does not verify the above properties hold.

        INPUT:

        - ``P_rows`` -- list of row indices of the first submatrix
        - ``P_cols`` -- list of column indices of the first submatrix
        - ``Q_rows`` -- list of row indices of the second submatrix
        - ``Q_cols`` -- list of column indices of the second submatrix
        - ``m`` -- separation size

        OUTPUT:

        - `False, None`  -- if the input submatrices does not induce a `m``-separator.
        - `True, E` -- if there exist a ``m``-separator ``E``.

        """
        for z in range(self.ncols()):
            if z in P_cols+Q_cols:
                continue
            sol,cert = self.shifting(P_rows,P_cols,Q_rows,Q_cols,z,None,m)
            if sol:
                return True, cert
            sol,cert = self.shifting(Q_rows,Q_cols,P_rows,P_cols,None,z,m)
            if sol:
                return True, cert
            sol,cert = self.shifting(P_rows,P_cols,Q_rows,Q_cols,None,z,m)
            if sol:
                return True, cert
            sol,cert = self.shifting(Q_rows,Q_cols,P_rows,P_cols,z,None,m)
            if sol:
                return True, cert
        return False, None

    cdef shifting(self, U_1, V_2, U_2, V_1, z2, z1, int m):
        r"""
        Let `E_1` be the submatrix using rows `U_1` and columns `V_2` with
        optional column `z2` attached.
        Let `E_2` be the submatrix using rows `U_2` and columns `V_1` with
        optional column `z1` attached.
        If `E_1` and `E_2` can be extended to a ``m``-separator, then it
        returns `True, E`, where `E` is a ``m``-separator. Otherwise it
        returns `False, None`

        `U_1` and `U_2` must be disjoint subsets of row indices.
        `V_1` and `V_2` must be disjoint subsets of column indices.

        Internal version does not verify the above properties hold.

        INPUT:

        - ``U_1`` -- list of row indices of the first submatrix
        - ``V_2`` -- list of column indices of the first submatrix
        - ``U_2`` -- list of row indices of the second submatrix
        - ``V_1`` -- list of column indices of the second submatrix
        - ``z2``  -- start by add an additional column with index `z2` to `V_2`
        - ``z1``  -- start by add an additional column with index `z1` to `V_1`
        - ``m`` -- separation size

        OUTPUT:

        - `False, None`  -- if the input submatrices does not induce a `m``-separator.
        - `True, (X,Y)` -- row indices `X` and column indices `Y` defines a ``m``-separator.
        """
        # make copy because of destructive updates
        cdef list X_1 = list(U_1)
        cdef list X_2 = list(U_2)
        cdef list Y_1 = []
        cdef list Y_2 = []
        if z1 is not None:
            Y_1 = list(V_1) + [z1]
            Y_2 = list(V_2)
        else:
            Y_1 = list(V_1)
            Y_2 = list(V_2) + [z2]

        cdef int lX_2 = len(X_2)
        cdef int lY_2 = len(Y_2)

        if len(X_1) + len(Y_1) < m:
            return False, None

        cdef set X=set(range(self.nrows()))
        cdef set Y=set(range(self.ncols()))

        cdef set X_3 = X-set(X_1+X_2)
        cdef set Y_3 = Y-set(Y_1+Y_2)

        cdef list lU_2 = sorted(list(U_2))
        cdef list lV_2 = sorted(list(V_2))
        cdef dict rU = dict(zip(lU_2,range(len(U_2))))
        cdef dict rV = dict(zip(lV_2,range(len(V_2))))

        # find a unique representation of every column in U_1xY_3 using columns in U_1xV_2
        B = self.matrix_from_rows_and_columns(list(U_1), range(len(Y)))
        B.gauss_jordan_reduce(lV_2)
        # find a unique representation of every rows in X_3xV_1 using rows in U_2xV_1
        BT = self.matrix_from_rows_and_columns(range(len(X)),list(V_1)).transpose()
        BT.gauss_jordan_reduce(lU_2)

        cdef set X_p = set(X_1)
        cdef set Y_p = set(Y_1)
        while True:
            #rowshifts
            X_p_new = set([])
            for x in set(X_3):
                for y in Y_p:
                    if sum([BT.get_unsafe(rU[u],x)*self.get_unsafe(u,y) for u in U_2]) != self.get_unsafe(x,y):
                        X_1.append(x)
                        X_3.remove(x)
                        X_p_new.add(x)
                        break
            #colshifts
            Y_p_new = set([])
            for y in set(Y_3):
                for x in X_p:
                    if sum([B.get_unsafe(rV[v],y)*self.get_unsafe(x,v) for v in V_2]) != self.get_unsafe(x,y):
                        Y_1.append(y)
                        Y_3.remove(y)
                        Y_p_new.add(y)
                        break
            X_p = X_p_new
            Y_p = Y_p_new
            if (not X_p_new and not Y_p_new):
                break

        # size of S_2
        X_2 = list(X-set(X_1))
        Y_2 = list(Y-set(Y_1))
        if len(X_2)+len(Y_2) < m:
            return False, None
        if (lX_2==len(X_2) and lY_2==len(Y_2)):
            return False, None
        return True, (X_1, Y_1)

cdef class GenericMatrix(LeanMatrix):
    """
    Matrix over arbitrary Sage ring.

    INPUT:

    - ``nrows`` -- number of rows
    - ``ncols`` -- number of columns
    - ``M`` -- (default: ``None``) a ``Matrix`` or ``GenericMatrix`` of
      dimensions at most ``m*n``.
    - ``ring`` -- (default: ``None``) a Sage ring.

    .. NOTE::

        This class is intended for internal use by the LinearMatroid class
        only. Hence it does not derive from ``SageObject``. If ``A`` is a
        LeanMatrix instance, and you need access from other parts of Sage,
        use ``Matrix(A)`` instead.

        If the constructor is fed a GenericMatrix instance, the ``ring``
        argument is ignored. Otherwise, the matrix entries
        will be converted to the appropriate ring.

    EXAMPLES::

        sage: M = Matroid(ring=GF(5), matrix=[[1, 0, 1, 1, 1], [0, 1, 1, 2, 3]])  # indirect doctest
        sage: M.is_isomorphic(matroids.Uniform(2, 5))
        True
    """

    def __init__(self, long nrows, long ncols, M=None, ring=None):
        """
        See class docstring for full information.

        EXAMPLES::

            sage: from sage.matroids.lean_matrix import *
            sage: A = GenericMatrix(2, 2, Matrix(GF(3), [[0, 0], [0, 0]]))  # indirect doctest
            sage: B = GenericMatrix(2, 2, ring=GF(3))
            sage: A == B
            True
        """
        cdef long i, j
        cdef bint ring_override = False
        self._nrows = nrows
        self._ncols = ncols
        if M is not None:
            self._base_ring = M.base_ring()
        if ring is not None:
            # Overrides M's ring
            self._base_ring = ring
            ring_override = True
        # Default:
        if self._base_ring is None:
            self._base_ring = ZZ
        self._zero = self._base_ring(0)
        self._one = self._base_ring(1)
        self._entries = [self._zero] * nrows * ncols
        if M is not None:
            if isinstance(M, GenericMatrix):
                if nrows == (<GenericMatrix>M)._nrows and ncols == (<GenericMatrix>M)._ncols:
                    self._entries = (<GenericMatrix>M)._entries[:]  # Slicing notation makes copy
                else:
                    for i in range((<GenericMatrix>M)._nrows):
                        self._entries[i * self._ncols:i * self._ncols + (<GenericMatrix>M)._ncols] = (<GenericMatrix>M)._entries[i * (<GenericMatrix>M)._ncols:(i + 1) * (<GenericMatrix>M)._ncols]
            elif isinstance(M, LeanMatrix):
                if ring_override:
                    for i in range(M.nrows()):
                        for j in range(M.ncols()):
                            self._entries[i * self._ncols + j] = self._base_ring((<LeanMatrix>M).get_unsafe(i, j))
                else:
                    for i in range(M.nrows()):
                        for j in range(M.ncols()):
                            self._entries[i * self._ncols + j] = (<LeanMatrix>M).get_unsafe(i, j)
            else:  # Sage Matrix or otherwise
                if ring_override:
                    for i in range(M.nrows()):
                        for j in range(M.ncols()):
                            self._entries[i * self._ncols + j] = self._base_ring(M[i, j])
                else:
                    for i in range(M.nrows()):
                        for j in range(M.ncols()):
                            self._entries[i * self._ncols + j] = M[i, j]

    def __repr__(self):
        """
        Return representation.

        EXAMPLES::

            sage: from sage.matroids.lean_matrix import *
            sage: A = GenericMatrix(2, 2, Matrix(GF(3), [[0, 0], [0, 0]]))
            sage: repr(A)  # indirect doctest
            'LeanMatrix instance with 2 rows and 2 columns over Finite Field of size 3'
        """
        return "LeanMatrix instance with " + str(self._nrows) + " rows and " + str(self._ncols) + " columns over " + repr(self._base_ring)

    cdef LeanMatrix copy(self):   # Deprecated Sage matrix operation
        cdef GenericMatrix M = GenericMatrix(self._nrows, self._ncols, M=self)
        return M

    cdef int resize(self, long k) except -1:   # Not a Sage matrix operation
        """
        Change number of rows to ``k``. Preserves data.
        """
        cdef long l = len(self._entries) - k * self._ncols
        if l > 0:
            self._entries.extend([self._zero] * l)
        elif l < 0:
            del self._entries[k * self._ncols:]
        self._nrows = k
        return 0

    cdef LeanMatrix stack(self, LeanMatrix M):
        """
        Warning: assumes ``M`` is a GenericMatrix instance!
        """
        cdef GenericMatrix A
        A = GenericMatrix(0, 0, ring=self._base_ring)
        A._entries = self._entries + ((<GenericMatrix>M)._entries)
        A._nrows = self._nrows + M.nrows()
        A._ncols = self._ncols
        return A

    cdef LeanMatrix augment(self, LeanMatrix M):
        """
        Warning: assumes ``M`` is a GenericMatrix instance!
        """
        cdef GenericMatrix A
        cdef long i
        cdef long Mn = M.ncols()
        A = GenericMatrix(self._nrows, self._ncols + Mn, ring=self._base_ring)
        for i in range(self._nrows):
            A._entries[i * A._ncols:i * A._ncols + self._ncols] = self._entries[i * self._ncols:(i + 1) * self._ncols]
            A._entries[i * A._ncols + self._ncols:(i + 1) * A._ncols]=(<GenericMatrix>M)._entries[i * Mn:(i + 1) * Mn]
        return A

    cdef LeanMatrix prepend_identity(self):   # Not a Sage matrix operation
        cdef GenericMatrix A = GenericMatrix(self._nrows, self._ncols + self._nrows, ring=self._base_ring)
        for i in range(self._nrows):
            A._entries[i * A._ncols + i] = self._one
            A._entries[i * A._ncols + self._nrows:(i + 1) * A._ncols]=self._entries[i * self._ncols:(i + 1) * self._ncols]
        return A

    cpdef base_ring(self):
        """
        Return the base ring of ``self``.

        EXAMPLES::

            sage: from sage.matroids.lean_matrix import GenericMatrix
            sage: A = GenericMatrix(3, 4, ring=GF(5))
            sage: A.base_ring()
            Finite Field of size 5
        """
        return self._base_ring

    cpdef characteristic(self):
        """
        Return the characteristic of ``self.base_ring()``.

        EXAMPLES::

            sage: from sage.matroids.lean_matrix import GenericMatrix
            sage: A = GenericMatrix(3, 4, ring=GF(5))
            sage: A.characteristic()
            5
        """
        if self._characteristic is None:
            self._characteristic = self._base_ring.characteristic()
        return self._characteristic

    cdef get_unsafe(self, long r, long c):
        return self._entries[r * self._ncols + c]

    cdef int set_unsafe(self, long r, long c, x) except -1:
        self._entries[r * self._ncols + c] = x
        return 0

    cdef int swap_rows_c(self, long x, long y) except -1:
        """
        Swap rows ``x`` and ``y``.
        """
        cdef list tmp = self._entries[x * self._ncols:(x + 1) * self._ncols]
        self._entries[x * self._ncols:(x + 1) * self._ncols] = self._entries[y * self._ncols:(y + 1) * self._ncols]
        self._entries[y * self._ncols:(y + 1) * self._ncols] = tmp
        return 0

    cdef LeanMatrix transpose(self):
        """
        Return the transpose of the matrix.
        """
        cdef GenericMatrix A
        cdef long i, j
        A = GenericMatrix(self._ncols, self._nrows, ring=self._base_ring)
        for i in range(self._nrows):
            for j in range(self._ncols):
                A.set_unsafe(j, i, self.get_unsafe(i, j))
        return A

    cdef inline row_inner_product(self, long i, long j):   # Not a Sage matrix operation
        """
        Return the inner product between rows ``i`` and ``j``.
        """
        cdef long k
        res = 0
        for k in range(self._ncols):
            x = self.get_unsafe(i, k)
            y = self.get_unsafe(j, k)
            if y and y != self._one:
                y += self._one
            res += x * y
        return res

    cdef LeanMatrix _matrix_times_matrix_(self, LeanMatrix other):
        """
        Return the product ``self * other``.
        """
        cdef GenericMatrix A, ot
        cdef long i, j, t
        ot = <GenericMatrix > other
        A = GenericMatrix(self._nrows, ot._ncols, ring=self._base_ring)
        for i in range(A._nrows):
            for j in range(A._ncols):
                s = self._zero
                for t in range(self._ncols):
                    s += self.get_unsafe(i, t) * ot.get_unsafe(t, j)
                A.set_unsafe(i, j, s)
        return A

    def __richcmp__(left, right, op):
        """
        Compare two matrices.

        EXAMPLES::

            sage: from sage.matroids.lean_matrix import *
            sage: A = GenericMatrix(2, 2, Matrix(GF(2), [[1, 0], [0, 1]]))
            sage: B = GenericMatrix(2, 2, Matrix(GF(2), [[1, 0], [0, 1]]))
            sage: C = GenericMatrix(2, 2, Matrix(GF(2), [[1, 1], [0, 1]]))
            sage: D = BinaryMatrix(2, 2, Matrix(GF(2), [[1, 1], [0, 1]]))
            sage: E = GenericMatrix(2, 3, Matrix(GF(2), [[1, 0, 0], [0, 1, 0]]))
            sage: A == B  # indirect doctest
            True
            sage: A != C  # indirect doctest
            True
            sage: A == D  # indirect doctest
            False
            sage: E == A
            False
        """
        if op not in [Py_EQ, Py_NE]:
            return NotImplemented
        if not isinstance(left, GenericMatrix) or not isinstance(right, GenericMatrix):
            return NotImplemented
        if op == Py_EQ:
            res = True
        if op == Py_NE:
            res = False
        # res gets inverted if matroids are deemed different.
        if left.nrows() != right.nrows():
            return not res
        if left.ncols() != right.ncols():
            return not res
        if left.base_ring() != right.base_ring():
            return not res
        if (<GenericMatrix>left)._entries != (<GenericMatrix>right)._entries:
            return not res
        return res

    def __reduce__(self):
        """
        Save the object.

        EXAMPLES::

            sage: from sage.matroids.lean_matrix import *
            sage: A = GenericMatrix(2, 5, ring=QQ)
            sage: A == loads(dumps(A))  # indirect doctest
            True
            sage: C = GenericMatrix(2, 2, Matrix(GF(3), [[1, 1], [0, 1]]))
            sage: C == loads(dumps(C))
            True
        """
        import sage.matroids.unpickling
        version = 0
        data = (self.nrows(), self.ncols(), self.base_ring(), self._entries)
        return sage.matroids.unpickling.unpickle_generic_matrix, (version, data)

# Binary matrices

cdef bint GF2_not_defined = True
cdef GF2, GF2_one, GF2_zero

cdef class BinaryMatrix(LeanMatrix):
    """
    Binary matrix class. Entries are stored bit-packed into integers.

    INPUT:

    - ``m`` -- Number of rows.
    - ``n`` -- Number of columns.
    - ``M`` -- (default: ``None``) Matrix or BinaryMatrix instance.
      Assumption: dimensions of ``M`` are at most ``m`` by ``n``.
    - ``ring`` -- (default: ``None``) ignored.

    EXAMPLES::

        sage: from sage.matroids.lean_matrix import *
        sage: A = BinaryMatrix(2, 2, Matrix(GF(7), [[0, 0], [0, 0]]))
        sage: B = BinaryMatrix(2, 2, ring=GF(5))
        sage: C = BinaryMatrix(2, 2)
        sage: A == B and A == C
        True
    """
    def __cinit__(self, long m, long n, object M=None, object ring=None):
        """
        Init internal data structures.

        EXAMPLES::

            sage: from sage.matroids.lean_matrix import *
            sage: A = BinaryMatrix(2, 2, Matrix(GF(4, 'x'), [[0, 0], [0, 0]]))  # indirect doctest
            sage: A.nrows()
            2
        """
        cdef long i, j
        self._nrows = m
        self._ncols = n
        self._M = <bitset_t* > sig_malloc(self._nrows * sizeof(bitset_t))
        if isinstance(M, BinaryMatrix):
            j = max(1, (<BinaryMatrix>M)._ncols)
        else:
            j = max(1, self._ncols)
        for i in range(self._nrows):
            bitset_init(self._M[i], j)
            bitset_clear(self._M[i])
        bitset_init(self._temp, j)

    def __init__(self, long m, long n, object M=None, object ring=None):
        """
        See class docstring for full specification.

        EXAMPLES::

            sage: from sage.matroids.lean_matrix import *
            sage: A = BinaryMatrix(2, 2, Matrix(GF(4, 'x'), [[0, 0], [0, 0]]))  # indirect doctest
            sage: A.nrows()
            2
        """
        cdef long i, j
        global GF2, GF2_zero, GF2_one, GF2_not_defined
        if GF2_not_defined:
            GF2 = GF(2)
            GF2_zero = GF2(0)
            GF2_one = GF2(1)
            GF2_not_defined = False
        if M is not None:
            if isinstance(M, BinaryMatrix):
                for i in range(M.nrows()):
                    bitset_copy(self._M[i], (<BinaryMatrix>M)._M[i])
            elif isinstance(M, LeanMatrix):
                for i in range(M.nrows()):
                    for j in range(M.ncols()):
                        if int((<LeanMatrix>M).get_unsafe(i, j)) & 1:
                            self.set(i, j)
            elif isinstance(M, Matrix):
                for i in range(M.nrows()):
                    for j in range(M.ncols()):
                        if int((<Matrix>M).get_unsafe(i, j)) & 1:
                            self.set(i, j)
            else:
                raise TypeError("unrecognized input type")

    def __dealloc__(self):
        cdef long i
        for i in range(self._nrows):
            bitset_free(self._M[i])
        sig_free(self._M)
        bitset_free(self._temp)

    def __repr__(self):
        r"""
        Return representation string

        EXAMPLES::

            sage: from sage.matroids.lean_matrix import *
            sage: A = BinaryMatrix(2, 3, Matrix(GF(4, 'x'), [[0, 0], [0, 0]]))
            sage: repr(A)  # indirect doctest
            '2 x 3 BinaryMatrix\n[000]\n[000]'
        """
        out = str(self._nrows) + ' x ' + str(self._ncols) + ' BinaryMatrix'
        cdef long i
        if self._ncols > 0:
            for i in range(self._nrows):
                out += '\n[' + bitset_string(self._M[i]) + ']'
        else:
            for i in range(self._nrows):
                out += '[]'
        return out

    def _matrix_(self):
        """
        Return a matrix version.

        EXAMPLES::

            sage: from sage.matroids.lean_matrix import *
            sage: A = Matrix(GF(2), [[1, 0], [0, 1]])
            sage: A == BinaryMatrix(2, 2, A)._matrix_()
            True
        """
        cdef long i, j
        M = sage.matrix.constructor.Matrix(GF(2), self._nrows, self._ncols)
        for i in range(self._nrows):
            for j in range(self._ncols):
                if bitset_in(self._M[i], j):
                    M[i, j] = 1
        return M

    cdef LeanMatrix copy(self):   # Deprecated Sage matrix operation
        cdef BinaryMatrix B
        cdef long i
        B = BinaryMatrix(self.nrows(), self.ncols())
        for i in range(self._nrows):
            bitset_copy(B._M[i], self._M[i])
        return B

    cdef int resize(self, long k) except -1:   # Not a Sage matrix operation
        """
        Change number of rows to ``k``. Preserves data.
        """
        cdef long i, c
        if k < self._nrows:
            for i in range(k, self._nrows):
                bitset_free(self._M[i])
            self._nrows = k
            self._M = <bitset_t* > sig_realloc(self._M, k * sizeof(bitset_t))
        if k > self._nrows:
            self._M = <bitset_t* > sig_realloc(self._M, k * sizeof(bitset_t))
            c = max(1, self._ncols)
            for i in range(self._nrows, k):
                bitset_init(self._M[i], c)
                bitset_clear(self._M[i])
            self._nrows = k
        return 0

    cdef LeanMatrix stack(self, LeanMatrix MM):
        """
        Given ``A`` and ``B``, return
        [A]
        [B]
        """
        cdef BinaryMatrix R
        cdef BinaryMatrix M = <BinaryMatrix > MM
        cdef long i
        R = BinaryMatrix(self.nrows() + M.nrows(), self.ncols(), self)
        for i in range(M.nrows()):
            bitset_copy(R._M[i + self.nrows()], M._M[i])
        return R

    cdef LeanMatrix augment(self, LeanMatrix MM):
        """
        Given ``A`` and ``B``, return
        [A B]
        """
        cdef BinaryMatrix R
        cdef BinaryMatrix M = <BinaryMatrix > MM
        cdef long i, j
        R = BinaryMatrix(self.nrows(), self.ncols() + M.ncols(), self)
        for i in range(R.nrows()):
            for j in range(M.ncols()):
                bitset_set_to(R._M[i], self.ncols() + j, bitset_in(M._M[i], j))
        return R

    cdef LeanMatrix prepend_identity(self):   # Not a Sage matrix operation
        """
        Return the matrix obtained by prepending an identity matrix. Special case of ``augment``.
        """
        cdef long i
        cdef BinaryMatrix A = BinaryMatrix(self._nrows, self._ncols + self._nrows)
        for i in range(self._nrows):
            bitset_lshift(A._M[i], self._M[i], self._nrows)
            A.set(i, i)
        return A

    cpdef base_ring(self):
        """
        Return `GF(2)`.

        EXAMPLES::

            sage: from sage.matroids.lean_matrix import *
            sage: A = BinaryMatrix(4, 4)
            sage: A.base_ring()
            Finite Field of size 2
        """
        global GF2
        return GF2

    cpdef characteristic(self):
        """
        Return the characteristic of ``self.base_ring()``.

        EXAMPLES::

            sage: from sage.matroids.lean_matrix import *
            sage: A = BinaryMatrix(3, 4)
            sage: A.characteristic()
            2
        """
        return 2

    cdef get_unsafe(self, long r, long c):
        global GF2_one, GF2_zero
        if bitset_in(self._M[r], c):
            return GF2_one
        return GF2_zero

    cdef int set_unsafe(self, long r, long c, x) except -1:
        if x:
            bitset_add(self._M[r], c)
        else:
            bitset_discard(self._M[r], c)
        return 0

    cdef inline bint is_nonzero(self, long r, long c) except -2:   # Not a Sage matrix operation
        return bitset_in(self._M[r], c)

    cdef inline bint get(self, long r, long c):   # Not a Sage matrix operation
        return bitset_in(self._M[r], c)

    cdef inline void set(self, long x, long y):   # Not a Sage matrix operation
        bitset_add(self._M[x], y)

    cdef int pivot(self, long x, long y) except -1:   # Not a Sage matrix operation
        """
        Row-reduce to make column ``y`` have a ``1`` in row ``x`` and
        zeroes elsewhere.

        Assumption (not checked): the entry in row ``x``, column ``y``
        is nonzero to start with.

        .. NOTE::

            This is different from what matroid theorists tend to call a
            pivot, as it does not involve a column exchange!
        """
        cdef long i
        for i in range(self._nrows):
            if bitset_in(self._M[i], y) and i != x:
                bitset_symmetric_difference(self._M[i], self._M[i], self._M[x])
        return 0

    cdef inline long row_len(self, long i) except -1:   # Not a Sage matrix operation
        """
        Return number of nonzero entries in row ``i``.
        """
        return bitset_len(self._M[i])

    cdef inline bint row_inner_product(self, long i, long j):   # Not a Sage matrix operation
        """
        Return the inner product between rows ``i`` and ``j``.
        """
        bitset_copy(self._temp, self._M[i])
        bitset_intersection(self._temp, self._temp, self._M[j])
        return bitset_len(self._temp) & 1

    cdef int add_multiple_of_row_c(self, long i, long j, s, bint col_start) except -1:
        """
        Add row ``j`` to row ``i``. Other arguments are ignored.
        """
        bitset_symmetric_difference(self._M[i], self._M[i], self._M[j])
        return 0

    cdef int swap_rows_c(self, long i, long j) except -1:
        bitset_copy(self._temp, self._M[i])
        bitset_copy(self._M[i], self._M[j])
        bitset_copy(self._M[j], self._temp)
        return 0

    cdef inline list nonzero_positions_in_row(self, long i):
        """
        Get coordinates of nonzero entries of row ``r``.
        """
        return bitset_list(self._M[i])

    cdef inline list row_sum(self, object L):   # Not a Sage matrix operation
        """
        Return the mod-2 sum of the rows indexed by ``L``.
        """
        bitset_clear(self._temp)
        for l in L:
            bitset_symmetric_difference(self._temp, self._temp, self._M[l])
        return bitset_list(self._temp)

    cdef inline list row_union(self, object L):   # Not a Sage matrix operation
        """
        Return the ``or`` of the rows indexed by ``L``.
        """
        bitset_clear(self._temp)
        for l in L:
            bitset_union(self._temp, self._temp, self._M[l])
        return bitset_list(self._temp)

    cdef LeanMatrix transpose(self):
        """
        Return the transpose of the matrix.
        """
        cdef BinaryMatrix T
        cdef long i, j
        T = BinaryMatrix(self._ncols, self._nrows)
        for i in range(self._nrows):
            j = bitset_first(self._M[i])
            while j >= 0:
                T.set(j, i)
                j = bitset_next(self._M[i], j + 1)
        return T

    cdef LeanMatrix _matrix_times_matrix_(self, LeanMatrix other):
        """
        Return the product ``self * other``.
        """
        cdef BinaryMatrix M
        cdef BinaryMatrix ot = <BinaryMatrix > other
        M = BinaryMatrix(self._nrows, ot._ncols)
        cdef long i, j
        for i in range(self._nrows):
            j = bitset_first(self._M[i])
            while j >= 0:
                bitset_symmetric_difference(M._M[i], M._M[i], ot._M[j])
                j = bitset_next(self._M[i], j + 1)
        return M

    cdef LeanMatrix matrix_from_rows_and_columns(self, rows, columns):
        """
        Return submatrix indexed by indicated rows and columns.
        """
        cdef long r, c
        cdef BinaryMatrix A = BinaryMatrix(len(rows), len(columns))
        for r in range(len(rows)):
            for c in range(len(columns)):
                if bitset_in(self._M[rows[r]], <mp_bitcnt_t> columns[c]):
                    bitset_add(A._M[r], c)
        return A

    cdef matrix_from_rows_and_columns_reordered(self, rows, columns):
        """
        Return a submatrix indexed by indicated rows and columns, as well as
        the column order of the resulting submatrix.
        """
        cdef BinaryMatrix A = BinaryMatrix(len(rows), len(columns))
        cdef long r, c, lc, lg
        cdef mp_bitcnt_t *cols
        # deal with trivial case
        lc = len(columns)
        if lc == 0:
            return A, []
        # write [c for c in columns if c<lc] as bitset `mask` and
        # write [c for c in columns if c>=lc] as array `cols`
        cdef bitset_t mask
        bitset_init(mask, lc)
        bitset_clear(mask)
        cols = <mp_bitcnt_t*>sig_malloc(lc*sizeof(mp_bitcnt_t))
        g = 0
        for c in columns:
            if c<lc:
                bitset_add(mask, c)
            else:
                cols[g] = c
                g = g+1
        # write [ c for c in range(lc) if c not in columns] as array `gaps`
        cdef mp_bitcnt_t *gaps
        gaps = <mp_bitcnt_t*>sig_malloc(lc*sizeof(mp_bitcnt_t))
        bitset_complement(mask, mask)
        g = 0
        c = bitset_first(mask)
        while c >= 0:
            gaps[g] = c
            g = g + 1
            c = bitset_next(mask, c + 1)
        lg = g
        bitset_complement(mask, mask)
        # copy relevant part of this matrix into A
        cdef bitset_t row, row2
        for r in range(len(rows)):
            row = self._M[rows[r]]
            row2 = A._M[r]
            bitset_intersection(row2, row, mask) # yes, this is safe
            for g in range(lg):
                if bitset_in(row, cols[g]):
                    bitset_add(row2, gaps[g])
        # record order of the columns in list `order`
        cdef list order = list(range(lc))
        g = 0
        for g in range(lg):
            order[gaps[g]] = cols[g]
        # free up the two arrays and the bitset
        sig_free(gaps)
        sig_free(cols)
        bitset_free(mask)
        return A, order

    cdef list _character(self, bitset_t x):   # Not a Sage matrix operation
        """
        Return the vector of intersection lengths of the rows with ``x``.
        """
        cdef long i
        I = []
        for i in range(self._nrows):
            bitset_intersection(self._temp, self._M[i], x)
            I.append(bitset_len(self._temp))
        return I

    cdef BinaryMatrix _distinguish_by(self, BinaryMatrix P):
        """
        Helper method for equitable partition.
        """
        cdef BinaryMatrix Q
        d = {}
        for i in range(self._nrows):
            c = hash(tuple(P._character(self._M[i])))
            if c in d:
                d[c].append(i)
            else:
                d[c] = [i]
        Q = BinaryMatrix(len(d), self._nrows)
        i = 0
        cdef mp_bitcnt_t j
        for c in sorted(d):
            for j in d[c]:
                bitset_add(Q._M[i], j)
            i += 1
        return Q

    cdef BinaryMatrix _splice_by(self, BinaryMatrix P):
        """
        Helper method for equitable partition.
        """
        cdef BinaryMatrix Q
        cdef long i, j, r
        Q = BinaryMatrix(self._ncols, self._ncols)
        r = 0
        for i in range(self._nrows):
            for j in range(P._nrows):
                bitset_intersection(self._temp, self._M[i], P._M[j])
                if not bitset_isempty(self._temp):
                    bitset_copy(Q._M[r], self._temp)
                    r += 1
        Q.resize(r)
        return Q

    cdef BinaryMatrix _isolate(self, long j):
        """
        Helper method for isomorphism test.
        """
        cdef BinaryMatrix Q
        cdef long i
        Q = BinaryMatrix(self._nrows + 1, self._ncols)
        for i in range(self._nrows):
            bitset_copy(Q._M[i], self._M[i])
            bitset_discard(Q._M[i], j)
        bitset_add(Q._M[self._nrows], j)
        return Q

    cdef BinaryMatrix equitable_partition(self, BinaryMatrix P=None):
        """
        Compute an equitable partition of the columns.
        """
        if P is None:
            P = BinaryMatrix(1, self._ncols)
            bitset_set_first_n(P._M[0], self._ncols)
        r = 0
        while P.nrows() > r:
            r = P.nrows()
            P = P._splice_by(self._distinguish_by(P))
        return P

    cdef bint is_isomorphic(self, BinaryMatrix other, BinaryMatrix s_eq=None, BinaryMatrix o_eq=None) except -2:   # Not a Sage matrix operation
        """
        Test for isomorphism between the row spaces.
        """
        cdef long e, f, i, j
        if s_eq is None:
            s_eq = self.equitable_partition()
        if o_eq is None:
            o_eq = other.equitable_partition()

        if s_eq.nrows() != o_eq.nrows():
            return False
        if s_eq.nrows() == s_eq.ncols():  # s_eq and o_eq partition into singletons
            morph = [0 for i in range(self._nrows)]
            for i in range(self._nrows):
                morph[bitset_first(s_eq._M[i])] = bitset_first(o_eq._M[i])
            for i in range(self._nrows):
                for j in range(self._ncols):
                    if self.get(i, j) != other.get(morph[i], morph[j]):
                        return False
            return True

        for i in range(s_eq.nrows()):
            if s_eq.row_len(i) != o_eq.row_len(i):
                return False
        for i in range(s_eq.nrows()):
            if s_eq.row_len(i) > 1:
                break
        e = bitset_first(s_eq._M[i])
        s_eq2 = self.equitable_partition(s_eq._isolate(e))
        f = bitset_first(o_eq._M[i])
        while f >= 0:
            if self.is_isomorphic(other, s_eq2, other.equitable_partition(o_eq._isolate(f))):
                return True
            f = bitset_next(o_eq._M[i], f + 1)
        return False

    def __neg__(self):
        """
        Negate the matrix.

        In characteristic 2, this does nothing.

        EXAMPLES::

            sage: from sage.matroids.lean_matrix import *
            sage: A = BinaryMatrix(2, 2, Matrix(GF(2), [[1, 0], [0, 1]]))
            sage: B = -A  # indirect doctest
            sage: B == A
            True
        """
        return self.copy()

    def __richcmp__(left, right, op):
        """
        Compare two matrices.

        EXAMPLES::

            sage: from sage.matroids.lean_matrix import *
            sage: A = BinaryMatrix(2, 2, Matrix(GF(2), [[1, 0], [0, 1]]))
            sage: B = BinaryMatrix(2, 2, Matrix(GF(2), [[1, 0], [0, 1]]))
            sage: C = BinaryMatrix(2, 2, Matrix(GF(2), [[1, 1], [0, 1]]))
            sage: D = GenericMatrix(2, 2, Matrix(GF(2), [[1, 1], [0, 1]]))
            sage: E = BinaryMatrix(2, 3, Matrix(GF(2), [[1, 0, 0], [0, 1, 0]]))
            sage: A == B  # indirect doctest
            True
            sage: A != C  # indirect doctest
            True
            sage: A == D  # indirect doctest
            False
            sage: E == A
            False
        """
        cdef long i
        if op not in [Py_EQ, Py_NE]:
            return NotImplemented
        if not isinstance(left, BinaryMatrix) or not isinstance(right, BinaryMatrix):
            return NotImplemented
        if op == Py_EQ:
            res = True
        if op == Py_NE:
            res = False
        # res gets inverted if matroids are deemed different.
        if left.nrows() != right.nrows():
            return not res
        if left.ncols() != right.ncols():
            return not res
        for i in range(left.nrows()):
            if not bitset_eq((<BinaryMatrix>left)._M[i], (<BinaryMatrix>right)._M[i]):
                return not res
        return res

    def __reduce__(self):
        """
        Save the object.

        EXAMPLES::

            sage: from sage.matroids.lean_matrix import *
            sage: A = BinaryMatrix(2, 5)
            sage: A == loads(dumps(A))  # indirect doctest
            True
            sage: C = BinaryMatrix(2, 2, Matrix(GF(2), [[1, 1], [0, 1]]))
            sage: C == loads(dumps(C))
            True
        """
        import sage.matroids.unpickling
        version = 0
        M = []
        versionB = 0
        size = 0
        limbs = 0
        longsize = 0
        for i in range(self.nrows()):
            versionB, size, limbs, longsize, data = bitset_pickle(self._M[i])
            M.append(data)
        data = (self.nrows(), self.ncols(), versionB, size, limbs, longsize, M)
        return sage.matroids.unpickling.unpickle_binary_matrix, (version, data)

cdef bint GF3_not_defined = True
cdef GF3, GF3_one, GF3_zero, GF3_minus_one


cdef class TernaryMatrix(LeanMatrix):
    """
    Ternary matrix class. Entries are stored bit-packed into integers.

    INPUT:

    - ``m`` -- Number of rows.
    - ``n`` -- Number of columns.
    - ``M`` -- (default: ``None``) ``Matrix`` or ``TernaryMatrix`` instance.
      Assumption: dimensions of ``M`` are at most ``m`` by ``n``.
    - ``ring`` -- (default: ``None``) ignored.

    EXAMPLES::

        sage: from sage.matroids.lean_matrix import *
        sage: A = TernaryMatrix(2, 2, Matrix(GF(7), [[0, 0], [0, 0]]))
        sage: B = TernaryMatrix(2, 2, ring=GF(5))
        sage: C = TernaryMatrix(2, 2)
        sage: A == B and A == C
        True
    """
    def __cinit__(self, long m, long n, M=None, ring=None):
        """
        Init internal data structures.

        EXAMPLES::

            sage: from sage.matroids.lean_matrix import *
            sage: A = TernaryMatrix(2, 2, Matrix(GF(4, 'x'), [[0, 0], [0, 0]]))  # indirect doctest
            sage: A.nrows()
            2
        """
        cdef long i, j
        global GF3, GF3_zero, GF3_one, GF3_minus_one, GF3_not_defined
        if GF3_not_defined:
            GF3 = GF(3)
            GF3_zero = GF3(0)
            GF3_one = GF3(1)
            GF3_minus_one = GF3(2)
            GF3_not_defined = False

        self._nrows = m
        self._ncols = n
        self._M0 = <bitset_t* > sig_malloc(self._nrows * sizeof(bitset_t))
        self._M1 = <bitset_t* > sig_malloc(self._nrows * sizeof(bitset_t))

        if isinstance(M, TernaryMatrix):
            j = max(1, (<TernaryMatrix>M)._ncols)
        else:
            j = max(1, self._ncols)
        for i in range(self._nrows):
            bitset_init(self._M0[i], j)
            bitset_clear(self._M0[i])
            bitset_init(self._M1[i], j)
            bitset_clear(self._M1[i])
        bitset_init(self._s, j)
        bitset_init(self._t, j)
        bitset_init(self._u, j)

    def __init__(self, long m, long n, M=None, ring=None):
        """
        See class docstring for full specification.

        EXAMPLES::

            sage: from sage.matroids.lean_matrix import *
            sage: A = TernaryMatrix(2, 2, Matrix(GF(4, 'x'), [[0, 0], [0, 0]]))  # indirect doctest
            sage: A.nrows()
            2
        """
        cdef long i, j
        if M is not None:
            if isinstance(M, TernaryMatrix):
                for i in range((<TernaryMatrix>M)._nrows):
                    bitset_copy(self._M0[i], (<TernaryMatrix>M)._M0[i])
                    bitset_copy(self._M1[i], (<TernaryMatrix>M)._M1[i])
                return
            if isinstance(M, LeanMatrix):
                for i in range(M.nrows()):
                    for j in range(M.ncols()):
                        s = int((<LeanMatrix>M).get_unsafe(i, j)) % 3
                        if s:
                            bitset_add(self._M0[i], j)
                        if s == 2:
                            bitset_add(self._M1[i], j)
                return
            if isinstance(M, Matrix):
                for i in range(M.nrows()):
                    for j in range(M.ncols()):
                        s = int((<Matrix>M).get_unsafe(i, j)) % 3
                        if s:
                            bitset_add(self._M0[i], j)
                        if s == 2:
                            bitset_add(self._M1[i], j)

    def __dealloc__(self):
        cdef long i
        for i in range(self._nrows):
            bitset_free(self._M0[i])
            bitset_free(self._M1[i])
        sig_free(self._M0)
        sig_free(self._M1)
        bitset_free(self._s)
        bitset_free(self._t)
        bitset_free(self._u)

    def __repr__(self):
        r"""
        Return representation string

        EXAMPLES::

            sage: from sage.matroids.lean_matrix import *
            sage: A = TernaryMatrix(2, 3, Matrix(GF(4, 'x'), [[0, 0], [0, 0]]))
            sage: repr(A)  # indirect doctest
            '2 x 3 TernaryMatrix\n[000]\n[000]'
        """
        out = str(self._nrows) + ' x ' + str(self._ncols) + ' TernaryMatrix'
        cdef long i
        if self._ncols > 0:
            for i in range(self._nrows):
                out += '\n['
                for j in range(self._ncols):
                    x = self.get(i, j)
                    if x == 0:
                        out += '0'
                    if x == 1:
                        out += '+'
                    if x == -1:
                        out += '-'
                out += ']'
        else:
            for i in range(self._nrows):
                out += '[]'
        return out

    def _matrix_(self):
        """
        Return a matrix version.

        EXAMPLES::

            sage: from sage.matroids.lean_matrix import *
            sage: A = Matrix(GF(3), [[1, 0], [0, 1]])
            sage: A == TernaryMatrix(2, 2, A)._matrix_()
            True
        """
        cdef int i, j
        M = sage.matrix.constructor.Matrix(GF(3), self._nrows, self._ncols)
        for i in range(self._nrows):
            for j in range(self._ncols):
                M[i, j] = self.get(i, j)
        return M

    cdef get_unsafe(self, long r, long c):
        global GF3_zero, GF3_one, GF3_minus_one
        if not bitset_in(self._M0[r], c):
            return GF3_zero
        if not bitset_in(self._M1[r], c):
            return GF3_one
        return GF3_minus_one

    cdef int set_unsafe(self, long r, long c, x) except -1:
        self.set(r, c, x)
        return 0

    cdef LeanMatrix copy(self):   # Deprecated Sage matrix operation
        cdef TernaryMatrix T
        cdef long i
        T = TernaryMatrix(self._nrows, self._ncols)
        for i in range(self._nrows):
            bitset_copy(T._M0[i], self._M0[i])
            bitset_copy(T._M1[i], self._M1[i])
        return T

    cdef int resize(self, long k) except -1:   # Not a Sage matrix operation
        """
        Change number of rows to ``k``. Preserves data.
        """
        cdef long i
        cdef mp_bitcnt_t c
        if k < self._nrows:
            for i in range(k, self._nrows):
                bitset_free(self._M0[i])
                bitset_free(self._M1[i])
            self._nrows = k
            self._M0 = <bitset_t* > sig_realloc(self._M0, k * sizeof(bitset_t))
            self._M1 = <bitset_t* > sig_realloc(self._M1, k * sizeof(bitset_t))
        if k > self._nrows:
            self._M0 = <bitset_t* > sig_realloc(self._M0, k * sizeof(bitset_t))
            self._M1 = <bitset_t* > sig_realloc(self._M1, k * sizeof(bitset_t))
            c = max(1, self._ncols)
            for i in range(self._nrows, k):
                bitset_init(self._M0[i], c)
                bitset_clear(self._M0[i])
                bitset_init(self._M1[i], c)
                bitset_clear(self._M1[i])
            self._nrows = k
        return 0

    cdef LeanMatrix stack(self, LeanMatrix MM):
        cdef TernaryMatrix R
        cdef TernaryMatrix M = <TernaryMatrix > MM
        cdef long i
        R = TernaryMatrix(self.nrows() + M.nrows(), self.ncols(), self)
        for i in range(M.nrows()):
            bitset_copy(R._M0[i + self.nrows()], M._M0[i])
            bitset_copy(R._M1[i + self.nrows()], M._M1[i])
        return R

    cdef LeanMatrix augment(self, LeanMatrix MM):
        cdef TernaryMatrix R
        cdef TernaryMatrix M = <TernaryMatrix > MM
        cdef long i, j
        R = TernaryMatrix(self.nrows(), self.ncols() + M.ncols(), self)
        for i in range(R.nrows()):
            for j in range(M.ncols()):
                bitset_set_to(R._M0[i], self.ncols() + j, bitset_in(M._M0[i], j))
                bitset_set_to(R._M1[i], self.ncols() + j, bitset_in(M._M1[i], j))
        return R

    cdef LeanMatrix prepend_identity(self):   # Not a Sage matrix operation
        """
        Return the matrix obtained by prepending an identity matrix.

        Special case of ``augment``.
        """
        cdef long i
        cdef TernaryMatrix A = TernaryMatrix(self._nrows, self._ncols + self._nrows)
        for i in range(self._nrows):
            bitset_lshift(A._M0[i], self._M0[i], self._nrows)
            bitset_lshift(A._M1[i], self._M1[i], self._nrows)
            A.set(i, i, 1)
        return A

    cpdef base_ring(self):
        """
        Return GF(3).

        EXAMPLES::

            sage: from sage.matroids.lean_matrix import *
            sage: A = TernaryMatrix(3, 3)
            sage: A.base_ring()
            Finite Field of size 3
        """
        global GF3
        return GF3

    cpdef characteristic(self):
        """
        Return the characteristic of ``self.base_ring()``.

        EXAMPLES::

            sage: from sage.matroids.lean_matrix import *
            sage: A = TernaryMatrix(3, 4)
            sage: A.characteristic()
            3
        """
        return 3

    cdef inline long get(self, long r, long c):   # Not a Sage matrix operation
        if not bitset_in(self._M0[r], c):
            return 0
        if not bitset_in(self._M1[r], c):
            return 1
        return -1

    cdef inline int set(self, long r, long c, x) except -1:   # Not a Sage matrix operation
        if x == 0:
            bitset_discard(self._M0[r], c)
            bitset_discard(self._M1[r], c)
        if x == 1:
            bitset_add(self._M0[r], c)
            bitset_discard(self._M1[r], c)
        if x == -1:
            bitset_add(self._M0[r], c)
            bitset_add(self._M1[r], c)
        return 0

    cdef inline bint is_nonzero(self, long r, long c) except -2:   # Not a Sage matrix operation
        return bitset_in(self._M0[r], c)

    cdef inline bint _is_negative(self, long r, long c):
        return bitset_in(self._M1[r], c)

    cdef inline long row_len(self, long i):   # Not a Sage matrix operation
        """
        Return number of nonzero entries in row ``i``.
        """
        return bitset_len(self._M0[i])

    cdef inline long row_inner_product(self, long i, long j):   # Not a Sage matrix operation
        """
        Return the inner product between rows ``i`` and ``j``.
        """
        cdef long u
        if i == j:
            return self.row_len(i) % 3
        bitset_intersection(self._s, self._M0[i], self._M0[j])
        bitset_symmetric_difference(self._t, self._M1[i], self._M1[j])
        bitset_intersection(self._t, self._t, self._s)
        u = (bitset_len(self._s) + bitset_len(self._t)) % 3
        return u

    cdef int add_multiple_of_row_c(self, long x, long y, s, bint col_start) except -1:
        """
        Add ``s`` times row ``y`` to row ``x``. Argument ``col_start`` is
        ignored.
        """
        if s is None:
            bitset_symmetric_difference(self._s, self._M0[x], self._M1[y])
            bitset_symmetric_difference(self._t, self._M1[x], self._M0[y])
            bitset_intersection(self._u, self._s, self._t)
            bitset_symmetric_difference(self._s, self._s, self._M1[x])
            bitset_symmetric_difference(self._t, self._t, self._M1[y])
            bitset_union(self._M0[x], self._s, self._t)
            bitset_copy(self._M1[x], self._u)
        elif s == 1:
            bitset_symmetric_difference(self._s, self._M0[x], self._M1[y])
            bitset_symmetric_difference(self._t, self._M1[x], self._M0[y])
            bitset_intersection(self._u, self._s, self._t)
            bitset_symmetric_difference(self._s, self._s, self._M1[x])
            bitset_symmetric_difference(self._t, self._t, self._M1[y])
            bitset_union(self._M0[x], self._s, self._t)
            bitset_copy(self._M1[x], self._u)
        else:  # -1, since we assume no 0-multiple ever gets added.
            self.row_subs(x, y)
        return 0

    cdef void row_subs(self, long x, long y):   # Not a Sage matrix operation
        """
        Subtract row ``y`` from row ``x``.
        """
        bitset_symmetric_difference(self._s, self._M1[x], self._M1[y])
        bitset_symmetric_difference(self._t, self._M0[x], self._M0[y])
        bitset_union(self._M0[x], self._s, self._t)
        bitset_symmetric_difference(self._t, self._M1[y], self._t)
        bitset_symmetric_difference(self._s, self._M0[y], self._M1[x])
        bitset_intersection(self._M1[x], self._s, self._t)

    cdef void _row_negate(self, long x):
        bitset_symmetric_difference(self._M1[x], self._M1[x], self._M0[x])

    cdef int swap_rows_c(self, long x, long y) except -1:
        bitset_copy(self._s, self._M0[x])
        bitset_copy(self._M0[x], self._M0[y])
        bitset_copy(self._M0[y], self._s)
        bitset_copy(self._t, self._M1[x])
        bitset_copy(self._M1[x], self._M1[y])
        bitset_copy(self._M1[y], self._t)
        return 0

    cdef int pivot(self, long x, long y) except -1:   # Not a Sage matrix operation
        """
        Row-reduce to make column ``y`` have a ``1`` in row ``x`` and zeroes
        elsewhere.

        Assumption (not checked): the entry in row ``x``, column ``y`` is
        nonzero to start with.

        .. NOTE::

            This is different from what matroid theorists tend to call a
            pivot, as it does not involve a column exchange!
        """
        cdef long i
        if self._is_negative(x, y):
            self._row_negate(x)
        for i in range(self._nrows):
            if self.is_nonzero(i, y) and i != x:
                if self._is_negative(i, y):
                    self.add_multiple_of_row_c(i, x, 1, 0)
                else:
                    self.row_subs(i, x)
        return 0

    cdef list nonzero_positions_in_row(self, long r):
        """
        Get coordinates of nonzero entries of row ``r``.
        """
        return bitset_list(self._M0[r])

    cdef LeanMatrix transpose(self):
        """
        Return the transpose of the matrix.
        """
        cdef TernaryMatrix T
        cdef long i, j
        T = TernaryMatrix(self._ncols, self._nrows)
        for i in range(self._nrows):
            j = bitset_first(self._M0[i])
            while j >= 0:
                bitset_add(T._M0[j], i)
                if bitset_in(self._M1[i], j):
                    bitset_add(T._M1[j], i)
                j = bitset_next(self._M0[i], j + 1)
        return T

    cdef LeanMatrix _matrix_times_matrix_(self, LeanMatrix other):
        """
        Return the product ``self * other``.
        """
        cdef TernaryMatrix M
        M = TernaryMatrix(self._nrows + 1, other.ncols())
        cdef long i, j
        for i in range(self._nrows):
            j = bitset_first(self._M0[i])
            while j >= 0:
                bitset_copy(M._M0[self._nrows], (<TernaryMatrix>other)._M0[j])
                bitset_copy(M._M1[self._nrows], (<TernaryMatrix>other)._M1[j])
                if bitset_in(self._M1[i], j):
                    M.add_multiple_of_row_c(i, self._nrows, 1, 0)
                else:
                    M.row_subs(i, self._nrows)
                j = bitset_next(self._M0[i], j + 1)
        M.resize(self._nrows)
        return M

    cdef matrix_from_rows_and_columns_reordered(self, rows, columns):
        """
        Return a submatrix indexed by indicated rows and columns, as well as
        the column order of the resulting submatrix.
        """
        cdef TernaryMatrix A = TernaryMatrix(len(rows), len(columns))
        cdef long r, c, lc, lg
        cdef mp_bitcnt_t *cols
        # deal with trivial case
        lc = len(columns)
        if lc == 0:
            return A, []
        # write [c for c in columns if c<lc] as bitset `mask` and
        # write [c for c in columns if c>=lc] as array `cols`
        cdef bitset_t mask
        bitset_init(mask, lc)
        bitset_clear(mask)
        cols = <mp_bitcnt_t*>sig_malloc(lc*sizeof(mp_bitcnt_t))
        g = 0
        for c in columns:
            if c<lc:
                bitset_add(mask, c)
            else:
                cols[g] = c
                g = g+1
        # write [ c for c in range(lc) if c not in columns] as array `gaps`
        cdef mp_bitcnt_t *gaps
        gaps = <mp_bitcnt_t*>sig_malloc(lc*sizeof(mp_bitcnt_t))
        bitset_complement(mask, mask)
        g = 0
        c = bitset_first(mask)
        while c >= 0:
            gaps[g] = c
            g = g + 1
            c = bitset_next(mask, c + 1)
        lg = g
        bitset_complement(mask, mask)
        # copy relevant part of this matrix into A
        cdef bitset_t row0, row1, row0_2, row1_2
        cdef mp_bitcnt_t p, q
        for r in range(len(rows)):
            row0 = self._M0[rows[r]]
            row1 = self._M1[rows[r]]
            row0_2 = A._M0[r]
            row1_2 = A._M1[r]
            bitset_intersection(row0_2, row0, mask) # yes, this is safe
            bitset_intersection(row1_2, row1, mask) # yes, this is safe
            for g in range(lg):
                p = cols[g]
                if bitset_in(row0, p):
                    q = gaps[g]
                    bitset_add(row0_2, q)
                    if bitset_in(row1, p):
                        bitset_add(row1_2, q)
        # record order of the columns in list `order`
        cdef list order = list(range(lc))
        g = 0
        for g in range(lg):
            order[gaps[g]] = cols[g]
        # free up the two arrays and the bitset
        sig_free(gaps)
        sig_free(cols)
        bitset_free(mask)
        return A, order

    def __richcmp__(left, right, op):
        """
        Compare two matrices.

        EXAMPLES::

            sage: from sage.matroids.lean_matrix import *
            sage: A = TernaryMatrix(2, 2, Matrix(GF(3), [[1, 0], [0, 1]]))
            sage: B = TernaryMatrix(2, 2, Matrix(GF(3), [[1, 0], [0, 1]]))
            sage: C = TernaryMatrix(2, 2, Matrix(GF(3), [[1, 1], [0, 1]]))
            sage: D = TernaryMatrix(2, 2, Matrix(GF(3), [[1, 1], [0, 1]]))
            sage: E = TernaryMatrix(2, 3, Matrix(GF(3), [[1, 0, 0], [0, 1, 0]]))
            sage: A == B  # indirect doctest
            True
            sage: A != C  # indirect doctest
            True
            sage: A == D  # indirect doctest
            False
            sage: E == A
            False
        """
        cdef long i
        if op not in [Py_EQ, Py_NE]:
            return NotImplemented
        if not isinstance(left, TernaryMatrix) or not isinstance(right, TernaryMatrix):
            return NotImplemented
        if op == Py_EQ:
            res = True
        if op == Py_NE:
            res = False
        # res gets inverted if matroids are deemed different.
        if left.nrows() != right.nrows():
            return not res
        if left.ncols() != right.ncols():
            return not res
        for i in range(left.nrows()):
            if not bitset_eq((<TernaryMatrix>left)._M0[i], (<TernaryMatrix>right)._M0[i]):
                return not res
            if not bitset_eq((<TernaryMatrix>left)._M1[i], (<TernaryMatrix>right)._M1[i]):
                return not res
        return res

    def __reduce__(self):
        """
        Save the object.

        EXAMPLES::

            sage: from sage.matroids.lean_matrix import *
            sage: A = TernaryMatrix(2, 5)
            sage: A == loads(dumps(A))  # indirect doctest
            True
            sage: C = TernaryMatrix(2, 2, Matrix(GF(3), [[1, 1], [0, 1]]))
            sage: C == loads(dumps(C))
            True
        """
        import sage.matroids.unpickling
        version = 0
        M0 = []
        M1 = []
        versionB = 0
        size = 0
        limbs = 0
        longsize = 0
        for i in range(self.nrows()):
            versionB, size, limbs, longsize, data = bitset_pickle(self._M0[i])
            M0.append(data)
            versionB, size, limbs, longsize, data = bitset_pickle(self._M1[i])
            M1.append(data)
        data = (self.nrows(), self.ncols(), versionB, size, limbs, longsize, M0, M1)
        return sage.matroids.unpickling.unpickle_ternary_matrix, (version, data)

cdef class QuaternaryMatrix(LeanMatrix):
    """
    Matrices over GF(4).

    INPUT:

    - ``m`` -- Number of rows
    - ``n`` -- Number of columns
    - ``M`` -- (default: ``None``) A QuaternaryMatrix or LeanMatrix or (Sage)
      Matrix instance. If not given, new matrix will be filled with zeroes.
      Assumption: ``M`` has dimensions at most ``m`` times ``n``.
    - ``ring`` -- (default: ``None``) A copy of GF(4). Useful for specifying
      generator name.

    EXAMPLES::

        sage: from sage.matroids.lean_matrix import *
        sage: A = QuaternaryMatrix(2, 2, Matrix(GF(4, 'x'), [[0, 0], [0, 0]]))
        sage: B = QuaternaryMatrix(2, 2, GenericMatrix(2, 2, ring=GF(4, 'x')))
        sage: C = QuaternaryMatrix(2, 2, ring=GF(4, 'x'))
        sage: A == B and A == C
        True
    """
    def __cinit__(self, long m, long n, M=None, ring=None):
        """
        Init internal data structures.

        EXAMPLES::

            sage: from sage.matroids.lean_matrix import *
            sage: A = QuaternaryMatrix(2, 2, Matrix(GF(4, 'x'), [[0, 0], [0, 0]]))  # indirect doctest
            sage: A.nrows()
            2
        """
        cdef long i, j
        self._nrows = m
        self._ncols = n
        self._M0 = <bitset_t* > sig_malloc(self._nrows * sizeof(bitset_t))
        self._M1 = <bitset_t* > sig_malloc(self._nrows * sizeof(bitset_t))

        if isinstance(M, QuaternaryMatrix):
            j = max(1, (<QuaternaryMatrix>M)._ncols)
        else:
            j = max(1, self._ncols)

        for i in range(self._nrows):
            bitset_init(self._M0[i], j)
            bitset_clear(self._M0[i])
            bitset_init(self._M1[i], j)
            bitset_clear(self._M1[i])
        bitset_init(self._s, j)
        bitset_init(self._t, j)
        bitset_init(self._u, j)

    def __init__(self, long m, long n, M=None, ring=None):
        """
        See class docstring for full specification.

        EXAMPLES::

            sage: from sage.matroids.lean_matrix import *
            sage: A = QuaternaryMatrix(2, 2, Matrix(GF(4, 'x'), [[0, 0], [0, 0]]))  # indirect doctest
            sage: A.nrows()
            2
        """
        cdef long i, j
        if M is not None:
            if isinstance(M, QuaternaryMatrix):
                self._gf4 = (<QuaternaryMatrix>M)._gf4
                self._zero = self._gf4(0)
                self._one = self._gf4(1)
                self._x_zero = self._gf4.gens()[0]
                self._x_one = self._x_zero + self._one
                for i in range((<QuaternaryMatrix>M)._nrows):
                    bitset_copy(self._M0[i], (<QuaternaryMatrix>M)._M0[i])
                    bitset_copy(self._M1[i], (<QuaternaryMatrix>M)._M1[i])
            elif isinstance(M, LeanMatrix):
                self._gf4 = (<LeanMatrix>M).base_ring()
                self._zero = self._gf4(0)
                self._one = self._gf4(1)
                self._x_zero = self._gf4.gens()[0]
                self._x_one = self._x_zero + self._one
                for i in range(M.nrows()):
                    for j in range(M.ncols()):
                        self.set(i, j, (<LeanMatrix>M).get_unsafe(i, j))
            elif isinstance(M, Matrix):
                self._gf4 = (<Matrix>M).base_ring()
                self._zero = self._gf4(0)
                self._one = self._gf4(1)
                self._x_zero = self._gf4.gens()[0]
                self._x_one = self._x_zero + self._one
                for i in range(M.nrows()):
                    for j in range(M.ncols()):
                        self.set(i, j, (<Matrix>M).get_unsafe(i, j))
            else:
                raise TypeError("unrecognized input type.")
        else:
            self._gf4 = ring
            self._zero = self._gf4(0)
            self._one = self._gf4(1)
            self._x_zero = self._gf4.gens()[0]
            self._x_one = self._x_zero + self._one

    def __dealloc__(self):
        """
        Free internal data structures.

        EXAMPLES::

            sage: from sage.matroids.lean_matrix import *
            sage: A = QuaternaryMatrix(2, 2, Matrix(GF(4, 'x'), [[0, 0], [0, 0]]))  # indirect doctest
            sage: A.nrows()
            2
            sage: A = None
        """
        cdef long i
        for i in range(self._nrows):
            bitset_free(self._M0[i])
            bitset_free(self._M1[i])
        sig_free(self._M0)
        sig_free(self._M1)
        bitset_free(self._s)
        bitset_free(self._t)
        bitset_free(self._u)

    def __repr__(self):
        r"""
        Return representation string

        EXAMPLES::

            sage: from sage.matroids.lean_matrix import *
            sage: A = QuaternaryMatrix(2, 3, Matrix(GF(4, 'x'), [[0, 0], [0, 0]]))
            sage: repr(A)  # indirect doctest
            '2 x 3 QuaternaryMatrix\n[000]\n[000]'
        """
        out = str(self._nrows) + ' x ' + str(self._ncols) + ' QuaternaryMatrix'
        cdef long i
        if self._ncols > 0:
            for i in range(self._nrows):
                out += '\n['
                for j in range(self._ncols):
                    x = self.get(i, j)
                    if x == self._zero:
                        out += '0'
                    if x == self._one:
                        out += '1'
                    if x == self._x_zero:
                        out += 'x'
                    if x == self._x_one:
                        out += 'y'
                out += ']'
        else:
            for i in range(self._nrows):
                out += '[]'
        return out

    def _matrix_(self):
        """
        Return Sage Matrix version of ``self``.

        EXAMPLES::

            sage: from sage.matroids.lean_matrix import *
            sage: A = QuaternaryMatrix(2, 3, Matrix(GF(4, 'x'), [[0, 0], [0, 0]]))
            sage: A._matrix_()
            [0 0 0]
            [0 0 0]
        """
        M = sage.matrix.constructor.Matrix(self._gf4, self._nrows, self._ncols)
        for i in range(self._nrows):
            for j in range(self._ncols):
                M[i, j] = self.get(i, j)
        return M

    cdef inline get(self, long r, long c):   # Not a Sage matrix operation
        if bitset_in(self._M0[r], c):
            if bitset_in(self._M1[r], c):
                return self._x_one
            else:
                return self._one
        else:
            if bitset_in(self._M1[r], c):
                return self._x_zero
            else:
                return self._zero

    cdef inline int set(self, long r, long c, x) except -1:   # Not a Sage matrix operation
        if x == self._zero:
            bitset_discard(self._M0[r], c)
            bitset_discard(self._M1[r], c)
        if x == self._one:
            bitset_add(self._M0[r], c)
            bitset_discard(self._M1[r], c)
        if x == self._x_zero:
            bitset_discard(self._M0[r], c)
            bitset_add(self._M1[r], c)
        if x == self._x_one:
            bitset_add(self._M0[r], c)
            bitset_add(self._M1[r], c)
        return 0

    cdef get_unsafe(self, long r, long c):
        return self.get(r, c)

    cdef int set_unsafe(self, long r, long c, x) except -1:
        self.set(r, c, x)
        return 0

    cdef inline bint is_nonzero(self, long r, long c) except -2:   # Not a Sage matrix operation
        return bitset_in(self._M0[r], c) or bitset_in(self._M1[r], c)

    cdef LeanMatrix copy(self):   # Deprecated Sage matrix operation
        cdef QuaternaryMatrix T
        cdef long i
        T = QuaternaryMatrix(self._nrows, self._ncols, ring=self._gf4)
        for i in range(self._nrows):
            bitset_copy(T._M0[i], self._M0[i])
            bitset_copy(T._M1[i], self._M1[i])
        return T

    cdef int resize(self, long k) except -1:   # Not a Sage matrix operation
        """
        Change number of rows to ``k``. Preserves data.
        """
        cdef mp_bitcnt_t c
        if k < self._nrows:
            for i in range(k, self._nrows):
                bitset_free(self._M0[i])
                bitset_free(self._M1[i])
            self._nrows = k
            self._M0 = <bitset_t* > sig_realloc(self._M0, k * sizeof(bitset_t))
            self._M1 = <bitset_t* > sig_realloc(self._M1, k * sizeof(bitset_t))
        if k > self._nrows:
            self._M0 = <bitset_t* > sig_realloc(self._M0, k * sizeof(bitset_t))
            self._M1 = <bitset_t* > sig_realloc(self._M1, k * sizeof(bitset_t))
            c = max(1, self._ncols)
            for i in range(self._nrows, k):
                bitset_init(self._M0[i], c)
                bitset_clear(self._M0[i])
                bitset_init(self._M1[i], c)
                bitset_clear(self._M1[i])
            self._nrows = k
        return 0

    cdef LeanMatrix stack(self, LeanMatrix MM):
        cdef QuaternaryMatrix R
        cdef QuaternaryMatrix M = <QuaternaryMatrix > MM
        cdef long i
        R = QuaternaryMatrix(self.nrows() + M.nrows(), self.ncols(), self)
        for i in range(self._nrows):
            bitset_copy(R._M0[i + self.nrows()], M._M0[i])
            bitset_copy(R._M1[i + self.nrows()], M._M1[i])
        return R

    cdef LeanMatrix augment(self, LeanMatrix MM):
        cdef QuaternaryMatrix R
        cdef QuaternaryMatrix M = <QuaternaryMatrix > MM
        cdef long i, j
        R = QuaternaryMatrix(self.nrows(), self.ncols() + M.ncols(), self)
        for i in range(R.nrows()):
            for j in range(M.ncols()):
                bitset_set_to(R._M0[i], self.ncols() + j, bitset_in(M._M0[i], j))
                bitset_set_to(R._M1[i], self.ncols() + j, bitset_in(M._M1[i], j))
        return R

    cdef LeanMatrix prepend_identity(self):   # Not a Sage matrix operation
        """
        Return the matrix obtained by prepending an identity matrix. Special
        case of ``augment``.
        """
        cdef long i
        cdef QuaternaryMatrix A = QuaternaryMatrix(self._nrows, self._ncols + self._nrows, ring=self._gf4)
        for i in range(self._nrows):
            bitset_lshift(A._M0[i], self._M0[i], self._nrows)
            bitset_lshift(A._M1[i], self._M1[i], self._nrows)
            A.set(i, i, 1)
        return A

    cpdef base_ring(self):
        """
        Return copy of `GF(4)` with appropriate generator.

        EXAMPLES::

            sage: from sage.matroids.lean_matrix import *
            sage: A = QuaternaryMatrix(2, 2, ring=GF(4, 'f'))
            sage: A.base_ring()
            Finite Field in f of size 2^2
        """
        return self._gf4

    cpdef characteristic(self):
        """
        Return the characteristic of ``self.base_ring()``.

        EXAMPLES::

            sage: from sage.matroids.lean_matrix import *
            sage: A = QuaternaryMatrix(200, 5000, ring=GF(4, 'x'))
            sage: A.characteristic()
            2
        """
        return 2

    cdef inline long row_len(self, long i) except -1:   # Not a Sage matrix operation
        """
        Return number of nonzero entries in row ``i``.
        """
        bitset_union(self._t, self._M0[i], self._M1[i])
        return bitset_len(self._t)

    cdef inline row_inner_product(self, long i, long j):   # Not a Sage matrix operation
        """
        Return the inner product between rows ``i`` and ``j``.
        """
        cdef bint a, b
        bitset_intersection(self._t, self._M0[i], self._M0[j])
        bitset_intersection(self._u, self._M0[i], self._M1[j])
        bitset_symmetric_difference(self._t, self._t, self._u)
        bitset_intersection(self._s, self._M1[i], self._M0[j])
        bitset_symmetric_difference(self._u, self._u, self._s)
        bitset_intersection(self._s, self._M1[i], self._M1[j])
        bitset_symmetric_difference(self._t, self._t, self._s)
        a = bitset_len(self._t) & 1
        b = bitset_len(self._u) & 1
        if a:
            if b:
                return self._x_one
            else:
                return self._one
        else:
            if b:
                return self._x_zero
            else:
                return self._zero

    cdef int add_multiple_of_row_c(self, long x, long y, s, bint col_start) except -1:
        """
        Add ``s`` times row ``y`` to row ``x``. Argument ``col_start`` is
        ignored.
        """
        if s == self._zero:
            return 0
        if s == self._one or s is None:
            bitset_symmetric_difference(self._M0[x], self._M0[x], self._M0[y])
            bitset_symmetric_difference(self._M1[x], self._M1[x], self._M1[y])
            return 0
        if s == self._x_zero:
            bitset_symmetric_difference(self._M0[x], self._M0[x], self._M1[y])
            bitset_symmetric_difference(self._M1[x], self._M1[x], self._M0[y])
            bitset_symmetric_difference(self._M1[x], self._M1[x], self._M1[y])
            return 0
        if s == self._x_one:
            bitset_symmetric_difference(self._M0[x], self._M0[x], self._M0[y])
            bitset_symmetric_difference(self._M0[x], self._M0[x], self._M1[y])
            bitset_symmetric_difference(self._M1[x], self._M1[x], self._M0[y])
            return 0

    cdef int swap_rows_c(self, long x, long y) except -1:
        bitset_copy(self._s, self._M0[x])
        bitset_copy(self._M0[x], self._M0[y])
        bitset_copy(self._M0[y], self._s)
        bitset_copy(self._t, self._M1[x])
        bitset_copy(self._M1[x], self._M1[y])
        bitset_copy(self._M1[y], self._t)
        return 0

    cdef inline int _row_div(self, long x, object s) except -1:
        """
        Divide all entries in row ``x`` by ``s``.
        """
        if s == self._one:
            return 0
        if s == self._x_zero:
            bitset_symmetric_difference(self._M0[x], self._M0[x], self._M1[x])
            bitset_symmetric_difference(self._M1[x], self._M0[x], self._M1[x])
            return 0
        if s == self._x_one:
            bitset_symmetric_difference(self._M1[x], self._M0[x], self._M1[x])
            bitset_symmetric_difference(self._M0[x], self._M0[x], self._M1[x])
            return 0
        raise ZeroDivisionError

    cdef int pivot(self, long x, long y) except -1:   # Not a Sage matrix operation
        """
        Row-reduce to make column ``y`` have a ``1`` in row ``x`` and zeroes
        elsewhere.

        Assumption (not checked): the entry in row ``x``, column ``y`` is
        nonzero to start with.

        .. NOTE::

            This is different from what matroid theorists tend to call a
            pivot, as it does not involve a column exchange!
        """
        cdef long i
        self._row_div(x, self.get(x, y))
        for i in range(self._nrows):
            if self.is_nonzero(i, y) and i != x:
                self.add_multiple_of_row_c(i, x, self.get(i, y), 0)
        return 0

    cdef list nonzero_positions_in_row(self, long r):
        """
        Get coordinates of nonzero entries of row ``r``.
        """
        bitset_union(self._t, self._M0[r], self._M1[r])
        return bitset_list(self._t)

    cdef LeanMatrix transpose(self):
        """
        Return the transpose of the matrix.
        """
        cdef QuaternaryMatrix T
        cdef long i, j
        T = QuaternaryMatrix(self._ncols, self._nrows, ring=self._gf4)
        for i in range(self._ncols):
            for j in range(self._nrows):
                T.set(i, j, self.get(j, i))
        return T

    cdef void conjugate(self):   # Not a Sage matrix operation
        """
        Apply the nontrivial GF(4)-automorphism to the entries.
        """
        cdef long i
        for i in range(self._nrows):
            bitset_symmetric_difference(self._M0[i], self._M0[i], self._M1[i])

    cdef LeanMatrix _matrix_times_matrix_(self, LeanMatrix other):
        """
        Return the product ``self * other``.
        """
        cdef QuaternaryMatrix M, ot
        ot = <QuaternaryMatrix > other
        M = QuaternaryMatrix(self._nrows + 1, ot._ncols, ring=self._gf4)
        cdef long i, j
        for i in range(self._nrows):
            for j in range(self._ncols):
                bitset_copy(M._M0[self._nrows], ot._M0[j])
                bitset_copy(M._M1[self._nrows], ot._M1[j])
                M.add_multiple_of_row_c(i, self._nrows, self.get(i, j), 0)
        M.resize(self._nrows)
        return M

    cdef matrix_from_rows_and_columns_reordered(self, rows, columns):
        """
        Return a submatrix indexed by indicated rows and columns, as well as
        the column order of the resulting submatrix.
        """
        cdef QuaternaryMatrix A = QuaternaryMatrix(len(rows), len(columns), ring = self._gf4)
        cdef long r, c, lc, lg
        cdef mp_bitcnt_t *cols
        # deal with trivial case
        lc = len(columns)
        if lc == 0:
            return A, []
        # write [c for c in columns if c<lc] as bitset `mask` and
        # write [c for c in columns if c>=lc] as array `cols`
        cdef bitset_t mask
        bitset_init(mask, lc)
        bitset_clear(mask)
        cols = <mp_bitcnt_t*>sig_malloc(lc*sizeof(mp_bitcnt_t))
        g = 0
        for c in columns:
            if c<lc:
                bitset_add(mask, c)
            else:
                cols[g] = c
                g = g+1
        # write [ c for c in range(lc) if c not in columns] as array `gaps`
        cdef mp_bitcnt_t *gaps
        gaps = <mp_bitcnt_t*>sig_malloc(lc*sizeof(mp_bitcnt_t))
        bitset_complement(mask, mask)
        g = 0
        c = bitset_first(mask)
        while c >= 0:
            gaps[g] = c
            g = g + 1
            c = bitset_next(mask, c + 1)
        lg = g
        bitset_complement(mask, mask)
        # copy relevant part of this matrix into A
        cdef bitset_t row0, row1, row0_2, row1_2
        cdef mp_bitcnt_t p, q
        for r in range(len(rows)):
            row0 = self._M0[rows[r]]
            row1 = self._M1[rows[r]]
            row0_2 = A._M0[r]
            row1_2 = A._M1[r]
            bitset_intersection(row0_2, row0, mask) # yes, this is safe
            bitset_intersection(row1_2, row1, mask)
            for g in range(lg):
                p = cols[g]
                q = gaps[g]
                if bitset_in(row0, p):
                    bitset_add(row0_2, q)
                if bitset_in(row1, p):
                    bitset_add(row1_2, q)
        # record order of the columns in list `order`
        cdef list order = list(range(lc))
        g = 0
        for g in range(lg):
            order[gaps[g]] = cols[g]
        # free up the two arrays and the bitset
        sig_free(gaps)
        sig_free(cols)
        bitset_free(mask)
        return A, order

    def __neg__(self):
        """
        Negate the matrix.

        In characteristic 2, this does nothing.

        EXAMPLES::

            sage: from sage.matroids.lean_matrix import *
            sage: A = QuaternaryMatrix(2, 2, Matrix(GF(4, 'x'), [[1, 0], [0, 1]]))
            sage: B = -A  # indirect doctest
            sage: B == A
            True
        """
        return self.copy()

    def __richcmp__(left, right, op):
        """
        Compare two matrices.

        EXAMPLES::

            sage: from sage.matroids.lean_matrix import *
            sage: A = QuaternaryMatrix(2, 2, Matrix(GF(4, 'x'), [[1, 0], [0, 1]]))
            sage: B = QuaternaryMatrix(2, 2, Matrix(GF(4, 'x'), [[1, 0], [0, 1]]))
            sage: C = QuaternaryMatrix(2, 2, Matrix(GF(4, 'x'), [[1, 1], [0, 1]]))
            sage: D = QuaternaryMatrix(2, 2, Matrix(GF(4, 'y'), [[1, 0], [0, 1]]))
            sage: E = QuaternaryMatrix(2, 3, Matrix(GF(4, 'x'), [[1, 0, 0], [0, 1, 0]]))
            sage: A == B  # indirect doctest
            True
            sage: A != C  # indirect doctest
            True
            sage: A == D  # indirect doctest
            False
            sage: E == A
            False
        """
        cdef long i
        if op not in [Py_EQ, Py_NE]:
            return NotImplemented
        if not isinstance(left, QuaternaryMatrix) or not isinstance(right, QuaternaryMatrix):
            return NotImplemented
        if op == Py_EQ:
            res = True
        if op == Py_NE:
            res = False
        if left.base_ring() != right.base_ring():
            return not res
        # res gets inverted if matroids are deemed different.
        if left.nrows() != right.nrows():
            return not res
        if left.ncols() != right.ncols():
            return not res
        for i in range(left.nrows()):
            if not bitset_eq((<QuaternaryMatrix>left)._M0[i], (<QuaternaryMatrix>right)._M0[i]):
                return not res
            if not bitset_eq((<QuaternaryMatrix>left)._M1[i], (<QuaternaryMatrix>right)._M1[i]):
                return not res
        return res

    def __reduce__(self):
        """
        Save the object.

        EXAMPLES::

            sage: from sage.matroids.lean_matrix import *
            sage: A = QuaternaryMatrix(2, 5, ring=GF(4, 'x'))
            sage: A == loads(dumps(A))  # indirect doctest
            True
            sage: C = QuaternaryMatrix(2, 2, Matrix(GF(4, 'x'), [[1, 1], [0, 1]]))
            sage: C == loads(dumps(C))
            True
        """
        import sage.matroids.unpickling
        version = 0
        M0 = []
        M1 = []
        versionB = 0
        size = 0
        limbs = 0
        longsize = 0
        ring = self._gf4
        for i in range(self.nrows()):
            versionB, size, limbs, longsize, data = bitset_pickle(self._M0[i])
            M0.append(data)
            versionB, size, limbs, longsize, data = bitset_pickle(self._M1[i])
            M1.append(data)
        data = (self.nrows(), self.ncols(), ring, versionB, size, limbs, longsize, M0, M1)
        return sage.matroids.unpickling.unpickle_quaternary_matrix, (version, data)

cpdef GenericMatrix generic_identity(n, ring):
    """
    Return a GenericMatrix instance containing the `n \times n` identity
    matrix over ``ring``.

    EXAMPLES::

        sage: from sage.matroids.lean_matrix import *
        sage: A = generic_identity(2, QQ)
        sage: Matrix(A)
        [1 0]
        [0 1]
    """
    cdef long i
    cdef GenericMatrix A = GenericMatrix(n, n, ring=ring)
    for i in range(n):
        A.set_unsafe(i, i, A._one)
    return A

# Integer matrices

cdef class PlusMinusOneMatrix(LeanMatrix):
    r"""
    Matrix with nonzero entries of `\pm 1`.

    INPUT:

    - ``nrows`` -- number of rows
    - ``ncols`` -- number of columns
    - ``M`` -- (default: ``None``) a ``Matrix`` or ``GenericMatrix`` of
      dimensions at most ``m*n``

    .. NOTE::

        This class is intended for internal use by the
        :class:`~sage.matroids.linear_matroid.LinearMatroid` class
        only. Hence it does not derive from ``SageObject``.
        If ``A`` is a :class:`~sage.matroids.lean_matrix.LeanMatrix`
        instance, and you need access from other parts of Sage,
        use ``Matrix(A)`` instead.

        This class is mainly intended for use with the
        :class:`~sage.matroids.linear_matroid.RegularMatroid` class,
        so entries are assumed to be `\pm 1` or `0`. No overflow checking
        takes place!

    EXAMPLES::

        sage: # needs sage.graphs
        sage: M = Matroid(graphs.CompleteGraph(4).incidence_matrix(oriented=True),  # indirect doctest
        ....:             regular=True)
        sage: M.is_isomorphic(matroids.Wheel(3))
        True
    """
    def __cinit__(self, long nrows, long ncols, M=None, ring=None):
        """
        Init internal data structures.

        EXAMPLES::

            sage: from sage.matroids.lean_matrix import *
            sage: A = PlusMinusOneMatrix(2, 2, Matrix(GF(4, 'x'), [[0, 0], [0, 0]]))  # indirect doctest
            sage: A.nrows()
            2
        """
        self._nrows = nrows
        self._ncols = ncols
        self._entries = <int* > sig_malloc(nrows * ncols * sizeof(int))
        memset(self._entries, 0, nrows * ncols * sizeof(int))

    def __init__(self, long nrows, long ncols, M=None, ring=None):
        """
        See class docstring for full information.

        EXAMPLES::

            sage: from sage.matroids.lean_matrix import *
            sage: A = PlusMinusOneMatrix(2, 2, Matrix(GF(3), [[0, 0], [0, 0]]))  # indirect doctest
            sage: B = PlusMinusOneMatrix(2, 2)
            sage: A == B
            True
        """
        cdef long i, j
        if M is not None:
            if isinstance(M, PlusMinusOneMatrix):
                for i in range(M.nrows()):
                    memcpy(self._entries + i * self._ncols, (<PlusMinusOneMatrix>M)._entries + i * (<PlusMinusOneMatrix>M)._ncols, (<PlusMinusOneMatrix>M)._ncols * sizeof(int))
            elif isinstance(M, LeanMatrix):
                for i in range(M.nrows()):
                    for j in range(M.ncols()):
                        self._entries[i * self._ncols + j] = int((<LeanMatrix>M).get_unsafe(i, j))
            else:  # Sage Matrix or otherwise
                for i in range(M.nrows()):
                    for j in range(M.ncols()):
                        self._entries[i * self._ncols + j] = int(M[i, j])

    def __dealloc__(self):
        """
        Free internal data structures.

        EXAMPLES::

            sage: from sage.matroids.lean_matrix import *
            sage: A = PlusMinusOneMatrix(2, 2, Matrix(GF(4, 'x'), [[0, 0], [0, 0]]))  # indirect doctest
            sage: A.nrows()
            2
            sage: A = None
        """
        sig_free(self._entries)

    def __repr__(self):
        """
        Return representation.

        EXAMPLES::

            sage: from sage.matroids.lean_matrix import *
            sage: A = PlusMinusOneMatrix(2, 2, Matrix(GF(3), [[0, 0], [0, 0]]))
            sage: repr(A)  # indirect doctest
            'PlusMinusOneMatrix instance with 2 rows and 2 columns'
        """
        return "PlusMinusOneMatrix instance with {} rows and {} columns".format(self._nrows, self._ncols)

    cdef inline int get(self, long r, long c):   # Not a Sage matrix operation
        return self._entries[r * self._ncols + c]

    cdef inline void set(self, long r, long c, int x):   # Not a Sage matrix operation
        self._entries[r * self._ncols + c] = x

    cdef get_unsafe(self, long r, long c):
        """
        Return a Sage Integer, for safety down the line when dividing.

        EXAMPLES:

        By returning an Integer rather than an int, the following test no
        longer fails::

            sage: from sage.matroids.advanced import *
            sage: M = RegularMatroid(matrix([
            ....:                  (1, 0, 0, 0,  1,  0,  0, -1, 0,  0, 0),
            ....:                  (0, 1, 0, 0, -1,  1,  0,  0, 0,  0, 0),
            ....:                  (0, 0, 1, 0,  0, -1,  1,  0, 0,  1, 0),
            ....:                  (0, 0, 0, 1,  0,  0, -1,  1, 0,  0, 0),
            ....:                  (0, 0, 0, 0,  0,  0, -1,  0, 1, -1, 0),
            ....:                  (0, 0, 0, 0,  0,  0,  0, -1, 1,  0, 1)]))
            sage: all(N.is_valid() for N in M.linear_extensions(F=[4, 10]))
            True
        """
        return Integer(self.get(r, c))

    cdef int set_unsafe(self, long r, long c, x) except -1:
        self.set(r, c, x)
        return 0

    cdef bint is_nonzero(self, long r, long c) except -2:   # Not a Sage matrix operation
        return self.get(r, c) != 0

    cdef LeanMatrix copy(self):   # Deprecated Sage matrix operation
        cdef PlusMinusOneMatrix M = PlusMinusOneMatrix(self._nrows, self._ncols)
        memcpy(M._entries, self._entries, self._nrows * self._ncols * sizeof(int))
        return M

    cdef int resize(self, long k) except -1:   # Not a Sage matrix operation
        """
        Change number of rows to ``k``. Preserves data.
        """
        cdef long l = self._ncols * (self._nrows - k)
        if l > 0:
            sig_realloc(self._entries, self._ncols * k * sizeof(int))
            memset(self._entries + self._nrows * self._ncols, 0, l * self._ncols * sizeof(int))
        elif l < 0:
            sig_realloc(self._entries, self._ncols * k * sizeof(int))
        self._nrows = k
        return 0

    cdef LeanMatrix stack(self, LeanMatrix M):
        """
        Warning: assumes ``M`` is an PlusMinusOneMatrix instance of right
        dimensions!
        """
        cdef PlusMinusOneMatrix A
        A = PlusMinusOneMatrix(self._nrows + M.nrows(), self._ncols)
        memcpy(A._entries, self._entries, self._nrows * self._ncols * sizeof(int))
        memcpy(A._entries + self._nrows * self._ncols, (<PlusMinusOneMatrix>M)._entries, M.nrows() * M.ncols() * sizeof(int))
        return A

    cdef LeanMatrix augment(self, LeanMatrix M):
        """
        Warning: assumes ``M`` is a PlusMinusOneMatrix instance!
        """
        cdef PlusMinusOneMatrix A
        cdef long i
        cdef long Mn = M.ncols()
        A = PlusMinusOneMatrix(self._nrows, self._ncols + Mn)
        for i in range(self._nrows):
            memcpy(A._entries + i * A._ncols, self._entries + i * self._ncols, self._ncols * sizeof(int))
            memcpy(A._entries + (i * A._ncols + self._ncols), (<PlusMinusOneMatrix>M)._entries + i * Mn, Mn * sizeof(int))
        return A

    cdef LeanMatrix prepend_identity(self):   # Not a Sage matrix operation
        cdef PlusMinusOneMatrix A = PlusMinusOneMatrix(self._nrows, self._ncols + self._nrows, ring=self._base_ring)
        cdef long i
        for i in range(self._nrows):
            A._entries[i * A._ncols + i] = 1
            memcpy(A._entries + (i * A._ncols + self._nrows), self._entries + i * self._ncols, self._ncols * sizeof(int))
        return A

    cpdef base_ring(self):
        """
        Return the base ring of ``self``.

        EXAMPLES::

            sage: from sage.matroids.lean_matrix import PlusMinusOneMatrix
            sage: A = PlusMinusOneMatrix(3, 4)
            sage: A.base_ring()
            Integer Ring
        """
        return ZZ

    cpdef characteristic(self):
        """
        Return the characteristic of ``self.base_ring()``.

        EXAMPLES::

            sage: from sage.matroids.lean_matrix import PlusMinusOneMatrix
            sage: A = PlusMinusOneMatrix(3, 4)
            sage: A.characteristic()
            0
        """
        return 0

    cdef inline long row_len(self, long i) except -1:   # Not a Sage matrix operation
        """
        Return number of nonzero entries in row ``i``.
        """
        cdef long k
        cdef long res = 0
        for k in range(self._ncols):
            if self.get(i, k):
                res += 1
        return res

    cdef inline row_inner_product(self, long i, long j):   # Not a Sage matrix operation
        """
        Return the inner product between rows ``i`` and ``j``.
        """
        cdef long k
        cdef int res = 0
        for k in range(self._ncols):
            res += self.get(i, k) * self.get(j, k)
        return res

    cdef int add_multiple_of_row_c(self, long x, long y, s, bint col_start) except -1:
        """
        Add ``s`` times row ``y`` to row ``x``. Argument ``col_start`` is
        ignored.
        """
        cdef long i
        cdef int sval
        if s is None:
            for i in range(self._ncols):
                self.set(x, i, self.get(x, i) + self.get(y, i))
        else:
            sval = s
            for i in range(self._ncols):
                self.set(x, i, self.get(x, i) + sval * self.get(y, i))
        return 0

    cdef int swap_rows_c(self, long x, long y) except -1:
        """
        Swap rows ``x`` and ``y``.
        """
        cdef int* tmp
        tmp = <int* > sig_malloc(self._ncols * sizeof(int))
        if not tmp:
            raise MemoryError
        memcpy(tmp, self._entries + x * self._ncols, self._ncols * sizeof(int))
        memcpy(self._entries + x * self._ncols, self._entries + y * self._ncols, self._ncols * sizeof(int))
        memcpy(self._entries + y * self._ncols, tmp, self._ncols * sizeof(int))
        sig_free(tmp)
        return 0

    cdef int rescale_row_c(self, long x, s, bint col_start) except -1:
        """
        Scale row ``x`` by ``s``. Argument ``col_start`` is for Sage
        compatibility, and is ignored.
        """
        cdef long i
        cdef int sval = s
        for i in range(self._ncols):
            self.set(x, i, sval * self.get(x, i))
        return 0

    cdef int rescale_column_c(self, long y, s, bint start_row) except -1:
        """
        Scale column ``y`` by ``s``. Argument ``start_row`` is for Sage
        compatibility, and is ignored.
        """
        cdef long j
        cdef int sval = s
        for j in range(self._nrows):
            self.set(j, y, self.get(j, y) * sval)
        return 0

    cdef int pivot(self, long x, long y) except -1:   # Not a Sage matrix operation
        """
        Row-reduce to make column ``y`` have a ``1`` in row ``x`` and zeroes
        elsewhere.

        Assumption (not checked): the entry in row ``x``, column ``y`` is
        invertible (so 1 or -1) to start with.

        .. NOTE::

            This is different from what matroid theorists tend to call a
            pivot, as it does not involve a column exchange!
        """
        cdef long i
        cdef int a, s
        a = self.get(x, y)  # 1 or -1, so inverse is equal to itself
        self.rescale_row_c(x, a, 0)
        for i in range(self._nrows):
            s = self.get(i, y)
            if s and i != x:
                self.add_multiple_of_row_c(i, x, -s, 0)
        return 0

    cdef list nonzero_positions_in_row(self, long r):
        """
        Get coordinates of nonzero entries of row ``r``.
        """
        cdef long j
        cdef list res = []
        for j in range(r * self._ncols, (r + 1) * self._ncols):
            if self._entries[j]:
                res.append(j - r * self._ncols)
        return res

    cdef LeanMatrix transpose(self):
        """
        Return the transpose of the matrix.
        """
        cdef PlusMinusOneMatrix A
        cdef long i, j
        A = PlusMinusOneMatrix(self._ncols, self._nrows)
        for i in range(self._nrows):
            for j in range(self._ncols):
                A.set(j, i, self.get(i, j))
        return A

    cdef LeanMatrix _matrix_times_matrix_(self, LeanMatrix other):
        """
        Return the product ``self * other``.
        """
        cdef PlusMinusOneMatrix A, ot
        cdef long i, j, t
        cdef int s
        ot = <PlusMinusOneMatrix> other
        A = PlusMinusOneMatrix(self._nrows, ot._ncols)
        for i in range(A._nrows):
            for j in range(A._ncols):
                s = 0
                for t in range(self._ncols):
                    s += self.get(i, t) * ot.get(t, j)
                A.set(i, j, s)
        return A

    cdef list gauss_jordan_reduce(self, columns):   # Not a Sage matrix operation
        """
        Row-reduce so the lexicographically first basis indexes an identity
        submatrix.
        """
        cdef long r = 0
        cdef list P = []
        cdef long a, c, p, row
        cdef bint is_pivot
        for c in columns:
            is_pivot = False
            for row from r <= row < self._nrows:
                a = self.get(row, c)
                if a:
                    if a < -1 or a > 1:
                        raise ValueError("not a totally unimodular matrix")
                    is_pivot = True
                    p = row
                    break
            if is_pivot:
                self.swap_rows_c(p, r)
                self.rescale_row_c(r, self.get(r, c), 0)  # Inverting not needed for integers -1, 1
                for row in range(self._nrows):
                    if row != r and self.is_nonzero(row, c):
                        self.add_multiple_of_row_c(row, r, -self.get(row, c), 0)
                P.append(c)
                r += 1
            if r == self._nrows:
                break
        return P

    def __richcmp__(left, right, op):
        """
        Compare two matrices.

        EXAMPLES::

            sage: from sage.matroids.lean_matrix import *
            sage: A = PlusMinusOneMatrix(2, 2, Matrix(GF(2), [[1, 0], [0, 1]]))
            sage: B = PlusMinusOneMatrix(2, 2, Matrix(GF(2), [[1, 0], [0, 1]]))
            sage: C = PlusMinusOneMatrix(2, 2, Matrix(GF(2), [[1, 1], [0, 1]]))
            sage: D = PlusMinusOneMatrix(2, 2, Matrix(GF(2), [[1, 1], [0, 1]]))
            sage: E = PlusMinusOneMatrix(2, 3, Matrix(GF(2), [[1, 0, 0], [0, 1, 0]]))
            sage: A == B  # indirect doctest
            True
            sage: A != C  # indirect doctest
            True
            sage: A == D  # indirect doctest
            False
            sage: E == A
            False
        """
        cdef long i
        if op not in [Py_EQ, Py_NE]:
            return NotImplemented
        if not isinstance(left, PlusMinusOneMatrix) or not isinstance(right, PlusMinusOneMatrix):
            return NotImplemented
        if op == Py_EQ:
            res = True
        if op == Py_NE:
            res = False
        # res gets inverted if matroids are deemed different.
        if left.nrows() != right.nrows():
            return not res
        if left.ncols() != right.ncols():
            return not res
        for i in range(left.nrows() * left.ncols()):
            if (<PlusMinusOneMatrix>left)._entries[i] != (<PlusMinusOneMatrix>right)._entries[i]:
                return not res
        return res

    def __reduce__(self):
        """
        Save the object.

        EXAMPLES::

            sage: from sage.matroids.lean_matrix import *
            sage: A = PlusMinusOneMatrix(2, 5)
            sage: A == loads(dumps(A))  # indirect doctest
            True
            sage: C = PlusMinusOneMatrix(2, 2, Matrix(GF(3), [[1, 1], [0, 1]]))
            sage: C == loads(dumps(C))
            True
        """
        import sage.matroids.unpickling
        cdef list entries = []
        cdef long i
        for i in range(self._nrows * self._ncols):
            entries.append(self._entries[i])
        version = 0
        data = (self.nrows(), self.ncols(), entries)
        return sage.matroids.unpickling.unpickle_plus_minus_one_matrix, (version, data)

# Rational matrices

cdef class RationalMatrix(LeanMatrix):
    """
    Matrix over the rationals.

    INPUT:

    - ``nrows`` -- number of rows
    - ``ncols`` -- number of columns
    - ``M`` -- (default: ``None``) a ``Matrix`` or ``GenericMatrix`` of
      dimensions at most ``m * n``

    EXAMPLES::

        sage: # needs sage.graphs
        sage: M = Matroid(graphs.CompleteGraph(4).incidence_matrix(oriented=True))  # indirect doctest
        sage: M.is_isomorphic(matroids.Wheel(3))
        True
    """
    def __cinit__(self, long nrows, long ncols, M=None, ring=None):
        """
        Init internal data structures.

        EXAMPLES::

            sage: from sage.matroids.lean_matrix import RationalMatrix
            sage: A = RationalMatrix(2, 2, Matrix(GF(5), [[0, 0], [0, 0]]))
            sage: A.nrows()
            2
        """
        cdef Py_ssize_t i
        cdef mpq_t* entries = <mpq_t*> sig_malloc(nrows * ncols * sizeof(mpq_t))
        self._nrows = nrows
        self._ncols = ncols
        sig_on()
        for i in range(nrows * ncols):
            mpq_init(entries[i])
        sig_off()
        self._entries = entries

    def __init__(self, long nrows, long ncols, M=None, ring=None):
        """
        See class docstring for full information.

        EXAMPLES::

            sage: from sage.matroids.lean_matrix import RationalMatrix, PlusMinusOneMatrix
            sage: A = RationalMatrix(2, 2, Matrix(GF(3), [[0, 0], [0, 0]]))
            sage: B = RationalMatrix(2, 2)
            sage: A == B
            True

            sage: IM = PlusMinusOneMatrix(2, 2, Matrix([[-1, 0], [0, 1]]))
            sage: A = RationalMatrix(2, 2, IM)
            sage: B = RationalMatrix(2, 2, Matrix(QQ, [[-1, 0], [0, 1]]))
            sage: A == B
            True
        """
        cdef long i, j
        if M is not None:
            if isinstance(M, RationalMatrix):
                for i in range((<RationalMatrix>M)._nrows * (<RationalMatrix>M)._ncols):
                    mpq_set(self._entries[i], (<RationalMatrix>M)._entries[i])
            if isinstance(M, PlusMinusOneMatrix):
                for i in range((<PlusMinusOneMatrix> M)._nrows * (<PlusMinusOneMatrix> M)._ncols):
                    mpq_set_si(self._entries[i], (<PlusMinusOneMatrix> M)._entries[i], 1)
            elif isinstance(M, LeanMatrix):
                for i in range(M.nrows()):
                    for j in range(M.ncols()):
                        mpq_set(self._entries[i * self._ncols + j], Rational((<LeanMatrix>M).get_unsafe(i,j)).value)
            else:  # Sage Matrix or otherwise
                for i in range(M.nrows()):
                    for j in range(M.ncols()):
                        mpq_set(self._entries[i * self._ncols + j], Rational(M[i,j]).value)

    def __dealloc__(self):
        """
        Free internal data structures.

        EXAMPLES::

            sage: from sage.matroids.lean_matrix import RationalMatrix
            sage: A = RationalMatrix(2, 3, matrix([[0, 0, 0], [1, 0, 0]]))
            sage: del A
        """
        cdef Py_ssize_t i
        if self._entries:
            # Do *not* use sig_on() here, since __dealloc__
            # cannot raise exceptions!
            for i in range(self._nrows * self._ncols):
                mpq_clear(self._entries[i])
            sig_free(self._entries)

    def __repr__(self):
        """
        Return representation.

        EXAMPLES::

            sage: from sage.matroids.lean_matrix import RationalMatrix
            sage: A = RationalMatrix(2, 3, matrix([[0, 0, 0], [1, 0, 0]]))
            sage: A
            RationalMatrix instance with 2 rows and 3 columns
        """
        return "RationalMatrix instance with {} rows and {} columns".format(self._nrows, self._ncols)

    cdef inline long index(self, long r, long c):   # Not a Sage matrix operation
        return r * self._ncols + c

    cdef inline void set(self, long r, long c, mpq_t x):   # Not a Sage matrix operation
        mpq_set(self._entries[r * self._ncols + c], x)

    cdef get_unsafe(self, long r, long c):
        """
        Return a Sage Integer, for safety down the line when dividing.

        EXAMPLES:

        By returning an Integer rather than an int, the following test no
        longer fails::

            sage: from sage.matroids.advanced import *
            sage: M = RegularMatroid(matrix([
            ....:                  (1, 0, 0, 0,  1,  0,  0, -1, 0,  0, 0),
            ....:                  (0, 1, 0, 0, -1,  1,  0,  0, 0,  0, 0),
            ....:                  (0, 0, 1, 0,  0, -1,  1,  0, 0,  1, 0),
            ....:                  (0, 0, 0, 1,  0,  0, -1,  1, 0,  0, 0),
            ....:                  (0, 0, 0, 0,  0,  0, -1,  0, 1, -1, 0),
            ....:                  (0, 0, 0, 0,  0,  0,  0, -1, 1,  0, 1)]))
            sage: all(N.is_valid() for N in M.linear_extensions(F=[4, 10]))
            True
        """
        cdef Rational z = Rational.__new__(Rational)
        mpq_set(z.value, self._entries[self.index(r, c)])
        return z

    cdef int set_unsafe(self, long r, long c, x) except -1:
        self.set(r, c, Rational(x).value)
        return 0

    cdef bint is_nonzero(self, long r, long c) except -2:   # Not a Sage matrix operation
        return mpq_sgn(self._entries[self.index(r, c)]) != 0

    cdef LeanMatrix copy(self):   # Deprecated Sage matrix operation
        cdef RationalMatrix M = RationalMatrix(self._nrows, self._ncols)
        cdef long i
        for i in range(self._nrows * self._ncols):
            mpq_set(M._entries[i], self._entries[i])
        return M

    cdef int resize(self, long k) except -1:   # Not a Sage matrix operation
        """
        Change number of rows to ``k``. Preserves data.
        """
        if self._nrows == k:
            # Nothing to do
            return 0

        cdef long i
        if self._nrows > k:
            for i in range(self._nrows * self._ncols, k * self._ncols):
                mpq_init(self._entries[i])
        else:
            for i in range(k * self._ncols, self._nrows * self._ncols):
                mpq_clear(self._entries[i])
        sig_realloc(self._entries, self._ncols * k * sizeof(mpq_t))
        self._nrows = k
        return 0

    cdef LeanMatrix stack(self, LeanMatrix M):
        """
        Warning: assumes ``M`` is an RationalMatrix instance of right
        dimensions!
        """
        cdef RationalMatrix A
        cdef long i
        cdef long l = self._nrows * self._ncols
        A = RationalMatrix(self._nrows + M.nrows(), self._ncols)
        for i in range(l):
            mpq_set(A._entries[i], self._entries[i])
        for i in range(M.nrows() * M.ncols()):
            mpq_set(A._entries[l+i], (<RationalMatrix>M)._entries[i])
        return A

    cdef LeanMatrix augment(self, LeanMatrix M):
        """
        Warning: assumes ``M`` is a RationalMatrix instance!
        """
        cdef RationalMatrix A
        cdef long i, j
        cdef long Mn = M.ncols()
        A = RationalMatrix(self._nrows, self._ncols + Mn)
        for i in range(self._nrows):
            for j in range(self._ncols):
                mpq_set(A._entries[A.index(i,j)], self._entries[self.index(i,j)])
                mpq_set(A._entries[i*A._ncols + self._ncols + j], (<RationalMatrix>M)._entries[i*Mn + j])
        return A

    cdef LeanMatrix prepend_identity(self):   # Not a Sage matrix operation
        cdef RationalMatrix A = RationalMatrix(self._nrows, self._ncols + self._nrows)
        cdef long i, j
        for i in range(self._nrows):
            mpq_set_si(A._entries[A.index(i,i)], 1, 1)
            for j in range(self._ncols):
                mpq_set(A._entries[A.index(i,self._nrows+j)], self._entries[self.index(i,j)])
        return A

    cpdef base_ring(self):
        """
        Return the base ring of ``self``.

        EXAMPLES::

            sage: from sage.matroids.lean_matrix import RationalMatrix
            sage: A = RationalMatrix(3, 4)
            sage: A.base_ring()
            Rational Field
        """
        return QQ

    cpdef characteristic(self):
        """
        Return the characteristic of ``self.base_ring()``.

        EXAMPLES::

            sage: from sage.matroids.lean_matrix import RationalMatrix
            sage: A = RationalMatrix(3, 4)
            sage: A.characteristic()
            0
        """
        return 0

    cdef inline long row_len(self, long i) except -1:   # Not a Sage matrix operation
        """
        Return number of nonzero entries in row ``i``.
        """
        cdef long k
        cdef long res = 0
        for k in range(self._ncols):
            if mpq_sgn(self._entries[self.index(i, k)]) != 0:
                res += 1
        return res

    cdef inline row_inner_product(self, long i, long j):   # Not a Sage matrix operation
        """
        Return the inner product between rows ``i`` and ``j``.
        """
        cdef long k
        cdef Rational z = Rational.__new__(Rational)
        cdef mpq_t t
        mpq_init(t)
        mpq_set_si(z.value, 0, 1)
        for k in range(self._ncols):
            mpq_mul(t, self._entries[self.index(i, k)], self._entries[self.index(j, k)])
            mpq_add(z.value, z.value, t)
        mpq_clear(t)
        return z

    cdef int add_multiple_of_row_c(self, long x, long y, s, bint col_start) except -1:
        """
        Add ``s`` times row ``y`` to row ``x``. Argument ``col_start`` is
        ignored.
        """
        if s is None:
            for i in range(self._ncols):
                # In place addition for position (x, i)
                mpq_add(self._entries[self.index(x, i)], self._entries[self.index(x, i)], self._entries[self.index(y, i)])
        else:
            return self.add_multiple_of_row_mpq(x, y, Rational(s).value, col_start)

    cdef int add_multiple_of_row_mpq(self, long x, long y, mpq_t s, bint col_start) except -1:
        cdef long i
        cdef mpq_t t
        mpq_init(t)

        for i in range(self._ncols):
            mpq_mul(t, s, self._entries[self.index(y, i)])
            # In place addition for position (x, i)
            mpq_add(self._entries[self.index(x, i)], self._entries[self.index(x, i)], t)
        mpq_clear(t)
        return 0

    cdef int swap_rows_c(self, long x, long y) except -1:
        """
        Swap rows ``x`` and ``y``.
        """
        cdef mpq_t* tmp
        tmp = <mpq_t*> sig_malloc(self._ncols * sizeof(mpq_t))
        if not tmp:
            raise MemoryError
        memcpy(tmp, self._entries + x * self._ncols, self._ncols * sizeof(mpq_t))
        memcpy(self._entries + x * self._ncols, self._entries + y * self._ncols, self._ncols * sizeof(mpq_t))
        memcpy(self._entries + y * self._ncols, tmp, self._ncols * sizeof(mpq_t))
        sig_free(tmp)
        return 0

    cdef int rescale_row_c(self, long x, s, bint col_start) except -1:
        """
        Scale row ``x`` by ``s``. Argument ``col_start`` is for Sage
        compatibility, and is ignored.
        """
        if s == 1:
            # Nothing to do
            return 0
        return self.rescale_row_mpq(x, Rational(s).value, col_start)

    cdef int rescale_row_mpq(self, long x, mpq_t s, bint col_start) except -1:
        cdef long i
        for i in range(self._ncols):
            # This is inplace multiplication
            mpq_mul(self._entries[self.index(x, i)], s, self._entries[self.index(x, i)])
        return 0

    cdef int rescale_column_c(self, long y, s, bint start_row) except -1:
        """
        Scale column ``y`` by ``s``. Argument ``start_row`` is for Sage
        compatibility, and is ignored.
        """
        if s == 1:
            # Nothing to do
            return 0
        return self.rescale_column_mpq(y, Rational(s).value, start_row)

    cdef int rescale_column_mpq(self, long y, mpq_t s, bint start_row) except -1:
        cdef long j
        for j in range(self._nrows):
            # This is inplace multiplication
            mpq_mul(self._entries[self.index(j, y)], self._entries[self.index(j, y)], s)
        return 0

    cdef int pivot(self, long x, long y) except -1:   # Not a Sage matrix operation
        """
        Row-reduce to make column ``y`` have a ``1`` in row ``x`` and zeroes
        elsewhere.

        .. NOTE::

            This is different from what matroid theorists tend to call a
            pivot, as it does not involve a column exchange!
        """
        cdef long i
        cdef mpq_t t
        mpq_init(t)
        mpq_inv(t, self._entries[self.index(x, y)])
        self.rescale_row_mpq(x, t, 0)
        for i in range(self._nrows):
            if mpq_sgn(self._entries[self.index(i, y)]) != 0 and i != x:
                mpq_neg(t, self._entries[self.index(i, y)])
                self.add_multiple_of_row_mpq(i, x, t, 0)
        mpq_clear(t)
        return 0

    cdef list nonzero_positions_in_row(self, long r):
        """
        Get coordinates of nonzero entries of row ``r``.
        """
        cdef long j
        cdef list res = []
        for j in range(r * self._ncols, (r + 1) * self._ncols):
            if mpq_sgn(self._entries[j]) != 0:
                res.append(j - r * self._ncols)
        return res

    cdef LeanMatrix transpose(self):
        """
        Return the transpose of the matrix.
        """
        cdef RationalMatrix A
        cdef long i, j
        A = RationalMatrix(self._ncols, self._nrows)
        for i in range(self._nrows):
            for j in range(self._ncols):
                A.set(j, i, self._entries[self.index(i, j)])
        return A

    cdef LeanMatrix _matrix_times_matrix_(self, LeanMatrix other):
        """
        Return the product ``self * other``.
        """
        cdef RationalMatrix A, ot
        cdef long i, j, t, ind
        cdef mpq_t s
        mpq_init(s)
        ot = <RationalMatrix> other
        A = RationalMatrix(self._nrows, ot._ncols)
        for i in range(A._nrows):
            for j in range(A._ncols):
                ind = A.index(i, j)
                # We do all operations inplace on A._entries[ind]
                for t in range(self._ncols):
                    mpq_mul(s, self._entries[self.index(i, t)], ot._entries[ot.index(t, j)])
                    mpq_add(A._entries[ind], A._entries[ind], s)
        mpq_clear(s)
        return A

    cdef list gauss_jordan_reduce(self, columns):   # Not a Sage matrix operation
        """
        Row-reduce so the lexicographically first basis indexes an identity
        submatrix.
        """
        cdef long r = 0
        cdef list P = []
        cdef long c, p, row
        cdef mpq_t a
        cdef bint is_pivot
        mpq_init(a)
        for c in columns:
            is_pivot = False
            for row in range(r, self._nrows):
                if mpq_sgn(self._entries[self.index(row, c)]) != 0:
                    is_pivot = True
                    p = row
                    break
            if is_pivot:
                self.swap_rows_c(p, r)
                mpq_inv(a, self._entries[self.index(r, c)])
                self.rescale_row_mpq(r, a, 0)
                for row in range(self._nrows):
                    if row != r and mpq_sgn(self._entries[self.index(row, c)]) != 0:
                        mpq_neg(a, self._entries[self.index(row, c)])
                        self.add_multiple_of_row_mpq(row, r, a, 0)
                P.append(c)
                r += 1
            if r == self._nrows:
                break
        mpq_clear(a)
        return P

    def __richcmp__(left, right, op):
        """
        Compare two matrices.

        EXAMPLES::

            sage: from sage.matroids.lean_matrix import RationalMatrix
            sage: A = RationalMatrix(2, 2, matrix(QQ, [[1, 0], [0, 1/2]]))
            sage: B = RationalMatrix(2, 2, matrix(QQ, [[1, 0], [0, 1/2]]))
            sage: C = RationalMatrix(2, 2, matrix(QQ, [[1, 1/3], [0, 1/2]]))
            sage: D = RationalMatrix(2, 2, matrix(QQ, [[1, 1/3], [0, 1/2]]))
            sage: E = RationalMatrix(2, 3, matrix(QQ, [[1, 0, 0], [0, 1/2, 0]]))
            sage: A == B
            True
            sage: A != C
            True
            sage: A == D
            False
            sage: E == A
            False
        """
        cdef long i
        if op not in [Py_EQ, Py_NE]:
            return NotImplemented
        if not isinstance(left, RationalMatrix) or not isinstance(right, RationalMatrix):
            return NotImplemented
        if op == Py_EQ:
            res = True
        if op == Py_NE:
            res = False
        # res gets inverted if matroids are deemed different.
        if left.nrows() != right.nrows():
            return not res
        if left.ncols() != right.ncols():
            return not res
        for i in range(left.nrows() * left.ncols()):
            if not mpq_equal((<RationalMatrix>left)._entries[i], (<RationalMatrix>right)._entries[i]):
                return not res
        return res

    def __reduce__(self):
        """
        Save the object.

        EXAMPLES::

            sage: from sage.matroids.lean_matrix import RationalMatrix
            sage: A = RationalMatrix(2, 5)
            sage: A == loads(dumps(A))  # indirect doctest
            True
            sage: C = RationalMatrix(2, 2, matrix(QQ, [[1, 1/3], [0, -1]]))
            sage: C == loads(dumps(C))
            True
        """
        from sage.matroids.unpickling import unpickle_rational_matrix
        cdef Rational z
        cdef list entries = []
        cdef long i
        for i in range(self._nrows * self._ncols):
            z = Rational.__new__(Rational)
            mpq_set(z.value, self._entries[i])
            entries.append(z)
        version = 0
        data = (self.nrows(), self.ncols(), entries)
        return unpickle_rational_matrix, (version, data)<|MERGE_RESOLUTION|>--- conflicted
+++ resolved
@@ -1,10 +1,5 @@
-<<<<<<< HEAD
 # sage_setup: distribution = sagemath-modules
 # sage.doctest: needs sage.rings.finite_rings
-# cython: profile=True
-=======
-# sage.doctest: optional - sage.rings.finite_rings
->>>>>>> 7033d7d5
 """
 Lean matrices
 
