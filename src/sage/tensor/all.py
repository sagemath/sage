--- conflicted
+++ resolved
@@ -1,6 +1,2 @@
-<<<<<<< HEAD
 # sage_setup: distribution = sagemath-modules
-from .modules.all import *
-=======
-from sage.tensor.modules.all import *
->>>>>>> 2bad7721
+from sage.tensor.modules.all import *