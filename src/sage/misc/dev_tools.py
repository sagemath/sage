r"""
Some tools for developers

AUTHORS:

- Nicolas M. Thiery: initial version

- Vincent Delecroix (2012 and 2013): improve import_statements
"""
# ****************************************************************************
#  Copyright (C) 2011 Nicolas M. Thiery <nthiery at users.sf.net>
#
#  Distributed under the terms of the GNU General Public License (GPL)
#                  https://www.gnu.org/licenses/
# *****************************************************************************

import os
import re
import sys

from collections import defaultdict


def runsnake(command):
    """
    Graphical profiling with ``runsnake``

    INPUT:

    - ``command`` -- the command to be run as a string.

    EXAMPLES::

        sage: from sage.misc.dev_tools import runsnake
        sage: runsnake("list(SymmetricGroup(3))")        # optional - runsnake

    ``command`` is first preparsed (see :func:`preparse`)::

        sage: runsnake('for x in range(1,4): print(x^2)') # optional - runsnake
        1
        4
        9

    :func:`runsnake` requires the program ``runsnake``. Due to non
    trivial dependencies (python-wxgtk, ...), installing it within the
    Sage distribution is unpractical. Hence, we recommend installing
    it with the system wide Python. On Ubuntu 10.10, this can be done
    with::

        > sudo apt-get install python-profiler python-wxgtk2.8 python-setuptools
        > sudo easy_install RunSnakeRun

    See the ``runsnake`` website for instructions for other platforms.

    :func:`runsnake` further assumes that the system wide Python is
    installed in ``/usr/bin/python``.

    .. SEEALSO::

        - `The runsnake website <http://www.vrplumber.com/programming/runsnakerun/>`_
        - ``%prun``
        - :class:`Profiler`

    """
    import cProfile
    from sage.misc.temporary_file import tmp_filename
    from sage.misc.globals import get_main_globals
    from sage.repl.preparse import preparse
    tmpfile = tmp_filename()
    cProfile.runctx(preparse(command.lstrip().rstrip()), get_main_globals(),
                    locals(), filename=tmpfile)
    os.system("/usr/bin/python -E `which runsnake` %s &" % tmpfile)


def import_statement_string(module, names, lazy):
    r"""
    Return a (lazy) import statement for ``names`` from ``module``.

    INPUT:

    - ``module`` -- the name of a module

    - ``names`` -- a list of 2-tuples containing names and alias to
      import

    - ``lazy`` -- a boolean: whether to return a lazy import statement

    EXAMPLES::

        sage: import sage.misc.dev_tools as dt
        sage: modname = 'sage.misc.dev_tools'
        sage: names_and_aliases = [('import_statement_string', 'iss')]
        sage: dt.import_statement_string(modname, names_and_aliases, False)
        'from sage.misc.dev_tools import import_statement_string as iss'
        sage: dt.import_statement_string(modname, names_and_aliases, True)
        "lazy_import('sage.misc.dev_tools', 'import_statement_string', 'iss')"
        sage: dt.import_statement_string(modname, [('a','b'),('c','c'),('d','e')], False)
        'from sage.misc.dev_tools import a as b, c, d as e'
        sage: dt.import_statement_string(modname, [(None,None)], False)
        'import sage.misc.dev_tools'
    """
    if lazy:
        if len(names) == 1:
            name, alias = names[0]
            if name == alias:
                if name is None:
                    raise ValueError("cannot lazy import modules")
                return "lazy_import('%s', '%s')" % (module, name)
            else:
                return "lazy_import('%s', '%s', '%s')" % (module, name, alias)
        obj_names = "[" + ", ".join("'" + name[0] + "'" for name in names) + "]"
        obj_aliases = "[" + ", ".join("'" + name[1] + "'" for name in names) + "]"
        return "lazy_import('%s', %s, %s)" % (module, obj_names, obj_aliases)
    else:
        import_module = False
        name_list = []
        for name, alias in names:
            if name == alias:
                if name is None:
                    import_module = True
                    continue
                name_list.append(name)
            else:
                name_list.append("%s as %s" % (name, alias))
        res = []
        if import_module:
            res.append("import %s" % module)
        if name_list:
            res.append("from %s import %s" % (module, ', '.join(name_list)))
        return "\n".join(res)


def load_submodules(module=None, exclude_pattern=None):
    r"""
    Load all submodules of a given modules.

    This method is intended to be used by developers and especially the one
    who uses :func:`import_statements`. By default it load the sage library and
    it takes around a minute.

    INPUT:

    - ``module`` - an optional module

    - ``exclude_pattern`` - an optional regular expression pattern of module
      names that have to be excluded.

    EXAMPLES::

        sage: sage.misc.dev_tools.load_submodules(sage.combinat)
        load sage.combinat.algebraic_combinatorics... succeeded
        ...
        load sage.combinat.words.suffix_trees... succeeded

    Calling a second time has no effect (since the function does not import
    modules already imported)::

        sage: sage.misc.dev_tools.load_submodules(sage.combinat)

    The second argument allows to exclude a pattern::

        sage: sage.misc.dev_tools.load_submodules(sage.geometry, "database$|lattice")
        load sage.geometry.cone_catalog... succeeded
        load sage.geometry.fan_isomorphism... succeeded
        ...
        load sage.geometry.riemannian_manifolds.surface3d_generators... succeeded

        sage: sage.misc.dev_tools.load_submodules(sage.geometry)
        load sage.geometry.polyhedron.lattice_euclidean_group_element... succeeded
        load sage.geometry.polyhedron.palp_database... succeeded
        load sage.geometry.polyhedron.ppl_lattice_polygon... succeeded
    """
    from .package_dir import walk_packages

    if module is None:
        import sage
        module = sage
        exclude_pattern = r"^sage\.libs|^sage\.tests|tests$|^sage\.all_|all$|sage\.interacts$|^sage\.misc\.benchmark$"

    if exclude_pattern:
        exclude = re.compile(exclude_pattern)
    else:
        exclude = None

    for importer, module_name, ispkg in walk_packages(module.__path__, module.__name__ + '.'):
        if ispkg or module_name in sys.modules:
            continue

        # we exclude several sage components because loading them is much of a
        # problem...
        if exclude and exclude.search(module_name):
            continue

        try:
            sys.stdout.write("load %s..." % module_name)
            sys.stdout.flush()
            loader = importer.find_module(module_name)
            loader.load_module(module_name)
            sys.stdout.write(" succeeded\n")
        except (ValueError, AttributeError, TypeError, ImportError):
            # we might get error because of cython code that has been
            # compiled but with source removed
            sys.stdout.write("failed\n")


def find_objects_from_name(name, module_name=None, include_lazy_imports=False):
    r"""
    Return the list of objects from ``module_name`` whose name is ``name``.

    INPUT:

    - ``name`` -- string

    - ``module_name`` -- string or ``None``:

      - If ``module_name`` is ``None``, the function runs through all
        loaded modules and returns the list of objects whose name matches ``name``.

      - If ``module_name`` is a string, then search only in submodules of
        ``module_name``.

    - ``include_lazy_imports`` -- boolean (default: ``False``); whether to
      include unresolved lazy imports (i.e., :class:`~sage.misc.lazy_import.LazyImport`
      objects) in the output.

    In order to search through more modules you might use the function
    :func:`load_submodules`.

    EXAMPLES::

        sage: import sage.misc.dev_tools as dt
        sage: dt.find_objects_from_name('FareySymbol')                                  # needs sage.modular
        [<class 'sage.modular.arithgroup.farey_symbol.Farey'>]

        sage: # needs sympy
        sage: import sympy
        sage: dt.find_objects_from_name('RR')
        [Real Field with 53 bits of precision, RR]
        sage: dt.find_objects_from_name('RR', 'sage')
        [Real Field with 53 bits of precision]
        sage: dt.find_objects_from_name('RR', 'sympy')
        [RR]

    Examples that do not belong to the global namespace but in a loaded module::

        sage: 'find_objects_from_name' in globals()
        False
        sage: objs = dt.find_objects_from_name('find_objects_from_name')
        sage: len(objs)
        1
        sage: dt.find_objects_from_name is dt.find_objects_from_name
        True

    When ``include_lazy_imports=True`` is used, several
    :class:`~sage.misc.lazy_import.LazyImport` objects that are resolving to the
    same object may be included in the output::

        sage: dt.find_objects_from_name('RR', include_lazy_imports=True)
        [Real Field with 53 bits of precision,
         ...
         Real Field with 53 bits of precision,
         RR]

    .. NOTE::

        It might be a good idea to move this function into
        :mod:`sage.misc.sageinspect`.
    """
    from sage.misc.lazy_import import LazyImport

    obj = []
    for smodule_name, smodule in sys.modules.items():
        if module_name and not smodule_name.startswith(module_name):
            continue
        if smodule_name.rpartition('.')[2].startswith('all__sagemath_'):
            continue
        if hasattr(smodule, '__dict__') and name in smodule.__dict__:
            u = smodule.__dict__[name]
<<<<<<< HEAD
            if not isinstance(u, LazyImport) and all(v is not u for v in obj):
=======
            if (not isinstance(u, LazyImport) or include_lazy_imports) and all(v is not u for v in obj):
>>>>>>> 6695becb
                obj.append(u)

    return obj


def find_object_modules(obj):
    r"""
    Return a dictionary whose keys are the names of the modules where ``obj``
    appear and the value at a given module name is the list of names that
    ``obj`` have in that module.

    It is very unlikely that the output dictionary has several keys except when
    ``obj`` is an instance of a class.

    EXAMPLES::

        sage: from sage.misc.dev_tools import find_object_modules
        sage: find_object_modules(RR)                                                   # needs sage.rings.real_mpfr
        {'sage.rings.real_mpfr': ['RR']}
        sage: find_object_modules(ZZ)
        {'sage.rings.integer_ring': ['Z', 'ZZ']}

    .. NOTE::

        It might be a good idea to move this function in
        :mod:`sage.misc.sageinspect`.
    """
    from sage.misc import sageinspect

    # see if the object is defined in its own module
    # might be wrong for class instances as the instanciation might appear
    # outside of the module !!
    module_name = None
    if sageinspect.isclassinstance(obj):
        module_name = obj.__class__.__module__
    elif hasattr(obj, '__module__') and obj.__module__:
        module_name = obj.__module__

    if module_name:
        if module_name not in sys.modules:
            raise ValueError("this should never happen")
        d = sys.modules[module_name].__dict__
        matching = sorted(key for key in d if d[key] is obj)
        if matching:
            return {module_name: matching}

    # otherwise, we parse all (already loaded) modules and hope to find
    # something
    module_to_obj = {}
    for module_name, module in sys.modules.items():
        if module_name != '__main__' and hasattr(module, '__dict__'):
            d = module.__dict__
            names = [key for key in d if d[key] is obj]
            if names:
                module_to_obj[module_name] = names

    # if the object is an instance, we try to guess where it is defined
    if sageinspect.isclassinstance(obj):
        dec_pattern = re.compile(r"^(\w[\w0-9\_]*)\s*=", re.MULTILINE)
        module_to_obj2 = {}
        for module_name, obj_names in module_to_obj.items():
            module_to_obj2[module_name] = []
            try:
                src = sageinspect.sage_getsource(sys.modules[module_name])
            except TypeError:
                pass
            else:
                m = dec_pattern.search(src)
                while m:
                    if m.group(1) in obj_names:
                        module_to_obj2[module_name].append(m.group(1))
                    m = dec_pattern.search(src, m.end())
            if not module_to_obj2[module_name]:
                del module_to_obj2[module_name]

        if module_to_obj2:
            return module_to_obj2

    return module_to_obj


def import_statements(*objects, **kwds):
    r"""
    Print import statements for the given objects.

    INPUT:

    - ``*objects`` -- a sequence of objects or comma-separated strings of names.

    - ``lazy`` -- a boolean (default: ``False``)
      Whether to print a lazy import statement.

    - ``verbose`` -- a boolean (default: ``True``)
      Whether to print information in case of ambiguity.

    - ``answer_as_str`` -- a boolean (default: ``False``)
      If ``True`` return a string instead of printing the statement.

    EXAMPLES::

        sage: import_statements(WeylGroup, lazy_attribute)                              # needs sage.libs.gap
        from sage.combinat.root_system.weyl_group import WeylGroup
        from sage.misc.lazy_attribute import lazy_attribute

        sage: import_statements(IntegerRing)
        from sage.rings.integer_ring import IntegerRing

    If ``lazy`` is True, then :func:`lazy_import` statements are
    displayed instead::

        sage: import_statements(WeylGroup, lazy_attribute, lazy=True)                   # needs sage.libs.gap
        from sage.misc.lazy_import import lazy_import
        lazy_import('sage.combinat.root_system.weyl_group', 'WeylGroup')
        lazy_import('sage.misc.lazy_attribute', 'lazy_attribute')

    In principle, the function should also work on object which are instances.
    In case of ambiguity, one or two warning lines are printed::

        sage: import_statements(RDF)
        from sage.rings.real_double import RDF

        sage: import_statements(ZZ)
        # ** Warning **: several names for that object: Z, ZZ
        from sage.rings.integer_ring import Z

        sage: import_statements(euler_phi)
        from sage.arith.misc import euler_phi

        sage: import_statements(x)                                                      # needs sage.symbolic
        from sage.calculus.predefined import x

    If you don't like the warning you can disable them with the option ``verbose``::

        sage: import_statements(ZZ, verbose=False)
        from sage.rings.integer_ring import Z

        sage: import_statements(x, verbose=False)                                       # needs sage.symbolic
        from sage.calculus.predefined import x

    If the object has several names, an other way to get the import
    statement you expect is to use a string instead of the object::

        sage: import_statements(matrix)                                                 # needs sage.modules
        # ** Warning **: several names for that object: Matrix, matrix
        from sage.matrix.constructor import Matrix

        sage: import_statements('cached_function')
        from sage.misc.cachefunc import cached_function
        sage: import_statements('Z')
        # **Warning**: distinct objects with name 'Z' in:
        #   - sage.calculus.predefined
        #   - sage.rings.integer_ring
        from sage.rings.integer_ring import Z

    The strings are allowed to be comma-separated names, and parenthesis
    are stripped for convenience::

        sage: import_statements('(floor, ceil)')                                        # needs sage.symbolic
        from sage.functions.other import floor, ceil

    Specifying a string is also useful for objects that are not
    imported in the Sage interpreter namespace by default. In this
    case, an object with that name is looked up in all the modules
    that have been imported in this session::

        sage: import_statement_string
        Traceback (most recent call last):
        ...
        NameError: name 'import_statement_string' is not defined

        sage: import_statements("import_statement_string")
        from sage.misc.dev_tools import import_statement_string

    Sometimes objects are imported as an alias (from XXX import YYY as ZZZ) or
    are affected (XXX = YYY) and the function might detect it::

        sage: import_statements('FareySymbol')
        from sage.modular.arithgroup.farey_symbol import Farey as FareySymbol

        sage: import_statements('power')
        from sage.arith.power import generic_power as power

    In order to be able to detect functions that belong to a non-loaded module,
    you might call the helper :func:`load_submodules` as in the following::

        sage: import_statements('HeckeMonoid')
        Traceback (most recent call last):
        ...
        LookupError: no object named 'HeckeMonoid'
        sage: from sage.misc.dev_tools import load_submodules
        sage: load_submodules(sage.monoids)
        load sage.monoids.automatic_semigroup... succeeded
        load sage.monoids.hecke_monoid... succeeded
        load sage.monoids.indexed_free_monoid... succeeded
        sage: import_statements('HeckeMonoid')
        from sage.monoids.hecke_monoid import HeckeMonoid

    We test different objects which have no appropriate answer::

        sage: import_statements('my_tailor_is_rich')
        Traceback (most recent call last):
        ...
        LookupError: no object named 'my_tailor_is_rich'
        sage: import_statements(5)
        Traceback (most recent call last):
        ...
        ValueError: no import statement found for '5'.

    We test that it behaves well with lazy imported objects (:trac:`14767`)::

        sage: import_statements(NN)
        from sage.rings.semirings.non_negative_integer_semiring import NN
        sage: import_statements('NN')
        from sage.rings.semirings.non_negative_integer_semiring import NN

    Deprecated lazy imports are ignored (see :trac:`17458`)::

        sage: lazy_import('sage.all', 'RR', 'deprecated_RR', namespace=sage.__dict__, deprecation=17458)
        sage: import_statements('deprecated_RR')
        Traceback (most recent call last):
        ...
        LookupError: object named 'deprecated_RR' is deprecated (see github issue 17458)
        sage: lazy_import('sage.all', 'RR', namespace=sage.__dict__, deprecation=17458)
        sage: import_statements('RR')
        from sage.rings.real_mpfr import RR

    The following were fixed with :trac:`15351`::

        sage: import_statements('Rationals')
        from sage.rings.rational_field import RationalField as Rationals
        sage: import_statements(sage.combinat.partition_algebra.SetPartitionsAk)
        from sage.combinat.partition_algebra import SetPartitionsAk
        sage: import_statements(CIF)
        from sage.rings.cif import CIF
        sage: import_statements(NaN)                                                    # needs sage.symbolic
        from sage.symbolic.constants import NaN
        sage: import_statements(pi)                                                     # needs sage.symbolic
        from sage.symbolic.constants import pi
        sage: import_statements('SAGE_ENV')
        from sage.env import SAGE_ENV
        sage: import_statements('graph_decompositions')
        import sage.graphs.graph_decompositions

    Check that a name from the global namespace is properly found (see
    :trac:`23779`)::

        sage: import_statements('log')
        from sage.misc.functional import log

    .. NOTE::

        The programmers try to made this function as smart as possible.
        Nevertheless it is far from being perfect (for example it does not
        detect deprecated stuff). So, if you use it, double check the answer and
        report weird behaviors.
    """
    import itertools
    import inspect
    from sage.misc.lazy_import import LazyImport

    answer = defaultdict(list)
    module_name = None
    # a dictionary module -> [(name1,alias1), (name2,alias2) ...]
    # where "nameX" is an object in "module" that has to be
    # imported with the alias "aliasX"

    lazy = kwds.pop("lazy", False)
    verbose = kwds.pop("verbose", True)
    answer_as_str = kwds.pop("answer_as_str", False)

    if kwds:
        raise TypeError("Unexpected '{}' argument".format(next(iter(kwds))))

    def expand_comma_separated_names(obj):
        if isinstance(obj, str):
            for w in obj.strip('()').split(','):
                yield w.strip()
        else:
            yield obj

    for obj in itertools.chain.from_iterable(expand_comma_separated_names(object)
                                             for object in objects):
        name = None    # the name of the object

        # 1. if obj is a string, we look for an object that has that name
        if isinstance(obj, str):
            from sage.all import sage_globals
            G = sage_globals()
            name = obj
            if name in G:
                # 1.a. object in the sage namespace
                obj = [G[name]]
            else:
                # 1.b. object inside a submodule of sage
                obj = find_objects_from_name(name, 'sage', include_lazy_imports=True)
                if not obj:
                    # 1.c. object from something already imported
                    obj = find_objects_from_name(name, include_lazy_imports=True)

            # remove lazy imported objects from list obj
            i = 0
            deprecation = None
            while i < len(obj):
                if isinstance(obj[i], LazyImport):
                    tmp = obj.pop(i)
                    # Ignore deprecated lazy imports
                    tmp_deprecation = tmp._get_deprecation_issue()
                    if tmp_deprecation:
                        deprecation = tmp_deprecation
                    else:
                        tmp = tmp._get_object()
                        if all(u is not tmp for u in obj):
                            obj.append(tmp)
                else:
                    i += 1

            if verbose and len(obj) > 1:
                modules = set()
                for o in obj:
                    modules.update(find_object_modules(o))
                print("# **Warning**: distinct objects with name '{}' "
                      "in:".format(name))
                for mod in sorted(modules):
                    print("#   - {}".format(mod))

            # choose a random object among the potentially enormous list of
            # objects we get from "name"
            try:
                obj = obj[0]
            except IndexError:
                if deprecation:
                    raise LookupError(
                        "object named {!r} is deprecated (see github issue "
                        "{})".format(name, deprecation))
                else:
                    raise LookupError("no object named {!r}".format(name))

        # 1'. if obj is a LazyImport we recover the real object
        if isinstance(obj, LazyImport):
            obj = obj._get_object()

        # 2. Find out in which modules obj lives
        # and update answer with a couple of strings "(name,alias)" where "name" is
        # the name of the object in the module and "alias" is the name of the
        # object

        # easy case: the object is itself a module
        if inspect.ismodule(obj):
            module_name = obj.__name__
            answer[module_name].append((None, None))
            continue

        modules = find_object_modules(obj)
        if '__main__' in modules:
            del modules['__main__']
        if '__mp_main__' in modules:
            del modules['__mp_main__']

        if not modules:
            raise ValueError("no import statement found for '{}'.".format(obj))

        if name is None:
            # if the object is available under both ascii and unicode names,
            # prefer the ascii version.
            def is_ascii(s):
                """
                Equivalent of `str.isascii` in Python >= 3.7
                """
                return all(ord(c) < 128 for c in s)
            if any(is_ascii(s)
                   for (module_name, obj_names) in modules.items()
                   for s in obj_names):
                for module_name, obj_names in list(modules.items()):
                    if any(not is_ascii(s) for s in obj_names):
                        obj_names = [name for name in obj_names if is_ascii(name)]
                        if not obj_names:
                            del modules[module_name]
                        else:
                            modules[module_name] = obj_names

        if len(modules) == 1:  # the module is well defined
            (module_name, obj_names), = modules.items()
            if name is None:
                if verbose and len(obj_names) > 1:
                    print("# ** Warning **: several names for that object: "
                          "{}".format(', '.join(sorted(obj_names))))
                name = alias = obj_names[0]
            elif name in modules[module_name]:
                alias = name
            else:
                alias = name
                name = obj_names[0]

            answer[module_name].append((name, alias))
            continue

        # here modules contain several answers and we first try to see if there
        # is a best one (i.e. the object "obj" is contained in the module and
        # has name "name")
        if name is not None:
            good_modules = []
            for mod in modules:
                if name in modules[mod]:
                    good_modules.append(mod)

            if len(good_modules) == 1:
                answer[good_modules[0]].append((name, name))
                continue

        # if the object is a class instance, it is likely that it is defined in
        # some XYZ.all module
        from .sageinspect import isclassinstance
        if isclassinstance(obj):
            module_name = type(obj).__module__
            i = module_name.rfind('.')
            all_module_name = module_name[:i] + '.all'
            if all_module_name in modules:
                module_name = all_module_name
                modules[module_name][0]
            else:
                module_name = None

        if module_name is None:
            # here, either "obj" is a class instance but there is no natural
            # candidate for its module or "obj" is not a class instance.
            all_re = re.compile(r'.+\.all(?:_\w+)?$')
            not_all_modules = [mod for mod in modules
                               if not all_re.match(mod)]
            if not not_all_modules:
                print("# ** Warning **: the object {} is only defined in "
                      ".all modules".format(obj))
                module_name = next(iter(modules))
            else:
                if len(not_all_modules) > 1:
                    print("# ** Warning **: several modules for the object "
                          "{}: {}".format(obj, ', '.join(sorted(modules))))
                module_name = not_all_modules[0]

        # 3. Now that we found the module, we fix the problem of the alias
        if name is None:
            alias = name = modules[module_name][0]
        else:
            alias = name
            name = modules[module_name][0]

        answer[module_name].append((name, alias))

    res = []

    if lazy:
        res.append("from sage.misc.lazy_import import lazy_import")

    for module_name in sorted(answer):
        res.append(import_statement_string(module_name, answer[module_name],
                                           lazy))

    if answer_as_str:
        return '\n'.join(res)
    else:
        print('\n'.join(res))<|MERGE_RESOLUTION|>--- conflicted
+++ resolved
@@ -276,11 +276,7 @@
             continue
         if hasattr(smodule, '__dict__') and name in smodule.__dict__:
             u = smodule.__dict__[name]
-<<<<<<< HEAD
-            if not isinstance(u, LazyImport) and all(v is not u for v in obj):
-=======
             if (not isinstance(u, LazyImport) or include_lazy_imports) and all(v is not u for v in obj):
->>>>>>> 6695becb
                 obj.append(u)
 
     return obj
