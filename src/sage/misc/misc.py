# sage_setup: distribution = sagemath-objects
"""
Miscellaneous functions

AUTHORS:

- William Stein

- William Stein (2006-04-26): added workaround for Windows where most
  users' home directory has a space in it.

- Robert Bradshaw (2007-09-20): Ellipsis range/iterator.
"""

# ****************************************************************************
#       Copyright (C) 2006 William Stein <wstein@gmail.com>
#
# This program is free software: you can redistribute it and/or modify
# it under the terms of the GNU General Public License as published by
# the Free Software Foundation, either version 2 of the License, or
# (at your option) any later version.
#                  https://www.gnu.org/licenses/
# ****************************************************************************

import contextlib
import functools
import os
import pdb
import sys
import warnings

from sage.misc.lazy_string import lazy_string
from sage.env import DOT_SAGE, HOSTNAME
from sage.misc.lazy_import import lazy_import

lazy_import("sage.combinat.subset", ["powerset", "subsets", "uniq"],
            deprecation=35564)

lazy_import("sage.misc.timing", ["cputime", "GlobalCputime", "walltime"],
            deprecation=35816)

lazy_import("sage.misc.globals", ["get_main_globals", "inject_variable"],
            deprecation=99999)

LOCAL_IDENTIFIER = '%s.%s' % (HOSTNAME, os.getpid())

#################################################################
# File and directory utilities
#################################################################

# We create the DOT_SAGE directory (if it does not exist yet; note in particular
# that it may already have been created by the bin/sage script) with
# restrictive permissions, since otherwise possibly just anybody can easily see
# every command you type.

os.makedirs(DOT_SAGE, mode=0o700, exist_ok=True)


def try_read(obj, splitlines=False):
    r"""
    Determine if a given object is a readable file-like object and if so
    read and return its contents.

    That is, the object has a callable method named ``read()`` which takes
    no arguments (except ``self``) then the method is executed and the
    contents are returned.

    Alternatively, if the ``splitlines=True`` is given, first ``splitlines()``
    is tried, then if that fails ``read().splitlines()``.

    If either method fails, ``None`` is returned.

    INPUT:

    - ``obj`` -- typically a `file` or `io.BaseIO` object, but any other
      object with a ``read()`` method is accepted

    - ``splitlines`` -- boolean (default: ``False``); if ``True``, return a
      list of lines instead of a string

    EXAMPLES::

        sage: import io
        sage: filename = tmp_filename()
        sage: from sage.misc.misc import try_read
        sage: with open(filename, 'w') as fobj:
        ....:     _ = fobj.write('a\nb\nc')
        sage: with open(filename) as fobj:
        ....:     print(try_read(fobj))
        a
        b
        c
        sage: with open(filename) as fobj:
        ....:     try_read(fobj, splitlines=True)
        ['a\n', 'b\n', 'c']

    The following example is identical to the above example on Python 3,
    but different on Python 2 where ``open != io.open``::

        sage: with io.open(filename) as fobj:
        ....:     print(try_read(fobj))
        a
        b
        c

    I/O buffers::

        sage: buf = io.StringIO('a\nb\nc')
        sage: print(try_read(buf))
        a
        b
        c
        sage: _ = buf.seek(0); try_read(buf, splitlines=True)
        ['a\n', 'b\n', 'c']
        sage: buf = io.BytesIO(b'a\nb\nc')
        sage: try_read(buf) == b'a\nb\nc'
        True
        sage: _ = buf.seek(0)
        sage: try_read(buf, splitlines=True) == [b'a\n', b'b\n', b'c']
        True

    Custom readable::

        sage: class MyFile():
        ....:     def read(self): return 'Hello world!'
        sage: try_read(MyFile())
        'Hello world!'
        sage: try_read(MyFile(), splitlines=True)
        ['Hello world!']

    Not readable::

        sage: try_read(1) is None
        True
    """

    if splitlines:
        try:
            return obj.readlines()
        except (AttributeError, TypeError):
            pass

    try:
        data = obj.read()
    except (AttributeError, TypeError):
        return

    if splitlines:
        try:
            data = data.splitlines()
        except (AttributeError, TypeError):
            # Not a string??
            data = [data]

    return data


SAGE_DB = os.path.join(DOT_SAGE, 'db')
os.makedirs(SAGE_DB, exist_ok=True)

try:
    # Create the matplotlib config directory.
    os.makedirs(os.environ["MPLCONFIGDIR"], exist_ok=True)
except KeyError:
    pass


def exactly_one_is_true(iterable):
    r"""
    Return whether exactly one element of ``iterable`` evaluates ``True``.

    INPUT:

    - ``iterable`` -- an iterable object

    OUTPUT: boolean

    .. NOTE::

        The implementation is suggested by
        `stackoverflow entry <https://stackoverflow.com/a/16801605/1052778>`_.

    EXAMPLES::

        sage: from sage.misc.misc import exactly_one_is_true
        sage: exactly_one_is_true([])
        False
        sage: exactly_one_is_true([True])
        True
        sage: exactly_one_is_true([False])
        False
        sage: exactly_one_is_true([True, True])
        False
        sage: exactly_one_is_true([False, True])
        True
        sage: exactly_one_is_true([True, False, True])
        False
        sage: exactly_one_is_true([False, True, False])
        True
    """
    it = iter(iterable)
    return any(it) and not any(it)


def strunc(s, n=60):
    """
    Truncate at first space after position n, adding '...' if
    nontrivial truncation.
    """
    n = int(n)
    s = str(s)
    if len(s) > n:
        i = n
        while i < len(s) and s[i] != ' ':
            i += 1
        return s[:i] + " ..."
    return s


def newton_method_sizes(N):
    r"""
    Return a sequence of integers
    `1 = a_1 \leq a_2 \leq \cdots \leq a_n = N` such that
    `a_j = \lceil a_{j+1} / 2 \rceil` for all `j`.

    This is useful for Newton-style algorithms that double the
    precision at each stage. For example if you start at precision 1
    and want an answer to precision 17, then it's better to use the
    intermediate stages 1, 2, 3, 5, 9, 17 than to use 1, 2, 4, 8, 16,
    17.

    INPUT:

    - ``N`` -- positive integer

    EXAMPLES::

        sage: newton_method_sizes(17)
        [1, 2, 3, 5, 9, 17]
        sage: newton_method_sizes(16)
        [1, 2, 4, 8, 16]
        sage: newton_method_sizes(1)
        [1]

    AUTHORS:

    - David Harvey (2006-09-09)
    """

    N = int(N)
    if N < 1:
        raise ValueError("N (={}) must be a positive integer".format(N))

    output = []
    while N > 1:
        output.append(N)
        N = (N + 1) >> 1

    output.append(1)
    output.reverse()
    return output


#################################################################
# Generally useful
#################################################################


def compose(f, g):
    r"""
    Return the composition of one-variable functions: `f \circ g`.

    See also :func:`nest()`

    INPUT:

    - ``f`` -- a function of one variable
    - ``g`` -- another function of one variable

    OUTPUT: a function, such that compose(f,g)(x) = f(g(x))

    EXAMPLES::

        sage: def g(x): return 3*x
        sage: def f(x): return x + 1
        sage: h1 = compose(f, g)
        sage: h2 = compose(g, f)
        sage: _ = var('x')                                                              # needs sage.symbolic
        sage: h1(x)                                                                     # needs sage.symbolic
        3*x + 1
        sage: h2(x)                                                                     # needs sage.symbolic
        3*x + 3

    ::

        sage: _ = function('f g')                                                       # needs sage.symbolic
        sage: _ = var('x')                                                              # needs sage.symbolic
        sage: compose(f, g)(x)                                                          # needs sage.symbolic
        f(g(x))
    """
    return lambda x: f(g(x))


def nest(f, n, x):
    """
    Return `f(f(...f(x)...))`, where the composition occurs n times.

    See also :func:`compose()` and :func:`self_compose()`

    INPUT:

    - ``f`` -- a function of one variable
    - ``n`` -- nonnegative integer
    - ``x`` -- any input for `f`

    OUTPUT: `f(f(...f(x)...))`, where the composition occurs n times

    EXAMPLES::

        sage: def f(x): return x^2 + 1
        sage: x = var('x')                                                              # needs sage.symbolic
        sage: nest(f, 3, x)                                                             # needs sage.symbolic
        ((x^2 + 1)^2 + 1)^2 + 1

    ::

        sage: _ = function('f')                                                         # needs sage.symbolic
        sage: _ = var('x')                                                              # needs sage.symbolic
        sage: nest(f, 10, x)                                                            # needs sage.symbolic
        f(f(f(f(f(f(f(f(f(f(x))))))))))

    ::

        sage: _ = function('f')                                                         # needs sage.symbolic
        sage: _ = var('x')                                                              # needs sage.symbolic
        sage: nest(f, 0, x)                                                             # needs sage.symbolic
        x
    """
    from sage.rings.integer import Integer
    n = Integer(n)

    if n < 0:
        raise ValueError("n must be a nonnegative integer, not {}.".format(n))

    for i in range(n):
        x = f(x)
    return x


#################################################################
# The A \ b operator
#################################################################

class BackslashOperator:
    r"""
    Implement Matlab-style backslash operator for solving systems::

        A \ b

    The preparser converts this to multiplications using
    ``BackslashOperator()``.

    EXAMPLES::

        sage: preparse("A \\ matrix(QQ,2,1,[1/3,'2/3'])")
        "A  * BackslashOperator() * matrix(QQ,Integer(2),Integer(1),[Integer(1)/Integer(3),'2/3'])"
        sage: preparse("A \\ matrix(QQ,2,1,[1/3,2*3])")
        'A  * BackslashOperator() * matrix(QQ,Integer(2),Integer(1),[Integer(1)/Integer(3),Integer(2)*Integer(3)])'
        sage: preparse("A \\ B + C")
        'A  * BackslashOperator() * B + C'
        sage: preparse("A \\ eval('C+D')")
        "A  * BackslashOperator() * eval('C+D')"
        sage: preparse("A \\ x / 5")
        'A  * BackslashOperator() * x / Integer(5)'
        sage: preparse("A^3 \\ b")
        'A**Integer(3)  * BackslashOperator() * b'
    """
    def __rmul__(self, left):
        """
        EXAMPLES::

            sage: # needs sage.modules
            sage: A = random_matrix(ZZ, 4)
            sage: while A.rank() != 4:
            ....:     A = random_matrix(ZZ, 4)
            sage: B = random_matrix(ZZ, 4)
            sage: temp = A * BackslashOperator()
            doctest:...:
            DeprecationWarning: the backslash operator has been deprecated
            See https://github.com/sagemath/sage/issues/36394 for details.
            sage: temp.left is A
            True
            sage: X = temp * B
            doctest:...:
            DeprecationWarning: the backslash operator has been deprecated; use A.solve_right(B) instead
            See https://github.com/sagemath/sage/issues/36394 for details.
            sage: A * X == B
            True
        """
        from sage.misc.superseded import deprecation
        deprecation(36394, 'the backslash operator has been deprecated')
        self.left = left
        return self

    def __mul__(self, right):
        r"""
        EXAMPLES::

            sage: # needs scipy sage.modules
            sage: A = matrix(RDF, 5, 5, 2)
            sage: b = vector(RDF, 5, range(5))
            sage: v = A \ b
            doctest:...:
            DeprecationWarning: the backslash operator has been deprecated; use A.solve_right(B) instead
            See https://github.com/sagemath/sage/issues/36394 for details.
            sage: v.zero_at(1e-19)  # On at least one platform, we get a "negative zero"
            (0.0, 0.5, 1.0, 1.5, 2.0)
            sage: v = A._backslash_(b)
            doctest:...:
            DeprecationWarning: the backslash operator has been deprecated; use A.solve_right(B) instead
            See https://github.com/sagemath/sage/issues/36394 for details.
            sage: v.zero_at(1e-19)
            (0.0, 0.5, 1.0, 1.5, 2.0)
            sage: v = A * BackslashOperator() * b
            doctest:...:
            DeprecationWarning: the backslash operator has been deprecated; use A.solve_right(B) instead
            See https://github.com/sagemath/sage/issues/36394 for details.
            sage: v.zero_at(1e-19)
            (0.0, 0.5, 1.0, 1.5, 2.0)
        """
        from sage.misc.superseded import deprecation
        deprecation(36394, 'the backslash operator has been deprecated')
        return self.left._backslash_(right)


#################################################################
# is_iterator function
#################################################################
def is_iterator(it) -> bool:
    """
    Test if it is an iterator.

    The mantra ``if hasattr(it, 'next')`` was used to tests if ``it`` is an
    iterator. This is not quite correct since ``it`` could have a ``next``
    methods with a different semantic.

    EXAMPLES::

        sage: it = iter([1,2,3])
        sage: is_iterator(it)
        True

        sage: class wrong():
        ....:    def __init__(self): self.n = 5
        ....:    def __next__(self):
        ....:        self.n -= 1
        ....:        if self.n == 0: raise StopIteration
        ....:        return self.n
        sage: x = wrong()
        sage: is_iterator(x)
        False
        sage: list(x)
        Traceback (most recent call last):
        ...
        TypeError: 'wrong' object is not iterable

        sage: class good(wrong):
        ....:    def __iter__(self): return self
        sage: x = good()
        sage: is_iterator(x)
        True
        sage: list(x)
        [4, 3, 2, 1]

        sage: P = Partitions(3)                                                         # needs sage.combinat
        sage: is_iterator(P)                                                            # needs sage.combinat
        False
        sage: is_iterator(iter(P))                                                      # needs sage.combinat
        True
    """
    # see trac #7398 for a discussion
    try:
        return it is iter(it)
    except Exception:
        return False


#################################################################
# Useful but hard to classify
#################################################################


def random_sublist(X, s):
    """
    Return a pseudo-random sublist of the list X where the probability
    of including a particular element is s.

    INPUT:

    - ``X`` -- list

    - ``s`` -- floating point number between 0 and 1

    OUTPUT: list

    EXAMPLES::

        sage: from sage.misc.misc import is_sublist
        sage: S = [1,7,3,4,18]
        sage: sublist = random_sublist(S, 0.5); sublist  # random
        [1, 3, 4]
        sage: is_sublist(sublist, S)
        True
        sage: sublist = random_sublist(S, 0.5); sublist  # random
        [1, 3]
        sage: is_sublist(sublist, S)
        True
    """
    import sage.misc.prandom as random
    return [a for a in X if random.random() <= s]


def is_sublist(X, Y):
    """
    Test whether ``X`` is a sublist of ``Y``.

    EXAMPLES::

        sage: from sage.misc.misc import is_sublist
        sage: S = [1, 7, 3, 4, 18]
        sage: is_sublist([1, 7], S)
        True
        sage: is_sublist([1, 3, 4], S)
        True
        sage: is_sublist([1, 4, 3], S)
        False
        sage: is_sublist(S, S)
        True
    """
    X_i = 0
    for Y_i, y in enumerate(Y):
        if X_i == len(X):
            return True
        if y == X[X_i]:
            X_i += 1
    return X_i == len(X)


def some_tuples(elements, repeat, bound, max_samples=None):
    r"""
    Return an iterator over at most ``bound`` number of ``repeat``-tuples of
    ``elements``.

    INPUT:

    - ``elements`` -- an iterable
    - ``repeat`` -- integer (default: ``None``); the length of the tuples to be returned.
      If ``None``, just returns entries from ``elements``.
    - ``bound`` -- the maximum number of tuples returned (ignored if ``max_samples`` given)
    - ``max_samples`` -- nonnegative integer (default: ``None``); if given,
      then a sample of the possible tuples will be returned,
      instead of the first few in the standard order

    OUTPUT:

    If ``max_samples`` is not provided, an iterator over the first
    ``bound`` tuples of length ``repeat``, in the standard nested-for-loop order.

    If ``max_samples`` is provided, a list of at most ``max_samples`` tuples,
    sampled uniformly from the possibilities.  In this case, ``elements``
    must be finite.

    TESTS::

        sage: from sage.misc.misc import some_tuples
        sage: l = some_tuples([0,1,2,3], 2, 3)
        sage: l
        <itertools.islice object at ...>
        sage: len(list(l))
        3

        sage: l = some_tuples(range(50), 3, 10)
        sage: len(list(l))
        10

        sage: l = some_tuples(range(3), 2, None, max_samples=10)
        sage: len(list(l))
        9
    """
    if max_samples is None:
        from itertools import islice, product
        P = elements if repeat is None else product(elements, repeat=repeat)
        return islice(P, int(bound))
    else:
        if not (hasattr(elements, '__len__') and hasattr(elements, '__getitem__')):
            elements = list(elements)
        n = len(elements)
        N = n if repeat is None else n**repeat
        if N <= max_samples:
            from itertools import product
            return elements if repeat is None else product(elements, repeat=repeat)
        return _some_tuples_sampling(elements, repeat, max_samples, n)


def _some_tuples_sampling(elements, repeat, max_samples, n):
    """
    Internal function for :func:`some_tuples`.

    TESTS::

        sage: from sage.misc.misc import _some_tuples_sampling
        sage: l = list(_some_tuples_sampling(range(3), 3, 2, 3))
        sage: len(l)
        2
        sage: all(len(tup) == 3 for tup in l)
        True
        sage: all(el in range(3) for tup in l for el in tup)
        True
        sage: l = list(_some_tuples_sampling(range(20), None, 4, 20))
        sage: len(l)
        4
        sage: all(el in range(20) for el in l)
        True
    """
    from sage.rings.integer import Integer
    import sage.misc.prandom as random
    N = n if repeat is None else n**repeat
    # We sample on range(N) and create tuples manually since we don't want to create the list of all possible tuples in memory
    for a in random.sample(range(N), max_samples):
        if repeat is None:
            yield elements[a]
        else:
            yield tuple(elements[j] for j in Integer(a).digits(n, padto=repeat))


#################################################################
# Misc.
#################################################################

def exists(S, P):
    """
    If S contains an element x such that P(x) is ``True``, this function
    returns ``True`` and the element x. Otherwise it returns ``False`` and
    None.

    Note that this function is NOT suitable to be used in an
    if-statement or in any place where a boolean expression is
    expected. For those situations, use the Python built-in

    any(P(x) for x in S)

    INPUT:

    - ``S`` -- object (that supports enumeration)

    - ``P`` -- function that returns ``True`` or ``False``

    OUTPUT:

    - ``bool`` -- whether or not P is ``True`` for some element
      x of S

    - ``object`` -- x

    EXAMPLES: lambda functions are very useful when using the exists
    function::

        sage: exists([1,2,5], lambda x : x > 7)
        (False, None)
        sage: exists([1,2,5], lambda x : x > 3)
        (True, 5)

    The following example is similar to one in the MAGMA handbook. We
    check whether certain integers are a sum of two (small) cubes::

        sage: cubes = [t**3 for t in range(-10,11)]
        sage: exists([(x,y) for x in cubes for y in cubes], lambda v : v[0]+v[1] == 218)
        (True, (-125, 343))
        sage: exists([(x,y) for x in cubes for y in cubes], lambda v : v[0]+v[1] == 219)
        (False, None)
    """
    for x in S:
        if P(x):
            return True, x
    return False, None


def forall(S, P):
    """
    If `P(x)` is true every x in S, return ``True`` and ``None``. If there is
    some element x in S such that P is not ``True``, return ``False`` and `x`.

    Note that this function is NOT suitable to be used in an
    if-statement or in any place where a boolean expression is
    expected. For those situations, use the Python built-in

    all(P(x) for x in S)

    INPUT:

    - ``S`` -- object (that supports enumeration)

    - ``P`` -- function that returns ``True`` or ``False``

    OUTPUT:

    - ``bool`` -- whether or not P is ``True`` for all elements
      of S

    - ``object`` -- x

    EXAMPLES: lambda functions are very useful when using the forall
    function. As a toy example we test whether certain integers are
    greater than 3.

    ::

        sage: forall([1,2,5], lambda x : x > 3)
        (False, 1)
        sage: forall([1,2,5], lambda x : x > 0)
        (True, None)

    Next we ask whether every positive integer less than 100 is a
    product of at most 2 prime factors::

        sage: forall(range(1,100),  lambda n : len(factor(n)) <= 2)
        (False, 30)

    The answer is no, and 30 is a counterexample. However, every
    positive integer 100 is a product of at most 3 primes.

    ::

        sage: forall(range(1,100),  lambda n : len(factor(n)) <= 3)
        (True, None)
    """
    for x in S:
        if not P(x):
            return False, x
    return True, None


#################################################################
# debug tracing
#################################################################
set_trace = pdb.set_trace


#################################################################
# Word wrap lines
#################################################################
def word_wrap(s, ncols=85):
    t = []
    if ncols == 0:
        return s
    for x in s.split('\n'):
        if not x or x.lstrip()[:5] == 'sage:':
            t.append(x)
            continue
        while len(x) > ncols:
            k = ncols
            while k > 0 and x[k] != ' ':
                k -= 1
            if k == 0:
                k = ncols
                end = '\\'
            else:
                end = ''
            t.append(x[:k] + end)
            x = x[k:]
            k = 0
            while k < len(x) and x[k] == ' ':
                k += 1
            x = x[k:]
        t.append(x)
    return '\n'.join(t)


def pad_zeros(s, size=3):
    """
    EXAMPLES::

        sage: pad_zeros(100)
        '100'
        sage: pad_zeros(10)
        '010'
        sage: pad_zeros(10, 5)
        '00010'
        sage: pad_zeros(389, 5)
        '00389'
        sage: pad_zeros(389, 10)
        '0000000389'
    """
    return "0" * (size - len(str(s))) + str(s)


def is_in_string(line, pos):
    r"""
    Return ``True`` if the character at position ``pos`` in ``line`` occurs
    within a string.

    EXAMPLES::

        sage: from sage.misc.misc import is_in_string
        sage: line = 'test(\'#\')'
        sage: is_in_string(line, line.rfind('#'))
        True
        sage: is_in_string(line, line.rfind(')'))
        False
    """
    i = 0
    in_single_quote = False
    in_double_quote = False
    in_triple_quote = False

    def in_quote():
        return in_single_quote or in_double_quote or in_triple_quote

    while i < pos:
        # Update quote parsing
        # We only do this if this quote isn't backquoted itself,
        # which is the case if the previous character isn't
        # a backslash, or it is but both previous characters
        # are backslashes.
        if line[i - 1: i] != '\\' or line[i - 2: i] == '\\\\':
            if line[i: i + 3] in ['"""', "'''"]:
                if not in_quote():
                    in_triple_quote = True
                elif in_triple_quote:
                    in_triple_quote = False
            elif line[i] == "'":
                if not in_quote():
                    in_single_quote = True
                elif in_single_quote:
                    in_single_quote = False
            elif line[i] == '"':
                if not in_quote():
                    in_double_quote = True
                elif in_double_quote:
                    in_double_quote = False
        i += 1
    return in_quote()


<<<<<<< HEAD
=======
def get_main_globals():
    """
    Return the main global namespace.

    EXAMPLES::

        sage: from sage.misc.misc import get_main_globals
        sage: G = get_main_globals()
        sage: bla = 1
        sage: G['bla']
        1
        sage: bla = 2
        sage: G['bla']
        2
        sage: G['ble'] = 5
        sage: ble
        5

    This is analogous to :func:`globals`, except that it can be called
    from any function, even if it is in a Python module::

        sage: def f():
        ....:     G = get_main_globals()
        ....:     assert G['bli'] == 14
        ....:     G['blo'] = 42
        sage: bli = 14
        sage: f()
        sage: blo
        42

    ALGORITHM:

    The main global namespace is discovered by going up the frame
    stack until the frame for the :mod:`__main__` module is found.
    Should this frame not be found (this should not occur in normal
    operation), an exception "ValueError: call stack is not deep
    enough" will be raised by ``_getframe``.

    See :meth:`inject_variable_test` for a real test that this works
    within deeply nested calls in a function defined in a Python
    module.
    """
    import sys
    depth = 0
    while True:
        G = sys._getframe(depth).f_globals
        if G.get("__name__", None) == "__main__":
            break
        depth += 1
    return G


def inject_variable(name, value, warn=True):
    """
    Inject a variable into the main global namespace.

    INPUT:

    - ``name`` -- string
    - ``value`` -- anything
    - ``warn`` -- boolean (default: ``False``)

    EXAMPLES::

        sage: from sage.misc.misc import inject_variable
        sage: inject_variable("a", 314)
        sage: a
        314

    A warning is issued the first time an existing value is overwritten::

        sage: inject_variable("a", 271)
        doctest:...: RuntimeWarning: redefining global value `a`
        sage: a
        271
        sage: inject_variable("a", 272)
        sage: a
        272

    That's because warn seem to not reissue twice the same warning::

        sage: from warnings import warn
        sage: warn("blah")
        doctest:...: UserWarning: blah
        sage: warn("blah")

    Warnings can be disabled::

        sage: b = 3
        sage: inject_variable("b", 42, warn=False)
        sage: b
        42

    Use with care!
    """
    assert isinstance(name, str)
    # Using globals() does not work, even in Cython, because
    # inject_variable is called not only from the interpreter, but
    # also from functions in various modules.
    G = get_main_globals()
    if name in G and warn:
        warnings.warn("redefining global value `%s`" % name,
                      RuntimeWarning, stacklevel=2)
    G[name] = value


def inject_variable_test(name, value, depth):
    """
    A function for testing deep calls to ``inject_variable``.

    EXAMPLES::

        sage: from sage.misc.misc import inject_variable_test
        sage: inject_variable_test("a0", 314, 0)
        sage: a0
        314
        sage: inject_variable_test("a1", 314, 1)
        sage: a1
        314
        sage: inject_variable_test("a2", 314, 2)
        sage: a2
        314
        sage: inject_variable_test("a2", 271, 2)
        doctest:...: RuntimeWarning: redefining global value `a2`
        sage: a2
        271
    """
    if depth == 0:
        inject_variable(name, value)
    else:
        inject_variable_test(name, value, depth - 1)


>>>>>>> 7726cd9e
# from https://stackoverflow.com/questions/4103773/efficient-way-of-having-a-function-only-execute-once-in-a-loop
def run_once(func):
    """
    Run a function (successfully) only once.

    The running can be reset by setting the ``has_run`` attribute to False

    TESTS::

        sage: from sage.repl.ipython_extension import run_once
        sage: @run_once
        ....: def foo(work):
        ....:     if work:
        ....:         return 'foo worked'
        ....:     raise RuntimeError("foo didn't work")
        sage: foo(False)
        Traceback (most recent call last):
        ...
        RuntimeError: foo didn't work
        sage: foo(True)
        'foo worked'
        sage: foo(False)
        sage: foo(True)
    """
    @functools.wraps(func)
    def wrapper(*args, **kwargs):
        if not wrapper.has_run:
            result = func(*args, **kwargs)
            wrapper.has_run = True
            return result
    wrapper.has_run = False
    return wrapper


@contextlib.contextmanager
def increase_recursion_limit(increment):
    r"""
    Context manager to temporarily change the Python maximum recursion depth.

    INPUT:

    - ``increment`` -- increment to add to the current limit

    EXAMPLES::

        sage: from sage.misc.misc import increase_recursion_limit
        sage: def rec(n): None if n == 0 else rec(n-1)
        sage: rec(10000)
        Traceback (most recent call last):
        ...
        RecursionError: maximum recursion depth exceeded...
        sage: with increase_recursion_limit(10000): rec(10000)
        sage: rec(10000)
        Traceback (most recent call last):
        ...
        RecursionError: maximum recursion depth exceeded...
    """
    old_limit = sys.getrecursionlimit()
    sys.setrecursionlimit(old_limit + increment)
    try:
        yield
    finally:
        sys.setrecursionlimit(old_limit)<|MERGE_RESOLUTION|>--- conflicted
+++ resolved
@@ -842,142 +842,6 @@
     return in_quote()
 
 
-<<<<<<< HEAD
-=======
-def get_main_globals():
-    """
-    Return the main global namespace.
-
-    EXAMPLES::
-
-        sage: from sage.misc.misc import get_main_globals
-        sage: G = get_main_globals()
-        sage: bla = 1
-        sage: G['bla']
-        1
-        sage: bla = 2
-        sage: G['bla']
-        2
-        sage: G['ble'] = 5
-        sage: ble
-        5
-
-    This is analogous to :func:`globals`, except that it can be called
-    from any function, even if it is in a Python module::
-
-        sage: def f():
-        ....:     G = get_main_globals()
-        ....:     assert G['bli'] == 14
-        ....:     G['blo'] = 42
-        sage: bli = 14
-        sage: f()
-        sage: blo
-        42
-
-    ALGORITHM:
-
-    The main global namespace is discovered by going up the frame
-    stack until the frame for the :mod:`__main__` module is found.
-    Should this frame not be found (this should not occur in normal
-    operation), an exception "ValueError: call stack is not deep
-    enough" will be raised by ``_getframe``.
-
-    See :meth:`inject_variable_test` for a real test that this works
-    within deeply nested calls in a function defined in a Python
-    module.
-    """
-    import sys
-    depth = 0
-    while True:
-        G = sys._getframe(depth).f_globals
-        if G.get("__name__", None) == "__main__":
-            break
-        depth += 1
-    return G
-
-
-def inject_variable(name, value, warn=True):
-    """
-    Inject a variable into the main global namespace.
-
-    INPUT:
-
-    - ``name`` -- string
-    - ``value`` -- anything
-    - ``warn`` -- boolean (default: ``False``)
-
-    EXAMPLES::
-
-        sage: from sage.misc.misc import inject_variable
-        sage: inject_variable("a", 314)
-        sage: a
-        314
-
-    A warning is issued the first time an existing value is overwritten::
-
-        sage: inject_variable("a", 271)
-        doctest:...: RuntimeWarning: redefining global value `a`
-        sage: a
-        271
-        sage: inject_variable("a", 272)
-        sage: a
-        272
-
-    That's because warn seem to not reissue twice the same warning::
-
-        sage: from warnings import warn
-        sage: warn("blah")
-        doctest:...: UserWarning: blah
-        sage: warn("blah")
-
-    Warnings can be disabled::
-
-        sage: b = 3
-        sage: inject_variable("b", 42, warn=False)
-        sage: b
-        42
-
-    Use with care!
-    """
-    assert isinstance(name, str)
-    # Using globals() does not work, even in Cython, because
-    # inject_variable is called not only from the interpreter, but
-    # also from functions in various modules.
-    G = get_main_globals()
-    if name in G and warn:
-        warnings.warn("redefining global value `%s`" % name,
-                      RuntimeWarning, stacklevel=2)
-    G[name] = value
-
-
-def inject_variable_test(name, value, depth):
-    """
-    A function for testing deep calls to ``inject_variable``.
-
-    EXAMPLES::
-
-        sage: from sage.misc.misc import inject_variable_test
-        sage: inject_variable_test("a0", 314, 0)
-        sage: a0
-        314
-        sage: inject_variable_test("a1", 314, 1)
-        sage: a1
-        314
-        sage: inject_variable_test("a2", 314, 2)
-        sage: a2
-        314
-        sage: inject_variable_test("a2", 271, 2)
-        doctest:...: RuntimeWarning: redefining global value `a2`
-        sage: a2
-        271
-    """
-    if depth == 0:
-        inject_variable(name, value)
-    else:
-        inject_variable_test(name, value, depth - 1)
-
-
->>>>>>> 7726cd9e
 # from https://stackoverflow.com/questions/4103773/efficient-way-of-having-a-function-only-execute-once-in-a-loop
 def run_once(func):
     """
