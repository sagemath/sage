"""
Miscellaneous functions

AUTHORS:

- William Stein

- William Stein (2006-04-26): added workaround for Windows where most
  users' home directory has a space in it.

- Robert Bradshaw (2007-09-20): Ellipsis range/iterator.
"""

# ****************************************************************************
#       Copyright (C) 2006 William Stein <wstein@gmail.com>
#
# This program is free software: you can redistribute it and/or modify
# it under the terms of the GNU General Public License as published by
# the Free Software Foundation, either version 2 of the License, or
# (at your option) any later version.
#                  https://www.gnu.org/licenses/
# ****************************************************************************

import os
import pdb

from .lazy_string import lazy_string
from sage.env import DOT_SAGE, HOSTNAME
from sage.misc.lazy_import import lazy_import

<<<<<<< HEAD
lazy_import("sage.combinat.subset", ["powerset", "subsets"],
=======
lazy_import("sage.combinat.subset", ["powerset", "subsets", "uniq"],
>>>>>>> 7b843374
            deprecation=35564)

lazy_import("sage.misc.call", ["AttrCallObject", "attrcall", "call_method"],
            deprecation=29869)

lazy_import("sage.misc.verbose", ["verbose", "set_verbose", "set_verbose_files",
                                  "get_verbose_files", "unset_verbose_files", "get_verbose"],
            deprecation=17815)

lazy_import("sage.misc.repr", ["coeff_repr", "repr_lincomb"],
            deprecation=29892)

lazy_import("sage.misc.timing", ["cputime", "GlobalCputime", "walltime"],
            deprecation=99999)

lazy_import("sage.misc.globals", ["get_main_globals", "inject_variable"],
            deprecation=99999)

LOCAL_IDENTIFIER = '%s.%s' % (HOSTNAME, os.getpid())

#################################################################
# File and directory utilities
#################################################################


def sage_makedirs(dirname, mode=0o777):
    """
    Python version of ``mkdir -p``: try to create a directory, and also
    create all intermediate directories as necessary.  Succeed silently
    if the directory already exists (unlike ``os.makedirs()``).
    Raise other errors (like permission errors) normally.

    This function is deprecated; use ``os.makedirs(..., exist_ok=True)``
    instead.

    EXAMPLES::

        sage: from sage.misc.misc import sage_makedirs
        sage: sage_makedirs(DOT_SAGE) # no output
        doctest:warning...
        DeprecationWarning: sage_makedirs is deprecated; use os.makedirs(..., exist_ok=True) instead
        See https://github.com/sagemath/sage/issues/32987 for details.

    The following fails because we are trying to create a directory in
    place of an ordinary file::

        sage: filename = tmp_filename()
        sage: sage_makedirs(filename)
        Traceback (most recent call last):
        ...
        FileExistsError: [Errno ...] File exists: ...
    """
    from sage.misc.superseded import deprecation
    deprecation(32987,
                'sage_makedirs is deprecated; use os.makedirs(..., exist_ok=True) instead')
    try:
        os.makedirs(dirname)
    except OSError:
        if not os.path.isdir(dirname):
            raise


# We create the DOT_SAGE directory (if it does not exist yet; note in particular
# that it may already have been created by the bin/sage script) with
# restrictive permissions, since otherwise possibly just anybody can easily see
# every command you type.

os.makedirs(DOT_SAGE, mode=0o700, exist_ok=True)


def try_read(obj, splitlines=False):
    r"""
    Determine if a given object is a readable file-like object and if so
    read and return its contents.

    That is, the object has a callable method named ``read()`` which takes
    no arguments (except ``self``) then the method is executed and the
    contents are returned.

    Alternatively, if the ``splitlines=True`` is given, first ``splitlines()``
    is tried, then if that fails ``read().splitlines()``.

    If either method fails, ``None`` is returned.

    INPUT:

    - ``obj`` -- typically a `file` or `io.BaseIO` object, but any other
      object with a ``read()`` method is accepted.

    - ``splitlines`` -- `bool`, optional; if True, return a list of lines
      instead of a string.

    EXAMPLES::

        sage: import io
        sage: filename = tmp_filename()
        sage: from sage.misc.misc import try_read
        sage: with open(filename, 'w') as fobj:
        ....:     _ = fobj.write('a\nb\nc')
        sage: with open(filename) as fobj:
        ....:     print(try_read(fobj))
        a
        b
        c
        sage: with open(filename) as fobj:
        ....:     try_read(fobj, splitlines=True)
        ['a\n', 'b\n', 'c']

    The following example is identical to the above example on Python 3,
    but different on Python 2 where ``open != io.open``::

        sage: with io.open(filename) as fobj:
        ....:     print(try_read(fobj))
        a
        b
        c

    I/O buffers::

        sage: buf = io.StringIO('a\nb\nc')
        sage: print(try_read(buf))
        a
        b
        c
        sage: _ = buf.seek(0); try_read(buf, splitlines=True)
        ['a\n', 'b\n', 'c']
        sage: buf = io.BytesIO(b'a\nb\nc')
        sage: try_read(buf) == b'a\nb\nc'
        True
        sage: _ = buf.seek(0)
        sage: try_read(buf, splitlines=True) == [b'a\n', b'b\n', b'c']
        True

    Custom readable::

        sage: class MyFile():
        ....:     def read(self): return 'Hello world!'
        sage: try_read(MyFile())
        'Hello world!'
        sage: try_read(MyFile(), splitlines=True)
        ['Hello world!']

    Not readable::

        sage: try_read(1) is None
        True
    """

    if splitlines:
        try:
            return obj.readlines()
        except (AttributeError, TypeError):
            pass

    try:
        data = obj.read()
    except (AttributeError, TypeError):
        return

    if splitlines:
        try:
            data = data.splitlines()
        except (AttributeError, TypeError):
            # Not a string??
            data = [data]

    return data


#################################################
# Next we create the Sage temporary directory.
#################################################


@lazy_string
def SAGE_TMP():
    """
    EXAMPLES::

        sage: from sage.misc.misc import SAGE_TMP
        sage: SAGE_TMP
        doctest:warning...
        DeprecationWarning: SAGE_TMP is deprecated; please use python's
        "tempfile" module instead.
        See https://github.com/sagemath/sage/issues/33213 for details.
        l'.../temp/...'

    """
    from sage.misc.superseded import deprecation
    deprecation(33213, "SAGE_TMP is deprecated; please use python's \"tempfile\" module instead.")
    d = os.path.join(DOT_SAGE, 'temp', HOSTNAME, str(os.getpid()))
    os.makedirs(d, exist_ok=True)
    return d


@lazy_string
def ECL_TMP():
    """
    Temporary directory that should be used by ECL interfaces launched from
    Sage.

    EXAMPLES::

        sage: from sage.misc.misc import ECL_TMP
        sage: ECL_TMP
        doctest:warning...
        DeprecationWarning: ECL_TMP is deprecated and is no longer used
        by the ECL interface in sage
        See https://github.com/sagemath/sage/issues/33213 for details.
        ...

    """
    from sage.misc.superseded import deprecation
    deprecation(33213, "ECL_TMP is deprecated and is no longer used by the ECL interface in sage")
    import atexit
    import tempfile
    d = tempfile.TemporaryDirectory()
    result = os.path.join(d.name, 'ecl')
    atexit.register(lambda: d.cleanup())
    return result


@lazy_string
def SPYX_TMP():
    r"""
    EXAMPLES::

        sage: from sage.misc.misc import SPYX_TMP
        sage: SPYX_TMP
        doctest:warning...
        DeprecationWarning: SPYX_TMP is deprecated;
        use sage.misc.temporary_file.spyx_tmp instead
        See https://github.com/sagemath/sage/issues/33213 for details.
        ...

    """
    from sage.misc.temporary_file import spyx_tmp
    from sage.misc.superseded import deprecation
    deprecation(33213, "SPYX_TMP is deprecated; use sage.misc.temporary_file.spyx_tmp instead")
    return spyx_tmp()


SAGE_DB = os.path.join(DOT_SAGE, 'db')
os.makedirs(SAGE_DB, exist_ok=True)

try:
    # Create the matplotlib config directory.
    os.makedirs(os.environ["MPLCONFIGDIR"], exist_ok=True)
except KeyError:
    pass

#################################################################
# timing
#################################################################



def exactly_one_is_true(iterable):
    r"""
    Return whether exactly one element of ``iterable`` evaluates ``True``.

    INPUT:

    - ``iterable`` -- an iterable object

    OUTPUT:

    A boolean.

    .. NOTE::

        The implementation is suggested by
        `stackoverflow entry <https://stackoverflow.com/a/16801605/1052778>`_.

    EXAMPLES::

        sage: from sage.misc.misc import exactly_one_is_true
        sage: exactly_one_is_true([])
        False
        sage: exactly_one_is_true([True])
        True
        sage: exactly_one_is_true([False])
        False
        sage: exactly_one_is_true([True, True])
        False
        sage: exactly_one_is_true([False, True])
        True
        sage: exactly_one_is_true([True, False, True])
        False
        sage: exactly_one_is_true([False, True, False])
        True
    """
    it = iter(iterable)
    return any(it) and not any(it)


def strunc(s, n=60):
    """
    Truncate at first space after position n, adding '...' if
    nontrivial truncation.
    """
    n = int(n)
    s = str(s)
    if len(s) > n:
        i = n
        while i < len(s) and s[i] != ' ':
            i += 1
        return s[:i] + " ..."
    return s


def newton_method_sizes(N):
    r"""
    Return a sequence of integers
    `1 = a_1 \leq a_2 \leq \cdots \leq a_n = N` such that
    `a_j = \lceil a_{j+1} / 2 \rceil` for all `j`.

    This is useful for Newton-style algorithms that double the
    precision at each stage. For example if you start at precision 1
    and want an answer to precision 17, then it's better to use the
    intermediate stages 1, 2, 3, 5, 9, 17 than to use 1, 2, 4, 8, 16,
    17.

    INPUT:


    -  ``N`` - positive integer


    EXAMPLES::

        sage: newton_method_sizes(17)
        [1, 2, 3, 5, 9, 17]
        sage: newton_method_sizes(16)
        [1, 2, 4, 8, 16]
        sage: newton_method_sizes(1)
        [1]

    AUTHORS:

    - David Harvey (2006-09-09)
    """

    N = int(N)
    if N < 1:
        raise ValueError("N (={}) must be a positive integer".format(N))

    output = []
    while N > 1:
        output.append(N)
        N = (N + 1) >> 1

    output.append(1)
    output.reverse()
    return output


#################################################################
# Generally useful
#################################################################


def compose(f, g):
    r"""
    Return the composition of one-variable functions: `f \circ g`

    See also :func:`nest()`

    INPUT:
        - `f` -- a function of one variable
        - `g` -- another function of one variable

    OUTPUT:
        A function, such that compose(f,g)(x) = f(g(x))

    EXAMPLES::

        sage: def g(x): return 3*x
        sage: def f(x): return x + 1
        sage: h1 = compose(f, g)
        sage: h2 = compose(g, f)
        sage: _ = var('x')                                                              # optional - sage.symbolic
        sage: h1(x)                                                                     # optional - sage.symbolic
        3*x + 1
        sage: h2(x)                                                                     # optional - sage.symbolic
        3*x + 3

    ::

        sage: _ = function('f g')                                                       # optional - sage.symbolic
        sage: _ = var('x')                                                              # optional - sage.symbolic
        sage: compose(f, g)(x)                                                          # optional - sage.symbolic
        f(g(x))

    """
    return lambda x: f(g(x))


def nest(f, n, x):
    """
    Return `f(f(...f(x)...))`, where the composition occurs n times.

    See also :func:`compose()` and :func:`self_compose()`

    INPUT:
        - `f` -- a function of one variable
        - `n` -- a nonnegative integer
        - `x` -- any input for `f`

    OUTPUT:
        `f(f(...f(x)...))`, where the composition occurs n times

    EXAMPLES::

        sage: def f(x): return x^2 + 1
        sage: x = var('x')                                                              # optional - sage.symbolic
        sage: nest(f, 3, x)                                                             # optional - sage.symbolic
        ((x^2 + 1)^2 + 1)^2 + 1

    ::

        sage: _ = function('f')                                                         # optional - sage.symbolic
        sage: _ = var('x')                                                              # optional - sage.symbolic
        sage: nest(f, 10, x)                                                            # optional - sage.symbolic
        f(f(f(f(f(f(f(f(f(f(x))))))))))

    ::

        sage: _ = function('f')                                                         # optional - sage.symbolic
        sage: _ = var('x')                                                              # optional - sage.symbolic
        sage: nest(f, 0, x)                                                             # optional - sage.symbolic
        x

    """
    from sage.rings.integer import Integer
    n = Integer(n)

    if n < 0:
        raise ValueError("n must be a nonnegative integer, not {}.".format(n))

    for i in range(n):
        x = f(x)
    return x


#################################################################
# The A \ b operator
#################################################################

class BackslashOperator:
    r"""
    Implements Matlab-style backslash operator for solving systems::

        A \ b

    The preparser converts this to multiplications using
    ``BackslashOperator()``.

    EXAMPLES::

        sage: preparse("A \\ matrix(QQ,2,1,[1/3,'2/3'])")
        "A  * BackslashOperator() * matrix(QQ,Integer(2),Integer(1),[Integer(1)/Integer(3),'2/3'])"
        sage: preparse("A \\ matrix(QQ,2,1,[1/3,2*3])")
        'A  * BackslashOperator() * matrix(QQ,Integer(2),Integer(1),[Integer(1)/Integer(3),Integer(2)*Integer(3)])'
        sage: preparse("A \\ B + C")
        'A  * BackslashOperator() * B + C'
        sage: preparse("A \\ eval('C+D')")
        "A  * BackslashOperator() * eval('C+D')"
        sage: preparse("A \\ x / 5")
        'A  * BackslashOperator() * x / Integer(5)'
        sage: preparse("A^3 \\ b")
        'A**Integer(3)  * BackslashOperator() * b'
    """
    def __rmul__(self, left):
        """
        EXAMPLES::

            sage: A = random_matrix(ZZ, 4)                                              # optional - sage.modules
            sage: while A.rank() != 4:                                                  # optional - sage.modules
            ....:     A = random_matrix(ZZ, 4)
            sage: B = random_matrix(ZZ, 4)                                              # optional - sage.modules
            sage: temp = A * BackslashOperator()                                        # optional - sage.modules
            sage: temp.left is A                                                        # optional - sage.modules
            True
            sage: X = temp * B                                                          # optional - sage.modules
            sage: A * X == B                                                            # optional - sage.modules
            True
        """
        self.left = left
        return self

    def __mul__(self, right):
        r"""
        EXAMPLES::

            sage: A = matrix(RDF, 5, 5, 2)                                              # optional - sage.modules
            sage: b = vector(RDF, 5, range(5))                                          # optional - sage.modules
            sage: v = A \ b                                                             # optional - sage.modules
            sage: v.zero_at(1e-19)  # On at least one platform, we get a "negative zero"   # optional - sage.modules
            (0.0, 0.5, 1.0, 1.5, 2.0)
            sage: v = A._backslash_(b)                                                  # optional - sage.modules
            sage: v.zero_at(1e-19)                                                      # optional - sage.modules
            (0.0, 0.5, 1.0, 1.5, 2.0)
            sage: v = A * BackslashOperator() * b                                       # optional - sage.modules
            sage: v.zero_at(1e-19)                                                      # optional - sage.modules
            (0.0, 0.5, 1.0, 1.5, 2.0)
        """
        return self.left._backslash_(right)


#################################################################
# is_iterator function
#################################################################
def is_iterator(it) -> bool:
    """
    Tests if it is an iterator.

    The mantra ``if hasattr(it, 'next')`` was used to tests if ``it`` is an
    iterator. This is not quite correct since ``it`` could have a ``next``
    methods with a different semantic.

    EXAMPLES::

        sage: it = iter([1,2,3])
        sage: is_iterator(it)
        True

        sage: class wrong():
        ....:    def __init__(self): self.n = 5
        ....:    def __next__(self):
        ....:        self.n -= 1
        ....:        if self.n == 0: raise StopIteration
        ....:        return self.n
        sage: x = wrong()
        sage: is_iterator(x)
        False
        sage: list(x)
        Traceback (most recent call last):
        ...
        TypeError: 'wrong' object is not iterable

        sage: class good(wrong):
        ....:    def __iter__(self): return self
        sage: x = good()
        sage: is_iterator(x)
        True
        sage: list(x)
        [4, 3, 2, 1]

        sage: P = Partitions(3)                                                         # optional - sage.combinat
        sage: is_iterator(P)                                                            # optional - sage.combinat
        False
        sage: is_iterator(iter(P))                                                      # optional - sage.combinat
        True
    """
    # see trac #7398 for a discussion
    try:
        return it is iter(it)
    except Exception:
        return False


#################################################################
# Useful but hard to classify
#################################################################


def random_sublist(X, s):
    """
    Return a pseudo-random sublist of the list X where the probability
    of including a particular element is s.

    INPUT:


    -  ``X`` - list

    -  ``s`` - floating point number between 0 and 1


    OUTPUT: list

    EXAMPLES::

        sage: from sage.misc.misc import is_sublist
        sage: S = [1,7,3,4,18]
        sage: sublist = random_sublist(S, 0.5); sublist  # random
        [1, 3, 4]
        sage: is_sublist(sublist, S)
        True
        sage: sublist = random_sublist(S, 0.5); sublist  # random
        [1, 3]
        sage: is_sublist(sublist, S)
        True
    """
    import sage.misc.prandom as random
    return [a for a in X if random.random() <= s]


def is_sublist(X, Y):
    """
    Test whether ``X`` is a sublist of ``Y``.

    EXAMPLES::

        sage: from sage.misc.misc import is_sublist
        sage: S = [1, 7, 3, 4, 18]
        sage: is_sublist([1, 7], S)
        True
        sage: is_sublist([1, 3, 4], S)
        True
        sage: is_sublist([1, 4, 3], S)
        False
        sage: is_sublist(S, S)
        True
    """
    X_i = 0
    for Y_i, y in enumerate(Y):
        if X_i == len(X):
            return True
        if y == X[X_i]:
            X_i += 1
    return X_i == len(X)


def some_tuples(elements, repeat, bound, max_samples=None):
    r"""
    Return an iterator over at most ``bound`` number of ``repeat``-tuples of
    ``elements``.

    INPUT:

    - ``elements`` -- an iterable
    - ``repeat`` -- integer (default ``None``), the length of the tuples to be returned.
      If ``None``, just returns entries from ``elements``.
    - ``bound`` -- the maximum number of tuples returned (ignored if ``max_samples`` given)
    - ``max_samples`` -- non-negative integer (default ``None``).  If given,
      then a sample of the possible tuples will be returned,
      instead of the first few in the standard order.

    OUTPUT:

    If ``max_samples`` is not provided, an iterator over the first
    ``bound`` tuples of length ``repeat``, in the standard nested-for-loop order.

    If ``max_samples`` is provided, a list of at most ``max_samples`` tuples,
    sampled uniformly from the possibilities.  In this case, ``elements``
    must be finite.

    TESTS::

        sage: from sage.misc.misc import some_tuples
        sage: l = some_tuples([0,1,2,3], 2, 3)
        sage: l
        <itertools.islice object at ...>
        sage: len(list(l))
        3

        sage: l = some_tuples(range(50), 3, 10)
        sage: len(list(l))
        10

        sage: l = some_tuples(range(3), 2, None, max_samples=10)
        sage: len(list(l))
        9
    """
    if max_samples is None:
        from itertools import islice, product
        P = elements if repeat is None else product(elements, repeat=repeat)
        return islice(P, int(bound))
    else:
        if not (hasattr(elements, '__len__') and hasattr(elements, '__getitem__')):
            elements = list(elements)
        n = len(elements)
        N = n if repeat is None else n**repeat
        if N <= max_samples:
            from itertools import product
            return elements if repeat is None else product(elements, repeat=repeat)
        return _some_tuples_sampling(elements, repeat, max_samples, n)


def _some_tuples_sampling(elements, repeat, max_samples, n):
    """
    Internal function for :func:`some_tuples`.

    TESTS::

        sage: from sage.misc.misc import _some_tuples_sampling
        sage: l = list(_some_tuples_sampling(range(3), 3, 2, 3))
        sage: len(l)
        2
        sage: all(len(tup) == 3 for tup in l)
        True
        sage: all(el in range(3) for tup in l for el in tup)
        True
        sage: l = list(_some_tuples_sampling(range(20), None, 4, 20))
        sage: len(l)
        4
        sage: all(el in range(20) for el in l)
        True
    """
    from sage.rings.integer import Integer
    import sage.misc.prandom as random
    N = n if repeat is None else n**repeat
    # We sample on range(N) and create tuples manually since we don't want to create the list of all possible tuples in memory
    for a in random.sample(range(N), max_samples):
        if repeat is None:
            yield elements[a]
        else:
            yield tuple(elements[j] for j in Integer(a).digits(n, padto=repeat))


#################################################################
# Misc.
#################################################################

def exists(S, P):
    """
    If S contains an element x such that P(x) is True, this function
    returns True and the element x. Otherwise it returns False and
    None.

    Note that this function is NOT suitable to be used in an
    if-statement or in any place where a boolean expression is
    expected. For those situations, use the Python built-in

    any(P(x) for x in S)

    INPUT:


    -  ``S`` - object (that supports enumeration)

    -  ``P`` - function that returns True or False


    OUTPUT:


    -  ``bool`` - whether or not P is True for some element
       x of S

    -  ``object`` - x


    EXAMPLES: lambda functions are very useful when using the exists
    function::

        sage: exists([1,2,5], lambda x : x > 7)
        (False, None)
        sage: exists([1,2,5], lambda x : x > 3)
        (True, 5)

    The following example is similar to one in the MAGMA handbook. We
    check whether certain integers are a sum of two (small) cubes::

        sage: cubes = [t**3 for t in range(-10,11)]
        sage: exists([(x,y) for x in cubes for y in cubes], lambda v : v[0]+v[1] == 218)
        (True, (-125, 343))
        sage: exists([(x,y) for x in cubes for y in cubes], lambda v : v[0]+v[1] == 219)
        (False, None)
    """
    for x in S:
        if P(x):
            return True, x
    return False, None


def forall(S, P):
    """
    If P(x) is true every x in S, return True and None. If there is
    some element x in S such that P is not True, return False and x.

    Note that this function is NOT suitable to be used in an
    if-statement or in any place where a boolean expression is
    expected. For those situations, use the Python built-in

    all(P(x) for x in S)

    INPUT:

    -  ``S`` - object (that supports enumeration)

    -  ``P`` - function that returns True or False

    OUTPUT:


    -  ``bool`` - whether or not P is True for all elements
       of S

    -  ``object`` - x


    EXAMPLES: lambda functions are very useful when using the forall
    function. As a toy example we test whether certain integers are
    greater than 3.

    ::

        sage: forall([1,2,5], lambda x : x > 3)
        (False, 1)
        sage: forall([1,2,5], lambda x : x > 0)
        (True, None)

    Next we ask whether every positive integer less than 100 is a
    product of at most 2 prime factors::

        sage: forall(range(1,100),  lambda n : len(factor(n)) <= 2)
        (False, 30)

    The answer is no, and 30 is a counterexample. However, every
    positive integer 100 is a product of at most 3 primes.

    ::

        sage: forall(range(1,100),  lambda n : len(factor(n)) <= 3)
        (True, None)
    """
    for x in S:
        if not P(x):
            return False, x
    return True, None


#################################################################
# debug tracing
#################################################################
set_trace = pdb.set_trace


#################################################################
# Word wrap lines
#################################################################
def word_wrap(s, ncols=85):
    t = []
    if ncols == 0:
        return s
    for x in s.split('\n'):
        if not x or x.lstrip()[:5] == 'sage:':
            t.append(x)
            continue
        while len(x) > ncols:
            k = ncols
            while k > 0 and x[k] != ' ':
                k -= 1
            if k == 0:
                k = ncols
                end = '\\'
            else:
                end = ''
            t.append(x[:k] + end)
            x = x[k:]
            k = 0
            while k < len(x) and x[k] == ' ':
                k += 1
            x = x[k:]
        t.append(x)
    return '\n'.join(t)


def pad_zeros(s, size=3):
    """
    EXAMPLES::

        sage: pad_zeros(100)
        '100'
        sage: pad_zeros(10)
        '010'
        sage: pad_zeros(10, 5)
        '00010'
        sage: pad_zeros(389, 5)
        '00389'
        sage: pad_zeros(389, 10)
        '0000000389'
    """
    return "0" * (size - len(str(s))) + str(s)


def is_in_string(line, pos):
    r"""
    Return ``True`` if the character at position ``pos`` in ``line`` occurs
    within a string.

    EXAMPLES::

        sage: from sage.misc.misc import is_in_string
        sage: line = 'test(\'#\')'
        sage: is_in_string(line, line.rfind('#'))
        True
        sage: is_in_string(line, line.rfind(')'))
        False
    """
    i = 0
    in_single_quote = False
    in_double_quote = False
    in_triple_quote = False

    def in_quote():
        return in_single_quote or in_double_quote or in_triple_quote

    while i < pos:
        # Update quote parsing
        # We only do this if this quote isn't backquoted itself,
        # which is the case if the previous character isn't
        # a backslash, or it is but both previous characters
        # are backslashes.
        if line[i - 1: i] != '\\' or line[i - 2: i] == '\\\\':
            if line[i: i + 3] in ['"""', "'''"]:
                if not in_quote():
                    in_triple_quote = True
                elif in_triple_quote:
                    in_triple_quote = False
            elif line[i] == "'":
                if not in_quote():
                    in_single_quote = True
                elif in_single_quote:
                    in_single_quote = False
            elif line[i] == '"':
                if not in_quote():
                    in_double_quote = True
                elif in_double_quote:
                    in_double_quote = False
        i += 1
    return in_quote()<|MERGE_RESOLUTION|>--- conflicted
+++ resolved
@@ -28,11 +28,7 @@
 from sage.env import DOT_SAGE, HOSTNAME
 from sage.misc.lazy_import import lazy_import
 
-<<<<<<< HEAD
-lazy_import("sage.combinat.subset", ["powerset", "subsets"],
-=======
 lazy_import("sage.combinat.subset", ["powerset", "subsets", "uniq"],
->>>>>>> 7b843374
             deprecation=35564)
 
 lazy_import("sage.misc.call", ["AttrCallObject", "attrcall", "call_method"],
