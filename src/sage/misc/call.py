# -*- coding: utf-8 -*-
"""
Attribute and method calling
"""

# ****************************************************************************
#       Copyright (C) 2008 Mike Hansen
#       Copyright (C) 2010, 2013 Nicolas M. Thiery
#       Copyright (C) 2018 Frédéric Chapoton
#
# This program is free software: you can redistribute it and/or modify
# it under the terms of the GNU General Public License as published by
# the Free Software Foundation, either version 2 of the License, or
# (at your option) any later version.
#                  https://www.gnu.org/licenses/
# ****************************************************************************

#############################################
# Operators
#############################################
class AttrCallObject():
    def __init__(self, name, args, kwds):
        """
        TESTS::

            sage: f = attrcall('core', 3); f
            *.core(3)
            sage: TestSuite(f).run()
        """
        self.name = name
        self.args = args
        self.kwds = kwds

    def __call__(self, x, *args):
        """
        Gets the ``self.name`` method from ``x``, calls it with
        ``self.args`` and ``args`` as positional parameters and
        ``self.kwds`` as keyword parameters, and returns the result.

        EXAMPLES::

            sage: core = attrcall('core', 3)
<<<<<<< HEAD
            sage: core(Partition([4,2]))                                        # optional - sage.combinat
            [4, 2]

            sage: series = attrcall('series', x)                                # optional - sage.symbolic
            sage: series(sin(x), 4)                                             # optional - sage.symbolic
=======
            sage: core(Partition([4,2]))                                                # optional - sage.combinat
            [4, 2]

            sage: series = attrcall('series', x)                                        # optional - sage.symbolic
            sage: series(sin(x), 4)                                                     # optional - sage.symbolic
>>>>>>> 08060ed1
            1*x + (-1/6)*x^3 + Order(x^4)
        """
        return getattr(x, self.name)(*(self.args + args), **self.kwds)

    def __repr__(self):
        """
        Return a string representation of this object.

        The star in the output represents the object passed into ``self``.

        EXAMPLES::

            sage: attrcall('core', 3)
            *.core(3)
            sage: attrcall('hooks', flatten=True)
            *.hooks(flatten=True)
            sage: attrcall('hooks', 3, flatten=True)
            *.hooks(3, flatten=True)
        """
        s = "*.%s(%s" % (self.name, ", ".join(map(repr, self.args)))
        if self.kwds:
            if self.args:
                s += ", "
            s += ", ".join("%s=%s" % keyvalue for keyvalue in self.kwds.items())
        s += ")"
        return s

    def __eq__(self, other):
        """
        Equality testing

        EXAMPLES::

            sage: attrcall('core', 3, flatten = True) == attrcall('core', 3, flatten = True)
            True
            sage: attrcall('core', 2) == attrcall('core', 3)
            False
            sage: attrcall('core', 2) == 1
            False
        """
        return self.__class__ == other.__class__ and self.__dict__ == other.__dict__

    def __ne__(self, other):
        """
        Equality testing

        EXAMPLES::

            sage: attrcall('core', 3, flatten = True) != attrcall('core', 3, flatten = True)
            False
            sage: attrcall('core', 2) != attrcall('core', 3)
            True
            sage: attrcall('core', 2) != 1
            True
        """
        return not self == other

    def __hash__(self):
        """
        Hash value

        This method tries to ensure that, when two ``attrcall``
        objects are equal, they have the same hash value.

        .. warning::

            dicts are not hashable, so we instead hash their
            items; however the order of those items might differ. The
            proper fix would be to use a frozen dict for ``kwds``, when
            frozen dicts will be available in Python.

        EXAMPLES::

            sage: x = attrcall('core', 3, flatten = True, blah = 1)
            sage: hash(x)       # random # indirect doctest
            210434060
            sage: type(hash(x))
            <class 'int'>
            sage: y = attrcall('core', 3, blah = 1, flatten = True)
            sage: hash(y) == hash(x)
            True
            sage: y = attrcall('core', 3, flatten = True, blah = 2)
            sage: hash(y) != hash(x)
            True
            sage: hash(attrcall('core', 2)) != hash(attrcall('core', 3))
            True
            sage: hash(attrcall('core', 2)) != hash(1)
            True

        Note: a missing ``__hash__`` method here used to break the
        unique representation of parents taking ``attrcall`` objects
        as input; see :trac:`8911`.
        """
        return hash((self.args, tuple(sorted(self.kwds.items()))))


def attrcall(name, *args, **kwds):
    """
    Return a callable which takes in an object, gets the method named
    name from that object, and calls it with the specified arguments
    and keywords.

    INPUT:

    -  ``name`` - a string of the name of the method you
       want to call

    -  ``args, kwds`` - arguments and keywords to be passed
       to the method

    EXAMPLES::

        sage: f = attrcall('core', 3); f
        *.core(3)
<<<<<<< HEAD
        sage: [f(p) for p in Partitions(5)]                                     # optional - sage.combinat
=======
        sage: [f(p) for p in Partitions(5)]                                             # optional - sage.combinat
>>>>>>> 08060ed1
        [[2], [1, 1], [1, 1], [3, 1, 1], [2], [2], [1, 1]]
    """
    return AttrCallObject(name, args, kwds)


def call_method(obj, name, *args, **kwds):
    """
    Call the method ``name`` on ``obj``.

    This has to exist somewhere in Python!!!

    .. SEEALSO:: :func:`operator.methodcaller` :func:`attrcal`

    EXAMPLES::

        sage: from sage.misc.call import call_method
        sage: call_method(1, "__add__", 2)
        3
    """
    return getattr(obj, name)(*args, **kwds)

from sage.misc.persist import register_unpickle_override
register_unpickle_override("sage.misc.misc", "call_method", call_method)<|MERGE_RESOLUTION|>--- conflicted
+++ resolved
@@ -40,19 +40,11 @@
         EXAMPLES::
 
             sage: core = attrcall('core', 3)
-<<<<<<< HEAD
-            sage: core(Partition([4,2]))                                        # optional - sage.combinat
-            [4, 2]
-
-            sage: series = attrcall('series', x)                                # optional - sage.symbolic
-            sage: series(sin(x), 4)                                             # optional - sage.symbolic
-=======
             sage: core(Partition([4,2]))                                                # optional - sage.combinat
             [4, 2]
 
             sage: series = attrcall('series', x)                                        # optional - sage.symbolic
             sage: series(sin(x), 4)                                                     # optional - sage.symbolic
->>>>>>> 08060ed1
             1*x + (-1/6)*x^3 + Order(x^4)
         """
         return getattr(x, self.name)(*(self.args + args), **self.kwds)
@@ -167,11 +159,7 @@
 
         sage: f = attrcall('core', 3); f
         *.core(3)
-<<<<<<< HEAD
-        sage: [f(p) for p in Partitions(5)]                                     # optional - sage.combinat
-=======
         sage: [f(p) for p in Partitions(5)]                                             # optional - sage.combinat
->>>>>>> 08060ed1
         [[2], [1, 1], [1, 1], [3, 1, 1], [2], [2], [1, 1]]
     """
     return AttrCallObject(name, args, kwds)
