--- conflicted
+++ resolved
@@ -1,6 +1,3 @@
-<<<<<<< HEAD
 # sage_setup: distribution = sagemath-categories
-cpdef search(object v, object x) noexcept
-=======
-cpdef search(object v, object x)
->>>>>>> bcc326d9
+
+cpdef search(object v, object x)