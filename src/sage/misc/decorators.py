--- conflicted
+++ resolved
@@ -67,11 +67,7 @@
         ....:     return x
         sage: g(2)
         4
-<<<<<<< HEAD
-        sage: g(x)                                                                                                      # optional - sage.symbolic
-=======
         sage: g(x)                                                                      # optional - sage.symbolic
->>>>>>> 08060ed1
         x^2
         sage: g.__doc__
         'My little function'
@@ -196,15 +192,9 @@
         ....: def dot(a, b):
         ....:     '''Dot product.'''
         ....:     return a.dot_product(b)
-<<<<<<< HEAD
-        sage: u = vector([1, 2, 3])                                                                                     # optional - sage.modules
-        sage: v = vector([5, 4, 3])                                                                                     # optional - sage.modules
-        sage: u *dot* v                                                                                                 # optional - sage.modules
-=======
         sage: u = vector([1, 2, 3])                                                     # optional - sage.modules
         sage: v = vector([5, 4, 3])                                                     # optional - sage.modules
         sage: u *dot* v                                                                 # optional - sage.modules
->>>>>>> 08060ed1
         22
 
     An infix element-wise addition operator::
@@ -212,19 +202,11 @@
         sage: @infix_operator('add')
         ....: def eadd(a, b):
         ....:   return a.parent([i + j for i, j in zip(a, b)])
-<<<<<<< HEAD
-        sage: u = vector([1, 2, 3])                                                                                     # optional - sage.modules
-        sage: v = vector([5, 4, 3])                                                                                     # optional - sage.modules
-        sage: u +eadd+ v                                                                                                # optional - sage.modules
-        (6, 6, 6)
-        sage: 2*u +eadd+ v                                                                                              # optional - sage.modules
-=======
         sage: u = vector([1, 2, 3])                                                     # optional - sage.modules
         sage: v = vector([5, 4, 3])                                                     # optional - sage.modules
         sage: u +eadd+ v                                                                # optional - sage.modules
         (6, 6, 6)
         sage: 2*u +eadd+ v                                                              # optional - sage.modules
->>>>>>> 08060ed1
         (7, 8, 9)
 
     A hack to simulate a postfix operator::
@@ -232,11 +214,7 @@
         sage: @infix_operator('or')
         ....: def thendo(a, b):
         ....:     return b(a)
-<<<<<<< HEAD
-        sage: x |thendo| cos |thendo| (lambda x: x^2)                                                                   # optional - sage.symbolic
-=======
         sage: x |thendo| cos |thendo| (lambda x: x^2)                                   # optional - sage.symbolic
->>>>>>> 08060ed1
         cos(x)^2
     """
 
