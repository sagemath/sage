"""
Recognizing package directories
"""
# ****************************************************************************
#       Copyright (C) 2020-2022 Matthias Koeppe
#
# This program is free software: you can redistribute it and/or modify
# it under the terms of the GNU General Public License as published by
# the Free Software Foundation, either version 2 of the License, or
# (at your option) any later version.
#                  https://www.gnu.org/licenses/
# ****************************************************************************

<<<<<<< HEAD
import glob
import os
import re
import sys
from collections import defaultdict
from contextlib import contextmanager


class SourceDistributionFilter:
    r"""
    A :class:`collections.abc.Container` for source files in distributions.

    INPUT:

    - ``include_distributions`` -- (default: ``None``) if not ``None``,
      should be a sequence or set of strings: include files whose
      ``distribution`` (from a ``# sage_setup:`` ``distribution = PACKAGE``
      directive in the source file) is an element of ``distributions``.

    - ``exclude_distributions`` -- (default: ``None``) if not ``None``,
      should be a sequence or set of strings: exclude files whose
      ``distribution`` (from a ``# sage_setup:`` ``distribution = PACKAGE``
      directive in the module source file) is in ``exclude_distributions``.

    EXAMPLES::

        sage: from sage.misc.package_dir import SourceDistributionFilter
        sage: F = SourceDistributionFilter()
        sage: sage.misc.package_dir.__file__ in F
        True
        sage: F = SourceDistributionFilter(include_distributions=['sagemath-environment'])
        sage: sage.misc.package_dir.__file__ in F
        True
        sage: F = SourceDistributionFilter(exclude_distributions=['sagemath-environment'])
        sage: sage.misc.package_dir.__file__ in F
        False
    """
    def __init__(self, include_distributions=None, exclude_distributions=None):
        r"""
        TESTS:

        ``exclude_distributions=None`` is normalized to the empty tuple::

            sage: from sage.misc.package_dir import SourceDistributionFilter
            sage: F = SourceDistributionFilter()
            sage: F._exclude_distributions
            ()
        """
        self._include_distributions = include_distributions
        if exclude_distributions is None:
            exclude_distributions = ()
        self._exclude_distributions = exclude_distributions

    def __contains__(self, filename):
        r"""
        TESTS:

        No file access is used when neither ``include_distributions`` nor
        ``exclude_distributions`` is given::

            sage: from sage.misc.package_dir import SourceDistributionFilter
            sage: F = SourceDistributionFilter()
            sage: '/doesnotexist' in F
            True

        ``exclude_distributions`` can also be an empty container::

            sage: F = SourceDistributionFilter(exclude_distributions=())
            sage: '/doesnotexist' in F
            True
        """
        if self._include_distributions is None and not self._exclude_distributions:
            return True
        distribution = read_distribution(filename)
        if self._include_distributions is not None:
            if distribution not in self._include_distributions:
                return False
            return distribution not in self._exclude_distributions


distribution_directive = re.compile(r"(\s*#?\s*)(sage_setup:\s*distribution\s*=\s*([-_A-Za-z0-9]*))")


def read_distribution(src_file):
    r"""
    Parse ``src_file`` for a ``# sage_setup:`` ``distribution = PKG`` directive.

    INPUT:

    - ``src_file`` -- file name of a Python or Cython source file

    OUTPUT:

    A string, the name of the distribution package (``PKG``), or the empty
    string if no directive was found.

    EXAMPLES::

        sage: # needs SAGE_SRC
        sage: from sage.env import SAGE_SRC
        sage: from sage.misc.package_dir import read_distribution
        sage: read_distribution(os.path.join(SAGE_SRC, 'sage', 'graphs', 'graph_decompositions', 'modular_decomposition.py'))
        ''
    """
    with open(src_file, encoding='utf-8', errors='ignore') as fh:
        for line in fh:
            # Adapted from Cython's Build/Dependencies.py
            line = line.lstrip()
            if not line:
                continue
            if line.startswith('#') or line.startswith(';'):
                line = line[1:].lstrip()
            elif line.startswith('/*') or line.startswith('//') or line.startswith(';;'):
                line = line[2:].lstrip()
            else:
                break
            kind = "sage_setup:"
            if line.startswith(kind):
                key, _, value = (s.strip() for s in line[len(kind):].partition('='))
                if key == "distribution":
                    return value
    return ''


def update_distribution(src_file, distribution, *, verbose=False):
    r"""
    Add or update a ``# sage_setup:`` ``distribution = PKG`` directive in ``src_file``.

    For a Python or Cython file, if a ``distribution`` directive
    is not already present, it is added.

    For any other file, if a ``distribution`` directive is not already
    present, no action is taken.

    INPUT:

    - ``src_file`` -- file name of a source file

    EXAMPLES::

        sage: from sage.misc.package_dir import read_distribution, update_distribution
        sage: import tempfile
        sage: def test(filename, file_contents):
        ....:     with tempfile.TemporaryDirectory() as d:
        ....:         fname = os.path.join(d, filename)
        ....:         with open(fname, 'w') as f:
        ....:             f.write(file_contents)
        ....:         with open(fname, 'r') as f:
        ....:             print(f.read() + "====")
        ....:         update_distribution(fname, 'sagemath-categories')
        ....:         with open(fname, 'r') as f:
        ....:             print(f.read() + "====")
        ....:         update_distribution(fname, '')
        ....:         with open(fname, 'r') as f:
        ....:             print(f.read(), end="")
        sage: test('module.py', '# Python file\n')
        # Python file
        ====
        # sage_setup: distribution...= sagemath-categories
        # Python file
        ====
        # sage_setup: distribution...=
        # Python file
        sage: test('file.cpp', '// sage_setup: ' 'distribution=sagemath-modules\n'
        ....:                  '// C++ file with existing directive\n')
        // sage_setup: distribution...=sagemath-modules
        // C++ file with existing directive
        ====
        // sage_setup: distribution...= sagemath-categories
        // C++ file with existing directive
        ====
        // sage_setup: distribution...=
        // C++ file with existing directive
        sage: test('file.cpp', '// C++ file without existing directive\n')
        // C++ file without existing directive
        ====
        // C++ file without existing directive
        ====
        // C++ file without existing directive
    """
    if not distribution:
        distribution = ''
    directive = 'sage_setup: ' f'distribution = {distribution}'.rstrip()
    try:
        with open(src_file) as f:
            src_lines = f.read().splitlines()
    except UnicodeDecodeError:
        # Silently skip binary files
        return
    any_found = False
    any_change = False
    for i, line in enumerate(src_lines):
        if m := distribution_directive.search(line):
            old_distribution = m.group(3)
            if any_found:
                # Found a second distribution directive; remove it.
                if not (line := distribution_directive.sub(r'', line)):
                    line = None
            else:
                line = distribution_directive.sub(fr'\1{directive}', line)
            if line != src_lines[i]:
                src_lines[i] = line
                any_change = True
                if verbose:
                    print(f"{src_file}: changed 'sage_setup: " f"distribution' "
                          f"from {old_distribution!r} to {distribution!r}")
            any_found = True
    if not any_found:
        if any(src_file.endswith(ext)
               for ext in [".pxd", ".pxi", ".py", ".pyx", ".sage"]):
            src_lines.insert(0, f'# {directive}')
            any_change = True
            if verbose:
                print(f"{src_file}: added 'sage_setup: "
                      f"distribution = {distribution}' directive")
    if not any_change:
        return
    with open(src_file, 'w') as f:
        for line in src_lines:
            if line is not None:
                f.write(line + '\n')


def is_package_or_sage_namespace_package_dir(path, *, distribution_filter=None):
=======
import os
import sys
from contextlib import contextmanager


def is_package_or_sage_namespace_package_dir(path):
>>>>>>> aa277033
    r"""
    Return whether ``path`` is a directory that contains a Python package.

    Ordinary Python packages are recognized by the presence of ``__init__.py``.

    Implicit namespace packages (PEP 420) are only recognized if they
    follow the conventions of the Sage library, i.e., the directory contains
    a file ``all.py``.

    INPUT:

    - ``path`` -- a directory name

    EXAMPLES:

    :mod:`sage.cpython` is an ordinary package::

        sage: # optional - !meson_editable
        sage: from sage.misc.package_dir import is_package_or_sage_namespace_package_dir
        sage: directory = sage.cpython.__path__[0]; directory
        '.../sage/cpython'
        sage: is_package_or_sage_namespace_package_dir(directory)
        True

    :mod:`sage.libs.mpfr` only has an ``__init__.pxd`` file, but we consider
    it a package directory for consistency with Cython::

        sage: # optional - !meson_editable
        sage: directory = os.path.join(sage.libs.__path__[0], 'mpfr'); directory
        '.../sage/libs/mpfr'
        sage: is_package_or_sage_namespace_package_dir(directory)       # known bug (seen in build.yml)
        True

    :mod:`sage` is designated to become an implicit namespace package::

        sage: # optional - !meson_editable
        sage: directory = sage.__path__[0]; directory
        '.../sage'
        sage: is_package_or_sage_namespace_package_dir(directory)
        True

    Not a package::

        sage: # optional - !meson_editable
        sage: directory = os.path.join(sage.symbolic.__path__[0], 'ginac'); directory   # needs sage.symbolic
        '.../sage/symbolic/ginac'
        sage: is_package_or_sage_namespace_package_dir(directory)                       # needs sage.symbolic
        False

    TESTS::

        sage: # optional - meson_editable
        sage: from sage.misc.package_dir import is_package_or_sage_namespace_package_dir
        sage: directory = os.path.dirname(sage.cpython.__file__); directory
        '.../sage/cpython'
        sage: is_package_or_sage_namespace_package_dir(directory)
        True

        sage: # optional - meson_editable
        sage: directory = os.path.join(os.path.dirname(sage.libs.__file__), 'mpfr'); directory
        '.../sage/libs/mpfr'
        sage: is_package_or_sage_namespace_package_dir(directory)
        True

        sage: # optional - meson_editable, sage.symbolic
        sage: directory = os.path.join(os.path.dirname(sage.symbolic.__file__), 'ginac'); directory
        '.../sage/symbolic/ginac'
        sage: is_package_or_sage_namespace_package_dir(directory)
        False
    """
    if os.path.exists(os.path.join(path, "__init__.py")):  # ordinary package
        return True
    if os.path.exists(
        os.path.join(path, "__init__.pxd")
    ):  # for consistency with Cython
        return True
    fname = os.path.join(path, "all.py")
    if os.path.exists(fname):
        return True  # namespace package
    return False


@contextmanager
def cython_namespace_package_support():
    r"""
    Activate namespace package support in Cython 0.x.

    See https://github.com/cython/cython/issues/2918#issuecomment-991799049
    """
    import Cython.Build.Cythonize
    import Cython.Build.Dependencies
    import Cython.Utils

    orig_is_package_dir = Cython.Utils.is_package_dir
    Cython.Utils.is_package_dir = Cython.Build.Cythonize.is_package_dir = (
        Cython.Build.Dependencies.is_package_dir
    ) = Cython.Utils.cached_function(is_package_or_sage_namespace_package_dir)
    try:
        yield
    finally:
        Cython.Utils.is_package_dir = Cython.Build.Cythonize.is_package_dir = (
            Cython.Build.Dependencies.is_package_dir
        ) = orig_is_package_dir


def walk_packages(path=None, prefix="", onerror=None):
    r"""
    Yield :class:`pkgutil.ModuleInfo` for all modules recursively on ``path``.

    This version of the standard library function :func:`pkgutil.walk_packages`
    addresses https://github.com/python/cpython/issues/73444 by handling
    the implicit namespace packages in the package layout used by Sage;
    see :func:`is_package_or_sage_namespace_package_dir`.

    INPUT:

    - ``path`` -- list of paths to look for modules in or
      ``None`` (all accessible modules)

    - ``prefix`` -- string to output on the front of every module name
      on output

    - ``onerror`` -- a function which gets called with one argument (the
      name of the package which was being imported) if any exception
      occurs while trying to import a package.  If ``None``, ignore
      :exc:`ImportError` but propagate all other exceptions.

    EXAMPLES::

        sage: # optional - !meson_editable
        sage: sorted(sage.misc.package_dir.walk_packages(sage.misc.__path__))  # a namespace package
        [..., ModuleInfo(module_finder=FileFinder('.../sage/misc'), name='package_dir', ispkg=False), ...]

    TESTS::

        sage: # optional - meson_editable
        sage: sorted(sage.misc.package_dir.walk_packages(sage.misc.__path__))
        [..., ModuleInfo(module_finder=<...MesonpyPathFinder object...>, name='package_dir', ispkg=False), ...]
    """
    # Adapted from https://github.com/python/cpython/blob/3.11/Lib/pkgutil.py

    def iter_modules(path=None, prefix=""):
        """
        Yield :class:`ModuleInfo` for all submodules on ``path``.
        """
        from pkgutil import ModuleInfo, get_importer, iter_importers

        if path is None:
            importers = iter_importers()
        elif isinstance(path, str):
            raise ValueError(
                "path must be None or list of paths to look for modules in"
            )
        else:
            importers = map(get_importer, path)

        yielded = {}
        for i in importers:
            for name, ispkg in iter_importer_modules(i, prefix):
                if name not in yielded:
                    yielded[name] = 1
                    yield ModuleInfo(i, name, ispkg)

    def _iter_importer_modules_helper(importer, prefix=""):
        r"""
        Helper function for :func:`iter_importer_modules`.
        """
        from importlib.machinery import FileFinder

        if isinstance(importer, FileFinder):
            if importer.path is None or not os.path.isdir(importer.path):
                return

            yielded = {}
            import inspect

            try:
                filenames = os.listdir(importer.path)
            except OSError:
                # ignore unreadable directories like import does
                filenames = []
            filenames.sort()  # handle packages before same-named modules

            for fn in filenames:
                modname = inspect.getmodulename(fn)
                path = os.path.join(importer.path, fn)
                ispkg = False

                if not modname and os.path.isdir(path) and "." not in fn:
                    modname = fn
                    if not (ispkg := is_package_or_sage_namespace_package_dir(path)):
                        continue

                if modname and "." not in modname:
                    yielded[modname] = 1
                    yield prefix + modname, ispkg

        elif not hasattr(importer, "iter_modules"):
            yield from []

        else:
            yield from importer.iter_modules(prefix)

    def iter_importer_modules(importer, prefix=""):
        r"""
        Yield :class:`ModuleInfo` for all modules of ``importer``.
        """
        for name, ispkg in sorted(_iter_importer_modules_helper(importer, prefix)):
            # we sort again for consistency of output ordering if importer is not
            # a FileFinder (needed in doctest of :func:`sage.misc.dev_tools/load_submodules`)
            modname = name.rsplit(".", 1)[-1]
            if modname in ["__init__", "all"] or modname.startswith("all__"):
                continue
            yield name, ispkg

    def seen(p, m={}):
        if p in m:
            return True
        m[p] = True

    for info in iter_modules(path, prefix):
        yield info

        if info.ispkg:
            try:
                __import__(info.name)
            except ImportError:
                if onerror is not None:
                    onerror(info.name)
            except Exception:
                if onerror is not None:
                    onerror(info.name)
                else:
                    raise
            else:
                path = getattr(sys.modules[info.name], "__path__", None) or []

                # don't traverse path items we've seen before
                path = [p for p in path if not seen(p)]

<<<<<<< HEAD
                yield from walk_packages(path, info.name + '.', onerror)


def _all_filename(distribution):
    if not distribution:
        return 'all.py'
    return f"all__{distribution.replace('-', '_')}.py"


def _distribution_from_all_filename(filename):
    if m := re.match('all(__(.*?))?[.]py', filename):
        if distribution_per_all_filename := m.group(2):
            return distribution_per_all_filename.replace('_', '-')
        return ''
    return False


if __name__ == '__main__':

    from argparse import ArgumentParser

    parser = ArgumentParser(prog="sage --fixdistributions",
                            description="Maintenance tool for distribution packages of the Sage library",
                            epilog="By default, '%(prog)s' shows the distribution of each file.")
    parser.add_argument('--add', metavar='DISTRIBUTION', type=str, default=None,
                        help=("add a 'sage_setup: DISTRIBUTION' directive to FILES; "
                              "do not change files that already have a nonempty directive"))
    parser.add_argument('--set', metavar='DISTRIBUTION', type=str, default=None,
                        help="add or update the 'sage_setup: DISTRIBUTION' directive in FILES")
    parser.add_argument('--from-egg-info', action='store_true', default=False,
                        help="take FILES from pkgs/DISTRIBUTION/DISTRIBUTION.egg-info/SOURCES.txt")
    parser.add_argument("filename", metavar='FILES', nargs='*', type=str,
                        help=("source files or directories (default: all files from SAGE_SRC, "
                              "unless --from-egg-info, --add, or --set are used)"))

    args = parser.parse_args()

    distribution = args.set or args.add or ''

    if distribution == 'all':
        distributions = ["sagemath-bliss",
                         "sagemath-coxeter3",
                         "sagemath-mcqd",
                         "sagemath-meataxe",
                         "sagemath-sirocco",
                         "sagemath-environment",
                         "sagemath-categories",
                         "sagemath-repl",
                         "sagemath-objects"]
    else:
        distributions = [distribution.replace('_', '-')]

    if args.from_egg_info:
        if not distribution:
            print("Switch '--from-egg-info' must be used with either "
                  "'--add DISTRIBUTION' or '--set DISTRIBUTION'")
            sys.exit(1)
    elif not args.filename:
        if distribution:
            print("Switches '--add' and '--set' require the switch '--from-egg-info' "
                  "or one or more file or directory names")
            sys.exit(1)
        from sage.env import SAGE_SRC
        if (not SAGE_SRC
                or not os.path.exists(os.path.join(SAGE_SRC, 'sage'))
                or not os.path.exists(os.path.join(SAGE_SRC, 'conftest_test.py'))):
            print(f'{SAGE_SRC=} does not seem to contain a copy of the Sage source tree')
            sys.exit(1)
        args.filename = [os.path.join(SAGE_SRC, 'sage')]

    ordinary_packages = set()
    package_distributions_per_directives = defaultdict(set)     # path -> set of strings (distributions)
    package_distributions_per_all_files = defaultdict(set)      # path -> set of strings (distributions)

    def handle_file(root, file):
        path = os.path.join(root, file)
        if args.set is not None:
            update_distribution(path, distribution, verbose=True)
            file_distribution = distribution
        elif args.add is not None:
            if not (file_distribution := read_distribution(path)):
                update_distribution(path, distribution, verbose=True)
                file_distribution = distribution
        else:
            file_distribution = read_distribution(path)
            print(f'{path}: file in distribution {file_distribution!r}')
        package_distributions_per_directives[root].add(file_distribution)
        if file.startswith('__init__.'):
            ordinary_packages.add(root)
        elif (distribution_per_all_filename := _distribution_from_all_filename(file)) is False:
            # Not an all*.py file.
            pass
        elif not distribution_per_all_filename:
            # An all.py file.
            if file_distribution:
                # The all.py is declared to belong to a named distribution, that's OK
                package_distributions_per_all_files[root].add(file_distribution)
            else:
                pass
        else:
            # An all__*.py file
            if distribution_per_all_filename != file_distribution:
                print(f'{path}: file should go in distribution {distribution_per_all_filename!r}, not {file_distribution!r}')
            package_distributions_per_all_files[root].add(distribution_per_all_filename)

    for distribution in distributions:

        paths = list(args.filename)

        if args.from_egg_info:
            from sage.env import SAGE_ROOT
            if not distribution:
                print("Switch '--from-egg-info' must be used with either "
                      "'--add DISTRIBUTION' or '--set DISTRIBUTION'")
                sys.exit(1)
            if not SAGE_ROOT:
                print(f'{SAGE_ROOT=} does not seem to contain a copy of the Sage source root')
                sys.exit(1)
            distribution_dir = os.path.join(SAGE_ROOT, 'pkgs', distribution)
            if not os.path.exists(distribution_dir):
                print(f'{distribution_dir} does not exist')
                sys.exit(1)
            distribution_underscore = distribution.replace('-', '_')
            try:
                with open(os.path.join(distribution_dir,
                                       f'{distribution_underscore}.egg-info', 'SOURCES.txt')) as f:
                    paths.extend(os.path.join(SAGE_ROOT, 'src', line.strip())
                                 for line in f
                                 if line.startswith('sage/'))
                print(f"sage --fixdistributions: found egg-info of distribution {distribution!r}")
            except FileNotFoundError:
                if len(distributions) > 1:
                    print(f"sage --fixdistributions: distribution {distribution!r} does not have egg-info, skipping it; "
                          f"run 'make {distribution_underscore}-sdist' or 'make {distribution_underscore}' to create it")
                    continue
                else:
                    print(f"sage --fixdistributions: distribution {distribution!r} does not have egg-info; "
                          f"run 'make {distribution_underscore}-sdist' or 'make {distribution_underscore}' to create it")
                    sys.exit(1)

        for path in paths:
            path = os.path.relpath(path)
            if os.path.isdir(path):
                if not is_package_or_sage_namespace_package_dir(path):
                    print(f'{path}: non-package directory')
                else:
                    for root, dirs, files in os.walk(path):
                        for dir in sorted(dirs):
                            path = os.path.join(root, dir)
                            if any(dir.startswith(prefix) for prefix in ['.', 'build', 'dist', '__pycache__', '_vendor', '.tox']):
                                # Silently skip
                                dirs.remove(dir)
                            elif not is_package_or_sage_namespace_package_dir(path):
                                print(f'{path}: non-package directory')
                                dirs.remove(dir)
                        for file in sorted(files):
                            if any(file.endswith(ext) for ext in [".pyc", ".pyo", ".bak", ".so", "~"]):
                                continue
                            handle_file(root, file)
            else:
                handle_file(*os.path.split(path))

    print("sage --fixdistributions: checking consistency")

    for package in ordinary_packages:
        if len(package_distributions_per_directives[package]) > 1:
            print(f'{package}: ordinary packages (with __init__.py) cannot be split in several distributions ('
                  + ', '.join(f'{dist!r}'
                              for dist in sorted(package_distributions_per_directives[package])) + ')')

    for package, distributions_per_directives in package_distributions_per_directives.items():
        if package in ordinary_packages:
            pass
        elif ((missing_all_files := distributions_per_directives - package_distributions_per_all_files[package])
                and not (missing_all_files == {''} and len(distributions_per_directives) < 2)):
            s = '' if len(missing_all_files) == 1 else 's'
            print(f'{package}: missing file{s} ' + ', '.join(_all_filename(distribution)
                                                             for distribution in missing_all_files))
=======
                yield from walk_packages(path, info.name + ".", onerror)
>>>>>>> aa277033
<|MERGE_RESOLUTION|>--- conflicted
+++ resolved
@@ -11,239 +11,12 @@
 #                  https://www.gnu.org/licenses/
 # ****************************************************************************
 
-<<<<<<< HEAD
-import glob
-import os
-import re
-import sys
-from collections import defaultdict
-from contextlib import contextmanager
-
-
-class SourceDistributionFilter:
-    r"""
-    A :class:`collections.abc.Container` for source files in distributions.
-
-    INPUT:
-
-    - ``include_distributions`` -- (default: ``None``) if not ``None``,
-      should be a sequence or set of strings: include files whose
-      ``distribution`` (from a ``# sage_setup:`` ``distribution = PACKAGE``
-      directive in the source file) is an element of ``distributions``.
-
-    - ``exclude_distributions`` -- (default: ``None``) if not ``None``,
-      should be a sequence or set of strings: exclude files whose
-      ``distribution`` (from a ``# sage_setup:`` ``distribution = PACKAGE``
-      directive in the module source file) is in ``exclude_distributions``.
-
-    EXAMPLES::
-
-        sage: from sage.misc.package_dir import SourceDistributionFilter
-        sage: F = SourceDistributionFilter()
-        sage: sage.misc.package_dir.__file__ in F
-        True
-        sage: F = SourceDistributionFilter(include_distributions=['sagemath-environment'])
-        sage: sage.misc.package_dir.__file__ in F
-        True
-        sage: F = SourceDistributionFilter(exclude_distributions=['sagemath-environment'])
-        sage: sage.misc.package_dir.__file__ in F
-        False
-    """
-    def __init__(self, include_distributions=None, exclude_distributions=None):
-        r"""
-        TESTS:
-
-        ``exclude_distributions=None`` is normalized to the empty tuple::
-
-            sage: from sage.misc.package_dir import SourceDistributionFilter
-            sage: F = SourceDistributionFilter()
-            sage: F._exclude_distributions
-            ()
-        """
-        self._include_distributions = include_distributions
-        if exclude_distributions is None:
-            exclude_distributions = ()
-        self._exclude_distributions = exclude_distributions
-
-    def __contains__(self, filename):
-        r"""
-        TESTS:
-
-        No file access is used when neither ``include_distributions`` nor
-        ``exclude_distributions`` is given::
-
-            sage: from sage.misc.package_dir import SourceDistributionFilter
-            sage: F = SourceDistributionFilter()
-            sage: '/doesnotexist' in F
-            True
-
-        ``exclude_distributions`` can also be an empty container::
-
-            sage: F = SourceDistributionFilter(exclude_distributions=())
-            sage: '/doesnotexist' in F
-            True
-        """
-        if self._include_distributions is None and not self._exclude_distributions:
-            return True
-        distribution = read_distribution(filename)
-        if self._include_distributions is not None:
-            if distribution not in self._include_distributions:
-                return False
-            return distribution not in self._exclude_distributions
-
-
-distribution_directive = re.compile(r"(\s*#?\s*)(sage_setup:\s*distribution\s*=\s*([-_A-Za-z0-9]*))")
-
-
-def read_distribution(src_file):
-    r"""
-    Parse ``src_file`` for a ``# sage_setup:`` ``distribution = PKG`` directive.
-
-    INPUT:
-
-    - ``src_file`` -- file name of a Python or Cython source file
-
-    OUTPUT:
-
-    A string, the name of the distribution package (``PKG``), or the empty
-    string if no directive was found.
-
-    EXAMPLES::
-
-        sage: # needs SAGE_SRC
-        sage: from sage.env import SAGE_SRC
-        sage: from sage.misc.package_dir import read_distribution
-        sage: read_distribution(os.path.join(SAGE_SRC, 'sage', 'graphs', 'graph_decompositions', 'modular_decomposition.py'))
-        ''
-    """
-    with open(src_file, encoding='utf-8', errors='ignore') as fh:
-        for line in fh:
-            # Adapted from Cython's Build/Dependencies.py
-            line = line.lstrip()
-            if not line:
-                continue
-            if line.startswith('#') or line.startswith(';'):
-                line = line[1:].lstrip()
-            elif line.startswith('/*') or line.startswith('//') or line.startswith(';;'):
-                line = line[2:].lstrip()
-            else:
-                break
-            kind = "sage_setup:"
-            if line.startswith(kind):
-                key, _, value = (s.strip() for s in line[len(kind):].partition('='))
-                if key == "distribution":
-                    return value
-    return ''
-
-
-def update_distribution(src_file, distribution, *, verbose=False):
-    r"""
-    Add or update a ``# sage_setup:`` ``distribution = PKG`` directive in ``src_file``.
-
-    For a Python or Cython file, if a ``distribution`` directive
-    is not already present, it is added.
-
-    For any other file, if a ``distribution`` directive is not already
-    present, no action is taken.
-
-    INPUT:
-
-    - ``src_file`` -- file name of a source file
-
-    EXAMPLES::
-
-        sage: from sage.misc.package_dir import read_distribution, update_distribution
-        sage: import tempfile
-        sage: def test(filename, file_contents):
-        ....:     with tempfile.TemporaryDirectory() as d:
-        ....:         fname = os.path.join(d, filename)
-        ....:         with open(fname, 'w') as f:
-        ....:             f.write(file_contents)
-        ....:         with open(fname, 'r') as f:
-        ....:             print(f.read() + "====")
-        ....:         update_distribution(fname, 'sagemath-categories')
-        ....:         with open(fname, 'r') as f:
-        ....:             print(f.read() + "====")
-        ....:         update_distribution(fname, '')
-        ....:         with open(fname, 'r') as f:
-        ....:             print(f.read(), end="")
-        sage: test('module.py', '# Python file\n')
-        # Python file
-        ====
-        # sage_setup: distribution...= sagemath-categories
-        # Python file
-        ====
-        # sage_setup: distribution...=
-        # Python file
-        sage: test('file.cpp', '// sage_setup: ' 'distribution=sagemath-modules\n'
-        ....:                  '// C++ file with existing directive\n')
-        // sage_setup: distribution...=sagemath-modules
-        // C++ file with existing directive
-        ====
-        // sage_setup: distribution...= sagemath-categories
-        // C++ file with existing directive
-        ====
-        // sage_setup: distribution...=
-        // C++ file with existing directive
-        sage: test('file.cpp', '// C++ file without existing directive\n')
-        // C++ file without existing directive
-        ====
-        // C++ file without existing directive
-        ====
-        // C++ file without existing directive
-    """
-    if not distribution:
-        distribution = ''
-    directive = 'sage_setup: ' f'distribution = {distribution}'.rstrip()
-    try:
-        with open(src_file) as f:
-            src_lines = f.read().splitlines()
-    except UnicodeDecodeError:
-        # Silently skip binary files
-        return
-    any_found = False
-    any_change = False
-    for i, line in enumerate(src_lines):
-        if m := distribution_directive.search(line):
-            old_distribution = m.group(3)
-            if any_found:
-                # Found a second distribution directive; remove it.
-                if not (line := distribution_directive.sub(r'', line)):
-                    line = None
-            else:
-                line = distribution_directive.sub(fr'\1{directive}', line)
-            if line != src_lines[i]:
-                src_lines[i] = line
-                any_change = True
-                if verbose:
-                    print(f"{src_file}: changed 'sage_setup: " f"distribution' "
-                          f"from {old_distribution!r} to {distribution!r}")
-            any_found = True
-    if not any_found:
-        if any(src_file.endswith(ext)
-               for ext in [".pxd", ".pxi", ".py", ".pyx", ".sage"]):
-            src_lines.insert(0, f'# {directive}')
-            any_change = True
-            if verbose:
-                print(f"{src_file}: added 'sage_setup: "
-                      f"distribution = {distribution}' directive")
-    if not any_change:
-        return
-    with open(src_file, 'w') as f:
-        for line in src_lines:
-            if line is not None:
-                f.write(line + '\n')
-
-
-def is_package_or_sage_namespace_package_dir(path, *, distribution_filter=None):
-=======
 import os
 import sys
 from contextlib import contextmanager
 
 
 def is_package_or_sage_namespace_package_dir(path):
->>>>>>> aa277033
     r"""
     Return whether ``path`` is a directory that contains a Python package.
 
@@ -484,185 +257,4 @@
                 # don't traverse path items we've seen before
                 path = [p for p in path if not seen(p)]
 
-<<<<<<< HEAD
-                yield from walk_packages(path, info.name + '.', onerror)
-
-
-def _all_filename(distribution):
-    if not distribution:
-        return 'all.py'
-    return f"all__{distribution.replace('-', '_')}.py"
-
-
-def _distribution_from_all_filename(filename):
-    if m := re.match('all(__(.*?))?[.]py', filename):
-        if distribution_per_all_filename := m.group(2):
-            return distribution_per_all_filename.replace('_', '-')
-        return ''
-    return False
-
-
-if __name__ == '__main__':
-
-    from argparse import ArgumentParser
-
-    parser = ArgumentParser(prog="sage --fixdistributions",
-                            description="Maintenance tool for distribution packages of the Sage library",
-                            epilog="By default, '%(prog)s' shows the distribution of each file.")
-    parser.add_argument('--add', metavar='DISTRIBUTION', type=str, default=None,
-                        help=("add a 'sage_setup: DISTRIBUTION' directive to FILES; "
-                              "do not change files that already have a nonempty directive"))
-    parser.add_argument('--set', metavar='DISTRIBUTION', type=str, default=None,
-                        help="add or update the 'sage_setup: DISTRIBUTION' directive in FILES")
-    parser.add_argument('--from-egg-info', action='store_true', default=False,
-                        help="take FILES from pkgs/DISTRIBUTION/DISTRIBUTION.egg-info/SOURCES.txt")
-    parser.add_argument("filename", metavar='FILES', nargs='*', type=str,
-                        help=("source files or directories (default: all files from SAGE_SRC, "
-                              "unless --from-egg-info, --add, or --set are used)"))
-
-    args = parser.parse_args()
-
-    distribution = args.set or args.add or ''
-
-    if distribution == 'all':
-        distributions = ["sagemath-bliss",
-                         "sagemath-coxeter3",
-                         "sagemath-mcqd",
-                         "sagemath-meataxe",
-                         "sagemath-sirocco",
-                         "sagemath-environment",
-                         "sagemath-categories",
-                         "sagemath-repl",
-                         "sagemath-objects"]
-    else:
-        distributions = [distribution.replace('_', '-')]
-
-    if args.from_egg_info:
-        if not distribution:
-            print("Switch '--from-egg-info' must be used with either "
-                  "'--add DISTRIBUTION' or '--set DISTRIBUTION'")
-            sys.exit(1)
-    elif not args.filename:
-        if distribution:
-            print("Switches '--add' and '--set' require the switch '--from-egg-info' "
-                  "or one or more file or directory names")
-            sys.exit(1)
-        from sage.env import SAGE_SRC
-        if (not SAGE_SRC
-                or not os.path.exists(os.path.join(SAGE_SRC, 'sage'))
-                or not os.path.exists(os.path.join(SAGE_SRC, 'conftest_test.py'))):
-            print(f'{SAGE_SRC=} does not seem to contain a copy of the Sage source tree')
-            sys.exit(1)
-        args.filename = [os.path.join(SAGE_SRC, 'sage')]
-
-    ordinary_packages = set()
-    package_distributions_per_directives = defaultdict(set)     # path -> set of strings (distributions)
-    package_distributions_per_all_files = defaultdict(set)      # path -> set of strings (distributions)
-
-    def handle_file(root, file):
-        path = os.path.join(root, file)
-        if args.set is not None:
-            update_distribution(path, distribution, verbose=True)
-            file_distribution = distribution
-        elif args.add is not None:
-            if not (file_distribution := read_distribution(path)):
-                update_distribution(path, distribution, verbose=True)
-                file_distribution = distribution
-        else:
-            file_distribution = read_distribution(path)
-            print(f'{path}: file in distribution {file_distribution!r}')
-        package_distributions_per_directives[root].add(file_distribution)
-        if file.startswith('__init__.'):
-            ordinary_packages.add(root)
-        elif (distribution_per_all_filename := _distribution_from_all_filename(file)) is False:
-            # Not an all*.py file.
-            pass
-        elif not distribution_per_all_filename:
-            # An all.py file.
-            if file_distribution:
-                # The all.py is declared to belong to a named distribution, that's OK
-                package_distributions_per_all_files[root].add(file_distribution)
-            else:
-                pass
-        else:
-            # An all__*.py file
-            if distribution_per_all_filename != file_distribution:
-                print(f'{path}: file should go in distribution {distribution_per_all_filename!r}, not {file_distribution!r}')
-            package_distributions_per_all_files[root].add(distribution_per_all_filename)
-
-    for distribution in distributions:
-
-        paths = list(args.filename)
-
-        if args.from_egg_info:
-            from sage.env import SAGE_ROOT
-            if not distribution:
-                print("Switch '--from-egg-info' must be used with either "
-                      "'--add DISTRIBUTION' or '--set DISTRIBUTION'")
-                sys.exit(1)
-            if not SAGE_ROOT:
-                print(f'{SAGE_ROOT=} does not seem to contain a copy of the Sage source root')
-                sys.exit(1)
-            distribution_dir = os.path.join(SAGE_ROOT, 'pkgs', distribution)
-            if not os.path.exists(distribution_dir):
-                print(f'{distribution_dir} does not exist')
-                sys.exit(1)
-            distribution_underscore = distribution.replace('-', '_')
-            try:
-                with open(os.path.join(distribution_dir,
-                                       f'{distribution_underscore}.egg-info', 'SOURCES.txt')) as f:
-                    paths.extend(os.path.join(SAGE_ROOT, 'src', line.strip())
-                                 for line in f
-                                 if line.startswith('sage/'))
-                print(f"sage --fixdistributions: found egg-info of distribution {distribution!r}")
-            except FileNotFoundError:
-                if len(distributions) > 1:
-                    print(f"sage --fixdistributions: distribution {distribution!r} does not have egg-info, skipping it; "
-                          f"run 'make {distribution_underscore}-sdist' or 'make {distribution_underscore}' to create it")
-                    continue
-                else:
-                    print(f"sage --fixdistributions: distribution {distribution!r} does not have egg-info; "
-                          f"run 'make {distribution_underscore}-sdist' or 'make {distribution_underscore}' to create it")
-                    sys.exit(1)
-
-        for path in paths:
-            path = os.path.relpath(path)
-            if os.path.isdir(path):
-                if not is_package_or_sage_namespace_package_dir(path):
-                    print(f'{path}: non-package directory')
-                else:
-                    for root, dirs, files in os.walk(path):
-                        for dir in sorted(dirs):
-                            path = os.path.join(root, dir)
-                            if any(dir.startswith(prefix) for prefix in ['.', 'build', 'dist', '__pycache__', '_vendor', '.tox']):
-                                # Silently skip
-                                dirs.remove(dir)
-                            elif not is_package_or_sage_namespace_package_dir(path):
-                                print(f'{path}: non-package directory')
-                                dirs.remove(dir)
-                        for file in sorted(files):
-                            if any(file.endswith(ext) for ext in [".pyc", ".pyo", ".bak", ".so", "~"]):
-                                continue
-                            handle_file(root, file)
-            else:
-                handle_file(*os.path.split(path))
-
-    print("sage --fixdistributions: checking consistency")
-
-    for package in ordinary_packages:
-        if len(package_distributions_per_directives[package]) > 1:
-            print(f'{package}: ordinary packages (with __init__.py) cannot be split in several distributions ('
-                  + ', '.join(f'{dist!r}'
-                              for dist in sorted(package_distributions_per_directives[package])) + ')')
-
-    for package, distributions_per_directives in package_distributions_per_directives.items():
-        if package in ordinary_packages:
-            pass
-        elif ((missing_all_files := distributions_per_directives - package_distributions_per_all_files[package])
-                and not (missing_all_files == {''} and len(distributions_per_directives) < 2)):
-            s = '' if len(missing_all_files) == 1 else 's'
-            print(f'{package}: missing file{s} ' + ', '.join(_all_filename(distribution)
-                                                             for distribution in missing_all_files))
-=======
-                yield from walk_packages(path, info.name + ".", onerror)
->>>>>>> aa277033
+                yield from walk_packages(path, info.name + ".", onerror)