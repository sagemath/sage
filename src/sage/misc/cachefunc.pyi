<<<<<<< HEAD
from typing import Any, Callable
=======
from typing import Any, Callable, Dict, Tuple
>>>>>>> aa277033

def dict_key(o: Any) -> Any:
    ...

def cache_key(o: Any) -> Any:
    ...

class CachedFunction:
    def __init__(self, f: Callable, classmethod: bool = False,
                 name: str | None = None, key: Callable | None = None,
                 do_pickle: bool | None = None) -> None:
        ...

    def __call__(self, *args: Any, **kwds: Any) -> Any:
        ...

    def cached(self, *args: Any, **kwds: Any) -> Any:
        ...

    def is_in_cache(self, *args: Any, **kwds: Any) -> bool:
        ...

    def set_cache(self, value: Any, *args: Any, **kwds: Any) -> None:
        ...

    def get_key(self, *args: Any, **kwds: Any) -> Any:
        ...

    def __repr__(self) -> str:
        ...

    def clear_cache(self) -> None:
        ...

    def precompute(self, arglist: Any, num_processes: int = 1) -> None:
        ...

class CachedMethod:
    def __init__(self, f: Callable, name: str | None = None,
                 key: Callable | None = None,
                 do_pickle: bool | None = None) -> None:
        ...

    def __call__(self, inst: Any, *args: Any, **kwds: Any) -> Any:
        ...

    def _get_instance_cache(self, inst: Any) -> dict:
        ...

    def __get__(self, inst: Any, cls: Any) -> Any:
        ...

class CacheDict(dict):
    pass

class CachedInParentMethod(CachedMethod):
    def __init__(self, f: Callable, name: str | None = None,
                 key: Callable | None = None,
                 do_pickle: bool | None = None) -> None:
        ...

    def _get_instance_cache(self, inst: Any) -> dict:
        ...

    def __get__(self, inst: Any, cls: Any) -> Any:
        ...

class CachedMethodCaller(CachedFunction):
<<<<<<< HEAD
    def __init__(self, cachedmethod: CachedMethod, inst: Any, cache: dict = None, name: str = None, key: Callable = None, do_pickle: bool = None) -> None:
=======
    def __init__(self, cachedmethod: CachedMethod, inst: Any,
                 cache: Dict | None = None, name: str | None = None,
                 key: Callable | None = None,
                 do_pickle: bool | None = None) -> None:
>>>>>>> aa277033
        ...

    def _instance_call(self, *args: Any, **kwds: Any) -> Any:
        ...

    def __call__(self, *args: Any, **kwds: Any) -> Any:
        ...

    def cached(self, *args: Any, **kwds: Any) -> Any:
        ...

    def __get__(self, inst: Any, cls: Any) -> Any:
        ...

    def precompute(self, arglist: Any, num_processes: int = 1) -> None:
        ...

class CachedMethodCallerNoArgs(CachedFunction):
    def __init__(self, inst: Any, f: Callable, cache: Any = None,
                 name: str | None = None,
                 do_pickle: bool | None = None) -> None:
        ...

    def _instance_call(self) -> Any:
        ...

    def __call__(self) -> Any:
        ...

    def set_cache(self, value: Any) -> None:
        ...

    def clear_cache(self) -> None:
        ...

    def is_in_cache(self) -> bool:
        ...

    def __get__(self, inst: Any, cls: Any) -> Any:
        ...

class GloballyCachedMethodCaller(CachedMethodCaller):
    def get_key_args_kwds(self, args: tuple, kwds: dict) -> Any:
        ...<|MERGE_RESOLUTION|>--- conflicted
+++ resolved
@@ -1,8 +1,4 @@
-<<<<<<< HEAD
 from typing import Any, Callable
-=======
-from typing import Any, Callable, Dict, Tuple
->>>>>>> aa277033
 
 def dict_key(o: Any) -> Any:
     ...
@@ -71,14 +67,10 @@
         ...
 
 class CachedMethodCaller(CachedFunction):
-<<<<<<< HEAD
-    def __init__(self, cachedmethod: CachedMethod, inst: Any, cache: dict = None, name: str = None, key: Callable = None, do_pickle: bool = None) -> None:
-=======
     def __init__(self, cachedmethod: CachedMethod, inst: Any,
-                 cache: Dict | None = None, name: str | None = None,
+                 cache: dict | None = None, name: str | None = None,
                  key: Callable | None = None,
                  do_pickle: bool | None = None) -> None:
->>>>>>> aa277033
         ...
 
     def _instance_call(self, *args: Any, **kwds: Any) -> Any:
