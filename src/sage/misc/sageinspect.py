--- conflicted
+++ resolved
@@ -110,22 +110,15 @@
 
 import ast
 import functools
-<<<<<<< HEAD
 import importlib.machinery as import_machinery
-=======
->>>>>>> 83b52a79
 import inspect
 import os
 import re
 import sys
 import tokenize
-<<<<<<< HEAD
 from collections.abc import Generator
 from inspect import Parameter, Signature
 from pathlib import Path
-=======
-from inspect import Parameter, Signature
->>>>>>> 83b52a79
 
 import sage
 from sage.env import SAGE_SRC
@@ -1395,11 +1388,7 @@
     if not file:
         return file
 
-<<<<<<< HEAD
     path = Path(file)
-=======
-    from os.path import commonprefix, normpath, relpath
->>>>>>> 83b52a79
 
     # If we already have a relative path starting with 'sage', keep it.
     if not path.is_absolute() and path.parts and path.parts[0] == "sage":
