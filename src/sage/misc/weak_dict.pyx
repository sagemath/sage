--- conflicted
+++ resolved
@@ -339,22 +339,13 @@
 
         EXAMPLES::
 
-<<<<<<< HEAD
-            sage: L = [(p, GF(p)) for p in prime_range(10)]                                                             # optional - sage.libs.pari
-=======
             sage: L = [(p, GF(p)) for p in prime_range(10)]                             # optional - sage.rings.finite_rings
->>>>>>> a36b1230
             sage: import sage.misc.weak_dict
             sage: D = sage.misc.weak_dict.WeakValueDictionary()
             sage: len(D)
             0
-<<<<<<< HEAD
-            sage: D = sage.misc.weak_dict.WeakValueDictionary(L)                                                        # optional - sage.libs.pari
-            sage: len(D) == len(L)                                                                                      # optional - sage.libs.pari
-=======
             sage: D = sage.misc.weak_dict.WeakValueDictionary(L)                        # optional - sage.rings.finite_rings
             sage: len(D) == len(L)                                                      # optional - sage.rings.finite_rings
->>>>>>> a36b1230
             True
         """
         try:
@@ -438,43 +429,20 @@
         EXAMPLES::
 
             sage: import sage.misc.weak_dict
-<<<<<<< HEAD
-            sage: L = [(p, GF(p)) for p in prime_range(10)]                                                             # optional - sage.libs.pari
-            sage: D = sage.misc.weak_dict.WeakValueDictionary(L)                                                        # optional - sage.libs.pari
-            sage: len(D)                                                                                                # optional - sage.libs.pari
-=======
             sage: L = [(p, GF(p)) for p in prime_range(10)]                             # optional - sage.rings.finite_rings
             sage: D = sage.misc.weak_dict.WeakValueDictionary(L)                        # optional - sage.rings.finite_rings
             sage: len(D)                                                                # optional - sage.rings.finite_rings
->>>>>>> a36b1230
             4
 
         The value for an existing key is returned and not overridden::
 
-<<<<<<< HEAD
-            sage: D.setdefault(5, ZZ)                                                                                   # optional - sage.libs.pari
-            Finite Field of size 5
-            sage: D[5]                                                                                                  # optional - sage.libs.pari
-=======
             sage: D.setdefault(5, ZZ)                                                   # optional - sage.rings.finite_rings
             Finite Field of size 5
             sage: D[5]                                                                  # optional - sage.rings.finite_rings
->>>>>>> a36b1230
             Finite Field of size 5
 
         For a non-existing key, the default value is stored and returned::
 
-<<<<<<< HEAD
-            sage: 4 in D                                                                                                # optional - sage.libs.pari
-            False
-            sage: D.setdefault(4, ZZ)                                                                                   # optional - sage.libs.pari
-            Integer Ring
-            sage: 4 in D                                                                                                # optional - sage.libs.pari
-            True
-            sage: D[4]                                                                                                  # optional - sage.libs.pari
-            Integer Ring
-            sage: len(D)                                                                                                # optional - sage.libs.pari
-=======
             sage: 4 in D                                                                # optional - sage.rings.finite_rings
             False
             sage: D.setdefault(4, ZZ)                                                   # optional - sage.rings.finite_rings
@@ -484,7 +452,6 @@
             sage: D[4]                                                                  # optional - sage.rings.finite_rings
             Integer Ring
             sage: len(D)                                                                # optional - sage.rings.finite_rings
->>>>>>> a36b1230
             5
 
         TESTS:
@@ -493,11 +460,7 @@
         raised for unhashable objects::
 
             sage: D = sage.misc.weak_dict.WeakValueDictionary()
-<<<<<<< HEAD
-            sage: D.setdefault(matrix([]), ZZ)                                                                          # optional - sage.modules
-=======
             sage: D.setdefault(matrix([]), ZZ)                                          # optional - sage.modules
->>>>>>> a36b1230
             Traceback (most recent call last):
             ...
             TypeError: mutable matrices are unhashable
@@ -572,11 +535,7 @@
         raised for unhashable objects::
 
             sage: D = sage.misc.weak_dict.WeakValueDictionary()
-<<<<<<< HEAD
-            sage: D[matrix([])] = ZZ                                                                                    # optional - sage.modules
-=======
             sage: D[matrix([])] = ZZ                                                    # optional - sage.modules
->>>>>>> a36b1230
             Traceback (most recent call last):
             ...
             TypeError: mutable matrices are unhashable
@@ -601,17 +560,6 @@
         EXAMPLES::
 
             sage: import sage.misc.weak_dict
-<<<<<<< HEAD
-            sage: L = [GF(p) for p in prime_range(10^3)]                                                                # optional - sage.libs.pari
-            sage: D = sage.misc.weak_dict.WeakValueDictionary(enumerate(L))                                             # optional - sage.libs.pari
-            sage: 20 in D                                                                                               # optional - sage.libs.pari
-            True
-            sage: D.pop(20)                                                                                             # optional - sage.libs.pari
-            Finite Field of size 73
-            sage: 20 in D                                                                                               # optional - sage.libs.pari
-            False
-            sage: D.pop(20)                                                                                             # optional - sage.libs.pari
-=======
             sage: L = [GF(p) for p in prime_range(10^3)]                                # optional - sage.rings.finite_rings
             sage: D = sage.misc.weak_dict.WeakValueDictionary(enumerate(L))             # optional - sage.rings.finite_rings
             sage: 20 in D                                                               # optional - sage.rings.finite_rings
@@ -621,7 +569,6 @@
             sage: 20 in D                                                               # optional - sage.rings.finite_rings
             False
             sage: D.pop(20)                                                             # optional - sage.rings.finite_rings
->>>>>>> a36b1230
             Traceback (most recent call last):
             ...
             KeyError: 20
@@ -632,11 +579,7 @@
         raised for unhashable objects::
 
             sage: D = sage.misc.weak_dict.WeakValueDictionary()
-<<<<<<< HEAD
-            sage: D.pop(matrix([]))                                                                                     # optional - sage.modules
-=======
             sage: D.pop(matrix([]))                                                     # optional - sage.modules
->>>>>>> a36b1230
             Traceback (most recent call last):
             ...
             TypeError: mutable matrices are unhashable
@@ -693,19 +636,6 @@
         EXAMPLES::
 
             sage: import sage.misc.weak_dict
-<<<<<<< HEAD
-            sage: L = [GF(p) for p in prime_range(10^3)]                                                                # optional - sage.libs.pari
-            sage: D = sage.misc.weak_dict.WeakValueDictionary(enumerate(L))                                             # optional - sage.libs.pari
-            sage: 100 in D                                                                                              # optional - sage.libs.pari
-            True
-            sage: 200 in D                                                                                              # optional - sage.libs.pari
-            False
-            sage: D.get(100, "not found")                                                                               # optional - sage.libs.pari
-            Finite Field of size 547
-            sage: D.get(200, "not found")                                                                               # optional - sage.libs.pari
-            'not found'
-            sage: D.get(200) is None                                                                                    # optional - sage.libs.pari
-=======
             sage: L = [GF(p) for p in prime_range(10^3)]                                # optional - sage.rings.finite_rings
             sage: D = sage.misc.weak_dict.WeakValueDictionary(enumerate(L))             # optional - sage.rings.finite_rings
             sage: 100 in D                                                              # optional - sage.rings.finite_rings
@@ -717,7 +647,6 @@
             sage: D.get(200, "not found")                                               # optional - sage.rings.finite_rings
             'not found'
             sage: D.get(200) is None                                                    # optional - sage.rings.finite_rings
->>>>>>> a36b1230
             True
 
         TESTS:
@@ -726,11 +655,7 @@
         raised for unhashable objects::
 
             sage: D = sage.misc.weak_dict.WeakValueDictionary()
-<<<<<<< HEAD
-            sage: D.get(matrix([]))                                                                                     # optional - sage.modules
-=======
             sage: D.get(matrix([]))                                                     # optional - sage.modules
->>>>>>> a36b1230
             Traceback (most recent call last):
             ...
             TypeError: mutable matrices are unhashable
@@ -770,11 +695,7 @@
         raised for unhashable objects::
 
             sage: D = sage.misc.weak_dict.WeakValueDictionary()
-<<<<<<< HEAD
-            sage: D[matrix([])]                                                                                         # optional - sage.modules
-=======
             sage: D[matrix([])]                                                         # optional - sage.modules
->>>>>>> a36b1230
             Traceback (most recent call last):
             ...
             TypeError: mutable matrices are unhashable
@@ -818,11 +739,7 @@
         raised for unhashable objects::
 
             sage: D = sage.misc.weak_dict.WeakValueDictionary()
-<<<<<<< HEAD
-            sage: matrix([]) in D                                                                                       # optional - sage.modules
-=======
             sage: matrix([]) in D                                                       # optional - sage.modules
->>>>>>> a36b1230
             Traceback (most recent call last):
             ...
             TypeError: mutable matrices are unhashable
@@ -1276,15 +1193,6 @@
 
         EXAMPLES::
 
-<<<<<<< HEAD
-            sage: L = [(p, GF(p)) for p in prime_range(10)]                                                             # optional - sage.libs.pari
-            sage: from sage.misc.weak_dict import CachedWeakValueDictionary
-            sage: D = CachedWeakValueDictionary()                                                                       # optional - sage.libs.pari
-            sage: len(D)                                                                                                # optional - sage.libs.pari
-            0
-            sage: D = CachedWeakValueDictionary(L)                                                                      # optional - sage.libs.pari
-            sage: len(D) == len(L)                                                                                      # optional - sage.libs.pari
-=======
             sage: L = [(p, GF(p)) for p in prime_range(10)]                             # optional - sage.rings.finite_rings
             sage: from sage.misc.weak_dict import CachedWeakValueDictionary
             sage: D = CachedWeakValueDictionary()                                       # optional - sage.rings.finite_rings
@@ -1292,7 +1200,6 @@
             0
             sage: D = CachedWeakValueDictionary(L)                                      # optional - sage.rings.finite_rings
             sage: len(D) == len(L)                                                      # optional - sage.rings.finite_rings
->>>>>>> a36b1230
             True
 
         A :class:`CachedWeakValueDictionary` with a cache size of zero
