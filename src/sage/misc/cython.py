# sage.doctest: needs sage.misc.cython
"""
Cython support functions

AUTHORS:

- William Stein (2006-01-18): initial version
- William Stein (2007-07-28): update from sagex to cython
- Martin Albrecht & William Stein (2011-08): cfile & cargs
"""

# ****************************************************************************
#       Copyright (C) 2006 William Stein <wstein@gmail.com>
#
# This program is free software: you can redistribute it and/or modify
# it under the terms of the GNU General Public License as published by
# the Free Software Foundation, either version 2 of the License, or
# (at your option) any later version.
#                  https://www.gnu.org/licenses/
# ****************************************************************************

import builtins
import os
import re
import shutil
<<<<<<< HEAD
import sys
=======
import webbrowser
from pathlib import Path
>>>>>>> 1be0a589

from sage.env import SAGE_LOCAL, cython_aliases, sage_include_directories
from sage.misc.cachefunc import cached_function
from sage.misc.sage_ostools import redirection, restore_cwd
from sage.misc.temporary_file import spyx_tmp, tmp_filename
from sage.repl.user_globals import get_globals


@cached_function
def _standard_libs_libdirs_incdirs_aliases():
    r"""
    Return the list of libraries and library directories.

    EXAMPLES::

        sage: from sage.misc.cython import _standard_libs_libdirs_incdirs_aliases
        sage: _standard_libs_libdirs_incdirs_aliases()
        (['mpfr', 'gmp', 'gmpxx', 'pari', ...],
         [...],
         [...],
         {...})
    """
    aliases = cython_aliases()
    standard_libs = (
        [
            "mpfr",
            "gmp",
            "gmpxx",
            "pari",
            "m",
            "ec",
            "gsl",
        ]
        + aliases["CBLAS_LIBRARIES"]
        + ["ntl"]
    )
    standard_libdirs = []
    if SAGE_LOCAL:
        standard_libdirs.append(os.path.join(SAGE_LOCAL, "lib"))
    standard_libdirs.extend(aliases["CBLAS_LIBDIR"] + aliases["NTL_LIBDIR"])
    standard_incdirs = (
        sage_include_directories() + aliases["CBLAS_INCDIR"] + aliases["NTL_INCDIR"]
    )
    return standard_libs, standard_libdirs, standard_incdirs, aliases


################################################################
# If the user attaches a .spyx file and changes it, we have
# to reload an .so.
#
# PROBLEM: Python does not allow one to reload an .so extension module.
# Solution, we create a different .so file and load that one,
# overwriting the definitions of everything in the original .so file.
#
# HOW: By using a sequence_number for each .spyx file; we keep
# these sequence numbers in a dict.
#
################################################################


sequence_number = {}


<<<<<<< HEAD
def cython(
    filename,
    verbose=0,
    compile_message=False,
    use_cache=False,
    create_local_c_file=False,
    annotate=True,
    sage_namespace=True,
    create_local_so_file=False,
):
=======
def _webbrowser_open_file(path):
    """
    Open a html file in a web browser.
    """
    webbrowser.open(Path(path).as_uri())


def cython(filename, verbose=0, compile_message=False,
           use_cache=False, create_local_c_file=False, annotate=True, view_annotate=False,
           view_annotate_callback=_webbrowser_open_file, sage_namespace=True, create_local_so_file=False):
>>>>>>> 1be0a589
    r"""
    Compile a Cython file. This converts a Cython file to a C (or C++ file),
    and then compiles that. The .c file and the .so file are
    created in a temporary directory.

    INPUT:

    - ``filename`` -- the name of the file to be compiled; should end with
      'pyx'

    - ``verbose`` -- integer (default: 0); level of verbosity. A negative
      value ensures complete silence.

    - ``compile_message`` -- boolean (default: ``False``); if ``True``, print
      ``'Compiling <filename>...'`` to the standard error

    - ``use_cache`` -- boolean (default: ``False``); if ``True``, check the
      temporary build directory to see if there is already a
      corresponding .so file. If so, and if the .so file is newer than the
      Cython file, don't recompile, just reuse the .so file.

    - ``create_local_c_file`` -- boolean (default: ``False``); if ``True``, save a
      copy of the ``.c`` or ``.cpp`` file in the current directory

    - ``annotate`` -- boolean (default: ``True``); if ``True``, create an html file which
      annotates the conversion from .pyx to .c. By default this is only created
      in the temporary directory, but if ``create_local_c_file`` is also True,
      then save a copy of the .html file in the current directory.

    - ``view_annotate`` -- boolean (default: ``False``); if ``True``, open the
      annotated html file in a web browser

    - ``view_annotate_callback`` -- function; a function that takes a string
      being the path to the html file. This can be overridden to change
      what to do with the annotated html file. Have no effect unless
      ``view_annotate`` is ``True``.

    - ``sage_namespace`` -- boolean (default: ``True``); if ``True``, import
      ``sage.all``

    - ``create_local_so_file`` -- boolean (default: ``False``); if ``True``, save a
      copy of the compiled .so file in the current directory

    OUTPUT: a tuple ``(name, dir)`` where ``name`` is the name
    of the compiled module and ``dir`` is the directory containing
    the generated files.

    TESTS:

    Before :issue:`12975`, it would have been needed to write ``#clang c++``,
    but upper case ``C++`` has resulted in an error.
    Using pkgconfig to find the libraries, headers and macros. This is a
    work around while waiting for :issue:`22461` which will offer a better
    solution::

        sage: code = [
        ....: "#clang C++",
        ....: "from sage.rings.polynomial.multi_polynomial_libsingular cimport MPolynomial_libsingular",
        ....: "from sage.libs.singular.polynomial cimport singular_polynomial_pow",
        ....: "def test(MPolynomial_libsingular p):",
        ....: "    singular_polynomial_pow(&p._poly, p._poly, 2, p._parent_ring)"]
        sage: cython(os.linesep.join(code))

    The function ``test`` now manipulates internal C data of polynomials,
    squaring them::

        sage: P.<x,y>=QQ[]
        sage: test(x)
        sage: x
        x^2

    Check that compiling C++ code works::

        sage: cython("# distutils: language = c++\n"+
        ....:        "from libcpp.vector cimport vector\n"
        ....:        "cdef vector[int] * v = new vector[int](4)\n")

    Check that compiling C++ code works when creating a local C file,
    first moving to a tempdir to avoid clutter.  Before :issue:`22113`,
    the create_local_c_file argument was not tested for C++ code::

        sage: orig_cwd = os.getcwd()
        sage: import tempfile
        sage: with tempfile.TemporaryDirectory() as d:
        ....:     os.chdir(d)
        ....:     with open("test.pyx", 'w') as f:
        ....:         _ = f.write("# distutils: language = c++\n"
        ....:           "from libcpp.vector cimport vector\n"
        ....:           "cdef vector[int] * v = new vector[int](4)\n")
        ....:     output = sage.misc.cython.cython("test.pyx",
        ....:                                      create_local_c_file=True)
        ....:     os.chdir(orig_cwd)

    Accessing a ``.pxd`` file from the current directory works::

        sage: orig_cwd = os.getcwd()
        sage: import tempfile
        sage: with tempfile.TemporaryDirectory() as d:
        ....:     os.chdir(d)
        ....:     with open("helper.pxd", 'w') as f:
        ....:         _ = f.write("cdef inline int the_answer(): return 42")
        ....:     cython(
        ....:           "from helper cimport the_answer\n"
        ....:           "print(the_answer())"
        ....:     )
        ....:     os.chdir(orig_cwd)
        42

    Warning and error messages generated by Cython are properly
    handled. Warnings are only shown if verbose >= 0::

        sage: code = '''
        ....: def test_unreachable():
        ....:     raise Exception
        ....:     return 42
        ....: '''
        sage: cython(code, verbose=-1)
        sage: cython(code, verbose=0)
        warning: ...:4:4: Unreachable code...

        sage: cython("foo = bar\n")
        Traceback (most recent call last):
        ...
        RuntimeError: Error compiling Cython file:
        ------------------------------------------------------------
        ...
        foo = bar
             ^
        ------------------------------------------------------------
        <BLANKLINE>
        ...:1:6: undeclared name not builtin: bar

        sage: cython("cdef extern from 'no_such_header_file': pass")
        Traceback (most recent call last):
        ...
        RuntimeError: ...

    As of :issue:`29139` the default is ``cdivision=True``::

        sage: cython('''
        ....: cdef size_t foo = 3/2
        ....: ''')

    Check that Cython supports PEP 420 packages::

        sage: cython('''
        ....: cimport sage.misc.cachefunc
        ....: ''')

        sage: cython('''
        ....: from sage.misc.cachefunc cimport cache_key
        ....: ''')

    Test ``view_annotate``::

        sage: cython('''
        ....: def f(int n):
        ....:     return n*n
        ....: ''', view_annotate=True)  # optional -- webbrowser

    ::

        sage: cython('''
        ....: def f(int n):
        ....:     return n*n
        ....: ''', view_annotate=True, annotate=False)
        Traceback (most recent call last):
        ...
        ValueError: cannot view annotated file without creating it

    ::

        sage: collected_paths = []
        sage: cython('''
        ....: def f(int n):
        ....:     return n*n
        ....: ''', view_annotate=True, view_annotate_callback=collected_paths.append)
        sage: collected_paths
        ['...']
        sage: len(collected_paths)
        1
    """
    if not filename.endswith("pyx"):
        print(
            "Warning: file (={}) should have extension .pyx".format(filename),
            file=sys.stderr,
        )

    # base is the name of the .so module that we create. If we are
    # creating a local shared object file, we use a more natural
    # naming convention. If we are not creating a local shared object
    # file, the main constraint is that it is unique and determined by
    # the file that we're running Cython on, so that in some cases we
    # can cache the result (e.g., recompiling the same pyx file during
    # the same session).
    if create_local_so_file:
        base, ext = os.path.splitext(os.path.basename(filename))
    else:
        base = os.path.abspath(filename)
    base = sanitize(base)

    # This is the *temporary* directory where we store the pyx file.
    # spyx_tmp changes when we start Sage, so old (but not stale) pyx
    # files must be rebuilt at the moment.
    target_dir = os.path.join(spyx_tmp(), base)

    # Build directory for Cython/distutils
    build_dir = os.path.join(target_dir, "build")

    if os.path.exists(target_dir):
        # There is already a module here. Maybe we do not have to rebuild?
        # Find the name.
        if use_cache:
            from importlib.machinery import EXTENSION_SUFFIXES

            for f in os.listdir(target_dir):
                for suffix in EXTENSION_SUFFIXES:
                    if f.endswith(suffix):
                        # use the first matching extension
                        prev_file = os.path.join(target_dir, f)
                        prev_name = f[: -len(suffix)]
                        break
                else:
                    # no match, try next file
                    continue
                if os.path.getmtime(filename) <= os.path.getmtime(prev_file):
                    # We do not have to rebuild.
                    return prev_name, target_dir

        # Delete all ordinary files in target_dir
        for F in os.listdir(target_dir):
            G = os.path.join(target_dir, F)
            if os.path.isdir(G):
                continue
            try:
                os.unlink(G)
            except OSError:
                pass
    else:
        os.makedirs(target_dir, exist_ok=True)

    if create_local_so_file:
        name = base
    else:
        global sequence_number
        if base not in sequence_number:
            sequence_number[base] = 0
        name = "%s_%s" % (base, sequence_number[base])

        # increment the sequence number so will use a different one next time.
        sequence_number[base] += 1

    if compile_message:
        sys.stderr.write("Compiling {}...\n".format(filename))
        sys.stderr.flush()

    # Copy original file to the target directory.
    pyxfile = os.path.join(target_dir, name + ".pyx")
    shutil.copy(filename, pyxfile)

    # Add current working directory to includes. This is needed because
    # we cythonize from a different directory. See Issue #24764.
    standard_libs, standard_libdirs, standard_includes, aliases = (
        _standard_libs_libdirs_incdirs_aliases()
    )
    includes = [os.getcwd()] + standard_includes

    # Now do the actual build, directly calling Cython and distutils
    import Cython.Compiler.Options
    from Cython.Build import cythonize
    from Cython.Compiler.Errors import CompileError

    try:
        from setuptools.dist import Distribution
        from setuptools.extension import Extension
    except ImportError:
        # Fall back to distutils (stdlib); note that it is deprecated
        # in Python 3.10, 3.11; https://www.python.org/dev/peps/pep-0632/
        from distutils.core import Extension
        from distutils.dist import Distribution

    from distutils.log import set_verbosity

    set_verbosity(verbose)

    Cython.Compiler.Options.annotate = annotate
    Cython.Compiler.Options.embed_pos_in_docstring = True
    Cython.Compiler.Options.pre_import = "sage.all" if sage_namespace else None

    extra_compile_args = ["-w"]  # no warnings
    extra_link_args = []

    ext = Extension(
        name,
        sources=[pyxfile],
        extra_compile_args=extra_compile_args,
        extra_link_args=extra_link_args,
        libraries=standard_libs,
        library_dirs=standard_libdirs,
    )

    directives = {"language_level": 3, "cdivision": True}

    try:
        # Change directories to target_dir so that Cython produces the correct
        # relative path; https://github.com/sagemath/sage/issues/24097
        with restore_cwd(target_dir):
            try:
                from sage.misc.package_dir import cython_namespace_package_support

                with cython_namespace_package_support():
                    (ext,) = cythonize(
                        [ext],
                        aliases=aliases,
                        include_path=includes,
                        compiler_directives=directives,
                        quiet=(verbose <= 0),
                        errors_to_stderr=False,
                        use_listing_file=True,
                    )
            finally:
                # Read the "listing file" which is the file containing
                # warning and error messages generated by Cython.
                try:
                    with open(name + ".lis") as f:
                        cython_messages = f.read()
                except OSError:
                    cython_messages = "Error compiling Cython file"
    except CompileError:
        raise RuntimeError(cython_messages.strip())

    if verbose >= 0:
        # triggered by Cython 3 with unpatched cysignals 1.11.2
        cython_messages = re.sub(
            "^.*The keyword 'nogil' should appear at the end of the function signature line. "
            "Placing it before 'except' or 'noexcept' will be disallowed in a future version of Cython.\n",
            "", cython_messages, flags=re.MULTILINE)

        sys.stderr.write(cython_messages)
        sys.stderr.flush()

    if create_local_c_file:
        shutil.copy(os.path.join(target_dir, ext.sources[0]), os.curdir)
        if annotate:
            shutil.copy(os.path.join(target_dir, name + ".html"), os.curdir)

    if view_annotate:
        if not annotate:
            raise ValueError("cannot view annotated file without creating it")
        view_annotate_callback(os.path.join(target_dir, name + ".html"))

    # This emulates running "setup.py build" with the correct options
    #
    # setuptools plugins considered harmful:
    # If build isolation is not in use and setuptools_scm is installed,
    # then its file_finders entry point is invoked, which we don't need.
    # And with setuptools_scm 8, we get more trouble:
    # LookupError: pyproject.toml does not contain a tool.setuptools_scm section
    # LookupError: setuptools-scm was unable to detect version ...
    # We just remove all handling of "setuptools.finalize_distribution_options" entry points.
    class Distribution_no_finalize_distribution_options(Distribution):
        @staticmethod
        def _removed(ep):
            return True

    dist = Distribution_no_finalize_distribution_options()
    dist.ext_modules = [ext]
    dist.include_dirs = includes
    buildcmd = dist.get_command_obj("build")
    buildcmd.build_base = build_dir
    buildcmd.build_lib = target_dir

    try:
        # Capture errors from distutils and its child processes
        with open(os.path.join(target_dir, name + ".err"), "w+") as errfile:
            try:
                # Redirect stderr to errfile.  We use the file descriptor
                # number "2" instead of "sys.stderr" because we really
                # want to redirect the messages from GCC. These are sent
                # to the actual stderr, regardless of what sys.stderr is.
                sys.stderr.flush()
                with redirection(2, errfile, close=False):
                    dist.run_command("build")
            finally:
                errfile.seek(0)
                distutils_messages = errfile.read()
    except Exception as msg:
        msg = str(msg) + "\n" + distutils_messages
        raise RuntimeError(msg.strip())

    if verbose >= 0:
        sys.stderr.write(distutils_messages)
        sys.stderr.flush()

    if create_local_so_file:
        # Copy module to current directory
        from importlib.machinery import EXTENSION_SUFFIXES

        for ext in EXTENSION_SUFFIXES:
            path = os.path.join(target_dir, name + ext)
            if os.path.exists(path):
                shutil.copy(path, os.curdir)

    return name, target_dir


################################################################
# COMPILE
################################################################
def cython_lambda(vars, expr, verbose=0, **kwds):
    """
    Create a compiled function which evaluates ``expr`` assuming machine values
    for ``vars``.

    INPUT:

    - ``vars`` -- list of pairs (variable name, c-data type), where the variable
      names and data types are strings, OR a string such as ``'double x, int y,
      int z'``

    - ``expr`` -- an expression involving the vars and constants; you can access
      objects defined in the current module scope ``globals()`` using
      ``sage.object_name``.

    .. warning::

        Accessing ``globals()`` doesn't actually work, see :issue:`12446`.

    EXAMPLES:

    We create a Lambda function in pure Python (using the r to make sure the 3.2
    is viewed as a Python float)::

        sage: f = lambda x,y: x*x + y*y + x + y + 17r*x + 3.2r

    We make the same Lambda function, but in a compiled form. ::

        sage: g = cython_lambda('double x, double y', 'x*x + y*y + x + y + 17*x + 3.2')
        sage: g(2,3)
        55.2
        sage: g(0,0)
        3.2

    In order to access Sage globals, prefix them with ``sage.``::

        sage: f = cython_lambda('double x', 'sage.sin(x) + sage.a')
        sage: f(0)
        Traceback (most recent call last):
        ...
        NameError: global 'a' is not defined
        sage: a = 25
        sage: f(10)
        24.45597888911063
        sage: a = 50
        sage: f(10)
        49.45597888911063
    """
    if isinstance(vars, str):
        v = vars
    else:
        v = ", ".join("%s %s" % (typ, var) for typ, var in vars)

    s = """
cdef class _s:
    cdef globals

    def __init__(self):
        from sage.repl.user_globals import get_globals
        self.globals = get_globals()

    def __getattr__(self, name):
        try:
            return self.globals[name]
        except KeyError:
            raise NameError("global {!r} is not defined".format(name))

sage = _s()

def f(%s):
    return %s
    """ % (v, expr)
    if verbose > 0:
        print(s)
    tmpfile = tmp_filename(ext=".pyx")
    with open(tmpfile, "w") as f:
        f.write(s)

    d = {}
    cython_import_all(tmpfile, d, verbose=verbose, **kwds)
    return d["f"]


################################################################
# IMPORT
################################################################
def cython_import(filename, **kwds):
    """
    Compile a file containing Cython code, then import and return the
    module.  Raises an :exc:`ImportError` if anything goes wrong.

    INPUT:

    - ``filename`` -- string; name of a file that contains Cython
      code

    See the function :func:`sage.misc.cython.cython` for documentation
    for the other inputs.

    OUTPUT: the module that contains the compiled Cython code
    """
    name, build_dir = cython(filename, **kwds)

    oldpath = sys.path
    try:
        sys.path.append(build_dir)
        return builtins.__import__(name)
    except ModuleNotFoundError:
        import importlib

        importlib.invalidate_caches()
        return builtins.__import__(name)
    finally:
        sys.path = oldpath


def cython_import_all(filename, globals, **kwds):
    """
    Imports all non-private (i.e., not beginning with an underscore)
    attributes of the specified Cython module into the given context.
    This is similar to::

        from module import *

    Raises an :exc:`ImportError` exception if anything goes wrong.

    INPUT:

    - ``filename`` -- string; name of a file that contains Cython
      code

    See the function :func:`sage.misc.cython.cython` for documentation
    for the other inputs.
    """
    m = cython_import(filename, **kwds)
    for k, x in m.__dict__.items():
        if k[0] != "_":
            globals[k] = x


def sanitize(f):
    """
    Given a filename ``f``, replace it by a filename that is a valid Python
    module name.

    This means that the characters are all alphanumeric or ``_``'s and doesn't
    begin with a numeral.

    EXAMPLES::

        sage: from sage.misc.cython import sanitize
        sage: sanitize('abc')
        'abc'
        sage: sanitize('abc/def')
        'abc_def'
        sage: sanitize('123/def-hij/file.py')
        '_123_def_hij_file_py'
    """
    s = ""
    if f[0].isdigit():
        s += "_"
    for a in f:
        if a.isalnum():
            s += a
        else:
            s += "_"
    return s


def compile_and_load(code, **kwds):
    r"""
    INPUT:

    - ``code`` -- string containing code that could be in a .pyx file
      that is attached or put in a %cython block in the notebook

    See the function :func:`sage.misc.cython.cython` for documentation
    for the other inputs.

    OUTPUT: a module, which results from compiling the given code and
    importing it

    EXAMPLES::

        sage: from sage.misc.cython import compile_and_load
        sage: module = compile_and_load("def f(int n):\n    return n*n")
        sage: module.f(10)
        100

    TESTS::

        sage: code = '''
        ....: from sage.rings.rational cimport Rational
        ....: from sage.rings.polynomial.polynomial_rational_flint cimport Polynomial_rational_flint
        ....: from sage.libs.flint.fmpq_poly cimport fmpq_poly_length
        ....: from sage.libs.flint.fmpq_poly_sage cimport fmpq_poly_get_coeff_mpq, fmpq_poly_set_coeff_mpq
        ....:
        ....: def evaluate_at_power_of_gen(Polynomial_rational_flint f, unsigned long n):
        ....:     assert n >= 1
        ....:     cdef Polynomial_rational_flint res = f._new()
        ....:     cdef unsigned long k
        ....:     cdef Rational z = Rational(0)
        ....:     for k in range(fmpq_poly_length(f._poly)):
        ....:         fmpq_poly_get_coeff_mpq(z.value, f._poly, k)
        ....:         fmpq_poly_set_coeff_mpq(res._poly, n*k, z.value)
        ....:     return res
        ....: '''
        sage: module = compile_and_load(code)  # long time
        sage: R.<x> = QQ[]
        sage: module.evaluate_at_power_of_gen(x^3 + x - 7, 5)  # long time
        x^15 + x^5 - 7
    """
    tmpfile = tmp_filename(ext=".pyx")
    with open(tmpfile, "w") as f:
        f.write(code)
    return cython_import(tmpfile, **kwds)


def cython_compile(code, **kwds):
    """
    Given a block of Cython code (as a text string), this function
    compiles it using a C compiler, and includes it into the global
    namespace.

    AUTHOR: William Stein, 2006-10-31

    .. WARNING::

        Only use this from Python code, not from extension code, since
        from extension code you would change the global scope (i.e.,
        of the Sage interpreter). And it would be stupid, since you're
        already writing Cython!

        Also, never use this in the standard Sage library.  Any code
        that uses this can only run on a system that has a C compiler
        installed, and we want to avoid making that assumption for
        casual Sage usage.  Also, any code that uses this in the
        library would greatly slow down startup time, since currently
        there is no caching.

    .. TODO::

        Need to create a clever caching system so code only gets
        compiled once.
    """
    tmpfile = tmp_filename(ext=".pyx")
    with open(tmpfile, "w") as f:
        f.write(code)
    return cython_import_all(tmpfile, get_globals(), **kwds)<|MERGE_RESOLUTION|>--- conflicted
+++ resolved
@@ -23,12 +23,8 @@
 import os
 import re
 import shutil
-<<<<<<< HEAD
-import sys
-=======
 import webbrowser
 from pathlib import Path
->>>>>>> 1be0a589
 
 from sage.env import SAGE_LOCAL, cython_aliases, sage_include_directories
 from sage.misc.cachefunc import cached_function
@@ -92,18 +88,6 @@
 sequence_number = {}
 
 
-<<<<<<< HEAD
-def cython(
-    filename,
-    verbose=0,
-    compile_message=False,
-    use_cache=False,
-    create_local_c_file=False,
-    annotate=True,
-    sage_namespace=True,
-    create_local_so_file=False,
-):
-=======
 def _webbrowser_open_file(path):
     """
     Open a html file in a web browser.
@@ -114,7 +98,6 @@
 def cython(filename, verbose=0, compile_message=False,
            use_cache=False, create_local_c_file=False, annotate=True, view_annotate=False,
            view_annotate_callback=_webbrowser_open_file, sage_namespace=True, create_local_so_file=False):
->>>>>>> 1be0a589
     r"""
     Compile a Cython file. This converts a Cython file to a C (or C++ file),
     and then compiles that. The .c file and the .so file are
@@ -459,7 +442,13 @@
     if create_local_c_file:
         shutil.copy(os.path.join(target_dir, ext.sources[0]), os.curdir)
         if annotate:
-            shutil.copy(os.path.join(target_dir, name + ".html"), os.curdir)
+            shutil.copy(os.path.join(target_dir, name + ".html"),
+                        os.curdir)
+
+    if view_annotate:
+        if not annotate:
+            raise ValueError("cannot view annotated file without creating it")
+        view_annotate_callback(os.path.join(target_dir, name + ".html"))
 
     if view_annotate:
         if not annotate:
