--- conflicted
+++ resolved
@@ -22,16 +22,14 @@
 import builtins
 import os
 import re
+import shutil
 import sys
-import shutil
-
-from sage.env import (SAGE_LOCAL, cython_aliases,
-                      sage_include_directories)
+
+from sage.env import SAGE_LOCAL, cython_aliases, sage_include_directories
+from sage.misc.cachefunc import cached_function
+from sage.misc.sage_ostools import redirection, restore_cwd
 from sage.misc.temporary_file import spyx_tmp, tmp_filename
 from sage.repl.user_globals import get_globals
-from sage.misc.sage_ostools import restore_cwd, redirection
-from sage.cpython.string import str_to_bytes
-from sage.misc.cachefunc import cached_function
 
 
 @cached_function
@@ -227,12 +225,8 @@
         ....: ''')
 
     In Cython 0.29.33 using `from PACKAGE cimport MODULE` is broken
-<<<<<<< HEAD
-    when `PACKAGE` is a namespace package, see :trac:`35322`
+    when `PACKAGE` is a namespace package, see :issue:`35322`
     (but as of now sage.misc is not a namespace package, so this passes)::
-=======
-    when `PACKAGE` is a namespace package, see :issue:`35322`::
->>>>>>> e417e220
 
         sage: cython('''
         ....: from sage.misc cimport cachefunc
@@ -319,9 +313,9 @@
     includes = [os.getcwd()] + standard_includes
 
     # Now do the actual build, directly calling Cython and distutils
+    import Cython.Compiler.Options
     from Cython.Build import cythonize
     from Cython.Compiler.Errors import CompileError
-    import Cython.Compiler.Options
 
     try:
         from setuptools.dist import Distribution
@@ -329,8 +323,8 @@
     except ImportError:
         # Fall back to distutils (stdlib); note that it is deprecated
         # in Python 3.10, 3.11; https://www.python.org/dev/peps/pep-0632/
+        from distutils.core import Extension
         from distutils.dist import Distribution
-        from distutils.core import Extension
 
     from distutils.log import set_verbosity
     set_verbosity(verbose)
