# sage.doctest: needs sage.misc.cython
"""
Cython support functions

AUTHORS:

- William Stein (2006-01-18): initial version
- William Stein (2007-07-28): update from sagex to cython
- Martin Albrecht & William Stein (2011-08): cfile & cargs
"""

# ****************************************************************************
#       Copyright (C) 2006 William Stein <wstein@gmail.com>
#
# This program is free software: you can redistribute it and/or modify
# it under the terms of the GNU General Public License as published by
# the Free Software Foundation, either version 2 of the License, or
# (at your option) any later version.
#                  https://www.gnu.org/licenses/
# ****************************************************************************

import builtins
import os
import re
import sys
import shutil
import webbrowser
from pathlib import Path

from sage.env import (SAGE_LOCAL, cython_aliases,
<<<<<<< HEAD
                      sage_include_directories, SAGE_SRC)
=======
                      sage_include_directories)
from sage.misc.cachefunc import cached_function
from sage.misc.sage_ostools import restore_cwd, redirection
>>>>>>> d617df42
from sage.misc.temporary_file import spyx_tmp, tmp_filename
from sage.repl.user_globals import get_globals


@cached_function
def _standard_libs_libdirs_incdirs_aliases():
    r"""
    Return the list of libraries and library directories.

    EXAMPLES::

        sage: from sage.misc.cython import _standard_libs_libdirs_incdirs_aliases
        sage: _standard_libs_libdirs_incdirs_aliases()
        (['mpfr', 'gmp', 'gmpxx', 'pari', ...],
         [...],
         [...],
         {...})
    """
    aliases = cython_aliases()
    standard_libs = [
        'mpfr', 'gmp', 'gmpxx', 'pari', 'm',
        'ec', 'gsl',
    ] + aliases["CBLAS_LIBRARIES"] + [
        'ntl']
    standard_libdirs = []
    if SAGE_LOCAL:
        standard_libdirs.append(os.path.join(SAGE_LOCAL, "lib"))
    standard_libdirs.extend(aliases["CBLAS_LIBDIR"] + aliases["NTL_LIBDIR"])
<<<<<<< HEAD
    standard_incdirs = sage_include_directories() + [SAGE_SRC] + aliases["CBLAS_INCDIR"] + aliases["NTL_INCDIR"]
=======
    standard_incdirs = sage_include_directories(use_sources=True) + aliases["CBLAS_INCDIR"] + aliases["NTL_INCDIR"]
>>>>>>> d617df42
    return standard_libs, standard_libdirs, standard_incdirs, aliases

################################################################
# If the user attaches a .spyx file and changes it, we have
# to reload an .so.
#
# PROBLEM: Python does not allow one to reload an .so extension module.
# Solution, we create a different .so file and load that one,
# overwriting the definitions of everything in the original .so file.
#
# HOW: By using a sequence_number for each .spyx file; we keep
# these sequence numbers in a dict.
#
################################################################


sequence_number = {}


def _webbrowser_open_file(path):
    """
    Open a html file in a web browser.
    """
    webbrowser.open(Path(path).as_uri())


def cython(filename, verbose=0, compile_message=False,
           use_cache=False, create_local_c_file=False, annotate=True, view_annotate=False,
           view_annotate_callback=None, sage_namespace=True, create_local_so_file=False):
    r"""
    Compile a Cython file. This converts a Cython file to a C (or C++ file),
    and then compiles that. The .c file and the .so file are
    created in a temporary directory.

    INPUT:

    - ``filename`` -- the name of the file to be compiled; should end with
      'pyx'

    - ``verbose`` -- integer (default: 0); level of verbosity. A negative
      value ensures complete silence.

    - ``compile_message`` -- boolean (default: ``False``); if ``True``, print
      ``'Compiling <filename>...'`` to the standard error

    - ``use_cache`` -- boolean (default: ``False``); if ``True``, check the
      temporary build directory to see if there is already a
      corresponding .so file. If so, and if the .so file is newer than the
      Cython file, don't recompile, just reuse the .so file.

    - ``create_local_c_file`` -- boolean (default: ``False``); if ``True``, save a
      copy of the ``.c`` or ``.cpp`` file in the current directory

    - ``annotate`` -- boolean (default: ``True``); if ``True``, create an html file which
      annotates the conversion from .pyx to .c. By default this is only created
      in the temporary directory, but if ``create_local_c_file`` is also True,
      then save a copy of the .html file in the current directory.

    - ``view_annotate`` -- boolean (default: ``False``); if ``True``, open the
      annotated html file in a web browser

    - ``view_annotate_callback`` -- function; a function that takes a string
      being the path to the html file. This can be overridden to change
      what to do with the annotated html file. Have no effect unless
      ``view_annotate`` is ``True``. By default, the html file is opened in a
      web browser.

    - ``sage_namespace`` -- boolean (default: ``True``); if ``True``, import
      ``sage.all``

    - ``create_local_so_file`` -- boolean (default: ``False``); if ``True``, save a
      copy of the compiled .so file in the current directory

    OUTPUT: a tuple ``(name, dir)`` where ``name`` is the name
    of the compiled module and ``dir`` is the directory containing
    the generated files.

    TESTS:

    Before :issue:`12975`, it would have been needed to write ``#clang c++``,
    but upper case ``C++`` has resulted in an error.
    Using pkgconfig to find the libraries, headers and macros. This is a
    work around while waiting for :issue:`22461` which will offer a better
    solution::

        sage: code = [
        ....: "#clang C++",
        ....: "from sage.rings.polynomial.multi_polynomial_libsingular cimport MPolynomial_libsingular",
        ....: "from sage.libs.singular.polynomial cimport singular_polynomial_pow",
        ....: "def test(MPolynomial_libsingular p):",
        ....: "    singular_polynomial_pow(&p._poly, p._poly, 2, p._parent_ring)"]
        sage: cython(os.linesep.join(code))

    The function ``test`` now manipulates internal C data of polynomials,
    squaring them::

        sage: P.<x,y>=QQ[]
        sage: test(x)
        sage: x
        x^2

    Check that compiling C++ code works::

        sage: cython("# distutils: language = c++\n"+
        ....:        "from libcpp.vector cimport vector\n"
        ....:        "cdef vector[int] * v = new vector[int](4)\n")

    Check that compiling C++ code works when creating a local C file,
    first moving to a tempdir to avoid clutter.  Before :issue:`22113`,
    the create_local_c_file argument was not tested for C++ code::

        sage: orig_cwd = os.getcwd()
        sage: import tempfile
        sage: with tempfile.TemporaryDirectory() as d:
        ....:     os.chdir(d)
        ....:     with open("test.pyx", 'w') as f:
        ....:         _ = f.write("# distutils: language = c++\n"
        ....:           "from libcpp.vector cimport vector\n"
        ....:           "cdef vector[int] * v = new vector[int](4)\n")
        ....:     output = sage.misc.cython.cython("test.pyx",
        ....:                                      create_local_c_file=True)
        ....:     os.chdir(orig_cwd)

    Accessing a ``.pxd`` file from the current directory works::

        sage: orig_cwd = os.getcwd()
        sage: import tempfile
        sage: with tempfile.TemporaryDirectory() as d:
        ....:     os.chdir(d)
        ....:     with open("helper.pxd", 'w') as f:
        ....:         _ = f.write("cdef inline int the_answer(): return 42")
        ....:     cython(
        ....:           "from helper cimport the_answer\n"
        ....:           "print(the_answer())"
        ....:     )
        ....:     os.chdir(orig_cwd)
        42

    Warning and error messages generated by Cython are properly
    handled. Warnings are only shown if verbose >= 0::

        sage: code = '''
        ....: def test_unreachable():
        ....:     raise Exception
        ....:     return 42
        ....: '''
        sage: cython(code, verbose=-1)
        sage: cython(code, verbose=0)
        warning: ...:4:4: Unreachable code...

        sage: cython("foo = bar\n")
        Traceback (most recent call last):
        ...
        RuntimeError: Error compiling Cython file:
        ------------------------------------------------------------
        ...
        foo = bar
             ^
        ------------------------------------------------------------
        <BLANKLINE>
        ...:1:6: undeclared name not builtin: bar

        sage: cython("cdef extern from 'no_such_header_file': pass")
        Traceback (most recent call last):
        ...
        RuntimeError: ...

    As of :issue:`29139` the default is ``cdivision=True``::

        sage: cython('''
        ....: cdef size_t foo = 3/2
        ....: ''')

    Check that Cython supports PEP 420 packages::

        sage: cython('''
        ....: cimport sage.misc.cachefunc
        ....: ''')

        sage: cython('''
        ....: from sage.misc.cachefunc cimport cache_key
        ....: ''')

<<<<<<< HEAD
=======
    Test ``view_annotate``::

        sage: cython('''
        ....: def f(int n):
        ....:     return n*n
        ....: ''', view_annotate=True)  # optional -- webbrowser

    ::

        sage: cython('''
        ....: def f(int n):
        ....:     return n*n
        ....: ''', view_annotate=True, annotate=False)
        Traceback (most recent call last):
        ...
        ValueError: cannot view annotated file without creating it

    ::

        sage: collected_paths = []
        sage: cython('''
        ....: def f(int n):
        ....:     return n*n
        ....: ''', view_annotate=True, view_annotate_callback=collected_paths.append)
        sage: collected_paths
        ['...']
        sage: len(collected_paths)
        1
>>>>>>> d617df42
    """
    if view_annotate_callback is None:
        # needed because of https://github.com/sagemath/sage/pull/38946#issuecomment-2656329774
        view_annotate_callback = _webbrowser_open_file
    if not filename.endswith('pyx'):
        print("Warning: file (={}) should have extension .pyx".format(filename), file=sys.stderr)

    # base is the name of the .so module that we create. If we are
    # creating a local shared object file, we use a more natural
    # naming convention. If we are not creating a local shared object
    # file, the main constraint is that it is unique and determined by
    # the file that we're running Cython on, so that in some cases we
    # can cache the result (e.g., recompiling the same pyx file during
    # the same session).
    if create_local_so_file:
        base, ext = os.path.splitext(os.path.basename(filename))
    else:
        base = os.path.abspath(filename)
    base = sanitize(base)

    # This is the *temporary* directory where we store the pyx file.
    # spyx_tmp changes when we start Sage, so old (but not stale) pyx
    # files must be rebuilt at the moment.
    target_dir = os.path.join(spyx_tmp(), base)

    # Build directory for Cython/distutils
    build_dir = os.path.join(target_dir, "build")

    if os.path.exists(target_dir):
        # There is already a module here. Maybe we do not have to rebuild?
        # Find the name.
        if use_cache:
            from importlib.machinery import EXTENSION_SUFFIXES
            for f in os.listdir(target_dir):
                for suffix in EXTENSION_SUFFIXES:
                    if f.endswith(suffix):
                        # use the first matching extension
                        prev_file = os.path.join(target_dir, f)
                        prev_name = f[:-len(suffix)]
                        break
                else:
                    # no match, try next file
                    continue
                if os.path.getmtime(filename) <= os.path.getmtime(prev_file):
                    # We do not have to rebuild.
                    return prev_name, target_dir

        # Delete all ordinary files in target_dir
        for F in os.listdir(target_dir):
            G = os.path.join(target_dir, F)
            if os.path.isdir(G):
                continue
            try:
                os.unlink(G)
            except OSError:
                pass
    else:
        os.makedirs(target_dir, exist_ok=True)

    if create_local_so_file:
        name = base
    else:
        global sequence_number
        if base not in sequence_number:
            sequence_number[base] = 0
        name = '%s_%s' % (base, sequence_number[base])

        # increment the sequence number so will use a different one next time.
        sequence_number[base] += 1

    if compile_message:
        sys.stderr.write("Compiling {}...\n".format(filename))
        sys.stderr.flush()

    # Copy original file to the target directory.
    pyxfile = os.path.join(target_dir, name + ".pyx")
    shutil.copy(filename, pyxfile)

    # Add current working directory to includes. This is needed because
    # we cythonize from a different directory. See Issue #24764.
    standard_libs, standard_libdirs, standard_includes, aliases = _standard_libs_libdirs_incdirs_aliases()
    includes = [os.getcwd()] + standard_includes

    # Now do the actual build, directly calling Cython and distutils
    from Cython.Build import cythonize
    from Cython.Compiler.Errors import CompileError
    import Cython.Compiler.Options

    try:
        from setuptools.dist import Distribution
        from setuptools.extension import Extension
    except ImportError:
        # Fall back to distutils (stdlib); note that it is deprecated
        # in Python 3.10, 3.11; https://www.python.org/dev/peps/pep-0632/
        from distutils.dist import Distribution
        from distutils.core import Extension

    from distutils.log import set_verbosity
    set_verbosity(verbose)

    Cython.Compiler.Options.annotate = annotate
    Cython.Compiler.Options.embed_pos_in_docstring = True
    Cython.Compiler.Options.pre_import = "sage.all" if sage_namespace else None

    extra_compile_args = ['-w']  # no warnings
    extra_link_args = []

    ext = Extension(name,
                    sources=[pyxfile],
                    extra_compile_args=extra_compile_args,
                    extra_link_args=extra_link_args,
                    libraries=standard_libs,
                    library_dirs=standard_libdirs)

    directives = {'language_level': 3, 'cdivision': True}

    try:
        # Change directories to target_dir so that Cython produces the correct
        # relative path; https://github.com/sagemath/sage/issues/24097
        with restore_cwd(target_dir):
            try:
                from sage.misc.package_dir import cython_namespace_package_support
                with cython_namespace_package_support():
                    ext, = cythonize([ext],
                                     aliases=aliases,
                                     include_path=includes,
                                     compiler_directives=directives,
                                     quiet=(verbose <= 0),
                                     errors_to_stderr=False,
                                     use_listing_file=True)
            finally:
                # Read the "listing file" which is the file containing
                # warning and error messages generated by Cython.
                try:
                    with open(name + ".lis") as f:
                        cython_messages = f.read()
                except OSError:
                    cython_messages = "Error compiling Cython file"
    except CompileError:
        raise RuntimeError(cython_messages.strip())

    if verbose >= 0:
        # triggered by Cython 3 with unpatched cysignals 1.11.2
        cython_messages = re.sub(
            "^.*The keyword 'nogil' should appear at the end of the function signature line. "
            "Placing it before 'except' or 'noexcept' will be disallowed in a future version of Cython.\n",
            "", cython_messages, flags=re.MULTILINE)

        sys.stderr.write(cython_messages)
        sys.stderr.flush()

    if create_local_c_file:
        shutil.copy(os.path.join(target_dir, ext.sources[0]),
                    os.curdir)
        if annotate:
            shutil.copy(os.path.join(target_dir, name + ".html"),
                        os.curdir)

    if view_annotate:
        if not annotate:
            raise ValueError("cannot view annotated file without creating it")
        view_annotate_callback(os.path.join(target_dir, name + ".html"))

    # This emulates running "setup.py build" with the correct options
    #
    # setuptools plugins considered harmful:
    # If build isolation is not in use and setuptools_scm is installed,
    # then its file_finders entry point is invoked, which we don't need.
    # And with setuptools_scm 8, we get more trouble:
    # LookupError: pyproject.toml does not contain a tool.setuptools_scm section
    # LookupError: setuptools-scm was unable to detect version ...
    # We just remove all handling of "setuptools.finalize_distribution_options" entry points.
    class Distribution_no_finalize_distribution_options(Distribution):
        @staticmethod
        def _removed(ep):
            return True

    dist = Distribution_no_finalize_distribution_options()
    dist.ext_modules = [ext]
    dist.include_dirs = includes
    buildcmd = dist.get_command_obj("build")
    buildcmd.build_base = build_dir
    buildcmd.build_lib = target_dir

    try:
        # Capture errors from distutils and its child processes
        with open(os.path.join(target_dir, name + ".err"), 'w+') as errfile:
            try:
                # Redirect stderr to errfile.  We use the file descriptor
                # number "2" instead of "sys.stderr" because we really
                # want to redirect the messages from GCC. These are sent
                # to the actual stderr, regardless of what sys.stderr is.
                sys.stderr.flush()
                with redirection(2, errfile, close=False):
                    dist.run_command("build")
            finally:
                errfile.seek(0)
                distutils_messages = errfile.read()
    except Exception as msg:
        msg = str(msg) + "\n" + distutils_messages
        raise RuntimeError(msg.strip())

    if verbose >= 0:
        sys.stderr.write(distutils_messages)
        sys.stderr.flush()

    if create_local_so_file:
        # Copy module to current directory
        from importlib.machinery import EXTENSION_SUFFIXES
        for ext in EXTENSION_SUFFIXES:
            path = os.path.join(target_dir, name + ext)
            if os.path.exists(path):
                shutil.copy(path, os.curdir)

    return name, target_dir


################################################################
# COMPILE
################################################################
def cython_lambda(vars, expr, verbose=0, **kwds):
    """
    Create a compiled function which evaluates ``expr`` assuming machine values
    for ``vars``.

    INPUT:

    - ``vars`` -- list of pairs (variable name, c-data type), where the variable
      names and data types are strings, OR a string such as ``'double x, int y,
      int z'``

    - ``expr`` -- an expression involving the vars and constants; you can access
      objects defined in the current module scope ``globals()`` using
      ``sage.object_name``.

    .. warning::

        Accessing ``globals()`` doesn't actually work, see :issue:`12446`.

    EXAMPLES:

    We create a Lambda function in pure Python (using the r to make sure the 3.2
    is viewed as a Python float)::

        sage: f = lambda x,y: x*x + y*y + x + y + 17r*x + 3.2r

    We make the same Lambda function, but in a compiled form. ::

        sage: g = cython_lambda('double x, double y', 'x*x + y*y + x + y + 17*x + 3.2')
        sage: g(2,3)
        55.2
        sage: g(0,0)
        3.2

    In order to access Sage globals, prefix them with ``sage.``::

        sage: f = cython_lambda('double x', 'sage.sin(x) + sage.a')
        sage: f(0)
        Traceback (most recent call last):
        ...
        NameError: global 'a' is not defined
        sage: a = 25
        sage: f(10)
        24.45597888911063
        sage: a = 50
        sage: f(10)
        49.45597888911063
    """
    if isinstance(vars, str):
        v = vars
    else:
        v = ', '.join('%s %s' % (typ, var) for typ, var in vars)

    s = """
cdef class _s:
    cdef globals

    def __init__(self):
        from sage.repl.user_globals import get_globals
        self.globals = get_globals()

    def __getattr__(self, name):
        try:
            return self.globals[name]
        except KeyError:
            raise NameError("global {!r} is not defined".format(name))

sage = _s()

def f(%s):
    return %s
    """ % (v, expr)
    if verbose > 0:
        print(s)
    tmpfile = tmp_filename(ext='.pyx')
    with open(tmpfile, 'w') as f:
        f.write(s)

    d = {}
    cython_import_all(tmpfile, d, verbose=verbose, **kwds)
    return d['f']


################################################################
# IMPORT
################################################################
def cython_import(filename, **kwds):
    """
    Compile a file containing Cython code, then import and return the
    module.  Raises an :exc:`ImportError` if anything goes wrong.

    INPUT:

    - ``filename`` -- string; name of a file that contains Cython
      code

    See the function :func:`sage.misc.cython.cython` for documentation
    for the other inputs.

    OUTPUT: the module that contains the compiled Cython code
    """
    name, build_dir = cython(filename, **kwds)

    oldpath = sys.path
    try:
        sys.path.append(build_dir)
        return builtins.__import__(name)
    except ModuleNotFoundError:
        import importlib
        importlib.invalidate_caches()
        return builtins.__import__(name)
    finally:
        sys.path = oldpath


def cython_import_all(filename, globals, **kwds):
    """
    Imports all non-private (i.e., not beginning with an underscore)
    attributes of the specified Cython module into the given context.
    This is similar to::

        from module import *

    Raises an :exc:`ImportError` exception if anything goes wrong.

    INPUT:

    - ``filename`` -- string; name of a file that contains Cython
      code

    See the function :func:`sage.misc.cython.cython` for documentation
    for the other inputs.
    """
    m = cython_import(filename, **kwds)
    for k, x in m.__dict__.items():
        if k[0] != '_':
            globals[k] = x


def sanitize(f):
    """
    Given a filename ``f``, replace it by a filename that is a valid Python
    module name.

    This means that the characters are all alphanumeric or ``_``'s and doesn't
    begin with a numeral.

    EXAMPLES::

        sage: from sage.misc.cython import sanitize
        sage: sanitize('abc')
        'abc'
        sage: sanitize('abc/def')
        'abc_def'
        sage: sanitize('123/def-hij/file.py')
        '_123_def_hij_file_py'
    """
    s = ''
    if f[0].isdigit():
        s += '_'
    for a in f:
        if a.isalnum():
            s += a
        else:
            s += '_'
    return s


def compile_and_load(code, **kwds):
    r"""
    INPUT:

    - ``code`` -- string containing code that could be in a .pyx file
      that is attached or put in a %cython block in the notebook

    See the function :func:`sage.misc.cython.cython` for documentation
    for the other inputs.

    OUTPUT: a module, which results from compiling the given code and
    importing it

    EXAMPLES::

        sage: from sage.misc.cython import compile_and_load
        sage: module = compile_and_load("def f(int n):\n    return n*n")
        sage: module.f(10)
        100

    TESTS::

        sage: code = '''
        ....: from sage.rings.rational cimport Rational
        ....: from sage.rings.polynomial.polynomial_rational_flint cimport Polynomial_rational_flint
        ....: from sage.libs.flint.fmpq_poly cimport fmpq_poly_length
        ....: from sage.libs.flint.fmpq_poly_sage cimport fmpq_poly_get_coeff_mpq, fmpq_poly_set_coeff_mpq
        ....:
        ....: def evaluate_at_power_of_gen(Polynomial_rational_flint f, unsigned long n):
        ....:     assert n >= 1
        ....:     cdef Polynomial_rational_flint res = f._new()
        ....:     cdef unsigned long k
        ....:     cdef Rational z = Rational(0)
        ....:     for k in range(fmpq_poly_length(f._poly)):
        ....:         fmpq_poly_get_coeff_mpq(z.value, f._poly, k)
        ....:         fmpq_poly_set_coeff_mpq(res._poly, n*k, z.value)
        ....:     return res
        ....: '''
        sage: module = compile_and_load(code)  # long time
        sage: R.<x> = QQ[]
        sage: module.evaluate_at_power_of_gen(x^3 + x - 7, 5)  # long time
        x^15 + x^5 - 7
    """
    tmpfile = tmp_filename(ext='.pyx')
    with open(tmpfile, 'w') as f:
        f.write(code)
    return cython_import(tmpfile, **kwds)


def cython_compile(code, **kwds):
    """
    Given a block of Cython code (as a text string), this function
    compiles it using a C compiler, and includes it into the global
    namespace.

    AUTHOR: William Stein, 2006-10-31

    .. WARNING::

        Only use this from Python code, not from extension code, since
        from extension code you would change the global scope (i.e.,
        of the Sage interpreter). And it would be stupid, since you're
        already writing Cython!

        Also, never use this in the standard Sage library.  Any code
        that uses this can only run on a system that has a C compiler
        installed, and we want to avoid making that assumption for
        casual Sage usage.  Also, any code that uses this in the
        library would greatly slow down startup time, since currently
        there is no caching.

    .. TODO::

        Need to create a clever caching system so code only gets
        compiled once.
    """
    tmpfile = tmp_filename(ext='.pyx')
    with open(tmpfile, 'w') as f:
        f.write(code)
    return cython_import_all(tmpfile, get_globals(), **kwds)<|MERGE_RESOLUTION|>--- conflicted
+++ resolved
@@ -22,19 +22,14 @@
 import builtins
 import os
 import re
+import shutil
 import sys
-import shutil
 import webbrowser
 from pathlib import Path
 
-from sage.env import (SAGE_LOCAL, cython_aliases,
-<<<<<<< HEAD
-                      sage_include_directories, SAGE_SRC)
-=======
-                      sage_include_directories)
+from sage.env import SAGE_LOCAL, SAGE_SRC, cython_aliases, sage_include_directories
 from sage.misc.cachefunc import cached_function
-from sage.misc.sage_ostools import restore_cwd, redirection
->>>>>>> d617df42
+from sage.misc.sage_ostools import redirection, restore_cwd
 from sage.misc.temporary_file import spyx_tmp, tmp_filename
 from sage.repl.user_globals import get_globals
 
@@ -63,11 +58,7 @@
     if SAGE_LOCAL:
         standard_libdirs.append(os.path.join(SAGE_LOCAL, "lib"))
     standard_libdirs.extend(aliases["CBLAS_LIBDIR"] + aliases["NTL_LIBDIR"])
-<<<<<<< HEAD
-    standard_incdirs = sage_include_directories() + [SAGE_SRC] + aliases["CBLAS_INCDIR"] + aliases["NTL_INCDIR"]
-=======
-    standard_incdirs = sage_include_directories(use_sources=True) + aliases["CBLAS_INCDIR"] + aliases["NTL_INCDIR"]
->>>>>>> d617df42
+    standard_incdirs = sage_include_directories(use_sources=True) + [SAGE_SRC] + aliases["CBLAS_INCDIR"] + aliases["NTL_INCDIR"]
     return standard_libs, standard_libdirs, standard_incdirs, aliases
 
 ################################################################
@@ -251,8 +242,6 @@
         ....: from sage.misc.cachefunc cimport cache_key
         ....: ''')
 
-<<<<<<< HEAD
-=======
     Test ``view_annotate``::
 
         sage: cython('''
@@ -281,7 +270,6 @@
         ['...']
         sage: len(collected_paths)
         1
->>>>>>> d617df42
     """
     if view_annotate_callback is None:
         # needed because of https://github.com/sagemath/sage/pull/38946#issuecomment-2656329774
@@ -366,9 +354,9 @@
     includes = [os.getcwd()] + standard_includes
 
     # Now do the actual build, directly calling Cython and distutils
+    import Cython.Compiler.Options
     from Cython.Build import cythonize
     from Cython.Compiler.Errors import CompileError
-    import Cython.Compiler.Options
 
     try:
         from setuptools.dist import Distribution
@@ -376,8 +364,8 @@
     except ImportError:
         # Fall back to distutils (stdlib); note that it is deprecated
         # in Python 3.10, 3.11; https://www.python.org/dev/peps/pep-0632/
+        from distutils.core import Extension
         from distutils.dist import Distribution
-        from distutils.core import Extension
 
     from distutils.log import set_verbosity
     set_verbosity(verbose)
