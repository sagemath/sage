# -*- coding: utf-8 -*-
r"""
Rankers
"""
#*****************************************************************************
#       Copyright (C) 2007 Mike Hansen <mhansen@gmail.com>,
#                          Nicolas M. Thiery <nthiery at users.sf.net>
#  Ported from MuPAD-Combinat (combinat::rankers)
#
# This program is free software: you can redistribute it and/or modify
# it under the terms of the GNU General Public License as published by
# the Free Software Foundation, either version 2 of the License, or
# (at your option) any later version.
#                  https://www.gnu.org/licenses/
# ****************************************************************************

from collections.abc import Iterable, Sequence
from sage.misc.cachefunc import cached_function
from sage.misc.callable_dict import CallableDict
from sage.structure.parent import Parent
from sage.categories.enumerated_sets import EnumeratedSets


def from_list(l):
    """
    Returns a ranker from the list l.

    INPUT:

    -  ``l`` - a list

    OUTPUT:

    - ``[rank, unrank]`` - functions

    EXAMPLES::

        sage: import sage.combinat.ranker as ranker
        sage: l = [1,2,3]
        sage: r,u = ranker.from_list(l)
        sage: r(1)
        0
        sage: r(3)
        2
        sage: u(2)
        3
        sage: u(0)
        1
    """
    return [rank_from_list(l), unrank_from_list(l)]


def rank_from_list(l):
    r"""
    Return a rank function for the elements of ``l``.

    INPUT:

    - ``l`` -- a duplicate free list (or iterable) of hashable objects

    OUTPUT:

    - a function from the elements of ``l`` to ``0,...,len(l)``

    EXAMPLES::

        sage: import sage.combinat.ranker as ranker
        sage: l = ['a', 'b', 'c']
        sage: r = ranker.rank_from_list(l)
        sage: r('a')
        0
        sage: r('c')
        2

    For non elements a ``ValueError`` is raised, as with the usual
    ``index`` method of lists::

        sage: r('blah')
        Traceback (most recent call last):
        ...
        ValueError: 'blah' is not in dict

    Currently, the rank function is a
    :class:`~sage.misc.callable_dict.CallableDict`; but this is an
    implementation detail::

        sage: type(r)
        <class 'sage.misc.callable_dict.CallableDict'>
        sage: r
        {'a': 0, 'b': 1, 'c': 2}

    With the current implementation, no error is issued in case of
    duplicate value in ``l``. Instead, the rank function returns the
    position of some of the duplicates::

        sage: r = ranker.rank_from_list(['a', 'b', 'a', 'c'])
        sage: r('a')
        2

    Constructing the rank function itself is of complexity
    ``O(len(l))``. Then, each call to the rank function consists of an
    essentially constant time dictionary lookup.

    TESTS::

        sage: TestSuite(r).run()
    """
    return CallableDict((x,i) for i,x in enumerate(l))


def unrank_from_list(l):
    """
    Returns an unrank function from a list.

    EXAMPLES::

        sage: import sage.combinat.ranker as ranker
        sage: l = [1,2,3]
        sage: u = ranker.unrank_from_list(l)
        sage: u(2)
        3
        sage: u(0)
        1
    """
    unrank = lambda j: l[j]
    return unrank


def on_fly():
    """
    Returns a pair of enumeration functions rank / unrank.

    rank assigns on the fly an integer, starting from 0, to any object
    passed as argument. The object should be hashable. unrank is the
    inverse function; it returns None for indices that have not yet
    been assigned.

    EXAMPLES::

        sage: [rank, unrank] = sage.combinat.ranker.on_fly()
        sage: rank('a')
        0
        sage: rank('b')
        1
        sage: rank('c')
        2
        sage: rank('a')
        0
        sage: unrank(2)
        'c'
        sage: unrank(3)
        sage: rank('d')
        3
        sage: unrank(3)
        'd'

    .. TODO:: add tests as in combinat::rankers
    """
    def count():
        i = 0
        while True:
            yield i
            i += 1

    counter = count()

    @cached_function
    def rank(x):
        i = next(counter)
        unrank.set_cache(x, i)
        return i

    @cached_function
    def unrank(i):
        return None

    return [rank, unrank]


def unrank(L, i):
    r"""
    Return the `i`-th element of `L`.

    INPUT:

    - ``L`` -- a list, tuple, finite enumerated set, ...
    - ``i`` -- an int or :class:`Integer`

    The purpose of this utility is to give a uniform idiom to recover
    the `i`-th element of an object ``L``, whether ``L`` is a list,
    tuple (or more generally a :class:`collections.abc.Sequence`), an
    enumerated set, some old parent of Sage still implementing
    unranking in the method ``__getitem__``, or an iterable (see
    :class:`collections.abc.Iterable`). See :trac:`15919`.

    EXAMPLES:

    Lists, tuples, and other :class:`sequences <collections.abc.Sequence>`::

        sage: from sage.combinat.ranker import unrank
        sage: unrank(['a','b','c'], 2)
        'c'
        sage: unrank(('a','b','c'), 1)
        'b'
        sage: unrank(range(3,13,2), 1)
        5

    Enumerated sets::

<<<<<<< HEAD
        sage: unrank(GF(7), 2)                                                  # optional - sage.libs.pari
=======
        sage: unrank(GF(7), 2)                                                          # optional - sage.rings.finite_rings
>>>>>>> a36b1230
        2
        sage: unrank(IntegerModRing(29), 10)
        10

    An iterable::

        sage: unrank(NN,4)
        4

    An iterator::

        sage: unrank(('a{}'.format(i) for i in range(20)), 0)
        'a0'
        sage: unrank(('a{}'.format(i) for i in range(20)), 2)
        'a2'

    .. WARNING::

        When unranking an iterator, it returns the ``i``-th element
        beyond where it is currently at::

            sage: from sage.combinat.ranker import unrank
            sage: it = iter(range(20))
            sage: unrank(it, 2)
            2
            sage: unrank(it, 2)
            5

    TESTS::

        sage: from sage.combinat.ranker import unrank
        sage: unrank(list(range(3)), 10)
        Traceback (most recent call last):
        ...
        IndexError: list index out of range

        sage: unrank(('a{}'.format(i) for i in range(20)), 22)
        Traceback (most recent call last):
        ...
        IndexError: index out of range
    """
    if L in EnumeratedSets():
        return L.unrank(i)
    if isinstance(L, Sequence):
        return L[i]
    if isinstance(L, Parent):
        # handle parents still implementing unranking in __getitem__
        try:
            return L[i]
        except (AttributeError, TypeError, ValueError):
            pass
    if isinstance(L, Iterable):
        try:
            it = iter(L)
            for _ in range(i):
                next(it)
            return next(it)
        except StopIteration:
            raise IndexError("index out of range")
    raise ValueError("do not know how to unrank on {}".format(L))<|MERGE_RESOLUTION|>--- conflicted
+++ resolved
@@ -207,11 +207,7 @@
 
     Enumerated sets::
 
-<<<<<<< HEAD
-        sage: unrank(GF(7), 2)                                                  # optional - sage.libs.pari
-=======
         sage: unrank(GF(7), 2)                                                          # optional - sage.rings.finite_rings
->>>>>>> a36b1230
         2
         sage: unrank(IntegerModRing(29), 10)
         10
