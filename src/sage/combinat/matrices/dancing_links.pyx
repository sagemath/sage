# sage_setup: distribution = sagemath-categories
# -*- coding: utf-8 -*-
# distutils: language = c++
"""
Dancing Links internal pyx code

EXAMPLES::

    sage: from sage.combinat.matrices.dancing_links import dlx_solver
    sage: rows = [[0,1,2], [3,4,5], [0,1], [2,3,4,5], [0], [1,2,3,4,5]]
    sage: x = dlx_solver(rows)
    sage: x
    Dancing links solver for 6 columns and 6 rows

The number of solutions::

    sage: x.number_of_solutions()
    3

Iterate over the solutions::

    sage: sorted(map(sorted, x.solutions_iterator()))
    [[0, 1], [2, 3], [4, 5]]

All solutions (computed in parallel)::

    sage: sorted(map(sorted, x.all_solutions()))
    [[0, 1], [2, 3], [4, 5]]

Return the first solution found when the computation is done in parallel::

    sage: sorted(x.one_solution(ncpus=2)) # random
    [0, 1]

Find all solutions using some specific rows::

    sage: x_using_row_2 = x.restrict([2])
    sage: x_using_row_2
    Dancing links solver for 7 columns and 6 rows
    sage: sorted(map(sorted, x_using_row_2.solutions_iterator()))
    [[2, 3]]

The two basic methods that are wrapped in this class are ``search`` which
returns ``1`` if a solution is found or ``0`` otherwise and ``get_solution``
which return the current solution::

    sage: x = dlx_solver(rows)
    sage: x.search()
    1
    sage: x.get_solution()
    [0, 1]
    sage: x.search()
    1
    sage: x.get_solution()
    [2, 3]
    sage: x.search()
    1
    sage: x.get_solution()
    [4, 5]
    sage: x.search()
    0

There is also a method ``reinitialize`` to reinitialize the algorithm::

    sage: x.reinitialize()
    sage: x.search()
    1
    sage: x.get_solution()
    [0, 1]
"""
# ****************************************************************************
#       Copyright (C) 2008 Carlo Hamalainen <carlo.hamalainen@gmail.com>
#       Copyright (C) 2015-2018 Sébastien Labbé <slabqc@gmail.com>
#
# This program is free software: you can redistribute it and/or modify
# it under the terms of the GNU General Public License as published by
# the Free Software Foundation, either version 2 of the License, or
# (at your option) any later version.
#                  https://www.gnu.org/licenses/
# ****************************************************************************

from cpython.object cimport PyObject_RichCompare
from libcpp.vector cimport vector
from cysignals.signals cimport sig_on, sig_off

cdef extern from "dancing_links_c.h":
    cdef cppclass dancing_links:
        dancing_links()
        vector[int] solution
        int number_of_columns()
        void add_rows(vector[vector[int]] rows)
        int search_is_started()
        int search()

from sage.misc.cachefunc import cached_method

cdef class dancing_linksWrapper:
    r"""
    A simple class that implements dancing links.

    The main methods to list the solutions are :meth:`search` and
    :meth:`get_solution`. You can also use :meth:`number_of_solutions` to count
    them.

    This class simply wraps a C++ implementation of Carlo Hamalainen.
    """
    cdef dancing_links _x
    cdef list _rows

    def __init__(self, rows):
        """
        Initialize our wrapper (self._x) as an actual C++ object.

        We must pass a list of rows at start up.

        EXAMPLES::

            sage: from sage.combinat.matrices.dancing_links import dlx_solver
            sage: rows = [[0,1,2]]
            sage: rows+= [[0,2]]
            sage: rows+= [[1]]
            sage: rows+= [[3]]
            sage: x = dlx_solver(rows)
            sage: x
            Dancing links solver for 4 columns and 4 rows
            sage: x.search()
            1
            sage: x.get_solution()
            [3, 0]

        ::

            sage: rows = [[0,1,2], [1, 2]]
            sage: from sage.combinat.matrices.dancing_links import dlx_solver
            sage: x = dlx_solver(rows)
            sage: x
            Dancing links solver for 3 columns and 2 rows
            sage: type(x)
            <class 'sage.combinat.matrices.dancing_links.dancing_linksWrapper'>

        TESTS:

        The following example would crash in Sage's debug version
        from :trac:`13864` prior to the fix from :trac:`13882`::

            sage: from sage.combinat.matrices.dancing_links import dlx_solver
            sage: x = dlx_solver([])
            sage: x.get_solution()
            []

        """
        self._rows = [row for row in rows]
        self._initialize()

    def _initialize(self):
        r"""
        Initialization of the search algorithm

        This adds the rows to the instance of dancing_links. This method is
        used by `__init__` and `reinitialize` methods and should not be
        used directly.

        EXAMPLES::

            sage: from sage.combinat.matrices.dancing_links import dlx_solver
            sage: rows = [[0,1,2], [3,4,5], [0,1], [2,3,4,5], [0], [1,2,3,4,5]]
            sage: x = dlx_solver(rows)         # indirect doctest
            sage: x.get_solution() if x.search() else None
            [0, 1]
            sage: x.get_solution() if x.search() else None
            [2, 3]

        Reinitialization of the algorithm::

            sage: x.reinitialize()             # indirect doctest
            sage: x.get_solution() if x.search() else None
            [0, 1]

        """
        cdef vector[int] v
        cdef vector[vector[int]] vv

        for row in self._rows:
            v.clear()
            for x in row:
                v.push_back(x)
            vv.push_back(v)

        sig_on()
        self._x.add_rows(vv)
        sig_off()

    def reinitialize(self):
        r"""
        Reinitialization of the search algorithm

        This recreates an empty ``dancing_links`` object and adds the rows to
        the instance of ``dancing_links.``

        EXAMPLES::

            sage: from sage.combinat.matrices.dancing_links import dlx_solver
            sage: rows = [[0,1,2], [3,4,5], [0,1], [2,3,4,5], [0], [1,2,3,4,5]]
            sage: x = dlx_solver(rows)
            sage: x.get_solution() if x.search() else None
            [0, 1]
            sage: x.get_solution() if x.search() else None
            [2, 3]

        Reinitialization of the algorithm::

            sage: x.reinitialize()
            sage: x.get_solution() if x.search() else None
            [0, 1]
            sage: x.get_solution() if x.search() else None
            [2, 3]
            sage: x.get_solution() if x.search() else None
            [4, 5]
            sage: x.get_solution() if x.search() else None

        Reinitialization works after solutions are exhausted::

            sage: x.reinitialize()
            sage: x.get_solution() if x.search() else None
            [0, 1]
            sage: x.get_solution() if x.search() else None
            [2, 3]
            sage: x.get_solution() if x.search() else None
            [4, 5]
            sage: x.get_solution() if x.search() else None

        """
        sig_on()
        self._x = dancing_links()
        sig_off()

        self._initialize()

    def __repr__(self):
        """
        The string representation of this wrapper is just the list of
        rows as supplied at startup.

        TESTS::

            sage: from sage.combinat.matrices.dancing_links import dlx_solver
            sage: rows = [[0,1,2], [1,2], [0]]
            sage: dlx_solver(rows)
            Dancing links solver for 3 columns and 3 rows
        """
        return "Dancing links solver for {} columns and {} rows".format(
                self.ncols(), self.nrows())

    def rows(self):
        r"""
        Return the list of rows.

        EXAMPLES::

            sage: from sage.combinat.matrices.dancing_links import dlx_solver
            sage: rows = [[0,1,2], [1,2], [0]]
            sage: x = dlx_solver(rows)
            sage: x.rows()
            [[0, 1, 2], [1, 2], [0]]
        """
        return self._rows

    def ncols(self):
        """
        Return the number of columns.

        EXAMPLES::

            sage: from sage.combinat.matrices.dancing_links import dlx_solver
            sage: rows = [[0,1,2], [1,2], [0], [3,4,5]]
            sage: dlx = dlx_solver(rows)
            sage: dlx.ncols()
            6
        """
        return self._x.number_of_columns()

    def nrows(self):
        """
        Return the number of rows.

        EXAMPLES::

            sage: from sage.combinat.matrices.dancing_links import dlx_solver
            sage: rows = [[0,1,2], [1,2], [0], [3,4,5]]
            sage: dlx = dlx_solver(rows)
            sage: dlx.nrows()
            4
        """
        return len(self._rows)

    def __reduce__(self):
        """
        This is used when pickling.

        TESTS::

            sage: from sage.combinat.matrices.dancing_links import dlx_solver
            sage: rows = [[0,1,2]]
            sage: X = dlx_solver(rows)
            sage: X == loads(dumps(X))
            1
            sage: rows += [[2]]
            sage: Y = dlx_solver(rows)
            sage: Y == loads(dumps(X))
            0
        """
        return type(self), (self._rows,)

    def __richcmp__(dancing_linksWrapper left, dancing_linksWrapper right, int op):
        """
        Two dancing_linksWrapper objects are equal if they were
        initialised using the same row list.

        TESTS::

            sage: from sage.combinat.matrices.dancing_links import dlx_solver
            sage: rows = [[0,1,2]]
            sage: X = dlx_solver(rows)
            sage: Z = dlx_solver(rows)
            sage: rows += [[2]]
            sage: Y = dlx_solver(rows)
            sage: X == Z
            1
            sage: X == Y
            0
        """
        return PyObject_RichCompare(left._rows, right._rows, op)

    def get_solution(self):
        """
        Return the current solution.

        After a new solution is found using the method :meth:`search` this
        method return the rows that make up the current solution.

        TESTS::

            sage: from sage.combinat.matrices.dancing_links import dlx_solver
            sage: rows = [[0,1,2]]
            sage: rows+= [[0,2]]
            sage: rows+= [[1]]
            sage: rows+= [[3]]
            sage: x = dlx_solver(rows)
            sage: print(x.search())
            1
            sage: print(x.get_solution())
            [3, 0]
        """
        cdef size_t i
        cdef list s = []
        for i in range(self._x.solution.size()):
            s.append(self._x.solution.at(i))

        return s

    def search(self):
        """
        Search for a new solution.

        Return ``1`` if a new solution is found and ``0`` otherwise. To recover
        the solution, use the method :meth:`get_solution`.

        EXAMPLES::

            sage: from sage.combinat.matrices.dancing_links import dlx_solver
            sage: rows = [[0,1,2]]
            sage: rows+= [[0,2]]
            sage: rows+= [[1]]
            sage: rows+= [[3]]
            sage: x = dlx_solver(rows)
            sage: print(x.search())
            1
            sage: print(x.get_solution())
            [3, 0]

        TESTS:

        Test that :trac:`11814` is fixed::

            sage: dlx_solver([]).search()
            0
            sage: dlx_solver([[]]).search()
            0

        If search is called once too often, it keeps returning 0::

            sage: x = dlx_solver([[0]])
            sage: x.search()
            1
            sage: x.search()
            0
            sage: x.search()
            0
        """
        sig_on()
        x = self._x.search()
        sig_off()
        return x

    def restrict(self, indices):
        r"""
        Return a dancing links solver solving the subcase which uses some
        given rows.

        For every row that is wanted in the solution, we add a new column
        to the row to make sure it is in the solution.

        INPUT:

        - ``indices`` -- list, row indices to be found in the solution

        OUTPUT:

            dancing links solver

        EXAMPLES::

            sage: from sage.combinat.matrices.dancing_links import dlx_solver
            sage: rows = [[0,1,2], [3,4,5], [0,1], [2,3,4,5], [0], [1,2,3,4,5]]
            sage: d = dlx_solver(rows)
            sage: d
            Dancing links solver for 6 columns and 6 rows
            sage: sorted(map(sorted, d.solutions_iterator()))
            [[0, 1], [2, 3], [4, 5]]

        To impose that the 0th row is part of the solution, the rows of the new
        problem are::

            sage: d_using_0 = d.restrict([0])
            sage: d_using_0
            Dancing links solver for 7 columns and 6 rows
            sage: d_using_0.rows()
            [[0, 1, 2, 6], [3, 4, 5], [0, 1], [2, 3, 4, 5], [0], [1, 2, 3, 4, 5]]

        After restriction the subproblem has one more columns and the same
        number of rows as the original one::

            sage: d.restrict([1]).rows()
            [[0, 1, 2], [3, 4, 5, 6], [0, 1], [2, 3, 4, 5], [0], [1, 2, 3, 4, 5]]
            sage: d.restrict([2]).rows()
            [[0, 1, 2], [3, 4, 5], [0, 1, 6], [2, 3, 4, 5], [0], [1, 2, 3, 4, 5]]

        This method allows to find solutions where the 0th row is part of a
        solution::

            sage: sorted(map(sorted, d.restrict([0]).solutions_iterator()))
            [[0, 1]]

        Some other examples::

            sage: sorted(map(sorted, d.restrict([1]).solutions_iterator()))
            [[0, 1]]
            sage: sorted(map(sorted, d.restrict([2]).solutions_iterator()))
            [[2, 3]]
            sage: sorted(map(sorted, d.restrict([3]).solutions_iterator()))
            [[2, 3]]

        Here there are no solution using both 0th and 3rd row::

            sage: list(d.restrict([0,3]).solutions_iterator())
            []

        TESTS::

            sage: d.restrict([]).rows()
            [[0, 1, 2], [3, 4, 5], [0, 1], [2, 3, 4, 5], [0], [1, 2, 3, 4, 5]]
        """
        from copy import copy
        rows = copy(self._rows)
        ncols = self.ncols()
        for i, row_index in enumerate(indices):
            # in the line below we want the creation of a new list
            rows[row_index] = rows[row_index] + [ncols+i]
        return dlx_solver(rows)

    def split(self, column):
        r"""
        Return a dict of independent solvers.

        For each ``i``-th row containing a ``1`` in the ``column``, the
        dict associates the solver giving all solution using the ``i``-th
        row.

        This is used for parallel computations.

        INPUT:

        - ``column`` -- integer, the column used to split the problem into
          independent subproblems

        OUTPUT:

            dict where keys are row numbers and values are dlx solvers

        EXAMPLES::

            sage: from sage.combinat.matrices.dancing_links import dlx_solver
            sage: rows = [[0,1,2], [3,4,5], [0,1], [2,3,4,5], [0], [1,2,3,4,5]]
            sage: d = dlx_solver(rows)
            sage: d
            Dancing links solver for 6 columns and 6 rows
            sage: sorted(map(sorted, d.solutions_iterator()))
            [[0, 1], [2, 3], [4, 5]]

        After the split each subproblem has one more column and the same
        number of rows as the original problem::

            sage: D = d.split(0)
            sage: D
            {0: Dancing links solver for 7 columns and 6 rows,
             2: Dancing links solver for 7 columns and 6 rows,
             4: Dancing links solver for 7 columns and 6 rows}

        The (disjoint) union of the solutions of the subproblems is equal to the
        set of solutions shown above::

            sage: for x in D.values(): sorted(map(sorted, x.solutions_iterator()))
            [[0, 1]]
            [[2, 3]]
            [[4, 5]]

        TESTS::

            sage: d.split(6)
            Traceback (most recent call last):
            ...
            ValueError: column(=6) must be in range(ncols) where ncols=6

        This use to take a lot of time and memory. Not anymore since
        :trac:`24315`::

            sage: S = Subsets(range(11))
            sage: rows = map(list, S)
            sage: dlx = dlx_solver(rows)
            sage: dlx
            Dancing links solver for 11 columns and 2048 rows
            sage: d = dlx.split(0)
            sage: d[1]
            Dancing links solver for 12 columns and 2048 rows
        """
        if not 0 <= column < self.ncols():
            raise ValueError("column(={}) must be in range(ncols) "
                             "where ncols={}".format(column, self.ncols()))
        indices = (i for i, row in enumerate(self._rows) if column in row)
        return {i: self.restrict([i]) for i in indices}

    def solutions_iterator(self):
        r"""
        Return an iterator of the solutions.

        EXAMPLES::

            sage: from sage.combinat.matrices.dancing_links import dlx_solver
            sage: rows = [[0,1,2], [3,4,5], [0,1], [2,3,4,5], [0], [1,2,3,4,5]]
            sage: d = dlx_solver(rows)
            sage: sorted(map(sorted, d.solutions_iterator()))
            [[0, 1], [2, 3], [4, 5]]

        TESTS:

        The algorithm is automatically reinitialized if needed, for example
        when iterating the solutions a second time (:trac:`25125`)::

            sage: sorted(map(sorted, d.solutions_iterator()))
            [[0, 1], [2, 3], [4, 5]]
        """
        if self._x.search_is_started():
            self.reinitialize()
        while self.search():
            yield self.get_solution()

    def one_solution(self, ncpus=None, column=None):
        r"""
        Return the first solution found.

        This method allows parallel computations which might be useful for
        some kind of problems when it is very hard just to find one
        solution.

        INPUT:

        - ``ncpus`` -- integer (default: ``None``), maximal number of
          subprocesses to use at the same time. If ``None``, it detects the
          number of effective CPUs in the system using
          :func:`sage.parallel.ncpus.ncpus()`.
          If ``ncpus=1``, the first solution is searched serially.
        - ``column`` -- integer (default: ``None``), the column used to split
          the problem (see :meth:`restrict`). If ``None``, a random column
          is chosen. This argument is ignored if ``ncpus=1``.

        OUTPUT:

        list of rows or ``None`` if no solution is found

        .. NOTE::

            For some case, increasing the number of cpus makes it
            faster. For other instances, ``ncpus=1`` is faster. It all
            depends on problem which is considered.

        EXAMPLES::

            sage: from sage.combinat.matrices.dancing_links import dlx_solver
            sage: rows = [[0,1,2], [3,4,5], [0,1], [2,3,4,5], [0], [1,2,3,4,5]]
            sage: d = dlx_solver(rows)
            sage: solutions = [[0,1], [2,3], [4,5]]
            sage: sorted(d.one_solution()) in solutions
            True

        The number of CPUs can be specified as input::

            sage: sorted(d.one_solution(ncpus=2)) in solutions
            True

        The column used to split the problem for parallel computations can
        be given::

            sage: sorted(d.one_solution(ncpus=2, column=4)) in solutions
            True

        When no solution is found::

            sage: rows = [[0,1,2], [2,3,4,5], [0,1,2,3]]
            sage: d = dlx_solver(rows)
            sage: d.one_solution() is None
            True

        TESTS::

            sage: [d.one_solution(column=i) for i in range(6)]
            [None, None, None, None, None, None]

        The preprocess needed to start the parallel computation is not so
        big (less than 50ms in the example below)::

            sage: S = Subsets(range(11))
            sage: rows = list(map(list, S))
            sage: dlx = dlx_solver(rows)
            sage: dlx
            Dancing links solver for 11 columns and 2048 rows
            sage: solution = dlx.one_solution()
            sage: subsets = [set(rows[i]) for i in solution]

        We make sure the solution is an exact cover::

            sage: set.union(*subsets)
            {0, 1, 2, 3, 4, 5, 6, 7, 8, 9, 10}
            sage: from itertools import combinations
            sage: any(p.intersection(q) for p,q in combinations(subsets, 2))
            False
        """
        if ncpus == 1:
            return self.get_solution() if self.search() else None

        if column is None:
            from random import randrange
            column = randrange(self.ncols())

        if not 0 <= column < self.ncols():
            raise ValueError("column(={}) must be in range(ncols) "
                             "where ncols={}".format(column, self.ncols()))

        from sage.parallel.decorate import parallel

        @parallel(ncpus=ncpus)
        def first_solution(i):
            dlx = self.restrict([i])
            if dlx.search():
                return dlx.get_solution()
            else:
                return None

        indices = [i for (i, row) in enumerate(self._rows) if column in row]
        for (args_kwds, val) in first_solution(indices):
            if val is not None:
                return val

    def all_solutions(self, ncpus=None, column=None):
        r"""
        Return all solutions found after splitting the problem to allow
        parallel computation.

        INPUT:

        - ``ncpus`` -- integer (default: ``None``), maximal number of
          subprocesses to use at the same time. If ``None``, it detects the
          number of effective CPUs in the system using
          :func:`sage.parallel.ncpus.ncpus()`.
        - ``column`` -- integer (default: ``None``), the column used to split
          the problem, if ``None`` a random column is chosen

        OUTPUT:

            list of solutions

        EXAMPLES::

            sage: from sage.combinat.matrices.dancing_links import dlx_solver
            sage: rows = [[0,1,2], [3,4,5], [0,1], [2,3,4,5], [0], [1,2,3,4,5]]
            sage: d = dlx_solver(rows)
            sage: S = d.all_solutions()
            sage: sorted(sorted(s) for s in S)
            [[0, 1], [2, 3], [4, 5]]

        The number of CPUs can be specified as input::

            sage: S = Subsets(range(4))
            sage: rows = map(list, S)
            sage: dlx = dlx_solver(rows)
            sage: dlx
            Dancing links solver for 4 columns and 16 rows
            sage: dlx.number_of_solutions()
            15
            sage: sorted(sorted(s) for s in dlx.all_solutions(ncpus=2))
            [[1, 2, 3, 4],
             [1, 2, 10],
             [1, 3, 9],
             [1, 4, 8],
             [1, 14],
             [2, 3, 7],
             [2, 4, 6],
             [2, 13],
             [3, 4, 5],
             [3, 12],
             [4, 11],
             [5, 10],
             [6, 9],
             [7, 8],
             [15]]

        If ``ncpus=1``, the computation is not done in parallel::

            sage: sorted(sorted(s) for s in dlx.all_solutions(ncpus=1))
            [[1, 2, 3, 4],
             [1, 2, 10],
             [1, 3, 9],
             [1, 4, 8],
             [1, 14],
             [2, 3, 7],
             [2, 4, 6],
             [2, 13],
             [3, 4, 5],
             [3, 12],
             [4, 11],
             [5, 10],
             [6, 9],
             [7, 8],
             [15]]

        TESTS:

        When no solution is found::

            sage: rows = [[0,1,2], [2,3,4,5], [0,1,2,3]]
            sage: d = dlx_solver(rows)
            sage: d.all_solutions()
            []

        ::

            sage: [d.all_solutions(column=i) for i in range(6)]
            [[], [], [], [], [], []]
        """
        if ncpus == 1:
            if self._x.search_is_started():
                self.reinitialize()
            L = []
            while self.search():
                L.append(self.get_solution())
            return L

        if column is None:
            from random import randrange
            column = randrange(self.ncols())

        if not 0 <= column < self.ncols():
            raise ValueError("column(={}) must be in range(ncols) "
                             "where ncols={}".format(column, self.ncols()))

        from sage.parallel.decorate import parallel

        @parallel(ncpus=ncpus)
        def all_solutions(i):
            dlx = self.restrict([i])
            L = []
            while dlx.search():
                L.append(dlx.get_solution())
            return L

        indices = [i for i, row in enumerate(self._rows) if column in row]
        L = []
        for (args_kwds, val) in all_solutions(indices):
            L.extend(val)
        return L

    def number_of_solutions(self, ncpus=None, column=None):
        r"""
        Return the number of distinct solutions.

        INPUT:

        - ``ncpus`` -- integer (default: ``None``), maximal number of
          subprocesses to use at the same time. If ``ncpus>1`` the dancing
          links problem is split into independent subproblems to allow
          parallel computation. If ``None``, it detects the number of
          effective CPUs in the system using
          :func:`sage.parallel.ncpus.ncpus()`.
        - ``column`` -- integer (default: ``None``), the column used to split
          the problem, if ``None`` a random column is chosen (this argument
          is ignored if ``ncpus`` is ``1``)

        OUTPUT:

        integer

        EXAMPLES::

            sage: from sage.combinat.matrices.dancing_links import dlx_solver
            sage: rows = [[0,1,2]]
            sage: rows += [[0,2]]
            sage: rows += [[1]]
            sage: rows += [[3]]
            sage: x = dlx_solver(rows)
            sage: x.number_of_solutions()
            2

        The number of CPUs can be specified as input::

            sage: rows = [[0,1,2], [3,4,5], [0,1], [2,3,4,5], [0], [1,2,3,4,5]]
            sage: x = dlx_solver(rows)
            sage: x.number_of_solutions(ncpus=2, column=3)
            3

        ::

            sage: S = Subsets(range(5))
            sage: rows = map(list, S)
            sage: d = dlx_solver(rows)
            sage: d.number_of_solutions()
            52

        TESTS:

        The algorithm is automatically reinitialized if needed, for example
        when counting the number of solutions a second time (:trac:`25125`)::

            sage: rows = [[0,1,2], [3,4,5], [0,1], [2,3,4,5], [0], [1,2,3,4,5]]
            sage: x = dlx_solver(rows)
            sage: x.number_of_solutions(ncpus=1)
            3
            sage: x.number_of_solutions(ncpus=1)
            3

        Works with empty rows::

            sage: dlx_solver([]).number_of_solutions(ncpus=None)
            0
            sage: dlx_solver([]).number_of_solutions(ncpus=1)
            0
        """
        cdef int N = 0
        if ncpus == 1:
            if self._x.search_is_started():
                self.reinitialize()
            while self.search():
                N += 1
            return N

        if self.ncols() == 0:
            return 0

        if column is None:
            from random import randrange
            column = randrange(self.ncols())

        if not 0 <= column < self.ncols():
            raise ValueError("column(={}) must be in range(ncols) "
                             "where ncols={}".format(column, self.ncols()))

        from sage.parallel.decorate import parallel

        @parallel(ncpus=ncpus)
        def nb_sol(i):
            dlx = self.restrict([i])
            N = 0
            while dlx.search():
                N += 1
            return N

        indices = [i for i, row in enumerate(self._rows) if column in row]
        return sum(val for (args_kwds, val) in nb_sol(indices))

    @cached_method
    def to_sat_solver(self, solver=None):
        r"""
        Return the SAT solver solving an equivalent problem.

        Note that row index `i` in the dancing links solver corresponds to
        the boolean variable index `ì+1` for the SAT solver to avoid
        the variable index `0`.

        See also :mod:`sage.sat.solvers.satsolver`.

        INPUT:

        - ``solver`` -- string or ``None`` (default: ``None``),
          possible values include ``'picosat'``, ``'cryptominisat'``,
          ``'LP'``, ``'glucose'``, ``'glucose-syrup'``.

        OUTPUT:

        SAT solver instance

        EXAMPLES::

            sage: from sage.combinat.matrices.dancing_links import dlx_solver
            sage: rows = [[0,1,2], [0,2], [1], [3]]
            sage: x = dlx_solver(rows)
            sage: s = x.to_sat_solver()                                                 # needs sage.sat

        Using some optional SAT solvers::

            sage: x.to_sat_solver('cryptominisat')      # optional - pycryptosat        # needs sage.sat
            CryptoMiniSat solver: 4 variables, 7 clauses.

        """
        from sage.sat.solvers.satsolver import SAT
        s = SAT(solver)

        # Note that row number i is associated to SAT variable i+1 to
        # avoid a variable zero
        columns = [[] for _ in range(self.ncols())]
        for i, row in enumerate(self.rows(), start=1):
            for a in row:
                columns[a].append(i)

        # At least one 1 in each column
        for clause in columns:
            s.add_clause(clause)

        # At most one 1 in each column
        import itertools
        for clause in columns:
            for p, q in itertools.combinations(clause, 2):
                sub_clause = [-p, -q]
                s.add_clause(sub_clause)

        return s

    def one_solution_using_sat_solver(self, solver=None):
        r"""
        Return a solution found using a SAT solver.

        INPUT:

        - ``solver`` -- string or ``None`` (default: ``None``),
          possible values include ``'picosat'``, ``'cryptominisat'``,
          ``'LP'``, ``'glucose'``, ``'glucose-syrup'``.

        OUTPUT:

        list of rows or ``None`` if no solution is found

        .. NOTE::

            When comparing the time taken by method ``one_solution``,
            have in mind that ``one_solution_using_sat_solver`` first
            creates the SAT solver instance from the dancing links
            solver. This copy of data may take many seconds depending on
            the size of the problem.

        EXAMPLES::

            sage: from sage.combinat.matrices.dancing_links import dlx_solver
            sage: rows = [[0,1,2], [3,4,5], [0,1], [2,3,4,5], [0], [1,2,3,4,5]]
            sage: d = dlx_solver(rows)
            sage: solutions = [[0,1], [2,3], [4,5]]
            sage: d.one_solution_using_sat_solver() in solutions                        # needs sage.sat
            True

        Using optional solvers::

            sage: s = d.one_solution_using_sat_solver('glucose')                # optional - glucose, needs sage.sat
            sage: s in solutions                                                # optional - glucose, needs sage.sat
            True

        When no solution is found::

            sage: rows = [[0,1,2], [2,3,4,5], [0,1,2,3]]
            sage: d = dlx_solver(rows)
            sage: d.one_solution_using_sat_solver() is None                             # needs sage.sat
            True
        """
        sat_solver = self.to_sat_solver(solver)
        solution = sat_solver()
        if not solution:
            return None
        return [key for key, val in enumerate(solution, start=-1) if val]

    @cached_method
    def to_milp(self, solver=None):
        r"""
        Return the mixed integer linear program (MILP) representing an
        equivalent problem.

        See also :mod:`sage.numerical.mip.MixedIntegerLinearProgram`.

        INPUT:

        - ``solver`` -- string or ``None`` (default: ``None``), possible
          values include ``'GLPK'``, ``'GLPK/exact'``, ``'Coin'``,
          ``'CPLEX'``, ``'Gurobi'``, ``'CVXOPT'``, ``'PPL'``,
          ``'InteractiveLP'``.

        OUTPUT:

        - MixedIntegerLinearProgram instance
        - MIPVariable with binary components

        EXAMPLES::

            sage: from sage.combinat.matrices.dancing_links import dlx_solver
            sage: rows = [[0,1,2], [0,2], [1], [3]]
            sage: d = dlx_solver(rows)
            sage: p,x = d.to_milp()                                                     # needs sage.numerical.mip
            sage: p                                                                     # needs sage.numerical.mip
            Boolean Program (no objective, 4 variables, ... constraints)
            sage: x                                                                     # needs sage.numerical.mip
            MIPVariable with 4 binary components

        In the reduction, the boolean variable x_i is True if and only if
        the i-th row is in the solution::

            sage: p.show()                                                              # needs sage.numerical.mip
            Maximization:
            <BLANKLINE>
            <BLANKLINE>
            Constraints:...
              one 1 in 0-th column: 1.0 <= x_0 + x_1 <= 1.0
              one 1 in 1-th column: 1.0 <= x_0 + x_2 <= 1.0
              one 1 in 2-th column: 1.0 <= x_0 + x_1 <= 1.0
              one 1 in 3-th column: 1.0 <= x_3 <= 1.0
            Variables:
              x_0 is a boolean variable (min=0.0, max=1.0)
              x_1 is a boolean variable (min=0.0, max=1.0)
              x_2 is a boolean variable (min=0.0, max=1.0)
              x_3 is a boolean variable (min=0.0, max=1.0)

        Using some optional MILP solvers::

            sage: d.to_milp('gurobi')           # optional - gurobi sage_numerical_backends_gurobi, needs sage.numerical.mip
            (Boolean Program (no objective, 4 variables, 4 constraints),
             MIPVariable with 4 binary components)

        """
        from sage.numerical.mip import MixedIntegerLinearProgram
        p = MixedIntegerLinearProgram(solver=solver)

        # x[i] == True iff i-th dlx row is in the solution
        x = p.new_variable(binary=True, indices=range(self.nrows()))

        # Construction of the columns (transpose of the rows)
        columns = [[] for _ in range(self.ncols())]
        for i, row in enumerate(self.rows()):
            for a in row:
                columns[a].append(i)

        # Constraints: exactly one 1 in each column
        for j, column in enumerate(columns):
            S = p.sum(x[a] for a in column)
            name = "one 1 in {}-th column".format(j)
            p.add_constraint(S == 1, name=name)

        return p, x

    def one_solution_using_milp_solver(self, solver=None, integrality_tolerance=1e-3):
        r"""
        Return a solution found using a MILP solver.

        INPUT:

        - ``solver`` -- string or ``None`` (default: ``None``), possible
          values include ``'GLPK'``, ``'GLPK/exact'``, ``'Coin'``,
          ``'CPLEX'``, ``'Gurobi'``, ``'CVXOPT'``, ``'PPL'``,
          ``'InteractiveLP'``.

        OUTPUT:

        list of rows or ``None`` if no solution is found

        .. NOTE::

            When comparing the time taken by method ``one_solution``, have in
            mind that ``one_solution_using_milp_solver`` first creates (and
            caches) the MILP solver instance from the dancing links solver.
            This copy of data may take many seconds depending on the size
            of the problem.

        EXAMPLES::

            sage: from sage.combinat.matrices.dancing_links import dlx_solver
            sage: rows = [[0,1,2], [3,4,5], [0,1], [2,3,4,5], [0], [1,2,3,4,5]]
            sage: d = dlx_solver(rows)
            sage: solutions = [[0,1], [2,3], [4,5]]
            sage: d.one_solution_using_milp_solver() in solutions                       # needs sage.numerical.mip
            True

        Using optional solvers::

<<<<<<< HEAD
            sage: s = d.one_solution_using_milp_solver('gurobi')        # optional - gurobi sage_numerical_backends_gurobi, needs sage.numerical.mip
            sage: s in solutions                # optional - gurobi sage_numerical_backends_gurobi, needs sage.numerical.mip
=======
            sage: # optional - gurobi sage_numerical_backends_gurobi, needs sage.numerical.mip
            sage: s = d.one_solution_using_milp_solver('gurobi')
            sage: s in solutions
>>>>>>> 51928653
            True

        When no solution is found::

            sage: rows = [[0,1,2], [2,3,4,5], [0,1,2,3]]
            sage: d = dlx_solver(rows)
            sage: d.one_solution_using_milp_solver() is None                            # needs sage.numerical.mip
            True
        """
        from sage.numerical.mip import MIPSolverException
        p, x = self.to_milp(solver)
        try:
            p.solve()
        except MIPSolverException:
            return None

        soln = p.get_values(x, convert=bool, tolerance=integrality_tolerance)
        return sorted(key for key in soln if soln[key])


def dlx_solver(rows):
    """
    Internal-use wrapper for the dancing links C++ code.

    EXAMPLES::

        sage: from sage.combinat.matrices.dancing_links import dlx_solver
        sage: rows = [[0,1,2]]
        sage: rows+= [[0,2]]
        sage: rows+= [[1]]
        sage: rows+= [[3]]
        sage: x = dlx_solver(rows)
        sage: print(x.search())
        1
        sage: print(x.get_solution())
        [3, 0]
        sage: print(x.search())
        1
        sage: print(x.get_solution())
        [3, 1, 2]
        sage: print(x.search())
        0
    """
    return dancing_linksWrapper(rows)


def make_dlxwrapper(s):
    """
    Create a dlx wrapper from a Python *string* s.

    This was historically used in unpickling and is kept for backwards
    compatibility. We expect s to be ``dumps(rows)`` where rows is the
    list of rows used to instantiate the object.

    TESTS::

        sage: from sage.combinat.matrices.dancing_links import make_dlxwrapper
        sage: rows = [[0,1,2]]
        sage: x = make_dlxwrapper(dumps(rows))
        sage: print(x.__str__())
        Dancing links solver for 3 columns and 1 rows
    """
    from sage.misc.persist import loads
    return dancing_linksWrapper(loads(s))<|MERGE_RESOLUTION|>--- conflicted
+++ resolved
@@ -1112,14 +1112,9 @@
 
         Using optional solvers::
 
-<<<<<<< HEAD
-            sage: s = d.one_solution_using_milp_solver('gurobi')        # optional - gurobi sage_numerical_backends_gurobi, needs sage.numerical.mip
-            sage: s in solutions                # optional - gurobi sage_numerical_backends_gurobi, needs sage.numerical.mip
-=======
             sage: # optional - gurobi sage_numerical_backends_gurobi, needs sage.numerical.mip
             sage: s = d.one_solution_using_milp_solver('gurobi')
             sage: s in solutions
->>>>>>> 51928653
             True
 
         When no solution is found::
