--- conflicted
+++ resolved
@@ -401,21 +401,6 @@
 
         sage: from sage.combinat.designs.block_design import q3_minus_one_matrix
         sage: m = q3_minus_one_matrix(GF(3))
-<<<<<<< HEAD
-        sage: m.multiplicative_order() == 3**3 - 1                                  # optional - sage.symbolic
-        True
-
-        sage: m = q3_minus_one_matrix(GF(4, 'a'))
-        sage: m.multiplicative_order() == 4**3 - 1                                  # optional - sage.symbolic
-        True
-
-        sage: m = q3_minus_one_matrix(GF(5))
-        sage: m.multiplicative_order() == 5**3 - 1                                  # optional - sage.symbolic
-        True
-
-        sage: m = q3_minus_one_matrix(GF(9, 'a'))
-        sage: m.multiplicative_order() == 9**3 - 1                                  # optional - sage.symbolic
-=======
         sage: m.multiplicative_order() == 3**3 - 1                                      # optional - sage.symbolic
         True
 
@@ -429,7 +414,6 @@
 
         sage: m = q3_minus_one_matrix(GF(9, 'a'))
         sage: m.multiplicative_order() == 9**3 - 1                                      # optional - sage.symbolic
->>>>>>> 08060ed1
         True
     """
     q = K.cardinality()
