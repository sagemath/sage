--- conflicted
+++ resolved
@@ -374,19 +374,11 @@
         raise NotImplementedError("I don't know how to build a TD({},{})!".format(k,n))
 
     return TransversalDesign(TD,k,n,check=check)
-<<<<<<< HEAD
 
 class TransversalDesign(GroupDivisibleDesign):
     r"""
     Class for Transversal Designs
 
-=======
-
-class TransversalDesign(GroupDivisibleDesign):
-    r"""
-    Class for Transversal Designs
-
->>>>>>> f16112c7
     INPUT:
 
     - ``blocks`` -- collection of blocks
@@ -486,18 +478,12 @@
     """
     return is_orthogonal_array([[x%n for x in R] for R in B],k,n,verbose=verbose)
 
-<<<<<<< HEAD
-def wilson_construction(OA,k,r,m,n_trunc,u,check=True):
-    r"""
-    Return a `OA(k,rm+u)` from a truncated `OA(k+s,r)` by Wilson's construction.
-=======
 def wilson_construction(OA,k,r,m,u,check=True,explain_construction=False):
     r"""
     Returns a `OA(k,rm+\sum_i u_i)` from a truncated `OA(k+s,r)` by Wilson's
     construction.
 
     **Simple form:**
->>>>>>> f16112c7
 
     Let `OA` be a truncated `OA(k+s,r)` with `s` truncated columns of sizes
     `u_1,...,u_s`, whose blocks have sizes in `\{k+b_1,...,k+b_t\}`. If there
@@ -510,89 +496,6 @@
     Then there exists an `OA(k,rm+\sum u_i)`. The construction is a
     generalization of Lemma 3.16 in [HananiBIBD]_.
 
-<<<<<<< HEAD
-    INPUT:
-
-    - ``OA`` -- an incomplete orthogonal array with ``k+n_trunc`` columns. The
-      elements of a column of size `c` must belong to `\{0,...,c\}`. The missing
-      entries of a block are represented by ``None`` values.
-
-    - ``k,r,m,n_trunc`` (integers)
-
-    - ``u`` (list) -- a list of length ``n_trunc`` such that column ``k+i`` has
-      size ``u[i]``.
-
-    - ``check`` (boolean) -- whether to check that output is correct before
-      returning it. As this is expected to be useless (but we are cautious
-      guys), you may want to disable it whenever you want speed. Set to ``True``
-      by default.
-
-    REFERENCE:
-
-    .. [HananiBIBD] Balanced incomplete block designs and related designs,
-      Haim Hanani,
-      Discrete Mathematics 11.3 (1975) pages 255-369.
-
-    EXAMPLES::
-
-        sage: from sage.combinat.designs.orthogonal_arrays import wilson_construction
-        sage: from sage.combinat.designs.orthogonal_arrays import OA_relabel
-        sage: from sage.combinat.designs.orthogonal_arrays_find_recursive import find_wilson_decomposition_with_one_truncated_group
-        sage: total = 0
-        sage: for k in range(3,8):
-        ....:    for n in range(1,30):
-        ....:        if find_wilson_decomposition_with_one_truncated_group(k,n):
-        ....:            total += 1
-        ....:            f, args = find_wilson_decomposition_with_one_truncated_group(k,n)
-        ....:            _ = f(*args)
-        sage: print total
-        41
-    """
-    n = r*m+sum(u)
-    master_design = OA
-
-    assert n_trunc == len(u)
-
-    # Computing the sizes of the blocks by filtering out None entries
-    block_sizes = set(sum(xx!=None for xx in B) for B in OA)
-
-    # For each block of size k+i we need a OA(k,m+i)-i.OA(k,1)
-    OA_k_mpi = {i-k+m: incomplete_orthogonal_array(k, i-k+m, (1,)*(i-k)) for i in block_sizes}
-
-    # For each truncated column of size uu we need a OA(k,uu)
-    OA_k_u = {uu: orthogonal_array(k, uu) for uu in u}
-
-    # Building the actual design ! The set of integers is :
-    # 0*m+0...0*m+(m-1)|...|(r-1)m+0...(r-1)m+(m-1)|mr+0...mr+(r1-1)|mr+r1...mr+r1+r2-1
-    OA = []
-    for B in master_design:
-        # The missing entries belong to the last n_trunc columns
-        assert all(x is not None for x in B[:k])
-        n_in_truncated = n_trunc-B.count(None)
-
-        # We replace the block with a OA(k,m+n_in_truncated) properly relabelled
-        matrix = [range(i*m,(i+1)*m) for i in B[:k]]
-        c = r*m
-        for i in range(n_trunc):
-            if B[k+i] is not None:
-                for C in matrix:
-                    C.append(c+B[k+i])
-            c += u[i]
-        OA.extend(OA_relabel(OA_k_mpi[m+n_in_truncated],k,m+n_in_truncated,matrix=matrix))
-
-    # The missing OA(k,uu)
-    c = r*m
-    for uu in u:
-        OA.extend(OA_relabel(OA_k_u[uu],k,u,matrix=[range(c,c+uu)]*k))
-        c += uu
-
-    if check:
-        from designs_pyx import is_orthogonal_array
-        assert is_orthogonal_array(OA,k,n,2)
-
-    return OA
-
-=======
     **Brouwer-Van Rees form:**
 
     Let `OA` be a truncated `OA(k+s,r)` with `s` truncated columns of sizes
@@ -781,7 +684,6 @@
 
     return OA
 
->>>>>>> f16112c7
 def TD_product(k,TD1,n1,TD2,n2, check=True):
     r"""
     Return the product of two transversal designs.
@@ -799,7 +701,6 @@
     INPUT:
 
     - ``TD1, TD2`` -- transversal designs.
-<<<<<<< HEAD
 
     - ``k,n1,n2`` (integers) -- see above.
 
@@ -814,22 +715,6 @@
         `V_1=\{0,\dots,n-1\},\dots,V_k=\{(k-1)n,\dots,kn-1\}` both as input and
         ouptut.
 
-=======
-
-    - ``k,n1,n2`` (integers) -- see above.
-
-    - ``check`` (boolean) -- Whether to check that output is correct before
-      returning it. As this is expected to be useless (but we are cautious
-      guys), you may want to disable it whenever you want speed. Set to ``True``
-      by default.
-
-    .. NOTE::
-
-        This function uses transversal designs with
-        `V_1=\{0,\dots,n-1\},\dots,V_k=\{(k-1)n,\dots,kn-1\}` both as input and
-        ouptut.
-
->>>>>>> f16112c7
     EXAMPLES::
 
         sage: from sage.combinat.designs.orthogonal_arrays import TD_product
@@ -986,15 +871,9 @@
     from database import OA_constructions, MOLS_constructions, QDM
     from orthogonal_arrays_find_recursive import find_recursive_construction
     from difference_matrices import difference_matrix
-<<<<<<< HEAD
 
     may_be_available = _OA_cache_construction_available(k,n) is not False
 
-=======
-
-    may_be_available = _OA_cache_construction_available(k,n) is not False
-
->>>>>>> f16112c7
     if n <= 1:
         if existence:
             return True
@@ -1198,12 +1077,7 @@
     :func:`wilson_construction`) is when all `s_i=1`. In that case the
     incomplete design is a `OA(k,n)-x.OA(k,1)`. Such design is equivalent to
     transversal design `TD(k,n)` from which has been removed `x` disjoint
-<<<<<<< HEAD
-    blocks. This specific case is the only one available through this function
-    at the moment.
-=======
     blocks.
->>>>>>> f16112c7
 
     INPUT:
 
@@ -1227,7 +1101,6 @@
 
         - ``Unknown`` -- meaning that Sage does not know how to build the
           design, but that the design may exist (see :mod:`sage.misc.unknown`).
-<<<<<<< HEAD
 
         - ``False`` -- meaning that the design does not exist.
 
@@ -1238,18 +1111,6 @@
 
     .. SEEALSO::
 
-=======
-
-        - ``False`` -- meaning that the design does not exist.
-
-    .. NOTE::
-
-        By convention, the ground set is always `V = \{0, ..., n-1\}` and the
-        holes are `\{n-1, ..., n-s_1\}^k`, `\{n-s_1-1,...,n-s_1-s_2\}^k`, etc.
-
-    .. SEEALSO::
-
->>>>>>> f16112c7
         :func:`OA_find_disjoint_blocks`
 
     EXAMPLES::
@@ -1258,7 +1119,6 @@
         sage: IOA
         [[0, 1, 2], [0, 2, 1], [1, 0, 2], [1, 2, 0], [2, 0, 1], [2, 1, 0]]
         sage: missing_blocks = [[0,0,0],[1,1,1],[2,2,2]]
-<<<<<<< HEAD
         sage: from sage.combinat.designs.orthogonal_arrays import is_orthogonal_array
         sage: is_orthogonal_array(IOA + missing_blocks,3,3,2)
         True
@@ -1317,65 +1177,6 @@
         Traceback (most recent call last):
         ...
         EmptySetError: There is no resolvable incomplete OA(9,13) whose holes' sizes sum to 10!=n(=13)
-=======
-        sage: from sage.combinat.designs.orthogonal_arrays import is_orthogonal_array
-        sage: is_orthogonal_array(IOA + missing_blocks,3,3,2)
-        True
-
-    TESTS:
-
-    Affine planes and projective planes::
-
-        sage: for q in xrange(2,100):
-        ....:     if is_prime_power(q):
-        ....:         assert designs.incomplete_orthogonal_array(q,q,[1]*q,existence=True)
-        ....:         assert not designs.incomplete_orthogonal_array(q+1,q,[1]*2,existence=True)
-
-    Further tests::
-
-        sage: designs.incomplete_orthogonal_array(8,4,[1,1,1],existence=True)
-        False
-        sage: designs.incomplete_orthogonal_array(5,10,[1,1,1],existence=True)
-        Unknown
-        sage: designs.incomplete_orthogonal_array(5,10,[1,1,1])
-        Traceback (most recent call last):
-        ...
-        NotImplementedError: I don't know how to build an OA(5,10)!
-        sage: designs.incomplete_orthogonal_array(4,3,[1,1])
-        Traceback (most recent call last):
-        ...
-        EmptySetError: There is no OA(n+1,n) - 2.OA(n+1,1) as all blocks do
-        intersect in a projective plane.
-        sage: n=10
-        sage: k=designs.orthogonal_arrays.largest_available_k(n)
-        sage: designs.incomplete_orthogonal_array(k,n,[1,1,1],existence=True)
-        True
-        sage: _ = designs.incomplete_orthogonal_array(k,n,[1,1,1])
-        sage: _ = designs.incomplete_orthogonal_array(k,n,[1])
-
-    A resolvable `OA(k,n)-n.OA(k,1)`. We check that extending each class and
-    adding the `[i,i,...]` blocks turns it into an `OA(k+1,n)`.::
-
-        sage: from sage.combinat.designs.orthogonal_arrays import is_orthogonal_array
-        sage: k,n=5,7
-        sage: OA = designs.incomplete_orthogonal_array(k,n,[1]*n,resolvable=True)
-        sage: classes = [OA[i*n:(i+1)*n] for i in range(n-1)]
-        sage: for classs in classes: # The design is resolvable !
-        ....:     assert(len(set(col))==n for col in zip(*classs))
-        sage: OA.extend([[i]*(k) for i in range(n)])
-        sage: for i,R in enumerate(OA):
-        ....:     R.append(i//n)
-        sage: is_orthogonal_array(OA,k+1,n)
-        True
-
-    Non-existent resolvable incomplete OA::
-
-        sage: designs.incomplete_orthogonal_array(9,13,[1]*10,resolvable=True,existence=True)
-        False
-        sage: designs.incomplete_orthogonal_array(9,13,[1]*10,resolvable=True)
-        Traceback (most recent call last):
-        ...
-        EmptySetError: There is no resolvable incomplete OA(9,13) whose holes' sizes sum to 10!=n(=13)
 
     Error message for big holes::
 
@@ -1383,7 +1184,6 @@
         Traceback (most recent call last):
         ...
         NotImplementedError: I was not able to build this OA(6,36)-OA(6,8)-2.OA(6,9)
->>>>>>> f16112c7
 
     REFERENCES:
 
@@ -1394,37 +1194,25 @@
       1982
     """
     assert all(xx > 0 for xx in holes_sizes)
-<<<<<<< HEAD
-
-    y = sum(holes_sizes)
-    x = len(holes_sizes)
-=======
     from database import QDM
 
     y = sum(holes_sizes)
     x = len(holes_sizes)
     all_holes_of_size_1 = (x==y)
 
->>>>>>> f16112c7
     if y == 0:
         return orthogonal_array(k,n,existence=existence,resolvable=resolvable)
     if y > n:
         if existence:
             return False
         raise EmptySetError("The total size of holes must be smaller or equal than the size of the ground set")
-<<<<<<< HEAD
-
-    if any(xx != 1 for xx in holes_sizes):
-        if existence:
-            return Unknown
-        raise NotImplementedError("This function is only implemented for holes of size 1")
-
-    if resolvable and y != n:
+
+    if all_holes_of_size_1 and resolvable and y != n:
         if existence:
             return False
         raise EmptySetError("There is no resolvable incomplete OA({},{}) whose holes' sizes sum to {}!=n(={})".format(k,n,y,n))
 
-    if resolvable: # n holes of size 1 --> equivalent to OA(k+1,n)
+    if all_holes_of_size_1 and resolvable: # n holes of size 1 --> equivalent to OA(k+1,n)
         if existence:
             return orthogonal_array(k+1,n,existence=True)
 
@@ -1445,57 +1233,12 @@
         return OA[:-n]
 
     # Easy case
-    elif x <= 1:
+    elif all_holes_of_size_1 and x <= 1:
         if existence:
             return orthogonal_array(k,n,existence=True)
         OA = orthogonal_array(k,n)
         independent_set = OA[:x]
 
-    elif x <= 3 and n > k-1 and k >= 3 and existence:
-        # This is lemma 2.3 from [BvR82]_ with u=1
-        return orthogonal_array(k,n,existence=True)
-
-    elif x >= 2 and k == n+1:
-        if existence:
-            return False
-        raise EmptySetError("There is no OA(n+1,n) - {}.OA(n+1,1) as all blocks do intersect in a projective plane.".format(x))
-
-    # If we can build OA(k+1,n) then we can find n disjoint blocks in OA(k,n)
-    elif orthogonal_array(k+1,n,existence=True):
-=======
-
-    if all_holes_of_size_1 and resolvable and y != n:
-        if existence:
-            return False
-        raise EmptySetError("There is no resolvable incomplete OA({},{}) whose holes' sizes sum to {}!=n(={})".format(k,n,y,n))
-
-    if all_holes_of_size_1 and resolvable: # n holes of size 1 --> equivalent to OA(k+1,n)
-        if existence:
-            return orthogonal_array(k+1,n,existence=True)
-
-        OA = orthogonal_array(k+1,n)
-        OA.sort() # The future classes are now well-ordered
-        OA = [B[1:] for B in OA]
-
-        # We now relabel the points so that the last n blocks are the [i,i,...]
-        relabel = [[0]*n for _ in range(k)]
-        for i,B in enumerate(OA[-n:]):
-            for ii,xx in enumerate(B):
-                relabel[ii][xx] = i
-
-        OA = [[relabel[i][xx] for i,xx in enumerate(B)] for B in OA]
-
-        # Let's drop the last blocks
-        assert all(OA[-n+i] == [i]*k for i in range(n)), "The last n blocks should be [i,i,...]"
-        return OA[:-n]
-
-    # Easy case
-    elif all_holes_of_size_1 and x <= 1:
-        if existence:
-            return orthogonal_array(k,n,existence=True)
-        OA = orthogonal_array(k,n)
-        independent_set = OA[:x]
-
     elif all_holes_of_size_1 and x <= 3 and n > k-1 and k >= 3 and existence:
         # This is lemma 2.3 from [BvR82]_ with u=1
         return orthogonal_array(k,n,existence=True)
@@ -1507,18 +1250,13 @@
 
     # If we can build OA(k+1,n) then we can find n disjoint blocks in OA(k,n)
     elif all_holes_of_size_1 and orthogonal_array(k+1,n,existence=True):
->>>>>>> f16112c7
         if existence:
             return True
         OA = orthogonal_array(k+1,n)
         independent_set = [B[:-1] for B in OA if B[-1] == 0][:x]
         OA = [B[:-1] for B in OA]
 
-<<<<<<< HEAD
-    elif orthogonal_array(k,n,existence=True):
-=======
     elif all_holes_of_size_1 and orthogonal_array(k,n,existence=True):
->>>>>>> f16112c7
         OA = orthogonal_array(k,n)
         try:
             independent_set = OA_find_disjoint_blocks(OA,k,n,x)
@@ -1530,11 +1268,6 @@
             return True
         independent_set = OA_find_disjoint_blocks(OA,k,n,x)
 
-<<<<<<< HEAD
-    else:
-        return orthogonal_array(k,n,existence=existence)
-
-=======
     elif all_holes_of_size_1 and not orthogonal_array(k,n,existence=True):
         return orthogonal_array(k,n,existence=existence)
 
@@ -1556,7 +1289,6 @@
         holes_string = join(["-{}OA({},{})".format(f(holes_sizes.count(x)),k,x) for x in sorted(set(holes_sizes))],'')
         raise NotImplementedError("I was not able to build this OA({},{}){}".format(k,n,holes_string))
 
->>>>>>> f16112c7
     assert x == len(independent_set)
 
     for B in independent_set:
@@ -1872,11 +1604,7 @@
     Mb = [[e+GG((G.zero(),x*v)) for v in H for e in R] for x,R in izip(Y,A)]
     return OA_from_quasi_difference_matrix(zip(*Mb),GG,add_col=True)
 
-<<<<<<< HEAD
-def OA_from_quasi_difference_matrix(M,G,add_col=True):
-=======
 def OA_from_quasi_difference_matrix(M,G,add_col=True,fill_hole=True):
->>>>>>> f16112c7
     r"""
     Return an Orthogonal Array from a Quasi-Difference matrix
 
@@ -1945,14 +1673,11 @@
     - ``add_col`` (boolean) -- whether to add a column to the final OA equal to
       `(x_1,\dots,x_g,x_1,\dots,x_g,\dots)` where `G=\{x_1,\dots,x_g\}`.
 
-<<<<<<< HEAD
-=======
     - ``fill_hole`` (boolean) -- whether to return the incomplete orthogonal
       array, or complete it with the `OA(k,u)` (default). When ``fill_hole is
       None``, no block of the incomplete OA contains more than one value `\geq
       |G|`.
 
->>>>>>> f16112c7
     EXAMPLES::
 
         sage: _ = designs.orthogonal_arrays.build(6,20) # indirect doctest
@@ -1993,11 +1718,7 @@
     new_M = zip(*new_M)
 
     # Filling holes with a smaller orthogonal array
-<<<<<<< HEAD
-    if inf > Gn:
-=======
     if inf > Gn and fill_hole:
->>>>>>> f16112c7
         for L in orthogonal_array(k,inf-Gn,2):
             new_M.append(tuple([x+Gn for x in L]))
 
@@ -2130,23 +1851,15 @@
         sage: is_orthogonal_array(oa, 3, 10)
         True
 
-<<<<<<< HEAD
-    But we cannot build an `OA(4,10)`::
-=======
     But we cannot build an `OA(4,10)` for this PBD (although there
     exists an `OA(4,10)`::
->>>>>>> f16112c7
 
         sage: OA_from_PBD(4,10,pbd)
         Traceback (most recent call last):
         ...
         EmptySetError: There is no OA(n+1,n) - 3.OA(n+1,1) as all blocks do intersect in a projective plane.
 
-<<<<<<< HEAD
-    Or an `OA(3,6)`::
-=======
     Or an `OA(3,6)` (as the PBD has 10 points)::
->>>>>>> f16112c7
 
         sage: _ = OA_from_PBD(3,6,pbd)
         Traceback (most recent call last):
