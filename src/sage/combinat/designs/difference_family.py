# -*- coding: utf-8 -*-
r"""
Difference families

This module gathers everything related to difference families. One can build a
difference family (or check that it can be built) with :func:`difference_family`::

    sage: G,F = designs.difference_family(13,4,1)                                       # needs sage.libs.pari sage.modules

It defines the following functions:

{INDEX_OF_FUNCTIONS}

REFERENCES:

.. [BJL99-1] \T. Beth, D. Jungnickel, H. Lenz "Design theory Vol. I."
   Second edition. Encyclopedia of Mathematics and its Applications, 69. Cambridge
   University Press, (1999).

.. [BLJ99-2] \T. Beth, D. Jungnickel, H. Lenz "Design theory Vol. II."
   Second edition. Encyclopedia of Mathematics and its Applications, 78. Cambridge
   University Press, (1999).

.. [Bo39] \R. C. Bose, "On the construction of balanced incomplete block
   designs", Ann. Eugenics, 9 (1939), 353--399.

.. [Bu95] \M. Buratti "On simple radical difference families", J.
   Combinatorial Designs, 3 (1995) 161--168.

.. [Tu1965] \R. J. Turyn "Character sum and difference sets"
   Pacific J. Math. 15 (1965) 319--346.

.. [Tu1984] \R. J. Turyn "A special class of Williamson matrices and
   difference sets" J. Combinatorial Theory (A) 36 (1984) 111--115.

.. [Wi72] \R. M. Wilson "Cyclotomy and difference families in elementary Abelian
   groups", J. Number Theory, 4 (1972) 17--47.

Functions
---------
"""
# ****************************************************************************
#       Copyright (C) 2014 Vincent Delecroix <20100.delecroix@gmail.com>
#
#  Distributed under the terms of the GNU General Public License (GPL)
#  as published by the Free Software Foundation; either version 2 of
#  the License, or (at your option) any later version.
#                  https://www.gnu.org/licenses/
# ****************************************************************************

from sage.arith.misc import is_prime_power
from sage.misc.cachefunc import cached_function

from sage.categories.sets_cat import EmptySetError
import sage.arith.all as arith
from sage.misc.unknown import Unknown
from sage.rings.finite_rings.integer_mod_ring import Zmod
from sage.rings.integer import Integer
from sage.rings.integer_ring import ZZ
from sage.rings.polynomial.polynomial_ring_constructor import PolynomialRing


def group_law(G):
    r"""
    Return a triple ``(identity, operation, inverse)`` that define the
    operations on the group ``G``.

    EXAMPLES::

        sage: from sage.combinat.designs.difference_family import group_law
        sage: group_law(Zmod(3))
        (0, <built-in function add>, <built-in function neg>)
        sage: group_law(SymmetricGroup(5))                                              # needs sage.groups
        ((), <built-in function mul>, <built-in function inv>)
        sage: group_law(VectorSpace(QQ, 3))                                             # needs sage.modules
        ((0, 0, 0), <built-in function add>, <built-in function neg>)
    """
    import operator
    from sage.categories.groups import Groups
    from sage.categories.additive_groups import AdditiveGroups

    if G in Groups():            # multiplicative groups
        return (G.one(), operator.mul, operator.inv)
    elif G in AdditiveGroups():  # additive groups
        return (G.zero(), operator.add, operator.neg)
    else:
        raise ValueError("%s does not seem to be a group"%G)

def block_stabilizer(G, B):
    r"""
    Compute the left stabilizer of the block ``B`` under the action of ``G``.

    This function return the list of all `x\in G` such that `x\cdot B=B` (as a
    set).

    INPUT:

    - ``G`` -- a group (additive or multiplicative)
    - ``B`` -- a subset of ``G``

    EXAMPLES::

        sage: from sage.combinat.designs.difference_family import block_stabilizer

        sage: Z8 = Zmod(8)
        sage: block_stabilizer(Z8, [Z8(0),Z8(2),Z8(4),Z8(6)])
        [0, 2, 4, 6]
        sage: block_stabilizer(Z8, [Z8(0),Z8(2)])
        [0]

        sage: C = cartesian_product([Zmod(4),Zmod(3)])
        sage: block_stabilizer(C, [C((0,0)),C((2,0)),C((0,1)),C((2,1))])
        [(0, 0), (2, 0)]

        sage: b = list(map(Zmod(45),[1, 3, 7, 10, 22, 25, 30, 35, 37, 38, 44]))
        sage: block_stabilizer(Zmod(45),b)
        [0]
    """
    if not B:
        return list(G)
    identity, op, inv = group_law(G)
    b0 = inv(B[0])
    S = []
    for b in B:
        # fun: if we replace +(-b) with -b it completely fails!!
        bb0 = op(b,b0) # bb0 = b-B[0]
        if all(op(bb0,c) in B for c in B):
            S.append(bb0)
    return S


def is_difference_family(G, D, v=None, k=None, l=None, verbose=False):
    r"""
    Check whether ``D`` forms a difference family in the group ``G``.

    INPUT:

    - ``G`` -- group of cardinality ``v``
    - ``D`` -- a set of ``k``-subsets of ``G``
    - ``v``, ``k`` and ``l`` -- optional parameters of the difference family
    - ``verbose`` -- boolean (default: ``False``); whether to print additional
      information

    .. SEEALSO::

        :func:`difference_family`

    EXAMPLES::

        sage: from sage.combinat.designs.difference_family import is_difference_family
        sage: G = Zmod(21)
        sage: D = [[0,1,4,14,16]]
        sage: is_difference_family(G, D, 21, 5)
        True

        sage: G = Zmod(41)
        sage: D = [[0,1,4,11,29],[0,2,8,17,21]]
        sage: is_difference_family(G, D, verbose=True)
        Too few:
          5 is obtained 0 times in blocks []
          14 is obtained 0 times in blocks []
          27 is obtained 0 times in blocks []
          36 is obtained 0 times in blocks []
        Too much:
          4 is obtained 2 times in blocks [0, 1]
          13 is obtained 2 times in blocks [0, 1]
          28 is obtained 2 times in blocks [0, 1]
          37 is obtained 2 times in blocks [0, 1]
        False
        sage: D = [[0,1,4,11,29],[0,2,8,17,22]]
        sage: is_difference_family(G, D)
        True

        sage: G = Zmod(61)
        sage: D = [[0,1,3,13,34],[0,4,9,23,45],[0,6,17,24,32]]
        sage: is_difference_family(G, D)
        True

        sage: # needs sage.modules
        sage: G = AdditiveAbelianGroup([3]*4)
        sage: a,b,c,d = G.gens()
        sage: D = [[d, -a+d, -c+d, a-b-d, b+c+d],
        ....:      [c, a+b-d, -b+c, a-b+d, a+b+c],
        ....:      [-a-b+c+d, a-b-c-d, -a+c-d, b-c+d, a+b],
        ....:      [-b-d, a+b+d, a-b+c-d, a-b+c, -b+c+d]]
        sage: is_difference_family(G, D)
        True

    The following example has a third block with a non-trivial stabilizer::

        sage: G = Zmod(15)
        sage: D = [[0,1,4],[0,2,9],[0,5,10]]
        sage: is_difference_family(G,D,verbose=True)
        It is a (15,3,1)-difference family
        True

    The function also supports multiplicative groups (non necessarily Abelian)::

        sage: # needs sage.groups
        sage: G = DihedralGroup(8)
        sage: x,y = G.gens()
        sage: i = G.one()
        sage: D1 = [[i,x,x^4], [i,x^2, y*x], [i,x^5,y], [i,x^6,y*x^2], [i,x^7,y*x^5]]
        sage: is_difference_family(G, D1, 16, 3, 2)
        True
        sage: from sage.combinat.designs.bibd import BIBD_from_difference_family
        sage: bibd = BIBD_from_difference_family(G, D1, lambd=2)

    TESTS::

        sage: # needs sage.rings.finite_rings
        sage: K = GF(3^2,'z')
        sage: z = K.gen()
        sage: D = [[1,z+1,2]]
        sage: _ = is_difference_family(K, D, verbose=True)
        the number of differences (=6) must be a multiple of v-1=8
        sage: _
        False
    """
    identity, mul, inv = group_law(G)

    Glist = list(G)

    D = [[G(_) for _ in d] for d in D]

    # Check v (and define it if needed)
    if v is None:
        v = len(Glist)
    else:
        if len(Glist) != v:
            if verbose:
                print("G must have cardinality v (=%d)" % int(v))
            return False

    # Check k (and define it if needed)
    if k is None:
        k = len(D[0])
    else:
        k = int(k)

    for d in D:
        if len(d) != k:
            if verbose:
                print("the block {} does not have length {}".format(d, k))
            return False

    # Check l (and define it if needed)
    #
    # - nb_diff: the number of pairs (with multiplicity) covered by the BIBD
    #            generated by the DF.
    #
    # - stab: the stabilizer of each set.
    nb_diff = 0
    stab = []
    for d in D:
        s = block_stabilizer(G,d)
        stab.append(s)
        nb_diff += k*(k-1) // len(s)
    if l is None:
        if nb_diff % (v-1) != 0:
            if verbose:
                print("the number of differences (={}) must be a multiple of v-1={}".format(nb_diff, v-1))
            return False
        l = nb_diff // (v-1)
    else:
        if nb_diff != l*(v-1):
            if verbose:
                print("the number of differences (={}) is not equal to l*(v-1) = {}".format(nb_diff, l*(v-1)))
            return False

    # Check that every x \in G-{0},occurs exactly l times as a difference
    counter = {g: 0 for g in Glist}
    where = {g: set() for g in Glist}
    del counter[identity]

    for i,d in enumerate(D):
        tmp_counter = {}
        for b in d:
            for c in d:
                if b == c:
                    continue
                gg = mul(b,inv(c)) # = b-c or bc^{-1}
                if gg not in tmp_counter:
                    tmp_counter[gg] = 0
                where[gg].add(i)
                tmp_counter[gg] += 1

        if sum(tmp_counter.values()) != k * (k - 1):
            if verbose:
                print("repeated element in the {}-th block {}".format(i, d))
            return False

        # Normalized number of occurrences added to counter
        stabi = len(stab[i])
        for gg in tmp_counter:
            counter[gg] += tmp_counter[gg]//stabi

    # Check the counter and report any error
    too_few = []
    too_much = []
    for g in Glist:
        if g == identity:
            continue
        if counter[g] < l:
            if verbose:
                too_few.append(g)
            else:
                return False
        if counter[g] > l:
            if verbose:
                too_much.append(g)
            else:
                return False

    if too_few:
        print("Too few:")
        for g in too_few:
            print("  {} is obtained {} times in blocks {}".format(
                        g, counter[g], sorted(where[g])))
    if too_much:
        print("Too much:")
        for g  in too_much:
            print("  {} is obtained {} times in blocks {}".format(
                        g, counter[g], sorted(where[g])))
    if too_few or too_much:
        return False

    if verbose:
        print("It is a ({},{},{})-difference family".format(v, k, l))
    return True

def singer_difference_set(q,d):
    r"""
    Return a difference set associated to the set of hyperplanes in a projective
    space of dimension `d` over `GF(q)`.

    A Singer difference set has parameters:

    .. MATH::

        v = \frac{q^{d+1}-1}{q-1}, \quad
        k = \frac{q^d-1}{q-1}, \quad
        \lambda = \frac{q^{d-1}-1}{q-1}.

    The idea of the construction is as follows. One consider the finite field
    `GF(q^{d+1})` as a vector space of dimension `d+1` over `GF(q)`. The set of
    `GF(q)`-lines in `GF(q^{d+1})` is a projective plane and its set of
    hyperplanes form a balanced incomplete block design.

    Now, considering a multiplicative generator `z` of `GF(q^{d+1})`, we get a
    transitive action of a cyclic group on our projective plane from which it is
    possible to build a difference set.

    The construction is given in details in [Stinson2004]_, section 3.3.

    EXAMPLES::

        sage: from sage.combinat.designs.difference_family import singer_difference_set, is_difference_family
        sage: G,D = singer_difference_set(3,2)                                          # needs sage.rings.finite_rings
        sage: is_difference_family(G, D, verbose=True)                                  # needs sage.rings.finite_rings
        It is a (13,4,1)-difference family
        True

        sage: G,D = singer_difference_set(4,2)                                          # needs sage.rings.finite_rings
        sage: is_difference_family(G, D, verbose=True)                                  # needs sage.rings.finite_rings
        It is a (21,5,1)-difference family
        True

        sage: G,D = singer_difference_set(3,3)                                          # needs sage.rings.finite_rings
        sage: is_difference_family(G, D, verbose=True)                                  # needs sage.rings.finite_rings
        It is a (40,13,4)-difference family
        True

        sage: G,D = singer_difference_set(9,3)                                          # needs sage.rings.finite_rings
        sage: is_difference_family(G, D, verbose=True)                                  # needs sage.rings.finite_rings
        It is a (820,91,10)-difference family
        True
    """
    q = Integer(q)
    assert q.is_prime_power()
    assert d >= 2

    from sage.rings.finite_rings.finite_field_constructor import GF
    from sage.rings.finite_rings.conway_polynomials import conway_polynomial
    from sage.rings.finite_rings.integer_mod_ring import Zmod

    # build a polynomial c over GF(q) such that GF(q)[x] / (c(x)) is a
    # GF(q**(d+1)) and such that x is a multiplicative generator.
    p,e = q.factor()[0]
    c = conway_polynomial(p,e*(d+1))
    if e != 1:  # i.e. q is not a prime, so we factorize c over GF(q) and pick
                # one of its factor
        K = GF(q,'z')
        c = c.change_ring(K).factor()[0][0]
    else:
        K = GF(q)
    z = c.parent().gen()

    # Now we consider the GF(q)-subspace V spanned by (1,z,z^2,...,z^(d-1)) inside
    # GF(q^(d+1)). The multiplication by z is an automorphism of the
    # GF(q)-projective space built from GF(q^(d+1)). The difference family is
    # obtained by taking the integers i such that z^i belong to V.
    powers = [0]
    i = 1
    x = z
    k = (q**d-1)//(q-1)
    while len(powers) < k:
        if x.degree() <= (d-1):
            powers.append(i)
        x = (x*z).mod(c)
        i += 1

    return Zmod((q**(d+1)-1)//(q-1)), [powers]

def df_q_6_1(K, existence=False, check=True):
    r"""
    Return a `(q,6,1)`-difference family over the finite field `K`.

    The construction uses Theorem 11 of [Wi72]_.

    EXAMPLES::

        sage: # needs sage.rings.finite_rings
        sage: from sage.combinat.designs.difference_family import is_difference_family, df_q_6_1
        sage: prime_powers = [v for v in range(31,500,30) if is_prime_power(v)]
        sage: parameters = [v for v in prime_powers
        ....:               if df_q_6_1(GF(v,'a'), existence=True) is True]
        sage: parameters
        [31, 151, 181, 211, 241, 271, 331, 361, 421]
        sage: for v in parameters:
        ....:     K = GF(v, 'a')
        ....:     df = df_q_6_1(K, check=True)
        ....:     assert is_difference_family(K, df, v, 6, 1)

    .. TODO::

        Do improvements due to Zhen and Wu 1999.
    """
    v = K.cardinality()
    x = K.multiplicative_generator()
    one = K.one()
    if v % 30 != 1:
        if existence:
            return False
        raise EmptySetError("k(k-1)=30 should divide (v-1)")
    t = (v-1) // 30  # number of blocks

    r = x**((v-1)//3)  # primitive cube root of unity
    r2 = r*r           # the other primitive cube root

    # we now compute the cosets of x**i
    xx = x**5
    to_coset = {x**i * xx**j: i for i in range(5) for j in range((v-1)/5)}

    for c in to_coset: # the loop runs through all nonzero elements of K
        if c == one or c == r or c == r2:
            continue
        if len(set(to_coset[elt] for elt in (r-one, c*(r-one), c-one, c-r, c-r**2))) == 5:
            if existence:
                return True
            B = [one,r,r2,c,c*r,c*r2]
            D = [[xx**i * b for b in B] for i in range(t)]
            break
    else:
        if existence:
            return Unknown
        raise NotImplementedError("Wilson construction failed for v={}".format(v))

    if check and not is_difference_family(K, D, v, 6, 1):
        raise RuntimeError("Wilson 1972 construction failed! Please e-mail sage-devel@googlegroups.com")

    return D

def radical_difference_set(K, k, l=1, existence=False, check=True):
    r"""
    Return a difference set made of a cyclotomic coset in the finite field
    ``K`` and with parameters ``k`` and ``l``.

    Most of these difference sets appear in chapter VI.18.48 of the Handbook of
    combinatorial designs.

    EXAMPLES::

        sage: from sage.combinat.designs.difference_family import radical_difference_set

        sage: D = radical_difference_set(GF(7), 3, 1); D                                # needs sage.rings.finite_rings
        [[1, 2, 4]]
        sage: sorted(x-y for x in D[0] for y in D[0] if x != y)                         # needs sage.rings.finite_rings
        [1, 2, 3, 4, 5, 6]

        sage: D = radical_difference_set(GF(16,'a'), 6, 2)                              # needs sage.rings.finite_rings
        sage: sorted(x-y for x in D[0] for y in D[0] if x != y)                         # needs sage.rings.finite_rings
        [1,
         1,
         a,
         a,
         a + 1,
         a + 1,
         a^2,
         a^2,
         ...
         a^3 + a^2 + a + 1,
         a^3 + a^2 + a + 1]

        sage: for k in range(2,50):                                                     # needs sage.rings.finite_rings
        ....:     for l in reversed(divisors(k*(k-1))):
        ....:         v = k*(k-1)//l + 1
        ....:         if is_prime_power(v) and radical_difference_set(GF(v,'a'),k,l,existence=True) is True:
        ....:             _ = radical_difference_set(GF(v,'a'),k,l)
        ....:             print("{:3} {:3} {:3}".format(v,k,l))
          3   2   1
          4   3   2
          7   3   1
          5   4   3
          7   4   2
         13   4   1
         11   5   2
          7   6   5
         11   6   3
         16   6   2
          8   7   6
          9   8   7
         19   9   4
         37   9   2
         73   9   1
         11  10   9
         19  10   5
         23  11   5
         13  12  11
         23  12   6
         27  13   6
         27  14   7
         16  15  14
         31  15   7
        ...
         41  40  39
         79  40  20
         83  41  20
         43  42  41
         83  42  21
         47  46  45
         49  48  47
        197  49  12
    """
    v = K.cardinality()

    if l*(v-1) != k*(k-1):
        if existence:
            return False
        raise EmptySetError("l*(v-1) is not equal to k*(k-1)")

    # trivial case
    if (v-1) == k:
        if existence:
            return True
        add_zero = False

    # q = 3 mod 4
    elif v%4 == 3 and k == (v-1)//2:
        if existence:
            return True
        add_zero = False

    # q = 3 mod 4
    elif v%4 == 3 and k == (v+1)//2:
        if existence:
            return True
        add_zero = True

    # q = 4t^2 + 1, t odd
    elif v%8 == 5 and k == (v-1)//4 and arith.is_square((v-1)//4):
        if existence:
            return True
        add_zero = False

    # q = 4t^2 + 9, t odd
    elif v%8 == 5 and k == (v+3)//4 and arith.is_square((v-9)//4):
        if existence:
            return True
        add_zero = True

    # exceptional case 1
    elif (v,k,l) == (16,6,2):
        if existence:
            return True
        add_zero = True

    # exceptional case 2
    elif (v,k,l) == (73,9,1):
        if existence:
            return True
        add_zero = False

    # are there more ??
    else:
        x = K.multiplicative_generator()
        D = K.cyclotomic_cosets(x**((v-1)//k), [K.one()])
        if is_difference_family(K, D, v, k, l):
            print("**  You found a new example of radical difference set **\n"
                  "**  for the parameters (v,k,l)=({},{},{}).            **\n"
                  "**  Please contact sage-devel@googlegroups.com        **\n".format(v, k, l))
            if existence:
                return True
            add_zero = False

        else:
            D = K.cyclotomic_cosets(x**((v-1)//(k-1)), [K.one()])
            D[0].insert(0,K.zero())
            if is_difference_family(K, D, v, k, l):
                print("**  You found a new example of radical difference set **\n"
                      "**  for the parameters (v,k,l)=({},{},{}).            **\n"
                      "**  Please contact sage-devel@googlegroups.com        **\n".format(v, k, l))
                if existence:
                    return True
                add_zero = True

            elif existence:
                return False
            else:
                raise EmptySetError("no radical difference set exist "
                        "for the parameters (v,k,l) = ({},{},{}".format(v,k,l))

    x = K.multiplicative_generator()
    if add_zero:
        r = x**((v-1)//(k-1))
        D = K.cyclotomic_cosets(r, [K.one()])
        D[0].insert(0, K.zero())
    else:
        r = x**((v-1)//k)
        D = K.cyclotomic_cosets(r, [K.one()])

    if check and not is_difference_family(K, D, v, k, l):
        raise RuntimeError("Sage tried to build a radical difference set with "
                "parameters ({},{},{}) but it seems that it failed! Please "
                "e-mail sage-devel@googlegroups.com".format(v,k,l))

    return D

def one_cyclic_tiling(A,n):
    r"""
    Given a subset ``A`` of the cyclic additive group `G = Z / nZ` return
    another subset `B` so that `A + B = G` and `|A| |B| = n` (i.e. any element
    of `G` is uniquely expressed as a sum `a+b` with `a` in `A` and `b` in `B`).

    EXAMPLES::

        sage: from sage.combinat.designs.difference_family import one_cyclic_tiling
        sage: tile = [0,2,4]
        sage: m = one_cyclic_tiling(tile,6); m
        [0, 3]
        sage: sorted((i+j)%6 for i in tile for j in m)
        [0, 1, 2, 3, 4, 5]

        sage: def print_tiling(tile, translat, n):
        ....:     for x in translat:
        ....:         print(''.join('X' if (i-x)%n in tile else '.' for i in range(n)))

        sage: tile = [0, 1, 2, 7]
        sage: m = one_cyclic_tiling(tile, 12)
        sage: print_tiling(tile, m, 12)
        XXX....X....
        ....XXX....X
        ...X....XXX.

        sage: tile = [0, 1, 5]
        sage: m = one_cyclic_tiling(tile, 12)
        sage: print_tiling(tile, m, 12)
        XX...X......
        ...XX...X...
        ......XX...X
        ..X......XX.

        sage: tile = [0, 2]
        sage: m = one_cyclic_tiling(tile, 8)
        sage: print_tiling(tile, m, 8)
        X.X.....
        ....X.X.
        .X.X....
        .....X.X

    ALGORITHM:

    Uses dancing links :mod:`sage.combinat.dlx`
    """
    # we first try a naive approach which correspond to what Wilson used in his
    # 1972 article
    n = int(n)
    d = len(A)
    if len(set(a%d for a in A)) == d:
        return [i*d for i in range(n//d)]

    # next, we consider an exhaustive search
    from sage.combinat.dlx import DLXMatrix

    rows = []
    for i in range(n):
        rows.append([i+1, [(i+a)%n+1 for a in A]])
    M = DLXMatrix(rows)
    for c in M:
        return [i-1 for i in c]

def one_radical_difference_family(K, k):
    r"""
    Search for a radical difference family on ``K`` using dancing links
    algorithm.

    For the definition of radical difference family, see
    :func:`radical_difference_family`. Here, we consider only radical difference
    family with `\lambda = 1`.

    INPUT:

    - ``K`` -- a finite field of cardinality `q`
    - ``k`` -- a positive integer so that `k(k-1)` divides `q-1`

    OUTPUT:

    Either a difference family or ``None`` if it does not exist.

    ALGORITHM:

    The existence of a radical difference family is equivalent to a one
    dimensional tiling (or packing) problem in a cyclic group. This subsequent
    problem is solved by a call to the function :func:`one_cyclic_tiling`.

        Let `K^*` be the multiplicative group of the finite field `K`. A radical
        family has the form `\mathcal B = \{x_1 B, \ldots, x_k B\}`, where
        `B=\{x:x^{k}=1\}` (for `k` odd) or `B=\{x:x^{k-1}=1\}\cup \{0\}` (for
        `k` even). Equivalently, `K^*` decomposes as:

        .. MATH::

            K^* = \Delta (x_1 B) \cup \cdots \cup \Delta (x_k B)
            = x_1 \Delta B \cup \cdots \cup x_k \Delta B.

        We observe that `C=B\backslash 0` is a subgroup of the (cyclic) group
        `K^*`, that can thus be generated by some element `r`. Furthermore, we
        observe that `\Delta B` is always a union of cosets of `\pm C` (which is
        twice larger than `C`).

        .. MATH::

            \begin{array}{llll}
            (k\text{ odd} ) & \Delta B &= \{r^i-r^j:r^i\neq r^j\} &= \pm C\cdot \{r^i-1: 0 < i \leq m\}\\
            (k\text{ even}) & \Delta B &= \{r^i-r^j:r^i\neq r^j\}\cup C &= \pm C\cdot \{r^i-1: 0 < i < m\}\cup \pm C
            \end{array}

        where

        .. MATH::

            (k\text{ odd})\ m = (k-1)/2 \quad \text{and} \quad (k\text{ even})\ m = k/2.

        Consequently, `\mathcal B = \{x_1 B, \ldots, x_k B\}` is a radical
        difference family if and only if `\{x_1 (\Delta B/(\pm C)), \ldots, x_k
        (\Delta B/(\pm C))\}` is a partition of the cyclic group `K^*/(\pm C)`.

    EXAMPLES::

        sage: from sage.combinat.designs.difference_family import (
        ....:    one_radical_difference_family,
        ....:    is_difference_family)

        sage: one_radical_difference_family(GF(13),4)                                   # needs sage.rings.finite_rings
        [[0, 1, 3, 9]]

    The parameters that appear in [Bu95]_::

        sage: df = one_radical_difference_family(GF(449), 8); df                        # needs sage.rings.finite_rings
        [[0, 1, 18, 25, 176, 324, 359, 444],
         [0, 9, 88, 162, 222, 225, 237, 404],
         [0, 11, 140, 198, 275, 357, 394, 421],
         [0, 40, 102, 249, 271, 305, 388, 441],
         [0, 49, 80, 93, 161, 204, 327, 433],
         [0, 70, 99, 197, 230, 362, 403, 435],
         [0, 121, 141, 193, 293, 331, 335, 382],
         [0, 191, 285, 295, 321, 371, 390, 392]]
        sage: is_difference_family(GF(449), df, 449, 8, 1)                              # needs sage.rings.finite_rings
        True
    """
    q = K.cardinality()
    x = K.multiplicative_generator()

    e = k*(k-1)
    if q%e != 1:
        raise ValueError("q%e is not 1")

    # We define A by (see the function's documentation):
    # ΔB = C.A
    if k%2 == 1:
        m = (k-1) // 2
        r = x ** ((q-1) // k)     # k-th root of unity
        A = [r**i - 1 for i in range(1,m+1)]
    else:
        m = k // 2
        r = x ** ((q-1) // (k-1)) # (k-1)-th root of unity
        A = [r**i - 1 for i in range(1,m)]
        A.append(K.one())

    # instead of the complicated multiplicative group K^*/(±C) we use the
    # discrete logarithm to convert everything into the additive group Z/cZ
    c = m * (q-1) // e # cardinal of ±C
    from sage.groups.generic import discrete_log
    logA = [discrete_log(a,x)%c for a in A]

    # if two elements of A are equal modulo c then no tiling is possible
    if len(set(logA)) != m:
        return None

    # brute force
    tiling = one_cyclic_tiling(logA, c)
    if tiling is None:
        return None

    D = K.cyclotomic_cosets(r, [x**i for i in tiling])
    if k%2 == 0:
        for d in D:
            d.insert(K.zero(),0)
    return D

def radical_difference_family(K, k, l=1, existence=False, check=True):
    r"""
    Return a ``(v,k,l)``-radical difference family.

    Let fix an integer `k` and a prime power `q = t k(k-1) + 1`. Let `K` be a
    field of cardinality `q`. A `(q,k,1)`-difference family is *radical* if
    its base blocks are either: a coset of the `k`-th root of unity for `k` odd
    or a coset of `k-1`-th root of unity and `0` if `k` is even (the number `t`
    is the number of blocks of that difference family).

    The terminology comes from M. Buratti article [Bu95]_ but the first
    constructions go back to R. Wilson [Wi72]_.

    INPUT:

    - ``K`` - a finite field
    - ``k`` -- positive integer; the size of the blocks
    - ``l`` -- integer (default: ``1``); the `\lambda` parameter
    - ``existence`` -- if ``True``, then return either ``True`` if Sage knows
      how to build such design, ``Unknown`` if it does not and ``False`` if it
      knows that the design does not exist
    - ``check`` -- boolean (default: ``True``); if ``True`` then the result of
      the computation is checked before being returned. This should not be
      needed but ensures that the output is correct

    EXAMPLES::

        sage: from sage.combinat.designs.difference_family import radical_difference_family

        sage: radical_difference_family(GF(73), 9)                                      # needs sage.rings.finite_rings
        [[1, 2, 4, 8, 16, 32, 37, 55, 64]]

        sage: radical_difference_family(GF(281), 5)                                     # needs sage.rings.finite_rings
        [[1, 86, 90, 153, 232],
         [4, 50, 63, 79, 85],
         [5, 36, 149, 169, 203],
         [7, 40, 68, 219, 228],
         [9, 121, 212, 248, 253],
         [29, 81, 222, 246, 265],
         [31, 137, 167, 247, 261],
         [32, 70, 118, 119, 223],
         [39, 56, 66, 138, 263],
         [43, 45, 116, 141, 217],
         [98, 101, 109, 256, 279],
         [106, 124, 145, 201, 267],
         [111, 123, 155, 181, 273],
         [156, 209, 224, 264, 271]]

        sage: for k in range(5,10):                                                     # needs sage.rings.finite_rings
        ....:     print("k = {}".format(k))
        ....:     list_q = []
        ....:     for q in range(k*(k-1)+1, 2000, k*(k-1)):
        ....:          if is_prime_power(q):
        ....:              K = GF(q,'a')
        ....:              if radical_difference_family(K, k, existence=True) is True:
        ....:                  list_q.append(q)
        ....:                  _ = radical_difference_family(K,k)
        ....:     print(" ".join(str(p) for p in list_q))
        k = 5
        41 61 81 241 281 401 421 601 641 661 701 761 821 881 1181 1201 1301 1321
        1361 1381 1481 1601 1681 1801 1901
        k = 6
        181 211 241 631 691 1531 1831 1861
        k = 7
        337 421 463 883 1723
        k = 8
        449 1009
        k = 9
        73 1153 1873
    """
    v = K.cardinality()
    x = K.multiplicative_generator()
    e = k*(k-1)
    if (l*(v-1)) % e:
        raise ValueError("k (k-1) = {} should be a multiple of l (v-1) ={}".format(
                         k*(k-1), l*(v-1)))
    t = l*(v-1) // e  # number of blocks

    if t == 1:
        return radical_difference_set(K, k, l, existence=existence, check=check)

    elif l == (k-1):
        if existence:
            return True
        else:
            return K.cyclotomic_cosets(x**((v-1)//k))[1:]

    # all the other cases below concern the case l == 1
    elif l != 1:
        if existence:
            return Unknown
        raise NotImplementedError("No radical families implemented for l > 2")

    else:
        D = one_radical_difference_family(K,k)
        if D is None:
            if existence:
                return False
            raise EmptySetError("No such difference family")
        elif existence:
            return True

    if check and not is_difference_family(K, D, v, k, l):
        raise RuntimeError("radical_difference_family produced a wrong "
                           "difference family with parameters v={}, "
                           "k={}, l={}. Please contact "
                           "sage-devel@googlegroups.com".format(v,k,l))

    return D

def twin_prime_powers_difference_set(p, check=True):
    r"""
    Return a difference set on `GF(p) \times GF(p+2)`.

    The difference set is built from the following element of the Cartesian
    product of finite fields `GF(p) \times GF(p+2)`:

    - `(x,0)` with any `x`
    - `(x,y)` with `x` and `y` squares
    - `(x,y)` with `x` and `y` non-squares

    For more information see :wikipedia:`Difference_set`.

    INPUT:

    - ``check`` -- boolean (default: ``True``); if ``True``, then the result of
      the computation is checked before being returned. This should not be
      needed but ensures that the output is correct

    EXAMPLES::

        sage: from sage.combinat.designs.difference_family import twin_prime_powers_difference_set
        sage: G, D = twin_prime_powers_difference_set(3)
        sage: G
        The Cartesian product of (Finite Field of size 3, Finite Field of size 5)
        sage: D
        [[(1, 1), (1, 4), (2, 2), (2, 3), (0, 0), (1, 0), (2, 0)]]
    """
    from sage.rings.finite_rings.finite_field_constructor import FiniteField
    from sage.categories.cartesian_product import cartesian_product
    from itertools import product
    Fp = FiniteField(p,'x')
    Fq = FiniteField(p+2,'x')
    Fpset = set(Fp)
    Fqset = set(Fq)
    Fp_squares = set(x**2 for x in Fpset)
    Fq_squares = set(x**2 for x in Fqset)

    # Pairs of squares, pairs of non-squares
    d = []
    d.extend(product(Fp_squares.difference([0]),Fq_squares.difference([0])))
    d.extend(product(Fpset.difference(Fp_squares),Fqset.difference(Fq_squares)))

    # All (x,0)
    d.extend((x,0) for x in Fpset)

    G = cartesian_product([Fp,Fq])

    if check and not is_difference_family(G, [d]):
        raise RuntimeError("twin_prime_powers_difference_set produced a wrong "
                           "difference set with p={}. Please contact "
                           "sage-devel@googlegroups.com".format(p))

    return G, [d]

def are_mcfarland_1973_parameters(v, k, lmbda, return_parameters=False):
    r"""
    Test whether ``(v,k,lmbda)`` is a triple that can be obtained from the
    construction from [McF1973]_.

    See :func:`mcfarland_1973_construction`.

    INPUT:

    - ``v``, ``k``, ``lmbda`` - integers; parameters of the difference family
    - ``return_parameters`` -- boolean (default ``False``); if ``True``, return a
      pair ``(True, (q, s))`` so that ``(q,s)`` can be used in the function
      :func:`mcfarland_1973_construction` to actually build a
      ``(v,k,lmbda)``-difference family. Or ``(False, None)`` if the
      construction is not possible

    EXAMPLES::

        sage: # needs sage.rings.finite_rings
        sage: from sage.combinat.designs.difference_family import are_mcfarland_1973_parameters
        sage: are_mcfarland_1973_parameters(64, 28, 12)
        True
        sage: are_mcfarland_1973_parameters(64, 28, 12, return_parameters=True)
        (True, (2, 2))
        sage: are_mcfarland_1973_parameters(60, 13, 5)
        False
        sage: are_mcfarland_1973_parameters(98125, 19500, 3875)
        True
        sage: are_mcfarland_1973_parameters(98125, 19500, 3875, True)
        (True, (5, 3))

        sage: from sage.combinat.designs.difference_family import are_mcfarland_1973_parameters
        sage: for v in range(1, 100):                                                   # needs sage.rings.finite_rings
        ....:     for k in range(1,30):
        ....:         for l in range(1,15):
        ....:             if are_mcfarland_1973_parameters(v,k,l):
        ....:                 answer, (q,s) = are_mcfarland_1973_parameters(v,k,l,return_parameters=True)
        ....:                 print("{} {} {} {} {}".format(v,k,l,q,s))
        ....:                 assert answer is True
        ....:                 assert designs.difference_family(v,k,l,existence=True) is True
        ....:                 G,D = designs.difference_family(v,k,l)
        16 6 2 2 1
        45 12 3 3 1
        64 28 12 2 2
        96 20 4 4 1
    """
    if v <= k or k <= lmbda:
        return (False,None) if return_parameters else False
    k = ZZ(k)
    lmbda = ZZ(lmbda)
    qs,r = (k - lmbda).sqrtrem() # sqrt(k-l) should be q^s
    if r or (qs*(qs-1))%lmbda:
        return (False,None) if return_parameters else False

    q = qs*(qs-1) // lmbda + 1
    if (q <= 1 or
        v * (q-1) != qs*q * (qs*q+q-2)  or
        k * (q-1)!= qs * (qs*q-1)):
        return (False,None) if return_parameters else False

    # NOTE: below we compute the value of s so that qs = q^s. If the method
    # is_power_of of integers would be able to return the exponent, we could use
    # that... but currently this is not the case
    # see github issue #19792
    p1,a1 = qs.is_prime_power(get_data=True)
    p2,a2 = q.is_prime_power(get_data=True)

    if a1 == 0 or a2 == 0 or p1 != p2 or a1%a2:
        return (False,None) if return_parameters else False

    return (True, (q, a1//a2)) if return_parameters else True

def mcfarland_1973_construction(q, s):
    r"""
    Return a difference set.

    The difference set returned has the following parameters

    .. MATH::

        v = \frac{q^{s+1}(q^{s+1}+q-2)}{q-1},
        k = \frac{q^s (q^{s+1}-1)}{q-1},
        \lambda = \frac{q^s(q^s-1)}{q-1}

    This construction is due to [McF1973]_.

    INPUT:

    - ``q``, ``s`` - integers; parameters for the difference set (see the above
      formulas for the expression of ``v``, ``k``, ``l`` in terms of ``q`` and
      ``s``)

    .. SEEALSO::

        The function :func:`are_mcfarland_1973_parameters` makes the translation
        between the parameters `(q,s)` corresponding to a given triple
        `(v,k,\lambda)`.

    REFERENCES:

    .. [McF1973] Robert L. McFarland
       "A family of difference sets in non-cyclic groups"
       J. Combinatorial Theory (A) 15 (1973) 1--10.
       :doi:`10.1016/0097-3165(73)90031-9`

    EXAMPLES::

        sage: from sage.combinat.designs.difference_family import (
        ....:    mcfarland_1973_construction, is_difference_family)

        sage: G,D = mcfarland_1973_construction(3, 1)                                   # needs sage.modules
        sage: assert is_difference_family(G, D, 45, 12, 3)                              # needs sage.modules

        sage: G,D = mcfarland_1973_construction(2, 2)                                   # needs sage.modules
        sage: assert is_difference_family(G, D, 64, 28, 12)                             # needs sage.modules
    """
    from sage.rings.finite_rings.finite_field_constructor import GF
    from sage.modules.free_module import VectorSpace
    from sage.rings.finite_rings.integer_mod_ring import Zmod
    from sage.categories.cartesian_product import cartesian_product

    r = (q**(s+1)-1) // (q-1)
    F = GF(q,'a')
    V = VectorSpace(F, s+1)
    K = Zmod(r+1)

    G = cartesian_product([F]*(s+1) + [K])

    D = []
    for k, H in zip(K, V.subspaces(s)):
        for v in H:
            D.append(G((tuple(v) + (k,))))

    return G,[D]

def are_hadamard_difference_set_parameters(v, k, lmbda):
    r"""
    Check whether ``(v,k,lmbda)`` is of the form ``(4N^2, 2N^2 - N, N^2 - N)``.

    INPUT:

    - ``(v,k,lmbda)`` -- parameters of a difference set

    EXAMPLES::

        sage: from sage.combinat.designs.difference_family import are_hadamard_difference_set_parameters
        sage: are_hadamard_difference_set_parameters(36, 15, 6)
        True
        sage: are_hadamard_difference_set_parameters(60, 13, 5)
        False
    """
    N = k - 2*lmbda
    N2 = N*N
    return v == 4*N2 and k == 2*N2 - N and lmbda == N2 - N

@cached_function
def hadamard_difference_set_product_parameters(N):
    r"""
    Check whether a product construction is available for Hadamard difference
    set with parameter ``N``.

    This function looks for two integers `N_1` and `N_2`` greater than `1`
    and so that `N = 2 N_1 N_2` and there exists Hadamard difference set with
    parameters `(4 N_i^2, 2N_i^2 - N_i, N_i^2 - N_i)`. If such pair exists,
    the output is the pair ``(N_1, N_2)`` otherwise it is ``None``.

    INPUT:

    - ``N`` -- positive integer

    EXAMPLES::

        sage: from sage.combinat.designs.difference_family import hadamard_difference_set_product_parameters
        sage: hadamard_difference_set_product_parameters(8)                             # needs sage.rings.finite_rings
        (2, 2)
    """
    if N % 2:
        return False

    for N1 in (N//2).divisors()[1:]:
        if 4*N1 > N:
            break
        v1 = 4*N1*N1
        k1 = 2*N1*N1 - N1
        l1 = N1*N1 - N1
        if not difference_family(v1, k1, l1, existence=True):
            continue
        N2 = N // (2*N1)
        v2 = 4*N2*N2
        k2 = 2*N2*N2 - N2
        l2 = N2*N2 - N2
        if not difference_family(v2, k2, l2, existence=True):
            continue

        return (N1,N2)

    return None

def hadamard_difference_set_product(G1, D1, G2, D2):
    r"""
    Make a product of two Hadamard difference sets.

    This product construction appears in [Tu1984]_.

    INPUT:

    - ``G1,D1``, ``G2,D2`` -- two Hadamard difference sets

    EXAMPLES::

        sage: from sage.combinat.designs.difference_family import hadamard_difference_set_product
        sage: from sage.combinat.designs.difference_family import is_difference_family

        sage: G1,D1 = designs.difference_family(16,6,2)                                 # needs sage.rings.finite_rings
        sage: G2,D2 = designs.difference_family(36,15,6)                                # needs sage.rings.finite_rings

        sage: G11,D11 = hadamard_difference_set_product(G1,D1,G1,D1)                    # needs sage.rings.finite_rings
        sage: assert is_difference_family(G11, D11, 256, 120, 56)                       # needs sage.rings.finite_rings
        sage: assert designs.difference_family(256, 120, 56, existence=True) is True    # needs sage.rings.finite_rings

        sage: G12,D12 = hadamard_difference_set_product(G1,D1,G2,D2)                    # needs sage.rings.finite_rings
        sage: assert is_difference_family(G12, D12, 576, 276, 132)                      # needs sage.rings.finite_rings
        sage: assert designs.difference_family(576, 276, 132, existence=True) is True   # needs sage.rings.finite_rings
    """
    from sage.categories.cartesian_product import cartesian_product

    G = cartesian_product([G1,G2])
    D1 = set(D1[0])
    D1c = set(s for s in G1 if s not in D1)
    D2 = set(D2[0])
    D2c = set(s for s in G2 if s not in D2)

    D = set().union((G((s1,s2)) for s1 in D1 for s2 in D2),
                    (G((s1,s2)) for s1 in D1c for s2 in D2c))

    return G, [[s for s in G if s not in D]]

def turyn_1965_3x3xK(k=4):
    r"""
    Return a difference set in either `C_3 \times C_3 \times C_4` or `C_3 \times
    C_3 \times C_2 \times C_2` with parameters `v=36`, `k=15`, `\lambda=6`.

    This example appears in [Tu1965]_.

    INPUT:

    - ``k`` -- either ``2`` (to get a difference set in `C_3 \times C_3 \times
      C_2 \times C_2`) or ``4`` (to get a difference set in `C_3 \times C_3
      \times C_3 \times C_4`)

    EXAMPLES::

        sage: from sage.combinat.designs.difference_family import turyn_1965_3x3xK
        sage: from sage.combinat.designs.difference_family import is_difference_family
        sage: G,D = turyn_1965_3x3xK(4)
        sage: assert is_difference_family(G, D, 36, 15, 6)
        sage: G,D = turyn_1965_3x3xK(2)
        sage: assert is_difference_family(G, D, 36, 15, 6)
    """
    from sage.categories.cartesian_product import cartesian_product
    from sage.rings.finite_rings.integer_mod_ring import Zmod

    if k == 2:
        G = cartesian_product([Zmod(3), Zmod(3), Zmod(2), Zmod(2)])
        K = [(0,0), (0,1), (1,0), (1,1)]
    elif k == 4:
        G = cartesian_product([Zmod(3), Zmod(3), Zmod(4)])
        K = [(0,), (1,), (2,), (3,)]
    else:
        raise ValueError("k must be 2 or 4")

    L = [[(0,1),(1,1),(2,1),(0,2),(1,2),(2,2)], # complement of y=0
         [(0,0),(1,1),(2,2)],                   # x-y=0
         [(0,0),(1,2),(2,1)],                   # x+y=0
         [(0,0),(0,1),(0,2)]]                   # x=0

    return G, [[G(v + k) for l, k in zip(L, K) for v in l]]


def _is_periodic_sequence(seq, period):
    r"""
    Check if the sequence is periodic with correct period.

    The sequence should have length at least twice the period, so that
    periodicity can be checked.

    INPUT:

    - ``seq`` -- the sequence to be tested (must have length at least twice the period)
    - ``period`` -- integer; the period that the sequence should have

    EXAMPLES::

        sage: from sage.combinat.designs.difference_family import _is_periodic_sequence
        sage: _is_periodic_sequence([0, 1, 2, 3, 0, 1, 2, 3], 4)
        True
        sage: _is_periodic_sequence([0, 1, 0, 1, 0, 1, 0, 1], 4)
        False
        sage: _is_periodic_sequence([0, 1, 1, 1, 0, 1, 2, 1], 4)
        False
    """
    assert len(seq) >= 2*period

    for per in range(1, period):
        first = seq[:per]
        periodic = True
        for j in range(1, len(seq)//per):
            if seq[j*per : (j+1)*per] != first:
                periodic = False
                break
        if periodic:
            return False
    if seq[:period] != seq[period : 2*period]:
        return False
    return True

def _create_m_sequence(q, n, check=True):
    r"""
    Create an m-sequence over GF(q) with period `q^n - 1`.

    Given a prime power `q`, the m-sequence is created as described by [Zie1959]_
    from a primitive function over the finite field `GF(q)`.

    Given a primitive function `f=c_0+c_1x+...+c_nx^n` over `K = GF(q)` of degree `n`,
    the recurrence is given by: `a_i = -c_0^{-1}(c_1a_{i-1} + ... + c_na{i-n})`.
    The first `n` elements will be `0, 0, ..., 0, 1` and these will give a maximal length recurrence sequence
    as shown in [Mit2008]_.

    INPUT:

    - ``q`` -- a prime power
    - ``n`` -- a nonnegative number
    - ``check`` -- boolean (default: ``True``); if ``True``, check that the
      result is a sequence with correct period; detting it to ``False`` may
      speed up considerably the computation

    EXAMPLES::

        sage: from sage.combinat.designs.difference_family import _create_m_sequence
        sage: _create_m_sequence(3, 2)  # random                                        # needs sage.rings.finite_rings
        [1, 0, 1, 2, 2, 0, 2, 1]
        sage: _create_m_sequence(4, 2, check=False)  # random                           # needs sage.rings.finite_rings
        [1, 0, a, a + 1, a, a, 0, a + 1, 1, a + 1, a + 1, 0, 1, a, 1]
        sage: _create_m_sequence(6, 2)
        Traceback (most recent call last):
        ...
        ValueError: q must be a prime power

    """
    from sage.rings.finite_rings.finite_field_constructor import GF

    if not is_prime_power(q):
        raise ValueError('q must be a prime power')
    if n < 0:
        raise ValueError('n cannot be negative')

    K = GF(q, 'a')

    T = PolynomialRing(K, 'x')
    primitive = T.irreducible_element(n, algorithm='random')
    while not primitive.is_primitive():
        primitive = T.irreducible_element(n, algorithm='random')
    coeffs = primitive.coefficients()
    exps = primitive.exponents()

    period = q**n - 1
    seq_len = period*2 if check else period
    seq = [1] + [0]*(n-1)

    while len(seq) < seq_len:
        nxt = 0
        for i, coeff in zip(exps[1:], coeffs[1:]):
            nxt += coeff * seq[-i]
        seq.append(-coeffs[0].inverse() * nxt)

    if check:
        assert _is_periodic_sequence(seq, period)
    return seq[:period]

def _get_submodule_of_order(G, order):
    r"""
    Construct a submodule of the given order from group ``G``.

    This method tries to construct submodules from various elements of `G` until
    a submodule of the correct order is found.

    INPUT:

    - ``G`` -- an additive abelian group
    - ``order`` -- integer; the order of the desired submodule

    TESTS:

        sage: # needs sage.modules
        sage: from sage.combinat.designs.difference_family import _get_submodule_of_order
        sage: G = AdditiveAbelianGroup([48])
        sage: _get_submodule_of_order(G, 6).order()
        6
        sage: G = AdditiveAbelianGroup([13^2 - 1])
        sage: _get_submodule_of_order(G, 12).order()
        12
    """
    for el in G:
        H = G.submodule([el])
        if H.order() == order:
            return H
    return None

def relative_difference_set_from_m_sequence(q, N, check=True, return_group=False):
    r"""
    Construct `R((q^N-1)/(q-1), q-1, q^{N-1}, q^{N-2})` where ``q`` is a prime power and `N\ge 2`.

    The relative difference set is constructed over the set of additive integers modulo `q^N-1`,
    as described in Theorem 5.1 of [EB1966]_. Given an m-sequence `(a_i)` of period `q^N-1`, the
    set is: `R=\{i | 0 \le i \le q^{N-1}, a_i=1\}`.

    INPUT:

    - ``q`` -- a prime power
    - ``N`` -- a nonnegative number
    - ``check`` -- boolean (default: ``True``); if ``True``, check that the
      result is a relative difference set before returning it
    - ``return_group`` -- boolean (default: ``False``); if ``True``, the function
      will also return the group from which the set is created

    OUTPUT:

    If ``return_group=False``, the function return only the relative difference
    set. Otherwise, it returns a tuple containing the group and the set.

    EXAMPLES::

        sage: from sage.combinat.designs.difference_family import relative_difference_set_from_m_sequence
        sage: relative_difference_set_from_m_sequence(2, 4,               # random      # needs sage.modules sage.rings.finite_rings
        ....:                                         return_group=True)
        (Additive abelian group isomorphic to Z/15,
         [(0), (4), (5), (6), (7), (9), (11), (12)])
        sage: relative_difference_set_from_m_sequence(8, 2, check=False)  # random      # needs sage.modules sage.rings.finite_rings
        [(0), (6), (30), (40), (41), (44), (56), (61)]
        sage: relative_difference_set_from_m_sequence(6, 2)                             # needs sage.modules
        Traceback (most recent call last):
        ...
        ValueError: q must be a prime power

    TESTS::

        sage: from sage.combinat.designs.difference_family import is_relative_difference_set, _get_submodule_of_order
        sage: q, N = 5, 3
        sage: G, D = relative_difference_set_from_m_sequence(q, N, check=False,         # needs sage.modules sage.rings.finite_rings
        ....:                                                return_group=True)
        sage: H = _get_submodule_of_order(G, q-1)                                       # needs sage.modules sage.rings.finite_rings
        sage: is_relative_difference_set(D, G, H,                                       # needs sage.modules sage.rings.finite_rings
        ....:                            ((q^N-1)//(q-1), q-1, q^(N-1), q^(N-2)))
        True
        sage: q, N = 13, 2
        sage: G, D = relative_difference_set_from_m_sequence(q, N, check=False,         # needs sage.modules sage.rings.finite_rings
        ....:                                                return_group=True)
        sage: H = _get_submodule_of_order(G, q-1)                                       # needs sage.modules sage.rings.finite_rings
        sage: is_relative_difference_set(D, G, H,                                       # needs sage.modules sage.rings.finite_rings
        ....:                            ((q^N-1)//(q-1), q-1, q^(N-1), q^(N-2)))
        True
    """
    from sage.groups.additive_abelian.additive_abelian_group import AdditiveAbelianGroup

    if not is_prime_power(q):
        raise ValueError('q must be a prime power')
    if N < 2:
        raise ValueError('N must be at least 2')

    m_seq = _create_m_sequence(q, N, check=False)
    period = q**N - 1
    G = AdditiveAbelianGroup([period])

    set1 = [i for i in G if m_seq[i[0]] == 1]

    if check:
        H = _get_submodule_of_order(G, q-1)
        assert is_relative_difference_set(set1, G, H, (period // (q-1), q - 1, q**(N-1), q**(N-2)))

    if return_group:
        return G, set1
    return set1

def relative_difference_set_from_homomorphism(q, N, d, check=True, return_group=False):
    r"""
    Construct `R((q^N-1)/(q-1), n, q^{N-1}, q^{N-2}d)` where `nd = q-1`.

    Given a prime power `q`, a number `N \ge 2` and integers `d` such that `d | q-1` we create the
    relative difference set using the construction from Corollary 5.1.1 of [EB1966]_.

    INPUT:

    - ``q`` -- a prime power
    - ``N`` -- an integer greater than 1
    - ``d`` -- an integer which divides `q-1`
    - ``check`` -- boolean (default: ``True``); if ``True``, check that the
      result is a relative difference set before returning it
    - ``return_group`` -- boolean (default: ``False``); if ``True``, the function
      will also return the group from which the set is created

    OUTPUT:

    If ``return_group=False``, the function return only the relative difference
    set. Otherwise, it returns a tuple containing the group and the set.

    EXAMPLES::

        sage: from sage.combinat.designs.difference_family import relative_difference_set_from_homomorphism
<<<<<<< HEAD
        sage: relative_difference_set_from_homomorphism(7, 2, 3)                        # needs sage.modules sage.rings.finite_rings
        [(0), (3), (4), (2), (13), (7), (14)]
        sage: relative_difference_set_from_homomorphism(9, 2, 4, check=False,           # needs sage.modules sage.rings.finite_rings
        ....:                                           return_group=True)
=======
        sage: relative_difference_set_from_homomorphism(7, 2, 3)        # random        # needs sage.modules sage.rings.finite_rings
        [(0), (3), (4), (2), (13), (7), (14)]
        sage: relative_difference_set_from_homomorphism(9, 2, 4,        # random        # needs sage.modules sage.rings.finite_rings
        ....:                                           check=False, return_group=True)
>>>>>>> d511be0c
        (Additive abelian group isomorphic to Z/80,
         [(0), (4), (6), (13), (7), (12), (15), (8), (9)])
        sage: relative_difference_set_from_homomorphism(9, 2, 5)                        # needs sage.modules sage.rings.finite_rings
        Traceback (most recent call last):
        ...
        ValueError: q-1 must be a multiple of d

    TESTS::

        sage: from sage.combinat.designs.difference_family import is_relative_difference_set, _get_submodule_of_order
        sage: q, N, d = 11, 2, 5
        sage: G, D = relative_difference_set_from_homomorphism(q, N, d, check=False,    # needs sage.modules sage.rings.finite_rings
        ....:                                                  return_group=True)
        sage: H = _get_submodule_of_order(G, (q-1)//d)                                  # needs sage.modules sage.rings.finite_rings
        sage: is_relative_difference_set(D, G, H,                                       # needs sage.modules sage.rings.finite_rings
        ....:                            ((q**N-1)//(q-1), (q-1)//d, q**(N-1), q**(N-2)*d))
        True
        sage: q, N, d = 9, 2, 4
        sage: G, D = relative_difference_set_from_homomorphism(q, N, d, check=False,    # needs sage.modules sage.rings.finite_rings
        ....:                                                  return_group=True)
        sage: H = _get_submodule_of_order(G, (q-1)//d)                                  # needs sage.modules sage.rings.finite_rings
        sage: is_relative_difference_set(D, G, H,                                       # needs sage.modules sage.rings.finite_rings
        ....:                            ((q**N-1)//(q-1), (q-1)//d, q**(N-1), q**(N-2)*d))
        True
    """
    from sage.groups.additive_abelian.additive_abelian_group import AdditiveAbelianGroup

    if not is_prime_power(q):
        raise ValueError('q must be a prime power')
    if N < 2:
        raise ValueError('N must be at least 2')
    if (q-1)%d != 0:
        raise ValueError('q-1 must be a multiple of d')

    G = AdditiveAbelianGroup([q**N - 1])
    K = _get_submodule_of_order(G, d)
    assert K is not None, 'Could not find kernel'

    G2 = G/K

    theta = G.hom([G2.gen(0)], G2)
    diff_set = relative_difference_set_from_m_sequence(q, N, check=False)
    second_diff_set = [theta(x) for x in diff_set]

    if check:
        H = _get_submodule_of_order(G2, (q-1) // d)
        assert is_relative_difference_set(second_diff_set, G2, H, ((q**N-1) // (q-1), (q-1) // d, q**(N-1), q**(N-2) * d))

    if return_group:
        return G2, second_diff_set
    return second_diff_set


def is_relative_difference_set(R, G, H, params, verbose=False):
    r"""
    Check if ``R`` is a difference set of ``G`` relative to ``H``, with the given parameters.

    This function checks that `G`, `H` and `R` have the orders specified in the parameters, and
    that `R` satisfies the definition of relative difference set (from [EB1966]_): the collection of
    differences `r-s`, `r,s \in R`, `r \neq s` contains only elements of `G` which are not in `H`, and contains
    every such element exactly `d` times.

    INPUT:

    - ``R`` -- list; the relative diffeence set of length `k`
    - ``G`` -- an additive abelian group of order `mn`
    - ``H`` -- list; a submodule of ``G`` of order `n`
    - ``params`` -- a tuple in the form `(m, n, k, d)`
    - ``verbose`` -- boolean (default: ``False``); if ``True``, the function
      will be verbose when the sequences do not satisfy the contraints

    EXAMPLES::

        sage: from sage.combinat.designs.difference_family import _get_submodule_of_order, relative_difference_set_from_m_sequence, is_relative_difference_set
        sage: q, N = 5, 2
        sage: params = ((q^N-1) // (q-1), q - 1, q^(N-1), q^(N-2))
        sage: G, R = relative_difference_set_from_m_sequence(q, N, return_group=True)   # needs sage.libs.pari sage.modules
        sage: H = _get_submodule_of_order(G, q - 1)                                     # needs sage.libs.pari sage.modules
        sage: is_relative_difference_set(R, G, H, params)                               # needs sage.libs.pari sage.modules
        True

    If we pass the ``verbose`` argument, the function will explain why it failed::

        sage: R2 = [G[1], G[2], G[3], G[5], G[6]]                                       # needs sage.libs.pari sage.modules
        sage: is_relative_difference_set(R2, G, H, params, verbose=True)                # needs sage.libs.pari sage.modules
        There is a value in the difference set which is not repeated d times
        False
    """
    m, n, k, d = params
    if G.order() != m * n:
        if verbose:
            print('Incorrect order of G:', G.order())
        return False

    if H.order() != n:
        if verbose:
            print('Incorect order of H:', H.order())

    if len(R) != k:
        if verbose:
            print('Length of R not correct:', len(R))
        return False

    diff_set = {}
    for el1 in R:
        for el2 in R:
            if el1 != el2:
                idx = el1 - el2
                if idx not in diff_set:
                    diff_set[idx] = 0
                diff_set[idx] += 1
    values = [diff_set[x] for x in diff_set]
    if max(values) != d or min(values) != d:
        if verbose:
            print('There is a value in the difference set which is not repeated d times')
        return False

    for el in G:
        if el in H and el in diff_set:
            if verbose:
                print('An element of G is present in both the difference set and in H')
            return False
        if el not in H and el not in diff_set:
            if verbose:
                print('An element of G is not present in either one of H or the difference set')
            return False

    return True


def is_supplementary_difference_set(Ks, v=None, lmbda=None, G=None, verbose=False):
    r"""
    Check that the sets in ``Ks`` are `n-\{v; k_1, ..., k_n; \lambda \}` supplementary
    difference sets over group ``G`` of order ``v``.

    From the definition in [Spe1975]_: let  `S_1, S_2, ..., S_n` be `n` subsets of a group `G` of order `v`
    such that `|S_i| = k_i`. If, for each `g \in G`, `g \neq 0`, the total number of solutions of `a_i - a'_i = g`, with
    `a_i, a'_i \in S_i` is `\lambda`, then `S_1, S_2, ..., S_n` are `n-\{v; k_1, ..., k_n; \lambda\}` supplementary difference sets.

    One of the parameters ``v`` or ``G`` must always be specified. If ``G`` is not
    given, the function will use an ``AdditiveAbelianGroup`` of order ``v``.

    INPUT:

    - ``Ks`` -- a list of sets to be checked
    - ``v`` -- integer; the parameter `v` of the supplementary difference sets
    - ``lmbda`` -- integer; the parameter `\lambda` of the supplementary difference sets
    - ``G`` -- a group of order `v`
    - ``verbose`` -- boolean (default: ``False``); if ``True``, the function will
      be verbose when the sets do not satisfy the contraints

    EXAMPLES::

        sage: from sage.combinat.designs.difference_family import supplementary_difference_set_from_rel_diff_set, is_supplementary_difference_set
        sage: G, [S1, S2, S3, S4] = supplementary_difference_set_from_rel_diff_set(17)  # needs sage.modules sage.rings.finite_rings
        sage: is_supplementary_difference_set([S1, S2, S3, S4], lmbda=16, G=G)          # needs sage.modules sage.rings.finite_rings
        True

    The parameter ``v`` can be given instead of ``G``::

        sage: is_supplementary_difference_set([S1, S2, S3, S4], v=16, lmbda=16)         # needs sage.modules sage.rings.finite_rings
        True
        sage: is_supplementary_difference_set([S1, S2, S3, S4], v=20, lmbda=16)         # needs sage.modules sage.rings.finite_rings
        False

    If ``verbose=True``, the function will be verbose::

        sage: is_supplementary_difference_set([S1, S2, S3, S4], lmbda=14, G=G,          # needs sage.modules sage.rings.finite_rings
        ....:                                 verbose=True)
        Number of pairs with difference (1) is 16, but lambda is 14
        False

    TESTS::

        sage: # needs sage.modules sage.rings.finite_rings
        sage: is_supplementary_difference_set([[1], [1]], lmbda=0, G=Zmod(3))
        True
        sage: is_supplementary_difference_set([S1, S2, S3, S4], v=17, lmbda=16, G=G)
        False
        sage: is_supplementary_difference_set([S1, S2, S3, S4], G=G)
        True
        sage: is_supplementary_difference_set([S1, S2, S3, S4], lmbda=16)
        Traceback (most recent call last):
        ...
        ValueError: one of G or v must be specified

    .. SEEALSO::

        :func:`supplementary_difference_set_from_rel_diff_set`
    """

    if G is None and v is None:
        raise ValueError('one of G or v must be specified')

    if G is None:
        from sage.groups.additive_abelian.additive_abelian_group import AdditiveAbelianGroup
        G = AdditiveAbelianGroup([v])

    if v is not None and G.order() != v:
        if verbose:
            print(f'G has order {G.order()}, but it should be {v}')
        return False

    differences_counter = {el: 0 for el in G}
    for K in Ks:
        for el1 in K:
            for el2 in K:
                diff = G(el1) - G(el2)
                differences_counter[diff] += 1

    for key, diff in differences_counter.items():
        if key == 0:
            continue
        if lmbda is None:
            lmbda = diff
        if diff != lmbda:
            if verbose:
                print(f'Number of pairs with difference {key} is {diff}, but lambda is {lmbda}')
            return False

    return True


def supplementary_difference_set_from_rel_diff_set(q, existence=False, check=True):
    r"""
    Construct `4-\{2v; v, v+1, v, v; 2v\}` supplementary difference sets where `q=2v+1`.

    The sets are created from relative difference sets as detailed in Theorem 3.3 of [Spe1975]_. this construction
    requires that `q` is an odd prime power and that there exists `s \ge 0` such that `(q-(2^{s+1}+1))/2^{s+1}` is
    an odd prime power.

    Note that the construction from [Spe1975]_ states that the resulting sets are `4-\{2v; v+1, v, v, v; 2v\}`
    supplementary difference sets. However, the implementation of that construction returns
    `4-\{2v; v, v+1, v, v; 2v\}` supplementary difference sets. This is not important, since the supplementary
    difference sets are not ordered.

    INPUT:

    - ``q`` -- an odd prime power
    - ``existence`` -- boolean (default: ``False``); If ``True``, only check
      whether the supplementary difference sets can be constructed
    - ``check`` -- boolean (default: ``True``); If ``True``, check that the sets
      are supplementary difference sets before returning them

    OUTPUT:

    If ``existence=False``, the function returns the 4 sets (containing integers),
    or raises an error if ``q`` does not satify the constraints.
    If ``existence=True``, the function returns a boolean representing whether
    supplementary difference sets can be constructed.

    EXAMPLES::

        sage: from sage.combinat.designs.difference_family import supplementary_difference_set_from_rel_diff_set
        sage: supplementary_difference_set_from_rel_diff_set(17) #random                # needs sage.libs.pari
        (Additive abelian group isomorphic to Z/16,
         [[(1), (5), (6), (7), (9), (13), (14), (15)],
          [(0), (2), (3), (5), (6), (10), (11), (13), (14)],
          [(0), (1), (2), (3), (5), (6), (7), (12)],
          [(0), (2), (3), (5), (6), (7), (9), (12)]])

    If ``existence=True``, the function returns a boolean::

        sage: supplementary_difference_set_from_rel_diff_set(7, existence=True)
        False
        sage: supplementary_difference_set_from_rel_diff_set(17, existence=True)
        True

    TESTS::

        sage: # needs sage.libs.pari
        sage: from sage.combinat.designs.difference_family import is_supplementary_difference_set
        sage: G, sets = supplementary_difference_set_from_rel_diff_set(17, check=False)
        sage: is_supplementary_difference_set(sets, lmbda=16, G=G)
        True
        sage: G, sets = supplementary_difference_set_from_rel_diff_set(9, check=False)
        sage: is_supplementary_difference_set(sets, lmbda=8, G=G)
        True
        sage: supplementary_difference_set_from_rel_diff_set(7)
        Traceback (most recent call last):
        ...
        ValueError: There is no s for which m-1 is an odd prime power
        sage: supplementary_difference_set_from_rel_diff_set(8)
        Traceback (most recent call last):
        ...
        ValueError: q must be an odd prime power
        sage: supplementary_difference_set_from_rel_diff_set(8, existence=True)
        False
        sage: supplementary_difference_set_from_rel_diff_set(7, existence=True)
        False
        sage: supplementary_difference_set_from_rel_diff_set(1, existence=True)
        False

    Check that the function works even when s > 1::

        sage: G, sets = supplementary_difference_set_from_rel_diff_set(353, check=False)  # long time, needs sage.libs.pari
        sage: is_supplementary_difference_set(sets, lmbda=352, G=G)     # long time, needs sage.libs.pari
        True

    .. SEEALSO::

        :func:`is_supplementary_difference_set`
    """
    s = 0
    m = -1

    while q > 2**(s+1) and (q-1) % 2**(s+1) == 0:
        prime_pow = (q-1)//2**(s+1) - 1
        if is_prime_power(prime_pow) and prime_pow % 2 == 1:
            m = (q - (2**(s+1) + 1)) // 2**(s+1) + 1
            break
        s += 1

    if existence:
        return is_prime_power(q) and q % 2 == 1 and m != -1

    if not is_prime_power(q) or q % 2 != 1:
        raise ValueError('q must be an odd prime power')
    if m == -1:
        raise ValueError('There is no s for which m-1 is an odd prime power')

    set1 = relative_difference_set_from_homomorphism(m - 1, 2, (m-2) // 2, check=False)

    from sage.rings.polynomial.polynomial_ring_constructor import PolynomialRing
    P = PolynomialRing(ZZ, 'x')

    #Compute psi3, psi4
    hall = 0
    for d in set1:
        hall += P.monomial(d[0])

    def get_T(k):
        T = P.monomial(0) -1
        for i in range(k):
            T += P.monomial(i)
        return T

    modulo = P.monomial(2*m) - 1

    diff = get_T(2*m) - (1+P.monomial(m))*hall
    diff = diff.mod(modulo)
    exp1, exp2 = diff.exponents()
    a = (exp1+exp2-m) // 2

    psi3 = (P.monomial(a) + hall).mod(modulo)
    psi4 = (P.monomial(a+m) + hall).mod(modulo)

    for i in range(s):
        m_start = 2**i * m
        psi3, psi4 = (psi3(P.monomial(2)) + P.monomial(1)*psi4(P.monomial(2))).mod(P.monomial(4*m_start)-1), \
                 (psi3(P.monomial(2)) + P.monomial(1)*(get_T(2*m_start)(P.monomial(2)) - psi4(P.monomial(2)))).mod(P.monomial(4*m_start)-1)

    # Construction of psi1, psi2
    G2, set2 = relative_difference_set_from_m_sequence(q, 2, check=False, return_group=True)
    s3 = get_fixed_relative_difference_set(G2, set2)

    phi_exps = []
    for i in range(len(s3)):
        for j in range(i+1, len(s3)):
            diff = s3[i] - s3[j]
            if diff % (q-1) == 0 and diff % (q**2-1) != 0:
                phi_exps.append(s3[i])

    exps1 = [(x+1)//2 for x in phi_exps if x % 2 == 1]
    exps2 = [x//2 for x in phi_exps if x % 2 == 0]

    theta1 = 0
    for exp in exps1:
        theta1 += P.monomial(exp)
    theta1 = theta1.mod(P.monomial(q-1)-1)

    theta2 = 0
    for exp in exps2:
        theta2 += P.monomial(exp)
    theta2 = theta2.mod(P.monomial(q-1) - 1)

    psi1 = ((1 + P.monomial((q-1)//2)) * theta1).mod(P.monomial(q-1) - 1)
    psi2 = (1 + (1 + P.monomial((q-1)//2)) * theta2).mod(P.monomial(q-1) - 1)

    from sage.groups.additive_abelian.additive_abelian_group import AdditiveAbelianGroup
    G = AdditiveAbelianGroup([q-1])
    K1 = [G[x] for x in psi1.exponents()]
    K2 = [G[x] for x in psi2.exponents()]
    K3 = [G[x] for x in psi3.exponents()]
    K4 = [G[x] for x in psi4.exponents()]

    if check:
        assert is_supplementary_difference_set([K1, K2, K3, K4], lmbda=q-1, G=G)

    return G, [K1, K2, K3, K4]


def supplementary_difference_set(q, existence=False, check=True):
    r"""
    Construct `4-\{2v; v, v+1, v, v; 2v\}` supplementary difference sets where `q=2v+1`.

    This is a deprecated version of :func:`supplementary_difference_set_from_rel_diff_set`,
    please use that instead.
    """
    from sage.misc.superseded import deprecation
    deprecation(35211, 'This function is deprecated, please use supplementary_difference_set_from_rel_diff_set instead.')

    if existence:
        return supplementary_difference_set_from_rel_diff_set(q, existence=True)
    _, s = supplementary_difference_set_from_rel_diff_set(q, check=check)
    return s


def get_fixed_relative_difference_set(G, rel_diff_set, as_elements=False):
    r"""
    Construct an equivalent relative difference set fixed by the size of the set.

    Given a relative difference set `R(q+1, q-1, q, 1)`, it is possible to find a translation
    of this set fixed by `q` (see Section 3 of [Spe1975]_). We say that a set is fixed by `t` if
    `\{td | d\in R\}= R`.

    In addition, the set returned by this function will contain the element `0`. This is needed in the
    construction of supplementary difference sets (see :func:`supplementary_difference_set_from_rel_diff_set`).

    INPUT:

    - ``G`` -- a group, of which ``rel_diff_set`` is a subset
    - ``rel_diff_set`` -- the relative difference set
    - ``as_elements`` -- boolean (default: ``False``); if ``True``, the list
      returned will contain elements of the abelian group (this may slow down
      the computation considerably)

    OUTPUT:

    By default, this function returns the set as a list of integers. However, if
    ``as_elements=True`` it will return the set as a list containing elements of
    the abelian group.
    If no such set can be found, the function will raise an error.

    EXAMPLES::

        sage: from sage.combinat.designs.difference_family import relative_difference_set_from_m_sequence, get_fixed_relative_difference_set
        sage: G, s1 = relative_difference_set_from_m_sequence(5, 2, return_group=True)  # needs sage.libs.pari sage.modules
        sage: get_fixed_relative_difference_set(G, s1)  # random                        # needs sage.libs.pari sage.modules
        [2, 10, 19, 23, 0]

    If ``as_elements=True``, the result will contain elements of the group::

        sage: get_fixed_relative_difference_set(G, s1, as_elements=True)  # random      # needs sage.libs.pari sage.modules
        [(2), (10), (19), (23), (0)]

    TESTS::

        sage: # needs sage.libs.pari sage.modules
        sage: from sage.combinat.designs.difference_family import is_fixed_relative_difference_set
        sage: G, s1 = relative_difference_set_from_m_sequence(5, 2, return_group=True)
        sage: s2 = get_fixed_relative_difference_set(G, s1, as_elements=True)
        sage: is_fixed_relative_difference_set(s2, len(s2))
        True
        sage: G, s1 = relative_difference_set_from_m_sequence(9, 2, return_group=True)
        sage: s2 = get_fixed_relative_difference_set(G, s1, as_elements=True)
        sage: is_fixed_relative_difference_set(s2, len(s2))
        True
        sage: type(s2[0])
        <class 'sage.groups.additive_abelian.additive_abelian_group.AdditiveAbelianGroup_fixed_gens_with_category.element_class'>
        sage: s2 = get_fixed_relative_difference_set(G, s1)
        sage: type(s2[0])
        <class 'sage.rings.integer.Integer'>
    """
    q = len(rel_diff_set)

    s2 = None
    for el in G:
        fixed_set = [el+x for x in rel_diff_set]
        if is_fixed_relative_difference_set(fixed_set, q):
            s2 = fixed_set
            break
    assert s2 is not None, 'Cannot find fixed translation of the set'

    s3 = None
    for i in range(G.order()):
        temp = [((q+1)*i+x[0]) % G.order() for x in s2]
        if 0 in temp:
            s3 = temp
            break
    assert s3 is not None, 'Cannot find fixed set containing 0'

    if as_elements:
        return [G[x] for x in s3]
    return s3


def is_fixed_relative_difference_set(R, q):
    r"""
    Check if the relative difference set ``R`` is fixed by ``q``.

    A relative difference set  `R` is fixed by `q` if  `\{qd | d \in R\}= R` (see Section 3 of [Spe1975]_).

    INPUT:

    - ``R`` -- a list containing elements of an abelian group; the relative
      difference set
    - ``q`` -- an integer

    EXAMPLES::

        sage: # needs sage.modules
        sage: from sage.combinat.designs.difference_family import relative_difference_set_from_m_sequence, get_fixed_relative_difference_set, is_fixed_relative_difference_set
        sage: G, s1 = relative_difference_set_from_m_sequence(7, 2, return_group=True)  # needs sage.libs.pari
        sage: s2 = get_fixed_relative_difference_set(G, s1, as_elements=True)           # needs sage.libs.pari
        sage: is_fixed_relative_difference_set(s2, len(s2))                             # needs sage.libs.pari
        True
        sage: G = AdditiveAbelianGroup([15])
        sage: s3 = [G[1], G[2], G[3], G[4]]
        sage: is_fixed_relative_difference_set(s3, len(s3))
        False

    If the relative difference set does not contain elements of the group, the method returns false::

        sage: G, s1 = relative_difference_set_from_m_sequence(7, 2, return_group=True)  # needs sage.libs.pari sage.modules
        sage: s2 = get_fixed_relative_difference_set(G, s1, as_elements=False)          # needs sage.libs.pari sage.modules
        sage: is_fixed_relative_difference_set(s2, len(s2))                             # needs sage.libs.pari sage.modules
        False
    """
    for el in R:
        if q * el not in R:
            return False
    return True


def skew_supplementary_difference_set_over_polynomial_ring(n, existence=False, check=True):
    r"""
    Construct skew supplementary difference sets over a polynomial ring of order ``n``.

    The skew supplementary difference sets for `n=81, 169` are taken from [Djo1994a]_.

    INPUT:

    - ``n`` -- integer; the parameter of the supplementary difference sets
    - ``existence`` -- boolean (default: ``False``); if ``True``, only check
      whether the supplementary difference sets can be constructed
    - ``check`` -- boolean (default: ``True``); if ``True``, check that the sets
      are supplementary difference sets with `S_1` skew before returning them;
      setting this parameter to ``False`` may speed up the computation considerably

    OUTPUT:

    If ``existence=False``, the function returns a Polynomial Ring of order ``n``
    and a list containing 4 sets, or raises an error if data for the given ``n``
    is not available.
    If ``existence=True``, the function returns a boolean representing whether
    skew supplementary difference sets can be constructed.

    EXAMPLES::

        sage: from sage.combinat.designs.difference_family import skew_supplementary_difference_set_over_polynomial_ring
        sage: G, [S1, S2, S3, S4] = skew_supplementary_difference_set_over_polynomial_ring(81)      # needs sage.libs.pari

    If ``existence=True``, the function returns a boolean::

        sage: skew_supplementary_difference_set_over_polynomial_ring(81, existence=True)
        True
        sage: skew_supplementary_difference_set_over_polynomial_ring(17, existence=True)
        False

    TESTS::

        sage: skew_supplementary_difference_set_over_polynomial_ring(7)
        Traceback (most recent call last):
        ...
        NotImplementedError: skew SDS of order 7 not yet implemented
    """
    data = {
        81: (3, lambda x: x**4 - x**3 - 1, 16, 5,
             [1, 2, 4, 6, 8, 10, 12, 14], [1, 2, 3, 4, 10, 11, 13],
             [4, 5, 6, 8, 12, 13, 14], [2, 4, 5, 6, 7, 11, 12, 13, 15]),
        169: (13, lambda x: x**2 - 4*x + 6, 24, 7,
              [0, 2, 5, 7, 9, 10, 12, 15, 16, 18, 21, 22], [0, 1, 2, 7, 8, 9, 13, 14, 18, 20, 23],
              [1, 4, 6, 7, 9, 14, 16, 17, 20, 21, 23], [3, 5, 6, 9, 10, 12, 13, 14, 15, 17, 20])
    }

    if existence:
        return n in data

    if n not in data:
        raise NotImplementedError(f'skew SDS of order {n} not yet implemented')

    mod, poly, exp, order, ind1, ind2, ind3, ind4 = data[n]

    from sage.rings.finite_rings.integer_mod_ring import Zmod

    Z3 = Zmod(mod)
    R = ZZ['x']
    x = R.gen()
    F = Z3.extension(poly(x))

    H = [F.gen() ** (exp * i) for i in range(order)]

    cosets = []
    for i in range((n - 1) // (2 * order)):
        cosets.append([F.gen()**i * el for el in H])
        cosets.append([-F.gen()**i * el for el in H])

    def generate_set(index_set, cosets):
        return sum((cosets[idx] for idx in index_set), [])

    S1 = generate_set(ind1, cosets)
    S2 = generate_set(ind2, cosets)
    S3 = generate_set(ind3, cosets)
    S4 = generate_set(ind4, cosets)

    if check:
        lmbda = len(S1) + len(S2) + len(S3) + len(S4) - n
        assert is_supplementary_difference_set([S1, S2, S3, S4], lmbda=lmbda, G=F)
        assert _is_skew_set(F, S1)

    return F, [S1, S2, S3, S4]


def skew_supplementary_difference_set_with_paley_todd(n, existence=False, check=True):
    r"""
    Construct `4-\{n; n_1, n_2, n_3, n_4; \lambda\}` skew supplementary difference sets where `S_1` is the Paley-Todd difference set.

    The skew SDS returned have the property that `n_1 + n_2 + n_3 + n_4 = n + \lambda`.

    This construction is described in [DK2016]_. The function contains, for each
    value of `n`, a set `H` containing integers modulo `n`, and four sets `J, K, L`.
    Then, these are used to construct `(n; k_2, k_3, k_4; \lambda_2)` difference family,
    with `\lambda_2 = k_2 + k_3 + k_4 + (3n - 1) / 4`. Finally, these sets together
    with the Paley-Todd difference set form a skew supplementary difference set.

    INPUT:

    - ``n`` -- integer; the parameter of the supplementary difference set
    - ``existence`` -- boolean (default: ``False``); if ``True``, only check
      whether the supplementary difference sets can be constructed
    - ``check`` -- boolean (default: ``True``); if ``True``, check that the sets
      are supplementary difference sets with `S_1` skew before returning them;
      setting this parameter to ``False`` may speed up the computation considerably

    OUTPUT:

    If ``existence=False``, the function returns the group G of integers modulo
    ``n`` and a list containing 4 sets, or raises an error if data for the given
    ``n`` is not available.
    If ``existence=True``, the function returns a boolean representing whether
    skew supplementary difference sets can be constructed.

    EXAMPLES::

        sage: from sage.combinat.designs.difference_family import skew_supplementary_difference_set_with_paley_todd
        sage: G, [S1, S2, S3, S4] = skew_supplementary_difference_set_with_paley_todd(239)

    If existence is ``True``, the function returns a boolean::

        sage: skew_supplementary_difference_set_with_paley_todd(239, existence=True)
        True
        sage: skew_supplementary_difference_set_with_paley_todd(17, existence=True)
        False

    TESTS::

        sage: skew_supplementary_difference_set_with_paley_todd(7)
        Traceback (most recent call last):
        ...
        NotImplementedError: data for skew SDS of order 7 not yet implemented
    """
    H_db = {
        239: [1, 10, 24, 44, 98, 100, 201],
    }

    indices = {
        239: [[1, 3, 5, 6, 15, 17, 19, 28, 34, 38, 39, 57, 58, 63, 85, 95, 107],
              [1, 3, 4, 5, 15, 16, 17, 18, 19, 21, 23, 29, 35, 45, 58, 63],
              [0, 1, 4, 6, 7, 8, 13, 16, 18, 34, 35, 45, 47, 58, 63, 95]],
    }

    if existence:
        return n in H_db

    if n not in H_db:
        raise NotImplementedError(f'data for skew SDS of order {n} not yet implemented')

    G = Zmod(n)
    H = {G(el) for el in H_db[n]}

    def generate_subset(indices, H):
        return list({el * idx for el in H for idx in indices})

    from sage.arith.misc import quadratic_residues

    S1 = [G(el) for el in quadratic_residues(n) if el != 0]
    S2 = generate_subset(indices[n][0], H)
    S3 = generate_subset(indices[n][1], H)
    S4 = generate_subset(indices[n][2], H)

    if check:
        lmbda = len(S1) + len(S2) + len(S3) + len(S4) - n
        assert is_supplementary_difference_set([S1, S2, S3, S4], lmbda=lmbda, G=G)
        assert _is_skew_set(G, S1)

    return G, [S1, S2, S3, S4]


def skew_supplementary_difference_set(n, existence=False, check=True, return_group=False):
    r"""
    Construct `4-\{n; n_1, n_2, n_3, n_4; \lambda\}` supplementary difference sets,
    where `S_1` is skew and `n_1 + n_2 + n_3 + n_4 = n+\lambda`.

    These sets are constructed from available data, as described in [Djo1994a]_. The set `S_1 \subset G` is
    always skew, i.e. `S_1 \cap (-S_1) = \emptyset` and `S_1 \cup (-S_1) = G \setminus \{0\}`.

    The data is taken from:

    * `n = 103, 151`: [Djo1994a]_
    * `n = 67, 113, 127, 157, 163, 181, 241`: [Djo1992a]_
    * `n = 37, 43`: [Djo1992b]_
    * `n = 39, 49, 65, 93, 121, 129, 133, 217, 219, 267`: [Djo1992c]_
    * `n = 97`: [Djo2008a]_
    * `n = 109, 145, 247`: [Djo2008b]_
    * `n = 73`: [Djo2023b]_
    * `n = 213, 631`: [DGK2014]_
    * `n = 331`: [DK2016]_

    Additional skew Supplementary difference sets are built using the function
    :func:`skew_supplementary_difference_set_over_polynomial_ring`, and
    :func:`skew_supplementary_difference_set_with_paley_todd`.

    INPUT:

    - ``n`` -- integer; the parameter of the supplementary difference set
    - ``existence`` -- boolean (default: ``False``); if ``True``, only check
      whether the supplementary difference sets can be constructed
    - ``check`` -- boolean (default: ``True``); if ``True``, check that the sets
      are supplementary difference sets with `S_1` skew before returning them;
      setting this parameter to ``False`` may speed up the computation considerably
    - ``return_group`` -- boolean (default: ``False``); if ``True``, the function
      will also return the group from which the sets are created

    OUTPUT:

    If ``existence=False``, the function returns a list containing 4 sets,
    or raises an error if data for the given ``n`` is not available. If
    ``return_group=True`` the function will additionally return the group from
    which the sets are created.
    If ``existence=True``, the function returns a boolean representing whether
    skew supplementary difference sets can be constructed.

    EXAMPLES::

        sage: from sage.combinat.designs.difference_family import skew_supplementary_difference_set
        sage: [S1, S2, S3, S4] = skew_supplementary_difference_set(39)

    If ``return_group=True``, the function will also return the group::

        sage: G, [S1, S2, S3, S4] = skew_supplementary_difference_set(103, return_group=True)

    If ``existence=True``, the function returns a boolean::

        sage: skew_supplementary_difference_set(103, existence=True)
        True
        sage: skew_supplementary_difference_set(17, existence=True)
        False

    TESTS::

        sage: from sage.combinat.designs.difference_family import is_supplementary_difference_set, _is_skew_set
        sage: G, [S1, S2, S3, S4] = skew_supplementary_difference_set(113, check=False, return_group=True)
        sage: is_supplementary_difference_set([S1, S2, S3, S4], lmbda=len(S1)+len(S2)+len(S3)+len(S4)-113, G=G)
        True
        sage: _is_skew_set(G, S1)
        True
        sage: G, [S1, S2, S3, S4] = skew_supplementary_difference_set(67, check=False, return_group=True)
        sage: is_supplementary_difference_set([S1, S2, S3, S4], lmbda=len(S1)+len(S2)+len(S3)+len(S4)-67, G=G)
        True
        sage: _is_skew_set(G, S1)
        True
        sage: skew_supplementary_difference_set(7)
        Traceback (most recent call last):
        ...
        ValueError: Skew SDS of order 7 not yet implemented.
        sage: skew_supplementary_difference_set(7, existence=True)
        False
        sage: skew_supplementary_difference_set(127, existence=True)
        True
        sage: skew_supplementary_difference_set(81, existence=True)
        True

    .. NOTE::

        The data for `n=247` in [Djo2008b]_ contains a typo: the set `\alpha_2` should contain `223` instead of `233`.
        This can be verified by checking the resulting sets, which are given explicitly in the paper.
    """

    # If -1 is present in an index set, it means that {0} should be added to that set
    indices = {
        37: [[0, 3, 5, 7, 9, 10], [0, 5, 6, 7, 8],
             [1, 2, 6, 7, 9], [2, 6, 8, 9, 10]],
        39: [[1, 3, 5, 6, 8, 10, 12], [0, 1, 5, 8, 12, 13],
             [1, 3, 4, 7, 9, 12, 13], [0, 1, 2, 3, 7, 8]],
        43: [[1, 2, 4], [1, 2, 4], [0, 2, 3], [3, 4, -1]],
        49: [[1, 2, 5, 7, 8, 10, 13, 14], [4, 5, 6, 7, 10, 11],
             [0, 1, 2, 4, 6, 7, 12, 14], [1, 2, 3, 5, 6, 10, 12, 13, 14]],
        65: [[1, 3, 5, 6, 8, 10, 13, 14, 17, 18, 20, 22],
             [0, 3, 7, 10, 16, 17, 18, 20, 21],
             [2, 4, 6, 8, 9, 10, 14, 15, 16, 17, 18, 20],
             [5, 7, 8, 9, 11, 12, 13, 14, 16, 18, 19, 20, 21]],
        67:  [[0, 3, 5, 6, 9, 10, 13, 14, 17, 18, 20],
              [0, 2, 4, 9, 11, 12, 13, 16, 19, 21],
              [1, 3, 6, 10, 11, 13, 14, 16, 20, 21],
              [2, 4, 6, 8, 9, 11, 14, 17, 19]],
        73: [[4, 6, 8, 14], [8, 10, 12, 14], [4, 6, 10, 12], [-1, 0, 2, 10]],
        93: [[0, 3, 4, 6, 9, 10, 12, 14, 17, 18],
             [2, 3, 4, 5, 9, 13, 15, 18, 19],
             [1, 2, 3, 4, 5, 6, 7, 8, 16],
             [1, 4, 6, 11, 12, 13, 15, 16, 17, 18]],
        97: [[1, 2, 4, 6, 9, 11, 13, 14, 17, 18, 21, 23, 25, 27, 29, 30],
             [1, 2, 6, 7, 8, 9, 10, 11, 12, 13, 23, 27, 29],
             [0, 1, 2, 5, 6, 12, 13, 15, 16, 20, 24, 25, 26, 29, 30, 31],
             [0, 2, 3, 4, 7, 8, 9, 11, 12, 13, 15, 16, 17, 18, 23, 28, 29]],
        103: [[1, 3, 4, 6, 8, 11, 12, 14, 17, 18, 20, 22, 25, 27, 28, 30, 32],
              [2, 9, 10, 12, 13, 14, 15, 16, 20, 21, 22, 23, 24, 26, 28, 29, 30],
              [0, 1, 2, 3, 4, 11, 12, 13, 16, 17, 19, 20, 21, 24, 25, 26, 28, 30, 31],
              [0, 1, 2, 3, 4, 5, 6, 13, 15, 18, 19, 20, 23, 24, 25, 26, 27, 28, 29, 31]],
        109: [[0, 2, 5, 7, 8, 10, 12, 15, 16, 19, 20, 23, 24, 26, 29, 30, 33, 34],
              [4, 5, 6, 7, 11, 15, 18, 19, 20, 22, 25, 30, 32, 33, 35],
              [0, 1, 5, 6, 9, 10, 11, 14, 17, 20, 24, 26, 27, 28, 29, 31, 32],
              [0, 3, 4, 6, 7, 9, 10, 12, 13, 22, 24, 25, 26, 27, 28, 29, 31, 33, 35]],
        113: [[0, 3, 4, 6, 8, 10, 13, 14],
              [1, 3, 8, 9, 10, 11, 12, 13],
              [0, 2, 3, 5, 6, 7, 12],
              [1, 2, 3, 5, 8, 9, 15]],
        121: [[0, 2, 4, 7, 8, 11, 13, 14, 16, 19, 20, 22],
              [0, 1, 4, 5, 8, 9, 10, 15, 17, 20, 23],
              [1, 2, 3, 7, 9, 16, 18, 19, 20, 21, 22, 23],
              [0, 2, 9, 10, 11, 12, 13, 14, 15, 17, 18, 21, 22, 23]],
        127: [[0, 3, 5, 7, 8, 10, 12, 14, 16],
              [0, 1, 3, 6, 7, 9, 10, 12, 14, 15],
              [0, 1, 3, 4, 5, 7, 8, 9, 15, 16],
              [1, 4, 5, 6, 9, 10, 13, 14, 15, 16]],
        129: [[1, 2, 4, 7, 9, 11, 12, 14, 16, 18],
              [0, 1, 2, 3, 9, 11, 14, 15, 19],
              [0, 1, 3, 6, 8, 10, 12, 16, 18, 19],
              [0, 3, 7, 8, 9, 10, 12, 14, 15, 17]],
        133: [[1, 2, 5, 6, 9, 11, 12, 14], [1, 4, 7, 9, 10, 12, 13, 15],
              [0, 5, 6, 8, 11, 12, 13, 15], [0, 1, 2, 5, 7, 8, 9, 13, 14, 15]],
        145: [[1, 2, 4, 7, 9, 10, 13, 14, 16, 19, 20, 22], [0, 2, 4, 7, 10, 11, 14, 18, 19, 20, 21, 22],
              [1, 3, 6, 9, 12, 13, 14, 17, 19, 20, 21, 22, 23], [2, 3, 5, 6, 7, 9, 12, 13, 15, 16, 19, 20, 21, 22, 23]],
        151: [[0, 3, 5, 6, 8, 11, 13, 14, 16, 19, 21, 23, 25, 27, 28],
              [2, 3, 6, 13, 16, 17, 20, 23, 25, 26, 27, 28, 29],
              [0, 1, 2, 3, 4, 6, 7, 8, 9, 10, 11, 12, 23, 24, 27, 28],
              [1, 4, 5, 10, 11, 12, 13, 14, 16, 18, 19, 22, 25, 26, 27, 28]],
        157: [[0, 2, 5, 7, 8, 11],
              [0, 4, 5, 6, 9, 11],
              [6, 7, 8, 9, 10, 11],
              [0, 5, 6, 7, 8, 10, 11]],
        163: [[0, 2, 5, 6, 9, 10, 13, 14, 17],
              [0, 1, 7, 10, 12, 15, 16, 17],
              [0, 1, 3, 5, 8, 13, 15, 16, 17],
              [3, 6, 7, 8, 11, 12, 13, 14, 16, 17]],
        181: [[0, 3, 5, 6, 8, 10, 13, 15, 16, 19],
              [4, 5, 7, 8, 11, 14, 15, 16, 18, 19],
              [0, 4, 10, 11, 13, 15, 16, 18, 19],
              [2, 4, 5, 7, 11, 13, 15, 17, 19]],
        213: [[1, 2, 5, 6, 9, 11, 12, 14, 16, 19, 20, 23, 24, 26, 29, 30],
              [3, 6, 8, 12, 13, 14, 15, 17, 20, 22, 23, 25, 26, 27, 28, 31],
              [2, 3, 5, 7, 9, 13, 16, 17, 19, 21, 23, 24, 27, 28, 29],
              [0, 5, 6, 9, 11, 13, 14, 17, 20, 22, 23, 26, 29, 31]],
        217: [[0, 3, 5, 7, 8, 11, 12, 14], [1, 3, 4, 7, 9, 11, 12, 15],
              [3, 4, 5, 6, 7, 9, 10, 14, 15], [1, 3, 4, 5, 7, 8, 11, 13, 14]],
        219: [[1, 3, 5, 6, 8, 11, 12, 15, 17, 18, 21, 22, 24],
              [2, 6, 8, 10, 11, 12, 13, 16, 19, 22, 23, 24],
              [0, 1, 5, 6, 10, 11, 13, 14, 17, 20, 21, 24, 25],
              [0, 2, 3, 4, 5, 6, 7, 11, 12, 13, 16, 20, 23]],
        241: [[0, 2, 4, 6, 8, 11, 12, 14],
              [1, 3, 4, 6, 7, 13, 14, 15],
              [6, 8, 9, 10, 12, 13, 14, 15],
              [3, 4, 5, 9, 10, 13, 14]],
        247: [[0, 2, 4, 7, 8, 10, 12, 15, 16, 18, 20, 23, 25, 27, 29],
              [0, 2, 7, 9, 11, 12, 14, 15, 16, 18, 20, 22, 26],
              [2, 3, 4, 12, 13, 14, 15, 16, 18, 20, 23, 24, 26, 27, 29],
              [0, 3, 4, 6, 10, 11, 12, 14, 18, 19, 20, 22, 25, 29]],
        267: [[0, 3, 4, 7, 8, 11, 13, 15, 16, 19, 21, 22, 25],
              [0, 1, 4, 5, 6, 8, 14, 15, 18, 21, 23],
              [0, 2, 4, 5, 7, 9, 10, 11, 14, 15, 16, 17, 25],
              [0, 1, 3, 4, 6, 14, 15, 16, 17, 18, 20, 22, 23, 25]],
        331: [[1, 2, 4, 7, 9, 10, 12, 15, 16, 18, 21, 22, 24, 26, 28],
              [-1, 0, 2, 6, 9, 11, 12, 14, 15, 17, 20, 21, 24, 25, 28],
              [-1, 0, 1, 5, 6, 7, 8, 9, 10, 12, 15, 18, 23, 28, 29],
              [-1, 0, 3, 7, 8, 10, 11, 12, 14, 16, 19, 20, 21, 26, 29]],
        631: [[0, 2, 4, 6, 9, 10, 12, 15, 16, 18, 20, 23, 24, 26, 29, 30, 32, 35, 36, 38, 40],
              [0, 1, 2, 4, 6, 8, 9, 10, 11, 12, 13, 14, 16, 20, 23, 28, 29, 30, 32, 36, 38, 41],
              [0, 2, 3, 4, 6, 9, 10, 12, 14, 15, 16, 17, 18, 19, 20, 22, 24, 25, 26, 29, 34, 40],
              [0, 2, 4, 5, 6, 7, 8, 10, 15, 16, 18, 22, 23, 24, 26, 30, 31, 33, 35, 36, 37, 38]],
    }

    # If the element is a list, that is the coset.
    cosets_gens = {
        37: [1, 2, 3, 5, 6, 9],
        39: [1, 2, 3, 4, 6, 8, [13]],
        43: [1, 3, 7],
        49: [1, 2, 3, 4, 6, 7, 9, 12],
        65: [1, 2, 3, 5, 6, 7, 9, 10, 11, [13], 22, [26]],
        67: [1, 2, 3, 4, 5, 6, 8, 10, 12, 15, 17],
        73: [1, 3, 5, 9, 11, 13, 17, 25],
        93: [1, 2, 3, 5, 7, 9, 10, 14, 15, [31]],
        97: [1, 2, 3, 4, 5, 6, 7, 9, 10, 12, 13, 15, 18, 20, 23, 26],
        103: [1, 2, 3, 4, 5, 6, 7, 8, 10, 12, 14, 15, 17, 19, 21, 23, 30],
        109: [1, 2, 3, 4, 5, 6, 8, 9, 10, 11, 13, 15, 16, 18, 20, 23, 25, 30],
        113: [1, 2, 3, 5, 6, 9, 10, 13],
        121: [1, 2, 4, 5, 7, 8, 10, 11, 16, 17, 19, 20],
        127: [1, 3, 5, 7, 9, 11, 13, 19, 21],
        129: [1, 3, 5, 7, 9, 11, 13, 19, 21, [43]],
        133: [1, 2, 3, 6, 7, 9, 18, [19, 38, 76]],
        145: [1, [2, 17, 32, 72, 77, 127, 137], [3, 43, 48, 98, 108, 118, 133], [6, 51, 71, 86, 91, 96, 121],
              [7, 52, 82, 107, 112, 117, 132], [11, 21, 31, 46, 61, 101, 106], [14, 19, 69, 79, 89, 104, 119],
              [22, 42, 57, 62, 67, 92, 122], [5, 35, 80, 100, 115, 120, 125], [10, 15, 55, 70, 85, 95, 105],
              [29], [58]],
        151: [1, 2, 3, 4, 5, 6, 9, 10, 11, 12, 15, 22, 27, 29, 30],
        157: [1, 2, 3, 5, 9, 15],
        163: [1, 2, 3, 5, 6, 9, 10, 15, 18],
        181: [1, 2, 3, 4, 6, 7, 8, 12, 13, 24],
        213: [1, 2, 3, 4, 5, 6, 10, 11, 12, 13, 15, 20, 22, 30, 43, 71],
        217: [1, 2, 4, 5, 7, 10, 19, [31, 62, 124]],
        219: [1, 2, 3, 5, 7, 9, 11, 15, 19, 22, 23, 33, [73]],
        241: [1, 2, 4, 5, 7, 13, 19, 35],
        247: [1, [2, 18, 31, 32, 41, 110, 122, 162, 223], [3, 27, 48, 165, 170, 183, 185, 211, 243],
              [5, 28, 45, 58, 80, 158, 187, 201, 226], [6, 54, 83, 93, 96, 119, 123, 175, 239], [7, 20, 63, 73, 112, 138, 163, 180, 232],
              [10, 56, 69, 90, 116, 127, 155, 160, 205], [11, 47, 99, 102, 111, 115, 150, 176, 177], [13, 52, 65, 78, 91, 117, 143, 208, 221],
              [14, 29, 40, 79, 113, 126, 146, 217, 224], [17, 25, 43, 49, 140, 142, 153, 194, 225], [19, 57, 171],
              [33, 34, 37, 50, 59, 86, 98, 141, 203], [35, 66, 68, 74, 100, 118, 159, 172, 196], [38, 95, 114]],
        267: [1, 2, 3, 5, 7, 9, 10, 13, 14, 15, 19, 39, [89]],
        331: [1, 2, 4, 5, 7, 8, 10, 13, 14, 16, 19, 20, 28, 32, 56],
        631: [1, 2, 3, 4, 5, 6, 7, 9, 12, 14, 17, 18, 19, 21, 23, 27, 31, 35, 38, 42, 62],
    }

    H_db = {
        37: [1, 10, -11],
        39: [1, 16, 22],
        43: [1, 4, 11, 16, 21, -2, -8],
        49: [1, 18, 30],
        65: [1, 16, 61],
        67: [1, 29, 37],
        73: [1, 2, 4, 8, 16, 32, 64, 55, 37],
        93: [1, 4, 16, 64, 70],
        97: [1, 35, 61],
        103: [1, 46, 56],
        109: [1, 45, 63],
        113: [1, 16, 28, 30, 49, 106, 109],
        121: [1, 3, 9, 27, 81],
        127: [1, 2, 4, 8, 16, 32, 64],
        129: [1, 4, 16, 64, 97, 121, 127],
        133: [1, 4, 16, 25, 64, 93, 100, 106, 123],
        145: [1, 16, 36, 81, 111, 136, 141],
        151: [1, 8, 19, 59, 64],
        157: [1, 14, 16, 39, 46, 67, 75, 93, 99, 101, 108, 130, 153],
        163: [1, 38, 40, 53, 58, 85, 104, 133, 140],
        181: [1, 39, 43, 48, 62, 65, 73, 80, 132],
        213: [1, 37, 91, 103, 172, 187, 190],
        217: [1, 8, 9, 25, 51, 64, 72, 78, 81, 142, 190, 191, 193, 200, 214],
        219: [1, 4, 16, 37, 55, 64, 148, 154, 178],
        241: [1, 15, 24, 54, 87, 91, 94, 98, 100, 119, 160, 183, 205, 225, 231],
        247: [1, 9, 16, 55, 61, 81, 139, 144, 235],
        267: [1, 4, 16, 64, 67, 91, 97, 121, 217, 223, 256],
        331: [1, 74, 80, 85, 111, 120, 167, 180, 270, 274, 293],
        631: [1, 8, 43, 64, 79, 188, 228, 242, 279, 310, 339, 344, 512, 562, 587],
    }

    G, S1, S2, S3, S4 = None, [], [], [], []

    if n in indices:
        if existence:
            return True
        G, [S1, S2, S3, S4] = _construction_supplementary_difference_set(n, H_db[n], indices[n], cosets_gens[n], check=False)
    elif skew_supplementary_difference_set_over_polynomial_ring(n, existence=True):
        if existence:
            return True
        G, [S1, S2, S3, S4] = skew_supplementary_difference_set_over_polynomial_ring(n, check=False)
    elif skew_supplementary_difference_set_with_paley_todd(n, existence=True):
        if existence:
            return True
        G, [S1, S2, S3, S4] = skew_supplementary_difference_set_with_paley_todd(n, check=False)

    if existence:
        return False

    if G is None:
        raise ValueError(f'Skew SDS of order {n} not yet implemented.')

    if check:
        lmbda = len(S1) + len(S2) + len(S3) + len(S4) - n
        assert is_supplementary_difference_set([S1, S2, S3, S4], lmbda=lmbda, G=G)
        assert _is_skew_set(G, S1)

    if return_group:
        return G, [S1, S2, S3, S4]
    return [S1, S2, S3, S4]


def _construction_supplementary_difference_set(n, H, indices, cosets_gen, check=True):
    r"""
    Construct `4-\{n; n_1, n_2, n_3, n_4; \lambda\}` supplementary difference sets,
    where `n_1 + n_2 + n_3 + n_4 = n+\lambda`.

    This construction is described in [Djo1994a]_.

    Let H be a subgroup of Zmod(n) of order `t`. We construct the `2s = n/t` cosets
    `\alpha_0, .., \alpha_{2s-1}` by using the elements contained in a sequence `A`:
    `\alpha_{2i} = a_iH` and `\alpha_{2i+1} = -\alpha_{2i}`.

    Then, we use four indices sets `J_1, J_2, J_3, J_4` to construct the four
    supplementary difference sets: `S_i = \bigcup_{j\in J__i} \alpha_i`. Note that
    if `J_i` contains the value `-1`, this function will add `0` to the set `S_i`.

    To construct a coset `\alpha_{2i}` by listing it directly, replace the `2i`-th
    element of the list `A` with the desired set.

    INPUT:

    - ``n`` -- integer; the parameter of the supplementary difference set
    - ``H`` -- list of integers; the set `H` used to construct the cosets
    - ``indices`` -- list containing four lists of integers; the sets
      `J_1, J_2, J_3, J_4` described above
    - ``cosets_gen`` -- list containing integers or list of integers; the set `A`
      described above
    - ``check`` -- boolean (default: ``True``); if ``True``, check that the sets
      are supplementary difference sets; setting this parameter to ``False`` may
      speed up the computation considerably

    OUTPUT:

    The function returns the ring of integers modulo ``n`` and a list containing
    the 4 sets.

    TESTS::

        sage: from sage.combinat.designs.difference_family import is_supplementary_difference_set, _construction_supplementary_difference_set
        sage: H = [1, 10, -11]
        sage: cosets_gen = [1, 2, 3, 5, 6, 9]
        sage: indices =  [[0, 3, 5, 7, 9, 10], [0, 5, 6, 7, 8], [1, 2, 6, 7, 9], [2, 6, 8, 9, 10]]
        sage: _construction_supplementary_difference_set(37, H, indices, cosets_gen)
        (Ring of integers modulo 37,
        [[32, 1, 33, 35, 34, 7, 9, 10, 12, 14, 16, 17, 18, 22, 24, 26, 29, 31],
         [32, 1, 33, 34, 5, 6, 7, 8, 10, 13, 18, 19, 23, 24, 26],
         [32, 2, 36, 5, 11, 13, 14, 15, 18, 19, 20, 24, 27, 29, 31],
         [2, 5, 6, 8, 9, 12, 13, 14, 15, 16, 19, 20, 23, 29, 31]])
        sage: H = [1, 16, 22]
        sage: cosets_gen = [1, 2, 3, 4, 6, 8, [13]]
        sage: indices = [[1, 3, 5, 6, 8, 10, 12], [0, 1, 5, 8, 12, 13], [1, 3, 4, 7, 9, 12, 13], [0, 1, 2, 3, 7, 8]]
        sage: _construction_supplementary_difference_set(39, H, indices, cosets_gen)
        (Ring of integers modulo 39,
        [[4, 6, 7, 8, 10, 11, 12, 13, 15, 17, 18, 20, 23, 25, 30, 34, 36, 37, 38],
         [1, 36, 38, 6, 12, 13, 15, 16, 17, 18, 22, 23, 26, 30],
         [3, 7, 9, 13, 14, 17, 21, 23, 24, 26, 27, 29, 33, 34, 35, 37, 38],
         [32, 1, 2, 34, 35, 5, 38, 37, 7, 6, 14, 15, 16, 17, 18, 22, 23, 29]])
        sage: H = [1, 4, 11, 16, 21, -2, -8]
        sage: cosets_gen = [1, 3, 7]
        sage: indices = [[1, 2, 4], [1, 2, 4], [0, 2, 3], [3, 4, -1]]
        sage: G, sets = _construction_supplementary_difference_set(43, H, indices, cosets_gen, check=False)
        sage: is_supplementary_difference_set(sets, lmbda=35, G=G)
        True

    .. SEEALSO::

        :func:`skew_supplementary_difference_set`
    """
    def generate_set(index_set, cosets):
        S = set()
        for idx in index_set:
            if idx == -1:
                S.add(Z(0))
            else:
                S = S.union(cosets[idx])
        return list(S)

    Z = Zmod(n)
    H = set(map(Z, H))

    cosets = []
    for el in cosets_gen:
        if isinstance(el, list):
            even_coset = {Z(x) for x in el}
        else:
            even_coset = {x*el for x in H}
        odd_coset = {-x for x in even_coset}
        cosets.append(even_coset)
        cosets.append(odd_coset)

    S1 = generate_set(indices[0], cosets)
    S2 = generate_set(indices[1], cosets)
    S3 = generate_set(indices[2], cosets)
    S4 = generate_set(indices[3], cosets)

    if check:
        lmbda = len(S1) + len(S2) + len(S3) + len(S4) - n
        assert is_supplementary_difference_set([S1, S2, S3, S4], lmbda=lmbda, G=Z)

    return Z, [S1, S2, S3, S4]


def supplementary_difference_set_hadamard(n, existence=False, check=True):
    r"""
    Construct `4-\{n; n_1, n_2, n_3, n_4; \lambda\}` supplementary difference sets,
    where `n_1 + n_2 + n_3 + n_4 = n+\lambda`.

    These sets are constructed from available data, as described in [Djo1994a]_.
    The data is taken from:

    * `n = 191`: [Djo2008c]_
    * `n = 239`: [Djo1994b]_
    * `n = 251`: [DGK2014]_

    Additional SDS are constructed using :func:`skew_supplementary_difference_set`.

    INPUT:

    - ``n`` -- integer; the parameter of the supplementary difference set
    - ``existence`` -- boolean (default: ``False``); if ``True``, only check
      whether the supplementary difference sets can be constructed
    - ``check`` -- boolean (default: ``True``); if ``True``, check that the sets
      are supplementary difference sets before returning them; Setting this
      parameter to ``False`` may speed up the computation considerably

    OUTPUT:

    If ``existence=False``, the function returns the ring of integers modulo
    ``n`` and a list containing the 4 sets, or raises an error if data for the
    given ``n`` is not available.
    If ``existence=True``, the function returns a boolean representing whether
    skew supplementary difference sets can be constructed.

    EXAMPLES::

        sage: from sage.combinat.designs.difference_family import supplementary_difference_set_hadamard
        sage: G, [S1, S2, S3, S4] = supplementary_difference_set_hadamard(191)

    If ``existence=True``, the function returns a boolean::

        sage: supplementary_difference_set_hadamard(191, existence=True)
        True
        sage: supplementary_difference_set_hadamard(17, existence=True)
        False

    TESTS::

        sage: from sage.combinat.designs.difference_family import is_supplementary_difference_set
        sage: G, [S1, S2, S3, S4] = supplementary_difference_set_hadamard(191, check=False)
        sage: is_supplementary_difference_set([S1, S2, S3, S4], lmbda=len(S1)+len(S2)+len(S3)+len(S4)-191, G=G)
        True
        sage: G, [S1, S2, S3, S4] = supplementary_difference_set_hadamard(37, check=False)
        sage: is_supplementary_difference_set([S1, S2, S3, S4], lmbda=len(S1)+len(S2)+len(S3)+len(S4)-37, G=G)
        True
        sage: supplementary_difference_set_hadamard(7)
        Traceback (most recent call last):
        ...
        ValueError: SDS of order 7 not yet implemented.
        sage: supplementary_difference_set_hadamard(7, existence=True)
        False
        sage: supplementary_difference_set_hadamard(127, existence=True)
        True
    """

    indices = {
        191: [[1, 7, 9, 10, 11, 13, 17, 18, 25, 26, 30, 31, 33, 34, 35, 36, 37],
              [1, 4, 7, 9, 11, 12, 13, 14, 19, 21, 22, 23, 24, 25, 26, 29, 36, 37],
              [0, 3, 4, 5, 7, 8, 9, 16, 17, 19, 24, 25, 29, 30, 31, 33, 35, 37],
              [1, 3, 4, 5, 8, 11, 14, 18, 19, 20, 21, 23, 24, 25, 28, 29, 30, 32, 34, 35]],
        239: [[0, 1, 2, 3, 4, 5, 6, 7, 14, 18, 19, 21, 24, 25, 29, 30],
              [0, 1, 3, 7, 9, 12, 15, 18, 20, 22, 26, 28, 29, 30, 31, 32, 33],
              [2, 3, 4, 5, 8, 9, 10, 11, 13, 17, 19, 21, 22, 24, 27, 31, 32],
              [0, 1, 2, 3, 6, 7, 8, 11, 13, 15, 17, 18, 19, 22, 25, 26, 27, 32, 33]],
        251: [[2, 6, 8, 10, 12, 13, 14, 15, 16, 18, 19, 20, 21, 22, 23, 27, 28, 35, 36, 39, 41, 43, 44, 47, 48],
              [2, 5, 10, 11, 17, 18, 21, 23, 24, 25, 26, 28, 29, 30, 34, 35, 38, 39, 40, 41, 42, 43, 44, 49],
              [0, 2, 6, 7, 10, 11, 14, 15, 16, 18, 21, 22, 24, 26, 30, 35, 37, 38, 45, 46, 47, 48, 49],
              [1, 2, 3, 4, 8, 9, 12, 17, 21, 22, 27, 28, 29, 30, 33, 34, 39, 41, 42, 43, 46, 47, 48]],
    }

    cosets_gens = {
        191: [1, 2, 3, 4, 6, 8, 9, 11, 12, 13, 16, 17, 18, 19, 22, 32, 36, 38, 41],
        239: [1, 2, 3, 4, 5, 6, 7, 8, 9, 13, 14, 15, 18, 21, 28, 35, 42],
        251: [1, 2, 3, 4, 5, 6, 7, 9, 10, 11, 14, 15, 17, 18, 19, 21, 28, 30, 33, 34, 35, 41, 43, 45, 68],
    }

    H_db = {
        191: [1, 39, 184, 109, 49],
        239: [1, 10, 24, 44, 98, 100, 201],
        251: [1, 20, 113, 149, 219],
    }

    if existence:
        return n in indices or skew_supplementary_difference_set(n, existence=True)

    sets = None
    G = None
    if n in indices:
        G, sets = _construction_supplementary_difference_set(n, H_db[n], indices[n], cosets_gens[n], check=False)
    elif skew_supplementary_difference_set(n, existence=True):
        G, sets = skew_supplementary_difference_set(n, check=False, return_group=True)

    if sets is None:
        raise ValueError(f'SDS of order {n} not yet implemented.')

    S1, S2, S3, S4 = sets
    if check:
        lmbda = len(S1) + len(S2) + len(S3) + len(S4) - n
        assert is_supplementary_difference_set([S1, S2, S3, S4], lmbda=lmbda, G=G)

    return G, [S1, S2, S3, S4]


def _is_skew_set(G, S):
    r"""
    Check if ``S`` is a skew set over the group ``G``.

    From [Djo1994a]_, a set `S \subset G` (where `G` is a finite abelian group of order `n`) is of skew
    type if `S_1 \cap (-S_1) = \emptyset` and `S_1 \cup (-S_1) = G\setminus \{0\}`.

    INPUT:

    - ``G`` -- a group
    - ``S`` -- list containing elements of ``G``; the set to be checked

    EXAMPLES::

        sage: from sage.combinat.designs.difference_family import _is_skew_set
        sage: Z5 = Zmod(5)
        sage: _is_skew_set(Z5, [Z5(1), Z5(2)])
        True
        sage: _is_skew_set(Z5, [Z5(1), Z5(2), Z5(3)])
        False
        sage: _is_skew_set(Z5, [Z5(1)])
        False
    """
    for el in S:
        if -el in S:
            return False
    for el in G:
        if el == 0:
            continue
        if el not in S and -el not in S:
            return False
    return True


def are_complementary_difference_sets(G, A, B, verbose=False):
    r"""
    Check if ``A`` and ``B`` are complementary difference sets over the group ``G``.

    According to [Sze1971]_, two sets `A`, `B` of size `m` are complementary
    difference sets over a group `G` of size `2m+1` if:

    1. they are `2-\{2m+1; m, m; m-1\}` supplementary difference sets
    2. `A` is skew, i.e. `a \in A` implies `-a \not \in A`

    INPUT:

    - ``G`` -- a group of odd order
    - ``A`` -- a set of elements of ``G``
    - ``B`` -- a set of elements of ``G``
    - ``verbose`` -- boolean (default: ``False``); if ``True`` the function will
      be verbose when the sets do not satisfy the contraints

    EXAMPLES::

        sage: from sage.combinat.designs.difference_family import are_complementary_difference_sets
        sage: are_complementary_difference_sets(Zmod(7), [1, 2, 4], [1, 2, 4])
        True

    If ``verbose=True``, the function will be verbose::

        sage: are_complementary_difference_sets(Zmod(7), [1, 2, 5], [1, 2, 4], verbose=True)
        The sets are not supplementary difference sets with lambda = 2
        False

    TESTS::

        sage: are_complementary_difference_sets(Zmod(16), [1, 2, 4], [1, 2, 4])
        False
        sage: are_complementary_difference_sets(Zmod(7), [1, 2, 4], [1, 2, 3, 4])
        False
        sage: are_complementary_difference_sets(Zmod(19), [1, 4, 5, 6, 7, 9, 11, 16, 17], [1, 4, 5, 6, 7, 9, 11, 16, 17])
        True

    .. SEEALSO::

        :func:`is_supplementary_difference_set`
    """
    n = G.order()

    if n % 2 != 1:
        if verbose:
            print('G must have odd order')
        return False

    m = (n - 1) // 2

    if len(A) != m or len(B) != m:
        if verbose:
            print(f'A and B must have size {m}')
        return False

    if not is_supplementary_difference_set([A, B], lmbda=m-1, G=G):
        if verbose:
            print(f'The sets are not supplementary difference sets with lambda = {m-1}')
        return False

    if not _is_skew_set(G, A):
        if verbose:
            print('The set A is not skew')
        return False

    return True


def complementary_difference_setsI(n, check=True):
    r"""
    Construct complementary difference sets in a group of order `n \cong 3 \mod 4`, `n` a prime power.

    Let `G` be a Galois Field of order `n`, where `n` satisfies the requirements
    above. Let `A` be the set of non-zero quadratic elements in `G`, and `B = A`.
    Then `A` and `B` are complementary difference sets over a group of order `n`.
    This construction is described in [Sze1971]_.

    INPUT:

    - ``n`` -- integer; the order of the group `G`
    - ``check`` -- boolean (default: ``True``); if ``True``, check that the sets
      are complementary difference sets before returning them

    OUTPUT:

    The function returns the Galois field of order ``n`` and the two sets, or raises
    an error if ``n`` does not satisfy the requirements of this construction.

    EXAMPLES::

        sage: from sage.combinat.designs.difference_family import complementary_difference_setsI
        sage: complementary_difference_setsI(19)
        (Finite Field of size 19,
         [1, 4, 5, 6, 7, 9, 11, 16, 17],
         [1, 4, 5, 6, 7, 9, 11, 16, 17])

    TESTS::

        sage: from sage.combinat.designs.difference_family import are_complementary_difference_sets
        sage: G, A, B = complementary_difference_setsI(23, check=False)
        sage: are_complementary_difference_sets(G, A, B)
        True
        sage: complementary_difference_setsI(17)
        Traceback (most recent call last):
        ...
        ValueError: the parameter 17 is not valid
        sage: complementary_difference_setsI(15)                                        # needs sage.libs.pari
        Traceback (most recent call last):
        ...
        ValueError: the parameter 15 is not valid

    .. SEEALSO::

        :func:`are_complementary_difference_sets`
        :func:`complementary_difference_sets`
    """
    if not (n % 4 == 3 and is_prime_power(n)):
        raise ValueError(f'the parameter {n} is not valid')

    from sage.rings.finite_rings.finite_field_constructor import GF

    G = GF(n, 'a')
    A = list({x**2 for x in G if x**2 != 0})
    B = A
    if check:
        assert are_complementary_difference_sets(G, A, B)

    return G, A, B


def complementary_difference_setsII(n, check=True):
    r"""
    Construct complementary difference sets in a group of order `n = p^t`, where `p \cong 5 \mod 8` and `t \cong 1, 2, 3 \mod 4`.

    Consider a finite field `G` of order `n` and let `\rho` be the generator of
    the corresponding multiplicative group. Then, there are two different constructions,
    depending on whether `t` is even or odd.

    If `t \cong 2 \mod 4`, let `C_0` be the set of non-zero octic residues in `G`,
    and let `C_i = \rho^i C_0` for `1 \le i \le  7`.
    Then, `A = C_0 \cup C_1 \cup C_2 \cup C_3` and  `B = C_0 \cup C_1 \cup C_6 \cup C_7`.

    If `t` is odd, let `C_0` be the set of non-zero fourth powers in `G`, and let
    `C_i = \rho^i C_0` for `1 \le i \le  3`.
    Then, `A = C_0 \cup C_1` and  `B = C_0 \cup C_3`.

    For more details on this construction, see [Sze1971]_.

    INPUT:

    - ``n`` -- integer; the order of the group `G`
    - ``check`` -- boolean (default: ``True``); if ``True``, check that the sets
      are complementary difference sets before returning them; setting this to
      ``False`` might speed up the computation for large values of ``n``

    OUTPUT:

    The function returns the Galois field of order ``n`` and the two sets, or raises
    an error if ``n`` does not satisfy the requirements of this construction.

    EXAMPLES::

        sage: from sage.combinat.designs.difference_family import complementary_difference_setsII
        sage: complementary_difference_setsII(5)                                        # needs sage.libs.pari
        (Finite Field of size 5, [1, 2], [1, 3])

    TESTS::

        sage: # needs sage.libs.pari
        sage: from sage.combinat.designs.difference_family import are_complementary_difference_sets
        sage: G, A, B = complementary_difference_setsII(25, check=False)
        sage: are_complementary_difference_sets(G, A, B)
        True
        sage: G, A, B = complementary_difference_setsII(13, check=False)
        sage: are_complementary_difference_sets(G, A, B)
        True
        sage: complementary_difference_setsII(49)
        Traceback (most recent call last):
        ...
        ValueError: the parameter 49 is not valid
        sage: complementary_difference_setsII(15)
        Traceback (most recent call last):
        ...
        ValueError: the parameter 15 is not valid

    .. SEEALSO::

        :func:`are_complementary_difference_sets`
        :func:`complementary_difference_sets`
    """
    p, t = is_prime_power(n, get_data=True)
    if not (p % 8 == 5 and t > 0 and t % 4 in [1, 2, 3]):
        raise ValueError(f'the parameter {n} is not valid')

    from sage.rings.finite_rings.finite_field_constructor import GF
    G = GF(n, 'a')
    A, B = None, None

    if t % 2 == 0:
        rho = G.multiplicative_generator()
        C0 = list({el**8 for el in G if el != 0})
        C1, C2, C3, C6, C7 = map(lambda i: [rho**i * el for el in C0], [1, 2, 3, 6, 7])
        A = C0 + C1 + C2 + C3
        B = C0 + C1 + C6 + C7
    else:
        rho = G.multiplicative_generator()
        C0 = list({el**4 for el in G if el**4 != 0})
        C1 = [rho * el for el in C0]
        C3 = [rho**3 * el for el in C0]
        A = C0 + C1
        B = C0 + C3

    if check:
        assert are_complementary_difference_sets(G, A, B)

    return G, A, B


def complementary_difference_setsIII(n, check=True):
    r"""
    Construct complementary difference sets in a group of order `n = 2m + 1`, where `4m + 3` is a prime power.

    Consider a finite field `G` of order `n` and let `\rho` be a primite element
    of this group. Now let `Q` be the set of non zero quadratic residues in `G`,
    and let `A = \{ a | \rho^{2a} - 1 \in Q\}`, `B' = \{ b | -(\rho^{2b} + 1) \in Q\}`.
    Then `A` and `B = Q \setminus B'` are complementary difference sets over the ring
    of integers modulo `n`. For more details, see [Sz1969]_.

    INPUT:

    - ``n`` -- integer; the order of the group over which the sets are constructed
    - ``check`` -- boolean (default: ``True``); if ``True``, check that the sets
      are complementary difference sets before returning them; setting this to
      ``False`` might speed up the computation for large values of ``n``

    OUTPUT:

    The function returns the Galois field of order ``n`` and the two sets, or raises
    an error if ``n`` does not satisfy the requirements of this construction.

    EXAMPLES::

        sage: from sage.combinat.designs.difference_family import complementary_difference_setsIII
        sage: complementary_difference_setsIII(11)                                      # needs sage.libs.pari
        (Ring of integers modulo 11, [1, 2, 5, 7, 8], [0, 1, 3, 8, 10])

    TESTS::

        sage: from sage.combinat.designs.difference_family import are_complementary_difference_sets
        sage: G, A, B = complementary_difference_setsIII(21, check=False)               # needs sage.libs.pari
        sage: are_complementary_difference_sets(G, A, B)                                # needs sage.libs.pari
        True
        sage: G, A, B = complementary_difference_setsIII(65, check=False)               # needs sage.libs.pari
        sage: are_complementary_difference_sets(G, A, B)                                # needs sage.libs.pari
        True
        sage: complementary_difference_setsIII(10)
        Traceback (most recent call last):
        ...
        ValueError: the parameter 10 is not valid
        sage: complementary_difference_setsIII(17)                                      # needs sage.libs.pari
        Traceback (most recent call last):
        ...
        ValueError: the parameter 17 is not valid

    .. SEEALSO::

        :func:`are_complementary_difference_sets`
        :func:`complementary_difference_sets`
    """
    m = (n - 1) // 2
    q = 4*m + 3
    if n % 2 != 1 or not is_prime_power(q):
        raise ValueError(f'the parameter {n} is not valid')

    from sage.rings.finite_rings.finite_field_constructor import GF
    G = Zmod(n)
    G2 = GF(q)
    rho = G2.primitive_element()

    Q = [rho ** (2*b) for b in range(1, n+1)]

    A = [G(a) for a in range(n) if rho**(2*a) - 1 in Q]
    B = [G(b) for b in range(n) if -rho**(2*b) - 1 not in Q]

    if check:
        assert are_complementary_difference_sets(G, A, B)

    return G, A, B


def complementary_difference_sets(n, existence=False, check=True):
    r"""
    Compute complementary difference sets over a group of order `n = 2m + 1`.

    According to [Sze1971]_, two sets `A`, `B` of size `m` are complementary
    difference sets over a group `G` of size `n = 2m + 1` if:

    1. they are `2-\{2m+1; m, m; m-1\}` supplementary difference sets
    2. `A` is skew, i.e. `a \in A` implies `-a \not \in A`

    This method tries to call :func:`complementary_difference_setsI`,
    :func:`complementary_difference_setsII` or :func:`complementary_difference_setsIII`
    if the parameter `n` satisfies the requirements of one of these functions.

    INPUT:

    - ``n`` -- integer; the order of the group over which the sets are constructed
    - ``existence`` -- boolean (default: ``False``); if ``True``, only check
      whether the supplementary difference sets can be constructed
    - ``check`` -- boolean (default: ``True``); if ``True``, check that the sets
      are complementary difference sets before returning them; setting this to
      ``False`` might speed up the computation for large values of ``n``

    OUTPUT:

    If ``existence=False``, the function returns group ``G`` and two complementary
    difference sets, or raises an error if data for the given ``n`` is not available.
    If ``existence=True``, the function returns a boolean representing whether
    complementary difference sets can be constructed for the given ``n``.

    EXAMPLES::

        sage: from sage.combinat.designs.difference_family import complementary_difference_sets
        sage: complementary_difference_sets(15)                                         # needs sage.libs.pari
        (Ring of integers modulo 15, [1, 2, 4, 6, 7, 10, 12], [0, 1, 2, 6, 9, 13, 14])

    If ``existence=True``, the function returns a boolean::

        sage: complementary_difference_sets(15, existence=True)                         # needs sage.libs.pari
        True
        sage: complementary_difference_sets(16, existence=True)
        False

    TESTS::

        sage: from sage.combinat.designs.difference_family import are_complementary_difference_sets
        sage: G, A, B = complementary_difference_sets(29)                               # needs sage.libs.pari
        sage: are_complementary_difference_sets(G, A, B)                                # needs sage.libs.pari
        True
        sage: G, A, B = complementary_difference_sets(65)                               # needs sage.libs.pari
        sage: are_complementary_difference_sets(G, A, B)                                # needs sage.libs.pari
        True
        sage: complementary_difference_sets(10)
        Traceback (most recent call last):
        ...
        ValueError: the parameter n must be odd
        sage: complementary_difference_sets(17)                                         # needs sage.libs.pari
        Traceback (most recent call last):
        ...
        NotImplementedError: complementary difference sets of order 17 are not implemented yet

    .. SEEALSO::

        :func:`are_complementary_difference_sets`
    """
    if n % 2 == 0:
        if existence:
            return False
        raise ValueError('the parameter n must be odd')

    p, t = is_prime_power(n, get_data=True)
    G, A, B = None, None, None

    if n % 4 == 3 and t > 0:
        if existence:
            return True
        G, A, B = complementary_difference_setsI(n, check=False)
    elif p % 8 == 5 and t > 0 and t % 4 in [1, 2, 3]:
        if existence:
            return True
        G, A, B = complementary_difference_setsII(n, check=False)
    elif is_prime_power(2*n + 1):
        if existence:
            return True
        G, A, B = complementary_difference_setsIII(n, check=False)

    if existence:
        return False

    if G is None:
        raise NotImplementedError(f'complementary difference sets of order {n} are not implemented yet')

    if check:
        assert are_complementary_difference_sets(G, A, B)
    return G, A, B


def difference_family(v, k, l=1, existence=False, explain_construction=False, check=True):
    r"""
    Return a (``k``, ``l``)-difference family on an Abelian group of cardinality ``v``.

    Let `G` be a finite Abelian group. For a given subset `D` of `G`, we define
    `\Delta D` to be the multi-set of differences `\Delta D = \{x - y; x \in D,
    y \in D, x \not= y\}`. A `(G,k,\lambda)`-*difference family* is a collection
    of `k`-subsets of `G`, `D = \{D_1, D_2, \ldots, D_b\}` such that the union
    of the difference sets `\Delta D_i` for `i=1,...b`, seen as a multi-set,
    contains each element of `G \backslash \{0\}` exactly `\lambda`-times.

    When there is only one block, i.e. `\lambda(v - 1) = k(k-1)`, then a
    `(G,k,\lambda)`-difference family is also called a *difference set*.

    See also :wikipedia:`Difference_set`.

    If there is no such difference family, an ``EmptySetError`` is raised and if
    there is no construction at the moment ``NotImplementedError`` is raised.

    INPUT:

    - ``v,k,l`` -- parameters of the difference family. If ``l`` is not provided
      it is assumed to be ``1``
    - ``existence`` -- if ``True``, then return either ``True`` if Sage knows
      how to build such design, ``Unknown`` if it does not and ``False`` if it
      knows that the design does not exist
    - ``explain_construction`` -- instead of returning a difference family,
      returns a string that explains the construction used
    - ``check`` -- boolean (default: ``True``); if ``True``, then the result of
      the computation is checked before being returned. This should not be
      needed but ensures that the output is correct

    OUTPUT:

    A pair ``(G,D)`` made of a group `G` and a difference family `D` on that
    group. Or, if ``existence=True``` a troolean or if
    ``explain_construction=True`` a string.

    EXAMPLES::

        sage: G,D = designs.difference_family(73,4)                                     # needs sage.libs.pari
        sage: G                                                                         # needs sage.libs.pari
        Finite Field of size 73
        sage: D                                                                         # needs sage.libs.pari
        [[0, 1, 5, 18],
         [0, 3, 15, 54],
         [0, 9, 45, 16],
         [0, 27, 62, 48],
         [0, 8, 40, 71],
         [0, 24, 47, 67]]

        sage: print(designs.difference_family(73, 4, explain_construction=True))
        The database contains a (73,4)-evenly distributed set

        sage: # needs sage.libs.pari
        sage: G,D = designs.difference_family(15,7,3)
        sage: G
        Ring of integers modulo 15
        sage: D
        [[0, 1, 2, 4, 5, 8, 10]]
        sage: print(designs.difference_family(15,7,3,explain_construction=True))
        Singer difference set

        sage: print(designs.difference_family(91,10,1,explain_construction=True))       # needs sage.libs.pari
        Singer difference set
        sage: print(designs.difference_family(64,28,12, explain_construction=True))     # needs sage.libs.pari
        McFarland 1973 construction
        sage: print(designs.difference_family(576, 276, 132, explain_construction=True))            # needs sage.libs.pari
        Hadamard difference set product from N1=2 and N2=3

    For `k=6,7` we look at the set of small prime powers for which a
    construction is available::

        sage: def prime_power_mod(r,m):
        ....:     k = m+r
        ....:     while True:
        ....:         if is_prime_power(k):
        ....:             yield k
        ....:         k += m

        sage: from itertools import islice
        sage: l6 = {True:[], False: [], Unknown: []}
        sage: for q in islice(prime_power_mod(1,30), int(60)):                          # needs sage.libs.pari
        ....:     l6[designs.difference_family(q,6,existence=True)].append(q)
        sage: l6[True]
        [31, 121, 151, 181, 211, ...,  3061, 3121, 3181]
        sage: l6[Unknown]
        [61]
        sage: l6[False]
        []

        sage: l7 = {True: [], False: [], Unknown: []}
        sage: for q in islice(prime_power_mod(1,42), int(60)):                          # needs sage.libs.pari
        ....:     l7[designs.difference_family(q,7,existence=True)].append(q)
        sage: l7[True]
        [169, 337, 379, 421, 463, 547, 631, 673, 757, 841, 883, 967, ...,  4621, 4957, 5167]
        sage: l7[Unknown]
        [43, 127, 211, 2017, 2143, 2269, 2311, 2437, 2521, 2647, ..., 4999, 5041, 5209]
        sage: l7[False]
        []

    List available constructions::

        sage: for v in range(2,100):                                                    # needs sage.libs.pari
        ....:     constructions = []
        ....:     for k in range(2,10):
        ....:         for l in range(1,10):
        ....:             ret = designs.difference_family(v,k,l,existence=True)
        ....:             if ret is True:
        ....:                 constructions.append((k,l))
        ....:                 _ = designs.difference_family(v,k,l)
        ....:     if constructions:
        ....:         print("%2d: %s"%(v, ', '.join('(%d,%d)'%(k,l) for k,l in constructions)))
         3: (2,1)
         4: (3,2)
         5: (2,1), (4,3)
         6: (5,4)
         7: (2,1), (3,1), (3,2), (4,2), (6,5)
         8: (7,6)
         9: (2,1), (4,3), (8,7)
        10: (9,8)
        11: (2,1), (4,6), (5,2), (5,4), (6,3)
        13: (2,1), (3,1), (3,2), (4,1), (4,3), (5,5), (6,5)
        15: (3,1), (4,6), (5,6), (7,3), (7,6)
        16: (3,2), (5,4), (6,2)
        17: (2,1), (4,3), (5,5), (8,7)
        19: (2,1), (3,1), (3,2), (4,2), (6,5), (9,4), (9,8)
        21: (3,1), (4,3), (5,1), (6,3), (6,5)
        22: (4,2), (6,5), (7,4), (8,8)
        23: (2,1)
        25: (2,1), (3,1), (3,2), (4,1), (4,3), (6,5), (7,7), (8,7)
        27: (2,1), (3,1)
        28: (3,2), (6,5)
        29: (2,1), (4,3), (7,3), (7,6), (8,4), (8,6)
        31: (2,1), (3,1), (3,2), (4,2), (5,2), (5,4), (6,1), (6,5)
        33: (3,1), (5,5), (6,5)
        34: (4,2)
        35: (5,2)
        37: (2,1), (3,1), (3,2), (4,1), (4,3), (6,5), (9,2), (9,8)
        39: (3,1), (6,5)
        40: (3,2), (4,1)
        41: (2,1), (4,3), (5,1), (5,4), (6,3), (8,7)
        43: (2,1), (3,1), (3,2), (4,2), (6,5), (7,2), (7,3), (7,6), (8,4)
        45: (3,1), (5,1)
        46: (4,2), (6,2)
        47: (2,1)
        49: (2,1), (3,1), (3,2), (4,1), (4,3), (6,5), (8,7), (9,3)
        51: (3,1), (5,2), (6,3)
        52: (4,1)
        53: (2,1), (4,3)
        55: (3,1), (9,4)
        57: (3,1), (7,3), (8,1)
        59: (2,1)
        61: (2,1), (3,1), (3,2), (4,1), (4,3), (5,1), (5,4), (6,2), (6,3), (6,5)
        63: (3,1)
        64: (3,2), (4,1), (7,2), (7,6), (9,8)
        65: (5,1)
        67: (2,1), (3,1), (3,2), (6,5)
        69: (3,1)
        71: (2,1), (5,2), (5,4), (7,3), (7,6), (8,4)
        73: (2,1), (3,1), (3,2), (4,1), (4,3), (6,5), (8,7), (9,1), (9,8)
        75: (3,1), (5,2)
        76: (4,1)
        79: (2,1), (3,1), (3,2), (6,5)
        81: (2,1), (3,1), (4,3), (5,1), (5,4), (8,7)
        83: (2,1)
        85: (4,1), (7,2), (7,3), (8,2)
        89: (2,1), (4,3), (8,7)
        91: (6,1), (7,1)
        97: (2,1), (3,1), (3,2), (4,1), (4,3), (6,5), (8,7), (9,3)

    TESTS:

    Check more of the Wilson constructions from [Wi72]_::

        sage: Q5 = [241, 281,421,601,641, 661, 701, 821,881]
        sage: Q9 = [73, 1153, 1873, 2017]
        sage: Q15 = [76231]
        sage: Q4 = [13, 73, 97, 109, 181, 229, 241, 277, 337, 409, 421, 457]
        sage: Q8 = [1009, 3137, 3697]
        sage: for Q,k in [(Q4,4),(Q5,5),(Q8,8),(Q9,9),(Q15,15)]:                        # needs sage.libs.pari
        ....:     for q in Q:
        ....:         assert designs.difference_family(q,k,1,existence=True) is True
        ....:         _ = designs.difference_family(q,k,1)

    Check Singer difference sets::

        sage: sgp = lambda q,d: ((q**(d+1)-1)//(q-1), (q**d-1)//(q-1), (q**(d-1)-1)//(q-1))

        sage: for q in range(2,10):                                                     # needs sage.libs.pari
        ....:     if is_prime_power(q):
        ....:         for d in [2,3,4]:
        ....:           v,k,l = sgp(q,d)
        ....:           assert designs.difference_family(v,k,l,existence=True) is True
        ....:           _ = designs.difference_family(v,k,l)

    Check twin primes difference sets::

        sage: for p in [3,5,7,9,11]:                                                    # needs sage.libs.pari
        ....:     v = p*(p+2); k = (v-1)/2;  lmbda = (k-1)/2
        ....:     G,D = designs.difference_family(v,k,lmbda)

    Check Complementary difference sets::

        sage: for v in [15, 33, 35, 39, 51]:                                            # needs sage.libs.pari
        ....:     G, D = designs.difference_family(v, (v-1)//2, (v-1)//2-1)

    Check the database::

        sage: from sage.combinat.designs.database import DF,EDS
        sage: for v,k,l in DF:
        ....:     assert designs.difference_family(v,k,l,existence=True) is True
        ....:     df = designs.difference_family(v,k,l,check=True)

        sage: for k in EDS:                                                             # needs sage.libs.pari
        ....:     for v in EDS[k]:
        ....:         assert designs.difference_family(v,k,1,existence=True) is True
        ....:         df = designs.difference_family(v,k,1,check=True)

    Check the known Hadamard parameters::

        sage: for N in range(2,21):                                                     # needs sage.libs.pari
        ....:     v = 4*N^2; k = 2*N^2-N; l = N^2-N
        ....:     status = designs.difference_family(v,k,l,existence=True)
        ....:     print("{:2} {}".format(N,designs.difference_family(v,k,l,explain_construction=True) if status is True else status))
        2 McFarland 1973 construction
        3 Turyn 1965 construction
        4 McFarland 1973 construction
        5 False
        6 Unknown
        7 False
        8 McFarland 1973 construction
        9 Unknown
        10 Unknown
        11 False
        12 Hadamard difference set product from N1=2 and N2=3
        13 False
        14 Unknown
        15 Unknown
        16 McFarland 1973 construction
        17 False
        18 Hadamard difference set product from N1=3 and N2=3
        19 False
        20 Unknown

    Check a failing construction (:trac:`17528`)::

        sage: designs.difference_family(9,3)
        Traceback (most recent call last):
        ...
        NotImplementedError: No construction available for (9,3,1)-difference family

    Check that when ``existence=True`` we always obtain ``True``, ``False`` or ``Unknown``,
    and when ``explain_construction=True``, it is a string (see :trac:`24513`)::

        sage: designs.difference_family(3, 2, 1, existence=True)
        True
        sage: designs.difference_family(3, 2, 1, explain_construction=True)
        'Trivial difference family'

        sage: for _ in range(100):                                                      # needs sage.libs.pari
        ....:     v = randint(1, 30)
        ....:     k = randint(2, 30)
        ....:     l = randint(1, 30)
        ....:     res = designs.difference_family(v, k, l, existence=True)
        ....:     assert res is True or res is False or res is Unknown
        ....:     if res is True:
        ....:         assert isinstance(designs.difference_family(3, 2, 1, explain_construction=True), str)

    .. TODO::

        Implement recursive constructions from Buratti "Recursive for difference
        matrices and relative difference families" (1998) and Jungnickel
        "Composition theorems for difference families and regular planes" (1978)
    """
    from .block_design import are_hyperplanes_in_projective_geometry_parameters

    from .database import DF, EDS

    v = ZZ(v)
    k = ZZ(k)
    l = ZZ(l)

    if v < 0 or k < 0 or l < 0:
        if existence:
            return False
        raise EmptySetError("No difference family eixsts with negative parameters")

    if (v,k,l) in DF:
        if existence:
            return True
        elif explain_construction:
            return "The database contains a ({},{},{})-difference family".format(v,k,l)

        vv, blocks = next(iter(DF[v,k,l].items()))

        # Build the group
        from sage.rings.finite_rings.integer_mod_ring import Zmod
        if len(vv) == 1:
            G = Zmod(vv[0])
        else:
            from sage.categories.cartesian_product import cartesian_product
            G = cartesian_product([Zmod(i) for i in vv])

        df = [[G(i) for i in b] for b in blocks]

        if check and not is_difference_family(G, df, v=v, k=k, l=l):
            raise RuntimeError("There is an invalid ({},{},{})-difference "
                    "family in the database... Please contact "
                    "sage-devel@googlegroups.com".format(v,k,l))

        return G,df

    elif l == 1 and k in EDS and v in EDS[k]:
        if existence:
            return True
        elif explain_construction:
            return "The database contains a ({},{})-evenly distributed set".format(v,k)

        from sage.rings.finite_rings.finite_field_constructor import GF
        poly,B = EDS[k][v]
        if poly is None:  # q is prime
            K = G = GF(v)
        else:
            K = G = GF(v,'a',modulus=poly)

        B = [K(b) for b in B]
        e = k*(k-1)//2
        xe = G.multiplicative_generator()**e
        df = [[xe**j*b for b in B] for j in range((v-1)//(2*e))]
        if check and not is_difference_family(G, df, v=v, k=k, l=l):
            raise RuntimeError("There is an invalid ({},{})-evenly distributed "
                               "set in the database... Please contact "
                               "sage-devel@googlegroups.com".format(v, k))
        return G, df

    if k in [0,1]:
        # Then \Delta D_i is empty
        # So if G\{0} is empty is good, otherwise not
        if v == 1:
            if existence:
                return True
            from sage.rings.finite_rings.integer_mod_ring import Zmod
            l = [0] if k ==1 else []
            return Zmod(1),[l]

        if existence:
            return False
        raise EmptySetError("No difference family exists with k=1 and v!=1")

    e = k*(k-1)
    if (l*(v-1)) % e:
        if existence:
            return Unknown
        raise NotImplementedError("No construction available for ({},{},{})-difference family".format(v,k,l))

    # trivial construction
    if k == (v-1) and l == (v-2):
        if existence:
            return True
        elif explain_construction:
            return "Trivial difference family"

        from sage.rings.finite_rings.integer_mod_ring import Zmod
        G = Zmod(v)
        return G, [list(range(1, v))]

    factorization = arith.factor(v)
    if len(factorization) == 1:
        from sage.rings.finite_rings.finite_field_constructor import GF
        K = GF(v,'z')

    if are_mcfarland_1973_parameters(v,k,l):
        if existence:
            return True
        elif explain_construction:
            return "McFarland 1973 construction"
        else:
            _, (q,s) = are_mcfarland_1973_parameters(v,k,l,True)
            G,D = mcfarland_1973_construction(q,s)

    elif are_hyperplanes_in_projective_geometry_parameters(v,k,l):
        if existence:
            return True
        elif explain_construction:
            return "Singer difference set"
        else:
            _, (q,d) = are_hyperplanes_in_projective_geometry_parameters(v,k,l,True)
            G,D = singer_difference_set(q,d)

    elif are_hadamard_difference_set_parameters(v,k,l) and k-2*l == 3:
        if existence:
            return True
        elif explain_construction:
            return "Turyn 1965 construction"
        else:
            G,D = turyn_1965_3x3xK(4)

    elif are_hadamard_difference_set_parameters(v,k,l) and hadamard_difference_set_product_parameters(k-2*l):
        N1,N2 = hadamard_difference_set_product_parameters(k-2*l)
        if existence:
            return True
        elif explain_construction:
            return "Hadamard difference set product from N1={} and N2={}".format(N1,N2)
        else:
            v1 = 4*N1*N1
            v2 = 4*N2*N2
            k1 = 2*N1*N1 - N1
            k2 = 2*N2*N2 - N2
            l1 = N1*N1 - N1
            l2 = N2*N2 - N2
            G1, D1 = difference_family(v1,k1,l1)
            G2, D2 = difference_family(v2,k2,l2)
            G, D = hadamard_difference_set_product(G1,D1,G2,D2)

    elif are_hadamard_difference_set_parameters(v,k,l) and (k-2*l).is_prime():
        if existence:
            return False
        else:
            raise EmptySetError("by McFarland 1989 such difference family does not exist")

    elif len(factorization) == 1 and radical_difference_family(K, k, l, existence=True) is True:
        if existence:
            return True
        elif explain_construction:
            return "Radical difference family on a finite field"
        else:
            D = radical_difference_family(K,k,l)
            G = K

    elif (len(factorization) == 1
        and l == 1
        and k == 6
        and df_q_6_1(K, existence=True) is True):
        if existence:
            return True
        elif explain_construction:
            return "Wilson 1972 difference family made from the union of two cyclotomic cosets"
        else:
            D = df_q_6_1(K)
            G = K

    elif (k == (v-1)//2 and
          l == (k-1)//2 and
          len(factorization) == 2 and
          abs(pow(*factorization[0]) - pow(*factorization[1])) == 2):
        # Twin prime powers construction
        # i.e. v = p(p+2) where p and p+2 are prime powers
        #      k = (v-1)/2
        #      lambda = (k-1)/2 (ie 2l+1 = k)
        if existence:
            return True
        elif explain_construction:
            return "Twin prime powers difference family"
        else:
            p = pow(*factorization[0])
            q = pow(*factorization[1])
            if p > q:
                p,q = q,p
            G,D = twin_prime_powers_difference_set(p,check=False)

    elif (v-1)//2 == k and (v-1)//2-1 == l and complementary_difference_sets(v, existence=True):
        if existence:
            return True
        elif explain_construction:
            return "Complementary difference sets"
        else:
            G, A, B = complementary_difference_sets(v)
            D = [A, B]

    else:
        if existence:
            return Unknown
        raise NotImplementedError("No constructions for these parameters")

    if check and not is_difference_family(G,D,v=v,k=k,l=l,verbose=False):
        raise RuntimeError("There is a problem. Sage built the following "
                "difference family on G='{}' with parameters ({},{},{}):\n "
                "{}\nwhich seems to not be a difference family... "
                "Please contact sage-devel@googlegroups.com".format(G,v,k,l,D))

    return G, D

from sage.misc.rest_index_of_methods import gen_rest_table_index
import sys
__doc__ = __doc__.format(INDEX_OF_FUNCTIONS=gen_rest_table_index(sys.modules[__name__]))<|MERGE_RESOLUTION|>--- conflicted
+++ resolved
@@ -1491,17 +1491,10 @@
     EXAMPLES::
 
         sage: from sage.combinat.designs.difference_family import relative_difference_set_from_homomorphism
-<<<<<<< HEAD
-        sage: relative_difference_set_from_homomorphism(7, 2, 3)                        # needs sage.modules sage.rings.finite_rings
-        [(0), (3), (4), (2), (13), (7), (14)]
-        sage: relative_difference_set_from_homomorphism(9, 2, 4, check=False,           # needs sage.modules sage.rings.finite_rings
-        ....:                                           return_group=True)
-=======
         sage: relative_difference_set_from_homomorphism(7, 2, 3)        # random        # needs sage.modules sage.rings.finite_rings
         [(0), (3), (4), (2), (13), (7), (14)]
         sage: relative_difference_set_from_homomorphism(9, 2, 4,        # random        # needs sage.modules sage.rings.finite_rings
         ....:                                           check=False, return_group=True)
->>>>>>> d511be0c
         (Additive abelian group isomorphic to Z/80,
          [(0), (4), (6), (13), (7), (12), (15), (8), (9)])
         sage: relative_difference_set_from_homomorphism(9, 2, 5)                        # needs sage.modules sage.rings.finite_rings
