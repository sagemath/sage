--- conflicted
+++ resolved
@@ -1970,62 +1970,5 @@
             for c in Compositions_n(self.n-i):
                 yield self.element_class(self, [i]+list(c))
 
-<<<<<<< HEAD
-def from_descents(descents, nps=None):
-    r"""
-    This has been deprecated in :trac:`14063`. Use
-    :meth:`Compositions.from_descents()` instead.
-
-    EXAMPLES::
-
-        sage: [x-1 for x in Composition([1, 1, 3, 4, 3]).to_subset()]
-        [0, 1, 4, 8]
-        sage: sage.combinat.composition.from_descents([1,0,4,8],12)
-        doctest:...: DeprecationWarning: from_descents is deprecated. Use Compositions().from_descents instead.
-        See http://trac.sagemath.org/14063 for details.
-        [1, 1, 3, 4, 3]
-    """
-    from sage.misc.superseded import deprecation
-    deprecation(14063, 'from_descents is deprecated. Use Compositions().from_descents instead.')
-    return Compositions().from_descents(descents, nps)
-
-def composition_from_subset(S, n):
-    r"""
-    This has been deprecated in :trac:`14063`. Use
-    :meth:`Compositions.from_subset()` instead.
-
-    EXAMPLES::
-
-        sage: from sage.combinat.composition import composition_from_subset
-        sage: composition_from_subset([2,1,5,9], 12)
-        doctest:...: DeprecationWarning: composition_from_subset is deprecated. Use Compositions().from_subset instead.
-        See http://trac.sagemath.org/14063 for details.
-        [1, 1, 3, 4, 3]
-    """
-    from sage.misc.superseded import deprecation
-    deprecation(14063, 'composition_from_subset is deprecated. Use Compositions().from_subset instead.')
-    return Compositions().from_subset(S, n)
-
-def from_code(code):
-    r"""
-    This has been deprecated in :trac:`14063`. Use
-    :meth:`Compositions.from_code()` instead.
-
-    EXAMPLES::
-
-        sage: import sage.combinat.composition as composition
-        sage: Composition([4,1,2,3,5]).to_code()
-        [1, 0, 0, 0, 1, 1, 0, 1, 0, 0, 1, 0, 0, 0, 0]
-        sage: composition.from_code(_)
-        doctest:...: DeprecationWarning: from_code is deprecated. Use Compositions().from_code instead.
-        See http://trac.sagemath.org/14063 for details.
-        [4, 1, 2, 3, 5]
-    """
-    from sage.misc.superseded import deprecation
-    deprecation(14063, 'from_code is deprecated. Use Compositions().from_code instead.')
-    return Compositions().from_code(code)
-
-=======
->>>>>>> f16112c7
 from sage.structure.sage_object import register_unpickle_override
 register_unpickle_override('sage.combinat.composition', 'Composition_class', Composition)
