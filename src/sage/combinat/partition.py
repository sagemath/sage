# -*- coding: utf-8 -*-
r"""
Integer partitions

A partition `p` of a nonnegative integer `n` is a
non-increasing list of positive integers (the *parts* of the
partition) with total sum `n`.

A partition can be depicted by a diagram made of rows of cells,
where the number of cells in the `i^{th}` row starting from
the top is the `i^{th}` part of the partition.

The coordinate system related to a partition applies from the top
to the bottom and from left to right. So, the corners of the
partition `[5, 3, 1]` are `[[0,4], [1,2], [2,0]]`.

For display options, see :obj:`Partitions.options`.

.. NOTE::

    - Boxes is a synonym for cells. All methods will use 'cell' and 'cells'
      instead of 'box' and 'boxes'.

    - Partitions are 0 based with coordinates in the form of (row-index,
      column-index).

    - If given coordinates of the form ``(r, c)``, then use Python's
      \*-operator.

    - Throughout this documentation, for a partition `\lambda` we will denote
      its conjugate partition by `\lambda^{\prime}`. For more on conjugate
      partitions, see :meth:`Partition.conjugate()`.

    - The comparisons on partitions use lexicographic order.

.. NOTE::

    We use the convention that lexicographic ordering is read from
    left-to-right. That is to say `[1, 3, 7]` is smaller than `[2, 3, 4]`.

AUTHORS:

- Mike Hansen (2007): initial version

- Dan Drake (2009-03-28): deprecate RestrictedPartitions and implement
  Partitions_parts_in

- Travis Scrimshaw (2012-01-12): Implemented latex function to Partition_class

- Travis Scrimshaw (2012-05-09): Fixed Partitions(-1).list() infinite recursion
  loop by saying Partitions_n is the empty set.

- Travis Scrimshaw (2012-05-11): Fixed bug in inner where if the length was
  longer than the length of the inner partition, it would include 0's.

- Andrew Mathas (2012-06-01): Removed deprecated functions and added
  compatibility with the PartitionTuple classes.  See :trac:`13072`

- Travis Scrimshaw (2012-10-12): Added options. Made
  ``Partition_class`` to the element ``Partition``. ``Partitions*`` are now
  all in the category framework except ``PartitionsRestricted`` (which will
  eventually be removed). Cleaned up documentation.

- Matthew Lancellotti (2018-09-14): Added a bunch of "k" methods to Partition.

EXAMPLES:

There are `5` partitions of the integer `4`::

    sage: Partitions(4).cardinality()
    5
    sage: Partitions(4).list()
    [[4], [3, 1], [2, 2], [2, 1, 1], [1, 1, 1, 1]]

We can use the method ``.first()`` to get the 'first' partition of a
number::

    sage: Partitions(4).first()
    [4]

Using the method ``.next(p)``, we can calculate the 'next' partition
after `p`. When we are at the last partition, ``None`` will be returned::

    sage: Partitions(4).next([4])
    [3, 1]
    sage: Partitions(4).next([1,1,1,1]) is None
    True

We can use ``iter`` to get an object which iterates over the partitions
one by one to save memory.  Note that when we do something like
``for part in Partitions(4)`` this iterator is used in the background::

    sage: g = iter(Partitions(4))
    sage: next(g)
    [4]
    sage: next(g)
    [3, 1]
    sage: next(g)
    [2, 2]
    sage: for p in Partitions(4): print(p)
    [4]
    [3, 1]
    [2, 2]
    [2, 1, 1]
    [1, 1, 1, 1]

We can add constraints to the type of partitions we want. For
example, to get all of the partitions of `4` of length `2`, we'd do the
following::

    sage: Partitions(4, length=2).list()
    [[3, 1], [2, 2]]

Here is the list of partitions of length at least `2` and the list of
ones with length at most `2`::

    sage: Partitions(4, min_length=2).list()
    [[3, 1], [2, 2], [2, 1, 1], [1, 1, 1, 1]]
    sage: Partitions(4, max_length=2).list()
    [[4], [3, 1], [2, 2]]

The options ``min_part`` and ``max_part`` can be used to set constraints
on the sizes of all parts. Using ``max_part``, we can select
partitions having only 'small' entries. The following is the list
of the partitions of `4` with parts at most `2`::

    sage: Partitions(4, max_part=2).list()
    [[2, 2], [2, 1, 1], [1, 1, 1, 1]]

The ``min_part`` options is complementary to ``max_part`` and selects
partitions having only 'large' parts. Here is the list of all
partitions of `4` with each part at least `2`::

    sage: Partitions(4, min_part=2).list()
    [[4], [2, 2]]

The options ``inner`` and ``outer`` can be used to set part-by-part
constraints. This is the list of partitions of `4` with ``[3, 1, 1]`` as
an outer bound (that is, partitions of `4` contained in the partition
``[3, 1, 1]``)::

    sage: Partitions(4, outer=[3,1,1]).list()
    [[3, 1], [2, 1, 1]]

``outer`` sets ``max_length`` to the length of its argument. Moreover, the
parts of ``outer`` may be infinite to clear constraints on specific
parts. Here is the list of the partitions of `4` of length at most `3`
such that the second and third part are `1` when they exist::

    sage: Partitions(4, outer=[oo,1,1]).list()
    [[4], [3, 1], [2, 1, 1]]

Finally, here are the partitions of `4` with ``[1,1,1]`` as an inner
bound (i. e., the partitions of `4` containing the partition ``[1,1,1]``).
Note that ``inner`` sets ``min_length`` to the length of its argument::

    sage: Partitions(4, inner=[1,1,1]).list()
    [[2, 1, 1], [1, 1, 1, 1]]

The options ``min_slope`` and ``max_slope`` can be used to set
constraints on the slope, that is on the difference ``p[i+1]-p[i]`` of
two consecutive parts. Here is the list of the strictly decreasing
partitions of `4`::

    sage: Partitions(4, max_slope=-1).list()
    [[4], [3, 1]]

The constraints can be combined together in all reasonable ways.
Here are all the partitions of `11` of length between `2` and `4` such
that the difference between two consecutive parts is between `-3` and
`-1`::

    sage: Partitions(11,min_slope=-3,max_slope=-1,min_length=2,max_length=4).list()
    [[7, 4], [6, 5], [6, 4, 1], [6, 3, 2], [5, 4, 2], [5, 3, 2, 1]]

Partition objects can also be created individually with :class:`Partition`::

    sage: Partition([2,1])
    [2, 1]

Once we have a partition object, then there are a variety of
methods that we can use. For example, we can get the conjugate of a
partition. Geometrically, the conjugate of a partition is the
reflection of that partition through its main diagonal. Of course,
this operation is an involution::

    sage: Partition([4,1]).conjugate()
    [2, 1, 1, 1]
    sage: Partition([4,1]).conjugate().conjugate()
    [4, 1]

If we create a partition with extra zeros at the end, they will be dropped::

    sage: Partition([4,1,0,0])
    [4, 1]
    sage: Partition([0])
    []
    sage: Partition([0,0])
    []

The idea of a partition being followed by infinitely many parts of size
`0` is consistent with the ``get_part`` method::

    sage: p = Partition([5, 2])
    sage: p.get_part(0)
    5
    sage: p.get_part(10)
    0

We can go back and forth between the standard and the exponential
notations of a partition. The exponential notation can be padded with
extra zeros::

    sage: Partition([6,4,4,2,1]).to_exp()
    [1, 1, 0, 2, 0, 1]
    sage: Partition(exp=[1,1,0,2,0,1])
    [6, 4, 4, 2, 1]
    sage: Partition([6,4,4,2,1]).to_exp(5)
    [1, 1, 0, 2, 0, 1]
    sage: Partition([6,4,4,2,1]).to_exp(7)
    [1, 1, 0, 2, 0, 1, 0]
    sage: Partition([6,4,4,2,1]).to_exp(10)
    [1, 1, 0, 2, 0, 1, 0, 0, 0, 0]

We can get the (zero-based!) coordinates of the corners of a
partition::

    sage: Partition([4,3,1]).corners()
    [(0, 3), (1, 2), (2, 0)]

We can compute the core and quotient of a partition and build
the partition back up from them::

    sage: Partition([6,3,2,2]).core(3)
    [2, 1, 1]
    sage: Partition([7,7,5,3,3,3,1]).quotient(3)
    ([2], [1], [2, 2, 2])
    sage: p = Partition([11,5,5,3,2,2,2])
    sage: p.core(3)
    []
    sage: p.quotient(3)
    ([2, 1], [4], [1, 1, 1])
    sage: Partition(core=[],quotient=([2, 1], [4], [1, 1, 1]))
    [11, 5, 5, 3, 2, 2, 2]

We can compute the `0-1` sequence and go back and forth::

    sage: Partitions().from_zero_one([1, 1, 1, 1, 0, 1, 0])
    [5, 4]
    sage: all(Partitions().from_zero_one(mu.zero_one_sequence())
    ....:     == mu for n in range(5) for mu in Partitions(n))
    True

We can compute the Frobenius coordinates and go back and forth::

    sage: Partition([7,3,1]).frobenius_coordinates()
    ([6, 1], [2, 0])
    sage: Partition(frobenius_coordinates=([6,1],[2,0]))
    [7, 3, 1]
    sage: all(mu == Partition(frobenius_coordinates=mu.frobenius_coordinates())
    ....:     for n in range(12) for mu in Partitions(n))
    True

We use the lexicographic ordering::

    sage: pl = Partition([4,1,1])
    sage: ql = Partitions()([3,3])
    sage: pl > ql
    True
    sage: PL = Partitions()
    sage: pl = PL([4,1,1])
    sage: ql = PL([3,3])
    sage: pl > ql
    True
"""
# ****************************************************************************
#       Copyright (C) 2007 Mike Hansen <mhansen@gmail.com>,
#
#  Distributed under the terms of the GNU General Public License (GPL)
#                  https://www.gnu.org/licenses/
# ****************************************************************************

from copy import copy
from itertools import accumulate

<<<<<<< HEAD
from sage.arith.misc import binomial, factorial, GCD as gcd, multinomial
=======
from sage.arith.misc import binomial, factorial, gcd, multinomial
>>>>>>> 10d2e1cc
from sage.libs.pari.all import pari
from sage.libs.flint.arith import number_of_partitions as flint_number_of_partitions
from sage.structure.global_options import GlobalOptions
from sage.structure.parent import Parent
from sage.structure.unique_representation import UniqueRepresentation
from sage.symbolic.ring import var

from sage.misc.lazy_import import lazy_import
lazy_import('sage.combinat.skew_partition', 'SkewPartition')
lazy_import('sage.combinat.partition_tuple', 'PartitionTuple')

from sage.misc.misc_c import prod
from sage.misc.prandom import randrange
from sage.misc.cachefunc import cached_method, cached_function

from sage.categories.infinite_enumerated_sets import InfiniteEnumeratedSets
from sage.categories.finite_enumerated_sets import FiniteEnumeratedSets

from sage.sets.non_negative_integers import NonNegativeIntegers
from sage.rings.finite_rings.integer_mod_ring import IntegerModRing
from sage.rings.integer_ring import ZZ
from sage.rings.rational_field import QQ
from sage.rings.semirings.non_negative_integer_semiring import NN
from sage.rings.polynomial.polynomial_ring_constructor import PolynomialRing
from sage.rings.integer import Integer
from sage.rings.infinity import infinity

from .combinat import CombinatorialElement
from . import tableau
from . import permutation
from . import composition
from sage.combinat.partitions import ZS1_iterator, ZS1_iterator_nk
from sage.combinat.integer_lists import IntegerListsLex
from sage.combinat.integer_lists.invlex import IntegerListsBackend_invlex
from sage.combinat.integer_vector_weighted import iterator_fast as weighted_iterator_fast
from sage.combinat.combinat_cython import conjugate
from sage.combinat.root_system.weyl_group import WeylGroup
from sage.combinat.combinatorial_map import combinatorial_map
from sage.groups.perm_gps.permgroup import PermutationGroup
from sage.graphs.dot2tex_utils import have_dot2tex


class Partition(CombinatorialElement):
    r"""
    A partition `p` of a nonnegative integer `n` is a
    non-increasing list of positive integers (the *parts* of the
    partition) with total sum `n`.

    A partition is often represented as a diagram consisting of **cells**,
    or **boxes**, placed in rows on top of each other such that the number of
    cells in the `i^{th}` row, reading from top to bottom, is the `i^{th}`
    part of the partition. The rows are left-justified (and become shorter
    and shorter the farther down one goes). This diagram is called the
    **Young diagram** of the partition, or more precisely its Young diagram
    in English notation. (French and Russian notations are variations on this
    representation.)

    The coordinate system related to a partition applies from the top
    to the bottom and from left to right. So, the corners of the
    partition ``[5, 3, 1]`` are ``[[0,4], [1,2], [2,0]]``.

    For display options, see :meth:`Partitions.options`.

    .. NOTE::

        Partitions are 0 based with coordinates in the form of (row-index,
        column-index). For example consider the partition
        ``mu=Partition([4,3,2,2])``, the first part is ``mu[0]`` (which is 4),
        the second is ``mu[1]``, and so on, and the upper-left cell in English
        convention is ``(0, 0)``.

    A partition can be specified in one of the following ways:

    - a list (the default)
    - using exponential notation
    - by Frobenius coordinates
    - specifying its `0-1` sequence
    - specifying the core and the quotient

    See the examples below.

    EXAMPLES:

    Creating partitions though parents::

        sage: mu = Partitions(8)([3,2,1,1,1]); mu
        [3, 2, 1, 1, 1]
        sage: nu = Partition([3,2,1,1,1]); nu
        [3, 2, 1, 1, 1]
        sage: mu == nu
        True
        sage: mu is nu
        False
        sage: mu in Partitions()
        True
        sage: mu.parent()
        Partitions of the integer 8
        sage: mu.size()
        8
        sage: mu.category()
        Category of elements of Partitions of the integer 8
        sage: nu.parent()
        Partitions
        sage: nu.category()
        Category of elements of Partitions
        sage: mu[0]
        3
        sage: mu[1]
        2
        sage: mu[2]
        1
        sage: mu.pp()
        ***
        **
        *
        *
        *
        sage: mu.removable_cells()
        [(0, 2), (1, 1), (4, 0)]
        sage: mu.down_list()
        [[2, 2, 1, 1, 1], [3, 1, 1, 1, 1], [3, 2, 1, 1]]
        sage: mu.addable_cells()
        [(0, 3), (1, 2), (2, 1), (5, 0)]
        sage: mu.up_list()
        [[4, 2, 1, 1, 1], [3, 3, 1, 1, 1], [3, 2, 2, 1, 1], [3, 2, 1, 1, 1, 1]]
        sage: mu.conjugate()
        [5, 2, 1]
        sage: mu.dominates(nu)
        True
        sage: nu.dominates(mu)
        True

    Creating partitions using ``Partition``::

        sage: Partition([3,2,1])
        [3, 2, 1]
        sage: Partition(exp=[2,1,1])
        [3, 2, 1, 1]
        sage: Partition(core=[2,1], quotient=[[2,1],[3],[1,1,1]])
        [11, 5, 5, 3, 2, 2, 2]
        sage: Partition(frobenius_coordinates=([3,2],[4,0]))
        [4, 4, 1, 1, 1]
        sage: Partitions().from_zero_one([1, 1, 1, 1, 0, 1, 0])
        [5, 4]
        sage: [2,1] in Partitions()
        True
        sage: [2,1,0] in Partitions()
        True
        sage: Partition([1,2,3])
        Traceback (most recent call last):
        ...
        ValueError: [1, 2, 3] is not an element of Partitions

    Sage ignores trailing zeros at the end of partitions::

        sage: Partition([3,2,1,0])
        [3, 2, 1]
        sage: Partitions()([3,2,1,0])
        [3, 2, 1]
        sage: Partitions(6)([3,2,1,0])
        [3, 2, 1]

    TESTS:

    Check that only trailing zeros are stripped::

        sage: TestSuite( Partition([]) ).run()
        sage: TestSuite( Partition([4,3,2,2,2,1]) ).run()
        sage: Partition([3,2,2,2,1,0,0,0])
        [3, 2, 2, 2, 1]
        sage: Partition([3,0,2,2,2,1,0])
        Traceback (most recent call last):
        ...
        ValueError: [3, 0, 2, 2, 2, 1, 0] is not an element of Partitions
        sage: Partition([0,7,3])
        Traceback (most recent call last):
        ...
        ValueError: [0, 7, 3] is not an element of Partitions
    """
    @staticmethod
    def __classcall_private__(cls, mu=None, **keyword):
        """
        This constructs a list from optional arguments and delegates the
        construction of a :class:`Partition` to the ``element_class()`` call
        of the appropriate parent.

        EXAMPLES::

            sage: Partition([3,2,1])
            [3, 2, 1]
            sage: Partition(exp=[2,1,1])
            [3, 2, 1, 1]
            sage: Partition(core=[2,1], quotient=[[2,1],[3],[1,1,1]])
            [11, 5, 5, 3, 2, 2, 2]
        """
        l = len(keyword)
        if l == 0:
            if mu is not None:
                if isinstance(mu, Partition):
                    return mu
                return _Partitions(list(mu))
        if l == 1:
            if 'beta_numbers' in keyword:
                return _Partitions.from_beta_numbers(keyword['beta_numbers'])
            elif 'exp' in keyword:
                return _Partitions.from_exp(keyword['exp'])
            elif 'frobenius_coordinates' in keyword:
                return _Partitions.from_frobenius_coordinates(keyword['frobenius_coordinates'])
            elif 'zero_one' in keyword:
                return _Partitions.from_zero_one(keyword['zero_one'])

        if l == 2 and 'core' in keyword and 'quotient' in keyword:
            return _Partitions.from_core_and_quotient(keyword['core'], keyword['quotient'])
        raise ValueError('incorrect syntax for Partition()')

    def __setstate__(self, state):
        r"""
        In order to maintain backwards compatibility and be able to unpickle a
        old pickle from ``Partition_class`` we have to override the default
        ``__setstate__``.

        EXAMPLES::

            sage: loads(b'x\x9ck`J.NLO\xd5K\xce\xcfM\xca\xccK,\xd1+H,*\xc9,\xc9\xcc\xcf\xe3\n\x80\xb1\xe2\x93s\x12\x8b\x8b\xb9\n\x195\x1b\x0b\x99j\x0b\x995BY\xe33\x12\x8b3\nY\xfc\x80\xac\x9c\xcc\xe2\x92B\xd6\xd8B6\r\x88IE\x99y\xe9\xc5z\x99y%\xa9\xe9\xa9E\\\xb9\x89\xd9\xa9\xf10N!{(\xa3qkP!G\x06\x90a\x04dp\x82\x18\x86@\x06Wji\x92\x1e\x00x0.\xb5')
            [3, 2, 1]
            sage: loads(dumps( Partition([3,2,1]) ))  # indirect doctest
            [3, 2, 1]
        """
        if isinstance(state, dict):   # for old pickles from Partition_class
            self._set_parent(_Partitions)
            self.__dict__ = state
        else:
            self._set_parent(state[0])
            self.__dict__ = state[1]

    def __init__(self, parent, mu):
        """
        Initialize ``self``.

        We assume that ``mu`` is a weakly decreasing list of
        non-negative elements in ``ZZ``.

        EXAMPLES::

            sage: p = Partition([3,1])
            sage: TestSuite(p).run()

        TESTS:

        Fix that tuples raise the correct error::

            sage: Partition((3,1,7))
            Traceback (most recent call last):
            ...
            ValueError: [3, 1, 7] is not an element of Partitions
        """
        if isinstance(mu, Partition):
            # since we are (suppose to be) immutable, we can share the underlying data
            CombinatorialElement.__init__(self, parent, mu._list)
        else:
            if mu and not mu[-1]:
                # direct callers might assume that mu is not modified
                mu = mu[:-1]
                while mu and not mu[-1]:
                    mu.pop()
            CombinatorialElement.__init__(self, parent, mu)

    @cached_method
    def __hash__(self):
        r"""
        Return the hash of ``self``.

        TESTS::

            sage: P = Partition([4,2,2,1])
            sage: hash(P) == hash(P)
            True
        """
        return hash(tuple(self._list))

    def _repr_(self):
        r"""
        Return a string representation of ``self`` depending on
        :meth:`Partitions.options`.

        EXAMPLES::

            sage: mu=Partition([7,7,7,3,3,2,1,1,1,1,1,1,1]); mu # indirect doctest
            [7, 7, 7, 3, 3, 2, 1, 1, 1, 1, 1, 1, 1]
            sage: Partitions.options.display="diagram"; mu
            *******
            *******
            *******
            ***
            ***
            **
            *
            *
            *
            *
            *
            *
            *
            sage: Partitions.options.display="list"; mu
            [7, 7, 7, 3, 3, 2, 1, 1, 1, 1, 1, 1, 1]
            sage: Partitions.options.display="compact_low"; mu
            1^7,2,3^2,7^3
            sage: Partitions.options.display="compact_high"; mu
            7^3,3^2,2,1^7
            sage: Partitions.options.display="exp_low"; mu
            1^7, 2, 3^2, 7^3
            sage: Partitions.options.display="exp_high"; mu
            7^3, 3^2, 2, 1^7

            sage: Partitions.options.convention="French"
            sage: mu = Partition([7,7,7,3,3,2,1,1,1,1,1,1,1]); mu # indirect doctest
            7^3, 3^2, 2, 1^7
            sage: Partitions.options.display="diagram"; mu
            *
            *
            *
            *
            *
            *
            *
            **
            ***
            ***
            *******
            *******
            *******
            sage: Partitions.options.display="list"; mu
            [7, 7, 7, 3, 3, 2, 1, 1, 1, 1, 1, 1, 1]
            sage: Partitions.options.display="compact_low"; mu
            1^7,2,3^2,7^3
            sage: Partitions.options.display="compact_high"; mu
            7^3,3^2,2,1^7
            sage: Partitions.options.display="exp_low"; mu
            1^7, 2, 3^2, 7^3
            sage: Partitions.options.display="exp_high"; mu
            7^3, 3^2, 2, 1^7

            sage: Partitions.options._reset()
        """
        return self.parent().options._dispatch(self, '_repr_', 'display')

    def _ascii_art_(self):
        """
        TESTS::

            sage: ascii_art(Partitions(5).list())
            [                                * ]
            [                            **  * ]
            [                   ***  **  *   * ]
            [        ****  ***  *    **  *   * ]
            [ *****, *   , ** , *  , * , * , * ]
        """
        from sage.typeset.ascii_art import AsciiArt
        return AsciiArt(self._repr_diagram().splitlines(), baseline=0)

    def _unicode_art_(self):
        """
        TESTS::

            sage: unicode_art(Partitions(5).list())
            ⎡                                      ┌┐ ⎤
            ⎢                                 ┌┬┐  ├┤ ⎥
            ⎢                      ┌┬┬┐  ┌┬┐  ├┼┘  ├┤ ⎥
            ⎢         ┌┬┬┬┐  ┌┬┬┐  ├┼┴┘  ├┼┤  ├┤   ├┤ ⎥
            ⎢ ┌┬┬┬┬┐  ├┼┴┴┘  ├┼┼┘  ├┤    ├┼┘  ├┤   ├┤ ⎥
            ⎣ └┴┴┴┴┘, └┘   , └┴┘ , └┘  , └┘ , └┘ , └┘ ⎦
            sage: Partitions.options.convention = "French"
            sage: unicode_art(Partitions(5).list())
            ⎡                                      ┌┐ ⎤
            ⎢                                 ┌┐   ├┤ ⎥
            ⎢                      ┌┐    ┌┐   ├┤   ├┤ ⎥
            ⎢         ┌┐     ┌┬┐   ├┤    ├┼┐  ├┤   ├┤ ⎥
            ⎢ ┌┬┬┬┬┐  ├┼┬┬┐  ├┼┼┐  ├┼┬┐  ├┼┤  ├┼┐  ├┤ ⎥
            ⎣ └┴┴┴┴┘, └┴┴┴┘, └┴┴┘, └┴┴┘, └┴┘, └┴┘, └┘ ⎦
            sage: Partitions.options._reset()
        """
        from sage.typeset.unicode_art import UnicodeArt

        if not self._list:
            return UnicodeArt(u'∅', baseline=0)
        if self.parent().options.convention == "English":
            data = list(self)
        else:
            data = list(reversed(self))

        txt = [u'┌' + u'┬' * (data[0] - 1) + u'┐']
        for i in range(len(data) - 1):
            p = data[i]
            q = data[i + 1]
            if p < q:
                txt += [u'├' + u'┼' * p + u'┬' * (q - p - 1) + u'┐']
            elif p == q:
                txt += [u'├' + u'┼' * (p - 1) + u'┤']
            else:
                txt += [u'├' + u'┼' * q + u'┴' * (p - q - 1) + u'┘']
        txt += [u'└' + u'┴' * (data[-1] - 1) + u'┘']

        return UnicodeArt(txt, baseline=0)

    def _repr_list(self):
        """
        Return a string representation of ``self`` as a list.

        EXAMPLES::

            sage: print(Partition([7,7,7,3,3,2,1,1,1,1,1,1,1])._repr_list())
            [7, 7, 7, 3, 3, 2, 1, 1, 1, 1, 1, 1, 1]
        """
        return '[%s]' % ', '.join('%s' % m for m in self)

    def _repr_exp_low(self):
        """
        Return a string representation of ``self`` in exponential form (lowest
        first).

        EXAMPLES::

            sage: print(Partition([7,7,7,3,3,2,1,1,1,1,1,1,1])._repr_exp_low())
            1^7, 2, 3^2, 7^3
            sage: print(Partition([])._repr_exp_low())
            -
        """
        if not self._list:
            return '-'
        exp = self.to_exp()
        return '%s' % ', '.join('%s%s' % (m+1, '' if e==1 else '^%s'%e)
                                 for (m,e) in enumerate(exp) if e > 0)

    def _repr_exp_high(self):
        """
        Return a string representation of ``self`` in exponential form (highest
        first).

        EXAMPLES::

            sage: print(Partition([7,7,7,3,3,2,1,1,1,1,1,1,1])._repr_exp_high())
            7^3, 3^2, 2, 1^7

            sage: print(Partition([])._repr_exp_high())
            -
        """
        if not self._list:
            return '-'
        exp = self.to_exp()[::-1]         # reversed list of exponents
        M = max(self)
        return ', '.join('%s%s' % (M - m, '' if e == 1 else '^%s' % e)
                         for m, e in enumerate(exp) if e > 0)

    def _repr_compact_low(self):
        """
        Return a string representation of ``self`` in compact form (exponential
        form with lowest first).

        EXAMPLES::

            sage: print(Partition([7,7,7,3,3,2,1,1,1,1,1,1,1])._repr_compact_low())
            1^7,2,3^2,7^3
            sage: print(Partition([])._repr_compact_low())
            -
        """
        if not self._list:
            return '-'
        exp = self.to_exp()
        return '%s' % ','.join('%s%s' % (m+1, '' if e==1 else '^%s'%e)
                                 for (m,e) in enumerate(exp) if e > 0)

    def _repr_compact_high(self):
        """
        Return a string representation of ``self`` in compact form (exponential
        form with highest first).

        EXAMPLES::

            sage: print(Partition([7,7,7,3,3,2,1,1,1,1,1,1,1])._repr_compact_high())
            7^3,3^2,2,1^7
            sage: print(Partition([])._repr_compact_low())
            -
        """
        if not self._list:
            return '-'
        exp = self.to_exp()[::-1]         # reversed list of exponents
        M=max(self)
        return '%s' % ','.join('%s%s' % (M-m, '' if e==1 else '^%s'%e)
                                 for (m,e) in enumerate(exp) if e>0)

    def _repr_diagram(self):
        r"""
        Return a representation of ``self`` as a Ferrers diagram.

        EXAMPLES::

            sage: print(Partition([7,7,7,3,3,2,1,1,1,1,1,1,1])._repr_diagram())
            *******
            *******
            *******
            ***
            ***
            **
            *
            *
            *
            *
            *
            *
            *
        """
        return self.ferrers_diagram()

    def level(self):
        """
        Return the level of ``self``, which is always 1.

        This method exists only for compatibility with
        :class:`PartitionTuples`.

        EXAMPLES::

            sage: Partition([4,3,2]).level()
            1
        """
        return 1

    def components(self):
        """
        Return a list containing the shape of ``self``.

        This method exists only for compatibility with
        :class:`PartitionTuples`.

        EXAMPLES::

            sage: Partition([3,2]).components()
            [[3, 2]]
        """
        return [ self ]

    def _latex_(self):
        r"""
        Return a LaTeX version of ``self``.

        For more on the latex options, see :meth:`Partitions.options`.

        EXAMPLES::

            sage: mu = Partition([2, 1])
            sage: Partitions.options.latex='diagram'; latex(mu)       # indirect doctest
            {\def\lr#1{\multicolumn{1}{@{\hspace{.6ex}}c@{\hspace{.6ex}}}{\raisebox{-.3ex}{$#1$}}}
            \raisebox{-.6ex}{$\begin{array}[b]{*{2}c}\\
            \lr{\ast}&\lr{\ast}\\
            \lr{\ast}\\
            \end{array}$}
            }
            sage: Partitions.options.latex='exp_high'; latex(mu)      # indirect doctest
            2,1
            sage: Partitions.options.latex='exp_low'; latex(mu)       # indirect doctest
            1,2
            sage: Partitions.options.latex='list'; latex(mu)          # indirect doctest
            [2, 1]
            sage: Partitions.options.latex='young_diagram'; latex(mu) # indirect doctest
            {\def\lr#1{\multicolumn{1}{|@{\hspace{.6ex}}c@{\hspace{.6ex}}|}{\raisebox{-.3ex}{$#1$}}}
            \raisebox{-.6ex}{$\begin{array}[b]{*{2}c}\cline{1-2}
            \lr{\phantom{x}}&\lr{\phantom{x}}\\\cline{1-2}
            \lr{\phantom{x}}\\\cline{1-1}
            \end{array}$}
            }

            sage: Partitions.options(latex="young_diagram", convention="french")
            sage: Partitions.options.latex='exp_high'; latex(mu)      # indirect doctest
            2,1
            sage: Partitions.options.latex='exp_low'; latex(mu)       # indirect doctest
            1,2
            sage: Partitions.options.latex='list'; latex(mu)          # indirect doctest
            [2, 1]
            sage: Partitions.options.latex='young_diagram'; latex(mu) # indirect doctest
            {\def\lr#1{\multicolumn{1}{|@{\hspace{.6ex}}c@{\hspace{.6ex}}|}{\raisebox{-.3ex}{$#1$}}}
            \raisebox{-.6ex}{$\begin{array}[t]{*{2}c}\cline{1-1}
            \lr{\phantom{x}}\\\cline{1-2}
            \lr{\phantom{x}}&\lr{\phantom{x}}\\\cline{1-2}
            \end{array}$}
            }

            sage: Partitions.options._reset()
        """
        return self.parent().options._dispatch(self, '_latex_', 'latex')

    def _latex_young_diagram(self):
        r"""
        LaTeX output as a Young diagram.

        EXAMPLES::

            sage: print(Partition([2, 1])._latex_young_diagram())
            {\def\lr#1{\multicolumn{1}{|@{\hspace{.6ex}}c@{\hspace{.6ex}}|}{\raisebox{-.3ex}{$#1$}}}
            \raisebox{-.6ex}{$\begin{array}[b]{*{2}c}\cline{1-2}
            \lr{\phantom{x}}&\lr{\phantom{x}}\\\cline{1-2}
            \lr{\phantom{x}}\\\cline{1-1}
            \end{array}$}
            }
            sage: print(Partition([])._latex_young_diagram())
            {\emptyset}
        """
        if not self._list:
            return "{\\emptyset}"

        from sage.combinat.output import tex_from_array
        return tex_from_array([ ["\\phantom{x}"]*row_size for row_size in self._list ])

    def _latex_diagram(self):
        r"""
        LaTeX output as a Ferrers' diagram.

        EXAMPLES::

            sage: print(Partition([2, 1])._latex_diagram())
            {\def\lr#1{\multicolumn{1}{@{\hspace{.6ex}}c@{\hspace{.6ex}}}{\raisebox{-.3ex}{$#1$}}}
            \raisebox{-.6ex}{$\begin{array}[b]{*{2}c}\\
            \lr{\ast}&\lr{\ast}\\
            \lr{\ast}\\
            \end{array}$}
            }
            sage: print(Partition([])._latex_diagram())
            {\emptyset}
        """
        if not self._list:
            return "{\\emptyset}"

        entry = self.parent().options("latex_diagram_str")
        from sage.combinat.output import tex_from_array
        return tex_from_array([ [entry]*row_size for row_size in self._list ], False)

    def _latex_list(self):
        r"""
        LaTeX output as a list.

        EXAMPLES::

            sage: print(Partition([2, 1])._latex_list())
            [2, 1]
            sage: print(Partition([])._latex_list())
            []
        """
        return repr(self._list)

    def _latex_exp_low(self):
        r"""
        LaTeX output in exponential notation (lowest first).

        EXAMPLES::

            sage: print(Partition([2,2,1])._latex_exp_low())
            1,2^{2}
            sage: print(Partition([])._latex_exp_low())
            {\emptyset}
        """
        if not self._list:
            return "{\\emptyset}"
        exp = self.to_exp()
        return '%s' % ','.join('%s%s' % (m+1, '' if e==1 else '^{%s}'%e)
                                 for (m,e) in enumerate(exp) if e > 0)

    def _latex_exp_high(self):
        r"""
        LaTeX output in exponential notation (highest first).

        EXAMPLES::

            sage: print(Partition([2,2,1])._latex_exp_high())
            2^{2},1
            sage: print(Partition([])._latex_exp_high())
            {\emptyset}
        """
        if not self._list:
            return "{\\emptyset}"
        exp = self.to_exp()[::-1]  # reversed list of exponents
        M = max(self)
        return '%s' % ','.join('%s%s' % (M-m, '' if e==1 else '^{%s}'%e)
                                 for (m,e) in enumerate(exp) if e>0)

    def ferrers_diagram(self):
        r"""
        Return the Ferrers diagram of ``self``.

        EXAMPLES::

            sage: mu = Partition([5,5,2,1])
            sage: Partitions.options(diagram_str='*', convention="english")
            sage: print(mu.ferrers_diagram())
            *****
            *****
            **
            *
            sage: Partitions.options(diagram_str='#')
            sage: print(mu.ferrers_diagram())
            #####
            #####
            ##
            #
            sage: Partitions.options.convention="french"
            sage: print(mu.ferrers_diagram())
            #
            ##
            #####
            #####
            sage: print(Partition([]).ferrers_diagram())
            -
            sage: Partitions.options(diagram_str='-')
            sage: print(Partition([]).ferrers_diagram())
            (/)
            sage: Partitions.options._reset()
        """
        diag_str = self.parent().options.diagram_str
        if not self._list:
            return '-' if diag_str != '-' else "(/)"
        if self.parent().options.convention == "English":
            return '\n'.join(diag_str * p for p in self)
        else:
            return '\n'.join(diag_str * p for p in reversed(self))

    def pp(self):
        r"""
        Print the Ferrers diagram.

        See :meth:`ferrers_diagram` for more on the Ferrers diagram.

        EXAMPLES::

            sage: Partition([5,5,2,1]).pp()
            *****
            *****
            **
            *
            sage: Partitions.options.convention='French'
            sage: Partition([5,5,2,1]).pp()
            *
            **
            *****
            *****
            sage: Partitions.options._reset()
        """
        print(self.ferrers_diagram())

    def __truediv__(self, p):
        """
        Return the skew partition ``self / p``.

        EXAMPLES::

            sage: p = Partition([3,2,1])
            sage: p/[1,1]
            [3, 2, 1] / [1, 1]
            sage: p/[3,2,1]
            [3, 2, 1] / [3, 2, 1]
            sage: p/Partition([1,1])
            [3, 2, 1] / [1, 1]
            sage: p/[2,2,2]
            Traceback (most recent call last):
            ...
            ValueError: to form a skew partition p/q, q must be contained in p
        """
        if not self.contains(p):
            raise ValueError("to form a skew partition p/q, q must be contained in p")

        return SkewPartition([self[:], p])

    def stretch(self, k):
        """
        Return the partition obtained by multiplying each part with the
        given number.

        EXAMPLES::

            sage: p = Partition([4,2,2,1,1])
            sage: p.stretch(3)
            [12, 6, 6, 3, 3]
        """
        return _Partitions([k * p for p in self])

    def power(self, k):
        r"""
        Return the cycle type of the `k`-th power of any permutation
        with cycle type ``self`` (thus describes the powermap of
        symmetric groups).

        Equivalent to GAP's ``PowerPartition``.

        EXAMPLES::

            sage: p = Partition([5,3])
            sage: p.power(1)
            [5, 3]
            sage: p.power(2)
            [5, 3]
            sage: p.power(3)
            [5, 1, 1, 1]
            sage: p.power(4)
            [5, 3]

        Now let us compare this to the power map on `S_8`::

            sage: G = SymmetricGroup(8)
            sage: g = G([(1,2,3,4,5),(6,7,8)])
            sage: g
            (1,2,3,4,5)(6,7,8)
            sage: g^2
            (1,3,5,2,4)(6,8,7)
            sage: g^3
            (1,4,2,5,3)
            sage: g^4
            (1,5,4,3,2)(6,7,8)

        ::

            sage: Partition([3,2,1]).power(3)
            [2, 1, 1, 1, 1]
        """
        res = []
        for i in self:
            g = gcd(i, k)
            res.extend( [ZZ(i//g)]*int(g) )
        res.sort(reverse=True)
        return Partition(res)

    def __next__(self):
        """
        Return the partition that lexicographically follows ``self``, of the
        same size. If ``self`` is the last partition, then return ``False``.

        EXAMPLES::

            sage: next(Partition([4]))
            [3, 1]
            sage: next(Partition([1,1,1,1]))
            False
        """
        p = self
        n = 0
        m = 0
        for i in p:
            n += i
            m += 1

        next_p = p[:] + [1]*(n - len(p))

        #Check to see if we are at the last (all ones) partition
        if p == [1]*n:
            return False

        #
        #If we are not, then run the ZS1 algorithm.
        #

        #Let h be the number of non-one  entries in the
        #partition
        h = 0
        for i in next_p:
            if i != 1:
                h += 1

        if next_p[h-1] == 2:
            m += 1
            next_p[h-1] = 1
            h -= 1
        else:
            r = next_p[h-1] - 1
            t = m - h + 1
            next_p[h-1] = r

            while t >= r:
                h += 1
                next_p[h-1] = r
                t -= r

            if t == 0:
                m = h
            else:
                m = h + 1
                if t > 1:
                    h += 1
                    next_p[h-1] = t

        return self.parent()(next_p[:m])

    next = __next__

    def size(self):
        """
        Return the size of ``self``.

        EXAMPLES::

            sage: Partition([2,2]).size()
            4
            sage: Partition([3,2,1]).size()
            6
        """
        return sum(self)

    def sign(self):
        r"""
        Return the sign of any permutation with cycle type ``self``.

        This function corresponds to a homomorphism from the symmetric
        group `S_n` into the cyclic group of order 2, whose kernel
        is exactly the alternating group `A_n`. Partitions of sign
        `1` are called even partitions while partitions of sign
        `-1` are called odd.

        EXAMPLES::

            sage: Partition([5,3]).sign()
            1
            sage: Partition([5,2]).sign()
            -1

        Zolotarev's lemma states that the Legendre symbol
        `\left(\frac{a}{p}\right)` for an integer
        `a \pmod p` (`p` a prime number), can be computed
        as sign(p_a), where sign denotes the sign of a permutation and
        p_a the permutation of the residue classes `\pmod p`
        induced by modular multiplication by `a`, provided
        `p` does not divide `a`.

        We verify this in some examples.

        ::

            sage: F = GF(11)
            sage: a = F.multiplicative_generator();a
            2
            sage: plist = [int(a*F(x)) for x in range(1,11)]; plist
            [2, 4, 6, 8, 10, 1, 3, 5, 7, 9]

        This corresponds to the permutation (1, 2, 4, 8, 5, 10, 9, 7, 3, 6)
        (acting the set `\{1,2,...,10\}`) and to the partition
        [10].

        ::

            sage: p = PermutationGroupElement('(1, 2, 4, 8, 5, 10, 9, 7, 3, 6)')
            sage: p.sign()
            -1
            sage: Partition([10]).sign()
            -1
            sage: kronecker_symbol(11,2)
            -1

        Now replace `2` by `3`::

            sage: plist = [int(F(3*x)) for x in range(1,11)]; plist
            [3, 6, 9, 1, 4, 7, 10, 2, 5, 8]
            sage: list(range(1, 11))
            [1, 2, 3, 4, 5, 6, 7, 8, 9, 10]
            sage: p = PermutationGroupElement('(3,4,8,7,9)')
            sage: p.sign()
            1
            sage: kronecker_symbol(3,11)
            1
            sage: Partition([5,1,1,1,1,1]).sign()
            1

        In both cases, Zolotarev holds.

        REFERENCES:

        - :wikipedia:`Zolotarev%27s_lemma`
        """
        return (-1)**(self.size()-self.length())

    def k_size(self, k):
        r"""
        Given a partition ``self`` and a ``k``, return the size of the
        `k`-boundary.

        This is the same as the length method
        :meth:`sage.combinat.core.Core.length` of the
        :class:`sage.combinat.core.Core` object, with the exception that here we
        don't require ``self`` to be a `k+1`-core.

        EXAMPLES::

            sage: Partition([2, 1, 1]).k_size(1)
            2
            sage: Partition([2, 1, 1]).k_size(2)
            3
            sage: Partition([2, 1, 1]).k_size(3)
            3
            sage: Partition([2, 1, 1]).k_size(4)
            4

        .. SEEALSO::

            :meth:`k_boundary`, :meth:`SkewPartition.size`
        """
        return self.k_boundary(k).size()

    def boundary(self):
        r"""
        Return the integer coordinates of points on the boundary of ``self``.

        For the following description, picture the Ferrer's diagram of ``self``
        using the French convention.  Recall that the French convention puts
        the longest row on the bottom and the shortest row on the top.  In
        addition, interpret the Ferrer's diagram as 1 x 1 cells in the Euclidean
        plane.  So if ``self`` was the partition [3, 1], the lower-left vertices
        of the 1 x 1 cells in the Ferrer's diagram would be (0, 0), (1, 0),
        (2, 0), and (0, 1).

        The boundary of a partition is the set `\{ \text{NE}(d) \mid \forall
        d\:\text{diagonal} \}`.  That is, for every diagonal line `y = x + b`
        where `b \in \mathbb{Z}`, we find the northeasternmost (NE) point on
        that diagonal which is also in the Ferrer's diagram.

        The boundary will go from bottom-right to top-left.

        EXAMPLES:

        Consider the partition (1) depicted as a square on a cartesian plane
        with vertices (0, 0), (1, 0), (1, 1), and (0, 1).  Three of those
        vertices in the appropriate order form the boundary::

            sage: Partition([1]).boundary()
            [(1, 0), (1, 1), (0, 1)]

        The partition (3, 1) can be visualized as three squares on a cartesian
        plane. The coordinates of the appropriate vertices form the boundary::

            sage: Partition([3, 1]).boundary()
            [(3, 0), (3, 1), (2, 1), (1, 1), (1, 2), (0, 2)]

        TESTS::

            sage: Partition([1]).boundary()
            [(1, 0), (1, 1), (0, 1)]
            sage: Partition([2, 1]).boundary()
            [(2, 0), (2, 1), (1, 1), (1, 2), (0, 2)]
            sage: Partition([3, 1]).boundary()
            [(3, 0), (3, 1), (2, 1), (1, 1), (1, 2), (0, 2)]
            sage: Partition([2, 1, 1]).boundary()
            [(2, 0), (2, 1), (1, 1), (1, 2), (1, 3), (0, 3)]

        .. SEEALSO::

            :meth:`k_rim`.  You might have been looking for :meth:`k_boundary`
            instead.
        """
        def horizontal_piece(xy, bdy):
            (start_x, start_y) = xy
            if not bdy:
                h_piece = [(start_x, start_y)]
            else:
                stop_x = bdy[-1][0]
                y = start_y  # y never changes
                h_piece = [(x, y) for x in range(start_x, stop_x)]
            h_piece = list(reversed(h_piece))
            return h_piece
        bdy = []
        for i, part in enumerate(self):
            (cell_x, cell_y) = (part - 1, i)
            (x, y) = (cell_x + 1, cell_y + 1)
            bdy += horizontal_piece((x, y - 1), bdy)
            bdy.append((x, y))
        # add final "top-left" horizontal piece
        (top_left_x, top_left_y) = (0, len(self))
        bdy += horizontal_piece((top_left_x, top_left_y), bdy)
        return bdy

    def k_rim(self, k):
        r"""
        Return the ``k``-rim of ``self`` as a list of integer coordinates.

        The `k`-rim of a partition is the "line between" (or "intersection of")
        the `k`-boundary and the `k`-interior.  (Section 2.3 of [HM2011]_)

        It will be output as an ordered list of integer coordinates, where the
        origin is `(0, 0)`.  It will start at the top-left of the `k`-rim (using
        French convention) and end at the bottom-right.

        EXAMPLES:

        Consider the partition (3, 1) split up into its 1-interior and
        1-boundary:

        .. image:: ../../media/k-rim.JPG
            :height: 180px
            :align: center

        The line shown in bold is the 1-rim, and that information is equivalent
        to the integer coordinates of the points that occur along that line::

            sage: Partition([3, 1]).k_rim(1)
            [(3, 0), (2, 0), (2, 1), (1, 1), (0, 1), (0, 2)]

        TESTS::

            sage: Partition([1]).k_rim(0)
            [(1, 0),  (1, 1),  (0, 1)]
            sage: Partition([3,  1]).k_rim(0)
            [(3, 0),  (3, 1),  (2, 1),  (1, 1),  (1, 2),  (0, 2)]
            sage: Partition([3,  1]).k_rim(1)
            [(3, 0),  (2, 0),  (2, 1),  (1, 1),  (0, 1),  (0, 2)]
            sage: Partition([3,  1]).k_rim(2)
            [(3, 0),  (2, 0),  (1, 0),  (1, 1),  (0, 1),  (0, 2)]
            sage: Partition([3,  1]).k_rim(3)
            [(3, 0),  (2, 0),  (1, 0),  (1, 1),  (0, 1),  (0, 2)]

        .. SEEALSO::

            :meth:`k_interior`, :meth:`k_boundary`, :meth:`boundary`
        """
        interior_rim = self.k_interior(k).boundary()
        # get leftmost vertical line
        interior_top_left_y = interior_rim[-1][1]
        v_piece = [(0, y) for y in range(interior_top_left_y+1, len(self)+1)]
        # get bottommost horizontal line
        interior_bottom_right_x = interior_rim[0][0]
        if self:
            ptn_bottom_right_x = self[0]
        else:
            ptn_bottom_right_x = 0
        h_piece = [(x, 0) for x in
                   range(ptn_bottom_right_x, interior_bottom_right_x, -1)]
        # glue together with boundary
        rim = h_piece + interior_rim + v_piece
        return rim

    def k_row_lengths(self, k):
        r"""
        Return the ``k``-row-shape of the partition ``self``.

        This is equivalent to taking the `k`-boundary of the partition and then
        returning the row-shape of that.  We do *not* discard rows of length 0.
        (Section 2.2 of [LLMS2013]_)

        EXAMPLES::

            sage: Partition([6, 1]).k_row_lengths(2)
            [2, 1]

            sage: Partition([4, 4, 4, 3, 2]).k_row_lengths(2)
            [0, 1, 1, 1, 2]

        .. SEEALSO::

            :meth:`k_column_lengths`, :meth:`k_boundary`,
            :meth:`SkewPartition.row_lengths`,
            :meth:`SkewPartition.column_lengths`
        """
        return self.k_boundary(k).row_lengths()

    def k_column_lengths(self, k):
        r"""
        Return the ``k``-column-shape of the partition ``self``.

        This is the 'column' analog of :meth:`k_row_lengths`.

        EXAMPLES::

            sage: Partition([6, 1]).k_column_lengths(2)
            [1, 0, 0, 0, 1, 1]

            sage: Partition([4, 4, 4, 3, 2]).k_column_lengths(2)
            [1, 1, 1, 2]

        .. SEEALSO::

            :meth:`k_row_lengths`, :meth:`k_boundary`,
            :meth:`SkewPartition.row_lengths`,
            :meth:`SkewPartition.column_lengths`
        """
        return self.k_boundary(k).column_lengths()

    def has_rectangle(self, h, w):
        r"""
        Return ``True`` if the Ferrer's diagram of ``self`` has ``h``
        (*or more*) rows of length ``w`` (*exactly*).

        INPUT:

        - ``h`` -- An integer `h \geq 1`.  The (*minimum*) height of the
          rectangle.

        - ``w`` -- An integer `w \geq 1`.  The width of the rectangle.

        EXAMPLES::

            sage: Partition([3, 3, 3, 3]).has_rectangle(2, 3)
            True
            sage: Partition([3, 3]).has_rectangle(2, 3)
            True
            sage: Partition([4, 3]).has_rectangle(2, 3)
            False
            sage: Partition([3]).has_rectangle(2, 3)
            False

        TESTS::

            sage: Partition([1, 1, 1]).has_rectangle(4, 1)
            False
            sage: Partition([1, 1, 1]).has_rectangle(3, 1)
            True
            sage: Partition([1, 1, 1]).has_rectangle(2, 1)
            True
            sage: Partition([1, 1, 1]).has_rectangle(1, 2)
            False
            sage: Partition([3]).has_rectangle(1, 3)
            True
            sage: Partition([3]).has_rectangle(1, 2)
            False
            sage: Partition([3]).has_rectangle(2, 3)
            False

        .. SEEALSO::

            :meth:`has_k_rectangle`
        """
        assert h >= 1
        assert w >= 1
        num_rows_of_len_w = self.to_exp(w)[w - 1]
        return num_rows_of_len_w >= h

    def has_k_rectangle(self, k):
        r"""
        Return ``True`` if the Ferrer's diagram of ``self`` contains `k-i+1`
        rows (*or more*) of length `i` (*exactly*) for any `i` in `[1, k]`.

        This is mainly a helper function for :meth:`is_k_reducible` and
        :meth:`is_k_irreducible`, the only difference between this function and
        :meth:`is_k_reducible` being that this function allows any partition as
        input while :meth:`is_k_reducible` requires the input to be `k`-bounded.

        EXAMPLES:

        The partition [1, 1, 1] has at least 2 rows of length 1::

            sage: Partition([1, 1, 1]).has_k_rectangle(2)
            True

        The partition [1, 1, 1] does *not* have 4 rows of length 1, 3 rows of
        length 2, 2 rows of length 3, nor 1 row of length 4::

            sage: Partition([1, 1, 1]).has_k_rectangle(4)
            False

        TESTS::

            sage: Partition([1]).has_k_rectangle(1)
            True
            sage: Partition([1]).has_k_rectangle(2)
            False
            sage: Partition([1, 1, 1]).has_k_rectangle(3)
            True
            sage: Partition([1, 1, 1]).has_k_rectangle(2)
            True
            sage: Partition([1, 1, 1]).has_k_rectangle(4)
            False
            sage: Partition([3]).has_k_rectangle(3)
            True
            sage: Partition([3]).has_k_rectangle(2)
            False
            sage: Partition([3]).has_k_rectangle(4)
            False

        .. SEEALSO::

            :meth:`is_k_irreducible`, :meth:`is_k_reducible`,
            :meth:`has_rectangle`
        """
        return any(self.has_rectangle(a, b) for (a, b) in
                   [(k-i+1, i) for i in range(1, k+1)])

    def is_k_bounded(self, k):
        r"""
        Return ``True`` if the partition ``self`` is bounded by ``k``.

        EXAMPLES::

            sage: Partition([4, 3, 1]).is_k_bounded(4)
            True
            sage: Partition([4, 3, 1]).is_k_bounded(7)
            True
            sage: Partition([4, 3, 1]).is_k_bounded(3)
            False
        """
        assert k >= 0
        if self.is_empty():
            return True
        else:
            return self[0] <= k

    def is_k_reducible(self, k):
        r"""
        Return ``True`` if the partition ``self`` is ``k``-reducible.

        A `k`-bounded partition is `k`-*reducible* if its Ferrer's diagram
        contains `k-i+1` rows (or more) of length `i` (exactly) for some
        `i \in [1, k]`.

        (Also, a `k`-bounded partition is `k`-reducible if and only if it is not `k`-irreducible.)

        EXAMPLES:

        The partition [1, 1, 1] has at least 2 rows of length 1::

            sage: Partition([1, 1, 1]).is_k_reducible(2)
            True

        The partition [1, 1, 1] does *not* have 4 rows of length 1, 3 rows of
        length 2, 2 rows of length 3, nor 1 row of length 4::

            sage: Partition([1, 1, 1]).is_k_reducible(4)
            False

        .. SEEALSO::

            :meth:`is_k_irreducible`, :meth:`has_k_rectangle`
        """
        if not self.is_k_bounded(k):
            raise ValueError('we only talk about k-reducible / k-irreducible for k-bounded partitions')
        return self.has_k_rectangle(k)

    def is_k_irreducible(self, k):
        r"""
        Return ``True`` if the partition ``self`` is ``k``-irreducible.

        A `k`-bounded partition is `k`-*irreducible* if its Ferrer's diagram
        does *not* contain `k-i+1` rows (or more) of length `i` (exactly) for
        every `i \in [1, k]`.

        (Also, a `k`-bounded partition is `k`-irreducible if and only if it is
        not `k`-reducible.)

        EXAMPLES:

        The partition [1, 1, 1] has at least 2 rows of length 1::

            sage: Partition([1, 1, 1]).is_k_irreducible(2)
            False

        The partition [1, 1, 1] does *not* have 4 rows of length 1, 3 rows of
        length 2, 2 rows of length 3, nor 1 row of length 4::

            sage: Partition([1, 1, 1]).is_k_irreducible(4)
            True

        .. SEEALSO::

            :meth:`is_k_reducible`, :meth:`has_k_rectangle`
        """
        return not self.is_k_reducible(k)

    def is_symmetric(self):
        r"""
        Return ``True`` if the partition ``self`` equals its own transpose.

        EXAMPLES::

            sage: Partition([2, 1]).is_symmetric()
            True
            sage: Partition([3, 1]).is_symmetric()
            False
        """
        return self == self.conjugate()

    def next_within_bounds(self, min=[], max=None, partition_type=None):
        r"""
        Get the next partition lexicographically that contains ``min`` and is
        contained in ``max``.

        INPUT:

        - ``min`` -- (default ``[]``, the empty partition) The
          'minimum partition' that ``next_within_bounds(self)`` must contain.

        - ``max`` -- (default ``None``) The 'maximum partition' that
          ``next_within_bounds(self)`` must be contained in.  If set to ``None``,
          then there is no restriction.

        - ``partition_type`` -- (default ``None``) The type of partitions
          allowed.  For example, 'strict' for strictly decreasing partitions, or
          ``None`` to allow any valid partition.

        EXAMPLES::

            sage: m = [1, 1]
            sage: M = [3, 2, 1]
            sage: Partition([1, 1]).next_within_bounds(min=m, max=M)
            [1, 1, 1]
            sage: Partition([1, 1, 1]).next_within_bounds(min=m, max=M)
            [2, 1]
            sage: Partition([2, 1]).next_within_bounds(min=m, max=M)
            [2, 1, 1]
            sage: Partition([2, 1, 1]).next_within_bounds(min=m, max=M)
            [2, 2]
            sage: Partition([2, 2]).next_within_bounds(min=m, max=M)
            [2, 2, 1]
            sage: Partition([2, 2, 1]).next_within_bounds(min=m, max=M)
            [3, 1]
            sage: Partition([3, 1]).next_within_bounds(min=m, max=M)
            [3, 1, 1]
            sage: Partition([3, 1, 1]).next_within_bounds(min=m, max=M)
            [3, 2]
            sage: Partition([3, 2]).next_within_bounds(min=m, max=M)
            [3, 2, 1]
            sage: Partition([3, 2, 1]).next_within_bounds(min=m, max=M) == None
            True

        .. SEEALSO::

            :meth:`next`
        """
        # make sure min <= self <= max
        if max is not None:
            assert _Partitions(max).contains(_Partitions(self))
        assert _Partitions(self).contains(_Partitions(min))
        # check for empty max
        if max is not None and _Partitions(max).is_empty():
            return None
        # convert partitions to lists to make them mutable
        p = list(self)
        min = list(min)
        # if there is no max, the next partition just tacks a '1' on to the end!
        if max is None:
            return _Partitions(p + [1])
        # extend p and min to include 0's at the end
        p = p + [0] * (len(max) - len(p))
        min = min + [0] * (len(max) - len(min))
        # finally, run the algo to find next_p
        next_p = copy(p)

        def condition(a, b):
            if partition_type in ('strict', 'strictly decreasing'):
                return a < b - 1
            elif partition_type in (None, 'weak', 'weakly decreasing'):
                return a < b
            else:
                raise ValueError('unrecognized partition type')
        for r in range(len(p) - 1, -1, -1):
            if r == 0:
                if (max is None or p[r] < max[r]):
                    next_p[r] += 1
                    break
                else:
                    return None
            else:
                if (max is None or p[r] < max[r]) and condition(p[r], p[r-1]):
                    next_p[r] += 1
                    break
                else:
                    next_p[r] = min[r]
                    continue
        return _Partitions(next_p)

    def row_standard_tableaux(self):
        """
        Return the :class:`row standard tableaux
        <sage.combinat.tableau.RowStandardTableaux>` of shape ``self``.

        EXAMPLES::

            sage: Partition([3,2,2,1]).row_standard_tableaux()
            Row standard tableaux of shape [3, 2, 2, 1]
        """
        return tableau.RowStandardTableaux(self)

    def standard_tableaux(self):
        """
        Return the :class:`standard tableaux<StandardTableaux>`
        of shape ``self``.

        EXAMPLES::

            sage: Partition([3,2,2,1]).standard_tableaux()
            Standard tableaux of shape [3, 2, 2, 1]
        """
        return tableau.StandardTableaux(self)

    def up(self):
        r"""
        Return a generator for partitions that can be obtained from ``self``
        by adding a cell.

        EXAMPLES::

            sage: list(Partition([2,1,1]).up())
            [[3, 1, 1], [2, 2, 1], [2, 1, 1, 1]]
            sage: list(Partition([3,2]).up())
            [[4, 2], [3, 3], [3, 2, 1]]
            sage: [p for p in Partition([]).up()]
            [[1]]
        """
        p = self
        previous = p.get_part(0) + 1
        for i, current in enumerate(p):
            if current < previous:
                yield Partition(p[:i] + [current + 1] + p[i + 1:])
            previous = current
        yield Partition(p + [1])

    def up_list(self):
        """
        Return a list of the partitions that can be formed from ``self`` by
        adding a cell.

        EXAMPLES::

            sage: Partition([2,1,1]).up_list()
            [[3, 1, 1], [2, 2, 1], [2, 1, 1, 1]]
            sage: Partition([3,2]).up_list()
            [[4, 2], [3, 3], [3, 2, 1]]
            sage: Partition([]).up_list()
            [[1]]
        """
        return list(self.up())

    def down(self):
        r"""
        Return a generator for partitions that can be obtained from ``self``
        by removing a cell.

        EXAMPLES::

            sage: [p for p in Partition([2,1,1]).down()]
            [[1, 1, 1], [2, 1]]
            sage: [p for p in Partition([3,2]).down()]
            [[2, 2], [3, 1]]
            sage: [p for p in Partition([3,2,1]).down()]
            [[2, 2, 1], [3, 1, 1], [3, 2]]

        TESTS:

        We check that :trac:`11435` is fixed::

            sage: Partition([]).down_list() #indirect doctest
            []
        """
        p = self
        l = len(p)
        for i in range(l-1):
            if p[i] > p[i+1]:
                yield Partition(p[:i] + [ p[i]-1 ] + p[i+1:])
        if l >= 1:
            last = p[-1]
            if last == 1:
                yield Partition(p[:-1])
            else:
                yield Partition(p[:-1] + [ p[-1] - 1 ])

    def down_list(self):
        """
        Return a list of the partitions that can be obtained from ``self``
        by removing a cell.

        EXAMPLES::

            sage: Partition([2,1,1]).down_list()
            [[1, 1, 1], [2, 1]]
            sage: Partition([3,2]).down_list()
            [[2, 2], [3, 1]]
            sage: Partition([3,2,1]).down_list()
            [[2, 2, 1], [3, 1, 1], [3, 2]]
            sage: Partition([]).down_list()  #checks :trac:`11435`
            []
        """
        return [p for p in self.down()]

    @combinatorial_map(name="cell poset")
    def cell_poset(self, orientation="SE"):
        """
        Return the Young diagram of ``self`` as a poset. The optional
        keyword variable ``orientation`` determines the order relation
        of the poset.

        The poset always uses the set of cells of the Young diagram
        of ``self`` as its ground set. The order relation of the poset
        depends on the ``orientation`` variable (which defaults to
        ``"SE"``). Concretely, ``orientation`` has to be specified to
        one of the strings ``"NW"``, ``"NE"``, ``"SW"``, and ``"SE"``,
        standing for "northwest", "northeast", "southwest" and
        "southeast", respectively. If ``orientation`` is ``"SE"``, then
        the order relation of the poset is such that a cell `u` is
        greater or equal to a cell `v` in the poset if and only if `u`
        lies weakly southeast of `v` (this means that `u` can be
        reached from `v` by a sequence of south and east steps; the
        sequence is allowed to consist of south steps only, or of east
        steps only, or even be empty). Similarly the order relation is
        defined for the other three orientations. The Young diagram is
        supposed to be drawn in English notation.

        The elements of the poset are the cells of the Young diagram
        of ``self``, written as tuples of zero-based coordinates (so
        that `(3, 7)` stands for the `8`-th cell of the `4`-th row,
        etc.).

        EXAMPLES::

            sage: p = Partition([3,3,1])
            sage: Q = p.cell_poset(); Q
            Finite poset containing 7 elements
            sage: sorted(Q)
            [(0, 0), (0, 1), (0, 2), (1, 0), (1, 1), (1, 2), (2, 0)]
            sage: sorted(Q.maximal_elements())
            [(1, 2), (2, 0)]
            sage: Q.minimal_elements()
            [(0, 0)]
            sage: sorted(Q.upper_covers((1, 0)))
            [(1, 1), (2, 0)]
            sage: Q.upper_covers((1, 1))
            [(1, 2)]

            sage: P = p.cell_poset(orientation="NW"); P
            Finite poset containing 7 elements
            sage: sorted(P)
            [(0, 0), (0, 1), (0, 2), (1, 0), (1, 1), (1, 2), (2, 0)]
            sage: sorted(P.minimal_elements())
            [(1, 2), (2, 0)]
            sage: P.maximal_elements()
            [(0, 0)]
            sage: P.upper_covers((2, 0))
            [(1, 0)]
            sage: sorted(P.upper_covers((1, 2)))
            [(0, 2), (1, 1)]
            sage: sorted(P.upper_covers((1, 1)))
            [(0, 1), (1, 0)]
            sage: sorted([len(P.upper_covers(v)) for v in P])
            [0, 1, 1, 1, 1, 2, 2]

            sage: R = p.cell_poset(orientation="NE"); R
            Finite poset containing 7 elements
            sage: sorted(R)
            [(0, 0), (0, 1), (0, 2), (1, 0), (1, 1), (1, 2), (2, 0)]
            sage: R.maximal_elements()
            [(0, 2)]
            sage: R.minimal_elements()
            [(2, 0)]
            sage: sorted([len(R.upper_covers(v)) for v in R])
            [0, 1, 1, 1, 1, 2, 2]
            sage: R.is_isomorphic(P)
            False
            sage: R.is_isomorphic(P.dual())
            False

        Linear extensions of ``p.cell_poset()`` are in 1-to-1 correspondence
        with standard Young tableaux of shape `p`::

            sage: all( len(p.cell_poset().linear_extensions())
            ....:      == len(p.standard_tableaux())
            ....:      for n in range(8) for p in Partitions(n) )
            True

        This is not the case for northeast orientation::

            sage: q = Partition([3, 1])
            sage: q.cell_poset(orientation="NE").is_chain()
            True

        TESTS:

        We check that the posets are really what they should be for size
        up to `7`::

            sage: def check_NW(n):
            ....:     for p in Partitions(n):
            ....:         P = p.cell_poset(orientation="NW")
            ....:         for c in p.cells():
            ....:             for d in p.cells():
            ....:                 if P.le(c, d) != (c[0] >= d[0]
            ....:                                   and c[1] >= d[1]):
            ....:                     return False
            ....:     return True
            sage: all( check_NW(n) for n in range(8) )
            True

            sage: def check_NE(n):
            ....:     for p in Partitions(n):
            ....:         P = p.cell_poset(orientation="NE")
            ....:         for c in p.cells():
            ....:             for d in p.cells():
            ....:                 if P.le(c, d) != (c[0] >= d[0]
            ....:                                   and c[1] <= d[1]):
            ....:                     return False
            ....:     return True
            sage: all( check_NE(n) for n in range(8) )
            True

            sage: def test_duality(n, ori1, ori2):
            ....:     for p in Partitions(n):
            ....:         P = p.cell_poset(orientation=ori1)
            ....:         Q = p.cell_poset(orientation=ori2)
            ....:         for c in p.cells():
            ....:             for d in p.cells():
            ....:                 if P.lt(c, d) != Q.lt(d, c):
            ....:                     return False
            ....:     return True
            sage: all( test_duality(n, "NW", "SE") for n in range(8) )
            True
            sage: all( test_duality(n, "NE", "SW") for n in range(8) )
            True
            sage: all( test_duality(n, "NE", "SE") for n in range(4) )
            False
        """
        from sage.combinat.posets.posets import Poset
        covers = {}
        if orientation == "NW":
            for i, row in enumerate(self):
                if i == 0:
                    covers[(0, 0)] = []
                    for j in range(1, row):
                        covers[(0, j)] = [(0, j - 1)]
                else:
                    covers[(i, 0)] = [(i - 1, 0)]
                    for j in range(1, row):
                        covers[(i, j)] = [(i - 1, j), (i, j - 1)]
        elif orientation == "NE":
            for i, row in enumerate(self):
                if i == 0:
                    covers[(0, row - 1)] = []
                    for j in range(row - 1):
                        covers[(0, j)] = [(0, j + 1)]
                else:
                    covers[(i, row - 1)] = [(i - 1, row - 1)]
                    for j in range(row - 1):
                        covers[(i, j)] = [(i - 1, j), (i, j + 1)]
        elif orientation == "SE":
            l = len(self) - 1
            for i, row in enumerate(self):
                if i == l:
                    covers[(i, row - 1)] = []
                    for j in range(row - 1):
                        covers[(i, j)] = [(i, j + 1)]
                else:
                    next_row = self[i + 1]
                    if row == next_row:
                        covers[(i, row - 1)] = [(i + 1, row - 1)]
                        for j in range(row - 1):
                            covers[(i, j)] = [(i + 1, j), (i, j + 1)]
                    else:
                        covers[(i, row - 1)] = []
                        for j in range(next_row):
                            covers[(i, j)] = [(i + 1, j), (i, j + 1)]
                        for j in range(next_row, row - 1):
                            covers[(i, j)] = [(i, j + 1)]
        elif orientation == "SW":
            l = len(self) - 1
            for i, row in enumerate(self):
                if i == l:
                    covers[(i, 0)] = []
                    for j in range(1, row):
                        covers[(i, j)] = [(i, j - 1)]
                else:
                    covers[(i, 0)] = [(i + 1, 0)]
                    next_row = self[i + 1]
                    for j in range(1, next_row):
                        covers[(i, j)] = [(i + 1, j), (i, j - 1)]
                    for j in range(next_row, row):
                        covers[(i, j)] = [(i, j - 1)]
        return Poset(covers)

    def frobenius_coordinates(self):
        """
        Return a pair of sequences of Frobenius coordinates aka beta numbers
        of the partition.

        These are two strictly decreasing sequences of nonnegative integers
        of the same length.

        EXAMPLES::

            sage: Partition([]).frobenius_coordinates()
            ([], [])
            sage: Partition([1]).frobenius_coordinates()
            ([0], [0])
            sage: Partition([3,3,3]).frobenius_coordinates()
            ([2, 1, 0], [2, 1, 0])
            sage: Partition([9,1,1,1,1,1,1]).frobenius_coordinates()
            ([8], [6])

        """
        mu = self
        muconj = mu.conjugate()     # Naive implementation
        if len(mu) <= len(muconj):
            a = [x for x in (val-i-1 for i, val in enumerate(mu)) if x>=0]
            b = [x for x in (muconj[i]-i-1 for i in range(len(a))) if x>=0]
        else:
            b = [x for x in (val-i-1 for i, val in enumerate(muconj)) if x>=0]
            a = [x for x in (mu[i]-i-1 for i in range(len(b))) if x>=0]
        return (a,b)

    def frobenius_rank(self):
        r"""
        Return the Frobenius rank of the partition ``self``.

        The Frobenius rank of a partition
        `\lambda = (\lambda_1, \lambda_2, \lambda_3, \cdots)` is
        defined to be the largest `i` such that `\lambda_i \geq i`.
        In other words, it is the number of cells on the main diagonal
        of `\lambda`. In yet other words, it is the size of the largest
        square fitting into the Young diagram of `\lambda`.

        EXAMPLES::

            sage: Partition([]).frobenius_rank()
            0
            sage: Partition([1]).frobenius_rank()
            1
            sage: Partition([3,3,3]).frobenius_rank()
            3
            sage: Partition([9,1,1,1,1,1]).frobenius_rank()
            1
            sage: Partition([2,1,1,1,1,1]).frobenius_rank()
            1
            sage: Partition([2,2,1,1,1,1]).frobenius_rank()
            2
            sage: Partition([3,2]).frobenius_rank()
            2
            sage: Partition([3,2,2]).frobenius_rank()
            2
            sage: Partition([8,4,4,4,4]).frobenius_rank()
            4
            sage: Partition([8,4,1]).frobenius_rank()
            2
            sage: Partition([3,3,1]).frobenius_rank()
            2
        """
        for i, x in enumerate(self):
            if x <= i:
                return i
        return len(self)

    def beta_numbers(self, length=None):
        """
        Return the set of beta numbers corresponding to ``self``.

        The optional argument ``length`` specifies the length of the beta set
        (which must be at least the length of ``self``).

        For more on beta numbers, see :meth:`frobenius_coordinates`.

        EXAMPLES::

            sage: Partition([4,3,2]).beta_numbers()
            [6, 4, 2]
            sage: Partition([4,3,2]).beta_numbers(5)
            [8, 6, 4, 1, 0]
            sage: Partition([]).beta_numbers()
            []
            sage: Partition([]).beta_numbers(3)
            [2, 1, 0]
            sage: Partition([6,4,1,1]).beta_numbers()
            [9, 6, 2, 1]
            sage: Partition([6,4,1,1]).beta_numbers(6)
            [11, 8, 4, 3, 1, 0]
            sage: Partition([1,1,1]).beta_numbers()
            [3, 2, 1]
            sage: Partition([1,1,1]).beta_numbers(4)
            [4, 3, 2, 0]
        """
        true_length = len(self)
        if length is None:
            length = true_length
        elif length < true_length:
            raise ValueError("length must be at least the length of the partition")
        beta = [l + length - i - 1 for (i, l) in enumerate(self)]
        if length > true_length:
            beta.extend(list(range(length-true_length-1,-1,-1)))
        return beta

    def crank(self):
        r"""
        Return the Dyson crank of ``self``.

        The Dyson crank of a partition `\lambda` is defined as follows:
        If `\lambda` contains at least one `1`, then the crank is
        `\mu(\lambda) - \omega(\lambda)`, where `\omega(\lambda)` is the
        number of `1`s in `\lambda`, and `\mu(\lambda)` is the number of
        parts of `\lambda` larger than `\omega(\lambda)`. If `\lambda`
        contains no `1`, then the crank is simply the largest part of
        `\lambda`.

        REFERENCES:

        - [AG1988]_

        EXAMPLES::

            sage: Partition([]).crank()
            0
            sage: Partition([3,2,2]).crank()
            3
            sage: Partition([5,4,2,1,1]).crank()
            0
            sage: Partition([1,1,1]).crank()
            -3
            sage: Partition([6,4,4,3]).crank()
            6
            sage: Partition([6,3,3,1,1]).crank()
            1
            sage: Partition([6]).crank()
            6
            sage: Partition([5,1]).crank()
            0
            sage: Partition([4,2]).crank()
            4
            sage: Partition([4,1,1]).crank()
            -1
            sage: Partition([3,3]).crank()
            3
            sage: Partition([3,2,1]).crank()
            1
            sage: Partition([3,1,1,1]).crank()
            -3
            sage: Partition([2,2,2]).crank()
            2
            sage: Partition([2,2,1,1]).crank()
            -2
            sage: Partition([2,1,1,1,1]).crank()
            -4
            sage: Partition([1,1,1,1,1,1]).crank()
            -6
        """
        l = len(self)
        if l == 0:
            return 0
        if self[-1] > 1:
            return self[0]
        ind_1 = self.index(1)
        w = l - ind_1      # w is omega(self).
        m = len([x for x in self if x > w])
        return m - w

    def t_completion(self, t):
        r"""
        Return the ``t``-completion of the partition ``self``.

        If `\lambda = (\lambda_1, \lambda_2, \lambda_3, \ldots)` is a
        partition and `t` is an integer greater or equal to
        `\left\lvert \lambda \right\rvert + \lambda_1`, then the
        `t`-*completion of* `\lambda` is defined as the partition
        `(t - \left\lvert \lambda \right\rvert, \lambda_1, \lambda_2,
        \lambda_3, \ldots)` of `t`. This partition is denoted by `\lambda[t]`
        in [BOR2009]_, by `\lambda_{[t]}` in [BdVO2012]_, and by `\lambda(t)`
        in [CO2010]_.

        EXAMPLES::

            sage: Partition([]).t_completion(0)
            []
            sage: Partition([]).t_completion(1)
            [1]
            sage: Partition([]).t_completion(2)
            [2]
            sage: Partition([]).t_completion(3)
            [3]
            sage: Partition([2, 1]).t_completion(5)
            [2, 2, 1]
            sage: Partition([2, 1]).t_completion(6)
            [3, 2, 1]
            sage: Partition([4, 2, 2, 1]).t_completion(13)
            [4, 4, 2, 2, 1]
            sage: Partition([4, 2, 2, 1]).t_completion(19)
            [10, 4, 2, 2, 1]
            sage: Partition([4, 2, 2, 1]).t_completion(10)
            Traceback (most recent call last):
            ...
            ValueError: 10-completion is not defined
            sage: Partition([4, 2, 2, 1]).t_completion(5)
            Traceback (most recent call last):
            ...
            ValueError: 5-completion is not defined
        """
        if self._list and t < self.size() + self._list[0]:
            raise ValueError(f"{t}-completion is not defined")
        return Partition([t - self.size()] + self._list)

    def larger_lex(self, rhs):
        """
        Return ``True`` if ``self`` is larger than ``rhs`` in lexicographic
        order. Otherwise return ``False``.

        EXAMPLES::

            sage: p = Partition([3,2])
            sage: p.larger_lex([3,1])
            True
            sage: p.larger_lex([1,4])
            True
            sage: p.larger_lex([3,2,1])
            False
            sage: p.larger_lex([3])
            True
            sage: p.larger_lex([5])
            False
            sage: p.larger_lex([3,1,1,1,1,1,1,1])
            True
        """
        return CombinatorialElement.__gt__(self, rhs)

    def dominates(self, p2):
        r"""
        Return ``True`` if ``self`` dominates the partition ``p2``. Otherwise
        it returns ``False``.

        EXAMPLES::

            sage: p = Partition([3,2])
            sage: p.dominates([3,1])
            True
            sage: p.dominates([2,2])
            True
            sage: p.dominates([2,1,1])
            True
            sage: p.dominates([3,3])
            False
            sage: p.dominates([4])
            False
            sage: Partition([4]).dominates(p)
            False
            sage: Partition([]).dominates([1])
            False
            sage: Partition([]).dominates([])
            True
            sage: Partition([1]).dominates([])
            True
        """
        p1 = self
        sum1 = 0
        sum2 = 0
        min_length = min(len(p1), len(p2))
        if min_length == 0:
            return not p2 # equivalent to len(p1) >= len(p2) = 0

        for i in range(min_length):
            sum1 += p1[i]
            sum2 += p2[i]
            if sum2 > sum1:
                return False
        return sum(p1) >= sum(p2)

    def cells(self):
        """
        Return the coordinates of the cells of ``self``.

        EXAMPLES::

            sage: Partition([2,2]).cells()
            [(0, 0), (0, 1), (1, 0), (1, 1)]
            sage: Partition([3,2]).cells()
            [(0, 0), (0, 1), (0, 2), (1, 0), (1, 1)]
        """
        res = []
        for i in range(len(self)):
            for j in range(self[i]):
                res.append( (i,j) )
        return res

    def generalized_pochhammer_symbol(self, a, alpha):
        r"""
        Return the generalized Pochhammer symbol
        `(a)_{self}^{(\alpha)}`. This is the product over all
        cells `(i,j)` in ``self`` of `a - (i-1) / \alpha + j - 1`.

        EXAMPLES::

            sage: Partition([2,2]).generalized_pochhammer_symbol(2,1)
            12
        """
        res = 1
        for (i,j) in self.cells():
            res *= (a - (i-1)/alpha + j-1)
        return res

    def get_part(self, i, default=Integer(0)):
        r"""
        Return the `i^{th}` part of ``self``, or ``default`` if it does
        not exist.

        EXAMPLES::

            sage: p = Partition([2,1])
            sage: p.get_part(0), p.get_part(1), p.get_part(2)
            (2, 1, 0)
            sage: p.get_part(10,-1)
            -1
            sage: Partition([]).get_part(0)
            0
        """
        if i < len(self._list):
            return self._list[i]
        else:
            return default

    @combinatorial_map(name="partition to minimal Dyck word")
    def to_dyck_word(self, n=None):
        r"""
        Return the ``n``-Dyck word whose corresponding partition is
        ``self`` (or, if ``n`` is not specified, the `n`-Dyck word with
        smallest `n` to satisfy this property).

        If `w` is an `n`-Dyck word (that is, a Dyck word with `n` open
        symbols and `n` close symbols), then the Dyck path corresponding
        to `w` can be regarded as a lattice path in the northeastern
        half of an `n \times n`-square. The region to the northeast of
        this Dyck path can be regarded as a partition. It is called the
        partition corresponding to the Dyck word `w`. (See
        :meth:`~sage.combinat.dyck_word.DyckWord.to_partition`.)

        For every partition `\lambda` and every nonnegative integer `n`,
        there exists at most one `n`-Dyck word `w` such that the
        partition corresponding to `w` is `\lambda` (in fact, such `w`
        exists if and only if `\lambda_i + i \leq n` for every `i`,
        where `\lambda` is written in the form
        `(\lambda_1, \lambda_2, \ldots, \lambda_k)` with `\lambda_k > 0`).
        This method computes this `w` for a given `\lambda` and `n`.
        If `n` is not specified, this method computes the `w` for the
        smallest possible `n` for which such an `w` exists.
        (The minimality of `n` means that the partition demarcated by the
        Dyck path touches the diagonal.)

        EXAMPLES::

            sage: Partition([2,2]).to_dyck_word()
            [1, 1, 0, 0, 1, 1, 0, 0]
            sage: Partition([2,2]).to_dyck_word(4)
            [1, 1, 0, 0, 1, 1, 0, 0]
            sage: Partition([2,2]).to_dyck_word(5)
            [1, 1, 1, 0, 0, 1, 1, 0, 0, 0]
            sage: Partition([6,3,1]).to_dyck_word()
            [1, 1, 1, 1, 0, 1, 0, 0, 1, 0, 0, 0, 1, 0]
            sage: Partition([]).to_dyck_word()
            []
            sage: Partition([]).to_dyck_word(3)
            [1, 1, 1, 0, 0, 0]

        The partition corresponding to ``self.dyck_word()`` is ``self``
        indeed::

            sage: all( p.to_dyck_word().to_partition() == p
            ....:      for p in Partitions(5) )
            True
        """
        from sage.combinat.dyck_word import DyckWord
        if not self._list:
            if n is None:
                return DyckWord([])
            return DyckWord([1]*n + [0]*n)
        list_of_word = []
        if n is None:
            n = max(i + l + 1 for (i, l) in enumerate(self))
            # This n is also max(i+j for (i,j) in self.cells()) + 2.
        list_of_word.extend([1]*(n-self.length()))
        copy_part = list(self)
        while copy_part:
            c = copy_part.pop()
            list_of_word.extend([0]*c)
            for i in range(len(copy_part)):
                copy_part[i] -= c
            list_of_word.append(1)
        list_of_word.extend([0]*(n-self[0]))
        return DyckWord(list_of_word)

    @combinatorial_map(order=2, name="conjugate partition")
    def conjugate(self):
        """
        Return the conjugate partition of the partition ``self``. This
        is also called the associated partition or the transpose in the
        literature.

        EXAMPLES::

            sage: Partition([2,2]).conjugate()
            [2, 2]
            sage: Partition([6,3,1]).conjugate()
            [3, 2, 2, 1, 1, 1]

        The conjugate partition is obtained by transposing the Ferrers
        diagram of the partition (see :meth:`.ferrers_diagram`)::

            sage: print(Partition([6,3,1]).ferrers_diagram())
            ******
            ***
            *
            sage: print(Partition([6,3,1]).conjugate().ferrers_diagram())
            ***
            **
            **
            *
            *
            *
        """
        if not self:
            par = Partitions_n(0)
            return par.element_class(par, [])
        par = Partitions_n(sum(self))
        return par.element_class(par, conjugate(self))

    def suter_diagonal_slide(self, n, exp=1):
        r"""
        Return the image of ``self`` in `Y_n` under Suter's diagonal slide
        `\sigma_n`, where the notations used are those defined in [Sut2002]_.

        The set `Y_n` is defined as the set of all partitions
        `\lambda` such that the hook length of the `(0, 0)`-cell (i.e. the
        northwestern most cell in English notation) of `\lambda` is less
        than `n`, including the empty partition.

        The map `\sigma_n` sends a partition (with non-zero entries)
        `(\lambda_1, \lambda_2, \ldots, \lambda_m) \in Y_n` to the partition
        `(\lambda_2 + 1, \lambda_3 + 1, \ldots, \lambda_m + 1,
        \underbrace{1, 1, \ldots, 1}_{n - m - \lambda_1\text{ ones}})`.
        In other words, it pads the partition with trailing zeroes
        until it has length `n - \lambda_1`, then removes its first
        part, and finally adds `1` to each part.

        By Theorem 2.1 of [Sut2002]_, the dihedral group `D_n` with
        `2n` elements acts on `Y_n` by letting the primitive rotation
        act as `\sigma_n` and the reflection act as conjugation of
        partitions (:meth:`conjugate()`). This action is faithful if
        `n \geq 3`.

        INPUT:

        - ``n`` -- nonnegative integer

        - ``exp`` -- (default: 1) how many times `\sigma_n` should be applied

        OUTPUT:

        The result of applying Suter's diagonal slide `\sigma_n` to
        ``self``, assuming that ``self`` lies in `Y_n`. If the
        optional argument ``exp`` is set, then the slide
        `\sigma_n` is applied not just once, but ``exp`` times
        (note that ``exp`` is allowed to be negative, since
        the slide has finite order).

        EXAMPLES::

            sage: Partition([5,4,1]).suter_diagonal_slide(8)
            [5, 2]
            sage: Partition([5,4,1]).suter_diagonal_slide(9)
            [5, 2, 1]
            sage: Partition([]).suter_diagonal_slide(7)
            [1, 1, 1, 1, 1, 1]
            sage: Partition([]).suter_diagonal_slide(1)
            []
            sage: Partition([]).suter_diagonal_slide(7, exp=-1)
            [6]
            sage: Partition([]).suter_diagonal_slide(1, exp=-1)
            []
            sage: P7 = Partitions(7)
            sage: all( p == p.suter_diagonal_slide(9, exp=-1).suter_diagonal_slide(9)
            ....:      for p in P7 )
            True
            sage: all( p == p.suter_diagonal_slide(9, exp=3)
            ....:            .suter_diagonal_slide(9, exp=3)
            ....:            .suter_diagonal_slide(9, exp=3)
            ....:      for p in P7 )
            True
            sage: all( p == p.suter_diagonal_slide(9, exp=6)
            ....:            .suter_diagonal_slide(9, exp=6)
            ....:            .suter_diagonal_slide(9, exp=6)
            ....:      for p in P7 )
            True
            sage: all( p == p.suter_diagonal_slide(9, exp=-1)
            ....:            .suter_diagonal_slide(9, exp=1)
            ....:      for p in P7 )
            True

        Check of the assertion in [Sut2002]_ that `\sigma_n\bigl( \sigma_n(
        \lambda^{\prime})^{\prime} \bigr) = \lambda`::

            sage: all( p.suter_diagonal_slide(8).conjugate()
            ....:      == p.conjugate().suter_diagonal_slide(8, exp=-1)
            ....:      for p in P7 )
            True

        Check of Claim 1 in [Sut2002]_::

            sage: P5 = Partitions(5)
            sage: all( all( (p.suter_diagonal_slide(6) in q.suter_diagonal_slide(6).down())
            ....:           or (q.suter_diagonal_slide(6) in p.suter_diagonal_slide(6).down())
            ....:           for p in q.down() )
            ....:      for q in P5 )
            True

        TESTS:

        Check for ``exp = 0``::

            sage: P = Partitions(4)
            sage: all(p == p.suter_diagonal_slide(7, 0) for p in P)
            True

        Check for invalid input::

            sage: p = Partition([2,1])
            sage: p.hook_length(0, 0)
            3
            sage: p.suter_diagonal_slide(2)
            Traceback (most recent call last):
            ...
            ValueError: the hook length must be less than n
        """
        # Check for valid input
        if len(self) > 0 and len(self) + self._list[0] > n: # >, not >=, since we double count the (0,0) cell
            raise ValueError("the hook length must be less than n")
        ret = self
        # Arbitrary exp
        exp = exp % n # It is at most order n
        if exp > n / 2:
            exp -= n
        while exp != 0:
            leng = len(ret)
            if exp > 0:
                # Suter's map \sigma_n
                if leng == 0:   # Taking extra care about the empty partition.
                    ret = Partition([1] * (n - 1))
                    exp -= 1
                    continue
                res = [i + 1 for i in ret._list[1:]]
                res += [1] * (n - leng - ret._list[0])
                ret = Partition(res)
                exp -= 1
            else: # exp < 0 since if exp == 0, we would exit the while loop
                # inverse map \sigma_n^{-1}
                if leng == 0:   # Taking extra care about the empty partition.
                    ret = Partition([n - 1])
                    exp += 1
                    continue
                res = [n - leng - 1]
                res.extend([i - 1 for i in ret._list if i > 1])
                ret = Partition(res)
                exp += 1
        return ret

    @combinatorial_map(name="reading tableau")
    def reading_tableau(self):
        r"""
        Return the RSK recording tableau of the reading word of the
        (standard) tableau `T` labeled down (in English convention)
        each column to the shape of ``self``.

        For an example of the tableau `T`, consider the partition
        `\lambda = (3,2,1)`, then we have::

            1 4 6
            2 5
            3

        For more, see :func:`~sage.combinat.rsk.RSK()`.

        EXAMPLES::

            sage: Partition([3,2,1]).reading_tableau()
            [[1, 3, 6], [2, 5], [4]]
        """
        st = tableau.StandardTableaux(self).first()
        return st.reading_word_permutation().right_tableau()

    @combinatorial_map(name="initial tableau")
    def initial_tableau(self):
        r"""
        Return the :class:`standard tableau<StandardTableau>` which has the
        numbers `1, 2, \ldots, n` where `n` is the :meth:`size` of ``self``
        entered in order from left to right along the rows of each component,
        where the components are ordered from left to right.

        EXAMPLES::

            sage: Partition([3,2,2]).initial_tableau()
            [[1, 2, 3], [4, 5], [6, 7]]
        """
        sigma = list(accumulate([1] + self._list))
        tab = [list(range(sigma[i], sigma[i + 1]))
               for i in range(len(sigma) - 1)]
        return tableau.StandardTableau(tab)

    def initial_column_tableau(self):
        r"""
        Return the initial column tableau of shape ``self``.

        The initial column tableau of shape self is the standard tableau
        that has the numbers `1` to `n`, where `n` is the :meth:`size` of ``self``,
        entered in order from top to bottom and then left to right down the
        columns of ``self``.

        EXAMPLES::

            sage: Partition([3,2]).initial_column_tableau()
            [[1, 3, 5], [2, 4]]
        """
        return self.conjugate().initial_tableau().conjugate()

    def garnir_tableau(self, *cell):
        r"""
        Return the Garnir tableau of shape ``self`` corresponding to the cell
        ``cell``. If ``cell`` `= (a,c)` then `(a+1,c)` must belong to the
        diagram of ``self``.

        The Garnir tableaux play an important role in integral and
        non-semisimple representation theory because they determine the
        "straightening" rules for the Specht modules over an arbitrary ring.

        The Garnir tableaux are the "first" non-standard tableaux which arise
        when you act by simple transpositions. If `(a,c)` is a cell in the
        Young diagram of a partition, which is not at the bottom of its
        column, then the corresponding Garnir tableau has the integers
        `1, 2, \ldots, n` entered in order from left to right along the rows
        of the diagram up to the cell `(a,c-1)`, then along the cells
        `(a+1,1)` to `(a+1,c)`, then `(a,c)` until the end of row `a` and
        then continuing from left to right in the remaining positions. The
        examples below probably make this clearer!

        .. NOTE::

            The function also sets ``g._garnir_cell``, where ``g`` is the
            resulting Garnir tableau, equal to ``cell`` which is used by
            some other functions.

        EXAMPLES::

            sage: g = Partition([5,3,3,2]).garnir_tableau((0,2)); g.pp()
              1  2  6  7  8
              3  4  5
              9 10 11
             12 13
            sage: g.is_row_strict(); g.is_column_strict()
            True
            False

            sage: Partition([5,3,3,2]).garnir_tableau(0,2).pp()
              1  2  6  7  8
              3  4  5
              9 10 11
             12 13
            sage: Partition([5,3,3,2]).garnir_tableau(2,1).pp()
              1  2  3  4  5
              6  7  8
              9 12 13
             10 11
            sage: Partition([5,3,3,2]).garnir_tableau(2,2).pp()
            Traceback (most recent call last):
            ...
            ValueError: (row+1, col) must be inside the diagram

        .. SEEALSO::

            - :meth:`top_garnir_tableau`
        """
        try:
            (row, col) = cell
        except ValueError:
            (row, col) = cell[0]

        if row + 1 >= len(self) or col >= self[row+1]:
            raise ValueError('(row+1, col) must be inside the diagram')
        g=self.initial_tableau().to_list()
        a=g[row][col]
        g[row][col:] = list(range(a+col+1,g[row+1][col]+1))
        g[row+1][:col+1] = list(range(a,a+col+1))
        g=tableau.Tableau(g)
        g._garnir_cell = (row, col)
        return g

    def top_garnir_tableau(self,e,cell):
        r"""
        Return the most dominant *standard* tableau which dominates the
        corresponding Garnir tableau and has the same ``e``-residue.

        The Garnir tableau play an important role in integral and non-semisimple
        representation theory because they determine the "straightening" rules
        for the Specht modules. The *top Garnir tableaux* arise in the graded
        representation theory of the symmetric groups and higher level Hecke
        algebras. They were introduced in [KMR2012]_.

        If the Garnir node is ``cell=(r,c)`` and `m` and `M` are the entries
        in the cells ``(r,c)`` and ``(r+1,c)``, respectively, in the initial
        tableau then the top ``e``-Garnir tableau is obtained by inserting the
        numbers `m, m+1, \ldots, M` in order from left to right first in the
        cells in row ``r+1`` which are not in the ``e``-Garnir belt, then in
        the cell in rows ``r`` and ``r+1`` which are in the Garnir belt and
        then, finally, in the remaining cells in row ``r`` which are not in
        the Garnir belt. All other entries in the tableau remain unchanged.

        If ``e = 0``, or if there are no ``e``-bricks in either row ``r``
        or ``r+1``, then the top Garnir tableau is the corresponding Garnir
        tableau.

        EXAMPLES::

            sage: Partition([5,4,3,2]).top_garnir_tableau(2,(0,2)).pp()
               1  2  4  5  8
               3  6  7  9
              10 11 12
              13 14
            sage: Partition([5,4,3,2]).top_garnir_tableau(3,(0,2)).pp()
               1  2  3  4  5
               6  7  8  9
              10 11 12
              13 14
            sage: Partition([5,4,3,2]).top_garnir_tableau(4,(0,2)).pp()
               1  2  6  7  8
               3  4  5  9
              10 11 12
              13 14
            sage: Partition([5,4,3,2]).top_garnir_tableau(0,(0,2)).pp()
               1  2  6  7  8
               3  4  5  9
              10 11 12
              13 14

        TESTS::

            sage: Partition([5,4,3,2]).top_garnir_tableau(0,(3,2)).pp()
            Traceback (most recent call last):
            ...
            ValueError: (4,2)=(row+1,col) must be inside the diagram

        REFERENCES:

        - [KMR2012]_
        """
        (row,col)=cell
        if row+1>=len(self) or col>=self[row+1]:
            raise ValueError('(%s,%s)=(row+1,col) must be inside the diagram' %(row+1,col))

        g=self.garnir_tableau(cell)   # start with the Garnir tableau and modify

        if e==0:
            return g             # no more dominant tableau of the same residue

        a=e*int((self[row]-col)/e)    # number of cells in the e-bricks in row `row`
        b=e*int((col+1)/e)            # number of cells in the e-bricks in row `row+1`

        if a==0 or b==0:
            return g

        t=g.to_list()
        m=g[row+1][0]                 # smallest  number in 0-Garnir belt
        # now we will put the number m,m+1,...,t[row+1][col] in order into t
        t[row][col:a+col]=[m+col-b+1+i for i in range(a)]
        t[row+1][col-b+1:col+1]=[m+a+col-b+1+i for i in range(b)]
        return tableau.StandardTableau(t)

    @cached_method
    def young_subgroup(self):
        r"""
        Return the corresponding Young, or parabolic, subgroup of the symmetric
        group.

        The Young subgroup of a partition
        `\lambda = (\lambda_1, \lambda_2, \ldots, \lambda_{\ell})` of `n` is
        the group:

        .. MATH::

            S_{\lambda_1} \times S_{\lambda_2} \times \cdots \times
            S_{\lambda_{\ell}}

        embedded into `S_n` in the standard way (i.e.,
        the `S_{\lambda_i}` factor acts on the numbers from
        `\lambda_1 + \lambda_2 + \cdots + \lambda_{i-1} + 1` to
        `\lambda_1 + \lambda_2 + \cdots + \lambda_i`).

        EXAMPLES::

            sage: Partition([4,2]).young_subgroup()
            Permutation Group with generators [(), (5,6), (3,4), (2,3), (1,2)]
        """
        gens=[]
        m=0
        for row in self:
            gens.extend([ (c,c+1) for c in range(m+1,m+row)])
            m+=row
        gens.append(list(range(1,self.size() + 1)))  # to ensure we get a subgroup of Sym_n
        return PermutationGroup( gens )

    def young_subgroup_generators(self):
        r"""
        Return an indexing set for the generators of the corresponding Young
        subgroup. Here the generators correspond to the simple adjacent
        transpositions `s_i = (i \; i+1)`.

        EXAMPLES::

            sage: Partition([4,2]).young_subgroup_generators()
            [1, 2, 3, 5]
            sage: Partition([1,1,1]).young_subgroup_generators()
            []
            sage: Partition([2,2]).young_subgroup_generators()
            [1, 3]

        .. SEEALSO::

            :meth:`young_subgroup`
        """
        gens = []
        m = 0
        for row in self:
            gens.extend(list(range(m + 1, m + row)))
            m += row
        return gens

    @cached_method
    def _initial_degree(self, e, multicharge=(0,)):
        r"""
        Return the Brundan-Kleshchev-Wang degree of the initial row tableau
        of shape ``self``.

        This degree depends only the shape of the tableau and it is
        used as the base case for computing the degrees of all tableau
        of shape ``self``, which is why this method is cached. See
        :meth:`sage.combinat.tableau.Tableau.degree` for more information.

        EXAMPLES::

            sage: Partition([5,3,2])._initial_degree(0)
            0
            sage: Partition([5,3,2])._initial_degree(2)
            4
            sage: Partition([5,3,2])._initial_degree(3)
            2
            sage: Partition([5,3,2])._initial_degree(4)
            1
        """
        if e == 0:
            return ZZ.zero()
        else:
            return sum(m // e for m in self)

    def degree(self, e):
        r"""
        Return the ``e``-th degree of ``self``.

        The `e`-th degree of a partition `\lambda` is the sum of the `e`-th
        degrees of the standard tableaux of shape `\lambda`. The `e`-th degree
        is the exponent of `\Phi_e(q)` in the Gram determinant of the Specht
        module for a semisimple Iwahori-Hecke algebra of type `A` with
        parameter `q`.

        INPUT:

        - ``e`` -- an  integer  `e > 1`

        OUTPUT:

        A non-negative integer.

        EXAMPLES::

            sage: Partition([4,3]).degree(2)
            28
            sage: Partition([4,3]).degree(3)
            15
            sage: Partition([4,3]).degree(4)
            8
            sage: Partition([4,3]).degree(5)
            13
            sage: Partition([4,3]).degree(6)
            0
            sage: Partition([4,3]).degree(7)
            0

        Therefore, the Gram determinant of `S(5,3)` when the Hecke parameter
        `q` is "generic" is

        .. MATH::

            q^N \Phi_2(q)^{28} \Phi_3(q)^{15} \Phi_4(q)^8 \Phi_5(q)^{13}

        for some integer `N`. Compare with :meth:`prime_degree`.
        """
        return sum(t.degree(e) for t in self.standard_tableaux())

    def prime_degree(self, p):
        r"""
        Return the prime degree for the prime integer``p`` for ``self``.

        INPUT:

        - ``p`` -- a prime integer

        OUTPUT:

        A non-negative integer

        The degree of a partition `\lambda` is the sum of the
        `e`-:meth:`degree` of the standard tableaux of shape `\lambda`, for
        `e` a power of the prime `p`. The prime degree gives the exponent of
        `p` in the Gram determinant of the integral Specht module of the
        symmetric group.

        EXAMPLES::

            sage: Partition([4,3]).prime_degree(2)
            36
            sage: Partition([4,3]).prime_degree(3)
            15
            sage: Partition([4,3]).prime_degree(5)
            13
            sage: Partition([4,3]).prime_degree(7)
            0

        Therefore, the Gram determinant of `S(5,3)` when `q = 1` is
        `2^{36} 3^{15} 5^{13}`.  Compare with :meth:`degree`.
        """
        ps = [p]

        while ps[-1] * p < self.size():
            ps.append(ps[-1] * p)
        return sum(t.degree(pk) for pk in ps for t in self.standard_tableaux())

    def arm_length(self, i, j):
        r"""
        Return the length of the arm of cell `(i,j)` in ``self``.

        The arm of cell `(i,j)` is the cells that appear to the right of
        cell `(i,j)`.

        The cell coordinates are zero-based, i. e., the northwesternmost
        cell is `(0,0)`.

        INPUT:

        - ``i, j`` -- two integers

        OUTPUT:

        An integer or a ``ValueError``

        EXAMPLES::

            sage: p = Partition([2,2,1])
            sage: p.arm_length(0, 0)
            1
            sage: p.arm_length(0, 1)
            0
            sage: p.arm_length(2, 0)
            0
            sage: Partition([3,3]).arm_length(0, 0)
            2
            sage: Partition([3,3]).arm_length(*[0,0])
            2
        """
        p = self
        if i < len(p) and j < p[i]:
            return p[i]-(j+1)
        raise ValueError("the cell is not in the diagram")

    def arm_lengths(self, flat=False):
        """
        Return a tableau of shape ``self`` where each cell is filled with
        its arm length.

        The optional boolean parameter ``flat`` provides the option of
        returning a flat list.

        EXAMPLES::

            sage: Partition([2,2,1]).arm_lengths()
            [[1, 0], [1, 0], [0]]
            sage: Partition([2,2,1]).arm_lengths(flat=True)
            [1, 0, 1, 0, 0]
            sage: Partition([3,3]).arm_lengths()
            [[2, 1, 0], [2, 1, 0]]
            sage: Partition([3,3]).arm_lengths(flat=True)
            [2, 1, 0, 2, 1, 0]
        """
        p = self
        if not flat:
            return [[pi - (j + 1) for j in range(pi)] for pi in p]
        return [pi - (j + 1) for pi in p for j in range(pi)]

    def arm_cells(self, i, j):
        r"""
        Return the list of the cells of the arm of cell `(i,j)` in ``self``.

        The arm of cell `c = (i,j)` is the boxes that appear to the right of
        `c`.

        The cell coordinates are zero-based, i. e., the northwesternmost
        cell is `(0,0)`.

        INPUT:

        - ``i, j`` -- two integers

        OUTPUT:

        A list of pairs of integers

        EXAMPLES::

            sage: Partition([4,4,3,1]).arm_cells(1,1)
            [(1, 2), (1, 3)]

            sage: Partition([]).arm_cells(0,0)
            Traceback (most recent call last):
            ...
            ValueError: the cell is not in the diagram
        """
        p = self
        if i < len(p) and j < p[i]:
            return [(i, x) for x in range(j + 1, p[i])]
        raise ValueError("the cell is not in the diagram")

    def leg_length(self, i, j):
        """
        Return the length of the leg of cell `(i,j)` in ``self``.

        The leg of cell `c = (i,j)` is defined to be the cells below `c`
        (in English convention).

        The cell coordinates are zero-based, i. e., the northwesternmost
        cell is `(0,0)`.

        INPUT:

        - ``i, j`` -- two integers

        OUTPUT:

        An integer or a ``ValueError``

        EXAMPLES::

            sage: p = Partition([2,2,1])
            sage: p.leg_length(0, 0)
            2
            sage: p.leg_length(0,1)
            1
            sage: p.leg_length(2,0)
            0
            sage: Partition([3,3]).leg_length(0, 0)
            1
            sage: cell = [0,0]; Partition([3,3]).leg_length(*cell)
            1
        """
        conj = self.conjugate()
        if j < len(conj) and i < conj[j]:
            return conj[j] - (i + 1)
        raise ValueError("the cell is not in the diagram")

    def leg_lengths(self, flat=False):
        """
        Return a tableau of shape ``self`` with each cell filled in with
        its leg length.  The optional boolean parameter ``flat`` provides
        the option of returning a flat list.

        EXAMPLES::

            sage: Partition([2,2,1]).leg_lengths()
            [[2, 1], [1, 0], [0]]
            sage: Partition([2,2,1]).leg_lengths(flat=True)
            [2, 1, 1, 0, 0]
            sage: Partition([3,3]).leg_lengths()
            [[1, 1, 1], [0, 0, 0]]
            sage: Partition([3,3]).leg_lengths(flat=True)
            [1, 1, 1, 0, 0, 0]
        """
        p = self
        conj = p.conjugate()
        if not flat:
            return [[conj[j] - (i + 1) for j in range(pi)]
                    for i, pi in enumerate(p)]
        return [conj[j] - (i + 1) for i, pi in enumerate(p)
                for j in range(pi)]

    def leg_cells(self, i, j):
        r"""
        Return the list of the cells of the leg of cell `(i,j)` in ``self``.

        The leg of cell `c = (i,j)` is defined to be the cells below `c` (in
        English convention).

        The cell coordinates are zero-based, i. e., the northwesternmost
        cell is `(0,0)`.

        INPUT:

        - ``i, j`` -- two integers

        OUTPUT:

        A list of pairs of integers

        EXAMPLES::

            sage: Partition([4,4,3,1]).leg_cells(1,1)
            [(2, 1)]
            sage: Partition([4,4,3,1]).leg_cells(0,1)
            [(1, 1), (2, 1)]

            sage: Partition([]).leg_cells(0,0)
            Traceback (most recent call last):
            ...
            ValueError: the cell is not in the diagram
        """
        l = self.leg_length(i, j)
        return [(x, j) for x in range(i + 1, i + l + 1)]

    def attacking_pairs(self):
        """
        Return a list of the attacking pairs of the Young diagram of
        ``self``.

        A pair of cells `(c, d)` of a Young diagram (in English notation) is
        said to be attacking if one of the following conditions holds:

        1. `c` and `d` lie in the same row with `c` strictly to the west
           of `d`.

        2. `c` is in the row immediately to the south of `d`, and `c`
           lies strictly east of `d`.

        This particular method returns each pair `(c, d)` as a tuple,
        where each of `c` and `d` is given as a tuple `(i, j)` with
        `i` and `j` zero-based (so `i = 0` means that the cell lies
        in the topmost row).

        EXAMPLES::

            sage: p = Partition([3, 2])
            sage: p.attacking_pairs()
            [((0, 0), (0, 1)),
             ((0, 0), (0, 2)),
             ((0, 1), (0, 2)),
             ((1, 0), (1, 1)),
             ((1, 1), (0, 0))]
            sage: Partition([]).attacking_pairs()
            []
        """
        attacking_pairs = []
        for i, r in enumerate(self):
            for j in range(r):
                #c is in position (i,j)
                #Find the d that satisfy condition 1
                for k in range(j+1, r):
                    attacking_pairs.append( ((i,j),(i,k)) )

                #Find the d that satisfy condition 2
                if i == 0:
                    continue
                for k in range(j):
                    attacking_pairs.append( ((i,j),(i-1,k)) )

        return attacking_pairs

    def dominated_partitions(self, rows=None):
        """
        Return a list of the partitions dominated by `n`. If ``rows`` is
        specified, then it only returns the ones whose number of rows
        is at most ``rows``.

        EXAMPLES::

            sage: Partition([3,2,1]).dominated_partitions()
            [[3, 2, 1], [3, 1, 1, 1], [2, 2, 2], [2, 2, 1, 1], [2, 1, 1, 1, 1], [1, 1, 1, 1, 1, 1]]
            sage: Partition([3,2,1]).dominated_partitions(rows=3)
            [[3, 2, 1], [2, 2, 2]]
        """
        #Naive implementation because iteration is so fast
        n = sum(self)
        P = Partitions_n(n)
        if rows:
            return [P(x) for x in ZS1_iterator_nk(n, rows) if self.dominates(x)]
        else:
            return [P(x) for x in ZS1_iterator(n) if self.dominates(x)]

    def contains(self, x):
        """
        Return ``True`` if ``x`` is a partition whose Ferrers diagram is
        contained in the Ferrers diagram of ``self``.

        EXAMPLES::

            sage: p = Partition([3,2,1])
            sage: p.contains([2,1])
            True
            sage: all(p.contains(mu) for mu in Partitions(3))
            True
            sage: all(p.contains(mu) for mu in Partitions(4))
            False
        """
        return len(self) >= len(x) and all(self[i] >= x[i] for i in range(len(x)))

    def hook_product(self, a):
        """
        Return the Jack hook-product.

        EXAMPLES::

            sage: Partition([3,2,1]).hook_product(x)
            (2*x + 3)*(x + 2)^2
            sage: Partition([2,2]).hook_product(x)
            2*(x + 2)*(x + 1)
        """

        nu = self.conjugate()
        res = 1
        for i in range(len(self)):
            for j in range(self[i]):
                res *= a*(self[i]-j-1)+nu[j]-i
        return res

    def hook_polynomial(self, q, t):
        """
        Return the two-variable hook polynomial.

        EXAMPLES::

            sage: R.<q,t> = PolynomialRing(QQ)
            sage: a = Partition([2,2]).hook_polynomial(q,t)
            sage: a == (1 - t)*(1 - q*t)*(1 - t^2)*(1 - q*t^2)
            True
            sage: a = Partition([3,2,1]).hook_polynomial(q,t)
            sage: a == (1 - t)^3*(1 - q*t^2)^2*(1 - q^2*t^3)
            True
        """
        nu = self.conjugate()
        res = 1
        for i in range(len(self)):
            for j in range(self[i]):
                res *= 1-q**(self[i]-j-1)*t**(nu[j]-i)
        return res

    def hook_length(self, i, j):
        r"""
        Return the length of the hook of cell `(i,j)` in ``self``.

        The (length of the) hook of cell `(i,j)` of a partition `\lambda`
        is

        .. MATH::

            \lambda_i + \lambda^{\prime}_j - i - j + 1

        where `\lambda^{\prime}` is the conjugate partition. In English
        convention, the hook length is the number of cells horizontally
        to the right and vertically below the cell `(i,j)` (including
        that cell).

        EXAMPLES::

            sage: p = Partition([2,2,1])
            sage: p.hook_length(0, 0)
            4
            sage: p.hook_length(0, 1)
            2
            sage: p.hook_length(2, 0)
            1
            sage: Partition([3,3]).hook_length(0, 0)
            4
            sage: cell = [0,0]; Partition([3,3]).hook_length(*cell)
            4
        """
        return self.leg_length(i,j)+self.arm_length(i,j)+1

    def hooks(self):
        """
        Return a sorted list of the hook lengths in ``self``.

        EXAMPLES::

            sage: Partition([3,2,1]).hooks()
            [5, 3, 3, 1, 1, 1]
        """
        res = []
        for row in self.hook_lengths():
            res += row
        res.sort(reverse=True)
        return res

    def hook_lengths(self):
        r"""
        Return a tableau of shape ``self`` with the cells filled in with the
        hook lengths.

        In each cell, put the sum of one plus the number of cells
        horizontally to the right and vertically below the cell (the
        hook length).

        For example, consider the partition ``[3,2,1]`` of 6 with Ferrers
        diagram::

            # # #
            # #
            #

        When we fill in the cells with the hook lengths, we obtain::

            5 3 1
            3 1
            1

        EXAMPLES::

            sage: Partition([2,2,1]).hook_lengths()
            [[4, 2], [3, 1], [1]]
            sage: Partition([3,3]).hook_lengths()
            [[4, 3, 2], [3, 2, 1]]
            sage: Partition([3,2,1]).hook_lengths()
            [[5, 3, 1], [3, 1], [1]]
            sage: Partition([2,2]).hook_lengths()
            [[3, 2], [2, 1]]
            sage: Partition([5]).hook_lengths()
            [[5, 4, 3, 2, 1]]

        REFERENCES:

        - http://mathworld.wolfram.com/HookLengthFormula.html
        """
        p = self
        conj = p.conjugate()
        return [[p[i]-(i+1)+conj[j]-(j+1)+1 for j in range(p[i])] for i in range(len(p))]

    def upper_hook(self, i, j, alpha):
        r"""
        Return the upper hook length of the cell `(i,j)` in ``self``.
        When ``alpha = 1``, this is just the normal hook length.

        The upper hook length of a cell `(i,j)` in a partition
        `\kappa` is defined by

        .. MATH::

            h^*_\kappa(i,j) = \kappa^\prime_j - i + \alpha(\kappa_i - j + 1).

        EXAMPLES::

            sage: p = Partition([2,1])
            sage: p.upper_hook(0,0,1)
            3
            sage: p.hook_length(0,0)
            3
            sage: [ p.upper_hook(i,j,x) for i,j in p.cells() ]
            [2*x + 1, x, x]
        """
        p = self
        conj = self.conjugate()
        return conj[j] - (i+1) + alpha*(p[i]-j)

    def upper_hook_lengths(self, alpha):
        r"""
        Return a tableau of shape ``self`` with the cells filled in with the
        upper hook lengths. When ``alpha = 1``, these are just the normal hook
        lengths.

        The upper hook length of a cell `(i,j)` in a partition
        `\kappa` is defined by

        .. MATH::

            h^*_\kappa(i,j) = \kappa^\prime_j - i + \alpha(\kappa_i - j + 1).

        EXAMPLES::

            sage: Partition([3,2,1]).upper_hook_lengths(x)
            [[3*x + 2, 2*x + 1, x], [2*x + 1, x], [x]]
            sage: Partition([3,2,1]).upper_hook_lengths(1)
            [[5, 3, 1], [3, 1], [1]]
            sage: Partition([3,2,1]).hook_lengths()
            [[5, 3, 1], [3, 1], [1]]
        """
        p = self
        conj = p.conjugate()
        return [[conj[j] - (i+1) + alpha*(p[i]-j) for j in range(p[i])] for i in range(len(p))]

    def lower_hook(self, i, j, alpha):
        r"""
        Return the lower hook length of the cell `(i,j)` in ``self``.
        When ``alpha = 1``, this is just the normal hook length.

        The lower hook length of a cell `(i,j)` in a partition
        `\kappa` is defined by

        .. MATH::

            h_*^\kappa(i,j) = \kappa^\prime_j - i + 1 + \alpha(\kappa_i - j).

        EXAMPLES::

            sage: p = Partition([2,1])
            sage: p.lower_hook(0,0,1)
            3
            sage: p.hook_length(0,0)
            3
            sage: [ p.lower_hook(i,j,x) for i,j in p.cells() ]
            [x + 2, 1, 1]
        """
        p = self
        conj = self.conjugate()
        return conj[j] - i + alpha*(p[i] - (j+1))

    def lower_hook_lengths(self, alpha):
        r"""
        Return a tableau of shape ``self`` with the cells filled in with the
        lower hook lengths. When ``alpha = 1``, these are just the normal hook
        lengths.

        The lower hook length of a cell `(i,j)` in a partition
        `\kappa` is defined by

        .. MATH::

            h_*^\kappa(i,j) = \kappa^\prime_j - i + 1 + \alpha(\kappa_i - j).

        EXAMPLES::

            sage: Partition([3,2,1]).lower_hook_lengths(x)
            [[2*x + 3, x + 2, 1], [x + 2, 1], [1]]
            sage: Partition([3,2,1]).lower_hook_lengths(1)
            [[5, 3, 1], [3, 1], [1]]
            sage: Partition([3,2,1]).hook_lengths()
            [[5, 3, 1], [3, 1], [1]]
        """
        p = self
        conj = p.conjugate()
        return [[conj[j] - i + alpha*(p[i] - (j + 1)) for j in range(p[i])]
                for i in range(len(p))]

    def weighted_size(self):
        r"""
        Return the weighted size of ``self``.

        The weighted size of a partition `\lambda` is

        .. MATH::

            \sum_i i \cdot \lambda_i,

        where `\lambda = (\lambda_0, \lambda_1, \lambda_2, \cdots )`.

        This also the sum of the leg length of every cell in `\lambda`, or

        .. MATH::

            \sum_i \binom{\lambda^{\prime}_i}{2}

        where `\lambda^{\prime}` is the conjugate partition of `\lambda`.

        EXAMPLES::

            sage: Partition([2,2]).weighted_size()
            2
            sage: Partition([3,3,3]).weighted_size()
            9
            sage: Partition([5,2]).weighted_size()
            2
            sage: Partition([]).weighted_size()
            0
        """
        p = self
        return sum([i*p[i] for i in range(len(p))])

    def is_empty(self):
        """
        Return ``True`` if ``self`` is the empty partition.

        EXAMPLES::

            sage: Partition([]).is_empty()
            True
            sage: Partition([2,1,1]).is_empty()
            False
        """
        return len(self) == 0

    def length(self):
        """
        Return the number of parts in ``self``.

        EXAMPLES::

            sage: Partition([3,2]).length()
            2
            sage: Partition([2,2,1]).length()
            3
            sage: Partition([]).length()
            0
        """
        return len(self)

    def to_exp(self, k=0):
        """
        Return a list of the multiplicities of the parts of a partition.
        Use the optional parameter ``k`` to get a return list of length at
        least ``k``.

        EXAMPLES::

            sage: Partition([3,2,2,1]).to_exp()
            [1, 2, 1]
            sage: Partition([3,2,2,1]).to_exp(5)
            [1, 2, 1, 0, 0]

        TESTS::

            sage: [parent(x) for x in Partition([3,2,2,1]).to_exp(5)]
            [Integer Ring, Integer Ring, Integer Ring, Integer Ring, Integer Ring]
        """
        p = self
        if len(p) > 0:
            k = max(k, p[0])
        a = [ZZ.zero()] * k
        for i in p:
            a[i-1] += 1
        return a

    def evaluation(self):
        r"""
        Return the evaluation of ``self``.

        The **commutative evaluation**, often shortened to **evaluation**, of
        a word (we think of a partition as a word in `\{1, 2, 3, \ldots\}`)
        is its image in the free commutative monoid. In other words,
        this counts how many occurrences there are of each letter.

        This is also is known as **Parikh vector** and **abelianization** and
        has the same output as :meth:`to_exp()`.

        EXAMPLES::

            sage: Partition([4,3,1,1]).evaluation()
            [2, 0, 1, 1]
        """
        return self.to_exp()

    def to_exp_dict(self):
        """
        Return a dictionary containing the multiplicities of the parts of
        ``self``.

        EXAMPLES::

            sage: p = Partition([4,2,2,1])
            sage: d = p.to_exp_dict()
            sage: d[4]
            1
            sage: d[2]
            2
            sage: d[1]
            1
            sage: 5 in d
            False
        """
        d = {}
        for part in self:
            d[part] = d.get(part, 0) + 1
        return d

    def centralizer_size(self, t=0, q=0):
        r"""
        Return the size of the centralizer of any permutation of cycle type
        ``self``.

        If `m_i` is the multiplicity of `i` as a part of `p`, this is given by

        .. MATH::

           \prod_i m_i! i^{m_i}.

        Including the optional parameters `t` and `q` gives the `q,t` analog,
        which is the former product times

        .. MATH::

           \prod_{i=1}^{\mathrm{length}(p)} \frac{1 - q^{p_i}}{1 - t^{p_i}}.

        See Section 1.3, p. 24, in [Ke1991]_.

        EXAMPLES::

            sage: Partition([2,2,1]).centralizer_size()
            8
            sage: Partition([2,2,2]).centralizer_size()
            48
            sage: Partition([2,2,1]).centralizer_size(q=2, t=3)
            9/16
            sage: Partition([]).centralizer_size()
            1
            sage: Partition([]).centralizer_size(q=2, t=4)
            1

        TESTS::

            sage: Partition([2,2,2]).aut()
            48
        """
        size = prod(i**mi * factorial(mi)
                    for i, mi in self.to_exp_dict().items())
        if t or q:
            size *= prod((ZZ.one() - q ** j) / (ZZ.one() - t ** j)
                         for j in self)
        return size

    aut = centralizer_size

    def content(self, r, c, multicharge=(0,)):
        r"""
        Return the content of the cell at row `r` and column `c`.

        The content of a cell is `c - r`.

        For consistency with partition tuples there is also an optional
        ``multicharge`` argument which is an offset to the usual content. By
        setting the ``multicharge`` equal to the 0-element of the ring
        `\ZZ/e\ZZ`, the corresponding `e`-residue will be returned. This is
        the content modulo `e`.

        The content (and residue) do not strictly depend on the partition,
        however, this method is included because it is often useful in the
        context of partitions.

        EXAMPLES::

            sage: Partition([2,1]).content(1,0)
            -1
            sage: p = Partition([3,2])
            sage: sum([p.content(*c) for c in p.cells()])
            2

        and now we return the 3-residue of a cell::

            sage: Partition([2,1]).content(1,0, multicharge=[IntegerModRing(3)(0)])
            2
        """
        return c - r + multicharge[0]

    def residue(self, r, c, l):
        r"""
        Return the ``l``-residue of the cell at row ``r`` and column ``c``.

        The `\ell`-residue of a cell is `c - r` modulo `\ell`.

        This does not strictly depend upon the partition, however, this method
        is included because it is often useful in the context of partitions.

        EXAMPLES::

            sage: Partition([2,1]).residue(1, 0, 3)
            2
        """
        return (c - r) % l

    @cached_method
    def block(self, e, multicharge=(0,)):
        r"""
        Return a dictionary `\beta` that determines the block associated to
        the partition ``self`` and the
        :meth:`~sage.combinat.tableau_residues.ResidueSequence.quantum_characteristic` ``e``.

        INPUT:

        - ``e`` -- the quantum characteristic

        - ``multicharge`` -- the multicharge (default `(0,)`)

        OUTPUT:

        - A dictionary giving the multiplicities of the residues in the
          partition tuple ``self``

        In more detail, the value ``beta[i]`` is equal to the
        number of nodes of residue ``i``. This corresponds to
        the positive root

        .. MATH::

            \sum_{i\in I} \beta_i \alpha_i \in Q^+,

        a element of the positive root lattice of the corresponding
        Kac-Moody algebra. See [DJM1998]_ and [BK2009]_ for more details.

        This is a useful statistics because two Specht modules for a
        Hecke algebra of type `A` belong to the same block if and only if they
        correspond to same element `\beta` of the root lattice, given above.

        We return a dictionary because when the quantum characteristic is `0`,
        the Cartan type is `A_{\infty}`, in which case the simple roots are
        indexed by the integers.

        EXAMPLES::

            sage: Partition([4,3,2]).block(0)
            {-2: 1, -1: 2, 0: 2, 1: 2, 2: 1, 3: 1}
            sage: Partition([4,3,2]).block(2)
            {0: 4, 1: 5}
            sage: Partition([4,3,2]).block(2, multicharge=(1,))
            {0: 5, 1: 4}
            sage: Partition([4,3,2]).block(3)
            {0: 3, 1: 3, 2: 3}
            sage: Partition([4,3,2]).block(4)
            {0: 2, 1: 2, 2: 2, 3: 3}
        """
        block = {}
        Ie = IntegerModRing(e)
        for (r,c) in self.cells():
            i = Ie(multicharge[0] + c - r)
            block[i] = block.get(i, 0) + 1
        return block

    def defect(self, e, multicharge=(0,)):
        r"""
        Return the ``e``-defect or the ``e``-weight of ``self``.

        The `e`-defect is the number of (connected) `e`-rim hooks that
        can be removed from the partition.

        The defect of a partition is given by

        .. MATH::

            \text{defect}(\beta) = (\Lambda, \beta) - \tfrac12(\beta, \beta),

        where `\Lambda = \sum_r \Lambda_{\kappa_r}` for the multicharge
        `(\kappa_1, \ldots, \kappa_{\ell})` and
        `\beta = \sum_{(r,c)} \alpha_{(c-r) \pmod e}`, with the sum
        being over the cells in the partition.

        INPUT:

        - ``e`` -- the quantum characteristic

        - ``multicharge`` -- the multicharge (default `(0,)`)

        OUTPUT:

        - a non-negative integer, which is the defect of the block
          containing the partition ``self``

        EXAMPLES::

            sage: Partition([4,3,2]).defect(2)
            3
            sage: Partition([0]).defect(2)
            0
            sage: Partition([3]).defect(2)
            1
            sage: Partition([6]).defect(2)
            3
            sage: Partition([9]).defect(2)
            4
            sage: Partition([12]).defect(2)
            6
            sage: Partition([4,3,2]).defect(3)
            3
            sage: Partition([0]).defect(3)
            0
            sage: Partition([3]).defect(3)
            1
            sage: Partition([6]).defect(3)
            2
            sage: Partition([9]).defect(3)
            3
            sage: Partition([12]).defect(3)
            4

        TESTS::

            sage: all(mu.core(e).size() + e * mu.defect(e) == 9
            ....:     for mu in Partitions(9) for e in [2,3,4])
            True
        """
        beta = self.block(e, multicharge)
        Ie = IntegerModRing(e)
        return beta.get(multicharge[0], 0) - sum(beta[r]**2 - beta[r] * beta.get(Ie(r+1), 0)
                                                 for r in beta)

    def contents_tableau(self, multicharge=(0,)):
        """
        Return the tableau which has ``(k,r,c)``-th cell equal to the
        content ``multicharge[k] - r + c`` of the cell.

        EXAMPLES::

            sage: Partition([2,1]).contents_tableau()
            [[0, 1], [-1]]
            sage: Partition([3,2,1,1]).contents_tableau().pp()
                0  1  2
                -1  0
                -2
                -3
            sage: Partition([3,2,1,1]).contents_tableau([ IntegerModRing(3)(0)] ).pp()
                0  1  2
                2  0
                1
                0
        """
        return tableau.Tableau([[multicharge[0]-r+c for c in range(self[r])]
                                for r in range(len(self))])

    def is_restricted(self, e, multicharge=(0,)):
        """
        Return ``True`` is this is an ``e``-restricted partition.

        An `e`-restricted partition is a partition such that the
        difference of consecutive parts is always strictly less
        than `e`, where partitions are considered to have an infinite
        number of `0` parts. I.e., the last part must be strictly
        less than `e`.

        EXAMPLES::

          sage: Partition([4,3,3,2]).is_restricted(2)
          False
          sage: Partition([4,3,3,2]).is_restricted(3)
          True
          sage: Partition([4,3,3,2]).is_restricted(4)
          True
          sage: Partition([4]).is_restricted(4)
          False
        """
        return (not self
                or ( self[-1] < e and all(self[r]-self[r+1] < e for r in range(len(self)-1)) ))

    def is_regular(self, e, multicharge=(0,)):
        """
        Return ``True`` is this is an ``e``-regular partition.

        A partition is `e`-regular if it does not have `e` equal
        non-zero parts.

        EXAMPLES::

          sage: Partition([4,3,3,3]).is_regular(2)
          False
          sage: Partition([4,3,3,3]).is_regular(3)
          False
          sage: Partition([4,3,3,3]).is_regular(4)
          True
        """
        return all(self[r] > self[r+e-1] for r in range(len(self)-e+1))

    def conjugacy_class_size(self):
        """
        Return the size of the conjugacy class of the symmetric group
        indexed by ``self``.

        EXAMPLES::

            sage: Partition([2,2,2]).conjugacy_class_size()
            15
            sage: Partition([2,2,1]).conjugacy_class_size()
            15
            sage: Partition([2,1,1]).conjugacy_class_size()
            6
        """
        return factorial(sum(self))/self.centralizer_size()

    def corners(self):
        r"""
        Return a list of the corners of the partition ``self``.

        A corner of a partition `\lambda` is a cell of the Young diagram
        of `\lambda` which can be removed from the Young diagram while
        still leaving a straight shape behind.

        The entries of the list returned are pairs of the form `(i,j)`,
        where `i` and `j` are the coordinates of the respective corner.
        The coordinates are counted from `0`.

        .. NOTE::

            This is referred to as an "inner corner" in [Sag2001]_.

        EXAMPLES::

            sage: Partition([3,2,1]).corners()
            [(0, 2), (1, 1), (2, 0)]
            sage: Partition([3,3,1]).corners()
            [(1, 2), (2, 0)]
            sage: Partition([]).corners()
            []
        """
        p = self
        if p.is_empty():
            return []

        lcors = [[0,p[0]-1]]
        nn = len(p)
        if nn == 1:
            return [tuple(c) for c in lcors]

        lcors_index = 0
        for i in range(1, nn):
            if p[i] == p[i-1]:
                lcors[lcors_index][0] += 1
            else:
                lcors.append([i,p[i]-1])
                lcors_index += 1

        return [tuple(c) for c in lcors]

    inside_corners = corners
    removable_cells = corners     # for compatibility with partition tuples

    def corners_residue(self, i, l):
        r"""
        Return a list of the corners of the partition ``self`` having
        ``l``-residue ``i``.

        A corner of a partition `\lambda` is a cell of the Young diagram
        of `\lambda` which can be removed from the Young diagram while
        still leaving a straight shape behind. See :meth:`residue` for
        the definition of the ``l``-residue.

        The entries of the list returned are pairs of the form `(i,j)`,
        where `i` and `j` are the coordinates of the respective corner.
        The coordinates are counted from `0`.

        EXAMPLES::

            sage: Partition([3,2,1]).corners_residue(0, 3)
            [(1, 1)]
            sage: Partition([3,2,1]).corners_residue(1, 3)
            [(2, 0)]
            sage: Partition([3,2,1]).corners_residue(2, 3)
            [(0, 2)]
        """
        return [x for x in self.corners() if self.residue(*x, l=l) == i]

    inside_corners_residue = corners_residue
    removable_cells_residue = corners_residue

    def outside_corners(self):
        r"""
        Return a list of the outside corners of the partition ``self``.

        An outside corner (also called a cocorner) of a partition
        `\lambda` is a cell on `\ZZ^2` which does not belong to
        the Young diagram of `\lambda` but can be added to this Young
        diagram to still form a straight-shape Young diagram.

        The entries of the list returned are pairs of the form `(i,j)`,
        where `i` and `j` are the coordinates of the respective corner.
        The coordinates are counted from `0`.

        .. NOTE::

            These are called "outer corners" in [Sag2001]_.

        EXAMPLES::

            sage: Partition([2,2,1]).outside_corners()
            [(0, 2), (2, 1), (3, 0)]
            sage: Partition([2,2]).outside_corners()
            [(0, 2), (2, 0)]
            sage: Partition([6,3,3,1,1,1]).outside_corners()
            [(0, 6), (1, 3), (3, 1), (6, 0)]
            sage: Partition([]).outside_corners()
            [(0, 0)]
        """
        p = self._list
        if not p:
            return [(0,0)]
        res = [(0, p[0])]
        res.extend((n, j) for n, (i, j) in enumerate(zip(p[:-1], p[1:]), start=1) if i != j)
        res.append((len(p), 0))
        return res

    addable_cells = outside_corners   # for compatibility with partition tuples

    def outside_corners_residue(self, i, l):
        r"""
        Return a list of the outside corners of the partition ``self``
        having ``l``-residue ``i``.

        An outside corner (also called a cocorner) of a partition
        `\lambda` is a cell on `\ZZ^2` which does not belong to
        the Young diagram of `\lambda` but can be added to this Young
        diagram to still form a straight-shape Young diagram. See
        :meth:`residue` for the definition of the ``l``-residue.

        The entries of the list returned are pairs of the form `(i,j)`,
        where `i` and `j` are the coordinates of the respective corner.
        The coordinates are counted from `0`.

        EXAMPLES::

            sage: Partition([3,2,1]).outside_corners_residue(0, 3)
            [(0, 3), (3, 0)]
            sage: Partition([3,2,1]).outside_corners_residue(1, 3)
            [(1, 2)]
            sage: Partition([3,2,1]).outside_corners_residue(2, 3)
            [(2, 1)]
        """
        return [x for x in self.outside_corners() if self.residue(*x, l=l) == i]

    addable_cells_residue = outside_corners_residue

    def rim(self):
        r"""
        Return the rim of ``self``.

        The rim of a partition `\lambda` is defined as the cells which belong
        to `\lambda` and which are adjacent to cells not in `\lambda`.

        EXAMPLES:

        The rim of the partition `[5,5,2,1]` consists of the cells marked with
        ``#`` below::

            ****#
            *####
            ##
            #

            sage: Partition([5,5,2,1]).rim()
            [(3, 0), (2, 0), (2, 1), (1, 1), (1, 2), (1, 3), (1, 4), (0, 4)]

            sage: Partition([2,2,1]).rim()
            [(2, 0), (1, 0), (1, 1), (0, 1)]
            sage: Partition([2,2]).rim()
            [(1, 0), (1, 1), (0, 1)]
            sage: Partition([6,3,3,1,1]).rim()
            [(4, 0), (3, 0), (2, 0), (2, 1), (2, 2), (1, 2), (0, 2), (0, 3), (0, 4), (0, 5)]
            sage: Partition([]).rim()
            []
        """
        p = self
        res = []
        prevLen = 1
        for i in range(len(p)-1, -1, -1):
            for c in range(prevLen-1, p[i]):
                res.append((i,c))
            prevLen = p[i]
        return res

    def outer_rim(self):
        r"""
        Return the outer rim of ``self``.

        The outer rim of a partition `\lambda` is defined as the cells which do
        not belong to `\lambda` and which are adjacent to cells in `\lambda`.

        EXAMPLES:

        The outer rim of the partition `[4,1]` consists of the cells marked
        with ``#`` below::

            ****#
            *####
            ##

        ::

            sage: Partition([4,1]).outer_rim()
            [(2, 0), (2, 1), (1, 1), (1, 2), (1, 3), (1, 4), (0, 4)]

            sage: Partition([2,2,1]).outer_rim()
            [(3, 0), (3, 1), (2, 1), (2, 2), (1, 2), (0, 2)]
            sage: Partition([2,2]).outer_rim()
            [(2, 0), (2, 1), (2, 2), (1, 2), (0, 2)]
            sage: Partition([6,3,3,1,1]).outer_rim()
            [(5, 0), (5, 1), (4, 1), (3, 1), (3, 2), (3, 3), (2, 3), (1, 3), (1, 4), (1, 5), (1, 6), (0, 6)]
            sage: Partition([]).outer_rim()
            [(0, 0)]
        """
        p = self
        res = []
        prevLen = 0
        for i in range(len(p)-1, -1, -1):
            for c in range(prevLen, p[i]+1):
                res.append((i+1,c))
            prevLen = p[i]
        res.append((0, prevLen))
        return res

    def zero_one_sequence(self):
        r"""
        Compute the finite `0-1` sequence of the partition.

        The full `0-1` sequence is the sequence (infinite in both
        directions) indicating the steps taken when following the
        outer rim of the diagram of the partition. We use the convention
        that in English convention, a 1 corresponds to an East step, and
        a 0 corresponds to a North step.

        Note that every full `0-1` sequence starts with infinitely many 0's and
        ends with infinitely many 1's.

        One place where these arise is in the affine symmetric group where
        one takes an affine permutation `w` and every `i` such that
        `w(i) \leq 0` corresponds to a 1 and `w(i) > 0` corresponds to a 0.
        See pages 24-25 of [LLMSSZ2013]_ for connections to affine Grassmannian
        elements (note there they use the French convention for their
        partitions).

        These are also known as **path sequences**, **Maya diagrams**,
        **plus-minus diagrams**, **Comet code** [Sta-EC2]_, among others.

        OUTPUT:

        The finite `0-1` sequence is obtained from the full `0-1`
        sequence by omitting all heading 0's and trailing 1's. The
        output sequence is finite, starts with a 1 and ends with a
        0 (unless it is empty, for the empty partition). Its length
        is the sum of the first part of the partition with the
        length of the partition.

        EXAMPLES::

            sage: Partition([5,4]).zero_one_sequence()
            [1, 1, 1, 1, 0, 1, 0]
            sage: Partition([]).zero_one_sequence()
            []
            sage: Partition([2]).zero_one_sequence()
            [1, 1, 0]

        TESTS::

            sage: all(Partitions().from_zero_one(mu.zero_one_sequence()) == mu for n in range(10) for mu in Partitions(n))
            True
        """
        tmp = [self[i]-i for i in range(len(self))]
        return ([Integer(not (i in tmp)) for i in range(-len(self)+1,self.get_part(0)+1)])

    def core(self, length):
        r"""
        Return the ``length``-core of the partition -- in the literature
        the core is commonly referred to as the `k`-core, `p`-core,
        `r`-core, ... .

        The `r`-core of a partition `\lambda` can be obtained by
        repeatedly removing rim hooks of size `r` from (the Young diagram
        of) `\lambda` until this is no longer possible. The remaining
        partition is the core.

        EXAMPLES::

            sage: Partition([6,3,2,2]).core(3)
            [2, 1, 1]
            sage: Partition([]).core(3)
            []
            sage: Partition([8,7,7,4,1,1,1,1,1]).core(3)
            [2, 1, 1]

        TESTS::

            sage: Partition([3,3,3,2,1]).core(3)
            []
            sage: Partition([10,8,7,7]).core(4)
            []
            sage: Partition([21,15,15,9,6,6,6,3,3]).core(3)
            []
        """
        p = self
        #Normalize the length
        remainder = len(p) % length
        part = p[:] + [0]*remainder

        #Add the canonical vector to the partition
        part = [part[i-1] + len(part)-i for i in range(1, len(part)+1)]

        for e in range(length):
            k = e
            for i in reversed(range(1,len(part)+1)):
                if part[i-1] % length == e:
                    part[i-1] = k
                    k += length
        part.sort()
        part.reverse()

        #Remove the canonical vector
        part = [part[i-1]-len(part)+i for i in range(1, len(part)+1)]
        #Select the r-core
        return Partition([x for x in part if x != 0])

    def quotient(self, length):
        r"""
        Return the quotient of the partition  -- in the literature the
        quotient is commonly referred to as the `k`-quotient, `p`-quotient,
        `r`-quotient, ... .

        The `r`-quotient of a partition `\lambda` is a list of `r`
        partitions (labelled from `0` to `r-1`), constructed in the following
        way. Label each cell in the Young diagram of `\lambda` with its
        content modulo `r`. Let `R_i` be the set of rows ending in a cell
        labelled `i`, and `C_i` be the set of columns ending in a cell
        labelled `i`. Then the `j`-th component of the quotient of
        `\lambda` is the partition defined by intersecting `R_j` with
        `C_{j+1}`. (See Theorem 2.7.37 in [JK1981]_.)

        EXAMPLES::

            sage: Partition([7,7,5,3,3,3,1]).quotient(3)
            ([2], [1], [2, 2, 2])

        TESTS::

            sage: Partition([8,7,7,4,1,1,1,1,1]).quotient(3)
            ([2, 1], [2, 2], [2])
            sage: Partition([10,8,7,7]).quotient(4)
            ([2], [3], [2], [1])
            sage: Partition([6,3,3]).quotient(3)
            ([1], [1], [2])
            sage: Partition([3,3,3,2,1]).quotient(3)
            ([1], [1, 1], [1])
            sage: Partition([6,6,6,3,3,3]).quotient(3)
            ([2, 1], [2, 1], [2, 1])
            sage: Partition([21,15,15,9,6,6,6,3,3]).quotient(3)
            ([5, 2, 1], [5, 2, 1], [7, 3, 2])
            sage: Partition([21,15,15,9,6,6,3,3]).quotient(3)
            ([5, 2], [5, 2, 1], [7, 3, 1])
            sage: Partition([14,12,11,10,10,10,10,9,6,4,3,3,2,1]).quotient(5)
            ([3, 3], [2, 2, 1], [], [3, 3, 3], [1])

            sage: all(p == Partition(core=p.core(k), quotient=p.quotient(k))
            ....:     for i in range(10) for p in Partitions(i)
            ....:     for k in range(1,6))
            True
        """
        p = self
        #Normalize the length
        remainder = len(p) % length
        part = p[:] + [0]*(length-remainder)

        #Add the canonical vector to the partition
        part = [part[i-1] + len(part)-i for i in range(1, len(part)+1)]
        result = [None]*length

        #Reducing vector
        for e in range(length):
            k = e
            tmp = []
            for i in reversed(range(len(part))):
                if part[i] % length == e:
                    tmp.append(ZZ((part[i]-k)//length))
                    k += length

            a = [i for i in tmp if i != 0]
            a.reverse()
            result[e] = a

        from .partition_tuple import PartitionTuple
        return PartitionTuple(result)  #tuple(map(Partition, result))

    def is_core(self, k):
        r"""
        Return ``True`` if the Partition ``self`` is a ``k``-core.

        A partition is said to be a *`k`-core* if it has no hooks of length
        `k`. Equivalently, a partition is said to be a `k`-core if it is its
        own `k`-core (where the latter is defined as in :meth:`core`).

        Visually, this can be checked by trying to remove border strips of size
        `k` from ``self``.  If this is not possible, then ``self`` is a
        `k`-core.

        EXAMPLES:

        In the partition (2, 1), a hook length of 2 does not occur, but a hook
        length of 3 does::

            sage: p = Partition([2, 1])
            sage: p.is_core(2)
            True
            sage: p.is_core(3)
            False

            sage: q = Partition([12, 8, 5, 5, 2, 2, 1])
            sage: q.is_core(4)
            False
            sage: q.is_core(5)
            True
            sage: q.is_core(0)
            True

        .. SEEALSO::

            :meth:`core`, :class:`Core`
        """
        return k not in self.hooks()

    def k_interior(self, k):
        r"""
        Return the partition consisting of the cells of ``self`` whose hook
        lengths are greater than ``k``.

        EXAMPLES::

            sage: p = Partition([3,2,1])
            sage: p.hook_lengths()
            [[5, 3, 1], [3, 1], [1]]
            sage: p.k_interior(2)
            [2, 1]
            sage: p.k_interior(3)
            [1]

            sage: p = Partition([])
            sage: p.k_interior(3)
            []
        """
        return Partition([len([i for i in row if i > k])
                          for row in self.hook_lengths()])

    def k_boundary(self, k):
        r"""
        Return the skew partition formed by removing the cells of the
        ``k``-interior, see :meth:`k_interior`.

        EXAMPLES::

            sage: p = Partition([3,2,1])
            sage: p.k_boundary(2)
            [3, 2, 1] / [2, 1]
            sage: p.k_boundary(3)
            [3, 2, 1] / [1]

            sage: p = Partition([12,8,5,5,2,2,1])
            sage: p.k_boundary(4)
            [12, 8, 5, 5, 2, 2, 1] / [8, 5, 2, 2]
        """
        return SkewPartition([self, self.k_interior(k)])

    def add_cell(self, i, j = None):
        r"""
        Return a partition corresponding to ``self`` with a cell added in
        row ``i``. (This does not change ``self``.)

        EXAMPLES::

            sage: Partition([3, 2, 1, 1]).add_cell(0)
            [4, 2, 1, 1]
            sage: cell = [4, 0]; Partition([3, 2, 1, 1]).add_cell(*cell)
            [3, 2, 1, 1, 1]
        """

        if j is None:
            if i >= len(self):
                j = 0
            else:
                j = self[i]

        if (i,j) in self.outside_corners():
            pl = self.to_list()
            if i == len(pl):
                pl.append(1)
            else:
                pl[i] += 1
            return Partition(pl)

        raise ValueError(f"[{i}, {j}] is not an addable cell")

    def remove_cell(self, i, j=None):
        """
        Return the partition obtained by removing a cell at the end of row
        ``i`` of ``self``.

        EXAMPLES::

            sage: Partition([2,2]).remove_cell(1)
            [2, 1]
            sage: Partition([2,2,1]).remove_cell(2)
            [2, 2]
            sage: #Partition([2,2]).remove_cell(0)

        ::

            sage: Partition([2,2]).remove_cell(1,1)
            [2, 1]
            sage: #Partition([2,2]).remove_cell(1,0)
        """

        if i >= len(self):
            raise ValueError("i must be less than the length of the partition")

        if j is None:
            j = self[i] - 1

        if (i,j) not in self.corners():
            raise ValueError("[%d,%d] is not a corner of the partition" % (i,j))

        if self[i] == 1:
            return Partition(self[:-1])
        else:
            return Partition(self[:i] + [ self[i:i+1][0] - 1 ] + self[i+1:])

    def k_irreducible(self, k):
        r"""
        Return the partition with all `r \times (k+1-r)` rectangles removed.

        If ``self`` is a `k`-bounded partition, then this method will return the partition
        where all rectangles of dimension `r \times (k+1-r)` for `1 \leq r \leq k`
        have been deleted.

        If ``self`` is not a `k`-bounded partition then the method will raise an error.

        INPUT:

        - ``k`` -- a non-negative integer

        OUTPUT:

        - a partition

        EXAMPLES::

            sage: Partition([3,2,2,1,1,1]).k_irreducible(4)
            [3, 2, 2, 1, 1, 1]
            sage: Partition([3,2,2,1,1,1]).k_irreducible(3)
            []
            sage: Partition([3,3,3,2,2,2,2,2,1,1,1,1]).k_irreducible(3)
            [2, 1]
        """
        pexp = self.to_exp()
        return Partition(sum(([r+1] for r in range(len(pexp)-1,-1,-1) for m in range(pexp[r] % (k-r))),[]))

    def k_skew(self, k):
        r"""
        Return the `k`-skew partition.

        The `k`-skew diagram of a `k`-bounded partition is the skew diagram
        denoted `\lambda/^k` satisfying the conditions:

        1. row `i` of `\lambda/^k` has length `\lambda_i`,

        2. no cell in `\lambda/^k` has hook-length exceeding `k`,

        3. every square above the diagram of `\lambda/^k` has hook
           length exceeding `k`.

        REFERENCES:

        - [LM2004]_

        EXAMPLES::

            sage: p = Partition([4,3,2,2,1,1])
            sage: p.k_skew(4)
            [9, 5, 3, 2, 1, 1] / [5, 2, 1]
        """

        if len(self) == 0:
            return SkewPartition([[],[]])

        if self[0] > k:
            raise ValueError(f"the partition must be {k}-bounded")

        #Find the k-skew diagram of the partition formed
        #by removing the first row
        s = Partition(self[1:]).k_skew(k)

        s_inner = list(s.inner())
        s_outer = list(s.outer())
        s_conj_rl = s.conjugate().row_lengths()

        #Find the leftmost column with less than
        # or equal to kdiff cells
        kdiff = k - self[0]

        if s_outer == []:
            spot = 0
        else:
            spot = s_outer[0]

        for i in range(len(s_conj_rl)):
            if s_conj_rl[i] <= kdiff:
                spot = i
                break

        outer = [ self[0] + spot ] + s_outer[:]
        if spot > 0:
            inner = [ spot ] + s_inner[:]
        else:
            inner = s_inner[:]

        return SkewPartition([outer, inner])

    def to_core(self, k):
        r"""
        Maps the `k`-bounded partition ``self`` to its corresponding `k+1`-core.

        See also :meth:`k_skew`.

        EXAMPLES::

            sage: p = Partition([4,3,2,2,1,1])
            sage: c = p.to_core(4); c
            [9, 5, 3, 2, 1, 1]
            sage: type(c)
            <class 'sage.combinat.core.Cores_length_with_category.element_class'>
            sage: c.to_bounded_partition() == p
            True
        """
        from sage.combinat.core import Core
        return Core(self.k_skew(k)[0],k+1)

    def from_kbounded_to_reduced_word(self, k):
        r"""
        Maps a `k`-bounded partition to a reduced word for an element in
        the affine permutation group.

        This uses the fact that there is a bijection between `k`-bounded
        partitions and `(k+1)`-cores and an action of the affine nilCoxeter
        algebra of type `A_k^{(1)}` on `(k+1)`-cores as described in [LM2006b]_.

        EXAMPLES::

            sage: p = Partition([2,1,1])
            sage: p.from_kbounded_to_reduced_word(2)
            [2, 1, 2, 0]
            sage: p = Partition([3,1])
            sage: p.from_kbounded_to_reduced_word(3)
            [3, 2, 1, 0]
            sage: p.from_kbounded_to_reduced_word(2)
            Traceback (most recent call last):
            ...
            ValueError: the partition must be 2-bounded
            sage: p = Partition([])
            sage: p.from_kbounded_to_reduced_word(2)
            []
        """
        p = self.k_skew(k)[0]
        result = []
        while not p.is_empty():
            corners = p.corners()
            c = p.content(corners[0][0],corners[0][1])%(k+1)
            result.append(Integer(c))
            list = [x for x in corners if p.content(x[0],x[1])%(k+1) ==c]
            for x in list:
                p = p.remove_cell(x[0])
        return result

    def from_kbounded_to_grassmannian(self, k):
        r"""
        Maps a `k`-bounded partition to a Grassmannian element in
        the affine Weyl group of type `A_k^{(1)}`.

        For details, see the documentation of the method
        :meth:`from_kbounded_to_reduced_word` .

        EXAMPLES::

            sage: p = Partition([2,1,1])
            sage: p.from_kbounded_to_grassmannian(2)
            [-1  1  1]
            [-2  2  1]
            [-2  1  2]
            sage: p = Partition([])
            sage: p.from_kbounded_to_grassmannian(2)
            [1 0 0]
            [0 1 0]
            [0 0 1]
        """
        return WeylGroup(['A', k,1 ]).from_reduced_word(self.from_kbounded_to_reduced_word(k))

    def to_list(self):
        r"""
        Return ``self`` as a list.

        EXAMPLES::

            sage: p = Partition([2,1]).to_list(); p
            [2, 1]
            sage: type(p)
            <class 'list'>

        TESTS::

            sage: p = Partition([2,1])
            sage: pl = p.to_list()
            sage: pl[0] = 0; p
            [2, 1]
        """
        return self._list[:]

    def add_vertical_border_strip(self, k):
        """
        Return a list of all the partitions that can be obtained by adding
        a vertical border strip of length ``k`` to ``self``.

        EXAMPLES::

            sage: Partition([]).add_vertical_border_strip(0)
            [[]]
            sage: Partition([3,2,1]).add_vertical_border_strip(0)
            [[3, 2, 1]]
            sage: Partition([]).add_vertical_border_strip(2)
            [[1, 1]]
            sage: Partition([2,2]).add_vertical_border_strip(2)
            [[3, 3], [3, 2, 1], [2, 2, 1, 1]]
            sage: Partition([3,2,2]).add_vertical_border_strip(2)
            [[4, 3, 2], [4, 2, 2, 1], [3, 3, 3], [3, 3, 2, 1], [3, 2, 2, 1, 1]]
        """
        if k == 0:
            return [self]

        shelf = []
        res = []
        i = 0
        ell = len(self._list)
        while i < ell:
            tmp = 1
            while i+1 < ell and self._list[i] == self._list[i+1]:
                tmp += 1
                i += 1
            if i == ell-1 and i > 0 and self._list[i] != self._list[i-1]:
                tmp = 1
            shelf.append(tmp)
            i += 1

        # added the last shelf on the right side of
        # the first line
        shelf.append(k)

        # list all of the positions for cells
        # filling each self from the left to the right
        for iv in IntegerListsBackend_invlex(k, length=len(shelf), ceiling=shelf, check=False)._iter():
            tmp = self._list + [0]*k
            j = 0
            for t in range(len(iv)):
                for _ in range(iv[t]):
                    tmp[j] += 1
                    j += 1
                j = sum(shelf[:t+1])
            # This should never return the empty partition.
            # So tmp should never be [0, ..., 0].
            while not tmp[-1]:
                tmp.pop()
            res.append(_Partitions(tmp))
        return res

    def add_horizontal_border_strip(self, k):
        """
        Return a list of all the partitions that can be obtained by adding
        a horizontal border strip of length ``k`` to ``self``.

        EXAMPLES::

            sage: Partition([]).add_horizontal_border_strip(0)
            [[]]
            sage: Partition([3,2,1]).add_horizontal_border_strip(0)
            [[3, 2, 1]]
            sage: Partition([]).add_horizontal_border_strip(2)
            [[2]]
            sage: Partition([2,2]).add_horizontal_border_strip(2)
            [[4, 2], [3, 2, 1], [2, 2, 2]]
            sage: Partition([3,2,2]).add_horizontal_border_strip(2)
            [[5, 2, 2], [4, 3, 2], [4, 2, 2, 1], [3, 3, 2, 1], [3, 2, 2, 2]]
        """
        if k == 0:
            return [self]

        L = self._list
        res = []
        mapping = [0]
        shelf = [k]
        for i in range(len(L)-1):
            val = L[i] - L[i+1]
            if not val:
                continue
            mapping.append(i+1)
            shelf.append(val)

        # add the last shelf
        if L:
            mapping.append(len(L))
            shelf.append(L[-1])

        # list all of the positions for cells
        # filling each self from the top to bottom
        for iv in IntegerListsBackend_invlex(k, length=len(shelf), ceiling=shelf, check=False)._iter():
            tmp = self._list + [0]
            for i, val in enumerate(iv):
                if val:
                    tmp[mapping[i]] += val
            # Only the last row is possibly empty
            if not tmp[-1]:
                tmp.pop()
            res.append(_Partitions(tmp))
        return res

    def vertical_border_strip_cells(self, k):
        """
        Return a list of all the vertical border strips of length ``k``
        which can be added to ``self``, where each horizontal border strip is
        a ``generator`` of cells.

        EXAMPLES::

            sage: list(Partition([]).vertical_border_strip_cells(0))
            []
            sage: list(Partition([3,2,1]).vertical_border_strip_cells(0))
            []
            sage: list(Partition([]).vertical_border_strip_cells(2))
            [[(0, 0), (1, 0)]]
            sage: list(Partition([2,2]).vertical_border_strip_cells(2))
            [[(0, 2), (1, 2)],
             [(0, 2), (2, 0)],
             [(2, 0), (3, 0)]]
            sage: list(Partition([3,2,2]).vertical_border_strip_cells(2))
            [[(0, 3), (1, 2)],
             [(0, 3), (3, 0)],
             [(1, 2), (2, 2)],
             [(1, 2), (3, 0)],
             [(3, 0), (4, 0)]]
        """
        if k == 0:
            return []

        shelf = []
        i = 0
        ell = len(self._list)
        while i < ell:
            tmp = 1
            while i+1 < ell and self._list[i] == self._list[i+1]:
                tmp += 1
                i += 1
            if i == ell-1 and i > 0 and self._list[i] != self._list[i-1]:
                tmp = 1
            shelf.append(tmp)
            i += 1

        # added the last shelf on the right side of
        # the first line
        shelf.append(k)
        # list all of the positions for cells
        tmp = self._list + [0]*k
        for iv in IntegerListsBackend_invlex(k, length=len(shelf),
                                             ceiling=shelf,
                                             check=False)._iter():
            j = 0
            current_strip = []
            for t in range(len(iv)):
                for _ in range(iv[t]):
                    current_strip.append((j, tmp[j]))
                    j += 1
                j = sum(shelf[:t+1])
            yield current_strip

    def horizontal_border_strip_cells(self, k):
        """
        Return a list of all the horizontal border strips of length ``k``
        which can be added to ``self``, where each horizontal border strip is
        a ``generator`` of cells.

        EXAMPLES::

            sage: list(Partition([]).horizontal_border_strip_cells(0))
            []
            sage: list(Partition([3,2,1]).horizontal_border_strip_cells(0))
            []
            sage: list(Partition([]).horizontal_border_strip_cells(2))
            [[(0, 0), (0, 1)]]
            sage: list(Partition([2,2]).horizontal_border_strip_cells(2))
            [[(0, 2), (0, 3)], [(0, 2), (2, 0)], [(2, 0), (2, 1)]]
            sage: list(Partition([3,2,2]).horizontal_border_strip_cells(2))
            [[(0, 3), (0, 4)],
             [(0, 3), (1, 2)],
             [(0, 3), (3, 0)],
             [(1, 2), (3, 0)],
             [(3, 0), (3, 1)]]
        """
        if k == 0:
            return list()

        L = self._list
        shelf = [k]  # the number of boxes which will fit in a row
        mapping = [0]  # a record of the rows
        for i in range(len(L)-1):
            val = L[i] - L[i+1]
            if not val:
                continue
            mapping.append(i+1)
            shelf.append(val)

        # add the last shelf
        if L:
            mapping.append(len(L))
            shelf.append(L[-1])

        L.append(0) # add room on the bottom
        # list all of the positions for cells
        # filling each self from the top to bottom
        for iv in IntegerListsBackend_invlex(k, length=len(shelf), ceiling=shelf, check=False)._iter():
            tmp = []
            # mapping[i] is the row index, val is the number of cells added to the row.
            for i, val in enumerate(iv):
                tmp.extend((mapping[i], L[mapping[i]] + j) for j in range(val))
            yield tmp

    def remove_horizontal_border_strip(self, k):
        """
        Return the partitions obtained from ``self`` by removing an
        horizontal border strip of length ``k``.

        EXAMPLES::

            sage: Partition([5,3,1]).remove_horizontal_border_strip(0).list()
            [[5, 3, 1]]
            sage: Partition([5,3,1]).remove_horizontal_border_strip(1).list()
            [[5, 3], [5, 2, 1], [4, 3, 1]]
            sage: Partition([5,3,1]).remove_horizontal_border_strip(2).list()
            [[5, 2], [5, 1, 1], [4, 3], [4, 2, 1], [3, 3, 1]]
            sage: Partition([5,3,1]).remove_horizontal_border_strip(3).list()
            [[5, 1], [4, 2], [4, 1, 1], [3, 3], [3, 2, 1]]
            sage: Partition([5,3,1]).remove_horizontal_border_strip(4).list()
            [[4, 1], [3, 2], [3, 1, 1]]
            sage: Partition([5,3,1]).remove_horizontal_border_strip(5).list()
            [[3, 1]]
            sage: Partition([5,3,1]).remove_horizontal_border_strip(6).list()
            []

        The result is returned as an instance of
        :class:`Partitions_with_constraints`::

            sage: Partition([5,3,1]).remove_horizontal_border_strip(5)
            The subpartitions of [5, 3, 1] obtained by removing an horizontal border strip of length 5

        TESTS::

            sage: Partition([3,2,2]).remove_horizontal_border_strip(2).list()
            [[3, 2], [2, 2, 1]]
            sage: Partition([3,2,2]).remove_horizontal_border_strip(2).first().parent()
            The subpartitions of [3, 2, 2] obtained by removing an horizontal border strip of length 2
            sage: Partition([]).remove_horizontal_border_strip(0).list()
            [[]]
            sage: Partition([]).remove_horizontal_border_strip(6).list()
            []
        """
        return Partitions_with_constraints(n=self.size() - k,
                                           min_length=len(self) - 1,
                                           max_length=len(self),
                                           floor=self[1:] + [0],
                                           ceiling=self[:],
                                           max_slope=0,
                                           name=f"The subpartitions of {self} obtained by removing an horizontal border strip of length {k}")

    def k_conjugate(self, k):
        r"""
        Return the ``k``-conjugate of ``self``.

        The `k`-conjugate is the partition that is given by the columns of
        the `k`-skew diagram of the partition.

        We can also define the `k`-conjugate in the following way. Let `P`
        denote the bijection from `(k+1)`-cores to `k`-bounded partitions. The
        `k`-conjugate of a `(k+1)`-core `\lambda` is

        .. MATH::

            \lambda^{(k)} = P^{-1}\left( (P(\lambda))^{\prime} \right).

        EXAMPLES::

            sage: p = Partition([4,3,2,2,1,1])
            sage: p.k_conjugate(4)
            [3, 2, 2, 1, 1, 1, 1, 1, 1]
        """
        return Partition(self.k_skew(k).conjugate().row_lengths())

    def arms_legs_coeff(self, i, j):
        r"""
        This is a statistic on a cell `c = (i,j)` in the diagram of partition
        `p` given by

        .. MATH::

            \frac{ 1 - q^a \cdot t^{\ell + 1} }{ 1 - q^{a + 1} \cdot t^{\ell} }

        where `a` is the arm length of `c` and `\ell` is the leg length of `c`.

        The coordinates ``i`` and ``j`` of the cell are understood to be
        `0`-based, so that ``(0, 0)`` is the northwesternmost cell (in
        English notation).

        EXAMPLES::

            sage: Partition([3,2,1]).arms_legs_coeff(1,1)
            (-t + 1)/(-q + 1)
            sage: Partition([3,2,1]).arms_legs_coeff(0,0)
            (-q^2*t^3 + 1)/(-q^3*t^2 + 1)
            sage: Partition([3,2,1]).arms_legs_coeff(*[0,0])
            (-q^2*t^3 + 1)/(-q^3*t^2 + 1)
        """
        QQqt = PolynomialRing(QQ, ['q', 't'])
        (q, t) = QQqt.gens()
        if i < len(self) and j < self[i]:
            res = (1-q**self.arm_length(i,j) * t**(self.leg_length(i,j)+1))
            res /= (1-q**(self.arm_length(i,j)+1) * t**self.leg_length(i,j))
            return res
        return ZZ.one()

    def atom(self):
        """
        Return a list of the standard tableaux of size ``self.size()`` whose
        atom is equal to ``self``.

        EXAMPLES::

            sage: Partition([2,1]).atom()
            [[[1, 2], [3]]]
            sage: Partition([3,2,1]).atom()
            [[[1, 2, 3, 6], [4, 5]], [[1, 2, 3], [4, 5], [6]]]
        """
        res = []
        for tab in tableau.StandardTableaux_size(self.size()):
            if tab.atom() == self:
                res.append(tab)
        return res

    def k_atom(self, k):
        r"""
        Return a list of the standard tableaux of size ``self.size()`` whose
        ``k``-atom is equal to ``self``.

        EXAMPLES::

            sage: p = Partition([3,2,1])
            sage: p.k_atom(1)
            []
            sage: p.k_atom(3)
            [[[1, 1, 1, 2, 3], [2]],
             [[1, 1, 1, 3], [2, 2]],
             [[1, 1, 1, 2], [2], [3]],
             [[1, 1, 1], [2, 2], [3]]]
            sage: Partition([3,2,1]).k_atom(4)
            [[[1, 1, 1, 3], [2, 2]], [[1, 1, 1], [2, 2], [3]]]

        TESTS::

            sage: Partition([1]).k_atom(1)
            [[[1]]]
            sage: Partition([1]).k_atom(2)
            [[[1]]]
            sage: Partition([]).k_atom(1)
            [[]]
        """
        res = [tableau.Tableau([])]
        for i in range(len(self)):
            res = (x.promotion_operator(self[-i - 1]) for x in res)
            res = sum(res, [])
            res = (y.catabolism_projector(Partition(self[-i - 1:]).k_split(k))
                   for y in res)
            res = [i for i in res if i]
        return res

    def k_split(self, k):
        """
        Return the ``k``-split of ``self``.

        EXAMPLES::

            sage: Partition([4,3,2,1]).k_split(3)
            []
            sage: Partition([4,3,2,1]).k_split(4)
            [[4], [3, 2], [1]]
            sage: Partition([4,3,2,1]).k_split(5)
            [[4, 3], [2, 1]]
            sage: Partition([4,3,2,1]).k_split(6)
            [[4, 3, 2], [1]]
            sage: Partition([4,3,2,1]).k_split(7)
            [[4, 3, 2, 1]]
            sage: Partition([4,3,2,1]).k_split(8)
            [[4, 3, 2, 1]]
        """
        if self == []:
            return []
        elif k < self[0]:
            return []
        else:
            res = []
            part = list(self)
            while part and part[0] + len(part) - 1 >= k:
                p = k - part[0]
                res.append(part[:p + 1])
                part = part[p + 1:]
            if part:
                res.append(part)
        return res

    def jacobi_trudi(self):
        """
        Return the Jacobi-Trudi matrix of ``self`` thought of as a skew
        partition. See :meth:`SkewPartition.jacobi_trudi()
        <sage.combinat.skew_partition.SkewPartition.jacobi_trudi>`.

        EXAMPLES::

            sage: part = Partition([3,2,1])
            sage: jt = part.jacobi_trudi(); jt
            [h[3] h[1]    0]
            [h[4] h[2]  h[]]
            [h[5] h[3] h[1]]
            sage: s = SymmetricFunctions(QQ).schur()
            sage: h = SymmetricFunctions(QQ).homogeneous()
            sage: h( s(part) )
            h[3, 2, 1] - h[3, 3] - h[4, 1, 1] + h[5, 1]
            sage: jt.det()
            h[3, 2, 1] - h[3, 3] - h[4, 1, 1] + h[5, 1]
        """
        return SkewPartition([ self, [] ]).jacobi_trudi()

    def character_polynomial(self):
        r"""
        Return the character polynomial associated to the partition ``self``.

        The character polynomial `q_\mu` associated to a partition `\mu`
        is defined by

        .. MATH::

            q_\mu(x_1, x_2, \ldots, x_k) = \downarrow \sum_{\alpha \vdash k}
            \frac{ \chi^\mu_\alpha }{1^{a_1}2^{a_2}\cdots k^{a_k}a_1!a_2!\cdots
            a_k!} \prod_{i=1}^{k} (ix_i-1)^{a_i}

        where `k` is the size of `\mu`, and `a_i` is the multiplicity of
        `i` in `\alpha`.

        It is computed in the following manner:

        1. Expand the Schur function `s_\mu` in the power-sum basis,

        2. Replace each `p_i` with `ix_i-1`,

        3. Apply the umbral operator `\downarrow` to the resulting polynomial.

        EXAMPLES::

            sage: Partition([1]).character_polynomial()
            x - 1
            sage: Partition([1,1]).character_polynomial()
            1/2*x0^2 - 3/2*x0 - x1 + 1
            sage: Partition([2,1]).character_polynomial()
            1/3*x0^3 - 2*x0^2 + 8/3*x0 - x2
        """
        # Create the polynomial ring we will use
        k = self.size()
        P = PolynomialRing(QQ, k, 'x')
        x = P.gens()

        #Expand s_mu in the power sum basis
        from sage.combinat.sf.sf import SymmetricFunctions
        Sym = SymmetricFunctions(QQ)
        s = Sym.schur()
        p = Sym.power()
        ps_mu = p(s(self))

        #Replace each p_i by i*x_i-1
        items = ps_mu.monomial_coefficients().items()  #items contains a list of (partition, coeff) pairs
        partition_to_monomial = lambda part: prod([ (i*x[i-1]-1) for i in part ])
        res = [ [partition_to_monomial(mc[0]), mc[1]] for mc in items ]

        #Write things in the monomial basis
        res = [ prod(pair) for pair in res ]
        res = sum( res )

        #Apply the umbral operator and return the result
        from sage.combinat.misc import umbral_operation
        return umbral_operation(res)

    def dimension(self, smaller=None, k=1):
        r"""
        Return the number of paths from the ``smaller`` partition to
        the partition ``self``, where each step consists of adding a
        `k`-ribbon while keeping a partition.

        Note that a 1-ribbon is just a single cell, so this counts paths
        in the Young graph when `k = 1`.

        Note also that the default case (`k = 1` and ``smaller = []``)
        gives the dimension of the irreducible representation of the
        symmetric group corresponding to ``self``.

        INPUT:

        - ``smaller`` -- a partition (default: an empty list ``[]``)

        - `k` -- a positive integer (default: 1)

        OUTPUT:

        The number of such paths

        EXAMPLES:

        Looks at the number of ways of getting from ``[5,4]`` to the empty
        partition, removing one cell at a time::

            sage: mu = Partition([5,4])
            sage: mu.dimension()
            42

        Same, but removing one 3-ribbon at a time. Note that the 3-core of
        ``mu`` is empty::

            sage: mu.dimension(k=3)
            3

        The 2-core of ``mu`` is not the empty partition::

            sage: mu.dimension(k=2)
            0

        Indeed, the 2-core of ``mu`` is ``[1]``::

            sage: mu.dimension(Partition([1]),k=2)
            2

        TESTS:

        Checks that the sum of squares of dimensions of characters of the
        symmetric group is the order of the group::

            sage: all(sum(mu.dimension()^2 for mu in Partitions(i))==factorial(i) for i in range(10))
            True

        A check coming from the theory of `k`-differentiable posets::

            sage: k = 2; core = Partition([2,1])
            sage: all(sum(mu.dimension(core,k=2)^2
            ....:         for mu in Partitions(3+i*2) if mu.core(2) == core)
            ....:     == 2^i*factorial(i) for i in range(10))
            True

        Checks that the dimension satisfies the obvious recursion relation::

            sage: test = lambda larger, smaller: larger.dimension(smaller) == sum(mu.dimension(smaller) for mu in larger.down())
            sage: all(test(larger,smaller) for l in range(1,8) for s in range(8)
            ....:     for larger in Partitions(l) for smaller in Partitions(s) if smaller != larger)
            True

        ALGORITHM:

        Depending on the parameters given, different simplifications
        occur. When `k=1` and ``smaller`` is empty, this function uses
        the hook formula. When `k=1` and ``smaller`` is not empty, it
        uses a formula from [ORV]_.

        When `k \neq 1`, we first check that both ``self`` and
        ``smaller`` have the same `k`-core, then use the `k`-quotients
        and the same algorithm on each of the `k`-quotients.

        AUTHORS:

        - Paul-Olivier Dehaye (2011-06-07)
        """
        larger = self
        if smaller is None:
            smaller = Partition([])
        if k == 1:
            if smaller == Partition([]):        # In this case, use the hook dimension formula
                return factorial(larger.size())/prod(larger.hooks())
            else:
                if not larger.contains(smaller):    # easy case
                    return 0
                else:
                    # relative dimension
                    # Uses a formula of Olshanski, Regev, Vershik (see reference)
                    def inv_factorial(i):
                        if i < 0:
                            return 0
                        else:
                            return 1/factorial(i)
                    len_range = list(range(larger.length()))
                    from sage.matrix.constructor import matrix
                    M = matrix(QQ,[[inv_factorial(larger.get_part(i)-smaller.get_part(j)-i+j) for i in len_range] for j in len_range])
                    return factorial(larger.size()-smaller.size())*M.determinant()
        else:
            larger_core = larger.core(k)
            smaller_core = smaller.core(k)
            if smaller_core != larger_core:     #   easy case
                return 0
            larger_quotients = larger.quotient(k)
            smaller_quotients = smaller.quotient(k)

            def multinomial_with_partitions(sizes,path_counts):
            # count the number of ways of performing the k paths in parallel,
            # if we know the total length allotted for each of the paths (sizes), and the number
            # of paths for each component. A multinomial picks the ordering of the components where
            # each step is taken.
                return prod(path_counts) * multinomial(sizes)

            sizes = [larger_quotients[i].size()-smaller_quotients[i].size() for i in range(k)]
            path_counts = [larger_quotients[i].dimension(smaller_quotients[i]) for i in range(k)]
            return multinomial_with_partitions(sizes,path_counts)

    def plancherel_measure(self):
        r"""
        Return the probability of ``self`` under the Plancherel probability
        measure on partitions of the same size.

        This probability distribution comes from the uniform distribution
        on permutations via the Robinson-Schensted correspondence.

        See :wikipedia:`Plancherel\_measure`
        and :meth:`Partitions_n.random_element_plancherel`.

        EXAMPLES::

            sage: Partition([]).plancherel_measure()
            1
            sage: Partition([1]).plancherel_measure()
            1
            sage: Partition([2]).plancherel_measure()
            1/2
            sage: [mu.plancherel_measure() for mu in Partitions(3)]
            [1/6, 2/3, 1/6]
            sage: Partition([5,4]).plancherel_measure()
            7/1440

        TESTS::

            sage: all(sum(mu.plancherel_measure() for mu in Partitions(n))==1 for n in range(10))
            True
        """
        return self.dimension()**2/factorial(self.size())

    def outline(self, variable=None):
        r"""
        Return the outline of the partition ``self``.

        This is a piecewise linear function, normalized so that the area
        under the partition ``[1]`` is 2.

        INPUT:

        - variable -- a variable (default: ``'x'`` in the symbolic ring)

        EXAMPLES::

            sage: [Partition([5,4]).outline()(x=i) for i in range(-10,11)]
            [10, 9, 8, 7, 6, 5, 6, 5, 6, 5, 4, 3, 2, 3, 4, 5, 6, 7, 8, 9, 10]

            sage: Partition([]).outline()
            abs(x)

            sage: Partition([1]).outline()
            abs(x + 1) + abs(x - 1) - abs(x)

            sage: y = SR.var("y")
            sage: Partition([6,5,1]).outline(variable=y)
            abs(y + 6) - abs(y + 5) + abs(y + 4) - abs(y + 3) + abs(y - 1) - abs(y - 2) + abs(y - 3)

        TESTS::

            sage: integrate(Partition([1]).outline()-abs(x),(x,-10,10))
            2
        """
        if variable is None:
            variable = var('x')
        outside_contents = [self.content(*c) for c in self.outside_corners()]
        inside_contents = [self.content(*c) for c in self.corners()]
        return sum(abs(variable+c) for c in outside_contents)\
                       -sum(abs(variable+c) for c in inside_contents)

    def dual_equivalence_graph(self, directed=False, coloring=None):
        r"""
        Return the dual equivalence graph of ``self``.

        Two permutations `p` and `q` in the symmetric group `S_n`
        differ by an `i`-*elementary dual equivalence (or dual Knuth)
        relation* (where `i` is an integer with `1 < i < n`) when the
        following two conditions are satisfied:

        - In the one-line notation of the permutation `p`, the letter
          `i` does not appear inbetween `i-1` and `i+1`.

        - The permutation `q` is obtained from `p` by switching two
          of the three letters `i-1, i, i+1` (in its one-line
          notation) -- namely, the leftmost and the rightmost one
          in order of their appearance in `p`.

        Notice that this is equivalent to the statement that the
        permutations `p^{-1}` and `q^{-1}` differ by an elementary
        Knuth equivalence at positions `i-1, i, i+1`.

        Two standard Young tableaux of shape `\lambda` differ by an
        `i`-elementary dual equivalence relation (of color `i`), if
        their reading words differ by an `i`-elementary dual
        equivalence relation.

        The *dual equivalence graph* of the partition `\lambda` is the
        edge-colored graph whose vertices are the standard Young
        tableaux of shape `\lambda`, and whose edges colored by `i` are
        given by the `i`-elementary dual equivalences.

        INPUT:

        - ``directed`` -- (default: ``False``) whether to have the dual
          equivalence graph be directed (where we have a directed edge
          `S \to T` if `i` appears to the left of `i+1` in the
          reading word of `T`; otherwise we have the directed edge
          `T \to S`)

        - ``coloring`` -- (optional) a function which sends each
          integer `i > 1` to a color (as a string, e.g., ``'red'`` or
          ``'black'``) to be used when visually representing the
          resulting graph using dot2tex; the default choice is
          ``2 -> 'red', 3 -> 'blue', 4 -> 'green', 5 -> 'purple',
          6 -> 'brown', 7 -> 'orange', 8 -> 'yellow', anything greater
          than 8 -> 'black'``.

        REFERENCES:

        - [As2008b]_

        EXAMPLES::

            sage: P = Partition([3,1,1])
            sage: G = P.dual_equivalence_graph()
            sage: G.edges(sort=True)
            [([[1, 2, 3], [4], [5]], [[1, 2, 4], [3], [5]], 3),
             ([[1, 2, 4], [3], [5]], [[1, 2, 5], [3], [4]], 4),
             ([[1, 2, 4], [3], [5]], [[1, 3, 4], [2], [5]], 2),
             ([[1, 2, 5], [3], [4]], [[1, 3, 5], [2], [4]], 2),
             ([[1, 3, 4], [2], [5]], [[1, 3, 5], [2], [4]], 4),
             ([[1, 3, 5], [2], [4]], [[1, 4, 5], [2], [3]], 3)]
            sage: G = P.dual_equivalence_graph(directed=True)
            sage: G.edges(sort=True)
            [([[1, 2, 4], [3], [5]], [[1, 2, 3], [4], [5]], 3),
             ([[1, 2, 5], [3], [4]], [[1, 2, 4], [3], [5]], 4),
             ([[1, 3, 4], [2], [5]], [[1, 2, 4], [3], [5]], 2),
             ([[1, 3, 5], [2], [4]], [[1, 2, 5], [3], [4]], 2),
             ([[1, 3, 5], [2], [4]], [[1, 3, 4], [2], [5]], 4),
             ([[1, 4, 5], [2], [3]], [[1, 3, 5], [2], [4]], 3)]

        TESTS::

            sage: G = Partition([1]).dual_equivalence_graph()
            sage: G.vertices(sort=False)
            [[[1]]]
            sage: G = Partition([]).dual_equivalence_graph()
            sage: G.vertices(sort=False)
            [[]]

            sage: P = Partition([3,1,1])
            sage: G = P.dual_equivalence_graph(coloring=lambda x: 'red')
            sage: G2 = P.dual_equivalence_graph(coloring={2: 'black', 3: 'blue', 4: 'cyan', 5: 'grey'})
            sage: G is G2
            False
            sage: G == G2
            True
        """
        # We do some custom caching to not recreate the graph, but to make
        #   copies with the desired coloring (i.e., act like a factory).
        try:
            if directed:
                G = self._DDEG.copy(immutable=False)
            else:
                G = self._DEG.copy(immutable=False)
            if have_dot2tex():
                if coloring is None:
                    d = {2: 'red', 3: 'blue', 4: 'green', 5: 'purple',
                         6: 'brown', 7: 'orange', 8: 'yellow'}

                    def coloring(i):
                        if i in d:
                            return d[i]
                        return 'black'
                elif isinstance(coloring, dict):
                    d = coloring
                    coloring = lambda x: d[x]
                G.set_latex_options(format="dot2tex",
                                    edge_labels=True,
                                    color_by_label=coloring)
            return G
        except AttributeError:
            pass

        T = list(tableau.StandardTableaux(self))
        n = sum(self)
        edges = []
        to_perms = {t: t.reading_word_permutation() for t in T}
        to_tab = {to_perms[k]: k for k in to_perms}
        Perm = permutation.Permutations()
        for t in T:
            pt = list(to_perms[t])
            for i in range(2, n):
                ii = pt.index(i)
                iip = pt.index(i+1)
                iim = pt.index(i-1)
                l = sorted([iim, ii, iip])
                if l[0] != ii:
                    continue
                x = pt[:]
                x[l[0]], x[l[2]] = x[l[2]], x[l[0]]
                if ii < iip:
                    e = [t, to_tab[Perm(x)], i]
                    edges.append(e)
                else:
                    e = [to_tab[Perm(x)], t, i]
                    edges.append(e)

        if directed:
            from sage.graphs.digraph import DiGraph
            self._DDEG = DiGraph([T, edges], format="vertices_and_edges",
                                 immutable=True, multiedges=True)
        else:
            from sage.graphs.graph import Graph
            self._DEG = Graph([T, edges], format="vertices_and_edges",
                              immutable=True, multiedges=True)
        return self.dual_equivalence_graph(directed, coloring)


##############
# Partitions #
##############

class Partitions(UniqueRepresentation, Parent):
    r"""
    ``Partitions(n, **kwargs)`` returns the combinatorial class of
    integer partitions of `n` subject to the constraints given by the
    keywords.

    Valid keywords are: ``starting``, ``ending``, ``min_part``,
    ``max_part``, ``max_length``, ``min_length``, ``length``,
    ``max_slope``, ``min_slope``, ``inner``, ``outer``, ``parts_in``,
    ``regular``, and ``restricted``. They have the following meanings:

    - ``starting=p`` specifies that the partitions should all be less
      than or equal to `p` in lex order. This argument cannot be combined
      with any other (see :trac:`15467`).

    - ``ending=p`` specifies that the partitions should all be greater than
      or equal to `p` in lex order. This argument cannot be combined with any
      other (see :trac:`15467`).

    - ``length=k`` specifies that the partitions have
      exactly `k` parts.

    - ``min_length=k`` specifies that the partitions have
      at least `k` parts.

    - ``min_part=k`` specifies that all parts of the
      partitions are at least `k`.

    - ``inner=p`` specifies that the partitions must contain the
      partition `p`.

    - ``outer=p`` specifies that the partitions
      be contained inside the partition `p`.

    - ``min_slope=k`` specifies that the partitions have slope at least
      `k`; the slope at position `i` is the difference between the
      `(i+1)`-th part and the `i`-th part.

    - ``parts_in=S`` specifies that the partitions have parts in the set
      `S`, which can be any sequence of pairwise distinct positive
      integers. This argument cannot be combined with any other
      (see :trac:`15467`).

    - ``regular=ell`` specifies that the partitions are `\ell`-regular,
      and can only be combined with the ``max_length`` or ``max_part``, but
      not both, keywords if `n` is not specified

    - ``restricted=ell`` specifies that the partitions are `\ell`-restricted,
      and cannot be combined with any other keywords

    The ``max_*`` versions, along with ``inner`` and ``ending``, work
    analogously.

    Right now, the ``parts_in``, ``starting``, ``ending``, ``regular``, and
    ``restricted`` keyword arguments are mutually exclusive, both of each
    other and of other keyword arguments. If you specify, say, ``parts_in``,
    all other keyword arguments will be ignored; ``starting``, ``ending``,
    ``regular``, and ``restricted`` work the same way.

    EXAMPLES:

    If no arguments are passed, then the combinatorial class
    of all integer partitions is returned::

        sage: Partitions()
        Partitions
        sage: [2,1] in Partitions()
        True

    If an integer `n` is passed, then the combinatorial class of integer
    partitions of `n` is returned::

        sage: Partitions(3)
        Partitions of the integer 3
        sage: Partitions(3).list()
        [[3], [2, 1], [1, 1, 1]]

    If ``starting=p`` is passed, then the combinatorial class of partitions
    greater than or equal to `p` in lexicographic order is returned::

        sage: Partitions(3, starting=[2,1])
        Partitions of the integer 3 starting with [2, 1]
        sage: Partitions(3, starting=[2,1]).list()
        [[2, 1], [1, 1, 1]]

    If ``ending=p`` is passed, then the combinatorial class of
    partitions at most `p` in lexicographic order is returned::

        sage: Partitions(3, ending=[2,1])
        Partitions of the integer 3 ending with [2, 1]
        sage: Partitions(3, ending=[2,1]).list()
        [[3], [2, 1]]

    Using ``max_slope=-1`` yields partitions into distinct parts -- each
    part differs from the next by at least 1. Use a different
    ``max_slope`` to get parts that differ by, say, 2::

        sage: Partitions(7, max_slope=-1).list()
        [[7], [6, 1], [5, 2], [4, 3], [4, 2, 1]]
        sage: Partitions(15, max_slope=-1).cardinality()
        27

    The number of partitions of `n` into odd parts equals the number of
    partitions into distinct parts. Let's test that for `n` from 10 to 20::

        sage: test = lambda n: Partitions(n, max_slope=-1).cardinality() == Partitions(n, parts_in=[1,3..n]).cardinality()
        sage: all(test(n) for n in [10..20])
        True

    The number of partitions of `n` into distinct parts that differ by
    at least 2 equals the number of partitions into parts that equal 1
    or 4 modulo 5; this is one of the Rogers-Ramanujan identities::

        sage: test = lambda n: Partitions(n, max_slope=-2).cardinality() == Partitions(n, parts_in=([1,6..n] + [4,9..n])).cardinality()
        sage: all(test(n) for n in [10..20])
        True

    Here are some more examples illustrating ``min_part``, ``max_part``,
    and ``length``::

        sage: Partitions(5,min_part=2)
        Partitions of the integer 5 satisfying constraints min_part=2
        sage: Partitions(5,min_part=2).list()
        [[5], [3, 2]]

    ::

        sage: Partitions(3,max_length=2).list()
        [[3], [2, 1]]

    ::

        sage: Partitions(10, min_part=2, length=3).list()
        [[6, 2, 2], [5, 3, 2], [4, 4, 2], [4, 3, 3]]

    Some examples using the ``regular`` keyword::

        sage: Partitions(regular=4)
        4-Regular Partitions
        sage: Partitions(regular=4, max_length=3)
        4-Regular Partitions with max length 3
        sage: Partitions(regular=4, max_part=3)
        4-Regular 3-Bounded Partitions
        sage: Partitions(3, regular=4)
        4-Regular Partitions of the integer 3

    Some examples using the ``restricted`` keyword::

        sage: Partitions(restricted=4)
        4-Restricted Partitions
        sage: Partitions(3, restricted=4)
        4-Restricted Partitions of the integer 3

    Here are some further examples using various constraints::

        sage: [x for x in Partitions(4)]
        [[4], [3, 1], [2, 2], [2, 1, 1], [1, 1, 1, 1]]
        sage: [x for x in Partitions(4, length=2)]
        [[3, 1], [2, 2]]
        sage: [x for x in Partitions(4, min_length=2)]
        [[3, 1], [2, 2], [2, 1, 1], [1, 1, 1, 1]]
        sage: [x for x in Partitions(4, max_length=2)]
        [[4], [3, 1], [2, 2]]
        sage: [x for x in Partitions(4, min_length=2, max_length=2)]
        [[3, 1], [2, 2]]
        sage: [x for x in Partitions(4, max_part=2)]
        [[2, 2], [2, 1, 1], [1, 1, 1, 1]]
        sage: [x for x in Partitions(4, min_part=2)]
        [[4], [2, 2]]
        sage: [x for x in Partitions(4, outer=[3,1,1])]
        [[3, 1], [2, 1, 1]]
        sage: [x for x in Partitions(4, outer=[infinity, 1, 1])]
        [[4], [3, 1], [2, 1, 1]]
        sage: [x for x in Partitions(4, inner=[1,1,1])]
        [[2, 1, 1], [1, 1, 1, 1]]
        sage: [x for x in Partitions(4, max_slope=-1)]
        [[4], [3, 1]]
        sage: [x for x in Partitions(4, min_slope=-1)]
        [[4], [2, 2], [2, 1, 1], [1, 1, 1, 1]]
        sage: [x for x in Partitions(11, max_slope=-1, min_slope=-3, min_length=2, max_length=4)]
        [[7, 4], [6, 5], [6, 4, 1], [6, 3, 2], [5, 4, 2], [5, 3, 2, 1]]
        sage: [x for x in Partitions(11, max_slope=-1, min_slope=-3, min_length=2, max_length=4, outer=[6,5,2])]
        [[6, 5], [6, 4, 1], [6, 3, 2], [5, 4, 2]]

    Note that if you specify ``min_part=0``, then it will treat the minimum
    part as being 1 (see :trac:`13605`)::

        sage: [x for x in Partitions(4, length=3, min_part=0)]
        [[2, 1, 1]]
        sage: [x for x in Partitions(4, min_length=3, min_part=0)]
        [[2, 1, 1], [1, 1, 1, 1]]

    Except for very special cases, counting is done by brute force iteration
    through all the partitions. However the iteration itself has a reasonable
    complexity (see :class:`IntegerListsLex`), which allows for
    manipulating large partitions::

        sage: Partitions(1000, max_length=1).list()
        [[1000]]

    In particular, getting the first element is also constant time::

        sage: Partitions(30, max_part=29).first()
        [29, 1]

    TESTS::

        sage: TestSuite(Partitions(0)).run()
        sage: TestSuite(Partitions(5)).run()
        sage: TestSuite(Partitions(5, min_part=2)).run()

        sage: repr( Partitions(5, min_part=2) )
        'Partitions of the integer 5 satisfying constraints min_part=2'

        sage: P = Partitions(5, min_part=2)
        sage: P.first().parent()
        Partitions...
        sage: [2,1] in P
        False
        sage: [2,2,1] in P
        False
        sage: [3,2] in P
        True

        sage: Partitions(5, inner=[2,1], min_length=3).list()
        [[3, 1, 1], [2, 2, 1], [2, 1, 1, 1]]
        sage: Partitions(5, inner=Partition([2,2]), min_length=3).list()
        [[2, 2, 1]]
        sage: Partitions(7, inner=(2, 2), min_length=3).list()
        [[4, 2, 1], [3, 3, 1], [3, 2, 2], [3, 2, 1, 1], [2, 2, 2, 1], [2, 2, 1, 1, 1]]
        sage: Partitions(5, inner=[2,0,0,0,0,0]).list()
        [[5], [4, 1], [3, 2], [3, 1, 1], [2, 2, 1], [2, 1, 1, 1]]
        sage: Partitions(6, length=2, max_slope=-1).list()
        [[5, 1], [4, 2]]

        sage: Partitions(length=2, max_slope=-1).list()
        Traceback (most recent call last):
        ...
        ValueError: the size must be specified with any keyword argument

        sage: Partitions(max_part = 3)
        3-Bounded Partitions

    Check that :trac:`14145` has been fixed::

        sage: 1 in Partitions()
        False

    Check :trac:`15467`::

        sage: Partitions(5,parts_in=[1,2,3,4], length=4)
        Traceback (most recent call last):
        ...
        ValueError: the parameters 'parts_in', 'starting' and 'ending' cannot be combined with anything else
        sage: Partitions(5,starting=[3,2], length=2)
        Traceback (most recent call last):
        ...
        ValueError: the parameters 'parts_in', 'starting' and 'ending' cannot be combined with anything else
        sage: Partitions(5,ending=[3,2], length=2)
        Traceback (most recent call last):
        ...
        ValueError: the parameters 'parts_in', 'starting' and 'ending' cannot be combined with anything else
        sage: Partitions(NN, length=2)
        Traceback (most recent call last):
        ...
        ValueError: the size must be specified with any keyword argument
        sage: Partitions(('la','la','laaaa'), max_part=8)
        Traceback (most recent call last):
        ...
        ValueError: n must be an integer or be equal to one of None, NN, NonNegativeIntegers()

    Check that calling ``Partitions`` with ``outer=a`` no longer
    mutates ``a`` (:trac:`16234`)::

        sage: a = [4,3,2,1,1,1,1]
        sage: for p in Partitions(8, outer=a, min_slope=-1):
        ....:    print(p)
        [3, 3, 2]
        [3, 2, 2, 1]
        [3, 2, 1, 1, 1]
        [2, 2, 2, 1, 1]
        [2, 2, 1, 1, 1, 1]
        [2, 1, 1, 1, 1, 1, 1]
        sage: a
        [4, 3, 2, 1, 1, 1, 1]

    Check that ``inner`` and ``outer`` indeed accept a partition as
    argument (:trac:`18423`)::

        sage: P = Partitions(5, inner=Partition([2,1]), outer=Partition([3,2])); P
        Partitions of the integer 5 satisfying constraints inner=[2, 1], outer=[3, 2]
        sage: P.list()
        [[3, 2]]
    """
    @staticmethod
    def __classcall_private__(cls, n=None, **kwargs):
        """
        Return the correct parent based upon the input.

        TESTS::

            sage: P = Partitions()
            sage: P2 = Partitions(NN)
            sage: P is P2
            True
            sage: P2 = Partitions(NonNegativeIntegers())
            sage: P is P2
            True
            sage: P = Partitions(4)
            sage: P2 = Partitions(int(4))
            sage: P is P2
            True

        Check that :trac:`17898` is fixed::

            sage: P = Partitions(5, min_slope=0)
            sage: list(P)
            [[5], [1, 1, 1, 1, 1]]
        """
        if n == infinity:
            raise ValueError("n cannot be infinite")
        if isinstance(n, (int,Integer)):
            if len(kwargs) == 0:
                return Partitions_n(n)

            if len(kwargs) == 1:
                if 'max_part' in kwargs:
                    return PartitionsGreatestLE(n, kwargs['max_part'])
                if 'length' in kwargs:
                    return Partitions_nk(n, kwargs['length'])

            if (len(kwargs) > 1 and
                ('parts_in' in kwargs or
                 'starting' in kwargs or
                 'ending' in kwargs)):
                raise ValueError("the parameters 'parts_in', 'starting' and "+
                                 "'ending' cannot be combined with anything else")

            if 'parts_in' in kwargs:
                return Partitions_parts_in(n, kwargs['parts_in'])
            elif 'starting' in kwargs:
                return Partitions_starting(n, kwargs['starting'])
            elif 'ending' in kwargs:
                return Partitions_ending(n, kwargs['ending'])
            elif 'regular' in kwargs:
                return RegularPartitions_n(n, kwargs['regular'])
            elif 'restricted' in kwargs:
                return RestrictedPartitions_n(n, kwargs['restricted'])

            # FIXME: should inherit from IntegerListLex, and implement repr, or _name as a lazy attribute
            kwargs['name'] = "Partitions of the integer %s satisfying constraints %s"%(n, ", ".join( ["%s=%s"%(key, kwargs[key]) for key in sorted(kwargs)] ))

            # min_part is at least 1, and it is 1 by default
            kwargs['min_part'] = max(1, kwargs.get('min_part', 1))

            # max_slope is at most 0, and it is 0 by default
            kwargs['max_slope'] = min(0, kwargs.get('max_slope', 0))

            if kwargs.get('min_slope', -float('inf')) > 0:
                raise ValueError("the minimum slope must be non-negative")

            if 'outer' in kwargs:
                kwargs['max_length'] = min(len(kwargs['outer']),
                                           kwargs.get('max_length', infinity))

                kwargs['ceiling'] = tuple(kwargs['outer'])
                del kwargs['outer']

            if 'inner' in kwargs:
                inner = [x for x in kwargs['inner'] if x > 0]
                kwargs['floor'] = inner
                kwargs['min_length'] = max(len(inner),
                                           kwargs.get('min_length',0))
                del kwargs['inner']
            return Partitions_with_constraints(n, **kwargs)
        elif n is None or n is NN or n is NonNegativeIntegers():
            if len(kwargs) > 0:
                if len(kwargs) == 1:
                    if 'max_part' in kwargs:
                        return Partitions_all_bounded(kwargs['max_part'])
                    if 'regular' in kwargs:
                        return RegularPartitions_all(kwargs['regular'])
                    if 'restricted' in kwargs:
                        return RestrictedPartitions_all(kwargs['restricted'])
                elif len(kwargs) == 2:
                    if 'regular' in kwargs:
                        if kwargs['regular'] < 1 or kwargs['regular'] not in ZZ:
                            raise ValueError("the regularity must be a positive integer")
                        if 'max_part' in kwargs:
                            return RegularPartitions_bounded(kwargs['regular'], kwargs['max_part'])
                        if 'max_length' in kwargs:
                            return RegularPartitions_truncated(kwargs['regular'], kwargs['max_length'])
                raise ValueError("the size must be specified with any keyword argument")
            return Partitions_all()

        raise ValueError("n must be an integer or be equal to one of "
                         "None, NN, NonNegativeIntegers()")

    def __init__(self, is_infinite=False):
        """
        Initialize ``self``.

        INPUT:

        - ``is_infinite`` -- (Default: ``False``) If ``True``, then the number
          of partitions in this set is infinite.

        EXAMPLES::

            sage: Partitions()
            Partitions
            sage: Partitions(2)
            Partitions of the integer 2
        """
        if is_infinite:
            Parent.__init__(self, category=InfiniteEnumeratedSets())
        else:
            Parent.__init__(self, category=FiniteEnumeratedSets())

    Element = Partition

    # add options to class
    class options(GlobalOptions):
        r"""
        Sets and displays the global options for elements of the partition,
        skew partition, and partition tuple classes.  If no parameters are
        set, then the function returns a copy of the options dictionary.

        The ``options`` to partitions can be accessed as the method
        :obj:`Partitions.options` of :class:`Partitions` and
        related parent classes.

        @OPTIONS@

        EXAMPLES::

            sage: P = Partition([4,2,2,1])
            sage: P
            [4, 2, 2, 1]
            sage: Partitions.options.display="exp"
            sage: P
            1, 2^2, 4
            sage: Partitions.options.display="exp_high"
            sage: P
            4, 2^2, 1

        It is also possible to use user defined functions for the ``display`` and
        ``latex`` options::

            sage: Partitions.options(display=lambda mu: '<%s>' % ','.join('%s'%m for m in mu._list)); P
            <4,2,2,1>
            sage: Partitions.options(latex=lambda mu: '\\Diagram{%s}' % ','.join('%s'%m for m in mu._list)); latex(P)
            \Diagram{4,2,2,1}
            sage: Partitions.options(display="diagram", diagram_str="#")
            sage: P
            ####
            ##
            ##
            #
            sage: Partitions.options(diagram_str="*", convention="french")
            sage: print(P.ferrers_diagram())
            *
            **
            **
            ****

        Changing the ``convention`` for partitions also changes the ``convention``
        option for tableaux and vice versa::

            sage: T = Tableau([[1,2,3],[4,5]])
            sage: T.pp()
              4  5
              1  2  3
            sage: Tableaux.options.convention="english"
            sage: print(P.ferrers_diagram())
            ****
            **
            **
            *
            sage: T.pp()
              1  2  3
              4  5
            sage: Partitions.options._reset()
        """
        NAME = 'Partitions'
        module = 'sage.combinat.partition'
        display = dict(default="list",
                     description='Specifies how partitions should be printed',
                     values=dict(list='displayed as a list',
                               exp_low='in exponential form (lowest first)',
                               exp_high='in exponential form (highest first)',
                               diagram='as a Ferrers diagram',
                               compact_low='compact form of ``exp_low``',
                               compact_high='compact form of ``exp_high``'),
                     alias=dict(exp="exp_low", compact="compact_low", array="diagram",
                               ferrers_diagram="diagram", young_diagram="diagram"),
                     case_sensitive=False)
        latex = dict(default="young_diagram",
                   description='Specifies how partitions should be latexed',
                   values=dict(diagram='latex as a Ferrers diagram',
                               young_diagram='latex as a Young diagram',
                               list='latex as a list',
                               exp_high='latex as a list in exponential notation (highest first)',
                               exp_low='as a list latex in exponential notation (lowest first)'),
                   alias=dict(exp="exp_low", array="diagram", ferrers_diagram="diagram"),
                   case_sensitive=False)
        diagram_str = dict(default="*",
                         description='The character used for the cells when printing Ferrers diagrams',
                         checker=lambda char: isinstance(char,str))
        latex_diagram_str = dict(default="\\ast",
                         description='The character used for the cells when latexing Ferrers diagrams',
                         checker=lambda char: isinstance(char,str))
        convention = dict(link_to=(tableau.Tableaux.options,'convention'))
        notation = dict(alt_name='convention')

    def __reversed__(self):
        """
        A reversed iterator.

        EXAMPLES::

            sage: [x for x in reversed(Partitions(4))]
            [[1, 1, 1, 1], [2, 1, 1], [2, 2], [3, 1], [4]]
        """
        if not self.is_finite():
            raise NotImplementedError("The set is infinite. This needs a custom reverse iterator")

        for i in reversed(range(self.cardinality())):
            yield self[i]

    def _element_constructor_(self, lst):
        """
        Construct an element with ``self`` as parent.

        EXAMPLES::

            sage: P = Partitions()
            sage: p = P([3,3,1]); p
            [3, 3, 1]
            sage: P(p) is p
            True
            sage: P([3, 2, 1, 0])
            [3, 2, 1]

            sage: PT = PartitionTuples()
            sage: elt = PT([[4,4,2,2,1]]); elt
            ([4, 4, 2, 2, 1])
            sage: P(elt)
            [4, 4, 2, 2, 1]

        TESTS::

            sage: Partition([3/2])
            Traceback (most recent call last):
            ...
            ValueError: all parts of [3/2] should be nonnegative integers

        """
        if isinstance(lst, PartitionTuple):
            if lst.level() != 1:
                raise ValueError(f'{lst} is not an element of {self}')
            lst = lst[0]
            if lst.parent() is self:
                return lst
        try:
            lst = list(map(ZZ, lst))
        except TypeError:
            raise ValueError('all parts of %s should be nonnegative integers' % repr(lst))

        if lst in self:
            # trailing zeros are removed in Partition.__init__
            return self.element_class(self, lst)

        raise ValueError('%s is not an element of %s' % (lst, self))

    def __contains__(self, x):
        """
        Check if ``x`` is contained in ``self``.

        TESTS::

            sage: P = Partitions()
            sage: Partition([2,1]) in P
            True
            sage: [2,1] in P
            True
            sage: [3,2,1] in P
            True
            sage: [1,2] in P
            False
            sage: [] in P
            True
            sage: [0] in P
            True

        Check that types that represent integers are not excluded::

            sage: P = Partitions()
            sage: [3/1, 2/2] in P
            True
            sage: Partition([3/1, 2]) in P
            True

        Check that non-integers and non-lists are excluded::

            sage: P = Partitions()
            sage: [2,1.5] in P
            False

            sage: 0 in P
            False

        """
        if isinstance(x, Partition):
            return True
        if isinstance(x, (list, tuple)):
            return not x or (all((a in ZZ) and (a >= b) for a, b in zip(x, x[1:]))
                             and (x[-1] in ZZ) and (x[-1] >= 0))
        return False

    def subset(self, *args, **kwargs):
        r"""
        Return ``self`` if no arguments are given, otherwise raises a
        ``ValueError``.

        EXAMPLES::

            sage: P = Partitions(5, starting=[3,1]); P
            Partitions of the integer 5 starting with [3, 1]
            sage: P.subset()
            Partitions of the integer 5 starting with [3, 1]
            sage: P.subset(ending=[3,1])
            Traceback (most recent call last):
            ...
            ValueError: invalid combination of arguments
        """
        if len(args) != 0 or len(kwargs) != 0:
            raise ValueError("invalid combination of arguments")
        return self


class Partitions_all(Partitions):
    """
    Class of all partitions.

    TESTS::

        sage: TestSuite( sage.combinat.partition.Partitions_all() ).run()
    """

    def __init__(self):
        """
        Initialize ``self``.

        TESTS::

            sage: P = Partitions()
            sage: P.category()
            Category of infinite enumerated sets
            sage: Partitions().cardinality()
            +Infinity
            sage: TestSuite(P).run()
        """
        Partitions.__init__(self, is_infinite=True)

    def subset(self, size=None, **kwargs):
        """
        Return the subset of partitions of a given size and additional
        keyword arguments.

        EXAMPLES::

            sage: P = Partitions()
            sage: P.subset(4)
            Partitions of the integer 4
        """
        if size is None:
            return self
        return Partitions(size, **kwargs)

    def _repr_(self):
        """
        Return a string representation of ``self``.

        TESTS::

            sage: Partitions() # indirect doctest
            Partitions
        """
        return "Partitions"

    def __iter__(self):
        """
        An iterator for all partitions.

        EXAMPLES::

            sage: p = Partitions()
            sage: it = p.__iter__()
            sage: [next(it) for i in range(10)]
            [[], [1], [2], [1, 1], [3], [2, 1], [1, 1, 1], [4], [3, 1], [2, 2]]
        """
        n = 0
        while True:
            for p in ZS1_iterator(n):
                yield self.element_class(self, p)
            n += 1

    def __reversed__(self):
        """
        A reversed iterator for all partitions.

        This reverse iterates through partitions of fixed `n` and incrementing
        `n` after reaching the end.

        EXAMPLES::

            sage: p = Partitions()
            sage: revit = p.__reversed__()
            sage: [next(revit) for i in range(10)]
            [[], [1], [1, 1], [2], [1, 1, 1], [2, 1], [3], [1, 1, 1, 1], [2, 1, 1], [2, 2]]
        """
        n = 0
        while True:
            for p in reversed(list(ZS1_iterator(n))):
                yield self.element_class(self, p)
            n += 1

    def from_frobenius_coordinates(self, frobenius_coordinates):
        """
        Return a partition from a pair of sequences of Frobenius coordinates.

        EXAMPLES::

            sage: Partitions().from_frobenius_coordinates(([],[]))
            []
            sage: Partitions().from_frobenius_coordinates(([0],[0]))
            [1]
            sage: Partitions().from_frobenius_coordinates(([1],[1]))
            [2, 1]
            sage: Partitions().from_frobenius_coordinates(([6,3,2],[4,1,0]))
            [7, 5, 5, 1, 1]
        """
        if len(frobenius_coordinates) != 2:
            raise ValueError('%s is not a valid partition, two sequences of coordinates are needed' % str(frobenius_coordinates))
        else:
            a = frobenius_coordinates[0]
            b = frobenius_coordinates[1]
            if len(a) != len(b):
                raise ValueError('%s is not a valid partition, the sequences of coordinates need to be the same length' % str(frobenius_coordinates))
                # should add tests to see if a and b are sorted down, nonnegative and strictly decreasing
        r = len(a)
        if r == 0:
            return self.element_class(self, [])
        tmp = [a[i]+i+1 for i in range(r)]
        # should check that a is strictly decreasing
        if a[-1] < 0:
            raise ValueError('%s is not a partition, no coordinate can be negative' % str(frobenius_coordinates))
        if b[-1] >= 0:
            tmp.extend([r]*b[r-1])
        else:
            raise ValueError('%s is not a partition, no coordinate can be negative' % str(frobenius_coordinates))
        for i in range(r - 1, 0, -1):
            if b[i-1]-b[i] > 0:
                tmp.extend([i]*(b[i-1]-b[i]-1))
            else:
                raise ValueError('%s is not a partition, the coordinates need to be strictly decreasing' % str(frobenius_coordinates))
        return self.element_class(self, tmp)

    def from_beta_numbers(self, beta):
        r"""
        Return a partition corresponding to a sequence of beta numbers.

        A sequence of beta numbers is a strictly increasing sequence
        `0 \leq b_1 < \cdots < b_k` of non-negative integers. The
        corresponding partition `\mu = (\mu_k, \ldots, \mu_1)` is
        given by `\mu_i = [1,i) \setminus \{ b_1, \ldots, b_i \}`. This gives
        a bijection from the set of partitions with at most `k` non-zero parts
        to the set of strictly increasing sequences of non-negative integers
        of length `k`.

        EXAMPLES::

            sage: Partitions().from_beta_numbers([0,1,2,4,5,8])
            [3, 1, 1]
            sage: Partitions().from_beta_numbers([0,2,3,6])
            [3, 1, 1]
        """
        beta.sort()  # put them into increasing order just in case
        offset = 0
        while offset < len(beta)-1 and beta[offset] == offset:
            offset+=1
        beta = beta[offset:]
        mu = [beta[i]-offset-i for i in range(len(beta))]
        return self.element_class(self, list(reversed(mu)))

    def from_exp(self, exp):
        """
        Return a partition from its list of multiplicities.

        EXAMPLES::

            sage: Partitions().from_exp([2,2,1])
            [3, 2, 2, 1, 1]
        """
        p = []
        for i in reversed(range(len(exp))):
            p += [i+1]*exp[i]
        return self.element_class(self, p)

    def from_zero_one(self, seq):
        r"""
        Return a partition from its `0-1` sequence.

        The full `0-1` sequence is the sequence (infinite in both
        directions) indicating the steps taken when following the
        outer rim of the diagram of the partition. We use the convention
        that in English convention, a 1 corresponds to an East step, and
        a 0 corresponds to a North step.

        Note that every full `0-1` sequence starts with infinitely many 0's and
        ends with infinitely many 1's.

        .. SEEALSO::

            :meth:`Partition.zero_one_sequence()`

        INPUT:

        The input should be a finite sequence of 0's and 1's. The
        heading 0's and trailing 1's will be discarded.

        EXAMPLES::

            sage: Partitions().from_zero_one([])
            []
            sage: Partitions().from_zero_one([1,0])
            [1]
            sage: Partitions().from_zero_one([1, 1, 1, 1, 0, 1, 0])
            [5, 4]

        Heading 0's and trailing 1's are correctly handled::

            sage: Partitions().from_zero_one([0,0,1,1,1,1,0,1,0,1,1,1])
            [5, 4]

        TESTS::

            sage: all(Partitions().from_zero_one(mu.zero_one_sequence()) == mu for n in range(10) for mu in Partitions(n))
            True
        """
        tmp = [i for i in range(len(seq)) if seq[i] == 0]
        return self.element_class(self,[tmp[i]-i for i in range(len(tmp)-1,-1,-1)])

    def from_core_and_quotient(self, core, quotient):
        """
        Return a partition from its core and quotient.

        Algorithm from mupad-combinat.

        EXAMPLES::

            sage: Partitions().from_core_and_quotient([2,1], [[2,1],[3],[1,1,1]])
            [11, 5, 5, 3, 2, 2, 2]

        TESTS::

            sage: Partitions().from_core_and_quotient([2,1], [[2,1],[2,3,1],[1,1,1]])
            Traceback (most recent call last):
            ...
            ValueError: the quotient [[2, 1], [2, 3, 1], [1, 1, 1]] must be a tuple of partitions

        We check that :trac:`11412` is actually fixed::

            sage: test = lambda x, k: x == Partition(core=x.core(k),
            ....:                                    quotient=x.quotient(k))
            sage: all(test(mu,k) for k in range(1,5)
            ....:     for n in range(10) for mu in Partitions(n))
            True
            sage: test2 = lambda core, mus: (
            ....:     Partition(core=core, quotient=mus).core(mus.level()) == core
            ....:     and
            ....:     Partition(core=core, quotient=mus).quotient(mus.level()) == mus)
            sage: all(test2(core,mus)  # long time (5s on sage.math, 2011)
            ....:     for k in range(1,10)
            ....:     for n_core in range(10-k)
            ....:     for core in Partitions(n_core)
            ....:     if core.core(k) == core
            ....:     for n_mus in range(10-k)
            ....:     for mus in PartitionTuples(k,n_mus))
            True
        """
        from .partition_tuple import PartitionTuple, PartitionTuples
        if quotient not in PartitionTuples():
            raise ValueError('the quotient %s must be a tuple of partitions'%quotient)
        components = PartitionTuple(quotient).components()
        length = len(components)
        k = length*max(len(q) for q in components) + len(core)
        # k needs to be large enough. this seems to me like the smallest it can be
        v = [core[i]-i for i in range(len(core))] + [ -i for i in range(len(core),k) ]
        w = [ [x for x in v if (x-i) % length == 0] for i in range(1, length+1) ]
        new_w = []
        for i in range(length):
            lw = len(w[i])
            lq = len(components[i])
            # k needs to be chosen so lw >= lq
            new_w += [ w[i][j] + length*components[i][j] for j in range(lq)]
            new_w += [ w[i][j] for j in range(lq,lw)]
        new_w.sort(reverse=True)
        return self.element_class(self, [new_w[i]+i for i in range(len(new_w))])


class Partitions_all_bounded(Partitions):
    def __init__(self, k):
        """
        TESTS::

            sage: TestSuite( sage.combinat.partition.Partitions_all_bounded(3) ).run() # long time
        """
        self.k = k
        Partitions.__init__(self, is_infinite=True)

    def __contains__(self, x):
        """
        TESTS::

            sage: P = Partitions(max_part=3)
            sage: Partition([2,1]) in P
            True
            sage: [2,1] in P
            True
            sage: [3,2,1] in P
            True
            sage: [1,2] in P
            False
            sage: [5,1] in P
            False
            sage: [0] in P
            True
            sage: [] in P
            True
        """
        return not x or (x[0] <= self.k and x in _Partitions)

    def _repr_(self):
        """
        TESTS::

            sage: from sage.combinat.partition import Partitions_all_bounded
            sage: Partitions_all_bounded(3)
            3-Bounded Partitions
        """
        return "%d-Bounded Partitions" % self.k

    def __iter__(self):
        """
        An iterator for all `k`-bounded partitions.

        EXAMPLES::

            sage: p = Partitions(max_part=3)
            sage: it = p.__iter__()
            sage: [next(it) for i in range(10)]
            [[], [1], [2], [1, 1], [3], [2, 1], [1, 1, 1], [3, 1], [2, 2], [2, 1, 1]]
        """
        n = 0
        while True:
            for p in Partitions(n, max_part=self.k):
                yield self.element_class(self, p)
            n += 1


class Partitions_n(Partitions):
    """
    Partitions of the integer `n`.

    TESTS::

        sage: TestSuite( sage.combinat.partition.Partitions_n(0) ).run()
        sage: TestSuite( sage.combinat.partition.Partitions_n(0) ).run()
    """

    def __init__(self, n):
        """
        Initialize ``self``.

        TESTS::

            sage: TestSuite(  Partitions(5) ).run()
        """
        Partitions.__init__(self)
        self.n = n

    def __contains__(self, x):
        """
        Check if ``x`` is contained in ``self``.

        TESTS::

            sage: p = Partitions(5)
            sage: [2,1] in p
            False
            sage: [2,2,1] in p
            True
            sage: [3,2] in p
            True
            sage: [2,3] in p
            False
        """
        return x in _Partitions and sum(x) == self.n

    def _repr_(self):
        """
        Return a string representation of ``self``.

        TESTS::

            sage: Partitions(5) # indirect doctest
            Partitions of the integer 5
        """
        return "Partitions of the integer %s" % self.n

    def _an_element_(self):
        """
        Return a partition in ``self``.

        EXAMPLES::

            sage: Partitions(4).an_element()  # indirect doctest
            [3, 1]
            sage: Partitions(0).an_element()
            []
            sage: Partitions(1).an_element()
            [1]
        """
        if self.n == 0:
            lst = []
        elif self.n == 1:
            lst = [1]
        else:
            lst = [self.n-1, 1]
        return self.element_class(self, lst)

    def cardinality(self, algorithm='flint'):
        r"""
        Return the number of partitions of the specified size.

        INPUT:

        - ``algorithm``  - (default: ``'flint'``)

          - ``'flint'`` -- use FLINT (currently the fastest)
          - ``'gap'`` -- use GAP (VERY *slow*)
          - ``'pari'`` -- use PARI. Speed seems the same as GAP until
            `n` is in the thousands, in which case PARI is faster.

        It is possible to associate with every partition of the integer `n` a
        conjugacy class of permutations in the symmetric group on `n` points
        and vice versa. Therefore the number of partitions `p_n` is the number
        of conjugacy classes of the symmetric group on `n` points.

        EXAMPLES::

            sage: v = Partitions(5).list(); v
            [[5], [4, 1], [3, 2], [3, 1, 1], [2, 2, 1], [2, 1, 1, 1], [1, 1, 1, 1, 1]]
            sage: len(v)
            7
            sage: Partitions(5).cardinality(algorithm='gap')
            7
            sage: Partitions(5).cardinality(algorithm='pari')
            7
            sage: number_of_partitions(5, algorithm='flint')
            7

        ::

            sage: Partitions(10).cardinality()
            42
            sage: Partitions(3).cardinality()
            3
            sage: Partitions(10).cardinality()
            42
            sage: Partitions(3).cardinality(algorithm='pari')
            3
            sage: Partitions(10).cardinality(algorithm='pari')
            42
            sage: Partitions(40).cardinality()
            37338
            sage: Partitions(100).cardinality()
            190569292

        A generating function for `p_n` is given by the reciprocal of
        Euler's function:

        .. MATH::

           \sum_{n=0}^{\infty} p_n x^n = \prod_{k=1}^{\infty} \frac{1}{1-x^k}.

        We use Sage to verify that the first several coefficients do
        indeed agree::

            sage: q = PowerSeriesRing(QQ, 'q', default_prec=9).gen()
            sage: prod([(1-q^k)^(-1) for k in range(1,9)])  # partial product of
            1 + q + 2*q^2 + 3*q^3 + 5*q^4 + 7*q^5 + 11*q^6 + 15*q^7 + 22*q^8 + O(q^9)
            sage: [Partitions(k).cardinality() for k in range(2,10)]
            [2, 3, 5, 7, 11, 15, 22, 30]

        Another consistency test for ``n`` up to 500::

            sage: len([n for n in [1..500] if Partitions(n).cardinality() != Partitions(n).cardinality(algorithm='pari')])
            0

        For negative inputs, the result is zero (the algorithm is ignored)::

            sage: Partitions(-5).cardinality()
            0

        REFERENCES:

        - :wikipedia:`Partition\_(number\_theory)`
        """
        if self.n < 0:
            return ZZ.zero()

        if algorithm == 'flint':
            return cached_number_of_partitions(self.n)

        elif algorithm == 'gap':
            from sage.libs.gap.libgap import libgap
            return ZZ(libgap.NrPartitions(ZZ(self.n)))

        elif algorithm == 'pari':
            return ZZ(pari(ZZ(self.n)).numbpart())

        raise ValueError("unknown algorithm '%s'" % algorithm)

    def random_element(self, measure = 'uniform'):
        """
        Return a random partitions of `n` for the specified measure.

        INPUT:

        - ``measure`` -- ``'uniform'`` or ``'Plancherel'``
          (default: ``'uniform'``)

        .. SEEALSO::

            - :meth:`random_element_uniform`
            - :meth:`random_element_plancherel`

        EXAMPLES::

            sage: Partitions(5).random_element() # random
            [2, 1, 1, 1]
            sage: Partitions(5).random_element(measure='Plancherel') # random
            [2, 1, 1, 1]
        """
        if measure == 'uniform':
            return self.random_element_uniform()
        elif measure == 'Plancherel':
            return self.random_element_plancherel()
        else:
            raise ValueError("Unknown measure: %s" % measure)

    def random_element_uniform(self):
        """
        Return a random partition of `n` with uniform probability.

        EXAMPLES::

            sage: Partitions(5).random_element_uniform()  # random
            [2, 1, 1, 1]
            sage: Partitions(20).random_element_uniform() # random
            [9, 3, 3, 2, 2, 1]

        TESTS::

            sage: all(Part.random_element_uniform() in Part
            ....:     for Part in map(Partitions, range(10)))
            True

        Check that :trac:`18752` is fixed::

            sage: P = Partitions(5)
            sage: la = P.random_element_uniform()
            sage: la.parent() is P
            True

        ALGORITHM:

         - It is a python Implementation of RANDPAR, see [NW1978]_.  The
           complexity is unknown, there may be better algorithms.

           .. TODO::

               Check in Knuth AOCP4.

         - There is also certainly a lot of room for optimizations, see
           comments in the code.

        AUTHOR:

        - Florent Hivert (2009-11-23)
        """
        n = self.n
        res = [] # A dictionary of multiplicities could be faster.
        while n > 0:
            # Choose a pair d,j = 1,2..., with d*j <= n with probability
            #        d*numpart(n-d*j) / n / numpart(n)
            # and add d^j to the result partition. The resulting partitions is
            # equiprobable.

            # The following could be made faster by a clever use of floats
            rand = randrange(0, n*cached_number_of_partitions(n))  # cached number_of_partition

            # It is better to start by the j = 1 pairs because they are the
            # most probable. Maybe there is an even more clever order.
            for j in range(1, n+1):
                d = 1
                r = n-j        # n - d*j
                while r >= 0:
                    rand -= d * cached_number_of_partitions(r)
                    if rand < 0:
                        break
                    d +=1
                    r -= j
                else:
                    continue
                break
            res.extend([d]*j)
            n = r
        res.sort(reverse=True)
        return self.element_class(self, res)

    def random_element_plancherel(self):
        r"""
        Return a random partition of `n` (for the Plancherel measure).

        This probability distribution comes from the uniform distribution
        on permutations via the Robinson-Schensted correspondence.

        See :wikipedia:`Plancherel\_measure`
        and :meth:`Partition.plancherel_measure`.

        EXAMPLES::

            sage: Partitions(5).random_element_plancherel()   # random
            [2, 1, 1, 1]
            sage: Partitions(20).random_element_plancherel()  # random
            [9, 3, 3, 2, 2, 1]

        TESTS::

            sage: all(Part.random_element_plancherel() in Part
            ....:     for Part in map(Partitions, range(10)))
            True

        Check that :trac:`18752` is fixed::

            sage: P = Partitions(5)
            sage: la = P.random_element_plancherel()
            sage: la.parent() is P
            True

        ALGORITHM:

        - insert by Robinson-Schensted a uniform random permutations of n and
          returns the shape of the resulting tableau. The complexity is
          `O(n\ln(n))` which is likely optimal. However, the implementation
          could be optimized.

        AUTHOR:

        - Florent Hivert (2009-11-23)
        """
        T = permutation.Permutations(self.n).random_element().left_tableau()
        return self.element_class(self, [len(row) for row in T])

    def first(self):
        """
        Return the lexicographically first partition of a positive integer
        `n`. This is the partition ``[n]``.

        EXAMPLES::

            sage: Partitions(4).first()
            [4]
        """
        return self.element_class(self, [self.n])

    def next(self, p):
        """
        Return the lexicographically next partition after the partition ``p``.

        EXAMPLES::

            sage: Partitions(4).next([4])
            [3, 1]
            sage: Partitions(4).next([1,1,1,1]) is None
            True
        """
        found = False
        for i in self:
            if found:
                return i
            if i == p:
                found = True
        return None

    def last(self):
        """
        Return the lexicographically last partition of the positive
        integer `n`. This is the all-ones partition.

        EXAMPLES::

            sage: Partitions(4).last()
            [1, 1, 1, 1]
        """
        return self.element_class(self, [1]*self.n)

    def __iter__(self):
        """
        An iterator for the partitions of `n`.

        EXAMPLES::

            sage: [x for x in Partitions(4)]
            [[4], [3, 1], [2, 2], [2, 1, 1], [1, 1, 1, 1]]

        TESTS::

            sage: all(isinstance(i, Integer) for p in Partitions(4) for i in p)
            True

        """
        for p in ZS1_iterator(self.n):
            yield self.element_class(self, [Integer(i) for i in p])

    def subset(self, **kwargs):
        r"""
        Return a subset of ``self`` with the additional optional arguments.

        EXAMPLES::

            sage: P = Partitions(5); P
            Partitions of the integer 5
            sage: P.subset(starting=[3,1])
            Partitions of the integer 5 starting with [3, 1]
        """
        return Partitions(self.n, **kwargs)


class Partitions_nk(Partitions):
    """
    Partitions of the integer `n` of length equal to `k`.

    TESTS::

        sage: TestSuite( sage.combinat.partition.Partitions_nk(0,0) ).run()
        sage: TestSuite( sage.combinat.partition.Partitions_nk(0,0) ).run()
    """

    def __init__(self, n, k):
        """
        Initialize ``self``.

        TESTS::

            sage: TestSuite(  Partitions(5, length=2) ).run()
        """
        Partitions.__init__(self)
        self.n = n
        self.k = k

    def __contains__(self, x):
        """
        Check if ``x`` is contained in ``self``.

        TESTS::

            sage: p = Partitions(5, length=2)
            sage: [2,1] in p
            False
            sage: [2,2,1] in p
            False
            sage: [3,2] in p
            True
            sage: [2,3] in p
            False
            sage: [4,1] in p
            True
            sage: [1,1,1,1,1] in p
            False
            sage: [5] in p
            False
        """
        return x in _Partitions and sum(x) == self.n and len(x) == self.k

    def _repr_(self):
        """
        Return a string representation of ``self``.

        TESTS::

            sage: Partitions(5, length=2) # indirect doctest
            Partitions of the integer 5 of length 2
        """
        return "Partitions of the integer {} of length {}".format(self.n, self.k)

    def _an_element_(self):
        """
        Return a partition in ``self``.

        EXAMPLES::

            sage: Partitions(4, length=1).an_element()  # indirect doctest
            [4]
            sage: Partitions(4, length=2).an_element()
            [3, 1]
            sage: Partitions(4, length=3).an_element()
            [2, 1, 1]
            sage: Partitions(4, length=4).an_element()
            [1, 1, 1, 1]

            sage: Partitions(1, length=1).an_element()
            [1]

            sage: Partitions(0, length=0).an_element()
            []
        """
        if self.n == 0:
            if self.k == 0:
                lst = []
            else:
                from sage.categories.sets_cat import EmptySetError
                raise EmptySetError
        elif self.n >= self.k > 0:
            lst = [self.n - self.k + 1] + [1] * (self.k-1)
        else:
            from sage.categories.sets_cat import EmptySetError
            raise EmptySetError
        return self.element_class(self, lst)

    def __iter__(self):
        """
        An iterator for all partitions of `n` of length `k`.

        EXAMPLES::

            sage: p = Partitions(9, length=3)
            sage: it = p.__iter__()
            sage: list(it)
            [[7, 1, 1], [6, 2, 1], [5, 3, 1], [5, 2, 2], [4, 4, 1], [4, 3, 2], [3, 3, 3]]

            sage: p = Partitions(9, length=10)
            sage: list(p.__iter__())
            []

            sage: p = Partitions(0, length=0)
            sage: list(p.__iter__())
            [[]]

            sage: from sage.combinat.partition import number_of_partitions_length
            sage: all( len(Partitions(n, length=k).list())
            ....:      == number_of_partitions_length(n, k)
            ....:      for n in range(9) for k in range(n+2) )
            True

        TESTS::

            sage: partitions = Partitions(9, length=3)
            sage: all(isinstance(i, Integer) for p in partitions for i in p)
            True

        """
        for p in ZS1_iterator_nk(self.n - self.k, self.k):
            v = [Integer(i + 1) for i in p]
            adds = [Integer(1)] * (self.k - len(v))
            yield self.element_class(self, v + adds)

    def cardinality(self, algorithm='hybrid'):
        r"""
        Return the number of partitions of the specified size with the
        specified length.

        INPUT:

        - ``algorithm`` -- (default: ``'hybrid'``) the algorithm to compute
          the cardinality and can be one of the following:

          * ``'hybrid'`` - use a hybrid algorithm which uses heuristics to
            reduce the complexity
          * ``'gap'`` - use GAP

        EXAMPLES::

            sage: v = Partitions(5, length=2).list(); v
            [[4, 1], [3, 2]]
            sage: len(v)
            2
            sage: Partitions(5, length=2).cardinality()
            2

        More generally, the number of partitions of `n` of length `2`
        is `\left\lfloor \frac{n}{2} \right\rfloor`::

            sage: all( Partitions(n, length=2).cardinality()
            ....:      == n // 2 for n in range(10) )
            True

        The number of partitions of `n` of length `1` is `1` for `n`
        positive::

            sage: all( Partitions(n, length=1).cardinality() == 1
            ....:      for n in range(1, 10) )
            True

        Further examples::

            sage: Partitions(5, length=3).cardinality()
            2
            sage: Partitions(6, length=3).cardinality()
            3
            sage: Partitions(8, length=4).cardinality()
            5
            sage: Partitions(8, length=5).cardinality()
            3
            sage: Partitions(15, length=6).cardinality()
            26
            sage: Partitions(0, length=0).cardinality()
            1
            sage: Partitions(0, length=1).cardinality()
            0
            sage: Partitions(1, length=0).cardinality()
            0
            sage: Partitions(1, length=4).cardinality()
            0

        TESTS:

        We check the hybrid approach gives the same results as GAP::

            sage: N = [0, 1, 2, 3, 5, 10, 20, 500, 850]
            sage: K = [0, 1, 2, 3, 5, 10, 11, 20, 21, 250, 499, 500]
            sage: all(Partitions(n,length=k).cardinality() == Partitions(n,length=k).cardinality('gap')
            ....:     for n in N for k in K)
            True
            sage: P = Partitions(4562, length=2800)
            sage: P.cardinality() == P.cardinality('gap')
            True
        """
        return number_of_partitions_length(self.n, self.k, algorithm)

    def subset(self, **kwargs):
        r"""
        Return a subset of ``self`` with the additional optional arguments.

        EXAMPLES::

            sage: P = Partitions(5, length=2); P
            Partitions of the integer 5 of length 2
            sage: P.subset(max_part=3)
            Partitions of the integer 5 satisfying constraints length=2, max_part=3
        """
        return Partitions(self.n, length=self.k, **kwargs)


class Partitions_parts_in(Partitions):
    """
    Partitions of `n` with parts in a given set `S`.

    This is invoked indirectly when calling
    ``Partitions(n, parts_in=parts)``, where ``parts`` is a list of
    pairwise distinct integers.

    TESTS::

        sage: TestSuite( sage.combinat.partition.Partitions_parts_in(6, parts=[2,1]) ).run()
    """

    @staticmethod
    def __classcall_private__(cls, n, parts):
        """
        Normalize the input to ensure a unique representation.

        TESTS::

            sage: P = Partitions(4, parts_in=[2,1])
            sage: P2 = Partitions(4, parts_in=(1,2))
            sage: P is P2
            True
        """
        parts = tuple(sorted(parts))
        return super().__classcall__(cls, Integer(n), parts)

    def __init__(self, n, parts):
        """
        Initialize ``self``.

        TESTS::

            sage: TestSuite(Partitions(5, parts_in=[1,2,3])).run()
        """
        Partitions.__init__(self)
        self.n = n
        self.parts = list(parts)

    def __contains__(self, x):
        """
        TESTS::

            sage: p = Partitions(5, parts_in=[1,2])
            sage: [2,1,1,1] in p
            True
            sage: [4,1] in p
            False
        """
        return (x in _Partitions and sum(x) == self.n and
                all(p in self.parts for p in x))

    def _repr_(self):
        """
        TESTS::

            sage: Partitions(5, parts_in=[1,2,3]) # indirect doctest
            Partitions of the integer 5 with parts in [1, 2, 3]
        """
        return "Partitions of the integer %s with parts in %s" % (self.n, self.parts)

    def cardinality(self):
        r"""
        Return the number of partitions with parts in ``self``. Wraps GAP's
        ``NrRestrictedPartitions``.

        EXAMPLES::

            sage: Partitions(15, parts_in=[2,3,7]).cardinality()
            5

        If you can use all parts 1 through `n`, we'd better get `p(n)`::

            sage: Partitions(20, parts_in=[1..20]).cardinality() == Partitions(20).cardinality()
            True

        TESTS:

        Let's check the consistency of GAP's function and our own
        algorithm that actually generates the partitions::

            sage: ps = Partitions(15, parts_in=[1,2,3])
            sage: ps.cardinality() == len(ps.list())
            True
            sage: ps = Partitions(15, parts_in=[])
            sage: ps.cardinality() == len(ps.list())
            True
            sage: ps = Partitions(3000, parts_in=[50,100,500,1000])
            sage: ps.cardinality() == len(ps.list())
            True
            sage: ps = Partitions(10, parts_in=[3,6,9])
            sage: ps.cardinality() == len(ps.list())
            True
            sage: ps = Partitions(0, parts_in=[1,2])
            sage: ps.cardinality() == len(ps.list())
            True
        """
        # GAP complains if you give it an empty list
        if self.parts:
            from sage.libs.gap.libgap import libgap
            return ZZ(libgap.NrRestrictedPartitions(ZZ(self.n), self.parts))
        return Integer(self.n == 0)

    def first(self):
        """
        Return the lexicographically first partition of a positive
        integer `n` with the specified parts, or ``None`` if no such
        partition exists.

        EXAMPLES::

            sage: Partitions(9, parts_in=[3,4]).first()
            [3, 3, 3]
            sage: Partitions(6, parts_in=[1..6]).first()
            [6]
            sage: Partitions(30, parts_in=[4,7,8,10,11]).first()
            [11, 11, 8]
        """
        try:
            return self.element_class(self, self._findfirst(self.n, self.parts[:]))
        except TypeError:
            return None

    def _findfirst(self, n, parts):
        """
        TESTS::

            sage: p = Partitions(9, parts_in=[3,4])
            sage: p._findfirst(p.n, p.parts[:])
            [3, 3, 3]
            sage: p._findfirst(0, p.parts[:])
            []
            sage: p._findfirst(p.n, [10])

        """
        if n == 0:
            return []
        else:
            while parts:
                p = parts.pop()
                for k in range(n.quo_rem(p)[0], 0, -1):
                    try:
                        return k * [p] + self._findfirst(n - k * p, parts[:])
                    except TypeError:
                        pass

    def last(self):
        """
        Return the lexicographically last partition of the positive
        integer `n` with the specified parts, or ``None`` if no such
        partition exists.

        EXAMPLES::

            sage: Partitions(15, parts_in=[2,3]).last()
            [3, 2, 2, 2, 2, 2, 2]
            sage: Partitions(30, parts_in=[4,7,8,10,11]).last()
            [7, 7, 4, 4, 4, 4]
            sage: Partitions(10, parts_in=[3,6]).last() is None
            True
            sage: Partitions(50, parts_in=[11,12,13]).last()
            [13, 13, 12, 12]
            sage: Partitions(30, parts_in=[4,7,8,10,11]).last()
            [7, 7, 4, 4, 4, 4]

        TESTS::

            sage: Partitions(6, parts_in=[1..6]).last()
            [1, 1, 1, 1, 1, 1]
            sage: Partitions(0, parts_in=[]).last()
            []
            sage: Partitions(50, parts_in=[11,12]).last() is None
            True
        """
        try:
            return self.element_class(self, self._findlast(self.n, self.parts))
        except TypeError:
            return None

    def _findlast(self, n, parts):
        """
        Return the lexicographically largest partition of `n` using the
        given parts, or ``None`` if no such partition exists. This function
        is not intended to be called directly.

        INPUT:

        - ``n`` -- nonnegative integer

        - ``parts`` -- a sorted list of positive integers.

        OUTPUT:

        A list of integers in weakly decreasing order, or ``None``. The
        output is just a list, not a partition object.

        EXAMPLES::

            sage: ps = Partitions(1, parts_in=[1])
            sage: ps._findlast(15, [2,3])
            [3, 2, 2, 2, 2, 2, 2]
            sage: ps._findlast(9, [2,4]) is None
            True
            sage: ps._findlast(0, [])
            []
            sage: ps._findlast(100, [9,17,31])
            [31, 17, 17, 17, 9, 9]
        """
        if n < 0:
            return None
        elif n == 0:
            return []
        elif parts:
            p = parts[0]
            q, r = n.quo_rem(p)
            if r == 0:
                return [p] * q
            # If the smallest part doesn't divide n, try using the next
            # largest part
            else:
                for i, p in enumerate(parts[1:]):
                    rest = self._findlast(n - p, parts[:i + 2])
                    if rest is not None:
                        return [p] + rest
        # If we get to here, nothing ever worked, so there's no such
        # partitions, and we return None.
        return None

    def __iter__(self):
        """
        An iterator through the partitions of `n` with all parts belonging
        to a particular set.

        EXAMPLES::

            sage: [x for x in Partitions(5, parts_in=[1,2,3])]
            [[3, 2], [3, 1, 1], [2, 2, 1], [2, 1, 1, 1], [1, 1, 1, 1, 1]]
        """
        for p in self._other_iterator(self.n, self.parts):
            yield self.element_class(self, p)

    def _fast_iterator(self, n, parts):
        """
        A fast iterator for the partitions of ``n`` which returns lists and
        not partition types. This function is not intended to be called
        directly.

        INPUT:

        - ``n`` -- nonnegative integer.

        - ``parts`` -- a list of parts to use. This list will be
          destroyed, so pass things here with ``foo[:]`` (or something
          equivalent) if you want to preserve your list. In particular,
          the ``__iter__`` method needs to use ``self.parts[:]``, or else we
          forget which parts we're using!

        OUTPUT:

        A generator object for partitions of `n` with parts in
        ``parts``.

        If the parts in ``parts`` are sorted in increasing order, this
        function returns weakly decreasing lists. If ``parts`` is not
        sorted, your lists won't be, either.

        EXAMPLES::

            sage: P = Partitions(4, parts_in=[2,4])
            sage: it = P._fast_iterator(4, [2,4])
            sage: next(it)
            [4]
            sage: type(_)
            <class 'list'>
        """
        if n == 0:
            yield []
        else:
            while parts:
                p = parts.pop()
                for k in range(n.quo_rem(p)[0], 0, -1):
                    for q in self._fast_iterator(n - k * p, parts[:]):
                        yield k * [p] + q

    def _other_iterator(self, n, parts):
        """
        A fast iterator for the partitions of ``n`` which returns lists and
        not partition types. This function is not intended to be called
        directly.

        INPUT:

        - ``n`` -- nonnegative integer.

        - ``parts`` -- a list of parts to use.

        OUTPUT:

        A generator object for partitions of `n` with parts in
        ``parts``.

        EXAMPLES::

            sage: P = Partitions(4, parts_in=[2,4])
            sage: it = P._other_iterator(4, [2,4])
            sage: next(it)
            [4]
            sage: type(_)
            <class 'list'>
        """
        sorted_parts = sorted(parts, reverse=True)
        for vec in weighted_iterator_fast(n, sorted_parts):
            yield sum(([pi] * multi
                       for pi, multi in zip(sorted_parts, vec)), [])


class Partitions_starting(Partitions):
    """
    All partitions with a given start.
    """

    @staticmethod
    def __classcall_private__(cls, n, starting_partition):
        """
        Normalize the input to ensure a unique representation.

        TESTS::

            sage: P = Partitions(4, starting=[2,1])
            sage: P2 = Partitions(4, starting=[2,1])
            sage: P is P2
            True
        """
        starting_partition = Partition(starting_partition)
        return super().__classcall__(cls, Integer(n),
                                     starting_partition)

    def __init__(self, n, starting_partition):
        """
        Initialize ``self``.

        EXAMPLES::

            sage: Partitions(3, starting=[2,1])
            Partitions of the integer 3 starting with [2, 1]
            sage: Partitions(3, starting=[2,1]).list()
            [[2, 1], [1, 1, 1]]

        TESTS::

            sage: p = Partitions(3, starting=[2,1])
            sage: TestSuite(p).run()
        """
        Partitions.__init__(self)
        self.n = n
        self._starting = starting_partition

    def _repr_(self):
        """
        Return a string representation of ``self``.

        EXAMPLES::

            sage: Partitions(3, starting=[2,1]) # indirect doctest
            Partitions of the integer 3 starting with [2, 1]
        """
        return f"Partitions of the integer {self.n} starting with {self._starting}"

    def __contains__(self, x):
        """
        Checks if ``x`` is contained in ``self``.

        EXAMPLES::

            sage: p = Partitions(3, starting=[2,1])
            sage: [1,1] in p
            False
            sage: [2,1] in p
            True
            sage: [1,1,1] in p
            True
            sage: [3] in p
            False
        """
        return x in Partitions_n(self.n) and x <= self._starting

    def first(self):
        """
        Return the first partition in ``self``.

        EXAMPLES::

            sage: Partitions(3, starting=[2,1]).first()
            [2, 1]
        """
        return self._starting

    def next(self, part):
        """
        Return the next partition after ``part`` in ``self``.

        EXAMPLES::

            sage: Partitions(3, starting=[2,1]).next(Partition([2,1]))
            [1, 1, 1]
        """
        return next(part)


class Partitions_ending(Partitions):
    """
    All partitions with a given ending.
    """

    @staticmethod
    def __classcall_private__(cls, n, ending_partition):
        """
        Normalize the input to ensure a unique representation.

        TESTS::

            sage: P = Partitions(4)
            sage: P2 = Partitions(4)
            sage: P is P2
            True
        """
        ending_partition = Partition(ending_partition)
        return super().__classcall__(cls, Integer(n),
                                     ending_partition)

    def __init__(self, n, ending_partition):
        """
        Initializes ``self``.

        EXAMPLES::

            sage: Partitions(4, ending=[1,1,1,1]).list()
            [[4], [3, 1], [2, 2], [2, 1, 1], [1, 1, 1, 1]]
            sage: Partitions(4, ending=[2,2]).list()
            [[4], [3, 1], [2, 2]]
            sage: Partitions(4, ending=[4]).list()
            [[4]]

        TESTS::

            sage: p = Partitions(4, ending=[1,1,1,1])
            sage: TestSuite(p).run()
        """
        Partitions.__init__(self)
        self.n = n
        self._ending = ending_partition

    def _repr_(self):
        """
        Return a string representation of ``self``.

        EXAMPLES::

            sage: Partitions(4, ending=[1,1,1,1]) # indirect doctest
            Partitions of the integer 4 ending with [1, 1, 1, 1]
        """
        return f"Partitions of the integer {self.n} ending with {self._ending}"

    def __contains__(self, x):
        """
        Checks if ``x`` is contained in ``self``.

        EXAMPLES::

            sage: p = Partitions(4, ending=[2,2])
            sage: [4] in p
            True
            sage: [2,1,1] in p
            False
            sage: [2,1] in p
            False
        """
        return x in Partitions_n(self.n) and x >= self._ending

    def first(self):
        """
        Return the first partition in ``self``.

        EXAMPLES::

            sage: Partitions(4, ending=[1,1,1,1]).first()
            [4]
        """
        return self.element_class(self, [self.n])

    def next(self, part):
        """
        Return the next partition after ``part`` in ``self``.

        EXAMPLES::

            sage: Partitions(4, ending=[1,1,1,1]).next(Partition([4]))
            [3, 1]
            sage: Partitions(4, ending=[1,1,1,1]).next(Partition([1,1,1,1])) is None
            True
        """
        if part == self._ending:
            return None
        return next(part)


class PartitionsInBox(Partitions):
    r"""
    All partitions which fit in an `h \times w` box.

    EXAMPLES::

        sage: PartitionsInBox(2,2)
        Integer partitions which fit in a 2 x 2 box
        sage: PartitionsInBox(2,2).list()
        [[], [1], [1, 1], [2], [2, 1], [2, 2]]
    """

    def __init__(self, h, w):
        """
        Initialize ``self``.

        TESTS::

            sage: p = PartitionsInBox(2,2)
            sage: TestSuite(p).run()
        """
        Partitions.__init__(self)
        self.h = h
        self.w = w

    def _repr_(self):
        """
        Return a string representation of ``self``.

        EXAMPLES::

            sage: PartitionsInBox(2,2) # indirect doctest
            Integer partitions which fit in a 2 x 2 box
        """
        return "Integer partitions which fit in a %s x %s box" % (self.h, self.w)

    def __contains__(self, x):
        """
        Checks if ``x`` is contained in ``self``.

        EXAMPLES::

            sage: [] in PartitionsInBox(2,2)
            True
            sage: [2,1] in PartitionsInBox(2,2)
            True
            sage: [3,1] in PartitionsInBox(2,2)
            False
            sage: [2,1,1] in PartitionsInBox(2,2)
            False
            sage: [3,1] in PartitionsInBox(3, 2)
            False
            sage: [3,1] in PartitionsInBox(2, 3)
            True
        """
        return x in _Partitions and len(x) <= self.h \
               and (len(x) == 0 or x[0] <= self.w)

    def list(self):
        """
        Return a list of all the partitions inside a box of height `h` and
        width `w`.

        EXAMPLES::

            sage: PartitionsInBox(2,2).list()
            [[], [1], [1, 1], [2], [2, 1], [2, 2]]
            sage: PartitionsInBox(2,3).list()
            [[], [1], [1, 1], [2], [2, 1], [2, 2], [3], [3, 1], [3, 2], [3, 3]]

        TESTS:

        Check :trac:`10890`::

            sage: type(PartitionsInBox(0,0)[0])
            <class 'sage.combinat.partition.PartitionsInBox_with_category.element_class'>
        """
        h = self.h
        w = self.w
        if h == 0:
            return [self.element_class(self, [])]
        else:
            l = [[i] for i in range(w + 1)]
            add = lambda x: [x + [i] for i in range(x[-1] + 1)]
            for i in range(h-1):
                new_list = []
                for element in l:
                    new_list += add(element)
                l = new_list

            return [self.element_class(self, [x for x in p if x!=0]) for p in l]

    def cardinality(self):
        """
        Return the cardinality of ``self``.

        EXAMPLES::

            sage: PartitionsInBox(2, 3).cardinality()
            10

        TESTS:

        Check the corner case::

            sage: PartitionsInBox(0, 0).cardinality()
            1

            sage: PartitionsInBox(0, 1).cardinality()
            1

            sage: all(PartitionsInBox(a, b).cardinality() ==
            ....:     len(PartitionsInBox(a, b).list())
            ....:     for a in range(6) for b in range(6))
            True

        """
        return binomial(self.h + self.w, self.w)


class Partitions_constraints(IntegerListsLex):
    """
    For unpickling old constrained ``Partitions_constraints`` objects created
    with sage <= 3.4.1. See :class:`Partitions`.
    """

    def __setstate__(self, data):
        r"""
        TESTS::

            sage: dmp = b'x\x9ck`J.NLO\xd5K\xce\xcfM\xca\xccK,\xd1+H,*\xc9,\xc9\xcc\xcf\xe3\n\x80\xb1\x8a\xe3\x93\x81DIQbf^I1W!\xa3fc!Sm!\xb3F(7\x92x!Km!k(GnbE<\xc8\x88B6\x88\xb9E\x99y\xe9\xc5z@\x05\xa9\xe9\xa9E\\\xb9\x89\xd9\xa9\xf10N!{(\xa3QkP!Gq(c^\x06\x90c\x0c\xe4p\x96&\xe9\x01\x00\xc2\xe53\xfd'
            sage: sp = loads(dmp); sp
            Integer lists of sum 3 satisfying certain constraints
            sage: sp.list()
            [[2, 1], [1, 1, 1]]
        """
        n = data['n']
        self.__class__ = Partitions_with_constraints
        constraints = {'max_slope': 0,
                       'min_part': 1}
        constraints.update(data['constraints'])
        self.__init__(n, **constraints)


class Partitions_with_constraints(IntegerListsLex):
    """
    Partitions which satisfy a set of constraints.

    EXAMPLES::

        sage: P = Partitions(6, inner=[1,1], max_slope=-1)
        sage: list(P)
        [[5, 1], [4, 2], [3, 2, 1]]

    TESTS::

        sage: P = Partitions(6, min_part=2, max_slope=-1)
        sage: TestSuite(P).run()

    Test that :trac:`15525` is fixed::

        sage: loads(dumps(P)) == P
        True
    """
#    def __init__(self, n, **kwargs):
#        """
#        Initialize ``self``.
#        """
#        IntegerListsLex.__init__(self, n, **kwargs)

    Element = Partition
    options = Partitions.options


######################
# Regular Partitions #
######################

class RegularPartitions(Partitions):
    r"""
    Base class for `\ell`-regular partitions.

    Let `\ell` be a positive integer. A partition `\lambda` is
    `\ell`-*regular* if `m_i < \ell` for all `i`, where `m_i` is the
    multiplicity of `i` in `\lambda`.

    .. NOTE::

        This is conjugate to the notion of `\ell`-*restricted* partitions,
        where the difference between any two consecutive
        parts is `< \ell`.

    INPUT:

    - ``ell`` -- the positive integer `\ell`
    - ``is_infinite`` -- boolean; if the subset of `\ell`-regular
      partitions is infinite
    """

    def __init__(self, ell, is_infinite=False):
        """
        Initialize ``self``.

        EXAMPLES::

            sage: P = Partitions(regular=2)
            sage: TestSuite(P).run()
        """
        self._ell = ell
        Partitions.__init__(self, is_infinite)

    def ell(self):
        r"""
        Return the value `\ell`.

        EXAMPLES::

            sage: P = Partitions(regular=2)
            sage: P.ell()
            2
        """
        return self._ell

    def __contains__(self, x):
        """
        TESTS::

            sage: P = Partitions(regular=3)
            sage: [5] in P
            True
            sage: [] in P
            True
            sage: [3, 3, 2, 2] in P
            True
            sage: [3, 3, 3, 1] in P
            False
            sage: [4, 0, 0, 0, 0, 0] in P
            True
            sage: Partition([4,2,2,1]) in P
            True
            sage: Partition([4,2,2,2]) in P
            False
            sage: Partition([10,1]) in P
            True
        """
        if not Partitions.__contains__(self, x):
            return False
        if isinstance(x, Partition):
            return max(x.to_exp() + [0]) < self._ell
        return all(x.count(i) < self._ell for i in set(x) if i > 0)

    def _fast_iterator(self, n, max_part):
        """
        A fast (recursive) iterator which returns a list.

        EXAMPLES::

            sage: P = Partitions(regular=3)
            sage: list(P._fast_iterator(5, 5))
            [[5], [4, 1], [3, 2], [3, 1, 1], [2, 2, 1]]
            sage: list(P._fast_iterator(5, 3))
            [[3, 2], [3, 1, 1], [2, 2, 1]]
            sage: list(P._fast_iterator(5, 6))
            [[5], [4, 1], [3, 2], [3, 1, 1], [2, 2, 1]]
        """
        if n == 0:
            yield []
            return

        if n < max_part:
            max_part = n
        bdry = self._ell - 1

        for i in reversed(range(1, max_part + 1)):
            for p in self._fast_iterator(n - i, i):
                if p.count(i) < bdry:
                    yield [i] + p


class RegularPartitions_all(RegularPartitions):
    r"""
    The class of all `\ell`-regular partitions.

    INPUT:

    - ``ell`` -- the positive integer `\ell`

    .. SEEALSO::

        :class:`~sage.combinat.partition.RegularPartitions`
    """

    def __init__(self, ell):
        """
        Initialize ``self``.

        EXAMPLES::

            sage: P = Partitions(regular=4)
            sage: TestSuite(P).run()

        1-regular partitions::

            sage: P = Partitions(regular=1)
            sage: P in FiniteEnumeratedSets()
            True
            sage: TestSuite(P).run()
        """
        RegularPartitions.__init__(self, ell, bool(ell > 1))

    def _repr_(self):
        """
        TESTS::

            sage: from sage.combinat.partition import RegularPartitions_all
            sage: RegularPartitions_all(3)
            3-Regular Partitions
        """
        return "{}-Regular Partitions".format(self._ell)

    def __iter__(self):
        """
        Iterate over ``self``.

        EXAMPLES::

            sage: P = Partitions(regular=3)
            sage: it = P.__iter__()
            sage: [next(it) for x in range(10)]
            [[], [1], [2], [1, 1], [3], [2, 1], [4], [3, 1], [2, 2], [2, 1, 1]]

        Check that 1-regular partitions works (:trac:`20584`)::

            sage: P = Partitions(regular=1)
            sage: list(P)
            [[]]
        """
        if self._ell == 1:
            yield self.element_class(self, [])
            return

        n = 0
        while True:
            for p in self._fast_iterator(n, n):
                yield self.element_class(self, p)
            n += 1


class RegularPartitions_truncated(RegularPartitions):
    r"""
    The class of `\ell`-regular partitions with max length `k`.

    INPUT:

    - ``ell`` -- the integer `\ell`
    - ``max_len`` -- integer; the maximum length

    .. SEEALSO::

        :class:`~sage.combinat.partition.RegularPartitions`
    """

    def __init__(self, ell, max_len):
        """
        Initialize ``self``.

        EXAMPLES::

            sage: P = Partitions(regular=4, max_length=3)
            sage: TestSuite(P).run()
        """
        self._max_len = max_len
        RegularPartitions.__init__(self, ell, bool(ell > 1))

    def max_length(self):
        """
        Return the maximum length of the partitions of ``self``.

        EXAMPLES::

            sage: P = Partitions(regular=4, max_length=3)
            sage: P.max_length()
            3
        """
        return self._max_len

    def __contains__(self, x):
        """
        TESTS::

            sage: P = Partitions(regular=4, max_length=3)
            sage: [3, 3, 3] in P
            True
            sage: [] in P
            True
            sage: [4, 2, 1, 1] in P
            False
        """
        return len(x) <= self._max_len and RegularPartitions.__contains__(self, x)

    def _repr_(self):
        """
        TESTS::

            sage: from sage.combinat.partition import RegularPartitions_truncated
            sage: RegularPartitions_truncated(4, 3)
            4-Regular Partitions with max length 3
        """
        return "{}-Regular Partitions with max length {}".format(self._ell, self._max_len)

    def __iter__(self):
        """
        Iterate over ``self``.

        EXAMPLES::

            sage: P = Partitions(regular=3, max_length=2)
            sage: it = P.__iter__()
            sage: [next(it) for x in range(10)]
            [[], [1], [2], [1, 1], [3], [2, 1], [4], [3, 1], [2, 2], [5]]

        Check that 1-regular partitions works (:trac:`20584`)::

            sage: P = Partitions(regular=1, max_length=2)
            sage: list(P)
            [[]]
        """
        if self._ell == 1:
            yield self.element_class(self, [])
            return

        n = 0
        while True:
            for p in self._fast_iterator(n, n):
                yield self.element_class(self, p)
            n += 1

    def _fast_iterator(self, n, max_part, depth=0):
        """
        A fast (recursive) iterator which returns a list.

        EXAMPLES::

            sage: P = Partitions(regular=2, max_length=2)
            sage: list(P._fast_iterator(5, 5))
            [[5], [4, 1], [3, 2]]
            sage: list(P._fast_iterator(5, 3))
            [[3, 2]]
            sage: list(P._fast_iterator(5, 6))
            [[5], [4, 1], [3, 2]]
        """
        if n == 0 or depth >= self._max_len:
            yield []
            return

        # Special case
        if depth + 1 == self._max_len:
            if max_part >= n:
                yield [n]
            return

        if n < max_part:
            max_part = n
        bdry = self._ell - 1

        for i in reversed(range(1, max_part + 1)):
            for p in self._fast_iterator(n - i, i, depth + 1):
                if p.count(i) < bdry:
                    yield [i] + p


class RegularPartitions_bounded(RegularPartitions):
    r"""
    The class of `\ell`-regular `k`-bounded partitions.

    INPUT:

    - ``ell`` -- the integer `\ell`
    - ``k`` -- integer; the value `k`

    .. SEEALSO::

        :class:`~sage.combinat.partition.RegularPartitions`
    """

    def __init__(self, ell, k):
        """
        Initialize ``self``.

        EXAMPLES::

            sage: P = Partitions(regular=4, max_part=3)
            sage: TestSuite(P).run()

        1-regular partitions::

            sage: P = Partitions(regular=1, max_part=3)
            sage: P in FiniteEnumeratedSets()
            True
            sage: TestSuite(P).run()
        """
        self.k = k
        RegularPartitions.__init__(self, ell, False)

    def __contains__(self, x):
        """
        TESTS::

            sage: P = Partitions(regular=4, max_part=3)
            sage: [3, 3, 3] in P
            True
            sage: [] in P
            True
            sage: [4, 2, 1] in P
            False
        """
        return len(x) == 0 or (x[0] <= self.k and RegularPartitions.__contains__(self, x))

    def _repr_(self):
        """
        TESTS::

            sage: from sage.combinat.partition import RegularPartitions_bounded
            sage: RegularPartitions_bounded(4, 3)
            4-Regular 3-Bounded  Partitions
        """
        return "{}-Regular {}-Bounded Partitions".format(self._ell, self.k)

    def __iter__(self):
        """
        Iterate over ``self``.

        EXAMPLES::

            sage: P = Partitions(regular=2, max_part=3)
            sage: list(P)
            [[3, 2, 1], [3, 2], [3, 1], [3], [2, 1], [2], [1], []]

        Check that 1-regular partitions works (:trac:`20584`)::

            sage: P = Partitions(regular=1, max_part=3)
            sage: list(P)
            [[]]
        """
        k = self.k
        for n in reversed(range(k*(k+1)/2 * self._ell)):
            for p in self._fast_iterator(n, k):
                yield self.element_class(self, p)


class RegularPartitions_n(RegularPartitions, Partitions_n):
    r"""
    The class of `\ell`-regular partitions of `n`.

    INPUT:

    - ``n`` -- the integer `n` to partition
    - ``ell`` -- the integer `\ell`

    .. SEEALSO::

        :class:`~sage.combinat.partition.RegularPartitions`
    """

    def __init__(self, n, ell):
        """
        Initialize ``self``.

        EXAMPLES::

            sage: P = Partitions(5, regular=3)
            sage: TestSuite(P).run()

        1-regular partitions::

            sage: P = Partitions(5, regular=1)
            sage: TestSuite(P).run()
        """
        RegularPartitions.__init__(self, ell)
        Partitions_n.__init__(self, n)

    def _repr_(self):
        """
        TESTS::

            sage: from sage.combinat.partition import RegularPartitions_n
            sage: RegularPartitions_n(3, 5)
            5-Regular Partitions of the integer 3
        """
        return "{}-Regular Partitions of the integer {}".format(self._ell, self.n)

    def __contains__(self, x):
        """
        TESTS::

            sage: P = Partitions(5, regular=3)
            sage: [3, 1, 1] in P
            True
            sage: [3, 2, 1] in P
            False
        """
        return RegularPartitions.__contains__(self, x) and sum(x) == self.n

    def __iter__(self):
        """
        Iterate over ``self``.

        EXAMPLES::

            sage: P = Partitions(5, regular=3)
            sage: list(P)
            [[5], [4, 1], [3, 2], [3, 1, 1], [2, 2, 1]]
        """
        for p in self._fast_iterator(self.n, self.n):
            yield self.element_class(self, p)

    def cardinality(self):
        """
        Return the cardinality of ``self``.

        EXAMPLES::

            sage: P = Partitions(5, regular=3)
            sage: P.cardinality()
            5
            sage: P = Partitions(5, regular=6)
            sage: P.cardinality()
            7
            sage: P.cardinality() == Partitions(5).cardinality()
            True

        TESTS:

        Check the corner case::

            sage: P = Partitions(0, regular=3)
            sage: P.cardinality()
            1

        Check for 1-regular partitions::

            sage: P = Partitions(0, regular=1)
            sage: P.cardinality()
            1
            sage: P = Partitions(5, regular=1)
            sage: P.cardinality()
            0

        """
        if self._ell > self.n:
            return Partitions_n.cardinality(self)
        return ZZ.sum(1 for x in self)

    def _an_element_(self):
        """
        Return a partition in ``self``.

        EXAMPLES::

            sage: P = Partitions(5, regular=2)
            sage: P._an_element_()
            [4, 1]

            sage: P = Partitions(0, regular=1)
            sage: P._an_element_()
            []

            sage: P = Partitions(5, regular=1)
            sage: P._an_element_()
            Traceback (most recent call last):
            ...
            EmptySetError
        """
        if self._ell == 1 and self.n > 0:
            from sage.categories.sets_cat import EmptySetError
            raise EmptySetError
        return Partitions_n._an_element_(self)


######################
# Ordered Partitions #
######################

class OrderedPartitions(Partitions):
    """
    The class of ordered partitions of `n`. If `k` is specified, then this
    contains only the ordered partitions of length `k`.

    An *ordered partition* of a nonnegative integer `n` means a list of
    positive integers whose sum is `n`. This is the same as a composition
    of `n`.

    .. NOTE::

       It is recommended that you use :meth:`Compositions` instead as
       :meth:`OrderedPartitions` wraps GAP.

    EXAMPLES::

        sage: OrderedPartitions(3)
        Ordered partitions of 3
        sage: OrderedPartitions(3).list()
        [[3], [2, 1], [1, 2], [1, 1, 1]]
        sage: OrderedPartitions(3,2)
        Ordered partitions of 3 of length 2
        sage: OrderedPartitions(3,2).list()
        [[2, 1], [1, 2]]

        sage: OrderedPartitions(10,k=2).list()
        [[9, 1], [8, 2], [7, 3], [6, 4], [5, 5], [4, 6], [3, 7], [2, 8], [1, 9]]
        sage: OrderedPartitions(4).list()
        [[4], [3, 1], [2, 2], [2, 1, 1], [1, 3], [1, 2, 1], [1, 1, 2], [1, 1, 1, 1]]

    """

    @staticmethod
    def __classcall_private__(cls, n, k=None):
        """
        Normalize the input to ensure a unique representation.

        TESTS::

            sage: P = OrderedPartitions(3,2)
            sage: P2 = OrderedPartitions(3,2)
            sage: P is P2
            True
        """
        if k is not None:
            k = Integer(k)
        return super().__classcall__(cls, Integer(n), k)

    def __init__(self, n, k):
        """
        Initialize ``self``.

        EXAMPLES::

            sage: o = OrderedPartitions(4,2)

        TESTS::

            sage: TestSuite( OrderedPartitions(5,3) ).run()
        """
        Partitions.__init__(self)
        self.n = n
        self.k = k

    def __contains__(self, x):
        """
        Check to see if ``x`` is an element of ``self``.

        EXAMPLES::

            sage: o = OrderedPartitions(4,2)
            sage: [2,1] in o
            False
            sage: [2,2] in o
            True
            sage: [1,2,1] in o
            False
        """
        C = composition.Compositions(self.n, length=self.k)
        return C(x) in composition.Compositions(self.n, length=self.k)

    def _repr_(self):
        """
        Return a string representation of ``self``.

        EXAMPLES::

            sage: OrderedPartitions(3) # indirect doctest
            Ordered partitions of 3
            sage: OrderedPartitions(3,2) # indirect doctest
            Ordered partitions of 3 of length 2
        """
        string = "Ordered partitions of %s" % self.n
        if self.k is not None:
            string += " of length %s" % self.k
        return string

    def list(self):
        """
        Return a list of partitions in ``self``.

        EXAMPLES::

            sage: OrderedPartitions(3).list()
            [[3], [2, 1], [1, 2], [1, 1, 1]]
            sage: OrderedPartitions(3,2).list()
            [[2, 1], [1, 2]]
        """
        from sage.libs.gap.libgap import libgap
        n = self.n
        k = self.k
        if k is None:
            ans = libgap.OrderedPartitions(ZZ(n))
        else:
            ans = libgap.OrderedPartitions(ZZ(n), ZZ(k))
        result = ans.sage()
        result.reverse()
        return result

    def cardinality(self):
        """
        Return the cardinality of ``self``.

        EXAMPLES::

            sage: OrderedPartitions(3).cardinality()
            4
            sage: OrderedPartitions(3,2).cardinality()
            2
            sage: OrderedPartitions(10,2).cardinality()
            9
            sage: OrderedPartitions(15).cardinality()
            16384
        """
        from sage.libs.gap.libgap import libgap
        n = self.n
        k = self.k
        if k is None:
            ans = libgap.NrOrderedPartitions(n)
        else:
            ans = libgap.NrOrderedPartitions(n, k)
        return ZZ(ans)


##########################
# Partitions Greatest LE #
##########################

class PartitionsGreatestLE(UniqueRepresentation, IntegerListsLex):
    """
    The class of all (unordered) "restricted" partitions of the integer `n`
    having parts less than or equal to the integer `k`.

    EXAMPLES::

        sage: PartitionsGreatestLE(10, 2)
        Partitions of 10 having parts less than or equal to 2
        sage: PartitionsGreatestLE(10, 2).list()
        [[2, 2, 2, 2, 2],
         [2, 2, 2, 2, 1, 1],
         [2, 2, 2, 1, 1, 1, 1],
         [2, 2, 1, 1, 1, 1, 1, 1],
         [2, 1, 1, 1, 1, 1, 1, 1, 1],
         [1, 1, 1, 1, 1, 1, 1, 1, 1, 1]]

        sage: [4,3,2,1] in PartitionsGreatestLE(10, 2)
        False
        sage: [2,2,2,2,2] in PartitionsGreatestLE(10, 2)
        True
        sage: PartitionsGreatestLE(10, 2).first().parent()
        Partitions...
    """

    def __init__(self, n, k):
        """
        Initialize ``self``.

        TESTS::

            sage: p = PartitionsGreatestLE(10, 2)
            sage: p.n, p.k
            (10, 2)
            sage: TestSuite(p).run()
        """
        IntegerListsLex.__init__(self, n, max_slope=0, min_part=1, max_part=k)
        self.n = n
        self.k = k

    def _repr_(self):
        """
        Return a string representation of ``self``.

        TESTS::

            sage: PartitionsGreatestLE(10, 2) # indirect doctest
            Partitions of 10 having parts less than or equal to 2
        """
        return "Partitions of %s having parts less than or equal to %s" % (self.n, self.k)

    def cardinality(self):
        """
        Return the cardinality of ``self``.

        EXAMPLES::

            sage: PartitionsGreatestLE(9, 5).cardinality()
            23

        TESTS::

            sage: all(PartitionsGreatestLE(n, a).cardinality() ==
            ....:     len(PartitionsGreatestLE(n, a).list())
            ....:     for n in range(20) for a in range(6))
            True

        """
        return sum(number_of_partitions_length(self.n, i) for i in range(self.k+1))

    Element = Partition
    options = Partitions.options


##########################
# Partitions Greatest EQ #
##########################

class PartitionsGreatestEQ(UniqueRepresentation, IntegerListsLex):
    """
    The class of all (unordered) "restricted" partitions of the integer `n`
    having all its greatest parts equal to the integer `k`.

    EXAMPLES::

        sage: PartitionsGreatestEQ(10, 2)
        Partitions of 10 having greatest part equal to 2
        sage: PartitionsGreatestEQ(10, 2).list()
        [[2, 2, 2, 2, 2],
         [2, 2, 2, 2, 1, 1],
         [2, 2, 2, 1, 1, 1, 1],
         [2, 2, 1, 1, 1, 1, 1, 1],
         [2, 1, 1, 1, 1, 1, 1, 1, 1]]

        sage: [4,3,2,1] in PartitionsGreatestEQ(10, 2)
        False
        sage: [2,2,2,2,2] in PartitionsGreatestEQ(10, 2)
        True

    The empty partition has no maximal part, but it is contained in
    the set of partitions with any specified maximal part::

        sage: PartitionsGreatestEQ(0, 2).list()
        [[]]

    TESTS::

        sage: [1]*10 in PartitionsGreatestEQ(10, 2)
        False

        sage: PartitionsGreatestEQ(10, 2).first().parent()
        Partitions...

    """

    def __init__(self, n, k):
        """
        Initialize ``self``.

        TESTS::

            sage: p = PartitionsGreatestEQ(10, 2)
            sage: p.n, p.k
            (10, 2)
            sage: TestSuite(p).run()
        """
        IntegerListsLex.__init__(self, n, max_slope=0, max_part=k, floor=[k])
        self.n = n
        self.k = k

    def _repr_(self):
        """
        Return a string representation of ``self``.

        TESTS::

            sage: PartitionsGreatestEQ(10, 2) # indirect doctest
            Partitions of 10 having greatest part equal to 2
        """
        return "Partitions of %s having greatest part equal to %s" % (self.n, self.k)

    def cardinality(self):
        """
        Return the cardinality of ``self``.

        EXAMPLES::

            sage: PartitionsGreatestEQ(10, 2).cardinality()
            5

        TESTS::

            sage: all(PartitionsGreatestEQ(n, a).cardinality() ==
            ....:     len(PartitionsGreatestEQ(n, a).list())
            ....:     for n in range(20) for a in range(6))
            True

        """
        if not self.n:
            return 1
        return number_of_partitions_length(self.n, self.k)

    Element = Partition
    options = Partitions.options


#########################
# Restricted Partitions #
#########################

class RestrictedPartitions_generic(Partitions):
    r"""
    Base class for `\ell`-restricted partitions.

    Let `\ell` be a positive integer. A partition `\lambda` is
    `\ell`-*restricted* if `\lambda_i - \lambda_{i+1} < \ell` for all `i`,
    including rows of length 0.

    .. NOTE::

        This is conjugate to the notion of `\ell`-*regular* partitions,
        where the multiplicity of any parts is at most `\ell`.

    INPUT:

    - ``ell`` -- the positive integer `\ell`
    - ``is_infinite`` -- boolean; if the subset of `\ell`-restricted
      partitions is infinite
    """

    def __init__(self, ell, is_infinite=False):
        """
        Initialize ``self``.

        EXAMPLES::

            sage: P = Partitions(restricted=2)
            sage: TestSuite(P).run()
        """
        self._ell = ell
        Partitions.__init__(self, is_infinite)

    def ell(self):
        r"""
        Return the value `\ell`.

        EXAMPLES::

            sage: P = Partitions(restricted=2)
            sage: P.ell()
            2
        """
        return self._ell

    def __contains__(self, x):
        """
        TESTS::

            sage: P = Partitions(restricted=3)
            sage: [5] in P
            False
            sage: [2] in P
            True
            sage: [] in P
            True
            sage: [3, 3, 3, 3, 2, 2] in P
            True
            sage: [3, 3, 3, 1] in P
            True
            sage: [8, 3, 3, 1] in P
            False
            sage: [2, 0, 0, 0, 0, 0] in P
            True
            sage: Partition([4,2,2,1]) in P
            True
            sage: Partition([4,2,2,2]) in P
            True
            sage: Partition([6,6,6,6,4,3,2]) in P
            True
            sage: Partition([7,6,6,2]) in P
            False
            sage: Partition([6,5]) in P
            False
            sage: Partition([10,1]) in P
            False
            sage: Partition([3,3] + [1]*10) in P
            True
        """
        if not Partitions.__contains__(self, x):
            return False
        if x == []:
            return True
        return (all(x[i] - x[i+1] < self._ell for i in range(len(x)-1))
                and x[-1] < self._ell)

    def _fast_iterator(self, n, max_part):
        """
        A fast (recursive) iterator which returns a list.

        EXAMPLES::

            sage: P = Partitions(restricted=3)
            sage: list(P._fast_iterator(5, 5))
            [[3, 2], [3, 1, 1], [2, 2, 1], [2, 1, 1, 1], [1, 1, 1, 1, 1]]
            sage: list(P._fast_iterator(5, 2))
            [[2, 2, 1], [2, 1, 1, 1], [1, 1, 1, 1, 1]]

        TESTS::

            sage: for n in range(10):
            ....:     for ell in range(2, n):
            ....:         Pres = Partitions(n, restricted=ell)
            ....:         Preg = Partitions(n, regular=ell)
            ....:         assert set(Pres) == set(p.conjugate() for p in Preg)
        """
        if n == 0:
            yield []
            return

        if n < max_part:
            max_part = n

        for i in range(max_part, 0, -1):
            for p in self._fast_iterator(n-i, i):
                if (p and i - p[0] >= self._ell) or (not p and i >= self._ell):
                    break
                yield [i] + p


class RestrictedPartitions_all(RestrictedPartitions_generic):
    r"""
    The class of all `\ell`-restricted partitions.

    INPUT:

    - ``ell`` -- the positive integer `\ell`

    .. SEEALSO::

        :class:`~sage.combinat.partition.RestrictedPartitions_generic`
    """

    def __init__(self, ell):
        """
        Initialize ``self``.

        EXAMPLES::

            sage: P = Partitions(restricted=4)
            sage: TestSuite(P).run()
        """
        RestrictedPartitions_generic.__init__(self, ell, True)

    def _repr_(self):
        """
        TESTS::

            sage: from sage.combinat.partition import RestrictedPartitions_all
            sage: RestrictedPartitions_all(3)
            3-Restricted Partitions
        """
        return "{}-Restricted Partitions".format(self._ell)

    def __iter__(self):
        """
        Iterate over ``self``.

        EXAMPLES::

            sage: P = Partitions(restricted=3)
            sage: it = P.__iter__()
            sage: [next(it) for x in range(10)]
            [[], [1], [2], [1, 1], [2, 1], [1, 1, 1],
             [3, 1], [2, 2], [2, 1, 1], [1, 1, 1, 1]]
        """
        n = 0
        while True:
            for p in self._fast_iterator(n, n):
                yield self.element_class(self, p)
            n += 1


class RestrictedPartitions_n(RestrictedPartitions_generic, Partitions_n):
    r"""
    The class of `\ell`-restricted partitions of `n`.

    INPUT:

    - ``n`` -- the integer `n` to partition
    - ``ell`` -- the integer `\ell`

    .. SEEALSO::

        :class:`~sage.combinat.partition.RestrictedPartitions_generic`
    """

    def __init__(self, n, ell):
        """
        Initialize ``self``.

        EXAMPLES::

            sage: P = Partitions(5, restricted=3)
            sage: TestSuite(P).run()
        """
        RestrictedPartitions_generic.__init__(self, ell)
        Partitions_n.__init__(self, n)

    def _repr_(self):
        """
        TESTS::

            sage: from sage.combinat.partition import RestrictedPartitions_n
            sage: RestrictedPartitions_n(3, 5)
            5-Restricted Partitions of the integer 3
        """
        return "{}-Restricted Partitions of the integer {}".format(self._ell, self.n)

    def __contains__(self, x):
        """
        TESTS::

            sage: P = Partitions(5, regular=3)
            sage: [3, 1, 1] in P
            True
            sage: [3, 2, 1] in P
            False
        """
        return RestrictedPartitions_generic.__contains__(self, x) and sum(x) == self.n

    def __iter__(self):
        """
        Iterate over ``self``.

        EXAMPLES::

            sage: P = Partitions(5, restricted=3)
            sage: list(P)
            [[3, 2], [3, 1, 1], [2, 2, 1], [2, 1, 1, 1], [1, 1, 1, 1, 1]]
        """
        for p in self._fast_iterator(self.n, self.n):
            yield self.element_class(self, p)

    def cardinality(self):
        """
        Return the cardinality of ``self``.

        EXAMPLES::

            sage: P = Partitions(5, restricted=3)
            sage: P.cardinality()
            5
            sage: P = Partitions(5, restricted=6)
            sage: P.cardinality()
            7
            sage: P.cardinality() == Partitions(5).cardinality()
            True
        """
        if self._ell > self.n:
            return Partitions_n.cardinality(self)
        return ZZ.sum(ZZ.one() for x in self)

    def _an_element_(self):
        """
        Return an element of ``self``.

        EXAMPLES::

            sage: P = Partitions(5, restricted=3)
            sage: P.an_element()
            [2, 1, 1, 1]

            sage: Partitions(0, restricted=3).an_element()
            []
            sage: Partitions(1, restricted=3).an_element()
            [1]
        """
        return self.element_class(self, Partitions_n._an_element_(self).conjugate())


#########################################################################

# partitions

def number_of_partitions(n, algorithm='default'):
    r"""
    Return the number of partitions of `n` with, optionally, at most `k`
    parts.

    The options of :meth:`number_of_partitions()` are being deprecated
    :trac:`13072` in favour of :meth:`Partitions_n.cardinality()` so that
    :meth:`number_of_partitions()` can become a stripped down version of
    the fastest algorithm available (currently this is using FLINT).

    INPUT:

    -  ``n`` -- an integer

    -  ``algorithm`` -- (default: 'default')
       [Will be deprecated except in Partition().cardinality() ]

       -  ``'default'`` -- If ``k`` is not ``None``, then use Gap (very slow).
          If  ``k`` is ``None``, use FLINT.

       -  ``'flint'`` -- use FLINT

    EXAMPLES::

        sage: v = Partitions(5).list(); v
        [[5], [4, 1], [3, 2], [3, 1, 1], [2, 2, 1], [2, 1, 1, 1], [1, 1, 1, 1, 1]]
        sage: len(v)
        7

    The input must be a nonnegative integer or a ``ValueError`` is raised.

    ::

        sage: number_of_partitions(-5)
        Traceback (most recent call last):
        ...
        ValueError: n (=-5) must be a nonnegative integer

    ::

        sage: number_of_partitions(10)
        42
        sage: number_of_partitions(3)
        3
        sage: number_of_partitions(10)
        42
        sage: number_of_partitions(40)
        37338
        sage: number_of_partitions(100)
        190569292
        sage: number_of_partitions(100000)
        27493510569775696512677516320986352688173429315980054758203125984302147328114964173055050741660736621590157844774296248940493063070200461792764493033510116079342457190155718943509725312466108452006369558934464248716828789832182345009262853831404597021307130674510624419227311238999702284408609370935531629697851569569892196108480158600569421098519

    A generating function for the number of partitions `p_n` is given by the
    reciprocal of Euler's function:

    .. MATH::

        \sum_{n=0}^{\infty} p_n x^n = \prod_{k=1}^{\infty} \left(
        \frac{1}{1-x^k} \right).

    We use Sage to verify that the first several coefficients do
    instead agree::

        sage: q = PowerSeriesRing(QQ, 'q', default_prec=9).gen()
        sage: prod([(1-q^k)^(-1) for k in range(1,9)])  # partial product of
        1 + q + 2*q^2 + 3*q^3 + 5*q^4 + 7*q^5 + 11*q^6 + 15*q^7 + 22*q^8 + O(q^9)
        sage: [number_of_partitions(k) for k in range(2,10)]
        [2, 3, 5, 7, 11, 15, 22, 30]

    REFERENCES:

    - :wikipedia:`Partition\_(number\_theory)`

    TESTS::

        sage: n = 500 + randint(0,500)
        sage: number_of_partitions( n - (n % 385) + 369) % 385 == 0
        True
        sage: n = 1500 + randint(0,1500)
        sage: number_of_partitions( n - (n % 385) + 369) % 385 == 0
        True
        sage: n = 1000000 + randint(0,1000000)
        sage: number_of_partitions( n - (n % 385) + 369) % 385 == 0
        True
        sage: n = 1000000 + randint(0,1000000)
        sage: number_of_partitions( n - (n % 385) + 369) % 385 == 0
        True
        sage: n = 1000000 + randint(0,1000000)
        sage: number_of_partitions( n - (n % 385) + 369) % 385 == 0
        True
        sage: n = 1000000 + randint(0,1000000)
        sage: number_of_partitions( n - (n % 385) + 369) % 385 == 0
        True
        sage: n = 1000000 + randint(0,1000000)
        sage: number_of_partitions( n - (n % 385) + 369) % 385 == 0
        True
        sage: n = 1000000 + randint(0,1000000)
        sage: number_of_partitions( n - (n % 385) + 369) % 385 == 0
        True
        sage: n = 100000000 + randint(0,100000000)
        sage: number_of_partitions( n - (n % 385) + 369) % 385 == 0  # long time (4s on sage.math, 2011)
        True

    """
    n = ZZ(n)
    if n < 0:
        raise ValueError("n (=%s) must be a nonnegative integer" % n)
    elif n == 0:
        return ZZ.one()

    if algorithm == 'default':
        algorithm = 'flint'

    if algorithm == 'flint':
        return cached_number_of_partitions(n)

    raise ValueError("unknown algorithm '%s'" % algorithm)


def number_of_partitions_length(n, k, algorithm='hybrid'):
    r"""
    Return the number of partitions of `n` with length `k`.

    This is a wrapper for GAP's ``NrPartitions`` function.

    EXAMPLES::

        sage: from sage.combinat.partition import number_of_partitions_length
        sage: number_of_partitions_length(5, 2)
        2
        sage: number_of_partitions_length(10, 2)
        5
        sage: number_of_partitions_length(10, 4)
        9
        sage: number_of_partitions_length(10, 0)
        0
        sage: number_of_partitions_length(10, 1)
        1
        sage: number_of_partitions_length(0, 0)
        1
        sage: number_of_partitions_length(0, 1)
        0
    """
    if algorithm == 'hybrid':
        # Do the hybrid algorithm

        # Special relations between n and k
        if n < k:
            return ZZ.zero()
        if n == k and n >= 0:
            return ZZ.one()

        # Special case of n
        if n <= 0:
            # Note: we've already checked the case when n == k == 0
            return ZZ.zero()

        # Small values of k
        if k <= 0:
            return ZZ.zero()
        if k == 1:
            return ZZ.one()
        if k == 2:
            return n // 2

        # We have one column of length `k` and all (inner) partitions of
        #    size `n-k` can't have length more than `k`
        if n <= k*2:
            return number_of_partitions(n - k)

        # Fall back to GAP
    from sage.libs.gap.libgap import libgap
    return ZZ(libgap.NrPartitions(ZZ(n), ZZ(k)))


##########
# trac 14225: Partitions() is frequently used, but only weakly cached. Hence,
# establish a strong reference to it.

_Partitions = Partitions()

# Rather than caching an under-used function I have cached the default
# number_of_partitions functions which is currently using FLINT.
# AM trac #13072
cached_number_of_partitions = cached_function(flint_number_of_partitions)

# October 2012: fixing outdated pickles which use classes being deprecated
from sage.misc.persist import register_unpickle_override
from sage.combinat.partition_tuple import PartitionTuples_level_size
register_unpickle_override('sage.combinat.partition', 'PartitionTuples_nk', PartitionTuples_level_size)
register_unpickle_override('sage.combinat.partition', 'Partition_class', Partition)
register_unpickle_override('sage.combinat.partition', 'OrderedPartitions_nk', OrderedPartitions)
register_unpickle_override('sage.combinat.partition', 'PartitionsInBox_hw', PartitionsInBox)
register_unpickle_override('sage.combinat.partition', 'PartitionsGreatestLE_nk', PartitionsGreatestLE)
register_unpickle_override('sage.combinat.partition', 'PartitionsGreatestEQ_nk', PartitionsGreatestEQ)<|MERGE_RESOLUTION|>--- conflicted
+++ resolved
@@ -283,11 +283,7 @@
 from copy import copy
 from itertools import accumulate
 
-<<<<<<< HEAD
-from sage.arith.misc import binomial, factorial, GCD as gcd, multinomial
-=======
 from sage.arith.misc import binomial, factorial, gcd, multinomial
->>>>>>> 10d2e1cc
 from sage.libs.pari.all import pari
 from sage.libs.flint.arith import number_of_partitions as flint_number_of_partitions
 from sage.structure.global_options import GlobalOptions
