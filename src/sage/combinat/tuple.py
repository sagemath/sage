--- conflicted
+++ resolved
@@ -16,23 +16,15 @@
 #                  https://www.gnu.org/licenses/
 # ****************************************************************************
 
-<<<<<<< HEAD
+from itertools import product, combinations_with_replacement
+
+from sage.arith.misc import binomial
 from sage.categories.finite_enumerated_sets import FiniteEnumeratedSets
 from sage.misc.lazy_import import lazy_import
 from sage.rings.integer_ring import ZZ
 from sage.structure.parent import Parent
 from sage.structure.unique_representation import UniqueRepresentation
 
-lazy_import('sage.libs.gap.libgap', 'libgap')
-
-=======
-from sage.arith.misc import binomial
-from sage.rings.integer_ring import ZZ
-from sage.structure.parent import Parent
-from sage.structure.unique_representation import UniqueRepresentation
-from sage.categories.finite_enumerated_sets import FiniteEnumeratedSets
-from itertools import product, combinations_with_replacement
->>>>>>> 14e75408
 
 class Tuples(Parent, UniqueRepresentation):
     """
@@ -58,19 +50,11 @@
 
     ::
 
-<<<<<<< HEAD
         sage: K.<a> = GF(4, 'a')                                                        # optional - sage.rings.finite_rings
         sage: mset = [x for x in K if x != 0]                                           # optional - sage.rings.finite_rings
         sage: Tuples(mset,2).list()                                                     # optional - sage.rings.finite_rings
-        [[a, a], [a + 1, a], [1, a], [a, a + 1], [a + 1, a + 1], [1, a + 1],
-         [a, 1], [a + 1, 1], [1, 1]]
-=======
-        sage: K.<a> = GF(4, 'a')
-        sage: mset = [x for x in K if x != 0]
-        sage: Tuples(mset,2).list()
         [(a, a), (a + 1, a), (1, a), (a, a + 1), (a + 1, a + 1), (1, a + 1),
          (a, 1), (a + 1, 1), (1, 1)]
->>>>>>> 14e75408
     """
     @staticmethod
     def __classcall_private__(cls, S, k):
@@ -157,19 +141,11 @@
     EXAMPLES::
 
         sage: S = [1,2]
-<<<<<<< HEAD
         sage: UnorderedTuples(S,3).list()                                               # optional - sage.libs.gap
-        [[1, 1, 1], [1, 1, 2], [1, 2, 2], [2, 2, 2]]
+        [(1, 1, 1), (1, 1, 2), (1, 2, 2), (2, 2, 2)]
         sage: UnorderedTuples(["a","b","c"],2).list()                                   # optional - sage.libs.gap
-        [['a', 'a'], ['a', 'b'], ['a', 'c'], ['b', 'b'], ['b', 'c'],
-         ['c', 'c']]
-=======
-        sage: UnorderedTuples(S,3).list()
-        [(1, 1, 1), (1, 1, 2), (1, 2, 2), (2, 2, 2)]
-        sage: UnorderedTuples(["a","b","c"],2).list()
         [('a', 'a'), ('a', 'b'), ('a', 'c'), ('b', 'b'), ('b', 'c'),
          ('c', 'c')]
->>>>>>> 14e75408
     """
     @staticmethod
     def __classcall_private__(cls, S, k):
@@ -211,21 +187,13 @@
         EXAMPLES::
 
             sage: S = [1,2]
-<<<<<<< HEAD
             sage: UnorderedTuples(S,3).list()                                           # optional - sage.libs.gap
-            [[1, 1, 1], [1, 1, 2], [1, 2, 2], [2, 2, 2]]
+            [(1, 1, 1), (1, 1, 2), (1, 2, 2), (2, 2, 2)]
             sage: UnorderedTuples(["a","b","c"],2).list()                               # optional - sage.libs.gap
-            [['a', 'a'], ['a', 'b'], ['a', 'c'], ['b', 'b'], ['b', 'c'],
-             ['c', 'c']]
-=======
-            sage: UnorderedTuples(S,3).list()
-            [(1, 1, 1), (1, 1, 2), (1, 2, 2), (2, 2, 2)]
-            sage: UnorderedTuples(["a","b","c"],2).list()
             [('a', 'a'), ('a', 'b'), ('a', 'c'), ('b', 'b'), ('b', 'c'),
              ('c', 'c')]
-            sage: UnorderedTuples([1,1,2],3).list()
+            sage: UnorderedTuples([1,1,2],3).list()                                     # optional - sage.libs.gap
             [(1, 1, 1), (1, 1, 2), (1, 2, 2), (2, 2, 2)]
->>>>>>> 14e75408
         """
         for ans in combinations_with_replacement(self._index_list, self.k):
             yield tuple(self.S[i] for i in ans)
