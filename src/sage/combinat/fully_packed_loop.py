--- conflicted
+++ resolved
@@ -24,10 +24,6 @@
 #
 #                  https://www.gnu.org/licenses/
 # ****************************************************************************
-<<<<<<< HEAD
-=======
-# python3
->>>>>>> 44c76d49
 from __future__ import division, print_function
 from six import add_metaclass
 
@@ -636,7 +632,7 @@
             ret += '\n  '
             # Do the top row
             for i,entry in enumerate(row):
-                if (i+j) % 2 == 0:
+                if (i + j) % 2 == 0:
                     ret += ascii1[entry][0]
                 else:
                     ret += ascii2[entry][0]
@@ -650,7 +646,7 @@
 
             # Do the middle row
             for i,entry in enumerate(row):
-                if (i+j) % 2 == 0:
+                if (i + j) % 2 == 0:
                     ret += ascii1[entry][3] + plus_sign + ascii1[entry][1]
                 else:
                     ret += ascii2[entry][3] + plus_sign + ascii2[entry][1]
@@ -664,7 +660,7 @@
             # Do the bottom row
             ret += '\n  '
             for i,entry in enumerate(row):
-                if (i+j) % 2 ==0:
+                if (i + j) % 2 ==0:
                     ret += ascii1[entry][2]
                 else:
                     ret += ascii2[entry][2]
@@ -989,9 +985,9 @@
         # deal with boundary cases
         if i < -1 or i > n or j < -1 or j > n:
             raise ValueError('indices out of range')
-        if (i == -1 or i == n) and not (i+j) % 2:
+        if (i == -1 or i == n) and not (i + j) % 2:
             raise ValueError('left and right boundary values must have odd sum')
-        if (j == -1 or j == n) and (i+j) % 2:
+        if (j == -1 or j == n) and (i + j) % 2:
             raise ValueError('up and down boundary values must have even sum')
 
         if i == -1:
@@ -1003,8 +999,8 @@
         elif j == n:
             d = D
         elif d0 is None:
-            d = FPL_edges[(i + j)%2][sv[i][j]][0]
-        elif d0 in FPL_edges[(i+j)%2][sv[i][j]]:
+            d = FPL_edges[(i + j) % 2][sv[i][j]][0]
+        elif d0 in FPL_edges[(i + j) % 2][sv[i][j]]:
             d = d0
         else:
             raise ValueError('invalid direction')
