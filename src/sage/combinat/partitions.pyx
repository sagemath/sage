--- conflicted
+++ resolved
@@ -1,9 +1,5 @@
-<<<<<<< HEAD
 # sage_setup: distribution = sagemath-combinat
-"""
-=======
 r"""
->>>>>>> 902784d8
 Iterators over the partitions of an integer
 
 The iterators generate partitions in either increasing or decreasing
