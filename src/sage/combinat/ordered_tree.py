"""
Ordered Rooted Trees

AUTHORS:

- Florent Hivert (2010-2011): initial revision
- Frederic Chapoton (2010): contributed some methods
"""
#*****************************************************************************
#       Copyright (C) 2010 Florent Hivert <Florent.Hivert@univ-rouen.fr>,
#
#  Distributed under the terms of the GNU General Public License (GPL)
#  as published by the Free Software Foundation; either version 2 of
#  the License, or (at your option) any later version.
#                  http://www.gnu.org/licenses/
#*****************************************************************************
from sage.structure.list_clone import ClonableArray, ClonableList
from sage.structure.parent import Parent
from sage.structure.unique_representation import UniqueRepresentation
from sage.misc.classcall_metaclass import ClasscallMetaclass
from sage.misc.lazy_attribute import lazy_class_attribute
from sage.combinat.abstract_tree import (AbstractClonableTree,
                                         AbstractLabelledClonableTree)
from sage.combinat.combinatorial_map import combinatorial_map
<<<<<<< HEAD
from sage.combinat.dyck_word import CompleteDyckWords_size
from sage.categories.sets_cat import EmptySetError 
=======
from sage.misc.cachefunc import cached_method
from sage.categories.sets_cat import Sets, EmptySetError
from sage.rings.integer import Integer
from sage.sets.non_negative_integers import NonNegativeIntegers
from sage.sets.disjoint_union_enumerated_sets import DisjointUnionEnumeratedSets
from sage.sets.family import Family
>>>>>>> eeb24871


class OrderedTree(AbstractClonableTree, ClonableList):
    """
    The class of (ordered rooted) trees.

    An ordered tree is constructed from a node, called the root, on which one
    has grafted a possibly empty list of trees. There is a total order on the
    children of a node which is given by the order of the elements in the
    list. Note that there is no empty ordered tree (so the smallest ordered
    tree consists of just one node).

    INPUT:

    One can create a tree from any list (or more generally iterable) of trees
    or objects convertible to a tree. Alternatively a string is also
    accepted. The syntax is the same as for printing: children are grouped by
    square brackets.

    EXAMPLES::

        sage: x = OrderedTree([])
        sage: x1 = OrderedTree([x,x])
        sage: x2 = OrderedTree([[],[]])
        sage: x1 == x2
        True
        sage: tt1 = OrderedTree([x,x1,x2])
        sage: tt2 = OrderedTree([[], [[], []], x2])
        sage: tt1 == tt2
        True

        sage: OrderedTree([]) == OrderedTree()
        True

    TESTS::

        sage: x1.__hash__() == x2.__hash__()
        True
        sage: tt1.__hash__() == tt2.__hash__()
        True

    Trees are usually immutable. However they inherit from
    :class:`sage.structure.list_clone.ClonableList`, so that they can be
    modified using the clone protocol. Let us now see what this means.

    Trying to modify a non-mutable tree raises an error::

        sage: tt1[1] = tt2
        Traceback (most recent call last):
        ...
        ValueError: object is immutable; please change a copy instead.

    Here is the correct way to do it::

        sage: with tt2.clone() as tt2:
        ....:     tt2[1] = tt1
        sage: tt2
        [[], [[], [[], []], [[], []]], [[], []]]

    It is also possible to append a child to a tree::

        sage: with tt2.clone() as tt3:
        ....:     tt3.append(OrderedTree([]))
        sage: tt3
        [[], [[], [[], []], [[], []]], [[], []], []]

    Or to insert a child in a tree::

        sage: with tt2.clone() as tt3:
        ....:     tt3.insert(2, OrderedTree([]))
        sage: tt3
        [[], [[], [[], []], [[], []]], [], [[], []]]

    We check that ``tt1`` is not modified and that everything is correct with
    respect to equality::

        sage: tt1
        [[], [[], []], [[], []]]
        sage: tt1 == tt2
        False
        sage: tt1.__hash__() == tt2.__hash__()
        False

    TESTS::

        sage: tt1bis = OrderedTree(tt1)
        sage: with tt1.clone() as tt1:
        ....:     tt1[1] = tt1bis
        sage: tt1
        [[], [[], [[], []], [[], []]], [[], []]]
        sage: tt1 == tt2
        True
        sage: tt1.__hash__() == tt2.__hash__()
        True
        sage: len(tt1)
        3
        sage: tt1[2]
        [[], []]
        sage: tt1[3]
        Traceback (most recent call last):
        ...
        IndexError: list index out of range
        sage: tt1[1:2]
        [[[], [[], []], [[], []]]]

    Various tests involving construction, equality and hashing::

        sage: OrderedTree() == OrderedTree()
        True
        sage: t1 = OrderedTree([[],[[]]])
        sage: t2 = OrderedTree([[],[[]]])
        sage: t1 == t2
        True
        sage: t2 = OrderedTree(t1)
        sage: t1 == t2
        True
        sage: t1 = OrderedTree([[],[[]]])
        sage: t2 = OrderedTree([[[]],[]])
        sage: t1 == t2
        False

        sage: t1 = OrderedTree([[],[[]]])
        sage: t2 = OrderedTree([[],[[]]])
        sage: t1.__hash__() == t2.__hash__()
        True
        sage: t2 = OrderedTree([[[]],[]])
        sage: t1.__hash__() == t2.__hash__()
        False
        sage: OrderedTree().__hash__() == OrderedTree([]).__hash__()
        True
        sage: tt1 = OrderedTree([t1,t2,t1])
        sage: tt2 = OrderedTree([t1, [[[]],[]], t1])
        sage: tt1.__hash__() == tt2.__hash__()
        True

    Check that the hash value is correctly updated after modification::

        sage: with tt2.clone() as tt2:
        ....:     tt2[1,1] = tt1
        sage: tt1.__hash__() == tt2.__hash__()
        False
    """

    __metaclass__ = ClasscallMetaclass

    @staticmethod
    def __classcall_private__(cls, *args, **opts):
        """
        Ensure that trees created by the enumerated sets and directly
        are the same and that they are instances of :class:`OrderedTree`

        TESTS::

            sage: issubclass(OrderedTrees().element_class, OrderedTree)
            True
            sage: t0 = OrderedTree([[],[[], []]])
            sage: t0.parent()
            Ordered trees
            sage: type(t0)
            <class 'sage.combinat.ordered_tree.OrderedTrees_all_with_category.element_class'>

            sage: t1 = OrderedTrees()([[],[[], []]])
            sage: t1.parent() is t0.parent()
            True
            sage: type(t1) is type(t0)
            True

            sage: t1 = OrderedTrees(4)([[],[[]]])
            sage: t1.parent() is t0.parent()
            True
            sage: type(t1) is type(t0)
            True
        """
        return cls._auto_parent.element_class(cls._auto_parent, *args, **opts)

    @lazy_class_attribute
    def _auto_parent(cls):
        """
        The automatic parent of the elements of this class.

        When calling the constructor of an element of this class, one needs a
        parent. This class attribute specifies which parent is used.

        EXAMPLES::

            sage: OrderedTree([[],[[]]])._auto_parent
            Ordered trees
            sage: OrderedTree([[],[[]]]).parent()
            Ordered trees

        .. NOTE::

            It is possible to bypass the automatic parent mechanism using:

                sage: t1 = OrderedTree.__new__(OrderedTree, Parent(), [])
                sage: t1.__init__(Parent(), [])
                sage: t1
                []
                sage: t1.parent()
                <type 'sage.structure.parent.Parent'>
        """
        return OrderedTrees_all()

    def __init__(self, parent=None, children=[], check=True):
        """
        TESTS::

            sage: t1 = OrderedTrees(4)([[],[[]]])
            sage: TestSuite(t1).run()
            sage: OrderedTrees()("[]") # indirect doctest
            []
            sage: all(OrderedTree(repr(tr)) == tr for i in range(6) for tr in OrderedTrees(i))
            True
        """
        if isinstance(children, str):
            children = eval(children)
        if (children.__class__ is self.__class__ and
            children.parent() == parent):
            children = list(children)
        else:
            children = [self.__class__(parent, x) for x in children]
        ClonableArray.__init__(self, parent, children, check=check)

    def is_empty(self):
        """
        Return if ``self`` is the empty tree.

        For ordered trees, this always returns ``False``.

        .. NOTE:: this is different from ``bool(t)`` which returns whether
                  ``t`` has some child or not.

        EXAMPLES::

            sage: t = OrderedTrees(4)([[],[[]]])
            sage: t.is_empty()
            False
            sage: bool(t)
            True
        """
        return False

    def _to_binary_tree_rec(self, bijection="left"):
        r"""
        Internal recursive method to obtain a binary tree from an ordered
        tree. See :meth:`to_binary_tree_left_branch` and
        :meth:`to_binary_tree_right_branch` for what it does.

        EXAMPLES::

            sage: T = OrderedTree([[],[]])
            sage: T._to_binary_tree_rec()
            [[., .], .]
            sage: T._to_binary_tree_rec(bijection="right")
            [., [., .]]
            sage: T = OrderedTree([[], [[], []], [[], [[]]]])
            sage: T._to_binary_tree_rec()
            [[[., .], [[., .], .]], [[., .], [., .]]]
            sage: T._to_binary_tree_rec(bijection="right")
            [., [[., [., .]], [[., [[., .], .]], .]]]
        """
        from sage.combinat.binary_tree import BinaryTree
        root = BinaryTree()
        if (bijection == "left"):
            for child in self:
                root = BinaryTree([root,child._to_binary_tree_rec(bijection)])
        elif (bijection == "right"):
            children = list(self)
            children.reverse()
            for child in children:
                root = BinaryTree([child._to_binary_tree_rec(bijection),root])
        else:
            raise ValueError("the bijection argument should be either left or right")
        return root

    @combinatorial_map(name="To binary tree, left brother = left child")
    def to_binary_tree_left_branch(self):
        r"""
        Return a binary tree of size `n-1` (where `n` is the size of `t`,
        and where `t` is ``self``) obtained from `t` by the following
        recursive rule:

        - if `x` is the left brother of `y` in `t`, then `x` becomes the
          left child of `y`;
        - if `x` is the last child of `y` in `t`, then `x` becomes the
          right child of `y`,

        and removing the root of `t`.

        EXAMPLES::

            sage: T = OrderedTree([[],[]])
            sage: T.to_binary_tree_left_branch()
            [[., .], .]
            sage: T = OrderedTree([[], [[], []], [[], [[]]]])
            sage: T.to_binary_tree_left_branch()
            [[[., .], [[., .], .]], [[., .], [., .]]]

        TESTS::

            sage: T = OrderedTree([[],[]])
            sage: T == T.to_binary_tree_left_branch().to_ordered_tree_left_branch()
            True
            sage: T = OrderedTree([[], [[], []], [[], [[]]]])
            sage: T == T.to_binary_tree_left_branch().to_ordered_tree_left_branch()
            True
        """
        return self._to_binary_tree_rec()

    @combinatorial_map(name="To binary tree, right brother = right child")
    def to_binary_tree_right_branch(self):
        r"""
        Return a binary tree of size `n-1` (where `n` is the size of `t`,
        and where `t` is ``self``) obtained from `t` by the following
        recursive rule:

        - if `x` is the right brother of `y` in `t`, then`x` becomes the
          right child of `y`;
        - if `x` is the first child of `y` in `t`, then `x` becomes the
          left child of `y`,

        and removing the root of `t`.

        EXAMPLES::

            sage: T = OrderedTree([[],[]])
            sage: T.to_binary_tree_right_branch()
            [., [., .]]
            sage: T = OrderedTree([[], [[], []], [[], [[]]]])
            sage: T.to_binary_tree_right_branch()
            [., [[., [., .]], [[., [[., .], .]], .]]]

        TESTS::

            sage: T = OrderedTree([[],[]])
            sage: T == T.to_binary_tree_right_branch().to_ordered_tree_right_branch()
            True
            sage: T = OrderedTree([[], [[], []], [[], [[]]]])
            sage: T == T.to_binary_tree_right_branch().to_ordered_tree_right_branch()
            True
        """
        return self._to_binary_tree_rec(bijection="right")

    @combinatorial_map(name="To Dyck path")
    def to_dyck_word(self):
        r"""
        Return the Dyck path corresponding to ``self`` where the maximal
        height of the Dyck path is the depth of ``self`` .

        EXAMPLES::

            sage: T = OrderedTree([[],[]])
            sage: T.to_dyck_word()
            [1, 0, 1, 0]
            sage: T = OrderedTree([[],[[]]])
            sage: T.to_dyck_word()
            [1, 0, 1, 1, 0, 0]
            sage: T = OrderedTree([[], [[], []], [[], [[]]]])
            sage: T.to_dyck_word()
            [1, 0, 1, 1, 0, 1, 0, 0, 1, 1, 0, 1, 1, 0, 0, 0]
        """
        word = []
        for child in self:
            word.append(1)
            word.extend(child.to_dyck_word())
            word.append(0)
        from sage.combinat.dyck_word import DyckWord
        return DyckWord(word)

    @combinatorial_map(name="To graph")
    def to_undirected_graph(self):
        r"""
        Return the undirected graph obtained from the tree nodes and edges.

        EXAMPLES::

            sage: t = OrderedTree([])
            sage: t.to_undirected_graph()
            Graph on 1 vertex
            sage: t = OrderedTree([[[]],[],[]])
            sage: t.to_undirected_graph()
            Graph on 5 vertices

        If the tree is labelled, we use its labelling to label the graph.
        Otherwise, we use the graph canonical labelling which means that
        two different trees can have the same graph.

        EXAMPLES::

            sage: t = OrderedTree([[[]],[],[]])
            sage: t.canonical_labelling().to_undirected_graph()
            Graph on 5 vertices
            sage: t.canonical_labelling().to_undirected_graph() == t.to_undirected_graph()
            False
            sage: OrderedTree([[],[]]).to_undirected_graph() == OrderedTree([[[]]]).to_undirected_graph()
            True
            sage: OrderedTree([[],[],[]]).to_undirected_graph() == OrderedTree([[[[]]]]).to_undirected_graph()
            False
        """
        from sage.graphs.graph import Graph
        g = Graph()
        if self in LabelledOrderedTrees():
            relabel = False
        else:
            self = self.canonical_labelling()
            relabel = True
        roots = [self]
        g.add_vertex(name=self.label())
        while len(roots)!=0:
            node = roots.pop()
            for child in node:
                g.add_vertex(name=child.label())
                g.add_edge(child.label(), node.label())
                roots.append(child)
        if(relabel):
            g = g.canonical_label()
        return g

    @combinatorial_map(name="To poset")
    def to_poset(self, root_to_leaf = False):
        r"""
        Return the poset obtained by interpreting the tree as a hasse
        diagram. The default orientation is from leaves to root but you can
        pass ``root_to_leaf=True`` to obtain the inverse orientation.

        INPUT:

        - ``root_to_leaf`` -- boolean, true if the poset orientation should
          be from root to leaves. It is false by default.

        EXAMPLES::

            sage: t = OrderedTree([])
            sage: t.to_poset()
            Finite poset containing 1 elements
            sage: p = OrderedTree([[[]],[],[]]).to_poset()
            sage: p.cover_relations()
            [[3, 4], [2, 4], [0, 1], [1, 4]]
            sage: p = OrderedTree([[[]],[],[]]).to_poset(root_to_leaf=True)
            sage: p.cover_relations()
            [[0, 1], [0, 2], [0, 3], [3, 4]]

        If the tree is labelled, we use its labelling to label the poset.
        Otherwise, we use the poset canonical labelling::

            sage: t = OrderedTree([[[]],[],[]]).canonical_labelling()
            sage: t
            1[2[3[]], 4[], 5[]]
            sage: t.to_poset().cover_relations()
            [[5, 1], [4, 1], [3, 2], [2, 1]]
        """
        if self in LabelledOrderedTrees():
            relabel = False
        else:
            self = self.canonical_labelling()
            relabel = True
        relations = []
        elements = [self.label()]
        roots = [self]
        while len(roots)!=0:
            node = roots.pop()
            for child in node:
                elements.append(child.label())
                relations.append((node.label(),child.label()) if root_to_leaf else (child.label(),node.label()))
                roots.append(child)
        from sage.combinat.posets.posets import Poset
        p = Poset([elements, relations])
        if relabel:
            p = p.canonical_label()
        return p

    @combinatorial_map(order=2,name="Left-right symmetry")
    def left_right_symmetry(self):
        r"""
        Return the symmetric tree of ``self``

        EXAMPLES::

            sage: T = OrderedTree([[],[[]]])
            sage: T.left_right_symmetry()
            [[[]], []]
            sage: T = OrderedTree([[], [[], []], [[], [[]]]])
            sage: T.left_right_symmetry()
            [[[[]], []], [[], []], []]
        """
        children = [c.left_right_symmetry() for c in self]
        children.reverse()
        return OrderedTree(children)

    import sage.combinat.ranker
    _unordered_ranker = sage.combinat.ranker.on_fly()

    @cached_method
    def normalize(self, inplace=False):
        r"""
        Return the normalized tree of ``self``.

        INPUT:

        - ``inplace`` -- boolean, (default ``False``) if ``True``,
          then ``self`` is modified and nothing returned. Otherwise
          the normalized tree is returned.

        The normalization of an ordered tree `t` is an ordered tree `s`
        which has the property that `t` and `s` are isomorphic as
        *unordered* rooted trees, and that if two ordered trees `t` and
        `t'` are isomorphic as *unordered* rooted trees, then the
        normalizations of `t` and `t'` are identical. In other words,
        normalization is a map from the set of ordered trees to itself
        which picks a representative from every equivalence class with
        respect to the relation of "being isomorphic as unordered
        trees", and maps every ordered tree to the representative
        chosen from its class. This map is non-deterministically
        constructed based on the choices of the user. (More
        specifically, it proceeds recursively by first normalizing
        every subtree, and then sorting the subtrees. Here the sort is
        performed according to the rank function which is constructed
        "on the fly", basically sorting the trees in the order in which
        they have been first encountered in the given Sage session.
        See :meth:`dendrog_normalize` for a deterministic alternative
        that works for unlabelled trees.)

        Consider the quotient map `\pi` that sends a planar rooted tree to
        the associated unordered rooted tree. Normalization is the
        composite `s \circ \pi`, where `s` is a section of `\pi`.

        EXAMPLES::

            sage: OT = OrderedTree
            sage: ta = OT([[],[[]]])
            sage: tb = OT([[[]],[]])
            sage: ta.normalize() == tb.normalize()
            True
            sage: ta == tb
            False

        An example with inplace normalization::

            sage: OT = OrderedTree
            sage: ta = OT([[],[[]]])
            sage: tb = OT([[[]],[]])
            sage: ta.normalize(inplace=True); ta
            [[], [[]]]
            sage: tb.normalize(inplace=True); tb
            [[], [[]]]
        """
        rank, unrank = self._unordered_ranker
        if not inplace:
            with self.clone() as res:
                resl = res._get_list()
                for i in range(len(resl)):
                    resl[i] = resl[i].normalize()
                resl.sort(key=rank)
            return unrank(rank(res))
        else:
            resl = self._get_list()
            for i in range(len(resl)):
                resl[i] = resl[i].normalize()
            resl.sort(key=rank)

    def dendrog_cmp(self, other):
        r"""
        Return `-1` if ``self`` is smaller than ``other`` in the
        dendrographical order; return `0` if they are equal;
        return `1` if ``other`` is smaller.

        The dendrographical order is a total order on the set of
        unlabelled ordered rooted trees; it is defined recursively
        as follows: An ordered rooted tree `T` with children
        `T_1, T_2, \ldots, T_a` is smaller than an
        ordered rooted tree `S` with children
        `S_1, S_2, \ldots, S_b` if either `a < b` or (`a = b`
        and there exists a `1 \leq i \leq a` such that
        `T_1 = S_1, T_2 = S_2, \ldots, T_{i-1} = S_{i-1}` and
        `T_i < S_i`).

        INPUT:

        - ``other`` -- an ordered rooted tree

        OUTPUT:

        - `-1`, if ``smaller < other`` with respect to the
          dendrographical order.
        - `0`, if ``smaller == other`` (as unlabelled ordered
          rooted trees).
        - `1`, if ``smaller > other`` with respect to the
          dendrographical order.

        .. NOTE::

            It is possible to provide labelled trees to this
            method; however, their labels are ignored.

        EXAMPLES::

            sage: OT = OrderedTree
            sage: ta = OT([])
            sage: tb = OT([[], [], [[], []]])
            sage: tc = OT([[], [[], []], []])
            sage: td = OT([[[], []], [], []])
            sage: te = OT([[], []])
            sage: tf = OT([[], [], []])
            sage: tg = OT([[[], []], [[], []]])
            sage: l = [ta, tb, tc, td, te, tf, tg]
            sage: [l[i].dendrog_cmp(l[j]) for i in range(7) for j in range(7)]
            [0, -1, -1, -1, -1, -1, -1,
             1, 0, -1, -1, 1, 1, 1,
             1, 1, 0, -1, 1, 1, 1,
             1, 1, 1, 0, 1, 1, 1,
             1, -1, -1, -1, 0, -1, -1,
             1, -1, -1, -1, 1, 0, 1,
             1, -1, -1, -1, 1, -1, 0]
        """
        if len(self) < len(other):
            return -1
        if len(self) > len(other):
            return 1
        for (a, b) in zip(self, other):
            comp = a.dendrog_cmp(b)
            if comp != 0:
                return comp
        return 0

    @cached_method
    def dendrog_normalize(self, inplace=False):
        r"""
        Return the normalized tree of the *unlabelled* ordered rooted
        tree ``self`` with respect to the dendrographical order.

        INPUT:

        - ``inplace`` -- (default ``False``) boolean; if ``True``,
          then ``self`` is modified and nothing returned; otherwise
          the normalized tree is returned

        The normalized tree of an unlabelled ordered rooted tree
        `t` with respect to the dendrographical order is an
        unlabelled ordered rooted tree defined recursively
        as follows: We first replace all children of `t` by their
        normalized trees (with respect to the dendrographical
        order); then, we reorder these children in weakly
        increasing order with respect to the dendrographical order
        (:meth:`dendrog_cmp`).

        This can be viewed as an alternative to :meth:`normalize`
        for the case of unlabelled ordered rooted trees. It has the
        advantage of giving path-independent results, which can be
        used for doctesting output.

        EXAMPLES::

            sage: OT = OrderedTree
            sage: ta = OT([[],[[]]])
            sage: tb = OT([[[]],[]])
            sage: ta.dendrog_normalize() == tb.dendrog_normalize()
            True
            sage: ta == tb
            False
            sage: ta.dendrog_normalize()
            [[], [[]]]

        An example with inplace normalization::

            sage: OT = OrderedTree
            sage: ta = OT([[],[[]]])
            sage: tb = OT([[[]],[]])
            sage: ta.dendrog_normalize(inplace=True); ta
            [[], [[]]]
            sage: tb.dendrog_normalize(inplace=True); tb
            [[], [[]]]
        """
        def dendrog_cmp(a, b):
            return a.dendrog_cmp(b)
        if not inplace:
            with self.clone() as res:
                resl = res._get_list()
                for i in range(len(resl)):
                    resl[i] = resl[i].dendrog_normalize()
                resl.sort(cmp=dendrog_cmp)
            return res

        resl = self._get_list()
        for i in range(len(resl)):
            resl[i] = resl[i].dendrog_normalize()
        resl.sort(cmp=dendrog_cmp)


# Abstract class to serve as a Factory no instance are created.
class OrderedTrees(UniqueRepresentation, Parent):
    """
    Factory for ordered trees

    INPUT:

    - ``size`` -- (optional) an integer

    OUPUT:

    - the set of all ordered trees (of the given ``size`` if specified)

    EXAMPLES::

        sage: OrderedTrees()
        Ordered trees

        sage: OrderedTrees(2)
        Ordered trees of size 2

    .. NOTE:: this is a factory class whose constructor returns instances of
              subclasses.

    .. NOTE:: the fact that OrderedTrees is a class instead of a simple callable
              is an implementation detail. It could be changed in the future
              and one should not rely on it.
    """
    @staticmethod
    def __classcall_private__(cls, n=None):
        """
        TESTS::

            sage: from sage.combinat.ordered_tree import OrderedTrees_all, OrderedTrees_size
            sage: isinstance(OrderedTrees(2), OrderedTrees)
            True
            sage: isinstance(OrderedTrees(), OrderedTrees)
            True
            sage: OrderedTrees(2) is OrderedTrees_size(2)
            True
            sage: OrderedTrees(5).cardinality()
            14
            sage: OrderedTrees() is OrderedTrees_all()
            True
        """
        if n is None:
            return OrderedTrees_all()
        else:
            if not (isinstance(n, (Integer, int)) and n >= 0):
                raise ValueError("n must be a non negative integer")
            return OrderedTrees_size(Integer(n))

    @cached_method
    def leaf(self):
        """
        Return a leaf tree with ``self`` as parent

        EXAMPLES::

            sage: OrderedTrees().leaf()
            []

        TEST::

            sage: (OrderedTrees().leaf() is
            ....:     sage.combinat.ordered_tree.OrderedTrees_all().leaf())
            True
        """
        return self([])


class OrderedTrees_all(DisjointUnionEnumeratedSets, OrderedTrees):
    """
    The set of all ordered trees.

    EXAMPLES::

        sage: OT = OrderedTrees(); OT
        Ordered trees
        sage: OT.cardinality()
        +Infinity
    """

    def __init__(self):
        """
        TESTS::

            sage: from sage.combinat.ordered_tree import OrderedTrees_all
            sage: B = OrderedTrees_all()
            sage: B.cardinality()
            +Infinity

            sage: it = iter(B)
            sage: (next(it), next(it), next(it), next(it), next(it))
            ([], [[]], [[], []], [[[]]], [[], [], []])
            sage: next(it).parent()
            Ordered trees
            sage: B([])
            []

            sage: B is OrderedTrees_all()
            True
            sage: TestSuite(B).run() # long time
            """
        DisjointUnionEnumeratedSets.__init__(
            self, Family(NonNegativeIntegers(), OrderedTrees_size),
            facade=True, keepkey=False)

    def _repr_(self):
        """
        TEST::

            sage: OrderedTrees()   # indirect doctest
            Ordered trees
        """
        return "Ordered trees"

    def __contains__(self, x):
        """
        TESTS::

            sage: T = OrderedTrees()
            sage: 1 in T
            False
            sage: T([]) in T
            True
        """
        return isinstance(x, self.element_class)

    def unlabelled_trees(self):
        """
        Return the set of unlabelled trees associated to ``self``

        EXAMPLES::

            sage: OrderedTrees().unlabelled_trees()
            Ordered trees
        """
        return self

    def labelled_trees(self):
        """
        Return the set of labelled trees associated to ``self``

        EXAMPLES::

            sage: OrderedTrees().labelled_trees()
            Labelled ordered trees
        """
        return LabelledOrderedTrees()

    def _element_constructor_(self, *args, **keywords):
        """
        EXAMPLES::

            sage: T = OrderedTrees()
            sage: T([])     # indirect doctest
            []
        """
        return self.element_class(self, *args, **keywords)

    Element = OrderedTree


from sage.misc.lazy_attribute import lazy_attribute
from sage.categories.finite_enumerated_sets import FiniteEnumeratedSets
from sage.combinat.composition import Compositions
from sage.combinat.cartesian_product import CartesianProduct
#################################################################
# Enumerated set of binary trees of a given size
#################################################################
class OrderedTrees_size(OrderedTrees):
    """
    The enumerated sets of binary trees of a given size

    EXAMPLES::

        sage: S = OrderedTrees(3); S
        Ordered trees of size 3
        sage: S.cardinality()
        2
        sage: S.list()
        [[[], []], [[[]]]]
    """
    def __init__(self, size):
        """
        TESTS::

            sage: from sage.combinat.ordered_tree import OrderedTrees_size
            sage: TestSuite(OrderedTrees_size(0)).run()
            sage: for i in range(6): TestSuite(OrderedTrees_size(i)).run()
        """
        super(OrderedTrees_size, self).__init__(category = FiniteEnumeratedSets())
        self._size = size

    def _repr_(self):
        """
        TESTS::

            sage: OrderedTrees(3)   # indirect doctest
            Ordered trees of size 3
        """
        return "Ordered trees of size %s"%(self._size)

    def __contains__(self, x):
        """
        TESTS::

            sage: T = OrderedTrees(3)
            sage: 1 in T
            False
            sage: T([[],[]]) in T
            True
        """
        return isinstance(x, self.element_class) and x.node_number() == self._size

    def _an_element_(self):
        """
        TESTS::

            sage: OrderedTrees(3).an_element()   # indirect doctest
            [[], []]
        """
        if self._size == 0:
            raise EmptySetError
        return self.first()

    def cardinality(self):
        """
        The cardinality of ``self``

        This is a Catalan number.

        TESTS::

            sage: OrderedTrees(0).cardinality()
            0
            sage: OrderedTrees(1).cardinality()
            1
            sage: OrderedTrees(6).cardinality()
            42
        """
        if self._size == 0:
            return Integer(0)
        else:
            from combinat import catalan_number
            return catalan_number(self._size-1)

    def random_element(self):
        """
        Return a random ``OrderedTree`` with uniform probability.

        This method generates a random ``DyckWord`` and then uses a
        bijection between Dyck words and ordered trees.

        EXAMPLES::

            sage: OrderedTrees(5).random_element() # random
            [[[], []], []]
            sage: OrderedTrees(0).random_element()
            Traceback (most recent call last):
            ...
            EmptySetError: There are no ordered trees of size 0
            sage: OrderedTrees(1).random_element()
            []

        TESTS::

            sage: all([OrderedTrees(10).random_element() in OrderedTrees(10) for i in range(20)])
            True
        """
        if self._size == 0:
            raise EmptySetError("There are no ordered trees of size 0")
        return CompleteDyckWords_size(self._size - 1).random_element().to_ordered_tree()

    def __iter__(self):
        """
        A basic generator

        .. TODO:: could be optimized.

        TESTS::

            sage: OrderedTrees(0).list()
            []
            sage: OrderedTrees(1).list()
            [[]]
            sage: OrderedTrees(2).list()
            [[[]]]
            sage: OrderedTrees(3).list()
            [[[], []], [[[]]]]
            sage: OrderedTrees(4).list()
            [[[], [], []], [[], [[]]], [[[]], []], [[[], []]], [[[[]]]]]
        """
        if self._size == 0:
            return
        else:
            for c in Compositions(self._size-1):
                for lst in CartesianProduct(*(map(self.__class__, c))):
                    yield self._element_constructor_(lst)

    @lazy_attribute
    def _parent_for(self):
        """
        Return the parent of the element generated by ``self``

        TESTS::

            sage: OrderedTrees(3)._parent_for
            Ordered trees
        """
        return OrderedTrees_all()

    @lazy_attribute
    def element_class(self):
        """
        The class of the element of ``self``

        EXAMPLES::

            sage: from sage.combinat.ordered_tree import OrderedTrees_size, OrderedTrees_all
            sage: S = OrderedTrees_size(3)
            sage: S.element_class is OrderedTrees().element_class
            True
            sage: S.first().__class__ == OrderedTrees_all().first().__class__
            True
        """
        return self._parent_for.element_class

    def _element_constructor_(self, *args, **keywords):
        """
        EXAMPLES::

            sage: S = OrderedTrees(0)
            sage: S([])   # indirect doctest
            Traceback (most recent call last):
            ...
            ValueError: wrong number of nodes

            sage: S = OrderedTrees(1)   # indirect doctest
            sage: S([])
            []
        """
        res = self.element_class(self._parent_for, *args, **keywords)
        if res.node_number() != self._size:
            raise ValueError("wrong number of nodes")
        return res


class LabelledOrderedTree(AbstractLabelledClonableTree, OrderedTree):
    """
    Labelled ordered trees.

    A labelled ordered tree is an ordered tree with a label attached at each
    node.

    INPUT:

    - ``children`` -- a list or tuple or more generally any iterable
                      of trees or object convertible to trees
    - ``label`` -- any Sage object default to ``None``

    EXAMPLES::

        sage: x = LabelledOrderedTree([], label = 3); x
        3[]
        sage: LabelledOrderedTree([x, x, x], label = 2)
        2[3[], 3[], 3[]]
        sage: LabelledOrderedTree((x, x, x), label = 2)
        2[3[], 3[], 3[]]
        sage: LabelledOrderedTree([[],[[], []]], label = 3)
        3[None[], None[None[], None[]]]
    """
    __metaclass__ = ClasscallMetaclass

    @staticmethod
    def __classcall_private__(cls, *args, **opts):
        """
        Ensure that trees created by the sets and directly are the same and
        that they are instances of :class:`LabelledOrderedTree`

        TESTS::

            sage: issubclass(LabelledOrderedTrees().element_class, LabelledOrderedTree)
            True
            sage: t0 = LabelledOrderedTree([[],[[], []]], label = 3)
            sage: t0.parent()
            Labelled ordered trees
            sage: type(t0)
            <class 'sage.combinat.ordered_tree.LabelledOrderedTrees_with_category.element_class'>
        """
        return cls._auto_parent.element_class(cls._auto_parent, *args, **opts)

    @lazy_class_attribute
    def _auto_parent(cls):
        """
        The automatic parent of the elements of this class.

        When calling the constructor of an element of this class, one needs a
        parent. This class attribute specifies which parent is used.

        EXAMPLES::

            sage: LabelledOrderedTree._auto_parent
            Labelled ordered trees
            sage: LabelledOrderedTree([], label = 3).parent()
            Labelled ordered trees
        """
        return LabelledOrderedTrees()

    _UnLabelled = OrderedTree


from sage.rings.infinity import Infinity
class LabelledOrderedTrees(UniqueRepresentation, Parent):
    """
    This is a parent stub to serve as a factory class for trees with various
    label constraints.

    EXAMPLES::

        sage: LOT = LabelledOrderedTrees(); LOT
        Labelled ordered trees
        sage: x = LOT([], label = 3); x
        3[]
        sage: x.parent() is LOT
        True
        sage: y = LOT([x, x, x], label = 2); y
        2[3[], 3[], 3[]]
        sage: y.parent() is LOT
        True
    """
    def __init__(self, category=None):
        """
        TESTS::

            sage: TestSuite(LabelledOrderedTrees()).run()
        """
        if category is None:
            category = Sets()
        Parent.__init__(self, category = category)

    def _repr_(self):
        """
        TESTS::

            sage: LabelledOrderedTrees()   # indirect doctest
            Labelled ordered trees
        """
        return "Labelled ordered trees"

    def cardinality(self):
        """
        Return the cardinality of `self`.

        EXAMPLE::

            sage: LabelledOrderedTrees().cardinality()
            +Infinity
        """
        return Infinity

    def _an_element_(self):
        """
        Return a labelled ordered tree.

        EXAMPLE::

            sage: LabelledOrderedTrees().an_element()   # indirect doctest
            toto[3[], 42[3[], 3[]], 5[None[]]]
        """
        LT = self._element_constructor_
        t  = LT([], label = 3)
        t1 = LT([t,t], label = 42)
        t2  = LT([[]], label = 5)
        return LT([t,t1,t2], label = "toto")

    def _element_constructor_(self, *args, **keywords):
        """
        EXAMPLES::

            sage: T = LabelledOrderedTrees()
            sage: T([], label=2)     # indirect doctest
            2[]
        """
        return self.element_class(self, *args, **keywords)

    def unlabelled_trees(self):
        """
        Return the set of unlabelled trees associated to ``self``.

        This is the set of ordered trees, since ``self`` is the set of
        labelled ordered trees.

        EXAMPLES::

            sage: LabelledOrderedTrees().unlabelled_trees()
            Ordered trees
        """
        return OrderedTrees_all()

    def labelled_trees(self):
        """
        Return the set of labelled trees associated to ``self``.

        This is precisely ``self``, because ``self`` already is the set
        of labelled ordered trees.

        EXAMPLES::

            sage: LabelledOrderedTrees().labelled_trees()
            Labelled ordered trees
            sage: LOT = LabelledOrderedTrees()
            sage: x = LOT([], label = 3)
            sage: y = LOT([x, x, x], label = 2)
            sage: y.canonical_labelling()
            1[2[], 3[], 4[]]
        """
        return self

    Element = LabelledOrderedTree<|MERGE_RESOLUTION|>--- conflicted
+++ resolved
@@ -22,17 +22,13 @@
 from sage.combinat.abstract_tree import (AbstractClonableTree,
                                          AbstractLabelledClonableTree)
 from sage.combinat.combinatorial_map import combinatorial_map
-<<<<<<< HEAD
 from sage.combinat.dyck_word import CompleteDyckWords_size
-from sage.categories.sets_cat import EmptySetError 
-=======
 from sage.misc.cachefunc import cached_method
 from sage.categories.sets_cat import Sets, EmptySetError
 from sage.rings.integer import Integer
 from sage.sets.non_negative_integers import NonNegativeIntegers
 from sage.sets.disjoint_union_enumerated_sets import DisjointUnionEnumeratedSets
 from sage.sets.family import Family
->>>>>>> eeb24871
 
 
 class OrderedTree(AbstractClonableTree, ClonableList):
