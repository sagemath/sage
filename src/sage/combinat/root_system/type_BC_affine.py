--- conflicted
+++ resolved
@@ -82,11 +82,7 @@
             sage: c.edges(sort=True)                                                    # needs sage.graphs
             [(0, 1, 1), (1, 0, 2), (1, 2, 1), (2, 1, 1), (2, 3, 1), (3, 2, 2)]
 
-<<<<<<< HEAD
-            sage: c = CartanType(["A", 6, 2]).dynkin_diagram() # should be the same as above; did fail at some point!   # needs sage.graphs
-=======
             sage: c = CartanType(["A", 6, 2]).dynkin_diagram()  # should be the same as above; did fail at some point!  # needs sage.graphs
->>>>>>> f72f2638
             sage: c                                                                     # needs sage.graphs
             O=<=O---O=<=O
             0   1   2   3
