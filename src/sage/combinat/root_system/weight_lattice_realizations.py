--- conflicted
+++ resolved
@@ -767,14 +767,6 @@
                 live in this lattice (but an integral multiple of it
                 would do the job as well).
             """
-<<<<<<< HEAD
-            lattice_classical = self.root_system.cartan_type().classical().root_system().ambient_space()
-            W = lattice_classical.weyl_group()
-            simple_reflections = W.simple_reflections()
-            alphacheck = lattice_classical.alphacheck()
-            rho = lattice_classical.rho()
-            word = W.one()
-=======
             # Below, w is w_{k-1} and we use the fact that, for a root
             # `a` the following are equivalent:
             # - w a is a negative root
@@ -786,7 +778,6 @@
             alphacheck = self.alphacheck()
             rho0 = self.rho_classical()
             w = W.one()
->>>>>>> 2837531c
             signs = []
             for i in walk:
                 if (w.action(rho0).scalar(alphacheck[i]) > 0):
