--- conflicted
+++ resolved
@@ -1,10 +1,6 @@
-<<<<<<< HEAD
 # sage_setup: distribution = sagemath-gap
 # cython: wraparound=False, boundscheck=False
 # sage.doctest: needs sage.graphs
-=======
-# cython: wraparound=False, boundscheck=False
->>>>>>> 1f0c2a2d
 r"""
 This contains a few time-critical auxiliary cython functions for
 finite complex or real reflection groups.
