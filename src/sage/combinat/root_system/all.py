# sage_setup: distribution = sagemath-modules
"""
Root Systems

Quickref
--------

- ``T = CartanType(["A", 3]), T.is_finite()``     -- Cartan types
- ``T.dynkin_diagram(), DynkinDiagram(["G",2])``  -- Dynkin diagrams
- ``T.cartan_matrix(),  CartanMatrix(["F",4])``   -- Cartan matrices
- ``RootSystem(T).weight_lattice()``              -- Root systems
- ``WeylGroup(["B", 6, 1]).simple_reflections()`` -- Affine Weyl groups
- ``WeylCharacterRing(["D", 4])``                 -- Weyl character rings

Introductory material
---------------------

- :ref:`sage.combinat.root_system.all`            -- This overview
- :class:`CartanType`                             -- An introduction to Cartan types
- :class:`RootSystem`                             -- An introduction to root systems
- :ref:`sage.combinat.root_system.plot`           -- A root system visualization tutorial

- The `Lie Methods and Related Combinatorics <../../../../../thematic_tutorials/lie.html>`_ thematic tutorial


Related material
----------------

- :ref:`sage.combinat.crystals.all`               -- Crystals

Cartan datum
------------

- :ref:`sage.combinat.root_system.cartan_type`
- :ref:`sage.combinat.root_system.dynkin_diagram`
- :ref:`sage.combinat.root_system.cartan_matrix`
- :ref:`sage.combinat.root_system.coxeter_matrix`
- :ref:`sage.combinat.root_system.coxeter_type`

Root systems
------------

- :ref:`sage.combinat.root_system.all`
- :ref:`sage.combinat.root_system.plot`
- :ref:`sage.combinat.root_system.root_lattice_realizations`
- :ref:`sage.combinat.root_system.root_lattice_realization_algebras`
- :ref:`sage.combinat.root_system.weight_lattice_realizations`
- :ref:`sage.combinat.root_system.root_space`
- :ref:`sage.combinat.root_system.weight_space`
- :ref:`sage.combinat.root_system.ambient_space`

Coxeter groups
--------------

- :ref:`sage.combinat.root_system.coxeter_group`
- :ref:`sage.combinat.root_system.weyl_group`
- :ref:`sage.combinat.root_system.extended_affine_weyl_group`
- :ref:`sage.combinat.root_system.fundamental_group`
- :ref:`sage.combinat.root_system.braid_move_calculator`
- :ref:`sage.combinat.root_system.braid_orbit`

.. SEEALSO::

    The categories :class:`CoxeterGroups` and :class:`WeylGroups`

Finite reflection groups
------------------------

- :ref:`sage.combinat.root_system.reflection_group_complex`
- :ref:`sage.combinat.root_system.reflection_group_real`

.. SEEALSO::

    The category :class:`~sage.categories.complex_reflection_groups.ComplexReflectionGroups`

Representation theory
---------------------

- :ref:`sage.combinat.root_system.weyl_characters`
- :ref:`sage.algebras.fusion_rings.fusion_ring`
- :ref:`sage.combinat.root_system.integrable_representations`
- :ref:`sage.combinat.root_system.branching_rules`
- :ref:`sage.combinat.root_system.hecke_algebra_representation`
- :ref:`sage.combinat.root_system.non_symmetric_macdonald_polynomials`

Root system data and code for specific families of Cartan types
---------------------------------------------------------------

- :ref:`sage.combinat.root_system.type_affine`
- :ref:`sage.combinat.root_system.type_dual`
- :ref:`sage.combinat.root_system.type_folded`
- :ref:`sage.combinat.root_system.type_reducible`
- :ref:`sage.combinat.root_system.type_relabel`
- :ref:`sage.combinat.root_system.type_marked`

Root system data and code for specific Cartan types
---------------------------------------------------

- :ref:`sage.combinat.root_system.type_A`
- :ref:`sage.combinat.root_system.type_B`
- :ref:`sage.combinat.root_system.type_C`
- :ref:`sage.combinat.root_system.type_D`
- :ref:`sage.combinat.root_system.type_E`
- :ref:`sage.combinat.root_system.type_F`
- :ref:`sage.combinat.root_system.type_G`
- :ref:`sage.combinat.root_system.type_H`
- :ref:`sage.combinat.root_system.type_I`
- :ref:`sage.combinat.root_system.type_A_affine`
- :ref:`sage.combinat.root_system.type_B_affine`
- :ref:`sage.combinat.root_system.type_C_affine`
- :ref:`sage.combinat.root_system.type_D_affine`
- :ref:`sage.combinat.root_system.type_E_affine`
- :ref:`sage.combinat.root_system.type_F_affine`
- :ref:`sage.combinat.root_system.type_G_affine`
- :ref:`sage.combinat.root_system.type_BC_affine`
- :ref:`sage.combinat.root_system.type_super_A`
- :ref:`sage.combinat.root_system.type_A_infinity`
"""
# install the docstring of this module to the containing package
from sage.misc.namespace_package import install_doc
install_doc(__package__, __doc__)

from sage.misc.lazy_import import lazy_import

<<<<<<< HEAD
from .cartan_type import CartanType
lazy_import('sage.combinat.root_system.dynkin_diagram', 'DynkinDiagram')
lazy_import('sage.combinat.root_system.cartan_matrix', 'CartanMatrix')
lazy_import('sage.combinat.root_system.coxeter_matrix', 'CoxeterMatrix')
from .coxeter_type import CoxeterType
from .root_system import RootSystem, WeylDim
=======
from sage.combinat.root_system.cartan_type import CartanType
lazy_import('sage.combinat.root_system.dynkin_diagram', 'DynkinDiagram')
lazy_import('sage.combinat.root_system.cartan_matrix', 'CartanMatrix')
lazy_import('sage.combinat.root_system.coxeter_matrix', 'CoxeterMatrix')
from sage.combinat.root_system.coxeter_type import CoxeterType
from sage.combinat.root_system.root_system import RootSystem, WeylDim
>>>>>>> 2bad7721
lazy_import('sage.combinat.root_system.weyl_group', ['WeylGroup',
                                                     'WeylGroupElement'])
lazy_import('sage.combinat.root_system.reflection_group_real',
            'ReflectionGroup')
lazy_import('sage.combinat.root_system.extended_affine_weyl_group',
            'ExtendedAffineWeylGroup')
lazy_import('sage.combinat.root_system.coxeter_group', 'CoxeterGroup')
lazy_import('sage.combinat.root_system.weyl_characters', ['WeylCharacterRing',
                                                          'WeightRing'])
from sage.combinat.root_system.branching_rules import BranchingRule, branching_rule_from_plethysm, branching_rule

lazy_import('sage.combinat.root_system.non_symmetric_macdonald_polynomials',
            'NonSymmetricMacdonaldPolynomials')
lazy_import('sage.combinat.root_system.integrable_representations',
            'IntegrableRepresentation')
del lazy_import
del install_doc<|MERGE_RESOLUTION|>--- conflicted
+++ resolved
@@ -122,21 +122,12 @@
 
 from sage.misc.lazy_import import lazy_import
 
-<<<<<<< HEAD
-from .cartan_type import CartanType
-lazy_import('sage.combinat.root_system.dynkin_diagram', 'DynkinDiagram')
-lazy_import('sage.combinat.root_system.cartan_matrix', 'CartanMatrix')
-lazy_import('sage.combinat.root_system.coxeter_matrix', 'CoxeterMatrix')
-from .coxeter_type import CoxeterType
-from .root_system import RootSystem, WeylDim
-=======
 from sage.combinat.root_system.cartan_type import CartanType
 lazy_import('sage.combinat.root_system.dynkin_diagram', 'DynkinDiagram')
 lazy_import('sage.combinat.root_system.cartan_matrix', 'CartanMatrix')
 lazy_import('sage.combinat.root_system.coxeter_matrix', 'CoxeterMatrix')
 from sage.combinat.root_system.coxeter_type import CoxeterType
 from sage.combinat.root_system.root_system import RootSystem, WeylDim
->>>>>>> 2bad7721
 lazy_import('sage.combinat.root_system.weyl_group', ['WeylGroup',
                                                      'WeylGroupElement'])
 lazy_import('sage.combinat.root_system.reflection_group_real',
