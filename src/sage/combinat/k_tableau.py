--- conflicted
+++ resolved
@@ -2491,11 +2491,7 @@
         """
         T = self.to_standard_list()
         size = Core(map(len,T), self.k+1).length()
-<<<<<<< HEAD
-        inner_size = Core(map(len,[y for y in map(lambda row: [x for x in row if x==None], T) if len(y)>0]),self.k+1).length()
-=======
-        inner_size = Core(map(len,filter(lambda y: len(y)>0, map(lambda row: filter(lambda x: x is None, row ), T))),self.k+1).length()
->>>>>>> a3c4cf39
+        inner_size = Core(map(len,[y for y in map(lambda row: [x for x in row if x is None], T) if len(y)>0]),self.k+1).length()
         if len(uniq([v for v in flatten(list(T)) if v in ZZ and v<0]))!=size-inner_size:
             return False # TT does not have exactly self.size() marked cells
         for i in range(len(T)):
@@ -3642,11 +3638,7 @@
             []
         """
         rr = sum(self.weight()[:r])
-<<<<<<< HEAD
         rest_tab = [y for y in map(lambda row: [x for x in row if x==None or abs(x)<=rr], self.to_standard_list()) if len(y)>0]
-=======
-        rest_tab = filter(lambda y: len(y)>0, map(lambda row: filter(lambda x: x is None or abs(x)<=rr, row ), self.to_standard_list()))
->>>>>>> a3c4cf39
         new_parent = StrongTableaux( self.k, (Core(map(len, rest_tab), self.k+1), self.inner_shape()), self.weight()[:r] )
         return new_parent(rest_tab)
 
@@ -4489,11 +4481,7 @@
                         if msh.length()==sh.length()-1:
                             # if applying t_{j-l,j+1} reduces the size of the shape by 1
                             valcells = [LL[c[0]][c[1]] for c in SkewPartition([sh.to_partition(),msh.to_partition()]).cells()]
-<<<<<<< HEAD
-                            if all(x!=None for x in valcells) and all(abs(x)==v for x in valcells) and [x for x in valcells if x==-v]==[-v]:
-=======
-                            if all(x is not None for x in valcells) and all(abs(x)==v for x in valcells) and filter( lambda x: x==-v, valcells )==[-v]:
->>>>>>> a3c4cf39
+                            if all(x is not None for x in valcells) and all(abs(x)==v for x in valcells) and [x for x in valcells if x==-v] == [-v]:
                                 # if all values are \pm v and exactly one of them is -v
                                 transeq.append([j-l, j+1])
                                 LL = [[LL[a][b] for b in range(len(LL[a])) if (a,b) in msh.to_partition().cells()] for a in range(len(msh.to_partition()))]
