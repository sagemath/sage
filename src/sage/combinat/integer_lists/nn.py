<<<<<<< HEAD
r"""
Nonnegative integer lists
"""

=======
"""
Lists of nonnegative integers with constraints.
"""
>>>>>>> 9352a325
from sage.sets.family import Family
from sage.combinat.integer_lists import IntegerListsLex
from sage.rings.semirings.non_negative_integer_semiring import NN
from sage.sets.disjoint_union_enumerated_sets import DisjointUnionEnumeratedSets


def IntegerListsNN(**kwds):
    """
    Lists of nonnegative integers with constraints.

    This function returns the union of ``IntegerListsLex(n, **kwds)``
    where `n` ranges over all nonnegative integers.

    EXAMPLES::

        sage: from sage.combinat.integer_lists.nn import IntegerListsNN
        sage: L = IntegerListsNN(max_length=3, max_slope=-1)
        sage: L
        Disjoint union of Lazy family (<lambda>(i))_{i in Non negative integer semiring}
        sage: it = iter(L)
        sage: for _ in range(20):
        ....:     print(next(it))
        []
        [1]
        [2]
        [3]
        [2, 1]
        [4]
        [3, 1]
        [5]
        [4, 1]
        [3, 2]
        [6]
        [5, 1]
        [4, 2]
        [3, 2, 1]
        [7]
        [6, 1]
        [5, 2]
        [4, 3]
        [4, 2, 1]
        [8]
    """
    return DisjointUnionEnumeratedSets(Family(NN, lambda i: IntegerListsLex(i, **kwds)))<|MERGE_RESOLUTION|>--- conflicted
+++ resolved
@@ -1,13 +1,6 @@
-<<<<<<< HEAD
-r"""
-Nonnegative integer lists
-"""
-
-=======
 """
 Lists of nonnegative integers with constraints.
 """
->>>>>>> 9352a325
 from sage.sets.family import Family
 from sage.combinat.integer_lists import IntegerListsLex
 from sage.rings.semirings.non_negative_integer_semiring import NN
