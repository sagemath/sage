--- conflicted
+++ resolved
@@ -20,22 +20,15 @@
 #                  http://www.gnu.org/licenses/
 #*****************************************************************************
 
-<<<<<<< HEAD
 from sage.categories.algebras import Algebras
 from sage.categories.finite_enumerated_sets import FiniteEnumeratedSets
-=======
-from sage.categories.all import (FiniteDimensionalAlgebrasWithBasis, FiniteEnumeratedSets)
->>>>>>> b6470c26
 from sage.structure.element import generic_power
 from sage.combinat.free_module import (CombinatorialFreeModule,
     CombinatorialFreeModuleElement)
 from sage.structure.parent import Parent
 from sage.structure.unique_representation import UniqueRepresentation
 from sage.structure.list_clone import ClonableArray
-<<<<<<< HEAD
 from sage.structure.global_options import GlobalOptions
-=======
->>>>>>> b6470c26
 from sage.combinat.set_partition import SetPartitions, SetPartition
 from sage.combinat.partition import Partitions
 from sage.combinat.permutation import Permutation
@@ -47,7 +40,6 @@
 from sage.rings.all import ZZ
 import math
 import operator
-<<<<<<< HEAD
 
 BrauerDiagramOptions = GlobalOptions(name='Brauer diagram',
     doc=r"""
@@ -77,8 +69,6 @@
                                compact="Using the compact representation"),
                    case_sensitive=False),
 )
-=======
->>>>>>> b6470c26
 
 def partition_diagrams(k):
     r"""
@@ -201,11 +191,7 @@
     """
     A = partition_diagrams(k)
     for i in A:
-<<<<<<< HEAD
         if is_planar(i):
-=======
-        if is_planar(i) == True:
->>>>>>> b6470c26
             yield i
             
 def ideal_diagrams(k):
@@ -233,7 +219,6 @@
 
 class AbstractPartitionDiagram(SetPartition):
     r"""
-<<<<<<< HEAD
     Abstract base class for partition diagrams.
 
     This class represents a single partition diagram, that is used as a
@@ -247,18 +232,6 @@
     subset of the set partition.
 
     EXAMPLES::
-=======
-    This class represents a single partition diagram, that is used as a basis
-    key for a diagram algebra element. A partition diagram should be a partition
-    of the set  `\{1, \dots, k, -1, \dots, -k\}. Each such set 
-    partition is regarded as a graph on nodes `\{1, \dots, k, -1, \dots, -k\}`
-    arranged in two rows, with nodes `1, \dots, k` in the top row from left to
-    right and with nodes `-1, \dots, -k` in the bottom row from left to right,
-    and an edge connecting two nodes if and only if the nodes lie in the same
-    subset of the set partition.
-
-    EXAMPLES:
->>>>>>> b6470c26
 
         sage: import sage.combinat.diagram_algebras as da
         sage: pd = da.AbstractPartitionDiagrams(da.partition_diagrams, 2)
@@ -290,22 +263,14 @@
             sage: pd = da.AbstractPartitionDiagrams(da.partition_diagrams, 2)
             sage: pd1 = da.AbstractPartitionDiagram(pd, ((-2,-1),(1,2)) )
         """
-<<<<<<< HEAD
         self._base_diagram = tuple(sorted(tuple(sorted(i)) for i in d))
-=======
-        self._base_diagram = tuple(sorted([tuple(sorted(i)) for i in d]))
->>>>>>> b6470c26
         super(AbstractPartitionDiagram, self).__init__(parent, self._base_diagram)
         
     def check(self):
         r"""
         Check the validity of the input for the diagram.
 
-<<<<<<< HEAD
-        TESTS::
-=======
-        TESTS:
->>>>>>> b6470c26
+        TESTS::
 
             sage: import sage.combinat.diagram_algebras as da
             sage: pd = da.AbstractPartitionDiagrams(da.partition_diagrams, 2)
@@ -317,7 +282,6 @@
         """
         if len(self._base_diagram) > 0:
             tst = sorted(flatten(self._base_diagram))
-<<<<<<< HEAD
             if len(tst) % 2 != 0 or tst != range(-len(tst)/2,0) + range(1,len(tst)/2+1):
                 raise ValueError, "this does not represent two rows of vertices"
 
@@ -325,20 +289,10 @@
         r"""
         TESTS::
 
-=======
-            if len(tst)%2 != 0 or tst != range(-len(tst)/2,0) + range(1,len(tst)/2+1):
-                raise ValueError, "this does not represent two rows of vertices"
-    
-    def __eq__(self, other):
-        r"""
-        TESTS:
-        
->>>>>>> b6470c26
             sage: import sage.combinat.diagram_algebras as da
             sage: pd = da.AbstractPartitionDiagrams(da.partition_diagrams, 2)
             sage: pd1 = da.AbstractPartitionDiagram(pd, [[1,2],[-1,-2]])
             sage: pd2 = da.AbstractPartitionDiagram(pd, [[1,2],[-1,-2]])
-<<<<<<< HEAD
             sage: pd1 == pd2
             True
             sage: pd1 == [[1,2],[-1,-2]]
@@ -377,38 +331,11 @@
         """
         return not self.__eq__(other)
 
-=======
-            sage: pd1 == pd2 # indirect doctest
-            True
-            sage: pd1 == [[1,2],[-1,-2]] # indirect doctest
-            True
-            sage: pd1 == ((-2,-1),(2,1)) # indirect doctest
-            True
-            sage: pd1 == SetPartition([[1,2],[-1,-2]]) # indirect doctest
-            True
-            sage: pd3 = da.AbstractPartitionDiagram(pd, [[1,-2],[-1,2]])
-            sage: pd1 == pd3 # indirect doctest
-            False        
-        """
-        if hasattr(other, '_base_diagram'):
-            return self._base_diagram == other._base_diagram
-        else:
-            try:
-                other2 = self.parent(other)
-                return self == other2
-            except (TypeError, ValueError):
-                return False
-        
->>>>>>> b6470c26
     def base_diagram(self):
         r"""
         Return the underlying implementation of the diagram
 
-<<<<<<< HEAD
-        EXAMPLES::
-=======
-        EXAMPLES:
->>>>>>> b6470c26
+        EXAMPLES::
 
             sage: import sage.combinat.diagram_algebras as da
             sage: pd = da.AbstractPartitionDiagrams(da.partition_diagrams, 2)
@@ -421,11 +348,7 @@
         r"""
         Return the underlying implementation of the diagram
 
-<<<<<<< HEAD
-        EXAMPLES::
-=======
-        EXAMPLES:
->>>>>>> b6470c26
+        EXAMPLES::
 
             sage: import sage.combinat.diagram_algebras as da
             sage: pd = da.AbstractPartitionDiagrams(da.partition_diagrams, 2)
@@ -436,7 +359,6 @@
     
     def compose(self, other):
         r"""
-<<<<<<< HEAD
         Compose ``self`` with ``other``.
 
         The composition of two diagrams `X` and `Y` is given by...
@@ -452,11 +374,6 @@
             to call it this way if desired.
 
         EXAMPLES::
-=======
-        Composes two diagrams and returns a tuple where the first entry is the composite diagram and the second entry is how many loop were removed. Note, this is not really meant to be called directly, but it works to call it this way if desired.
-
-        EXAMPLES:
->>>>>>> b6470c26
 
             sage: import sage.combinat.diagram_algebras as da
             sage: pd = da.AbstractPartitionDiagrams(da.partition_diagrams, 2)
@@ -468,16 +385,10 @@
 
     def propagating_number(self):
         r"""
-<<<<<<< HEAD
         Return the propagating number of the diagram.
 
         The propagating number is the number of blocks with both a
         positive and negative number.
-=======
-        Return the propagating number of the diagram. The
-        propagating number is the number of blocks with both a positive and
-        negative number.
->>>>>>> b6470c26
 
         EXAMPLES::
 
@@ -489,10 +400,6 @@
             sage: d2 = pd([[1,2],[-2,-1]])
             sage: d2.propagating_number()
             0
-<<<<<<< HEAD
-=======
-            
->>>>>>> b6470c26
         """
         pn = 0
         for part in self._base_diagram:
@@ -502,21 +409,12 @@
 
 class BrauerDiagram(AbstractPartitionDiagram):
     r"""
-<<<<<<< HEAD
     A Brauer diagram.
 
     A Brauer diagram for an integer `k` is a partition of the set
     `\{1, \ldots, k, -1, \ldots, -k\}` with block size 2.
 
     EXAMPLES::
-=======
-    This class represents a Brauer diagram specifically.
-    A Brauer diagram should be a partition
-    of the set  `\{1, \dots, k, -1, \dots, -k\}`
-    with block size 2.
-
-    EXAMPLES:
->>>>>>> b6470c26
 
         sage: import sage.combinat.diagram_algebras as da
         sage: bd = da.BrauerDiagrams(2)
@@ -524,12 +422,7 @@
         sage: bd2 = bd([[1,2,-1,-2]])
         Traceback (most recent call last):
         ...
-<<<<<<< HEAD
         ValueError: all blocks must be of size 2
-=======
-        ValueError: The diagram is a valid partition diagram, but not all blocks have block size 2.
-        
->>>>>>> b6470c26
     """
     def __init__(self, parent, d):
         r"""
@@ -540,7 +433,6 @@
             sage: bd1 = da.BrauerDiagram(bd, ((-2,-1),(1,2)) )
         """
         super(BrauerDiagram, self).__init__(parent,d)
-<<<<<<< HEAD
 
     def check(self):
         r"""
@@ -870,298 +762,6 @@
     `+ 1/2` order.
 
     EXAMPLES::
-=======
-
-    def check(self):
-        r"""
-        Check the validity of the init input.
-
-        TESTS:
-
-            sage: import sage.combinat.diagram_algebras as da
-            sage: bd = da.BrauerDiagrams(2)
-            sage: bd1 = bd([[1,2],[-1,-2]])
-            sage: bd2 = bd([[1,2,-1,-2]])
-            Traceback (most recent call last):
-            ...
-            ValueError: The diagram is a valid partition diagram, but not all blocks have block size 2.
-        """
-        super(BrauerDiagram, self).check()
-        if [len(i) for i in self] != [2]*len(self):
-            raise ValueError, "The diagram is a valid partition diagram, but not all blocks have block size 2."
-
-    def __repr__(self):
-        r"""
-        Returns a string representation of a Brauer diagram
-
-        TESTS:
-
-            sage: import sage.combinat.diagram_algebras as da
-            sage: bd = da.BrauerDiagrams(2)
-            sage: bd1 = bd([[1,2],[-1,-2]]); bd1
-            {{-2, -1}, {1, 2}}        
-        """
-        return self.parent()._repr_term(self)
-        
-    def involution_permutation_triple(self,curt=True):
-        r"""
-        From Graham-Lehrer (see `class: BrauerDiagrams`), a Brauer diagram is a triple (D1,D2,pi), where:
-        D1 is a partition of the top nodes;
-        D2 is a partition of the bottom nodes;
-        pi is the induced permutation on the free nodes.
-
-        if 'curt' is True, return bijection on free nodes as a one-line notation (standardized to look like a permutation),
-        else, return the honest mapping, a list of pairs `(i,-j)` describing the bijection on free nodes.
-
-        EXAMPLES:
-
-            sage: import sage.combinat.diagram_algebras as da
-            sage: bd = da.BrauerDiagrams(3)
-            sage: elm = bd([[1,2],[-2,-3],[3,-1]])
-            sage: elm.involution_permutation_triple()
-            ([(1, 2)], [(-3, -2)], [1])
-            sage: elm.involution_permutation_triple(curt=False)
-            ([(1, 2)], [(-3, -2)], [[3, -1]])
-        """
-        diagram = self.diagram()
-        top = []
-        bottom = []
-        for v in diagram:
-            if min(v)>0:
-                top+=[v]
-            if max(v)<0:
-                bottom+=[v]
-        if curt:
-            perm = self.perm()
-        else:
-            perm = self.bijection_on_free_nodes()
-        return (top,bottom,perm)
-    
-    def bijection_on_free_nodes(self,two_line=False):
-        r"""
-        Return the induced bijection---as a list of `(x,f(x))` values---from the free nodes on the top at the Brauer diagram to the free nodes at the bottom of the Brauer diagram.
-        If two_line=True, then it returns it as a two-row list (inputs,outputs).
-
-        EXAMPLES:
-
-            sage: import sage.combinat.diagram_algebras as da
-            sage: bd = da.BrauerDiagrams(3)
-            sage: elm = bd([[1,2],[-2,-3],[3,-1]])
-            sage: elm.bijection_on_free_nodes()
-            [[3, -1]]
-            sage: elm2 = bd([[1,-2],[2,-3],[3,-1]])
-            sage: elm2.bijection_on_free_nodes(two_line=True)
-            [[1, 2, 3], [-2, -3, -1]]
-        """
-        terms = sorted([sorted(list(v),reverse=True) for v in self.diagram() if max(v)>0 and min(v)<0])
-        if two_line:
-            terms = [[terms[j][i] for j in range(len(terms))] for i in range(2)]
-        return terms
-
-    def perm(self):
-        r"""
-        Similar to self.bijection_on_free_nodes()...
-        Return the bijection in one-line notation, re-indexed and treated as a permutation.
-
-        EXAMPLES:
-
-            sage: import sage.combinat.diagram_algebras as da
-            sage: bd = da.BrauerDiagrams(3)
-            sage: elm = bd([[1,2],[-2,-3],[3,-1]])
-            sage: elm.perm()
-            [1]
-        """
-        def standardize(lst):
-            # given any list [i1,i2,...,ir] with distinct positive integer entries,
-            # return naturally associated permutation of [r].
-            # probably already defined somewhere in Permutations/Compositions/list/etc.
-            std = range(1,len(lst)+1)
-            j = 0
-            for i in range(max(lst)+1):
-                if i in lst:
-                    j +=1
-                    std[lst.index(i)]=j
-            return std
-        long_form = self.bijection_on_free_nodes()
-        if long_form==[]:
-            return long_form
-        else:
-            short_form = map(abs,[v[1] for v in long_form])
-            short_form = standardize(short_form)
-            return short_form
-        
-    def is_elementary_symmetric(self):
-        r"""
-        Let (D1,D2,pi) be the Graham-Lehrer representation of the Brauer diagram.
-        Return True if (D1==D2 and pi==Identity)
-        Return False otherwise.
-
-        TODO: Come up with a better name?
-
-        EXAMPLES:
-
-            sage: import sage.combinat.diagram_algebras as da
-            sage: bd = da.BrauerDiagrams(3)
-            sage: elm = bd([[1,2],[-1,-2],[3,-3]])
-            sage: elm.is_elementary_symmetric()
-            True
-            sage: elm2 = bd([[1,2],[-1,-3],[3,-2]])
-            sage: elm2.is_elementary_symmetric()
-            False
-        """
-        (D1,D2,pi) = self.involution_permutation_triple()
-        D1 = sorted([sorted(map(abs,x)) for x in D1])
-        D2 = sorted([sorted(map(abs,x)) for x in D2])
-        if D1==D2 and pi == list(range(1,len(pi)+1)):
-            return True
-        else:
-            return False
-    
-class AbstractPartitionDiagrams(Parent, UniqueRepresentation):
-    r"""
-    This is a class that generates partition diagrams.
-
-    Thee primary use of this class is to serve as basis keys for
-    diagram algebras, but diagrams also have properties in their
-    own right. Furthermore, this class is meant to be extended to
-    create more efficient contains methods.
-
-    INPUT:
-
-    -``diagram_func`` - generator. This is a function that can create the type of diagram desired.
-    -``order`` - integer or integer + 1/2. This is the order of the diagrams.
-
-    EXAMPLES:
-
-        sage: import sage.combinat.diagram_algebras as da
-        sage: pd = da.AbstractPartitionDiagrams(da.partition_diagrams, 2)
-        sage: pd
-        Partition diagrams of order 2
-        sage: [i for i in pd]
-        [{{-2, -1, 1, 2}},
-         {{-2, -1, 2}, {1}},
-         {{-2, -1, 1}, {2}},
-         {{-2}, {-1, 1, 2}},
-         {{-2, 1, 2}, {-1}},
-         {{-2, 1}, {-1, 2}},
-         {{-2, 2}, {-1, 1}},
-         {{-2, -1}, {1, 2}},
-         {{-2, -1}, {1}, {2}},
-         {{-2}, {-1, 2}, {1}},
-         {{-2, 2}, {-1}, {1}},
-         {{-2}, {-1, 1}, {2}},
-         {{-2, 1}, {-1}, {2}},
-         {{-2}, {-1}, {1, 2}},
-         {{-2}, {-1}, {1}, {2}}]
-        sage: pd.an_element() in pd
-        True
-        sage: elm = pd([[1,2],[-1,-2]])
-        sage: elm in pd
-        True
-
-    """
-    Element = AbstractPartitionDiagram
-    def __init__(self, diagram_func, order, category = None):
-        r"""
-        See :class:`AbstractPartitionDiagrams` for full documentation.
-
-        TESTS::
-
-            sage: import sage.combinat.diagram_algebras as da
-            sage: pd = da.AbstractPartitionDiagrams(da.partition_diagrams, 2)
-            sage: TestSuite(pd).run() # long time
-        """
-        if category == None:
-            category = FiniteEnumeratedSets()
-        Parent.__init__(self, category=category)
-        self.diagram_func = diagram_func
-        self.order = order
-
-    def __iter__(self):
-        r"""
-
-        TESTS::
-
-            sage: import sage.combinat.diagram_algebras as da
-            sage: pd = da.AbstractPartitionDiagrams(da.partition_diagrams, 2)
-            sage: for i in pd: print i # indirect doctest
-            {{-2, -1, 1, 2}}
-            {{-2, -1, 2}, {1}}
-            {{-2, -1, 1}, {2}}
-            {{-2}, {-1, 1, 2}}
-            {{-2, 1, 2}, {-1}}
-            {{-2, 1}, {-1, 2}}
-            {{-2, 2}, {-1, 1}}
-            {{-2, -1}, {1, 2}}
-            {{-2, -1}, {1}, {2}}
-            {{-2}, {-1, 2}, {1}}
-            {{-2, 2}, {-1}, {1}}
-            {{-2}, {-1, 1}, {2}}
-            {{-2, 1}, {-1}, {2}}
-            {{-2}, {-1}, {1, 2}}
-            {{-2}, {-1}, {1}, {2}}
-        """
-        for i in self.diagram_func(self.order):
-            yield self.element_class(self, i)
-    
-    def __repr__(self):
-        r"""
-        TESTS::
-        
-            sage: import sage.combinat.diagram_algebras as da
-            sage: pd = da.AbstractPartitionDiagrams(da.partition_diagrams, 2); pd # indirect doctest
-            Partition diagrams of order 2        
-        """
-        return "%s diagrams of order %s" % (self.diagram_func.__name__.replace("_diagrams","").replace("_","").title(), str(self.order))
-
-    def __contains__(self, obj):
-        r"""
-        TESTS::
-        
-            sage: import sage.combinat.diagram_algebras as da
-            sage: pd = da.AbstractPartitionDiagrams(da.partition_diagrams, 2)
-            sage: pd.an_element() in pd # indirect doctest
-            True
-            sage: elm = pd([[1,2],[-1,-2]])
-            sage: elm in pd # indirect doctest
-            True
-        """
-        if not hasattr(obj, '_base_diagram'):
-            try:
-                obj = self._element_constructor_(obj)
-            except (ValueError, TypeError):
-                return False
-        if len(obj.base_diagram()) > 0:
-            tst = sorted(flatten(obj.base_diagram()))
-            if len(tst)%2 != 0 or tst != range(-len(tst)/2,0) + range(1,len(tst)/2+1):
-                return False
-            return True
-        return self.order == 0
-
-    def _element_constructor_(self, d):
-        r"""
-        Construct an element of ``self``.
-
-        EXAMPLES:
-            sage: import sage.combinat.diagram_algebras as da
-            sage: pd = da.AbstractPartitionDiagrams(da.partition_diagrams, 2)
-            sage: elm = pd([[1,2],[-1,-2]]); elm
-            {{-2, -1}, {1, 2}}
-            sage: pd([{1,2},{-1,-2}]) == elm
-            True
-            sage: pd( ((1,2),(-1,-2)) ) == elm
-            True
-            sage: pd( SetPartition([[1,2],[-1,-2]]) ) == elm
-            True
-        """
-        return self.element_class(self, d)
-
-class PartitionDiagrams(AbstractPartitionDiagrams):
-    r"""
-    This class represents all partition diagrams of integer or integer + 1/2 order.
-
-    EXAMPLES:
->>>>>>> b6470c26
 
         sage: import sage.combinat.diagram_algebras as da
         sage: pd = da.PartitionDiagrams(3)
@@ -1170,11 +770,7 @@
         sage: pd.cardinality() == len(pd.list())
         True
     """
-<<<<<<< HEAD
     def __init__(self, order, category=None):
-=======
-    def __init__(self, order, category = None):
->>>>>>> b6470c26
         r"""
         See :class:`PartitionDiagrams` for full documentation.
 
@@ -1187,16 +783,10 @@
         super(PartitionDiagrams, self).__init__(partition_diagrams, order, category=category)
     def cardinality(self):
         r"""
-<<<<<<< HEAD
         The cardinality of partition diagrams of integer order `n` is
         the `2n`th Bell number.
 
         EXAMPLES::
-=======
-        The cardinality of partition diagrams of integer order `n` is the `2n`th Bell number.
-
-        EXAMPLES:
->>>>>>> b6470c26
 
             sage: import sage.combinat.diagram_algebras as da
             sage: pd = da.PartitionDiagrams(3)
@@ -1205,7 +795,6 @@
         """
         if self.order in ZZ:
             return bell_number(2*self.order)
-<<<<<<< HEAD
         return bell_number(2*(self.order-1/2))
 
 class BrauerDiagrams(AbstractPartitionDiagrams):
@@ -1215,16 +804,6 @@
     see `class: BrauerAlgebra`.
 
     EXAMPLES::
-=======
-        else:
-            return bell_number(2*(self.order-1/2))
-
-class BrauerDiagrams(AbstractPartitionDiagrams):
-    r"""
-    This class represents all Brauer diagrams of integer or integer + 1/2 order. For more information on Brauer diagrams, see `class: BrauerAlgebra`.
-
-    EXAMPLES:
->>>>>>> b6470c26
 
         sage: import sage.combinat.diagram_algebras as da
         sage: bd = da.BrauerDiagrams(3)
@@ -1233,7 +812,6 @@
         sage: bd.cardinality() == len(bd.list())
         True
 
-<<<<<<< HEAD
     These diagrams also come equipped with a compact representation based
     on their bipartition triple representation. See the
     :meth:`from_involution_permutation_triple` method for more information.
@@ -1242,13 +820,6 @@
 
         sage: bd = da.BrauerDiagrams(3)
         sage: bd.global_options(display="compact")
-=======
-    These diagrams also come equipped with a compact representation based on their bipartition triple representation. See the from_involution_permutation_triple method for more information.
-
-    ::
-
-        sage: bd = da.BrauerDiagrams(3,compact_repr = True)
->>>>>>> b6470c26
         sage: bd.list()
         [[/;321],
          [/;312],
@@ -1265,19 +836,12 @@
          [23/13;1],
          [13/13;1],
          [12/13;1]]
-<<<<<<< HEAD
         sage: bd.global_options.reset()
     """
     Element = BrauerDiagram
     global_options = BrauerDiagramOptions
 
     def __init__(self, order, category=None):
-=======
-
-    """
-    Element = BrauerDiagram
-    def __init__(self, order, category = None, compact_repr = False):
->>>>>>> b6470c26
         r"""
         See :class:`BrauerDiagrams` for full documentation.
 
@@ -1287,13 +851,8 @@
             sage: bd = da.BrauerDiagrams(2)
             sage: TestSuite(bd).run() # long time
         """
-<<<<<<< HEAD
         super(BrauerDiagrams, self).__init__(brauer_diagrams, order, category=category)
 
-=======
-        self._compact_repr = compact_repr
-        super(BrauerDiagrams, self).__init__(brauer_diagrams, order, category=category)
->>>>>>> b6470c26
     def __contains__(self, obj):
         r"""
         TESTS::
@@ -1309,47 +868,12 @@
         """
         return super(BrauerDiagrams, self).__contains__(obj) and [len(i) for i in obj] == [2]*self.order
 
-<<<<<<< HEAD
-=======
-    def _repr_term(self, x):
-        r"""
-        This method accepts a BrauerDiagram and produces a representation
-        for it based on the parameters parent BrauerDiagrams is initialized
-        with. This method is not meant to be called directly.
-
-        EXAMPLES:
-
-            sage: import sage.combinat.diagram_algebras as da
-            sage: bd = da.BrauerDiagrams(2)
-            sage: bd([[1,2],[-1,-2]])
-            {{-2, -1}, {1, 2}}
-            sage: bd2 = da.BrauerDiagrams(2, compact_repr = True)
-            sage: bd2([[1,2],[-1,-2]])
-            [12/12;]
-            sage: bd2([[1,-2],[2,-1]])
-            [/;21]
-        """
-        if not self._compact_repr:
-            return super(self.Element, x).__repr__()
-        else:
-            (top,bot,thru) = x.involution_permutation_triple()
-            bot.reverse()
-            s1 = ".".join("".join(map(str,block)) for block in top)
-            s2 = ".".join("".join(map(lambda k: str(abs(k)),sorted(block,reverse=True))) for block in bot)
-            s3 = "".join(map(str,thru))
-            return "[%s/%s;%s]" % (s1,s2,s3)
-    
->>>>>>> b6470c26
     def _element_constructor_(self, d):
         r"""
         Construct an element of ``self``.
 
-<<<<<<< HEAD
-        EXAMPLES::
-
-=======
-        EXAMPLES:
->>>>>>> b6470c26
+        EXAMPLES::
+
             sage: import sage.combinat.diagram_algebras as da
             sage: bd = da.BrauerDiagrams(2)
             sage: bd([[1,2],[-1,-2]])
@@ -1359,17 +883,11 @@
 
     def cardinality(self):
         r"""
-<<<<<<< HEAD
         Return the cardinality of ``self``.
 
         The number of Brauer diagrams of integer order `k` is `(2k-1)!!`.
 
         EXAMPLES::
-=======
-        The cardinality of the Brauer diagrams of integer order `k` is `(2k-1)!!`.
-
-        EXAMPLES:
->>>>>>> b6470c26
 
             sage: import sage.combinat.diagram_algebras as da
             sage: bd = da.BrauerDiagrams(3)
@@ -1397,10 +915,6 @@
              {{-4, -1}, {-3, 2}, {-2, 3}, {1, 4}},
              {{-4, 2}, {-3, -1}, {-2, 4}, {1, 3}},
              {{-4, 3}, {-3, 4}, {-2, -1}, {1, 2}}]
-<<<<<<< HEAD
-=======
-             
->>>>>>> b6470c26
         """
         # perm = permutation on free nodes
         # l = number of arcs
@@ -1430,11 +944,7 @@
         .. [GL] J.J. Graham and G.I. Lehrer, Cellular algebras.
                 Inventiones mathematicae 123 (1996), 1--34.
 
-<<<<<<< HEAD
-        EXAMPLES::
-=======
-        EXAMPLES:
->>>>>>> b6470c26
+        EXAMPLES::
 
             sage: import sage.combinat.diagram_algebras as da
             sage: bd = da.BrauerDiagrams(4)
@@ -1454,29 +964,19 @@
         rng = sorted(list(nn.difference(Set(flatten(map(list,D2))))))
         SP0 = D1+nD2
         if len(pi) != len(dom):
-<<<<<<< HEAD
             raise ValueError("in the tuple (D1,D2,pi)={}, pi must be a permutation of {} (indicating a permutation on the free nodes of the diagram)".format((D1,D2,pi), self.order-2*len(D1)))
-=======
-            raise ValueError("In the tuple (D1,D2,pi)=%s, pi must be a permutation of %s (indicating a permutation on the free nodes of the diagram)"%((D1,D2,pi),self.order-2*len(D1)))
->>>>>>> b6470c26
         Perm = [[dom[i],-rng[pi[i]-1]] for i in range(len(pi))]
         SP = SP0+Perm
         return self(SP) # could pass 'SetPartition' ?
         
 class TemperleyLiebDiagrams(AbstractPartitionDiagrams):
     r"""
-<<<<<<< HEAD
     All Temperley-Lieb diagrams of integer or integer `+1/2` order.
 
     For more information on Temperley-Lieb diagrams, see
     `class: TemperleyLiebAlgebra`.
 
     EXAMPLES::
-=======
-    This class represents all Temperley--Lieb diagrams of integer or integer + 1/2 order. For more information on Temperley--Lieb diagrams, see `class: TemperleyLiebAlgebra`.
-
-    EXAMPLES:
->>>>>>> b6470c26
 
         sage: import sage.combinat.diagram_algebras as da
         sage: td = da.TemperleyLiebDiagrams(3)
@@ -1485,11 +985,7 @@
         sage: td.cardinality() == len(td.list())
         True
     """
-<<<<<<< HEAD
     def __init__(self, order):
-=======
-    def __init__(self, order, category = None):
->>>>>>> b6470c26
         r"""
         See :class:`TemperleyLiebDiagrams` for full documentation.
 
@@ -1499,7 +995,6 @@
             sage: td = da.TemperleyLiebDiagrams(2)
             sage: TestSuite(td).run() # long time
         """
-<<<<<<< HEAD
         super(TemperleyLiebDiagrams, self).__init__(temperley_lieb_diagrams, order)
         
     def cardinality(self):
@@ -1510,15 +1005,6 @@
         `k`th Catalan number.
 
         EXAMPLES::
-=======
-        super(TemperleyLiebDiagrams, self).__init__(temperley_lieb_diagrams, order, category=category)
-        
-    def cardinality(self):
-        r"""
-        The cardinality of the Temperley--Lieb diagrams of integer order `k` is the `k`th Catalan number.
-
-        EXAMPLES:
->>>>>>> b6470c26
 
             sage: import sage.combinat.diagram_algebras as da
             sage: td = da.TemperleyLiebDiagrams(3)
@@ -1555,15 +1041,9 @@
 
 class PlanarDiagrams(AbstractPartitionDiagrams):
     r"""
-<<<<<<< HEAD
     All planar diagrams of integer or integer `+1/2` order.
 
     EXAMPLES::
-=======
-    This class represents all planar diagrams of integer or integer + 1/2 order.
-
-    EXAMPLES:
->>>>>>> b6470c26
 
         sage: import sage.combinat.diagram_algebras as da
         sage: pld = da.PlanarDiagrams(3)
@@ -1572,11 +1052,7 @@
         sage: pld.cardinality() == len(pld.list())
         True
     """
-<<<<<<< HEAD
     def __init__(self, order):
-=======
-    def __init__(self, order, category = None):
->>>>>>> b6470c26
         r"""
         See :class:`PlanarDiagrams` for full documentation.
 
@@ -1586,7 +1062,6 @@
             sage: pld = da.PlanarDiagrams(2)
             sage: TestSuite(pld).run() # long time
         """
-<<<<<<< HEAD
         super(PlanarDiagrams, self).__init__(planar_diagrams, order)
 
     def cardinality(self):
@@ -1597,14 +1072,6 @@
         `2k`th Catalan number.
 
         EXAMPLES::
-=======
-        super(PlanarDiagrams, self).__init__(planar_diagrams, order, category=category)
-    def cardinality(self):
-        r"""
-        The cardinality of all planar diagrams of order `k` is the `2k`th Catalan number.
-
-        EXAMPLES:
->>>>>>> b6470c26
 
             sage: import sage.combinat.diagram_algebras as da
             sage: pld = da.PlanarDiagrams(3)
@@ -1637,15 +1104,9 @@
 
 class IdealDiagrams(AbstractPartitionDiagrams):
     r"""
-<<<<<<< HEAD
     All "ideal" diagrams of integer or integer `+1/2` order.
 
     EXAMPLES::
-=======
-    This class represents all "ideal" diagrams of integer or integer + 1/2 order.
-
-    EXAMPLES:
->>>>>>> b6470c26
 
         sage: import sage.combinat.diagram_algebras as da
         sage: id = da.IdealDiagrams(3)
@@ -1654,11 +1115,7 @@
         sage: id.cardinality() == len(id.list())
         True
     """
-<<<<<<< HEAD
     def __init__(self, order):
-=======
-    def __init__(self, order, category = None):
->>>>>>> b6470c26
         r"""
         See :class:`TemperleyLiebDiagrams` for full documentation.
 
@@ -1668,11 +1125,7 @@
             sage: id = da.IdealDiagrams(2)
             sage: TestSuite(id).run() # long time
         """
-<<<<<<< HEAD
         super(IdealDiagrams, self).__init__(ideal_diagrams, order)
-=======
-        super(IdealDiagrams, self).__init__(ideal_diagrams, order, category=category)
->>>>>>> b6470c26
 
     def __contains__(self, obj):
         r"""
@@ -1745,12 +1198,7 @@
         self._q = base_ring(q)
         self._k = k
         self._base_diagrams = diagrams
-<<<<<<< HEAD
         category = Algebras(base_ring).FiniteDimensional().WithBasis().or_subcategory(category)
-=======
-        if category is None:
-            category = FiniteDimensionalAlgebrasWithBasis(base_ring)
->>>>>>> b6470c26
         CombinatorialFreeModule.__init__(self, base_ring, diagrams,
                     category=category, prefix=prefix, bracket=False)
 
@@ -2315,13 +1763,6 @@
 
     - ``prefix`` -- (default ``"B"``) a label for the basis elements
 
-<<<<<<< HEAD
-    - ``compact_repr`` -- (default ``False``) determines whether compact
-      representation for Brauer diagrams is used. (see :class:`BrauerDiagrams`)
-=======
-    - ``compact_repr`` -- (default ``False``) determines whether compact representation for Brauer diagrams is used. (see :class:`BrauerDiagrams`). 
->>>>>>> b6470c26
-
     EXAMPLES:
 
     We now define the Brauer algebra of rank `2` with parameter ``x`` over
@@ -2349,7 +1790,7 @@
     global_options = BrauerDiagramOptions
 
     @staticmethod
-    def __classcall_private__(cls, k, q, base_ring=None, prefix="B", compact_repr = False):
+    def __classcall_private__(cls, k, q, base_ring=None, prefix="B"):
         r"""
         Standardize the input by getting the base ring from the parent of
         the parameter ``q`` if no ``base_ring`` is given.
@@ -2364,9 +1805,9 @@
         """
         if base_ring is None:
             base_ring = q.parent()
-        return super(BrauerAlgebra, cls).__classcall__(cls, k, q, base_ring, prefix, compact_repr = compact_repr)
-
-    def __init__(self, k, q, base_ring, prefix, compact_repr = False):
+        return super(BrauerAlgebra, cls).__classcall__(cls, k, q, base_ring, prefix)
+
+    def __init__(self, k, q, base_ring, prefix):
         r"""
         Initialize ``self``.
 
@@ -2376,11 +1817,7 @@
             sage: BA = BrauerAlgebra(2, q, R)
             sage: TestSuite(BA).run()
         """
-<<<<<<< HEAD
         SubPartitionAlgebra.__init__(self, k, q, base_ring, prefix, BrauerDiagrams(k))
-=======
-        SubPartitionAlgebra.__init__(self, k, q, base_ring, prefix, BrauerDiagrams(k, compact_repr=compact_repr))
->>>>>>> b6470c26
 
     def _repr_(self):
         """
@@ -2685,14 +2122,9 @@
             sage: TestSuite(I).run() # Not tested -- needs non-unital algebras category
         """
         # This should be the category of non-unital fin-dim algebras with basis
-<<<<<<< HEAD
         category = Algebras(base_ring).FiniteDimensional().WithBasis()
         SubPartitionAlgebra.__init__(self, k, q, base_ring, prefix,
                                      IdealDiagrams(k), category)
-=======
-        category = FiniteDimensionalAlgebrasWithBasis(base_ring)
-        SubPartitionAlgebra.__init__(self, k, q, base_ring, prefix, IdealDiagrams(k), category)
->>>>>>> b6470c26
 
     @cached_method
     def one_basis(self):
