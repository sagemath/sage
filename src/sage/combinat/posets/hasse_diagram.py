r"""
Hasse diagrams of posets

{INDEX_OF_FUNCTIONS}

"""
# ****************************************************************************
#       Copyright (C) 2008 Peter Jipsen <jipsen@chapman.edu>
#       Copyright (C) 2008 Franco Saliola <saliola@gmail.com>
#
# This program is free software: you can redistribute it and/or modify
# it under the terms of the GNU General Public License as published by
# the Free Software Foundation, either version 2 of the License, or
# (at your option) any later version.
#                  https://www.gnu.org/licenses/
# ****************************************************************************
from __future__ import annotations

from collections import deque

from sage.arith.misc import binomial
from sage.combinat.posets.hasse_cython import IncreasingChains
from sage.graphs.digraph import DiGraph
from sage.misc.cachefunc import cached_method
from sage.misc.lazy_attribute import lazy_attribute
from sage.misc.lazy_import import lazy_import
from sage.misc.rest_index_of_methods import gen_rest_table_index
from sage.rings.integer_ring import ZZ

lazy_import('sage.combinat.posets.hasse_cython_flint',
            ['moebius_matrix_fast', 'coxeter_matrix_fast'])
lazy_import('sage.matrix.constructor', 'matrix')
lazy_import('sage.rings.finite_rings.finite_field_constructor', 'GF')


class LatticeError(ValueError):
    """
    Helper exception class to forward elements without meet or
    join to upper level, so that the user will see "No meet for
    a and b" instead of "No meet for 1 and 2".
    """

    def __init__(self, fail, x, y):
        """
        Initialize the exception.

        EXAMPLES::

            sage: from sage.combinat.posets.hasse_diagram import LatticeError
            sage: error = LatticeError('join', 3, 8)
            sage: error.x
            3
        """
        ValueError.__init__(self, None)
        self.fail = fail
        self.x = x
        self.y = y

    def __str__(self):
        """
        Return string representation of the exception.

        EXAMPLES::

            sage: from sage.combinat.posets.hasse_diagram import LatticeError
            sage: error = LatticeError('meet', 15, 18)
            sage: error.__str__()
            'no meet for 15 and 18'
        """
        return "no {} for {} and {}".format(self.fail, self.x, self.y)


class HasseDiagram(DiGraph):
    """
    The Hasse diagram of a poset. This is just a transitively-reduced,
    directed, acyclic graph without loops or multiple edges.

    .. note::

       We assume that ``range(n)`` is a linear extension of the poset.
       That is, ``range(n)`` is the vertex set and a topological sort of
       the digraph.

    This should not be called directly, use Poset instead; all type
    checking happens there.

    EXAMPLES::

        sage: from sage.combinat.posets.hasse_diagram import HasseDiagram
        sage: H = HasseDiagram({0:[1,2],1:[3],2:[3],3:[]}); H
        Hasse diagram of a poset containing 4 elements
        sage: TestSuite(H).run()
    """
    def _repr_(self):
        r"""
        TESTS::

            sage: from sage.combinat.posets.hasse_diagram import HasseDiagram
            sage: H = HasseDiagram({0:[1,2],1:[3],2:[3],3:[]})
            sage: H._repr_()
            'Hasse diagram of a poset containing 4 elements'
        """
        return "Hasse diagram of a poset containing %s elements" % self.order()

    def linear_extension(self):
        r"""
        Return a linear extension

        EXAMPLES::

            sage: from sage.combinat.posets.hasse_diagram import HasseDiagram
            sage: H = HasseDiagram({0:[1,2],1:[3],2:[3],3:[]})
            sage: H.linear_extension()
            [0, 1, 2, 3]
        """
        # Recall: we assume range(n) is a linear extension.
        return list(range(len(self)))

    def linear_extensions(self):
        r"""
        Return an iterator over all linear extensions.

        EXAMPLES::

            sage: from sage.combinat.posets.hasse_diagram import HasseDiagram
            sage: H = HasseDiagram({0:[1,2],1:[3],2:[3],3:[]})
            sage: list(H.linear_extensions())                                           # optional - sage.modules
            [[0, 1, 2, 3], [0, 2, 1, 3]]
        """
        from sage.combinat.posets.linear_extension_iterator import linear_extension_iterator
        return linear_extension_iterator(self)

    def greedy_linear_extensions_iterator(self):
        r"""
        Return an iterator over greedy linear extensions of the Hasse diagram.

        A linear extension `[e_1, e_2, \ldots, e_n]` is *greedy* if for
        every `i` either `e_{i+1}` covers `e_i` or all upper covers
        of `e_i` have at least one lower cover that is not in
        `[e_1, e_2, \ldots, e_i]`.

        Informally said a linear extension is greedy if it "always
        goes up when possible" and so has no unnecessary jumps.

        EXAMPLES::

            sage: from sage.combinat.posets.hasse_diagram import HasseDiagram
            sage: N5 = HasseDiagram({0: [1, 2], 2: [3], 1: [4], 3: [4]})
            sage: for l in N5.greedy_linear_extensions_iterator():
            ....:     print(l)
            [0, 1, 2, 3, 4]
            [0, 2, 3, 1, 4]

        TESTS::

            sage: from sage.combinat.posets.hasse_diagram import HasseDiagram
            sage: list(HasseDiagram({}).greedy_linear_extensions_iterator())
            [[]]
            sage: H = HasseDiagram({0: []})
            sage: list(H.greedy_linear_extensions_iterator())
            [[0]]
        """
        N = self.order()

        def greedy_rec(H, linext):
            if len(linext) == N:
                yield linext

            S = []
            if linext:
                S = [x for x in H.neighbor_out_iterator(linext[-1])
                     if all(low in linext for low in H.neighbor_in_iterator(x))]
            if not S:
                S_ = set(self).difference(set(linext))
                S = [x for x in S_
                     if not any(low in S_
                                for low in self.neighbor_in_iterator(x))]

            for e in S:
                yield from greedy_rec(H, linext + [e])

        return greedy_rec(self, [])

    def supergreedy_linear_extensions_iterator(self):
        r"""
        Return an iterator over supergreedy linear extensions of the Hasse diagram.

        A linear extension `[e_1, e_2, \ldots, e_n]` is *supergreedy* if,
        for every `i` and `j` where `i > j`, `e_i` covers `e_j` if for
        every `i > k > j` at least one lower cover of `e_k` is not in
        `[e_1, e_2, \ldots, e_k]`.

        Informally said a linear extension is supergreedy if it "always
        goes as high possible, and withdraw so less as possible".
        These are also called depth-first linear extensions.

        EXAMPLES:

        We show the difference between "only greedy" and supergreedy
        extensions::

            sage: from sage.combinat.posets.hasse_diagram import HasseDiagram
            sage: H = HasseDiagram({0: [1, 2], 2: [3, 4]})
            sage: G_ext = list(H.greedy_linear_extensions_iterator())
            sage: SG_ext = list(H.supergreedy_linear_extensions_iterator())
            sage: [0, 2, 3, 1, 4] in G_ext
            True
            sage: [0, 2, 3, 1, 4] in SG_ext
            False

            sage: len(SG_ext)
            4

        TESTS::

            sage: from sage.combinat.posets.hasse_diagram import HasseDiagram
            sage: list(HasseDiagram({}).supergreedy_linear_extensions_iterator())
            [[]]
            sage: list(HasseDiagram({0: [], 1: []}).supergreedy_linear_extensions_iterator())
            [[0, 1], [1, 0]]
        """
        N = self.order()

        def supergreedy_rec(H, linext):
            k = len(linext)

            if k == N:
                yield linext

            else:
                S = []
                while not S:
                    if not k:  # Start from new minimal element
                        S = [x for x in self.sources() if x not in linext]
                    else:
                        S = [x for x in self.neighbor_out_iterator(linext[k - 1])
                             if x not in linext and
                             all(low in linext
                                 for low in self.neighbor_in_iterator(x))]
                        k -= 1

                for e in S:
                    yield from supergreedy_rec(H, linext + [e])

        return supergreedy_rec(self, [])

    def is_linear_extension(self, lin_ext=None) -> bool:
        r"""
        Test if an ordering is a linear extension.

        EXAMPLES::

            sage: from sage.combinat.posets.hasse_diagram import HasseDiagram
            sage: H = HasseDiagram({0:[1,2],1:[3],2:[3],3:[]})
            sage: H.is_linear_extension(list(range(4)))
            True
            sage: H.is_linear_extension([3,2,1,0])
            False
        """
        if lin_ext is None or lin_ext == list(range(len(self))):
            return all(x < y for x, y in self.cover_relations_iterator())
        else:
            return all(lin_ext.index(x) < lin_ext.index(y)
                       for x, y in self.cover_relations_iterator())

    def cover_relations_iterator(self):
        r"""
        Iterate over cover relations.

        EXAMPLES::

            sage: from sage.combinat.posets.hasse_diagram import HasseDiagram
            sage: H = HasseDiagram({0:[2,3], 1:[3,4], 2:[5], 3:[5], 4:[5]})
            sage: list(H.cover_relations_iterator())
            [(0, 2), (0, 3), (1, 3), (1, 4), (2, 5), (3, 5), (4, 5)]
        """
        yield from self.edge_iterator(labels=False)

    def cover_relations(self):
        r"""
        Return the list of cover relations.

        EXAMPLES::

            sage: from sage.combinat.posets.hasse_diagram import HasseDiagram
            sage: H = HasseDiagram({0:[2,3], 1:[3,4], 2:[5], 3:[5], 4:[5]})
            sage: H.cover_relations()
            [(0, 2), (0, 3), (1, 3), (1, 4), (2, 5), (3, 5), (4, 5)]
        """
        return list(self.cover_relations_iterator())

    def is_lequal(self, i, j) -> bool:
        """
        Return ``True`` if i is less than or equal to j in the poset, and
        ``False`` otherwise.

        .. note::

            If the :meth:`lequal_matrix` has been computed, then this method is
            redefined to use the cached data (see :meth:`_alternate_is_lequal`).

        EXAMPLES::

            sage: from sage.combinat.posets.hasse_diagram import HasseDiagram
            sage: H = HasseDiagram({0:[2], 1:[2], 2:[3], 3:[4], 4:[]})
            sage: x,y,z = 0, 1, 4
            sage: H.is_lequal(x,y)
            False
            sage: H.is_lequal(y,x)
            False
            sage: H.is_lequal(x,z)
            True
            sage: H.is_lequal(y,z)
            True
            sage: H.is_lequal(z,z)
            True
        """
        return i == j or (i < j and j in self.breadth_first_search(i))

    def is_less_than(self, x, y) -> bool:
        r"""
        Return ``True`` if ``x`` is less than but not equal to ``y`` in the
        poset, and ``False`` otherwise.

        EXAMPLES::

            sage: from sage.combinat.posets.hasse_diagram import HasseDiagram
            sage: H = HasseDiagram({0:[2], 1:[2], 2:[3], 3:[4], 4:[]})
            sage: x,y,z = 0, 1, 4
            sage: H.is_less_than(x,y)
            False
            sage: H.is_less_than(y,x)
            False
            sage: H.is_less_than(x,z)
            True
            sage: H.is_less_than(y,z)
            True
            sage: H.is_less_than(z,z)
            False
        """
        if x == y:
            return False
        return self.is_lequal(x, y)

    def is_gequal(self, x, y) -> bool:
        r"""
        Return ``True`` if ``x`` is greater than or equal to ``y``, and
        ``False`` otherwise.

        EXAMPLES::

            sage: from sage.combinat.posets.hasse_diagram import HasseDiagram
            sage: Q = HasseDiagram({0:[2], 1:[2], 2:[3], 3:[4], 4:[]})
            sage: x,y,z = 0,1,4
            sage: Q.is_gequal(x,y)
            False
            sage: Q.is_gequal(y,x)
            False
            sage: Q.is_gequal(x,z)
            False
            sage: Q.is_gequal(z,x)
            True
            sage: Q.is_gequal(z,y)
            True
            sage: Q.is_gequal(z,z)
            True
        """
        return self.is_lequal(y, x)

    def is_greater_than(self, x, y) -> bool:
        """
        Return ``True`` if ``x`` is greater than but not equal to
        ``y``, and ``False`` otherwise.

        EXAMPLES::

            sage: from sage.combinat.posets.hasse_diagram import HasseDiagram
            sage: Q = HasseDiagram({0:[2], 1:[2], 2:[3], 3:[4], 4:[]})
            sage: x,y,z = 0,1,4
            sage: Q.is_greater_than(x,y)
            False
            sage: Q.is_greater_than(y,x)
            False
            sage: Q.is_greater_than(x,z)
            False
            sage: Q.is_greater_than(z,x)
            True
            sage: Q.is_greater_than(z,y)
            True
            sage: Q.is_greater_than(z,z)
            False
        """
        return self.is_less_than(y, x)

    def minimal_elements(self):
        """
        Return a list of the minimal elements of the poset.

        EXAMPLES::

            sage: P = Poset({0:[3],1:[3],2:[3],3:[4],4:[]})
            sage: P(0) in P.minimal_elements()
            True
            sage: P(1) in P.minimal_elements()
            True
            sage: P(2) in P.minimal_elements()
            True
        """
        return self.sources()

    def maximal_elements(self):
        """
        Return a list of the maximal elements of the poset.

        EXAMPLES::

            sage: P = Poset({0:[3],1:[3],2:[3],3:[4],4:[]})
            sage: P.maximal_elements()
            [4]
        """
        return self.sinks()

    @cached_method
    def bottom(self):
        """
        Return the bottom element of the poset, if it exists.

        EXAMPLES::

            sage: P = Poset({0:[3],1:[3],2:[3],3:[4],4:[]})
            sage: P.bottom() is None
            True
            sage: Q = Poset({0:[1],1:[]})
            sage: Q.bottom()
            0
        """
        min_elms = self.minimal_elements()
        if len(min_elms) == 1:
            return min_elms[0]
        return None

    def has_bottom(self) -> bool:
        """
        Return ``True`` if the poset has a unique minimal element.

        EXAMPLES::

            sage: P = Poset({0:[3],1:[3],2:[3],3:[4],4:[]})
            sage: P.has_bottom()
            False
            sage: Q = Poset({0:[1],1:[]})
            sage: Q.has_bottom()
            True
        """
        return self.bottom() is not None

    def top(self):
        """
        Return the top element of the poset, if it exists.

        EXAMPLES::

            sage: P = Poset({0:[3],1:[3],2:[3],3:[4,5],4:[],5:[]})
            sage: P.top() is None
            True
            sage: Q = Poset({0:[1],1:[]})
            sage: Q.top()
            1
        """
        max_elms = self.maximal_elements()
        if len(max_elms) == 1:
            return max_elms[0]
        return None

    def has_top(self) -> bool:
        """
        Return ``True`` if the poset contains a unique maximal element, and
        ``False`` otherwise.

        EXAMPLES::

            sage: P = Poset({0:[3],1:[3],2:[3],3:[4,5],4:[],5:[]})
            sage: P.has_top()
            False
            sage: Q = Poset({0:[1],1:[]})
            sage: Q.has_top()
            True
        """
        return self.top() is not None

    def is_bounded(self) -> bool:
        """
        Return ``True`` if the poset contains a unique maximal element and a
        unique minimal element, and ``False`` otherwise.

        EXAMPLES::

            sage: P = Poset({0:[3],1:[3],2:[3],3:[4,5],4:[],5:[]})
            sage: P.is_bounded()
            False
            sage: Q = Poset({0:[1],1:[]})
            sage: Q.is_bounded()
            True
        """
        return self.has_top() and self.has_bottom()

    def is_chain(self) -> bool:
        """
        Return ``True`` if the poset is totally ordered, and ``False`` otherwise.

        EXAMPLES::

            sage: L = Poset({0:[1],1:[2],2:[3],3:[4]})
            sage: L.is_chain()
            True
            sage: V = Poset({0:[1,2]})
            sage: V.is_chain()
            False

        TESTS:

        Check :trac:`15330`::

            sage: p = Poset(DiGraph({0:[1],2:[1]}))
            sage: p.is_chain()
            False
        """
        if self.cardinality() == 0:
            return True
        return (self.num_edges() + 1 == self.num_verts() and  # tree
                all(d <= 1 for d in self.out_degree()) and
                all(d <= 1 for d in self.in_degree()))

    def is_antichain_of_poset(self, elms) -> bool:
        """
        Return ``True`` if ``elms`` is an antichain of the Hasse
        diagram and ``False`` otherwise.

        EXAMPLES::

            sage: from sage.combinat.posets.hasse_diagram import HasseDiagram
            sage: H = HasseDiagram({0: [1, 2, 3], 1: [4], 2: [4], 3: [4]})
            sage: H.is_antichain_of_poset([1, 2, 3])
            True
            sage: H.is_antichain_of_poset([0, 2, 3])
            False
        """
        from itertools import combinations
        elms_sorted = sorted(set(elms))
        return not any(self.is_lequal(a, b) for a, b in
                       combinations(elms_sorted, 2))

    def dual(self):
        """
        Return a poset that is dual to the given poset.

        This means that it has the same elements but opposite order.
        The elements are renumbered to ensure that ``range(n)``
        is a linear extension.

        EXAMPLES::

            sage: P = posets.IntegerPartitions(4)                                       # optional - sage.combinat
            sage: H = P._hasse_diagram; H                                               # optional - sage.combinat
            Hasse diagram of a poset containing 5 elements
            sage: H.dual()                                                              # optional - sage.combinat
            Hasse diagram of a poset containing 5 elements

        TESTS::

            sage: H = posets.IntegerPartitions(4)._hasse_diagram                        # optional - sage.combinat
            sage: H.is_isomorphic( H.dual().dual() )                                    # optional - sage.combinat
            True
            sage: H.is_isomorphic( H.dual() )                                           # optional - sage.combinat
            False
        """
        H = self.reverse()
        H.relabel(perm=list(range(H.num_verts() - 1, -1, -1)), inplace=True)
        return HasseDiagram(H)

    def _precompute_intervals(self):
        """
        Precompute all intervals of the poset.

        This will significantly speed up computing congruences. On the
        other hand, it will cost much more memory. Currently this is
        a hidden feature. See the example below for how to use it.

        EXAMPLES::

            sage: B4 = posets.BooleanLattice(4)
            sage: B4.is_isoform()  # Slow                                               # optional - sage.combinat
            True
            sage: B4._hasse_diagram._precompute_intervals()
            sage: B4 = posets.BooleanLattice(4)
            sage: B4.is_isoform()  # Faster now                                         # optional - sage.combinat
            True
        """
        n = self.order()
        v_up = (frozenset(self.depth_first_search(v)) for v in range(n))
        v_down = [frozenset(self.depth_first_search(v, neighbors=self.neighbors_in))
                  for v in range(n)]
        self._intervals = [[sorted(up.intersection(down)) for down in v_down]
                           for up in v_up]

    def interval(self, x, y):
        r"""
        Return a list of the elements `z` of ``self`` such that
        `x \leq z \leq y`.

        The order is that induced by the ordering in ``self.linear_extension``.

        INPUT:

        -  ``x`` -- any element of the poset

        -  ``y`` -- any element of the poset

        .. NOTE::

            The method :meth:`_precompute_intervals()` creates a cache
            which is used if available, making the function very fast.

        .. SEEALSO:: :meth:`interval_iterator`

        EXAMPLES::

            sage: uc = [[1,3,2],[4],[4,5,6],[6],[7],[7],[7],[]]
            sage: dag = DiGraph(dict(zip(range(len(uc)),uc)))
            sage: from sage.combinat.posets.hasse_diagram import HasseDiagram
            sage: H = HasseDiagram(dag)
            sage: I = set([2,5,6,4,7])
            sage: I == set(H.interval(2,7))
            True
        """
        try:
            # when the intervals have been precomputed
            return self._intervals[x][y]
        except AttributeError:
            return list(self.interval_iterator(x, y))

    def interval_iterator(self, x, y):
        r"""
        Return an iterator of the elements `z` of ``self`` such that
        `x \leq z \leq y`.

        INPUT:

        -  ``x`` -- any element of the poset

        -  ``y`` -- any element of the poset

        .. SEEALSO:: :meth:`interval`

        .. NOTE::

            This becomes much faster when first calling :meth:`_leq_storage`,
            which precomputes the principal upper ideals.

        EXAMPLES::

            sage: uc = [[1,3,2],[4],[4,5,6],[6],[7],[7],[7],[]]
            sage: dag = DiGraph(dict(zip(range(len(uc)),uc)))
            sage: from sage.combinat.posets.hasse_diagram import HasseDiagram
            sage: H = HasseDiagram(dag)
            sage: I = set([2,5,6,4,7])
            sage: I == set(H.interval_iterator(2,7))
            True
        """
        for z in range(x, y + 1):
            if self.is_lequal(x, z) and self.is_lequal(z, y):
                yield z

    closed_interval = interval

    def open_interval(self, x, y):
        """
        Return a list of the elements `z` of ``self`` such that `x < z < y`.

        The order is that induced by the ordering in ``self.linear_extension``.

        EXAMPLES::

            sage: uc = [[1,3,2],[4],[4,5,6],[6],[7],[7],[7],[]]
            sage: dag = DiGraph(dict(zip(range(len(uc)),uc)))
            sage: from sage.combinat.posets.hasse_diagram import HasseDiagram
            sage: H = HasseDiagram(dag)
            sage: set([5,6,4]) == set(H.open_interval(2,7))
            True
            sage: H.open_interval(7,2)
            []
        """
        ci = self.interval(x, y)
        if not ci:
            return []
        else:
            return ci[1:-1]

    def rank_function(self):
        r"""
        Return the (normalized) rank function of the poset,
        if it exists.

        A *rank function* of a poset `P` is a function `r`
        that maps elements of `P` to integers and satisfies:
        `r(x) = r(y) + 1` if `x` covers `y`. The function `r`
        is normalized such that its minimum value on every
        connected component of the Hasse diagram of `P` is
        `0`. This determines the function `r` uniquely (when
        it exists).

        OUTPUT:

        - a lambda function, if the poset admits a rank function
        - ``None``, if the poset does not admit a rank function

        EXAMPLES::

            sage: P = Poset([[1,3,2],[4],[4,5,6],[6],[7],[7],[7],[]])
            sage: P.rank_function() is not None
            True
            sage: P = Poset(([1,2,3,4],[[1,4],[2,3],[3,4]]), facade = True)
            sage: P.rank_function() is not None
            True
            sage: P = Poset(([1,2,3,4,5],[[1,2],[2,3],[3,4],[1,5],[5,4]]), facade = True)
            sage: P.rank_function() is not None
            False
            sage: P = Poset(([1,2,3,4,5,6,7,8],[[1,4],[2,3],[3,4],[5,7],[6,7]]), facade = True)
            sage: f = P.rank_function(); f is not None
            True
            sage: f(5)
            0
            sage: f(2)
            0

        TESTS::

            sage: P = Poset([[1,3,2],[4],[4,5,6],[6],[7],[7],[7],[]])
            sage: r = P.rank_function()
            sage: for u,v in P.cover_relations_iterator():
            ....:     if r(v) != r(u) + 1:
            ....:         print("Bug in rank_function!")

        ::

            sage: Q = Poset([[1,2],[4],[3],[4],[]])
            sage: Q.rank_function() is None
            True

        test for issue :trac:`14006`::

            sage: H = Poset()._hasse_diagram
            sage: s = dumps(H)
            sage: f = H.rank_function()
            sage: s = dumps(H)
        """
        if self._rank is None:
            return None
        # the rank function is just the getitem of the list
        return self._rank.__getitem__

    @lazy_attribute
    def _rank(self):
        r"""
        Build the rank function of the poset, if it exists, i.e.
        an array ``d`` where ``d[object] = self.rank_function()(object)``

        A *rank function* of a poset `P` is a function `r`
        that maps elements of `P` to integers and satisfies:
        `r(x) = r(y) + 1` if `x` covers `y`. The function `r`
        is normalized such that its minimum value on every
        connected component of the Hasse diagram of `P` is
        `0`. This determines the function `r` uniquely (when
        it exists).

        EXAMPLES::

            sage: H = Poset()._hasse_diagram
            sage: H._rank
            []
            sage: H = Poset([[1,3,2],[4],[4,5,6],[6],[7],[7],[7],[]])._hasse_diagram
            sage: H._rank
            [0, 1, 1, 2, 2, 1, 2, 3]
            sage: H = Poset(([1,2,3,4,5],[[1,2],[2,3],[3,4],[1,5],[5,4]]))._hasse_diagram
            sage: H._rank is None
            True
        """
        # rank[i] is the rank of point i. It is equal to None until the rank of
        # i is computed
        rank = [None] * self.order()
        not_found = set(self.vertex_iterator())
        while not_found:
            y = not_found.pop()
            rank[y] = 0  # We set some vertex to have rank 0
            component = set([y])
            queue = set([y])
            while queue:
                # look at the neighbors of y and set the ranks;
                # then look at the neighbors of the neighbors ...
                y = queue.pop()
                for x in self.neighbor_out_iterator(y):
                    if rank[x] is None:
                        rank[x] = rank[y] + 1
                        queue.add(x)
                        component.add(x)
                for x in self.neighbor_in_iterator(y):
                    if rank[x] is None:
                        rank[x] = rank[y] - 1
                        queue.add(x)
                        component.add(x)
                    elif rank[x] != rank[y] - 1:
                        return None
            # Normalize the ranks of vertices in the connected component
            # so that smallest is 0:
            m = min(rank[j] for j in component)
            for j in component:
                rank[j] -= m
            not_found.difference_update(component)
        # now, all ranks are set.
        return rank

    def rank(self, element=None):
        r"""
        Return the rank of ``element``, or the rank of the poset if
        ``element`` is ``None``. (The rank of a poset is the length of
        the longest chain of elements of the poset.)

        EXAMPLES::

            sage: from sage.combinat.posets.hasse_diagram import HasseDiagram
            sage: H = HasseDiagram({0:[1,3,2],1:[4],2:[4,5,6],3:[6],4:[7],5:[7],6:[7],7:[]})
            sage: H.rank(5)
            2
            sage: H.rank()
            3
            sage: Q = HasseDiagram({0:[1,2],1:[3],2:[],3:[]})
            sage: Q.rank()
            2
            sage: Q.rank(1)
            1
        """
        if element is None:
            return len(self.level_sets()) - 1
        else:
            return self.rank_function()(element)

    def is_ranked(self) -> bool:
        r"""
        Return ``True`` if the poset is ranked, and ``False`` otherwise.

        A poset is *ranked* if it admits a rank function. For more information
        about the rank function, see :meth:`~rank_function`
        and :meth:`~is_graded`.

        EXAMPLES::

            sage: P = Poset([[1],[2],[3],[4],[]])
            sage: P.is_ranked()
            True
            sage: Q = Poset([[1,5],[2,6],[3],[4],[],[6,3],[4]])
            sage: Q.is_ranked()
            False
        """
        return bool(self.rank_function())

    def covers(self, x, y):
        """
        Return ``True`` if y covers x and ``False`` otherwise.

        EXAMPLES::

            sage: Q = Poset([[1,5],[2,6],[3],[4],[],[6,3],[4]])
            sage: Q.covers(Q(1),Q(6))
            True
            sage: Q.covers(Q(1),Q(4))
            False
        """
        return self.has_edge(x, y)

    def upper_covers_iterator(self, element):
        r"""
        Return the list of elements that cover ``element``.

        EXAMPLES::

            sage: from sage.combinat.posets.hasse_diagram import HasseDiagram
            sage: H = HasseDiagram({0:[1,3,2],1:[4],2:[4,5,6],3:[6],4:[7],5:[7],6:[7],7:[]})
            sage: list(H.upper_covers_iterator(0))
            [1, 2, 3]
            sage: list(H.upper_covers_iterator(7))
            []
        """
        for x in self.neighbor_out_iterator(element):
            yield x

    def lower_covers_iterator(self, element):
        r"""
        Return the list of elements that are covered by ``element``.

        EXAMPLES::

            sage: from sage.combinat.posets.hasse_diagram import HasseDiagram
            sage: H = HasseDiagram({0:[1,3,2],1:[4],2:[4,5,6],3:[6],4:[7],5:[7],6:[7],7:[]})
            sage: list(H.lower_covers_iterator(0))
            []
            sage: list(H.lower_covers_iterator(4))
            [1, 2]
        """
        for x in self.neighbor_in_iterator(element):
            yield x

    def cardinality(self):
        r"""
        Return the number of elements in the poset.

        EXAMPLES::

            sage: Poset([[1,2,3],[4],[4],[4],[]]).cardinality()
            5

        TESTS:

        For a time, this function was named ``size()``, which
        would override the same-named method of the underlying
        digraph. :trac:`8735` renamed this method to ``cardinality()``
        with a deprecation warning. :trac:`11214` removed the warning
        since code for graphs was raising the warning inadvertently.
        This tests that ``size()`` for a Hasse diagram returns the
        number of edges in the digraph. ::

            sage: L = posets.BooleanLattice(5)
            sage: H = L.hasse_diagram()
            sage: H.size()
            80
            sage: H.size() == H.num_edges()
            True
        """
        return self.order()

    def moebius_function(self, i, j):  # dumb algorithm
        r"""
        Return the value of the Möbius function of the poset
        on the elements ``i`` and ``j``.

        EXAMPLES::

            sage: P = Poset([[1,2,3],[4],[4],[4],[]])
            sage: H = P._hasse_diagram
            sage: H.moebius_function(0,4)
            2
            sage: for u,v in P.cover_relations_iterator():
            ....:     if P.moebius_function(u,v) != -1:
            ....:         print("Bug in moebius_function!")
        """
        try:
            return self._moebius_function_values[(i, j)]
        except AttributeError:
            self._moebius_function_values = {}
            return self.moebius_function(i, j)
        except KeyError:
            if i == j:
                self._moebius_function_values[(i, j)] = 1
            elif i > j:
                self._moebius_function_values[(i, j)] = 0
            else:
                ci = self.interval(i, j)
                if not ci:
                    self._moebius_function_values[(i, j)] = 0
                else:
                    self._moebius_function_values[(i, j)] = -sum(self.moebius_function(i, k) for k in ci[:-1])
        return self._moebius_function_values[(i, j)]

    def bottom_moebius_function(self, j):
        r"""
        Return the value of the Möbius function of the poset
        on the elements ``zero`` and ``j``, where ``zero`` is
        ``self.bottom()``, the unique minimal element of the poset.

        EXAMPLES::

            sage: P = Poset({0: [1,2]})
            sage: hasse = P._hasse_diagram
            sage: hasse.bottom_moebius_function(1)
            -1
            sage: hasse.bottom_moebius_function(2)
            -1
            sage: P = Poset({0: [1,3], 1:[2], 2:[4], 3:[4]})
            sage: hasse = P._hasse_diagram
            sage: for i in range(5):
            ....:   print(hasse.bottom_moebius_function(i))
            1
            -1
            0
            -1
            1

        TESTS::

            sage: P = Poset({0:[2], 1:[2]})
            sage: hasse = P._hasse_diagram
            sage: hasse.bottom_moebius_function(1)
            Traceback (most recent call last):
            ...
            ValueError: the poset does not have a bottom element
        """
        zero = self.bottom()
        if zero is None:
            raise ValueError("the poset does not have a bottom element")
        # if the value has already been computed, either by self.moebius_function
        # or by self.bottom_moebius_function, then just use the cached value.
        try:
            return self._moebius_function_values[(zero, j)]
        # if the dict has not been initialized, do that and try again
        except AttributeError:
            self._moebius_function_values = {}
            return self.bottom_moebius_function(j)
        # if mu(zero, j) has not already been computed, we'll get a key error.
        except KeyError:
            if zero == j:
                self._moebius_function_values[(zero, j)] = 1
            # since zero is the minimal element, we can ignore the case that zero > j,
            # and move on to computing the interval, which is exactly the order ideal.
            else:
                # do the depth_first_search over order_ideal, because we don't care
                # about sorting the elements of the order ideal.
                ci = self._backend.depth_first_search(j, reverse=True)
                next(ci)  # throw out the first element, which is j
                self._moebius_function_values[(zero, j)] = -sum(self.bottom_moebius_function(k) for k in ci)
        return self._moebius_function_values[(zero, j)]

    def moebius_function_matrix(self, algorithm='cython'):
        r"""
        Return the matrix of the Möbius function of this poset.

        This returns the matrix over `\ZZ` whose ``(x, y)`` entry
        is the value of the Möbius function of ``self`` evaluated on
        ``x`` and ``y``, and redefines :meth:`moebius_function` to use it.

        INPUT:

        - ``algorithm`` -- optional, ``'recursive'``, ``'matrix'``
          or ``'cython'`` (default)

        This uses either the recursive formula, a generic matrix inversion
        or a specific matrix inversion coded in Cython.

        OUTPUT:

        a dense matrix for the algorithm ``cython``, a sparse matrix otherwise

        .. NOTE::

            The result is cached in :meth:`_moebius_function_matrix`.

        .. SEEALSO:: :meth:`lequal_matrix`, :meth:`coxeter_transformation`

        EXAMPLES::

            sage: from sage.combinat.posets.hasse_diagram import HasseDiagram
            sage: H = HasseDiagram({0:[1,3,2],1:[4],2:[4,5,6],3:[6],4:[7],5:[7],6:[7],7:[]})
            sage: H.moebius_function_matrix()                                           # optional - sage.libs.flint sage.modules
            [ 1 -1 -1 -1  1  0  1  0]
            [ 0  1  0  0 -1  0  0  0]
            [ 0  0  1  0 -1 -1 -1  2]
            [ 0  0  0  1  0  0 -1  0]
            [ 0  0  0  0  1  0  0 -1]
            [ 0  0  0  0  0  1  0 -1]
            [ 0  0  0  0  0  0  1 -1]
            [ 0  0  0  0  0  0  0  1]

        TESTS::

            sage: H.moebius_function_matrix().is_immutable()                            # optional - sage.libs.flint sage.modules
            True
            sage: hasattr(H,'_moebius_function_matrix')                                 # optional - sage.libs.flint sage.modules
            True

            sage: H.moebius_function == H._moebius_function_from_matrix                 # optional - sage.libs.flint sage.modules
            True

            sage: H = posets.TamariLattice(3)._hasse_diagram
            sage: M = H.moebius_function_matrix('matrix'); M                            # optional - sage.modules
            [ 1 -1 -1  0  1]
            [ 0  1  0  0 -1]
            [ 0  0  1 -1  0]
            [ 0  0  0  1 -1]
            [ 0  0  0  0  1]
            sage: _ = H.__dict__.pop('_moebius_function_matrix')                        # optional - sage.modules
            sage: H.moebius_function_matrix('cython') == M                              # optional - sage.libs.flint sage.modules
            True
            sage: _ = H.__dict__.pop('_moebius_function_matrix')                        # optional - sage.libs.flint sage.modules
            sage: H.moebius_function_matrix('recursive') == M                           # optional - sage.modules
            True
            sage: _ = H.__dict__.pop('_moebius_function_matrix')                        # optional - sage.modules
            sage: H.moebius_function_matrix('banana')
            Traceback (most recent call last):
            ...
            ValueError: unknown algorithm
        """
        if not hasattr(self, '_moebius_function_matrix'):
            if algorithm == 'recursive':
                n = self.cardinality()
                gt = self._leq_storage
                greater_than = [sorted(gt[i]) for i in range(n)]
                m = {}
                for i in range(n - 1, -1, -1):
                    m[(i, i)] = ZZ.one()
                    available = []
                    for k in greater_than[i]:
                        if k != i:
                            available.append(k)
                            m[(i, k)] = -ZZ.sum(m[(j, k)]
                                                for j in available
                                                if k in greater_than[j])
                M = matrix(ZZ, n, n, m, sparse=True)
            elif algorithm == "matrix":
                M = self.lequal_matrix().inverse_of_unit()
            elif algorithm == "cython":
                M = moebius_matrix_fast(self._leq_storage)
            else:
                raise ValueError("unknown algorithm")
            self._moebius_function_matrix = M
            self._moebius_function_matrix.set_immutable()
            self.moebius_function = self._moebius_function_from_matrix
        return self._moebius_function_matrix

    # Redefine self.moebius_function
    def _moebius_function_from_matrix(self, i, j):
        r"""
        Return the value of the Möbius function of the poset
        on the elements ``i`` and ``j``.

        EXAMPLES::

            sage: P = Poset([[1,2,3],[4],[4],[4],[]])
            sage: H = P._hasse_diagram
            sage: H.moebius_function(0,4) # indirect doctest
            2
            sage: for u,v in P.cover_relations_iterator():
            ....:     if P.moebius_function(u,v) != -1:
            ....:         print("Bug in moebius_function!")

        This uses ``self._moebius_function_matrix``, as computed by
        :meth:`moebius_function_matrix`.
        """
        return self._moebius_function_matrix[i, j]

    @cached_method
    def coxeter_transformation(self, algorithm='cython'):
        r"""
        Return the matrix of the Auslander-Reiten translation acting on
        the Grothendieck group of the derived category of modules on the
        poset, in the basis of simple modules.

        INPUT:

        - ``algorithm`` -- optional, ``'cython'`` (default) or ``'matrix'``

        This uses either a specific matrix code in Cython, or generic matrices.

        .. SEEALSO:: :meth:`lequal_matrix`, :meth:`moebius_function_matrix`

        EXAMPLES::

            sage: P = posets.PentagonPoset()._hasse_diagram                             # optional - sage.modules
            sage: M = P.coxeter_transformation(); M                                     # optional - sage.libs.flint sage.modules
            [ 0  0  0  0 -1]
            [ 0  0  0  1 -1]
            [ 0  1  0  0 -1]
            [-1  1  1  0 -1]
            [-1  1  0  1 -1]
            sage: P.__dict__['coxeter_transformation'].clear_cache()                    # optional - sage.libs.flint sage.modules
<<<<<<< HEAD
            sage: P.coxeter_transformation(algorithm="matrix") == M                     # optional - sage.modules
=======
            sage: P.coxeter_transformation(algorithm="matrix") == M                     # optional - sage.libs.flint sage.modules
>>>>>>> e5fd4e13
            True

        TESTS::

            sage: P = posets.PentagonPoset()._hasse_diagram                             # optional - sage.modules
            sage: M = P.coxeter_transformation()                                        # optional - sage.libs.flint sage.modules
            sage: M**8 == 1                                                             # optional - sage.libs.flint sage.modules
            True
            sage: P.__dict__['coxeter_transformation'].clear_cache()                    # optional - sage.libs.flint sage.modules
            sage: P.coxeter_transformation(algorithm="banana")                          # optional - sage.libs.flint sage.modules
            Traceback (most recent call last):
            ...
            ValueError: unknown algorithm
        """
        if algorithm == 'matrix':
            return - self.lequal_matrix() * self.moebius_function_matrix().transpose()
        elif algorithm == 'cython':
            return coxeter_matrix_fast(self._leq_storage)
        else:
            raise ValueError("unknown algorithm")

    def order_filter(self, elements):
        r"""
        Return the order filter generated by a list of elements.

        `I` is an order filter if, for any `x` in `I` and `y` such that
        `y \ge x`, then `y` is in `I`.

        EXAMPLES::

            sage: H = posets.BooleanLattice(4)._hasse_diagram
            sage: H.order_filter([3,8])
            [3, 7, 8, 9, 10, 11, 12, 13, 14, 15]
        """
        return sorted(self.depth_first_search(elements))

    def principal_order_filter(self, i):
        """
        Return the order filter generated by ``i``.

        EXAMPLES::

            sage: H = posets.BooleanLattice(4)._hasse_diagram
            sage: H.principal_order_filter(2)
            [2, 3, 6, 7, 10, 11, 14, 15]
        """
        return self.order_filter([i])

    def order_ideal(self, elements):
        r"""
        Return the order ideal generated by a list of elements.

        `I` is an order ideal if, for any `x` in `I` and `y` such that
        `y \le x`, then `y` is in `I`.

        EXAMPLES::

            sage: H = posets.BooleanLattice(4)._hasse_diagram
            sage: H.order_ideal([7,10])
            [0, 1, 2, 3, 4, 5, 6, 7, 8, 10]
        """
        return sorted(self.depth_first_search(elements,
                                              neighbors=self.neighbors_in))

    def order_ideal_cardinality(self, elements):
        r"""
        Return the cardinality of the order ideal generated by ``elements``.

        `I` is an order ideal if, for any `x` in `I` and `y` such that
        `y \le x`, then `y` is in `I`.

        EXAMPLES::

            sage: H = posets.BooleanLattice(4)._hasse_diagram
            sage: H.order_ideal_cardinality([7,10])
            10
        """
        seen = set()
        q = deque(elements)
        size = 0
        while q:
            v = q.popleft()
            if v in seen:
                continue
            size += 1
            seen.add(v)
            q.extend(self.neighbors_in(v))

        return ZZ(size)

    def principal_order_ideal(self, i):
        """
        Return the order ideal generated by `i`.

        EXAMPLES::

            sage: H = posets.BooleanLattice(4)._hasse_diagram
            sage: H.principal_order_ideal(6)
            [0, 2, 4, 6]
        """
        return self.order_ideal([i])

    @lazy_attribute
    def _leq_storage(self):
        """
        Store the comparison relation as a list of Python sets.

        The `i`-th item in the list is the set of elements greater than `i`.

        EXAMPLES::

            sage: H = posets.DiamondPoset(7)._hasse_diagram
            sage: H._leq_storage
            [{0, 1, 2, 3, 4, 5, 6}, {1, 6}, {2, 6}, {3, 6}, {4, 6}, {5, 6}, {6}]
        """
        n = self.order()
        greater_than = [set([i]) for i in range(n)]
        for i in range(n - 1, -1, -1):
            gt = greater_than[i]
            for j in self.neighbor_out_iterator(i):
                gt = gt.union(greater_than[j])
            greater_than[i] = gt

        # Redefine self.is_lequal
        self.is_lequal = self._alternate_is_lequal

        return greater_than

    @lazy_attribute
    def _leq_matrix_boolean(self):
        r"""
        Compute a boolean matrix whose ``(i,j)`` entry is 1 if ``i``
        is less than ``j`` in the poset, and 0 otherwise; and
        redefines ``__lt__`` to use this matrix.

        .. SEEALSO:: :meth:`_leq_matrix`

        EXAMPLES::

            sage: P = Poset([[1,3,2],[4],[4,5,6],[6],[7],[7],[7],[]])
            sage: H = P._hasse_diagram
            sage: M = H._leq_matrix_boolean; M                                          # optional - sage.modules sage.rings.finite_rings
            [1 1 1 1 1 1 1 1]
            [0 1 0 1 0 0 0 1]
            [0 0 1 1 1 0 1 1]
            [0 0 0 1 0 0 0 1]
            [0 0 0 0 1 0 0 1]
            [0 0 0 0 0 1 1 1]
            [0 0 0 0 0 0 1 1]
            [0 0 0 0 0 0 0 1]
            sage: M.base_ring()                                                         # optional - sage.modules sage.rings.finite_rings
            Finite Field of size 2
        """
        n = self.order()
        R = GF(2)
        one = R.one()
        greater_than = self._leq_storage
        D = {(i, j): one for i in range(n) for j in greater_than[i]}
        M = matrix(R, n, n, D, sparse=True)
        M.set_immutable()
        return M

    @lazy_attribute
    def _leq_matrix(self):
        r"""
        Compute an integer matrix whose ``(i,j)`` entry is 1 if ``i``
        is less than ``j`` in the poset, and 0 otherwise.

        .. SEEALSO:: :meth:`_leq_matrix_boolean`

        EXAMPLES::

            sage: P = Poset([[1,3,2],[4],[4,5,6],[6],[7],[7],[7],[]])
            sage: H = P._hasse_diagram
            sage: M = H._leq_matrix; M                                                  # optional - sage.modules
            [1 1 1 1 1 1 1 1]
            [0 1 0 1 0 0 0 1]
            [0 0 1 1 1 0 1 1]
            [0 0 0 1 0 0 0 1]
            [0 0 0 0 1 0 0 1]
            [0 0 0 0 0 1 1 1]
            [0 0 0 0 0 0 1 1]
            [0 0 0 0 0 0 0 1]
            sage: M.base_ring()                                                         # optional - sage.modules
            Integer Ring
        """
        n = self.order()
        greater_than = self._leq_storage
        D = {(i, j): 1 for i in range(n) for j in greater_than[i]}
        return matrix(ZZ, n, n, D, sparse=True, immutable=True)

    def lequal_matrix(self, boolean=False):
        r"""
        Return a matrix whose ``(i,j)`` entry is 1 if ``i`` is less
        than ``j`` in the poset, and 0 otherwise; and redefines
        ``__lt__`` to use the boolean version of this matrix.

        INPUT:

        - ``boolean`` -- optional flag (default ``False``) telling whether to
          return a matrix with coefficients in `\GF(2)` or in `\ZZ`

        .. SEEALSO::

            :meth:`moebius_function_matrix`, :meth:`coxeter_transformation`

        EXAMPLES::

            sage: P = Poset([[1,3,2],[4],[4,5,6],[6],[7],[7],[7],[]])
            sage: H = P._hasse_diagram
            sage: M = H.lequal_matrix(); M                                              # optional - sage.modules
            [1 1 1 1 1 1 1 1]
            [0 1 0 1 0 0 0 1]
            [0 0 1 1 1 0 1 1]
            [0 0 0 1 0 0 0 1]
            [0 0 0 0 1 0 0 1]
            [0 0 0 0 0 1 1 1]
            [0 0 0 0 0 0 1 1]
            [0 0 0 0 0 0 0 1]
            sage: M.base_ring()                                                         # optional - sage.modules
            Integer Ring

            sage: P = posets.DiamondPoset(6)
            sage: H = P._hasse_diagram
            sage: M = H.lequal_matrix(boolean=True)                                     # optional - sage.modules sage.rings.finite_rings
            sage: M.base_ring()                                                         # optional - sage.modules sage.rings.finite_rings
            Finite Field of size 2

        TESTS::

            sage: H.lequal_matrix().is_immutable()                                      # optional - sage.modules
            True
        """
        if boolean:
            return self._leq_matrix_boolean
        else:
            return self._leq_matrix

    def _alternate_is_lequal(self, i, j):
        r"""
        Return ``True`` if ``i`` is less than or equal to ``j`` in
        ``self``, and ``False`` otherwise.

        .. NOTE::

            If the :meth:`lequal_matrix` has been computed, then
            :meth:`is_lequal` is redefined to use the cached data.

        EXAMPLES::

            sage: from sage.combinat.posets.hasse_diagram import HasseDiagram
            sage: H = HasseDiagram({0:[2], 1:[2], 2:[3], 3:[4], 4:[]})
            sage: H.lequal_matrix()                                                     # optional - sage.modules
            [1 0 1 1 1]
            [0 1 1 1 1]
            [0 0 1 1 1]
            [0 0 0 1 1]
            [0 0 0 0 1]
            sage: x,y,z = 0, 1, 4
            sage: H._alternate_is_lequal(x,y)
            False
            sage: H._alternate_is_lequal(y,x)
            False
            sage: H._alternate_is_lequal(x,z)
            True
            sage: H._alternate_is_lequal(y,z)
            True
            sage: H._alternate_is_lequal(z,z)
            True
        """
        return j in self._leq_storage[i]

    def prime_elements(self):
        r"""
        Return the join-prime and meet-prime elements of the bounded poset.

        An element `x` of a poset `P` is join-prime if the subposet
        induced by `\{y \in P \mid y \not\ge x\}` has a top element.
        Meet-prime is defined dually.

        .. NOTE::

            The poset is expected to be bounded, and this is *not* checked.

        OUTPUT:

        A pair `(j, m)` where `j` is a list of join-prime elements
        and `m` is a list of meet-prime elements.

        EXAMPLES::

            sage: from sage.combinat.posets.hasse_diagram import HasseDiagram
            sage: H = HasseDiagram({0: [1, 2], 1: [3], 2: [4], 3: [4]})
            sage: H.prime_elements()
            ([1, 2], [2, 3])
        """
        n = self.order()
        join_primes = []
        meet_primes = []

        def add_elements(e):
            upset = frozenset(self.depth_first_search(e))
            # The complement of the upper set of a join-prime must have
            # a top element. Maximal elements of the complement are those
            # covered by only elements in the upper set. If there is only
            # one maximal element, it is a meet-prime and 'e' is a
            # join-prime.
            meet_prime = None
            for u in upset:
                for m in self.neighbor_in_iterator(u):
                    if (m not in upset and
                        all(u_ in upset for u_ in
                            self.neighbor_out_iterator(m))):
                        if meet_prime is not None:
                            return
                        meet_prime = m
            join_primes.append(e)
            meet_primes.append(meet_prime)

        for e in range(n):
            # Join-primes are join-irreducibles, only check those.
            if self.in_degree(e) == 1:
                add_elements(e)

        return join_primes, meet_primes

    @lazy_attribute
    def _meet(self):
        r"""
        Return the matrix of meets of ``self``.

        The ``(x,y)``-entry of this matrix is the meet of ``x`` and
        ``y`` in ``self`` if the meet exists; and `-1` otherwise.

        EXAMPLES::

            sage: from sage.combinat.posets.hasse_diagram import HasseDiagram
            sage: H = HasseDiagram({0:[1,3,2],1:[4],2:[4,5,6],3:[6],4:[7],5:[7],6:[7],7:[]})
            sage: H._meet                                                               # optional - sage.modules
            [0 0 0 0 0 0 0 0]
            [0 1 0 0 1 0 0 1]
            [0 0 2 0 2 2 2 2]
            [0 0 0 3 0 0 3 3]
            [0 1 2 0 4 2 2 4]
            [0 0 2 0 2 5 2 5]
            [0 0 2 3 2 2 6 6]
            [0 1 2 3 4 5 6 7]

            sage: H = HasseDiagram({0:[2,3],1:[2,3]})
            sage: H._meet                                                               # optional - sage.modules
            [ 0 -1  0  0]
            [-1  1  1  1]
            [ 0  1  2 -1]
            [ 0  1 -1  3]

            sage: H = HasseDiagram({0:[1,2],1:[3,4],2:[3,4]})
            sage: H._meet                                                               # optional - sage.modules
            [ 0  0  0  0  0]
            [ 0  1  0  1  1]
            [ 0  0  2  2  2]
            [ 0  1  2  3 -1]
            [ 0  1  2 -1  4]

        TESTS::

            sage: from sage.combinat.posets.hasse_diagram import HasseDiagram
            sage: L = LatticePoset({0:[1,2,3],1:[4],2:[4],3:[4]})                       # optional - sage.modules
            sage: P = L.dual()                                                          # optional - sage.modules
            sage: P.meet(2,3)                                                           # optional - sage.modules
            4
        """
        self._meet_semilattice_failure = ()
        n = self.cardinality()
        if n == 0:
            return matrix(0)
        meet = [[-1 for x in range(n)] for x in range(n)]
        lc = [self.neighbors_in(x) for x in range(n)]  # Lc = lower covers

        for x in range(n):
            meet[x][x] = x
            for y in range(x):
                T = [meet[y][z] for z in lc[x] if meet[y][z] != -1]
                if not T:
                    q = -1
                else:
                    q = max(T)
                    for z in T:
                        if meet[z][q] != z:
                            q = -1
                            break
                meet[x][y] = q
                meet[y][x] = q
                if q == -1:
                    self._meet_semilattice_failure += ((x, y),)
        return matrix(ZZ, meet)

    def meet_matrix(self):
        r"""
        Return the matrix of meets of ``self``, when ``self`` is a
        meet-semilattice; raise an error otherwise.

        The ``(x,y)``-entry of this matrix is the meet of ``x`` and
        ``y`` in ``self``.

        This algorithm is modelled after the algorithm of Freese-Jezek-Nation
        (p217). It can also be found on page 140 of [Gec81]_.

        .. NOTE::

            If ``self`` is a meet-semilattice, then the return of this method
            is the same as :meth:`_meet`. Once the matrix has been computed,
            it is stored in :meth:`_meet`. Delete this attribute if you want to
            recompute the matrix.

        EXAMPLES::

            sage: from sage.combinat.posets.hasse_diagram import HasseDiagram
            sage: H = HasseDiagram({0:[1,3,2],1:[4],2:[4,5,6],3:[6],4:[7],5:[7],6:[7],7:[]})
            sage: H.meet_matrix()                                                       # optional - sage.modules
            [0 0 0 0 0 0 0 0]
            [0 1 0 0 1 0 0 1]
            [0 0 2 0 2 2 2 2]
            [0 0 0 3 0 0 3 3]
            [0 1 2 0 4 2 2 4]
            [0 0 2 0 2 5 2 5]
            [0 0 2 3 2 2 6 6]
            [0 1 2 3 4 5 6 7]

        REFERENCE:

        .. [Gec81] Fundamentals of Computation Theory
          Gecseg, F.
          Proceedings of the 1981 International Fct-Conference
          Szeged, Hungaria, August 24-28, vol 117
          Springer-Verlag, 1981

        TESTS::

            sage: from sage.combinat.posets.hasse_diagram import HasseDiagram
            sage: H = HasseDiagram({0:[2,3],1:[2,3]})
            sage: H.meet_matrix()
            Traceback (most recent call last):
            ...
            ValueError: not a meet-semilattice: no bottom element

            sage: H = HasseDiagram({0:[1,2],1:[3,4],2:[3,4]})
            sage: H.meet_matrix()                                                       # optional - sage.modules
            Traceback (most recent call last):
            ...
            LatticeError: no meet for ...
        """
        n = self.cardinality()
        if (n != 0) and (not self.has_bottom()):
            raise ValueError("not a meet-semilattice: no bottom element")
        # call the attribute to build the matrix and _meet_semilattice_failure
        mt = self._meet
        if self._meet_semilattice_failure:
            x, y = self._meet_semilattice_failure[0]
            raise LatticeError('meet', x, y)
        return mt

    def is_meet_semilattice(self) -> bool:
        r"""
        Return ``True`` if ``self`` has a meet operation, and
        ``False`` otherwise.

        EXAMPLES::

            sage: from sage.combinat.posets.hasse_diagram import HasseDiagram
            sage: H = HasseDiagram({0:[1,3,2],1:[4],2:[4,5,6],3:[6],4:[7],5:[7],6:[7],7:[]})
            sage: H.is_meet_semilattice()                                               # optional - sage.modules
            True

            sage: H = HasseDiagram({0:[1,2],1:[3],2:[3],3:[]})
            sage: H.is_meet_semilattice()                                               # optional - sage.modules
            True

            sage: H = HasseDiagram({0:[2,3],1:[2,3]})
            sage: H.is_meet_semilattice()                                               # optional - sage.modules
            False

            sage: H = HasseDiagram({0:[1,2],1:[3,4],2:[3,4]})
            sage: H.is_meet_semilattice()                                               # optional - sage.modules
            False
        """
        try:
            self.meet_matrix()
        except ValueError:
            return False
        else:
            return True

    @lazy_attribute
    def _join(self):
        r"""
        Computes a matrix whose ``(x,y)``-entry is the join of ``x``
        and ``y`` in ``self`` if the join exists; and `-1` otherwise.

        EXAMPLES::

            sage: from sage.combinat.posets.hasse_diagram import HasseDiagram
            sage: H = HasseDiagram({0:[1,3,2],1:[4],2:[4,5,6],3:[6],4:[7],5:[7],6:[7],7:[]})
            sage: H._join                                                               # optional - sage.modules
            [0 1 2 3 4 5 6 7]
            [1 1 4 7 4 7 7 7]
            [2 4 2 6 4 5 6 7]
            [3 7 6 3 7 7 6 7]
            [4 4 4 7 4 7 7 7]
            [5 7 5 7 7 5 7 7]
            [6 7 6 6 7 7 6 7]
            [7 7 7 7 7 7 7 7]

            sage: H = HasseDiagram({0:[2,3],1:[2,3]})
            sage: H._join                                                               # optional - sage.modules
            [ 0 -1  2  3]
            [-1  1  2  3]
            [ 2  2  2 -1]
            [ 3  3 -1  3]

            sage: H = HasseDiagram({0:[2,3],1:[2,3],2:[4],3:[4]})
            sage: H._join                                                               # optional - sage.modules
            [ 0 -1  2  3  4]
            [-1  1  2  3  4]
            [ 2  2  2  4  4]
            [ 3  3  4  3  4]
            [ 4  4  4  4  4]

        TESTS::

            sage: from sage.combinat.posets.hasse_diagram import HasseDiagram
            sage: L = LatticePoset({0:[1,2,3],1:[4],2:[4],3:[4]})                       # optional - sage.modules
            sage: P = L.dual()                                                          # optional - sage.modules
            sage: P.join(2,3)                                                           # optional - sage.modules
            0
        """
        self._join_semilattice_failure = ()
        n = self.cardinality()
        if n == 0:
            return matrix(0)
        join = [[-1 for x in range(n)] for x in range(n)]
        uc = [self.neighbors_out(x) for x in range(n)]  # uc = upper covers

        for x in range(n - 1, -1, -1):
            join[x][x] = x
            for y in range(n - 1, x, -1):
                T = [join[y][z] for z in uc[x] if join[y][z] != -1]
                if not T:
                    q = -1
                else:
                    q = min(T)
                    for z in T:
                        if join[z][q] != z:
                            q = -1
                            break
                join[x][y] = q
                join[y][x] = q
                if q == -1:
                    self._join_semilattice_failure += ((x, y),)

        return matrix(ZZ, join)

    def join_matrix(self):
        r"""
        Return the matrix of joins of ``self``, when ``self`` is a
        join-semilattice; raise an error otherwise.

        The ``(x,y)``-entry of this matrix is the join of ``x`` and
        ``y`` in ``self``.

        This algorithm is modelled after the algorithm of Freese-Jezek-Nation
        (p217). It can also be found on page 140 of [Gec81]_.

        .. NOTE::

            If ``self`` is a join-semilattice, then the return of this method
            is the same as :meth:`_join`. Once the matrix has been computed,
            it is stored in :meth:`_join`. Delete this attribute if you want
            to recompute the matrix.

        EXAMPLES::

            sage: from sage.combinat.posets.hasse_diagram import HasseDiagram
            sage: H = HasseDiagram({0:[1,3,2],1:[4],2:[4,5,6],3:[6],4:[7],5:[7],6:[7],7:[]})
            sage: H.join_matrix()                                                       # optional - sage.modules
            [0 1 2 3 4 5 6 7]
            [1 1 4 7 4 7 7 7]
            [2 4 2 6 4 5 6 7]
            [3 7 6 3 7 7 6 7]
            [4 4 4 7 4 7 7 7]
            [5 7 5 7 7 5 7 7]
            [6 7 6 6 7 7 6 7]
            [7 7 7 7 7 7 7 7]

        TESTS::

            sage: from sage.combinat.posets.hasse_diagram import HasseDiagram
            sage: H = HasseDiagram({0:[2,3],1:[2,3]})
            sage: H.join_matrix()
            Traceback (most recent call last):
            ...
            ValueError: not a join-semilattice: no top element

            sage: H = HasseDiagram({0:[2,3],1:[2,3],2:[4],3:[4]})
            sage: H.join_matrix()                                                       # optional - sage.modules
            Traceback (most recent call last):
            ...
            LatticeError: no join for ...
        """
        n = self.cardinality()
        if (n != 0) and (not self.has_top()):
            raise ValueError("not a join-semilattice: no top element")
        # call the attribute to build the matrix and _join_semilattice_failure
        jn = self._join
        if self._join_semilattice_failure:
            x, y = self._join_semilattice_failure[0]
            raise LatticeError('join', x, y)
        return jn

    def is_join_semilattice(self) -> bool:
        r"""
        Return ``True`` if ``self`` has a join operation, and
        ``False`` otherwise.

        EXAMPLES::

            sage: from sage.combinat.posets.hasse_diagram import HasseDiagram
            sage: H = HasseDiagram({0:[1,3,2],1:[4],2:[4,5,6],3:[6],4:[7],5:[7],6:[7],7:[]})
            sage: H.is_join_semilattice()                                               # optional - sage.modules
            True
            sage: H = HasseDiagram({0:[2,3],1:[2,3]})
            sage: H.is_join_semilattice()                                               # optional - sage.modules
            False
            sage: H = HasseDiagram({0:[2,3],1:[2,3],2:[4],3:[4]})
            sage: H.is_join_semilattice()                                               # optional - sage.modules
            False
        """
        try:
            self.join_matrix()
        except ValueError:
            return False
        else:
            return True

    def find_nonsemidistributive_elements(self, meet_or_join):
        r"""
        Check if the lattice is semidistributive or not.

        INPUT:

        - ``meet_or_join`` -- string ``'meet'`` or ``'join'``
          to decide if to check for join-semidistributivity or
          meet-semidistributivity

        OUTPUT:

        - ``None`` if the lattice is semidistributive OR
        - tuple ``(u, e, x, y)`` such that
          `u = e \vee x = e \vee y` but `u \neq e \vee (x \wedge y)`
          if ``meet_or_join=='join'`` and
          `u = e \wedge x = e \wedge y` but `u \neq e \wedge (x \vee y)`
          if ``meet_or_join=='meet'``

        EXAMPLES::

            sage: from sage.combinat.posets.hasse_diagram import HasseDiagram
            sage: H = HasseDiagram({0:[1, 2], 1:[3, 4], 2:[4, 5], 3:[6],
            ....:                   4:[6], 5:[6]})
            sage: H.find_nonsemidistributive_elements('join') is None                   # optional - sage.modules
            False
            sage: H.find_nonsemidistributive_elements('meet') is None                   # optional - sage.modules
            True
        """
        if meet_or_join == 'join':
            M1 = self.join_matrix()
            M2 = self.meet_matrix()
        elif meet_or_join == 'meet':
            M1 = self.meet_matrix()
            M2 = self.join_matrix()
        else:
            raise ValueError("meet_or_join must be 'join' or 'meet'")

        n = self.order()

        for e in range(n):
            for x in range(n):
                u = M1[e, x]
                for y in range(x):
                    if u == M1[e, y]:
                        if u != M1[e, M2[x, y]]:
                            return (u, e, x, y)

        return None

    def vertical_decomposition(self, return_list=False):
        """
        Return vertical decomposition of the lattice.

        This is the backend function for vertical decomposition
        functions of lattices.

        The property of being vertically decomposable is defined for lattices.
        This is *not* checked, and the function works with any bounded poset.

        INPUT:

        - ``return_list``, a boolean. If ``False`` (the default), return
          an element that is not the top neither the bottom element of the
          lattice, but is comparable to all elements of the lattice, if
          the lattice is vertically decomposable and ``None`` otherwise.
          If ``True``, return list of decomposition elements.

        EXAMPLES::

            sage: H = posets.BooleanLattice(4)._hasse_diagram
            sage: H.vertical_decomposition() is None
            True
            sage: P = Poset( ([1,2,3,6,12,18,36], attrcall("divides")) )
            sage: P._hasse_diagram.vertical_decomposition()
            3
            sage: P._hasse_diagram.vertical_decomposition(return_list=True)
            [3]
        """
        n = self.cardinality()
        if n < 3:
            if return_list:
                return []
            else:
                return None
        result = []  # Never take the bottom element to list.
        m = 0
        for i in range(n - 1):
            for j in self.outgoing_edge_iterator(i):
                m = max(m, j[1])
            if m == i + 1:
                if not return_list:
                    if m < n - 1:
                        return m
                    else:
                        return None
                result.append(m)
        result.pop()  # Remove the top element.
        return result

    def is_complemented(self) -> int | None:
        """
        Return an element of the lattice that has no complement.

        If the lattice is complemented, return ``None``.

        EXAMPLES::

            sage: from sage.combinat.posets.hasse_diagram import HasseDiagram

            sage: H = HasseDiagram({0:[1, 2], 1:[3], 2:[3], 3:[4]})
            sage: H.is_complemented()                                                   # optional - sage.modules
            1

            sage: H = HasseDiagram({0:[1, 2, 3], 1:[4], 2:[4], 3:[4]})
            sage: H.is_complemented() is None                                           # optional - sage.modules
            True
        """
        mt = self.meet_matrix()
        jn = self.join_matrix()
        top = self.cardinality() - 1
        has_complement = [False] * top

        for i in range(1, top):
            if has_complement[i]:
                continue
            for j in range(top, 0, -1):
                if jn[i, j] == top and mt[i, j] == 0:
                    has_complement[j] = True
                    break
            else:
                return i

        return None

    def pseudocomplement(self, element):
        """
        Return the pseudocomplement of ``element``, if it exists.

        The pseudocomplement is the greatest element whose
        meet with given element is the bottom element. It may
        not exist, and then the function returns ``None``.

        INPUT:

        - ``element`` -- an element of the lattice.

        OUTPUT:

        An element of the Hasse diagram, i.e. an integer, or
        ``None`` if the pseudocomplement does not exist.

        EXAMPLES::

            sage: from sage.combinat.posets.hasse_diagram import HasseDiagram
            sage: H = HasseDiagram({0: [1, 2], 1: [3], 2: [4], 3: [4]})
            sage: H.pseudocomplement(2)                                                 # optional - sage.modules
            3

            sage: H = HasseDiagram({0: [1, 2, 3], 1: [4], 2: [4], 3: [4]})
            sage: H.pseudocomplement(2) is None                                         # optional - sage.modules
            True
        """
        e = self.order() - 1
        mt = self.meet_matrix()
        while mt[e, element] != 0:
            e -= 1
        e1 = e
        while e1 > 0:
            if mt[e1, element] == 0 and not self.is_lequal(e1, e):
                return None
            e1 -= 1
        return e

    def orthocomplementations_iterator(self):
        r"""
        Return an iterator over orthocomplementations of the lattice.

        OUTPUT:

        An iterator that gives plain list of integers.

        EXAMPLES::

            sage: from sage.combinat.posets.hasse_diagram import HasseDiagram
            sage: H = HasseDiagram({0:[1,2], 1:[3,4], 3:[5], 4:[5], 2:[6,7],
            ....:                   6:[8], 7:[8], 5:[9], 8:[9]})
            sage: list(H.orthocomplementations_iterator())                              # optional - sage.groups
            [[9, 8, 5, 6, 7, 2, 3, 4, 1, 0], [9, 8, 5, 7, 6, 2, 4, 3, 1, 0]]

        ALGORITHM:

        As ``DiamondPoset(2*n+2)`` has `(2n)!/(n!2^n)` different
        orthocomplementations, the complexity of listing all of
        them is necessarily `O(n!)`.

        An orthocomplemented lattice is self-dual, so that for example
        orthocomplement of an atom is a coatom. This function
        basically just computes list of possible orthocomplementations
        for every element (i.e. they must be complements and "duals"),
        and then tries to fit them all.

        TESTS:

        Special and corner cases::

            sage: from sage.combinat.posets.hasse_diagram import HasseDiagram
            sage: H = HasseDiagram()  # Empty
            sage: list(H.orthocomplementations_iterator())                              # optional - sage.groups
            [[]]
            sage: H = HasseDiagram({0:[]})  # One element
            sage: list(H.orthocomplementations_iterator())                              # optional - sage.groups
            [[0]]
            sage: H = HasseDiagram({0:[1]})  # Two elements
            sage: list(H.orthocomplementations_iterator())                              # optional - sage.groups
            [[1, 0]]

        Trivial cases: odd number of elements, not self-dual, not complemented::

            sage: H = posets.DiamondPoset(5)._hasse_diagram
            sage: list(H.orthocomplementations_iterator())                              # optional - sage.groups
            []
            sage: H = posets.ChainPoset(4)._hasse_diagram
            sage: list(H.orthocomplementations_iterator())                              # optional - sage.groups
            []
            sage: H = HasseDiagram( ([[0, 1], [0, 2], [0, 3], [1, 4], [1, 8], [4, 6], [4, 7], [6, 9], [7, 9], [2, 5], [3, 5], [5, 8], [8, 9]]) )
            sage: list(H.orthocomplementations_iterator())                              # optional - sage.groups
            []
            sage: H = HasseDiagram({0:[1, 2, 3], 1: [4], 2:[4], 3: [5], 4:[5]})
            sage: list(H.orthocomplementations_iterator())                              # optional - sage.groups
            []

        Complemented, self-dual and even number of elements, but
        not orthocomplemented::

            sage: H = HasseDiagram( ([[0, 1], [1, 2], [2, 3], [0, 4], [4, 5], [0, 6], [3, 7], [5, 7], [6, 7]]) )
            sage: list(H.orthocomplementations_iterator())                              # optional - sage.groups
            []

        Unique orthocomplementations; second is not uniquely complemented,
        but has only one orthocomplementation::

            sage: H = posets.BooleanLattice(4)._hasse_diagram  # Uniquely complemented
            sage: len(list(H.orthocomplementations_iterator()))                         # optional - sage.groups
            1
            sage: H = HasseDiagram({0:[1, 2], 1:[3], 2:[4], 3:[5], 4:[5]})
            sage: len([_ for _ in H.orthocomplementations_iterator()])                  # optional - sage.groups
            1

        "Lengthening diamond" must keep the number of orthocomplementations::

            sage: H = HasseDiagram( ([[0, 1], [0, 2], [0, 3], [0, 4], [1, 5], [2, 5], [3, 5], [4, 5]]) )
            sage: n = len([_ for _ in H.orthocomplementations_iterator()]); n           # optional - sage.groups
            3
            sage: H = HasseDiagram('M]??O?@??C??OA???OA??@?A??C?A??O??')
            sage: len([_ for _ in H.orthocomplementations_iterator()]) == n             # optional - sage.groups
            True

        This lattice has an unique "possible orthocomplement" for every
        element, but they can not be fit together; orthocomplement pairs
        would be 0-11, 1-7, 2-4, 3-10, 5-9 and 6-8, and then orthocomplements
        for chain 0-1-6-11 would be 11-7-8-0, which is not a chain::

            sage: H = HasseDiagram('KTGG_?AAC?O?o?@?@?E?@?@??')
            sage: list(H.orthocomplementations_iterator())                              # optional - sage.groups
            []
        """
        n = self.order()

        # Special cases first
        if n == 0:
            yield []
            return
        if n == 1:
            yield [0]
            return
        if n % 2:
            return

        dual_isomorphism = self.is_isomorphic(self.reverse(), certificate=True)[1]
        if dual_isomorphism is None:  # i.e. if the lattice is not self-dual.
            return

        # We compute possible orthocomplements, i.e. elements
        # with "dual position" and complement to each other.

        orbits = self.automorphism_group(return_group=False, orbits=True)

        orbit_number = [None] * n
        for ind, orbit in enumerate(orbits):
            for e in orbit:
                orbit_number[e] = ind

        comps = [None] * n
        mt = self.meet_matrix()
        jn = self.join_matrix()
        for e in range(n):
            # Fix following after issue #20727
            comps[e] = [x for x in range(n) if
                        mt[e, x] == 0 and jn[e, x] == n - 1 and
                        x in orbits[orbit_number[dual_isomorphism[e]]]]

        # Fitting is done by this recursive function:
        def recursive_fit(orthocomplements, unbinded):
            if not unbinded:
                yield orthocomplements
            else:
                next_to_fit = unbinded[0]
                possible_values = [x for x in comps[next_to_fit]
                                   if x not in orthocomplements]
                for x in self.lower_covers_iterator(next_to_fit):
                    if orthocomplements[x] is not None:
                        possible_values = [y for y in possible_values if self.has_edge(y, orthocomplements[x])]
                for x in self.upper_covers_iterator(next_to_fit):
                    if orthocomplements[x] is not None:
                        possible_values = [y for y in possible_values if self.has_edge(orthocomplements[x], y)]

                for e in possible_values:

                    new_binded = orthocomplements[:]
                    new_binded[next_to_fit] = e
                    new_binded[e] = next_to_fit

                    new_unbinded = unbinded[1:]  # Remove next_to_fit
                    new_unbinded.remove(e)

                    yield from recursive_fit(new_binded, new_unbinded)

        start = [None] * n
        # A little optimization
        for e in range(n):
            if not comps[e]:  # Not any possible orthocomplement
                return
            if len(comps[e]) == 1:  # Do not re-fit this every time
                e_ = comps[e][0]
                # Every element might have one possible orthocomplement,
                # but so that they don't fit together. Must check that.
                for lc in self.lower_covers_iterator(e):
                    if start[lc] is not None:
                        if not self.has_edge(e_, start[lc]):
                            return
                if start[e_] is None:
                    start[e] = e_
                    start[e_] = e
        start_unbinded = [e for e in range(n) if start[e] is None]

        yield from recursive_fit(start, start_unbinded)

    def find_nonsemimodular_pair(self, upper):
        """
        Return pair of elements showing the lattice is not modular.

        INPUT:

        - ``upper``, a Boolean -- if ``True``, test whether the lattice is
          upper semimodular; otherwise test whether the lattice is
          lower semimodular.

        OUTPUT:

        ``None``, if the lattice is semimodular. Pair `(a, b)` violating
        semimodularity otherwise.

        EXAMPLES::

            sage: from sage.combinat.posets.hasse_diagram import HasseDiagram
            sage: H = HasseDiagram({0:[1, 2], 1:[3, 4], 2:[4, 5], 3:[6], 4:[6], 5:[6]})
            sage: H.find_nonsemimodular_pair(upper=True) is None
            True
            sage: H.find_nonsemimodular_pair(upper=False)
            (5, 3)

            sage: H_ = HasseDiagram(H.reverse().relabel(lambda x: 6-x, inplace=False))
            sage: H_.find_nonsemimodular_pair(upper=True)
            (3, 1)
            sage: H_.find_nonsemimodular_pair(upper=False) is None
            True
        """
        if upper:
            neighbors = self.neighbors_out
        else:
            neighbors = self.neighbors_in

        n = self.order()
        for e in range(n):
            covers = neighbors(e)
            covers_len = len(covers)
            if covers_len < 2:
                continue
            for a_i in range(covers_len):
                a = covers[a_i]
                covers_a = neighbors(a)
                for b_i in range(a_i):
                    b = covers[b_i]
                    if not any(j in covers_a for j in neighbors(b)):
                        return (a, b)
        return None

    def antichains_iterator(self):
        r"""
        Return an iterator over the antichains of the poset.

        .. note::

            The algorithm is based on Freese-Jezek-Nation p. 226.
            It does a depth first search through the set of all
            antichains organized in a prefix tree.

        EXAMPLES::

            sage: P = posets.PentagonPoset()                                            # optional - sage.modules
            sage: H = P._hasse_diagram                                                  # optional - sage.modules
            sage: H.antichains_iterator()                                               # optional - sage.modules
            <generator object ...antichains_iterator at ...>
            sage: list(H.antichains_iterator())                                         # optional - sage.modules
            [[], [4], [3], [2], [1], [1, 3], [1, 2], [0]]

            sage: from sage.combinat.posets.hasse_diagram import HasseDiagram
            sage: H = HasseDiagram({0:[1,2],1:[4],2:[3],3:[4]})
            sage: list(H.antichains_iterator())                                         # optional - sage.modules
            [[], [4], [3], [2], [1], [1, 3], [1, 2], [0]]

            sage: H = HasseDiagram({0:[],1:[],2:[]})
            sage: list(H.antichains_iterator())                                         # optional - sage.modules
            [[], [2], [1], [1, 2], [0], [0, 2], [0, 1], [0, 1, 2]]

            sage: H = HasseDiagram({0:[1],1:[2],2:[3],3:[4]})
            sage: list(H.antichains_iterator())                                         # optional - sage.modules
            [[], [4], [3], [2], [1], [0]]

        TESTS::

            sage: H = Poset()._hasse_diagram
            sage: list(H.antichains_iterator())                                         # optional - sage.modules
            [[]]
        """
        # NOTE: Ordering of antichains as a prefix tree is crucial for
        # congruences_iterator() to work. Change it, if you change this.

        # Complexity note:
        # antichains_queues never grows longer than self.cardinality().
        # Indeed, if a appears before b in antichains_queues, then
        # the largest element of a is strictly smaller than that of b.
        antichains_queues = [([], list(range(self.cardinality() - 1, -1, -1)))]
        leq = self.lequal_matrix()
        while antichains_queues:
            (antichain, queue) = antichains_queues.pop()
            # Invariant:
            #  - the elements of antichain are independent
            #  - the elements of queue are independent from those of antichain
            yield antichain
            while queue:
                x = queue.pop()
                new_antichain = antichain + [x]
                new_queue = [t for t in queue if not (leq[t, x] or leq[x, t])]
                antichains_queues.append((new_antichain, new_queue))

    def are_incomparable(self, i, j):
        """
        Return whether ``i`` and ``j`` are incomparable in the poset

        INPUT:

        - ``i``, ``j`` -- vertices of this Hasse diagram

        EXAMPLES::

            sage: P = posets.PentagonPoset()                                            # optional - sage.modules
            sage: H = P._hasse_diagram                                                  # optional - sage.modules
            sage: H.are_incomparable(1,2)                                               # optional - sage.modules
            True
            sage: V = H.vertices(sort=True)                                             # optional - sage.modules
            sage: [ (i,j) for i in V for j in V if H.are_incomparable(i,j)]             # optional - sage.modules
            [(1, 2), (1, 3), (2, 1), (3, 1)]
        """
        if i == j:
            return False
        if i > j:
            i, j = j, i
        mat = self._leq_matrix_boolean
        return not mat[i, j]

    def are_comparable(self, i, j):
        """
        Return whether ``i`` and ``j`` are comparable in the poset

        INPUT:

         - ``i``, ``j`` -- vertices of this Hasse diagram

        EXAMPLES::

            sage: P = posets.PentagonPoset()                                            # optional - sage.modules
            sage: H = P._hasse_diagram                                                  # optional - sage.modules
            sage: H.are_comparable(1,2)                                                 # optional - sage.modules
            False
            sage: V = H.vertices(sort=True)                                             # optional - sage.modules
            sage: [ (i,j) for i in V for j in V if H.are_comparable(i,j)]               # optional - sage.modules
            [(0, 0), (0, 1), (0, 2), (0, 3), (0, 4), (1, 0), (1, 1), (1, 4),
             (2, 0), (2, 2), (2, 3), (2, 4), (3, 0), (3, 2), (3, 3), (3, 4),
             (4, 0), (4, 1), (4, 2), (4, 3), (4, 4)]
        """
        if i == j:
            return True
        if i > j:
            i, j = j, i
        mat = self._leq_matrix_boolean
        return bool(mat[i, j])

    def antichains(self, element_class=list):
        """
        Return all antichains of ``self``, organized as a prefix tree

        INPUT:

        - ``element_class`` -- (default:list) an iterable type

        EXAMPLES::

            sage: P = posets.PentagonPoset()                                            # optional - sage.modules
            sage: H = P._hasse_diagram                                                  # optional - sage.modules
            sage: A = H.antichains()                                                    # optional - sage.modules
            sage: list(A)                                                               # optional - sage.modules
            [[], [0], [1], [1, 2], [1, 3], [2], [3], [4]]
            sage: A.cardinality()                                                       # optional - sage.modules
            8
            sage: [1,3] in A                                                            # optional - sage.modules
            True
            sage: [1,4] in A                                                            # optional - sage.modules
            False

        TESTS::

            sage: TestSuite(A).run()                                                    # optional - sage.modules

            sage: A = Poset()._hasse_diagram.antichains()                               # optional - sage.modules
            sage: list(A)                                                               # optional - sage.modules
            [[]]
            sage: TestSuite(A).run()                                                    # optional - sage.modules
        """
        from sage.combinat.subsets_pairwise import PairwiseCompatibleSubsets
        return PairwiseCompatibleSubsets(self.vertices(sort=True),
                                         self.are_incomparable,
                                         element_class=element_class)

    def chains(self, element_class=list, exclude=None, conversion=None):
        """
        Return all chains of ``self``, organized as a prefix tree.

        INPUT:

        - ``element_class`` -- (optional, default: ``list``) an iterable type

        - ``exclude`` -- elements of the poset to be excluded
          (optional, default: ``None``)

        - ``conversion`` -- (optional, default: ``None``) used to pass
           the list of elements of the poset in their fixed order

        OUTPUT:

        The enumerated set (with a forest structure given by prefix
        ordering) consisting of all chains of ``self``, each of
        which is given as an ``element_class``.

        If ``conversion`` is given, then the chains are converted
        to chain of elements of this list.

        EXAMPLES::

            sage: P = posets.PentagonPoset()                                            # optional - sage.modules
            sage: H = P._hasse_diagram                                                  # optional - sage.modules
            sage: A = H.chains()                                                        # optional - sage.modules
            sage: list(A)                                                               # optional - sage.modules
            [[], [0], [0, 1], [0, 1, 4], [0, 2], [0, 2, 3], [0, 2, 3, 4], [0, 2, 4],
             [0, 3], [0, 3, 4], [0, 4], [1], [1, 4], [2], [2, 3], [2, 3, 4], [2, 4],
             [3], [3, 4], [4]]
            sage: A.cardinality()                                                       # optional - sage.modules
            20
            sage: [1,3] in A                                                            # optional - sage.modules
            False
            sage: [1,4] in A                                                            # optional - sage.modules
            True

        One can exclude some vertices::

            sage: list(H.chains(exclude=[4, 3]))                                        # optional - sage.modules
            [[], [0], [0, 1], [0, 2], [1], [2]]

        The ``element_class`` keyword determines how the chains are
        being returned::

            sage: P = Poset({1: [2, 3], 2: [4]})
            sage: list(P._hasse_diagram.chains(element_class=tuple))
            [(), (0,), (0, 1), (0, 1, 2), (0, 2), (0, 3), (1,), (1, 2), (2,), (3,)]
            sage: list(P._hasse_diagram.chains())
            [[], [0], [0, 1], [0, 1, 2], [0, 2], [0, 3], [1], [1, 2], [2], [3]]

        (Note that taking the Hasse diagram has renamed the vertices.) ::

            sage: list(P._hasse_diagram.chains(element_class=tuple, exclude=[0]))
            [(), (1,), (1, 2), (2,), (3,)]

        .. SEEALSO:: :meth:`antichains`
        """
        return IncreasingChains(self._leq_storage, element_class, exclude, conversion)

    def is_linear_interval(self, t_min, t_max) -> bool:
        """
        Return whether the interval ``[t_min, t_max]`` is linear.

        This means that this interval is a total order.

        EXAMPLES::

            sage: P = posets.PentagonPoset()                                            # optional - sage.modules
            sage: H = P._hasse_diagram                                                  # optional - sage.modules
            sage: H.is_linear_interval(0, 4)                                            # optional - sage.modules
            False
            sage: H.is_linear_interval(0, 3)                                            # optional - sage.modules
            True
            sage: H.is_linear_interval(1, 3)                                            # optional - sage.modules
            False
            sage: H.is_linear_interval(1, 1)                                            # optional - sage.modules
            True

        TESTS::

            sage: P = posets.TamariLattice(3)
            sage: H = P._hasse_diagram
            sage: D = H._leq_storage
            sage: a, b = H.bottom(), H.top()
            sage: H.is_linear_interval(a, b)
            False
            sage: H.is_linear_interval(a, a)
            True
        """
        if '_leq_storage' in self.__dict__:
            if not self.is_lequal(t_min, t_max):  # very quick check
                return False
            t = t_max
            while t != t_min:
                found = False
                for u in self.neighbor_in_iterator(t):
                    if self.is_lequal(t_min, u):
                        if not found:
                            found = True
                            t = u
                        else:
                            return False
            return True

        # fall back to default implementation
        it = self.all_paths_iterator([t_min], [t_max],
                                     simple=True, trivial=True)
        try:
            next(it)
        except StopIteration:  # not comparable
            return False
        try:
            next(it)
        except StopIteration:  # one path
            return True
        return False

    def diamonds(self):
        r"""
        Return the list of diamonds of ``self``.

        A diamond is the following subgraph of the Hasse diagram::

                    z
                   / \
                  x   y
                   \ /
                    w

        Thus each edge represents a cover relation in the Hasse diagram.
        We represent his as the tuple `(w, x, y, z)`.

        OUTPUT:

        A tuple with

        - a list of all diamonds in the Hasse Diagram,
        - a boolean checking that every `w,x,y` that form a ``V``, there is a
          unique element `z`, which completes the diamond.

        EXAMPLES::

            sage: from sage.combinat.posets.hasse_diagram import HasseDiagram
            sage: H = HasseDiagram({0: [1,2], 1: [3], 2: [3], 3: []})
            sage: H.diamonds()
            ([(0, 1, 2, 3)], True)

            sage: P = posets.YoungDiagramPoset(Partition([3, 2, 2]))                    # optional - sage.combinat
            sage: H = P._hasse_diagram                                                  # optional - sage.combinat
            sage: H.diamonds()                                                          # optional - sage.combinat
            ([(0, 1, 3, 4), (3, 4, 5, 6)], False)
        """
        diamonds = []
        all_diamonds_completed = True
        for w in self.vertices(sort=True):
            covers = self.neighbors_out(w)
            for i, x in enumerate(covers):
                for y in covers[i + 1:]:
                    zs = self.common_upper_covers([x, y])
                    if len(zs) != 1:
                        all_diamonds_completed = False
                    for z in zs:
                        diamonds.append((w, x, y, z))
        return (diamonds, all_diamonds_completed)

    def common_upper_covers(self, vertices):
        r"""
        Return the list of all common upper covers of ``vertices``.

        EXAMPLES::

            sage: from sage.combinat.posets.hasse_diagram import HasseDiagram
            sage: H = HasseDiagram({0: [1,2], 1: [3], 2: [3], 3: []})
            sage: H.common_upper_covers([1, 2])
            [3]

            sage: from sage.combinat.posets.poset_examples import Posets
            sage: H = Posets.YoungDiagramPoset(Partition([3, 2, 2]))._hasse_diagram     # optional - sage.combinat
            sage: H.common_upper_covers([4, 5])                                         # optional - sage.combinat
            [6]
        """
        covers = set(self.neighbors_out(vertices.pop()))
        for v in vertices:
            covers = covers.intersection(self.neighbors_out(v))
        return list(covers)

    def common_lower_covers(self, vertices):
        r"""
        Return the list of all common lower covers of ``vertices``.

        EXAMPLES::

            sage: from sage.combinat.posets.hasse_diagram import HasseDiagram
            sage: H = HasseDiagram({0: [1,2], 1: [3], 2: [3], 3: []})
            sage: H.common_lower_covers([1, 2])
            [0]

            sage: from sage.combinat.posets.poset_examples import Posets
            sage: H = Posets.YoungDiagramPoset(Partition([3, 2, 2]))._hasse_diagram     # optional - sage.combinat
            sage: H.common_lower_covers([4, 5])                                         # optional - sage.combinat
            [3]
        """
        covers = set(self.neighbors_in(vertices.pop()))
        for v in vertices:
            covers = covers.intersection(self.neighbors_in(v))
        return list(covers)

    def _trivial_nonregular_congruence(self):
        """
        Return a pair of elements giving "trivial" non-regular congruence.

        This returns a pair `a, b` such that `b` covers only `a` and
        `a` is covered by only `b`, and either `a` has one lower cover
        or `b` has one upper cover.  If no such pair exists, return
        ``None``.

        This pair gives a trivial non-regular congruence.

        The Hasse diagram is expected to be bounded.

        EXAMPLES::

            sage: from sage.combinat.posets.hasse_diagram import HasseDiagram
            sage: H = HasseDiagram({0: [1, 2], 1: [4], 2: [3], 3: [4]})
            sage: H._trivial_nonregular_congruence()
            (2, 3)

        TESTS::

            sage: H = HasseDiagram({0: [1, 2], 1: [3], 2: [3]})
            sage: H._trivial_nonregular_congruence() is None
            True
            sage: H = HasseDiagram({0: [1, 2], 1: [3], 2: [3], 3: [4]})
            sage: H._trivial_nonregular_congruence()
            (3, 4)
            sage: H = HasseDiagram({0: [1], 1: [2, 3], 2: [4], 3: [4]})
            sage: H._trivial_nonregular_congruence()
            (0, 1)
            sage: H = HasseDiagram({0: [1]})
            sage: H._trivial_nonregular_congruence() is None
            True
        """
        n = self.order()
        if n == 2:
            return None
        if self.out_degree(0) == 1:
            return (0, 1)
        if self.in_degree(n - 1) == 1:
            return (n - 2, n - 1)
        for v in range(1, n - 1):
            if self.in_degree(v) == 1 and self.out_degree(v) == 1:
                v_ = next(self.neighbor_out_iterator(v))
                if self.in_degree(v_) == 1 and self.out_degree(v_) == 1:
                    return (v, v_)
        return None

    def sublattices_iterator(self, elms, min_e):
        """
        Return an iterator over sublattices of the Hasse diagram.

        INPUT:

        - ``elms`` -- elements already in sublattice; use set() at start
        - ``min_e`` -- smallest new element to add for new sublattices

        OUTPUT:

        List of sublattices as sets of integers.

        EXAMPLES::

            sage: from sage.combinat.posets.hasse_diagram import HasseDiagram
            sage: H = HasseDiagram({0: [1, 2], 1:[3], 2:[3]})
            sage: it = H.sublattices_iterator(set(), 0); it
            <generator object ...sublattices_iterator at ...>
            sage: next(it)                                                              # optional - sage.modules
            set()
            sage: next(it)                                                              # optional - sage.modules
            {0}
        """
        yield elms
        mt = self.meet_matrix()
        jn = self.join_matrix()
        for e in range(min_e, self.cardinality()):
            if e in elms:
                continue
            current_set = set(elms)
            gens = set([e])
            while gens:
                g = gens.pop()
                if g < e and g not in elms:
                    break
                if g in current_set:
                    continue
                for x in current_set:
                    gens.add(mt[x, g])
                    gens.add(jn[x, g])
                current_set.add(g)
            else:
                yield from self.sublattices_iterator(current_set, e + 1)

    def maximal_sublattices(self):
        """
        Return maximal sublattices of the lattice.

        EXAMPLES::

            sage: L = posets.PentagonPoset()                                            # optional - sage.modules
            sage: ms = L._hasse_diagram.maximal_sublattices()                           # optional - sage.modules
            sage: sorted(ms, key=sorted)                                                # optional - sage.modules
            [{0, 1, 2, 4}, {0, 1, 3, 4}, {0, 2, 3, 4}]
        """
        jn = self.join_matrix()
        mt = self.meet_matrix()

        def sublattice(elms, e):
            """
            Helper function to get sublattice generated by list
            of elements.
            """
            gens_remaining = set([e])
            current_set = set(elms)

            while gens_remaining:
                g = gens_remaining.pop()
                if g in current_set:
                    continue
                for x in current_set:
                    gens_remaining.add(jn[x, g])
                    gens_remaining.add(mt[x, g])
                current_set.add(g)

            return current_set

        N = self.cardinality()
        elms = [0]
        sublats = [set([0])]
        result = []
        skip = -1

        while True:
            # First try to append an element
            found_element_to_append = False
            e = elms[-1]
            while e != skip:
                e += 1
                if e == N:
                    maybe_found = sublats[-1]
                    if not any(maybe_found.issubset(x) for x in result):
                        result.append(sublats[-1])
                    break
                if e in sublats[-1]:
                    continue
                # Let's try to add 'e' and see what happens.
                sl = sublattice(sublats[-1], e)
                if len(sl) < N:
                    # Skip this, if it generated a back-reference.
                    new_elms = sl.difference(sublats[-1])
                    if not any(x < e for x in new_elms):
                        found_element_to_append = True
                        break
                # Now sl is whole lattice, so we continue and try
                # appending another element.

            if found_element_to_append:
                elms.append(e)
                sublats.append(sl)
                continue

            # Can not append. Try to increment last element.
            e = elms.pop()
            sublats.pop()

            last_element_increment = True
            while True:
                e += 1
                if e == N:
                    last_element_increment = False
                    break
                if e in sublats[-1]:
                    continue
                sl = sublattice(sublats[-1], e)
                if len(sl) == N:
                    continue

                new_elms = sl.difference(set(sublats[-1]))
                if any(x < e for x in new_elms):
                    continue

                elms.append(e)
                sublats.append(sl)
                break

            if not last_element_increment:
                # Can not append nor increment. "Backtracking".
                skip = elms[-1]
                if skip == 0:
                    break

        # Special case to handle at last.
        if len(self.neighbors_out(0)) == 1:
            result.append(set(range(1, N)))

        return result

    def frattini_sublattice(self):
        """
        Return the list of elements of the Frattini sublattice of the lattice.

        EXAMPLES::

            sage: H = posets.PentagonPoset()._hasse_diagram                             # optional - sage.modules
            sage: H.frattini_sublattice()                                               # optional - sage.modules
            [0, 4]
        """
        # Just a direct computation, no optimization at all.
        n = self.cardinality()
        if n == 0 or n == 2:
            return []
        if n == 1:
            return [0]
        max_sublats = self.maximal_sublattices()
        return [e for e in range(self.cardinality()) if
                all(e in ms for ms in max_sublats)]

    def kappa_dual(self, a):
        r"""
        Return the minimum element smaller than the element covering
        ``a`` but not smaller than ``a``.

        Define `\kappa^*(a)` as the minimum element of
        `(\downarrow a_*) \setminus (\downarrow a)`, where `a_*` is the element
        covering `a`. It is always a join-irreducible element, if it exists.

        .. NOTE::

            Element ``a`` is expected to be meet-irreducible, and
            this is *not* checked.

        INPUT:

        - ``a`` -- a join-irreducible element of the lattice

        OUTPUT:

        The element `\kappa^*(a)` or ``None`` if there
        is not a unique smallest element with given constraints.

        EXAMPLES::

            sage: from sage.combinat.posets.hasse_diagram import HasseDiagram
            sage: H = HasseDiagram({0: [1, 2], 1: [3, 4], 2: [4, 5], 3: [6], 4: [6], 5: [6]})
            sage: H.kappa_dual(3)
            2
            sage: H.kappa_dual(4) is None
            True

        TESTS::

            sage: H = HasseDiagram({0: [1]})
            sage: H.kappa_dual(0)
            1
        """
        uc = next(self.neighbor_out_iterator(a))
        if self.in_degree(uc) == 1:
            return uc
        lt_a = set(self.depth_first_search(a, neighbors=self.neighbors_in))
        tmp = list(self.depth_first_search(uc, neighbors=lambda v: [v_ for v_ in self.neighbor_in_iterator(v) if v_ not in lt_a]))
        result = None
        for e in tmp:
            if all(x not in tmp for x in self.neighbor_in_iterator(e)):
                if result:
                    return None
                result = e
        return result

    def skeleton(self):
        """
        Return the skeleton of the lattice.

        The lattice is expected to be pseudocomplemented and non-empty.

        The skeleton of the lattice is the subposet induced by
        those elements that are the pseudocomplement to at least one
        element.

        OUTPUT:

        List of elements such that the subposet induced by them is
        the skeleton of the lattice.

        EXAMPLES::

            sage: from sage.combinat.posets.hasse_diagram import HasseDiagram
            sage: H = HasseDiagram({0: [1, 2], 1: [3, 4], 2: [4],
            ....:                   3: [5], 4: [5]})
            sage: H.skeleton()                                                          # optional - sage.modules
            [5, 2, 0, 3]
        """
        p_atoms = []
        for atom in self.neighbor_out_iterator(0):
            p_atom = self.pseudocomplement(atom)
            if p_atom is None:
                raise ValueError("lattice is not pseudocomplemented")
            p_atoms.append(p_atom)
        n = len(p_atoms)
        mt = self.meet_matrix()
        pos = [0] * n
        meets = [self.order() - 1] * n
        result = [self.order() - 1]
        i = 0

        while i >= 0:
            new_meet = mt[meets[i - 1], p_atoms[pos[i]]]
            result.append(new_meet)
            if pos[i] == n - 1:
                i -= 1
                pos[i] += 1
            else:
                meets[i] = new_meet
                pos[i + 1] = pos[i] + 1
                i += 1

        return result

    def is_convex_subset(self, S) -> bool:
        r"""
        Return ``True`` if `S` is a convex subset of the poset,
        and ``False`` otherwise.

        A subset `S` is *convex* in the poset if `b \in S` whenever
        `a, c \in S` and `a \le b \le c`.

        EXAMPLES::

            sage: from sage.combinat.posets.hasse_diagram import HasseDiagram
            sage: B3 = HasseDiagram({0: [1, 2, 4], 1: [3, 5], 2: [3, 6],
            ....:                    3: [7], 4: [5, 6], 5: [7], 6: [7]})
            sage: B3.is_convex_subset([1, 3, 5, 4])  # Also connected
            True
            sage: B3.is_convex_subset([1, 3, 4])  # Not connected
            True

            sage: B3.is_convex_subset([0, 1, 2, 3, 6])  # No, 0 < 4 < 6
            False
            sage: B3.is_convex_subset([0, 1, 2, 7])  # No, 1 < 3 < 7.
            False

        TESTS::

            sage: B3.is_convex_subset([])
            True
            sage: B3.is_convex_subset([6])
            True
        """
        if not S:  # S is empty set
            return True
        s_max = max(S)
        ok = set()  # Already checked elements not less than any element is S.

        for a in S:
            for b in self.neighbor_out_iterator(a):
                if b >= s_max or b in S:
                    continue
                # Now b not in S, b > a and a in S.

                def neighbors(v_):
                    return [v for v in self.neighbor_out_iterator(v_)
                            if v <= s_max and v not in ok]
                for c in self.depth_first_search(b, neighbors=neighbors):
                    if c in S:  # Now c in S, b not in S, a in S, a < b < c.
                        return False
                    ok.add(c)  # Do not re-check this for being our b.

        return True

    def neutral_elements(self):
        """
        Return the list of neutral elements of the lattice.

        An element `a` in a lattice is neutral if the sublattice
        generated by `a`, `x` and `y` is distributive for every
        `x`, `y` in the lattice.

        EXAMPLES::

            sage: from sage.combinat.posets.hasse_diagram import HasseDiagram
            sage: H = HasseDiagram({0: [1, 2], 1: [4], 2: [3], 3: [4, 5],
            ....:                   4: [6], 5: [6]})
            sage: sorted(H.neutral_elements())                                          # optional - sage.modules
            [0, 4, 6]

        ALGORITHM:

        Basically we just check the distributivity against all element
        pairs `x, y` to see if element `a` is neutral or not.

        If we found that `a, x, y` is not a distributive triple, we add
        all three to list of non-neutral elements. If we found `a` to
        be neutral, we add it to list of neutral elements. When testing
        we skip already found neutral elements, as they can't be our `x`
        or `y`.

        We skip `a, x, y` as trivial if it is a chain. We do that by
        letting `x` to be a non-comparable to `a`; `y` can be any element.

        We first try to found `x` and `y` from elements not yet tested,
        so that we could get three birds with one stone.

        And last, the top and bottom elements are always neutral and
        need not be tested.
        """
        n = self.order()
        if n < 5:
            return set(range(n))

        todo = set(range(1, n - 1))
        neutrals = set([0, n - 1])
        notneutrals = set()
        all_elements = set(range(n))

        mt = self.meet_matrix()
        jn = self.join_matrix()

        def is_neutral(a):
            noncomp = all_elements.difference(self.depth_first_search(a))
            noncomp.difference_update(self.depth_first_search(a, neighbors=self.neighbors_in))

            for x in noncomp.intersection(todo):
                meet_ax = mt[a, x]
                join_ax = jn[a, x]
                for y in todo:
                    if (mt[mt[join_ax, jn[a, y]], jn[x, y]] !=
                            jn[jn[meet_ax, mt[a, y]], mt[x, y]]):
                        notneutrals.add(x)
                        notneutrals.add(y)
                        return False
                for y in notneutrals:
                    if (mt[mt[join_ax, jn[a, y]], jn[x, y]] !=
                            jn[jn[meet_ax, mt[a, y]], mt[x, y]]):
                        notneutrals.add(x)
                        return False
            for x in noncomp.difference(todo):
                meet_ax = mt[a, x]
                join_ax = jn[a, x]
                for y in todo:
                    if (mt[mt[join_ax, jn[a, y]], jn[x, y]] !=
                            jn[jn[meet_ax, mt[a, y]], mt[x, y]]):
                        notneutrals.add(y)
                        return False
                for y in notneutrals:
                    if (mt[mt[join_ax, jn[a, y]], jn[x, y]] !=
                            jn[jn[meet_ax, mt[a, y]], mt[x, y]]):
                        return False
            return True

        while todo:
            e = todo.pop()
            if is_neutral(e):
                neutrals.add(e)
            else:
                notneutrals.add(e)

        return neutrals

    def kappa(self, a):
        r"""
        Return the maximum element greater than the element covered
        by ``a`` but not greater than ``a``.

        Define `\kappa(a)` as the maximum element of
        `(\uparrow a_*) \setminus (\uparrow a)`, where `a_*` is the element
        covered by `a`. It is always a meet-irreducible element, if it exists.

        .. NOTE::

            Element ``a`` is expected to be join-irreducible, and
            this is *not* checked.

        INPUT:

        - ``a`` -- a join-irreducible element of the lattice

        OUTPUT:

        The element `\kappa(a)` or ``None`` if there
        is not a unique greatest element with given constraints.

        EXAMPLES::

            sage: from sage.combinat.posets.hasse_diagram import HasseDiagram
            sage: H = HasseDiagram({0: [1, 2, 3], 1: [4], 2: [4, 5], 3: [5], 4: [6], 5: [6]})
            sage: H.kappa(1)
            5
            sage: H.kappa(2) is None
            True

        TESTS::

            sage: H = HasseDiagram({0: [1]})
            sage: H.kappa(1)
            0
        """
        lc = next(self.neighbor_in_iterator(a))
        if self.out_degree(lc) == 1:
            return lc
        gt_a = set(self.depth_first_search(a))
        tmp = list(self.depth_first_search(lc, neighbors=lambda v: [v_ for v_ in self.neighbor_out_iterator(v) if v_ not in gt_a]))
        result = None
        for e in tmp:
            if all(x not in tmp for x in self.neighbor_out_iterator(e)):
                if result:
                    return None
                result = e
        return result

    def atoms_of_congruence_lattice(self):
        r"""
        Return atoms of the congruence lattice.

        In other words, return "minimal non-trivial" congruences:
        A congruence is minimal if the only finer (as a partition
        of set of elements) congruence is the trivial congruence
        where every block contains only one element.

        .. SEEALSO:: :meth:`congruence`

        OUTPUT:

        List of congruences, every congruence as
        :class:`sage.combinat.set_partition.SetPartition`

        EXAMPLES::

            sage: from sage.combinat.posets.hasse_diagram import HasseDiagram
            sage: N5 = HasseDiagram({0: [1, 2], 1: [4], 2: [3], 3:[4]})
            sage: N5.atoms_of_congruence_lattice()                                      # optional - sage.combinat
            [{{0}, {1}, {2, 3}, {4}}]
            sage: Hex = HasseDiagram({0: [1, 2], 1: [3], 2: [4], 3: [5], 4: [5]})
            sage: Hex.atoms_of_congruence_lattice()                                     # optional - sage.combinat
            [{{0}, {1}, {2, 4}, {3}, {5}}, {{0}, {1, 3}, {2}, {4}, {5}}]

        ALGORITHM:

        Every atom is a join-irreducible. Every join-irreducible of
        `\mathrm{Con}(L)` is a principal congruence generated by a
        meet-irreducible element and the only element covering it (and also
        by a join-irreducible element and the only element covered by it).
        Hence we check those principal congruences to find the minimal ones.
        """
        # Note: A lattice L if subdirectly reducible (i.e. is a sublattice
        # of a Cartesian product of two smaller lattices) iff Con(L) has
        # at least two atoms. That's were this is used for.

        from sage.combinat.set_partition import SetPartitions

        # Get smaller set, meet- or join-irreducibles
        join_irreducibles = [v for v in self if self.in_degree(v) == 1]
        meet_irreducibles = [v for v in self if self.out_degree(v) == 1]
        if len(join_irreducibles) < len(meet_irreducibles):
            irr = [(v, next(self.neighbor_in_iterator(v))) for v in join_irreducibles]
        else:
            irr = [(next(self.neighbor_out_iterator(v)), v) for v in meet_irreducibles]

        S = SetPartitions(range(self.order()))
        min_congruences = []
        already_tried = []

        while irr:
            next_pair = irr.pop()
            cong = self.congruence([next_pair], stop_pairs=already_tried)
            already_tried.append(next_pair)
            if cong is not None:
                cong = S(cong)
                min_congruences = [c for c in min_congruences if c != cong and not S.is_less_than(cong, c)]
                if not any(S.is_less_than(c, cong) for c in min_congruences):
                    min_congruences.append(cong)

        return min_congruences

    def congruence(self, parts, start=None, stop_pairs=[]):
        """
        Return the congruence ``start`` "extended" by ``parts``.

        ``start`` is assumed to be a valid congruence of the lattice,
        and this is *not* checked.

        INPUT:

        - ``parts`` -- a list of lists; congruences to add
        - ``start`` -- a disjoint set; already computed congruence (or ``None``)
        - ``stop_pairs`` -- a list of pairs; list of pairs for stopping computation

        OUTPUT:

        ``None``, if the congruence generated by ``start`` and ``parts``
        together contains a block that has elements `a, b` so that ``(a, b)``
        is in the list ``stop_pairs``. Otherwise the least congruence that
        contains a block whose subset is `p` for every `p` in ``parts`` or
        ``start``, given as :class:`sage.sets.disjoint_set.DisjointSet_class`.

        ALGORITHM:

        Use the quadrilateral argument from page 120 of [Dav1997]_.

        Basically we take one block from todo-list, search quadrilateral
        blocks up and down against the block, and then complete them to
        closed intervals and add to todo-list.

        EXAMPLES::

            sage: from sage.combinat.posets.hasse_diagram import HasseDiagram
            sage: H = HasseDiagram({0: [1, 2], 1: [3], 2: [4], 3: [4]})
            sage: cong = H.congruence([[0, 1]]); cong                                   # optional - sage.modules
            {{0, 1, 3}, {2, 4}}
            sage: H.congruence([[0, 2]], start=cong)                                    # optional - sage.modules
            {{0, 1, 2, 3, 4}}

            sage: H.congruence([[0, 1]], stop_pairs=[(1, 3)]) is None                   # optional - sage.modules
            True

        TESTS::

            sage: H = HasseDiagram('HT@O?GO?OE?G@??')
            sage: H.congruence([[0, 1]]).number_of_subsets()                            # optional - sage.modules
            1
            sage: H = HasseDiagram('HW_oC?@@O@?O@??')
            sage: H.congruence([[0, 1]]).number_of_subsets()                            # optional - sage.modules
            1

        Check :trac:`21861`::

            sage: H = HasseDiagram({0: [1, 2], 1: [3], 2: [4], 3: [4]})
            sage: tmp = H.congruence([[1, 3]])                                          # optional - sage.modules
            sage: tmp.number_of_subsets()                                               # optional - sage.modules
            4
            sage: H.congruence([[0, 1]], start=tmp).number_of_subsets()                 # optional - sage.modules
            2
            sage: tmp.number_of_subsets()                                               # optional - sage.modules
            4
        """
        from sage.sets.disjoint_set import DisjointSet
        from copy import copy

        n = self.order()
        mt = self.meet_matrix()
        jn = self.join_matrix()

        def fill_to_interval(S):
            """
            Return the smallest interval containing elements in the set S.
            """
            m = n - 1
            for e in S:
                m = mt[m, e]
            j = 0
            for e in S:
                j = jn[j, e]
            return self.interval(m, j)

        cong = copy(start) if start else DisjointSet(n)
        t = -1

        while t != cong.number_of_subsets():
            for part in parts:
                if part:  # Skip empty parts
                    c = part[0]
                    for e in fill_to_interval(part):
                        cong.union(e, c)
            t = cong.number_of_subsets()

            # Following is needed for cases like
            # posets.BooleanLattice(3).congruence([(0,1), (0,2), (0,4)])
            for c in list(cong):
                r = c[0]
                for v in fill_to_interval(c):
                    cong.union(r, v)

        todo = set(cong.find(e) for part in parts for e in part)

        while todo:

            # First check if we should stop now.
            for a, b in stop_pairs:
                if cong.find(a) == cong.find(b):
                    return None

            # We take one block and try to find as big interval
            # as possible to unify as a new block by the quadrilateral
            # argument.
            block = sorted(cong.root_to_elements_dict()[cong.find(todo.pop())])

            b = block[-1]
            for a in block:  # Quadrilateral up
                for c in self.neighbor_out_iterator(a):
                    if c not in block:
                        d = jn[c, b]
                        if cong.find(d) != cong.find(c):
                            break
                else:
                    continue
                break

            else:  # Not found, so...
                a = block[0]
                for b in reversed(block):  # ...quadrilateral down
                    for d in self.neighbor_in_iterator(b):
                        if d not in block:
                            c = mt[d, a]
                            if cong.find(c) != cong.find(d):
                                break
                    else:
                        continue
                    break
                else:  # Nothing found
                    continue

            # Something was found, so we put this block back to todo
            # together with just found new block.
            todo.add(a)
            todo.add(c)

            # Now the interval [c, d] will be of the same block.
            # It may "crab" other blocks within, and that can be
            # recursive process. In particular it may also combine to
            # [a, b] block we just used.
            while c is not None:
                newblock = cong.find(c)
                for i in self.interval(c, d):
                    cong.union(newblock, i)
                C = cong.root_to_elements_dict()[cong.find(newblock)]
                mins = [i for i in C if all(i_ not in C for i_ in self.neighbor_in_iterator(i))]
                maxs = [i for i in C if all(i_ not in C for i_ in self.neighbor_out_iterator(i))]
                c = None  # To stop loop, if this is not changed below.
                if len(mins) > 1 or len(maxs) > 1:
                    c = n - 1
                    for m in mins:
                        c = mt[c, m]
                    d = 0
                    for m in maxs:
                        d = jn[d, m]

            # This removes duplicates from todo.
            todo = set(cong.find(x) for x in todo)

        return cong

    def find_nontrivial_congruence(self):
        r"""
        Return a pair that generates non-trivial congruence or
        ``None`` if there is not any.

        EXAMPLES::

            sage: from sage.combinat.posets.hasse_diagram import HasseDiagram
            sage: H = HasseDiagram({0: [1, 2], 1: [5], 2: [3, 4], 3: [5], 4: [5]})
            sage: H.find_nontrivial_congruence()                                        # optional - sage.modules
            {{0, 1}, {2, 3, 4, 5}}

            sage: H = HasseDiagram({0: [1, 2, 3], 1: [4], 2: [4], 3: [4]})
            sage: H.find_nontrivial_congruence() is None                                # optional - sage.modules
            True

        ALGORITHM:

        See https://www.math.hawaii.edu/~ralph/Preprints/conlat.pdf:

        If `\Theta` is a join irreducible element of a `\mathrm{Con}(L)`,
        then there is at least one join-irreducible `j` and one
        meet-irreducible `m` such that `\Theta` is both the principal
        congruence generated by `(j^*, j)`, where `j^*` is the unique
        lower cover of `j`, and the principal congruence generated by
        `(m, m^*)`, where `m^*` is the unique upper cover of `m`.

        So, we only check join irreducibles or meet irreducibles,
        whichever is a smaller set. To optimize more we stop computation
        whenever it finds a pair that we know to generate one-element
        congruence.
        """
        join_irreducibles = [v for v in self if self.in_degree(v) == 1]
        meet_irreducibles = [v for v in self if self.out_degree(v) == 1]
        if len(join_irreducibles) < len(meet_irreducibles):
            irr = [(v, self.neighbors_in(v)[0]) for v in join_irreducibles]
        else:
            irr = [(self.neighbors_out(v)[0], v) for v in meet_irreducibles]
        irr.sort(key=lambda x: x[0] - x[1])
        tried = []
        for pair in irr:
            cong = self.congruence([pair], stop_pairs=tried)
            if cong is not None and cong.number_of_subsets() > 1:
                return cong
            tried.append(pair)
        return None

    def principal_congruences_poset(self):
        r"""
        Return the poset of join-irreducibles of the congruence lattice.

        OUTPUT:

        A pair `(P, D)` where `P` is a poset and `D` is a dictionary.

        Elements of `P` are pairs `(x, y)` such that `x` is an element
        of the lattice and `y` is an element covering it. In the poset
        `(a, b)` is less than `(c, d)` iff the principal congruence
        generated by `(a, b)` is refinement of the principal congruence
        generated by `(c, d)`.

        `D` is a dictionary from pairs `(x, y)` to the congruence
        (given as DisjointSet) generated by the pair.

        EXAMPLES::

            sage: from sage.combinat.posets.hasse_diagram import HasseDiagram
            sage: N5 = HasseDiagram({0: [1, 2], 1: [4], 2: [3], 3: [4]})
            sage: P, D = N5.principal_congruences_poset()                               # optional - sage.combinat
            sage: P                                                                     # optional - sage.combinat
            Finite poset containing 3 elements
            sage: P.bottom()                                                            # optional - sage.combinat
            (2, 3)
            sage: D[(2, 3)]                                                             # optional - sage.combinat
            {{0}, {1}, {2, 3}, {4}}
        """
        from sage.combinat.set_partition import SetPartition, SetPartitions
        from sage.combinat.posets.posets import Poset

        n = self.order()

        # Select smaller set, meet- or join-irreducibles
        if self.in_degree_sequence().count(1) > self.out_degree_sequence().count(1):
            irr = [(e, next(self.neighbor_out_iterator(e))) for e in range(n) if self.out_degree(e) == 1]
        else:
            irr = [(next(self.neighbor_in_iterator(e)), e) for e in range(n) if self.in_degree(e) == 1]

        D = {}
        P = {}
        uniq_congs = set()
        for ab in irr:
            cong = self.congruence([ab])
            cong_ = SetPartition(cong)
            if cong_ not in uniq_congs:
                uniq_congs.add(cong_)
                D[ab] = cong
                P[ab] = cong_

        # TODO: Make a function that creates the poset from a set
        # by comparison function with minimal number of comparisons.

        T = SetPartitions(n)
        P = DiGraph([D, lambda a, b: T.is_less_than(P[a], P[b])])
        return (Poset(P), D)

    def congruences_iterator(self):
        """
        Return an iterator over all congruences of the lattice.

        EXAMPLES::

            sage: from sage.combinat.posets.hasse_diagram import HasseDiagram
            sage: H = HasseDiagram('GY@OQ?OW@?O?')
            sage: it = H.congruences_iterator(); it
            <generator object ...>
            sage: sorted([cong.number_of_subsets() for cong in it])                     # optional - sage.combinat
            [1, 2, 2, 2, 4, 4, 4, 8]
        """
        from sage.sets.disjoint_set import DisjointSet

        P, congs = self.principal_congruences_poset()
        for a in P.antichains_iterator():
            achain = tuple(a)
            n = len(achain)
            if n == 0:
                yield DisjointSet(self.order())
            if n == 1:
                # We have congs[(x,y)], but we want congs[((x,y))].
                congs[achain] = congs[a[0]]
                yield congs[achain[0]]
            if n > 1:
                c = congs[achain[:-1]]
                c = self.congruence([achain[-1]], start=c)
                yield c
                congs[achain] = c

    def is_congruence_normal(self) -> bool:
        """
        Return ``True`` if the lattice can be constructed from the one-element
        lattice with Day doubling constructions of convex subsets.

        Subsets to double does not need to be lower nor upper pseudo-intervals.
        On the other hand they must be convex, i.e. doubling a non-convex but
        municipal subset will give a lattice that returns ``False`` from
        this function.

        EXAMPLES::

            sage: from sage.combinat.posets.hasse_diagram import HasseDiagram
            sage: H = HasseDiagram('IX?Q@?AG?OG?W?O@??')
            sage: H.is_congruence_normal()                                              # optional - sage.combinat
            True

        The 5-element diamond is the smallest non-example::

            sage: H = HasseDiagram({0: [1, 2, 3], 1: [4], 2: [4], 3: [4]})
            sage: H.is_congruence_normal()                                              # optional - sage.combinat
            False

        This is done by doubling a non-convex subset::

            sage: H = HasseDiagram('OQC?a?@CO?G_C@?GA?O??_??@?BO?A_?G??C??_?@???')
            sage: H.is_congruence_normal()                                              # optional - sage.combinat
            False

        TESTS::

            sage: HasseDiagram().is_congruence_normal()                                 # optional - sage.combinat
            True
            sage: HasseDiagram({0: []}).is_congruence_normal()                          # optional - sage.combinat
            True

        ALGORITHM:

        See http://www.math.hawaii.edu/~jb/inflation.pdf
        """
        from sage.combinat.set_partition import SetPartition

        n = self.order()
        congs_ji: dict[SetPartition, list] = {}

        for ji in range(n):
            if self.in_degree(ji) == 1:
                cong = SetPartition(self.congruence([[ji, next(self.neighbor_in_iterator(ji))]]))  # type:ignore
                if cong not in congs_ji:
                    congs_ji[cong] = []
                congs_ji[cong].append(ji)

        for mi in range(n):
            if self.out_degree(mi) == 1:
                cong = SetPartition(self.congruence([[mi, next(self.neighbor_out_iterator(mi))]]))  # type:ignore
                if any(self.is_lequal(ji, mi) for ji in congs_ji[cong]):
                    return False

        return True

    @staticmethod
    def _glue_spectra(a_spec, b_spec, orientation):
        r"""
        Return the `a`-spectrum of a poset by merging ``a_spec`` and ``b_spec``.

        ``a_spec`` and ``b_spec`` are the `a`-spectrum and `b`-spectrum of two different
        posets (see :meth:`atkinson` for the definition of `a`-spectrum).

        The orientation determines whether `a < b` or `b < a` in the combined poset.

        This is a helper method for :meth:`atkinson`.

        INPUT:

        - ``a_spec`` -- list; the `a`-spectrum of a poset `P`

        - ``b_spec`` -- list; the `b`-spectrum of a poset `Q`

        - ``orientation`` -- boolean; ``True`` if `a < b`, ``False`` otherwise

        OUTPUT:

        The `a`-spectrum (or `b`-spectrum, depending on orientation),
        returned as a list, of the poset which is a disjoint union
        of `P` and `Q`, together with the additional
        covering relation `a < b`.

        EXAMPLES::

            sage: from sage.combinat.posets.hasse_diagram import HasseDiagram
            sage: Pdata = [0, 1, 2, 0]
            sage: Qdata = [1, 1, 0]
            sage: HasseDiagram._glue_spectra(Pdata, Qdata, True)
            [0, 20, 28, 18, 0, 0, 0]

            sage: Pdata = [0, 0, 2]
            sage: Qdata = [0, 1]
            sage: HasseDiagram._glue_spectra(Pdata, Qdata, False)
            [0, 0, 0, 0, 8]
        """
        new_a_spec = []

        if not orientation:
            a_spec, b_spec = b_spec, a_spec

        p = len(a_spec)
        q = len(b_spec)

        for r in range(1, p + q + 1):
            new_a_spec.append(0)
            for i in range(max(1, r - q), min(p, r) + 1):
                k_val = binomial(r - 1, i - 1) * binomial(p + q - r, p - i)
                if orientation:
                    inner_sum = sum(b_spec[j - 1] for j in range(r - i + 1, len(b_spec) + 1))
                else:
                    inner_sum = sum(b_spec[j - 1] for j in range(1, r - i + 1))
                new_a_spec[-1] = new_a_spec[-1] + (a_spec[i - 1] * k_val * inner_sum)

        return new_a_spec

    def _split(self, a, b):
        r"""
        Return the two connected components obtained by deleting the covering
        relation `a < b` from a Hasse diagram that is a tree.

        This is a helper method for :meth:`FinitePoset.atkinson`.

        INPUT:

        - ``a`` -- an element of the poset
        - ``b`` -- an element of the poset which covers ``a``

        OUTPUT:

        A list containing two posets which are the connected components
        of this poset after deleting the covering relation `a < b`.

        EXAMPLES::

            sage: from sage.combinat.posets.hasse_diagram import HasseDiagram
            sage: H = HasseDiagram({0: [1, 2], 1: [], 2: []})
            sage: H._split(0, 1)
            [Hasse diagram of a poset containing 2 elements, Hasse diagram of a poset containing 1 elements]

            sage: H = HasseDiagram({0: [1], 1: [2], 2: [3], 3: [4], 4: []})
            sage: H._split(1, 2)
            [Hasse diagram of a poset containing 2 elements, Hasse diagram of a poset containing 3 elements]

        TESTS::
            sage: from sage.combinat.posets.hasse_diagram import HasseDiagram
            sage: H = HasseDiagram({0: [1,2,3], 1: [4, 5], 2: [4, 6], 3: [5, 6], 4: [7], 5: [7], 6: [7], 7: []})
            sage: H._split(0, 1)
            Traceback (most recent call last):
            ...
            ValueError: wrong number of connected components after the covering relation is deleted

            sage: H = HasseDiagram({0: [1], 1: [], 2: []})
            sage: H._split(0, 1)
            Traceback (most recent call last):
            ...
            ValueError: wrong number of connected components after the covering relation is deleted
        """
        split_hasse = self.copy(self)
        split_hasse.delete_edge(a, b)
        components = split_hasse.connected_components_subgraphs()
        if not len(components) == 2:
            raise ValueError("wrong number of connected components after the covering relation is deleted")

        c1, c2 = components
        if a in c2:
            c1, c2 = c2, c1

        return [c1, c2]

    def _spectrum_of_tree(self, a):
        r"""
        Return the `a`-spectrum of a poset whose underlying graph is a tree.

        This is a helper method for :meth:`FinitePoset.atkinson`.

        INPUT:

        - ``a`` -- an element of the poset

        OUTPUT:

        The `a`-spectrum of this poset, returned as a list.

        EXAMPLES::

            sage: from sage.combinat.posets.hasse_diagram import HasseDiagram
            sage: H = HasseDiagram({0: [2], 1: [2], 2: [3, 4], 3: [], 4: []})
            sage: H._spectrum_of_tree(0)
            [2, 2, 0, 0, 0]

            sage: H = HasseDiagram({0: [2], 1: [2], 2: [3, 4], 3: [], 4: []})
            sage: H._spectrum_of_tree(2)
            [0, 0, 4, 0, 0]

            sage: H = HasseDiagram({0: [2], 1: [2], 2: [3, 4], 3: [], 4: []})
            sage: H._spectrum_of_tree(3)
            [0, 0, 0, 2, 2]
        """
        upper_covers = self.neighbors_out(a)
        lower_covers = self.neighbors_in(a)
        if not upper_covers and not lower_covers:
            return [1]
        if upper_covers:
            b = upper_covers[0]
            orientation = True
        else:
            (a, b) = (lower_covers[0], a)
            orientation = False
        P, Q = self._split(a, b)
        a_spec = P._spectrum_of_tree(a)
        b_spec = Q._spectrum_of_tree(b)
        return HasseDiagram._glue_spectra(a_spec, b_spec, orientation)


__doc__ = __doc__.format(INDEX_OF_FUNCTIONS=gen_rest_table_index(HasseDiagram))<|MERGE_RESOLUTION|>--- conflicted
+++ resolved
@@ -1170,11 +1170,7 @@
             [-1  1  1  0 -1]
             [-1  1  0  1 -1]
             sage: P.__dict__['coxeter_transformation'].clear_cache()                    # optional - sage.libs.flint sage.modules
-<<<<<<< HEAD
-            sage: P.coxeter_transformation(algorithm="matrix") == M                     # optional - sage.modules
-=======
             sage: P.coxeter_transformation(algorithm="matrix") == M                     # optional - sage.libs.flint sage.modules
->>>>>>> e5fd4e13
             True
 
         TESTS::
